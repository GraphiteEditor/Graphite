[workspace]
members = [
	"editor",
	"proc-macros",
	"frontend/wasm",
	"frontend/src-tauri",
	"node-graph/gcore",
	"node-graph/gstd",
	"node-graph/graph-craft",
	"node-graph/graphene-cli",
	"node-graph/interpreted-executor",
	"node-graph/node-macro",
	"node-graph/compilation-server",
	"node-graph/compilation-client",
	"node-graph/vulkan-executor",
	"node-graph/wgpu-executor",
	"node-graph/gpu-executor",
	"node-graph/gpu-compiler/gpu-compiler-bin-wrapper",
	"libraries/dyn-any",
	"libraries/bezier-rs",
	"libraries/raw-rs",
	"libraries/raw-rs/tag-derive",
	"website/other/bezier-rs-demos/wasm",
]
exclude = ["node-graph/gpu-compiler"]
resolver = "2"

[workspace.dependencies]
# Local dependencies
dyn-any = { path = "libraries/dyn-any", features = ["derive", "glam"] }
graphene-core = { path = "node-graph/gcore" }
graph-craft = { path = "node-graph/graph-craft", features = ["serde"] }
<<<<<<< HEAD
spirv-std = { git = "https://github.com/EmbarkStudios/rust-gpu.git" }
wgpu-executor = { path = "node-graph/wgpu-executor" }
=======
bezier-rs = { path = "libraries/bezier-rs", features = ["dyn-any"] }
node-macro = { path = "node-graph/node-macro" }

# Workspace dependencies
rustc-hash = "2.0"
>>>>>>> f4e3e5ab
bytemuck = { version = "1.13", features = ["derive"] }
async-trait = "0.1"
serde = { version = "1.0", features = ["derive", "rc"] }
serde_json = "1.0"
serde-wasm-bindgen = "0.6"
reqwest = { version = "0.12", features = ["blocking", "rustls-tls", "json"] }
futures = "0.3"
env_logger = "0.11"
log = "0.4"
bitflags = { version = "2.4", features = ["serde"] }
derivative = "2.2"
tempfile = "3.6"
thiserror = "1.0"
anyhow = "1.0"
proc-macro2 = "1"
quote = "1.0"
axum = "0.7"
chrono = "0.4"
ron = "0.8"
fastnoise-lite = "1.1"
spirv-std = { git = "https://github.com/EmbarkStudios/rust-gpu.git" }
wgpu-types = "0.17"
wgpu = "0.19"
once_cell = "1.13" # Remove when `core::cell::LazyCell` (<https://doc.rust-lang.org/core/cell/struct.LazyCell.html>) is stabilized in Rust 1.80 and we bump our MSRV
wasm-bindgen = "=0.2.92" # wasm-bindgen upgrades may break various things so we pin the version
wasm-bindgen-futures = "0.4"
js-sys = "=0.3.69"
web-sys = "=0.3.69"
winit = "0.29"
url = "2.5"
tokio = { version = "1.29", features = ["fs", "io-std"] }
vello = "0.1"
resvg = "0.39"
usvg = "0.39"
rand = { version = "0.8", default-features = false }
rand_chacha = "0.3"
glam = { version = "0.25", default-features = false, features = ["serde"] }
base64 = "0.22"
image = { version = "0.25", default-features = false, features = ["png"] }
rustybuzz = "0.17"
meval = "0.2"
spirv = "0.3"
fern = { version = "0.6", features = ["colored"] }
num_enum = "0.7"
num-derive = "0.4"
num-traits = { version = "0.2", default-features = false, features = ["i128"] }
specta = { git = "https://github.com/oscartbeaumont/specta.git", features = [
	"glam",
	# "typescript",
] }
syn = { version = "2.0", default-features = false, features = [
	"full",
	"derive",
] }
kurbo = { git = "https://github.com/linebender/kurbo.git", features = [
	"serde",
] }

[profile.dev.package.graphite-editor]
opt-level = 1

[profile.dev.package.graphene-core]
opt-level = 1

[profile.dev.package.graphene-std]
opt-level = 1

[profile.dev.package.interpreted-executor]
opt-level = 1 # This is a mitigation for https://github.com/rustwasm/wasm-pack/issues/981 which is needed because the node_registry function is too large

[profile.dev.package.autoquant]
opt-level = 3

[profile.dev.package.image]
opt-level = 3

[profile.dev.package.rustc-hash]
opt-level = 3

[profile.dev]
opt-level = 1

[profile.release]
lto = "thin"

[profile.profiling]
inherits = "release"
debug = true<|MERGE_RESOLUTION|>--- conflicted
+++ resolved
@@ -30,16 +30,12 @@
 dyn-any = { path = "libraries/dyn-any", features = ["derive", "glam"] }
 graphene-core = { path = "node-graph/gcore" }
 graph-craft = { path = "node-graph/graph-craft", features = ["serde"] }
-<<<<<<< HEAD
-spirv-std = { git = "https://github.com/EmbarkStudios/rust-gpu.git" }
 wgpu-executor = { path = "node-graph/wgpu-executor" }
-=======
 bezier-rs = { path = "libraries/bezier-rs", features = ["dyn-any"] }
 node-macro = { path = "node-graph/node-macro" }
 
 # Workspace dependencies
 rustc-hash = "2.0"
->>>>>>> f4e3e5ab
 bytemuck = { version = "1.13", features = ["derive"] }
 async-trait = "0.1"
 serde = { version = "1.0", features = ["derive", "rc"] }

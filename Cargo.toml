[workspace]
members = [
	"desktop",
	"desktop/wrapper",
	"desktop/embedded-resources",
	"desktop/bundle",
	"desktop/platform/linux",
	"desktop/platform/mac",
	"desktop/platform/win",
	"editor",
	"frontend/wasm",
	"libraries/dyn-any",
	"libraries/path-bool",
	"libraries/math-parser",
	"node-graph/gapplication-io",
	"node-graph/gbrush",
	"node-graph/gcore",
	"node-graph/gcore-shaders",
	"node-graph/gmath-nodes",
	"node-graph/gpath-bool",
	"node-graph/graph-craft",
	"node-graph/graphene-cli",
	"node-graph/graster-nodes",
	"node-graph/graster-nodes/shaders",
	"node-graph/graster-nodes/shaders/entrypoint",
	"node-graph/gstd",
	"node-graph/gsvg-renderer",
	"node-graph/interpreted-executor",
	"node-graph/node-macro",
	"node-graph/preprocessor",
	"node-graph/wgpu-executor",
	"proc-macros",
]
default-members = [
	"editor",
	"frontend/wasm",
	"libraries/dyn-any",
	"libraries/path-bool",
	"libraries/math-parser",
	"node-graph/gapplication-io",
	"node-graph/gbrush",
	"node-graph/gcore",
	"node-graph/gcore-shaders",
	"node-graph/graster-nodes/shaders",
	"node-graph/gmath-nodes",
	"node-graph/gpath-bool",
	"node-graph/graph-craft",
	"node-graph/graphene-cli",
	"node-graph/graster-nodes",
	"node-graph/gstd",
	"node-graph/gsvg-renderer",
	"node-graph/interpreted-executor",
	"node-graph/node-macro",
	"node-graph/preprocessor",
	"node-graph/wgpu-executor",
	# blocked by https://github.com/rust-lang/cargo/issues/15890
#	"proc-macros",
]
resolver = "2"

[workspace.dependencies]
# Local dependencies
dyn-any = { path = "libraries/dyn-any", features = [
	"derive",
	"glam",
	"reqwest",
	"log-bad-types",
	"rc",
] }
preprocessor = { path = "node-graph/preprocessor" }
math-parser = { path = "libraries/math-parser" }
path-bool = { path = "libraries/path-bool" }
graphene-application-io = { path = "node-graph/gapplication-io" }
graphene-brush = { path = "node-graph/gbrush" }
graphene-core = { path = "node-graph/gcore" }
graphene-core-shaders = { path = "node-graph/gcore-shaders" }
graphene-math-nodes = { path = "node-graph/gmath-nodes" }
graphene-path-bool = { path = "node-graph/gpath-bool" }
graph-craft = { path = "node-graph/graph-craft" }
graphene-raster-nodes = { path = "node-graph/graster-nodes" }
graphene-std = { path = "node-graph/gstd" }
graphene-svg-renderer = { path = "node-graph/gsvg-renderer" }
interpreted-executor = { path = "node-graph/interpreted-executor" }
node-macro = { path = "node-graph/node-macro" }
wgpu-executor = { path = "node-graph/wgpu-executor" }
graphite-proc-macros = { path = "proc-macros" }

# Workspace dependencies
rustc-hash = "2.0"
bytemuck = { version = "1.13", features = ["derive", "min_const_generics"] }
serde = { version = "1.0", features = ["derive", "rc"] }
serde_json = "1.0"
serde-wasm-bindgen = "0.6"
reqwest = { version = "0.12", features = ["blocking", "rustls-tls", "json"] }
futures = "0.3"
env_logger = "0.11"
log = "0.4"
bitflags = { version = "2.4", features = ["serde"] }
ctor = "0.2"
convert_case = "0.8"
derivative = "2.2"
thiserror = "2"
anyhow = "1.0"
proc-macro2 = { version = "1", features = ["span-locations"] }
quote = "1.0"
chrono = "0.4"
ron = "0.11"
fastnoise-lite = "1.1"
wgpu = { version = "25.0", features = [
	# We don't have wgpu on multiple threads (yet) https://github.com/gfx-rs/wgpu/blob/trunk/CHANGELOG.md#wgpu-types-now-send-sync-on-wasm
	"fragile-send-sync-non-atomic-wasm",
	"spirv",
	"strict_asserts",
] }
once_cell = "1.13" # Remove when `core::cell::LazyCell` (<https://doc.rust-lang.org/core/cell/struct.LazyCell.html>) is stabilized in Rust 1.80 and we bump our MSRV
wasm-bindgen = "=0.2.100" # NOTICE: ensure this stays in sync with the `wasm-bindgen-cli` version in `website/content/volunteer/guide/project-setup/_index.md`. We pin this version because wasm-bindgen upgrades may break various things.
wasm-bindgen-futures = "0.4"
js-sys = "=0.3.77"
web-sys = { version = "=0.3.77", features = [
	"Document",
	"DomRect",
	"Element",
	"HtmlCanvasElement",
	"CanvasRenderingContext2d",
	"CanvasPattern",
	"OffscreenCanvas",
	"OffscreenCanvasRenderingContext2d",
	"TextMetrics",
	"Window",
	"IdleRequestOptions",
	"ImageData",
	"Navigator",
	"Gpu",
	"HtmlImageElement",
	"ImageBitmapRenderingContext",
] }
<<<<<<< HEAD
winit = { git = "https://github.com/timon-schelling/winit.git", rev = "4be17a5ed552c7a39a671bca97880c929334751e" }
keyboard-types = "0.8"
=======
winit = { git = "https://github.com/rust-windowing/winit.git" }
>>>>>>> 52e98ea8
url = "2.5"
tokio = { version = "1.29", features = ["fs", "macros", "io-std", "rt"] }
vello = { git = "https://github.com/linebender/vello.git", rev = "87cc5bee6d3a34d15017dbbb58634ddc7f33ff9b" } # TODO switch back to stable when a release is made
vello_encoding = { git = "https://github.com/linebender/vello.git", rev = "87cc5bee6d3a34d15017dbbb58634ddc7f33ff9b" } # TODO switch back to stable when a release is made
resvg = "0.45"
usvg = "0.45"
rand = { version = "0.9", default-features = false, features = ["std_rng"] }
rand_chacha = "0.9"
glam = { version = "0.29", default-features = false, features = [
	"nostd-libm",
	"scalar-math",
	"bytemuck",
] }
base64 = "0.22"
image = { version = "0.25", default-features = false, features = [
	"png",
	"jpeg",
	"bmp",
] }
parley = "0.5"
skrifa = "0.36"
pretty_assertions = "1.4"
fern = { version = "0.7", features = ["colored"] }
num_enum = { version = "0.7", default-features = false }
num-derive = "0.4"
num-traits = { version = "0.2", default-features = false, features = ["libm"] }
specta = { version = "2.0.0-rc.22", features = [
	"glam",
	"derive",
	# "typescript",
] }
syn = { version = "2.0", default-features = false, features = [
	"full",
	"derive",
	"parsing",
	"printing",
	"visit-mut",
	"visit",
	"clone-impls",
	"extra-traits",
	"proc-macro",
] }
kurbo = { version = "0.11", features = ["serde"] }
lyon_geom = "1.0"
petgraph = { version = "0.7", default-features = false, features = ["graphmap"] }
half = { version = "2.4", default-features = false, features = ["bytemuck"] }
tinyvec = { version = "1", features = ["std"] }
criterion = { version = "0.7", features = ["html_reports"] }
iai-callgrind = { version = "0.16" }
ndarray = "0.16"
strum = { version = "0.27", features = ["derive"] }
dirs = "6.0"
cef = "140"
cef-dll-sys = "140"
include_dir = "0.7"
tracing-subscriber = { version = "0.3", features = ["env-filter"] }
tracing = "0.1"
rfd = "0.15"
open = "5.3"
polycool = "0.4"
spin = "0.10"
clap = "4.5"
spirv-std = { git = "https://github.com/Firestar99/rust-gpu-new", rev = "c12f216121820580731440ee79ebc7403d6ea04f", features = ["bytemuck"] }
cargo-gpu = { git = "https://github.com/Firestar99/cargo-gpu", rev = "3952a22d16edbd38689f3a876e417899f21e1fe7", default-features = false }

[workspace.lints.rust]
unexpected_cfgs = { level = "allow", check-cfg = ['cfg(target_arch, values("spirv"))'] }

[profile.dev]
opt-level = 1

[profile.dev.package]
graphite-editor = { opt-level = 1 }
graphene-core-shaders = { opt-level = 1 }
graphene-std = { opt-level = 1 }
interpreted-executor = { opt-level = 1 } # This is a mitigation for https://github.com/rustwasm/wasm-pack/issues/981 which is needed because the node_registry function is too large
graphite-proc-macros = { opt-level = 1 }
image = { opt-level = 2 }
rustc-hash = { opt-level = 3 }
serde_derive = { opt-level = 1 }
specta-macros = { opt-level = 1 }
syn = { opt-level = 1 }

[profile.release]
lto = "thin"
debug = true

[profile.profiling]
inherits = "release"
debug = true<|MERGE_RESOLUTION|>--- conflicted
+++ resolved
@@ -134,12 +134,8 @@
 	"HtmlImageElement",
 	"ImageBitmapRenderingContext",
 ] }
-<<<<<<< HEAD
-winit = { git = "https://github.com/timon-schelling/winit.git", rev = "4be17a5ed552c7a39a671bca97880c929334751e" }
+winit = { git = "https://github.com/rust-windowing/winit.git" }
 keyboard-types = "0.8"
-=======
-winit = { git = "https://github.com/rust-windowing/winit.git" }
->>>>>>> 52e98ea8
 url = "2.5"
 tokio = { version = "1.29", features = ["fs", "macros", "io-std", "rt"] }
 vello = { git = "https://github.com/linebender/vello.git", rev = "87cc5bee6d3a34d15017dbbb58634ddc7f33ff9b" } # TODO switch back to stable when a release is made

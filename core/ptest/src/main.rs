--- conflicted
+++ resolved
@@ -1,4 +1,3 @@
-<<<<<<< HEAD
 use graphite_proc_macros::*;
 
 pub trait AsMessage: TransitiveChild
@@ -15,26 +14,6 @@
 	type Discriminant;
 
 	fn to_discriminant(&self) -> Self::Discriminant;
-=======
-use graphite_proc_macros::MessageImpl;
-use std::fmt::Display;
-
-trait AsMessage: Sized + Into<Message> + Send + Sync + PartialEq<Message> + Display + Clone {
-	//trait AsMessage: Sized + Send + Sync {
-	//trait AsMessage: Sized + Send + Sync + Into<Message> + Display + PartialEq<Message> {
-	//trait AsMessage: Sized + Send + Sync + Into<Message> + Display {
-	fn name(&self) -> String;
-	fn suffix(&self) -> &'static str;
-	fn prefix() -> String;
-	fn get_discriminant(&self) -> MessageDiscriminant;
-}
-
-#[derive(MessageImpl, PartialEq, Clone)]
-#[message(Message, Message, Child)]
-enum Message {
-	#[child]
-	Child(Child),
->>>>>>> 2c437a31
 }
 
 pub trait TransitiveChild: Into<Self::Parent> + Into<Self::TopParent> {
@@ -44,48 +23,38 @@
 
 #[impl_message]
 #[derive(Debug, Copy, Clone, PartialEq, Eq)]
-pub enum Message2 {
+pub enum Message {
 	Foo,
 	Bar(usize),
 	Qux {
 		x: usize,
 	},
 	#[child]
-	Child(Child2),
+	Child(Child),
 }
 
-impl TransitiveChild for Message2 {
-	type TopParent = Self;
-	type Parent = Self;
-}
-
-impl TransitiveChild for Message2Discriminant {
-	type TopParent = Self;
-	type Parent = Self;
-}
-
-#[impl_message(Message2, Child)]
+#[impl_message(Message, Child)]
 #[derive(Debug, Copy, Clone, PartialEq, Eq)]
-pub enum Child2 {
+pub enum Child {
 	Foo,
 	Bar(usize),
 	#[child]
-	SubChild(Child3),
+	SubChild(Child2),
 }
 
-#[impl_message(Message2, Child2, SubChild)]
+#[impl_message(Message, Child, SubChild)]
 #[derive(Debug, Copy, Clone, PartialEq, Eq)]
-pub enum Child3 {
+pub enum Child2 {
 	Foo,
 	Bar,
 }
 
 fn main() {
-	let c3 = Child3::Foo;
-	assert_eq!(Message2::from(c3), Message2::Child(Child2::SubChild(c3)));
+	let c3 = Child2::Foo;
+	assert_eq!(Message::from(c3), Message::Child(Child::SubChild(c3)));
 	assert_eq!(
-		Message2Discriminant::from(Child3Discriminant::from(&c3)),
-		Message2Discriminant::Child(Child2Discriminant::SubChild(Child3Discriminant::Foo))
+		MessageDiscriminant::from(Child2Discriminant::from(&c3)),
+		MessageDiscriminant::Child(ChildDiscriminant::SubChild(Child2Discriminant::Foo))
 	);
-	println!("{}", Child3::Bar.to_discriminant().global_name());
+	println!("{}", Child2::Bar.to_discriminant().global_name());
 }
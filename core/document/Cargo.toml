[package]
name = "graphite-document-core"
version = "0.1.0"
authors = ["Graphite Authors <contact@graphite.design>"]
edition = "2018"
readme = "../../README.md"
homepage = "https://www.graphite.design"
repository = "https://github.com/GraphiteEditor/Graphite"
license = "Apache-2.0"

[dependencies]
log = "0.4"
<<<<<<< HEAD
kurbo = { version = "0.8.0", features = ["serde"] }
serde = { version = "1.0", features = ["derive"] }
=======
# TODO: Swich to kurbo release when derive `PartialEq` is available for BezPath
#kurbo = "0.8.0"
kurbo = {git="https://github.com/GraphiteEditor/kurbo.git", branch="bezpath-partial-eq"}
serde = { version = "1.0", features = ["derive"] }
glam = "0.16"
>>>>>>> 3ba570fa
<|MERGE_RESOLUTION|>--- conflicted
+++ resolved
@@ -10,13 +10,7 @@
 
 [dependencies]
 log = "0.4"
-<<<<<<< HEAD
-kurbo = { version = "0.8.0", features = ["serde"] }
+# TODO: Swich to kurbo release when derive `PartialEq` is available for BezPath
+kurbo = {git="https://github.com/GraphiteEditor/kurbo.git", branch="bezpath-partial-eq", features = ["serde"]}
 serde = { version = "1.0", features = ["derive"] }
-=======
-# TODO: Swich to kurbo release when derive `PartialEq` is available for BezPath
-#kurbo = "0.8.0"
-kurbo = {git="https://github.com/GraphiteEditor/kurbo.git", branch="bezpath-partial-eq"}
-serde = { version = "1.0", features = ["derive"] }
-glam = "0.16"
->>>>>>> 3ba570fa
+glam = { version = "0.16", features = ["serde"] }
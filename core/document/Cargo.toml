[package]
name = "graphite-document-core"
version = "0.1.0"
authors = ["Graphite Authors <contact@graphite.design>"]
edition = "2018"
readme = "../../README.md"
homepage = "https://www.graphite.design"
repository = "https://github.com/GraphiteEditor/Graphite"
license = "Apache-2.0"

[dependencies]
log = "0.4"
<<<<<<< HEAD
# TODO: Swich to kurbo release when derive `PartialEq` is available for BezPath
kurbo = {git="https://github.com/GraphiteEditor/kurbo.git", branch="bezpath-partial-eq", features = ["serde"]}
=======
kurbo = "0.8"
>>>>>>> 7b65409c
serde = { version = "1.0", features = ["derive"] }
glam = { version = "0.16", features = ["serde"] }<|MERGE_RESOLUTION|>--- conflicted
+++ resolved
@@ -10,11 +10,7 @@
 
 [dependencies]
 log = "0.4"
-<<<<<<< HEAD
-# TODO: Swich to kurbo release when derive `PartialEq` is available for BezPath
-kurbo = {git="https://github.com/GraphiteEditor/kurbo.git", branch="bezpath-partial-eq", features = ["serde"]}
-=======
-kurbo = "0.8"
->>>>>>> 7b65409c
+
+kurbo = {version="0.8", features = ["serde"]}
 serde = { version = "1.0", features = ["derive"] }
 glam = { version = "0.16", features = ["serde"] }
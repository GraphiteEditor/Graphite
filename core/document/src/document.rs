<<<<<<< HEAD
use kurbo::Point;
=======
use glam::DAffine2;
>>>>>>> 3ba570fa

use crate::{
	layers::{self, style::PathStyle, Folder, Layer, LayerDataTypes, Line, PolyLine, Rect, Shape},
	DocumentError, DocumentResponse, LayerId, Operation,
};

#[derive(Debug, Clone, PartialEq)]
pub struct Document {
	pub root: Layer,
	pub work: Layer,
	pub work_mount_path: Vec<LayerId>,
	pub work_operations: Vec<Operation>,
	pub work_mounted: bool,
}

impl Default for Document {
	fn default() -> Self {
		Self {
			root: Layer::new(LayerDataTypes::Folder(Folder::default()), DAffine2::IDENTITY.to_cols_array(), PathStyle::default()),
			work: Layer::new(LayerDataTypes::Folder(Folder::default()), DAffine2::IDENTITY.to_cols_array(), PathStyle::default()),
			work_mount_path: Vec::new(),
			work_operations: Vec::new(),
			work_mounted: false,
		}
	}
}

fn split_path(path: &[LayerId]) -> Result<(&[LayerId], LayerId), DocumentError> {
	let id = path.last().ok_or(DocumentError::InvalidPath)?;
	let folder_path = &path[0..path.len() - 1];
	Ok((folder_path, *id))
}

impl Document {
	/// Renders the layer graph with the root `path` as an SVG string.
	/// This operation merges currently mounted folder and document_folder
	/// contents together.
	pub fn render(&mut self, path: &mut Vec<LayerId>, svg: &mut String) {
		if !self.work_mount_path.as_slice().starts_with(path) {
			self.layer_mut(path).unwrap().render();
			path.pop();
			return;
		}
		if path.as_slice() == self.work_mount_path {
			// TODO: Handle if mounted in nested folders
			let transform = self.document_folder(path).unwrap().transform;
			self.document_folder_mut(path).unwrap().render_as_folder(svg);
			self.work.transform = transform;
			self.work.render_as_folder(svg);
			path.pop();
		}
		let ids = self.folder(path).unwrap().layer_ids.clone();
		for element in ids {
			path.push(element);
			self.render(path, svg);
		}
	}

	/// Wrapper around render, that returns the whole document as a Response.
	pub fn render_root(&mut self) -> String {
		let mut svg = String::new();
		self.render(&mut vec![], &mut svg);
		svg
	}

	/// Checks whether each layer under `path` intersects with the provided `quad` and adds all intersection layers as paths to `intersections`.
	pub fn intersects_quad(&self, quad: [Point; 4], path: &mut Vec<LayerId>, intersections: &mut Vec<Vec<LayerId>>) {
		log::debug!("Intersects Quad {:?}", quad);
		self.document_folder(path).unwrap().intersects_quad(quad, path, intersections);
		return;
	}

	/// Checks whether each layer under the root path intersects with the provided `quad` and returns the paths to all intersecting layers.
	pub fn intersects_quad_root(&self, quad: [Point; 4]) -> Vec<Vec<LayerId>> {
		let mut intersections = Vec::new();
		self.intersects_quad(quad, &mut vec![], &mut intersections);
		intersections
	}

	/// Checks whether each layer under `path` intersects with the provided `point` and adds all intersection layers as paths to `intersections`.
	pub fn intersects_point(&self, point: Point, path: &mut Vec<LayerId>, intersections: &mut Vec<Vec<LayerId>>) {
		self.document_folder(path).unwrap().intersects_point(point, path, intersections);
		return;
	}

	/// Checks whether each layer intersects with the given point and returns the paths to intersecting layers.
	pub fn intersects_point_root(&self, point: Point) -> Vec<Vec<LayerId>> {
		let mut intersections = Vec::new();
		self.intersects_point(point, &mut vec![], &mut intersections);
		intersections
	}

	fn is_mounted(&self, mount_path: &[LayerId], path: &[LayerId]) -> bool {
		path.starts_with(mount_path) && self.work_mounted
	}

	/// Returns a reference to the requested folder. Fails if the path does not exist,
	/// or if the requested layer is not of type folder.
	/// This function respects mounted folders and will thus not contain the layers already
	/// present in the document if a temporary folder is mounted on top.
	pub fn folder(&self, mut path: &[LayerId]) -> Result<&Folder, DocumentError> {
		let mut root = self.root.as_folder()?;
		if self.is_mounted(self.work_mount_path.as_slice(), path) {
			path = &path[self.work_mount_path.len()..];
			root = self.work.as_folder()?;
		}
		for id in path {
			root = root.folder(*id).ok_or(DocumentError::LayerNotFound)?;
		}
		Ok(root)
	}

	/// Returns a mutable reference to the requested folder. Fails if the path does not exist,
	/// or if the requested layer is not of type folder.
	/// This function respects mounted folders and will thus not contain the layers already
	/// present in the document if a temporary folder is mounted on top.
	/// If you manually edit the folder you have to set the cache_dirty flag yourself.
	pub fn folder_mut(&mut self, mut path: &[LayerId]) -> Result<&mut Folder, DocumentError> {
		let mut root = if self.is_mounted(self.work_mount_path.as_slice(), path) {
			path = &path[self.work_mount_path.len()..];
			self.work.as_folder_mut()?
		} else {
			self.root.as_folder_mut()?
		};
		for id in path {
			root = root.folder_mut(*id).ok_or(DocumentError::LayerNotFound)?;
		}
		Ok(root)
	}

	/// Returns a reference to the requested folder. Fails if the path does not exist,
	/// or if the requested layer is not of type folder.
	/// This function does **not** respect mounted folders and will always return the current
	/// state of the document, disregarding any temporary modifications.
	pub fn document_folder(&self, path: &[LayerId]) -> Result<&Layer, DocumentError> {
		let mut root = &self.root;
		for id in path {
			root = root.as_folder()?.layer(*id).ok_or(DocumentError::LayerNotFound)?;
		}
		Ok(root)
	}

	/// Returns a mutable reference to the requested folder. Fails if the path does not exist,
	/// or if the requested layer is not of type folder.
	/// This function does **not** respect mounted folders and will always return the current
	/// state of the document, disregarding any temporary modifications.
	/// If you manually edit the folder you have to set the cache_dirty flag yourself.
	pub fn document_folder_mut(&mut self, path: &[LayerId]) -> Result<&mut Layer, DocumentError> {
		let mut root = &mut self.root;
		for id in path {
			root = root.as_folder_mut()?.layer_mut(*id).ok_or(DocumentError::LayerNotFound)?;
		}
		Ok(root)
	}

	/// Returns a reference to the layer struct at the specified `path`.
	pub fn layer(&self, path: &[LayerId]) -> Result<&Layer, DocumentError> {
		let (path, id) = split_path(path)?;
		self.folder(path)?.layer(id).ok_or(DocumentError::LayerNotFound)
	}

	/// Returns a mutable reference to the layer struct at the specified `path`.
	/// If you manually edit the layer you have to set the cache_dirty flag yourself.
	pub fn layer_mut(&mut self, path: &[LayerId]) -> Result<&mut Layer, DocumentError> {
		let (path, id) = split_path(path)?;
		self.folder_mut(path)?.layer_mut(id).ok_or(DocumentError::LayerNotFound)
	}

	/// Replaces the layer at the specified `path` with `layer`.
	pub fn set_layer(&mut self, path: &[LayerId], layer: Layer) -> Result<(), DocumentError> {
		let mut folder = self.root.as_folder_mut()?;
		if let Ok((path, id)) = split_path(path) {
			self.layer_mut(path)?.cache_dirty = true;
			folder = self.folder_mut(path)?;
			if let Some(folder_layer) = folder.layer_mut(id) {
				*folder_layer = layer;
				return Ok(());
			}
		}
		folder.add_layer(layer, -1).ok_or(DocumentError::IndexOutOfBounds)?;
		Ok(())
	}

	/// Adds a new layer to the folder specified by `path`.
	/// Passing a negative `insert_index` indexes relative to the end.
	/// -1 is equivalent to adding the layer to the top.
	pub fn add_layer(&mut self, path: &[LayerId], layer: Layer, insert_index: isize) -> Result<LayerId, DocumentError> {
		let _ = self.layer_mut(path).map(|x| x.cache_dirty = true);
		let folder = self.folder_mut(path)?;
		folder.add_layer(layer, insert_index).ok_or(DocumentError::IndexOutOfBounds)
	}

	/// Deletes the layer specified by `path`.
	pub fn delete(&mut self, path: &[LayerId]) -> Result<(), DocumentError> {
		let (path, id) = split_path(path)?;
		let _ = self.layer_mut(path).map(|x| x.cache_dirty = true);
		self.document_folder_mut(path)?.as_folder_mut()?.remove_layer(id)?;
		Ok(())
	}

	/// Mutate the document by applying the `operation` to it. If the operation necessitates a
	/// reaction from the frontend, responses may be returned.
	pub fn handle_operation(&mut self, operation: Operation) -> Result<Option<Vec<DocumentResponse>>, DocumentError> {
		let responses = match &operation {
			Operation::AddEllipse { path, insert_index, transform, style } => {
				let id = self.add_layer(&path, Layer::new(LayerDataTypes::Ellipse(layers::Ellipse::new()), *transform, *style), *insert_index)?;
				let path = [path.clone(), vec![id]].concat();

				Some(vec![DocumentResponse::DocumentChanged, DocumentResponse::SelectLayer { path }])
			}
			Operation::AddRect { path, insert_index, transform, style } => {
				let id = self.add_layer(&path, Layer::new(LayerDataTypes::Rect(Rect::new()), *transform, *style), *insert_index)?;
				let path = [path.clone(), vec![id]].concat();

				Some(vec![DocumentResponse::DocumentChanged, DocumentResponse::SelectLayer { path }])
			}
			Operation::AddLine { path, insert_index, transform, style } => {
				let id = self.add_layer(&path, Layer::new(LayerDataTypes::Line(Line::new()), *transform, *style), *insert_index)?;
				let path = [path.clone(), vec![id]].concat();

				Some(vec![DocumentResponse::DocumentChanged, DocumentResponse::SelectLayer { path }])
			}
			Operation::AddPen {
				path,
				insert_index,
				points,
				transform,
				style,
			} => {
				let points: Vec<glam::DVec2> = points.iter().map(|&it| it.into()).collect();
				let polyline = PolyLine::new(points);
				self.add_layer(&path, Layer::new(LayerDataTypes::PolyLine(polyline), *transform, *style), *insert_index)?;
				Some(vec![DocumentResponse::DocumentChanged])
			}
			Operation::AddShape {
				path,
				insert_index,
				transform,
				equal_sides,
				sides,
				style,
			} => {
				let s = Shape::new(*equal_sides, *sides);
				let id = self.add_layer(&path, Layer::new(LayerDataTypes::Shape(s), *transform, *style), *insert_index)?;
				let path = [path.clone(), vec![id]].concat();

				Some(vec![DocumentResponse::DocumentChanged, DocumentResponse::SelectLayer { path }])
			}
			Operation::DeleteLayer { path } => {
				self.delete(&path)?;

				let (path, _) = split_path(path.as_slice()).unwrap_or_else(|_| (&[], 0));
				Some(vec![DocumentResponse::DocumentChanged, DocumentResponse::FolderChanged { path: path.to_vec() }])
			}
			Operation::DuplicateLayer { path } => {
				let layer = self.layer(&path)?.clone();
				let (folder_path, _) = split_path(path.as_slice()).unwrap_or_else(|_| (&[], 0));
				let folder = self.folder_mut(folder_path)?;
				folder.add_layer(layer, -1).ok_or(DocumentError::IndexOutOfBounds)?;
				Some(vec![DocumentResponse::DocumentChanged, DocumentResponse::FolderChanged { path: folder_path.to_vec() }])
			}
			Operation::AddFolder { path } => {
				self.set_layer(&path, Layer::new(LayerDataTypes::Folder(Folder::default()), DAffine2::IDENTITY.to_cols_array(), PathStyle::default()))?;

				Some(vec![DocumentResponse::DocumentChanged, DocumentResponse::FolderChanged { path: path.clone() }])
			}
			Operation::MountWorkingFolder { path } => {
				self.work_mount_path = path.clone();
				self.work_operations.clear();
				self.work = Layer::new(LayerDataTypes::Folder(Folder::default()), DAffine2::IDENTITY.to_cols_array(), PathStyle::default());
				self.work_mounted = true;
				None
			}
			Operation::TransformLayer { path, transform } => {
				let transform = self.root.transform * DAffine2::from_cols_array(&transform);
				let layer = self.document_folder_mut(path).unwrap();
				layer.transform = transform;
				layer.cache_dirty = true;
				Some(vec![DocumentResponse::DocumentChanged])
			}
			Operation::DiscardWorkingFolder => {
				self.work_operations.clear();
				self.work_mount_path = vec![];
				self.work = Layer::new(LayerDataTypes::Folder(Folder::default()), DAffine2::IDENTITY.to_cols_array(), PathStyle::default());
				self.work_mounted = false;
				Some(vec![DocumentResponse::DocumentChanged])
			}
			Operation::ClearWorkingFolder => {
				self.work_operations.clear();
				self.work = Layer::new(LayerDataTypes::Folder(Folder::default()), DAffine2::IDENTITY.to_cols_array(), PathStyle::default());
				Some(vec![DocumentResponse::DocumentChanged])
			}
			Operation::CommitTransaction => {
				let mut ops = Vec::new();
				let mut path: Vec<LayerId> = vec![];
				std::mem::swap(&mut path, &mut self.work_mount_path);
				std::mem::swap(&mut ops, &mut self.work_operations);
				self.work_mounted = false;
				self.work_mount_path = vec![];
				self.work = Layer::new(LayerDataTypes::Folder(Folder::default()), DAffine2::IDENTITY.to_cols_array(), PathStyle::default());
				let mut responses = vec![];
				for operation in ops.into_iter() {
					if let Some(mut op_responses) = self.handle_operation(operation)? {
						responses.append(&mut op_responses);
					}
				}
				responses.extend(vec![DocumentResponse::DocumentChanged, DocumentResponse::FolderChanged { path }]);

				Some(responses)
			}
			Operation::ToggleVisibility { path } => {
				let _ = self.layer_mut(&path).map(|layer| {
					layer.visible = !layer.visible;
					layer.cache_dirty = true;
				});
				let path = path.as_slice()[..path.len() - 1].to_vec();
				Some(vec![DocumentResponse::DocumentChanged, DocumentResponse::FolderChanged { path }])
			}
		};
		if !matches!(
			operation,
			Operation::CommitTransaction | Operation::MountWorkingFolder { .. } | Operation::DiscardWorkingFolder | Operation::ClearWorkingFolder
		) {
			self.work_operations.push(operation);
		}
		Ok(responses)
	}
}<|MERGE_RESOLUTION|>--- conflicted
+++ resolved
@@ -1,8 +1,5 @@
-<<<<<<< HEAD
+use glam::DAffine2;
 use kurbo::Point;
-=======
-use glam::DAffine2;
->>>>>>> 3ba570fa
 
 use crate::{
 	layers::{self, style::PathStyle, Folder, Layer, LayerDataTypes, Line, PolyLine, Rect, Shape},

use crate::{
	layers::{self, Folder, Layer, LayerData, LayerDataTypes, Line, PolyLine, Rect, Shape},
	DocumentError, DocumentResponse, LayerId, Operation,
};

#[derive(Debug, Clone, PartialEq)]
pub struct Document {
	pub root: layers::Folder,
	pub work: Folder,
	pub work_mount_path: Vec<LayerId>,
	pub work_operations: Vec<Operation>,
	pub work_mounted: bool,
}

impl Default for Document {
	fn default() -> Self {
		Self {
			root: Folder::default(),
			work: Folder::default(),
			work_mount_path: Vec::new(),
			work_operations: Vec::new(),
			work_mounted: false,
		}
	}
}

fn split_path(path: &[LayerId]) -> Result<(&[LayerId], LayerId), DocumentError> {
	let id = path.last().ok_or(DocumentError::InvalidPath)?;
	let folder_path = &path[0..path.len() - 1];
	Ok((folder_path, *id))
}

impl Document {
	/// Renders the layer graph with the root `path` as an SVG string.
	/// This operation merges currently mounted folder and document_folder
	/// contents together.
	pub fn render(&mut self, path: &mut Vec<LayerId>, svg: &mut String) {
		if !self.work_mount_path.as_slice().starts_with(path) {
			self.layer_mut(path).unwrap().render();
			path.pop();
			return;
		}
		if path.as_slice() == self.work_mount_path {
			self.document_folder_mut(path).unwrap().render(svg);
			self.work.render(svg);
			path.pop();
		}
		let ids = self.folder(path).unwrap().layer_ids.clone();
		for element in ids {
			path.push(element);
			self.render(path, svg);
		}
	}

	/// Wrapper around render, that returns the whole document as a Response.
	pub fn render_root(&mut self) -> String {
		let mut svg = String::new();
		self.render(&mut vec![], &mut svg);
		svg
	}

	fn is_mounted(&self, mount_path: &[LayerId], path: &[LayerId]) -> bool {
		path.starts_with(mount_path) && self.work_mounted
	}

	/// Returns a reference to the requested folder. Fails if the path does not exist,
	/// or if the requested layer is not of type folder.
	/// This function respects mounted folders and will thus not contain the layers already
	/// present in the document if a temporary folder is mounted on top.
	pub fn folder(&self, mut path: &[LayerId]) -> Result<&Folder, DocumentError> {
		let mut root = &self.root;
		if self.is_mounted(self.work_mount_path.as_slice(), path) {
			path = &path[self.work_mount_path.len()..];
			root = &self.work;
		}
		for id in path {
			root = root.folder(*id).ok_or(DocumentError::LayerNotFound)?;
		}
		Ok(root)
	}

	/// Returns a mutable reference to the requested folder. Fails if the path does not exist,
	/// or if the requested layer is not of type folder.
	/// This function respects mounted folders and will thus not contain the layers already
	/// present in the document if a temporary folder is mounted on top.
	/// If you manually edit the folder you have to set the cache_dirty flag yourself.
	pub fn folder_mut(&mut self, mut path: &[LayerId]) -> Result<&mut Folder, DocumentError> {
		let mut root = if self.is_mounted(self.work_mount_path.as_slice(), path) {
			path = &path[self.work_mount_path.len()..];
			&mut self.work
		} else {
			&mut self.root
		};
		for id in path {
			root = root.folder_mut(*id).ok_or(DocumentError::LayerNotFound)?;
		}
		Ok(root)
	}

	/// Returns a reference to the requested folder. Fails if the path does not exist,
	/// or if the requested layer is not of type folder.
	/// This function does **not** respect mounted folders and will always return the current
	/// state of the document, disregarding any temporary modifications.
	pub fn document_folder(&self, path: &[LayerId]) -> Result<&Folder, DocumentError> {
		let mut root = &self.root;
		for id in path {
			root = root.folder(*id).ok_or(DocumentError::LayerNotFound)?;
		}
		Ok(root)
	}

	/// Returns a mutable reference to the requested folder. Fails if the path does not exist,
	/// or if the requested layer is not of type folder.
	/// This function does **not** respect mounted folders and will always return the current
	/// state of the document, disregarding any temporary modifications.
	/// If you manually edit the folder you have to set the cache_dirty flag yourself.
	pub fn document_folder_mut(&mut self, path: &[LayerId]) -> Result<&mut Folder, DocumentError> {
		let mut root = &mut self.root;
		for id in path {
			root = root.folder_mut(*id).ok_or(DocumentError::LayerNotFound)?;
		}
		Ok(root)
	}

	/// Returns a reference to the layer struct at the specified `path`.
	pub fn layer(&self, path: &[LayerId]) -> Result<&Layer, DocumentError> {
		let (path, id) = split_path(path)?;
		self.folder(path)?.layer(id).ok_or(DocumentError::LayerNotFound)
	}

	/// Returns a mutable reference to the layer struct at the specified `path`.
	/// If you manually edit the layer you have to set the cache_dirty flag yourself.
	pub fn layer_mut(&mut self, path: &[LayerId]) -> Result<&mut Layer, DocumentError> {
		let (path, id) = split_path(path)?;
		self.folder_mut(path)?.layer_mut(id).ok_or(DocumentError::LayerNotFound)
	}

	/// Replaces the layer at the specified `path` with `layer`.
	pub fn set_layer(&mut self, path: &[LayerId], layer: Layer) -> Result<(), DocumentError> {
		let mut folder = &mut self.root;
		if let Ok((path, id)) = split_path(path) {
			self.layer_mut(path)?.cache_dirty = true;
			folder = self.folder_mut(path)?;
			if let Some(folder_layer) = folder.layer_mut(id) {
				*folder_layer = layer;
				return Ok(());
			}
		}
		folder.add_layer(layer, -1).ok_or(DocumentError::IndexOutOfBounds)?;
		Ok(())
	}

	/// Adds a new layer to the folder specified by `path`.
	/// Passing a negative `insert_index` indexes relative to the end.
	/// -1 is equivalent to adding the layer to the top.
	pub fn add_layer(&mut self, path: &[LayerId], layer: Layer, insert_index: isize) -> Result<LayerId, DocumentError> {
		let _ = self.layer_mut(path).map(|x| x.cache_dirty = true);
		let folder = self.folder_mut(path)?;
		folder.add_layer(layer, insert_index).ok_or(DocumentError::IndexOutOfBounds)
	}

	/// Deletes the layer specified by `path`.
	pub fn delete(&mut self, path: &[LayerId]) -> Result<(), DocumentError> {
		let (path, id) = split_path(path)?;
		let _ = self.layer_mut(path).map(|x| x.cache_dirty = true);
		self.document_folder_mut(path)?.remove_layer(id)?;
		Ok(())
	}

	/// Mutate the document by applying the `operation` to it. If the operation necessitates a
	/// reaction from the frontend, responses may be returned.
	pub fn handle_operation(&mut self, operation: Operation) -> Result<Option<Vec<DocumentResponse>>, DocumentError> {
		let responses = match &operation {
			Operation::AddCircle { path, insert_index, cx, cy, r, style } => {
				let id = self.add_layer(&path, Layer::new(LayerDataTypes::Circle(layers::Circle::new((*cx, *cy), *r, *style))), *insert_index)?;
				let path = [path.clone(), vec![id]].concat();

				Some(vec![DocumentResponse::DocumentChanged, DocumentResponse::SelectLayer { path }])
			}
			Operation::AddEllipse {
				path,
				insert_index,
				cx,
				cy,
				rx,
				ry,
				rot,
				style,
			} => {
				let id = self.add_layer(&path, Layer::new(LayerDataTypes::Ellipse(layers::Ellipse::new((*cx, *cy), (*rx, *ry), *rot, *style))), *insert_index)?;
				let path = [path.clone(), vec![id]].concat();

				Some(vec![DocumentResponse::DocumentChanged, DocumentResponse::SelectLayer { path }])
			}
			Operation::AddRect {
				path,
				insert_index,
				x0,
				y0,
				x1,
				y1,
				style,
			} => {
<<<<<<< HEAD
				self.add_layer(&path, Layer::new(LayerDataTypes::Rect(Rect::new(*x0, *y0, *x1, *y1, *style))), *insert_index)?;
=======
				let id = self.add_layer(&path, Layer::new(LayerDataTypes::Rect(Rect::new((*x0, *y0), (*x1, *y1), *style))), *insert_index)?;
				let path = [path.clone(), vec![id]].concat();
>>>>>>> 0e488d99

				Some(vec![DocumentResponse::DocumentChanged, DocumentResponse::SelectLayer { path }])
			}
			Operation::AddLine {
				path,
				insert_index,
				x0,
				y0,
				x1,
				y1,
				style,
			} => {
				let id = self.add_layer(&path, Layer::new(LayerDataTypes::Line(Line::new((*x0, *y0), (*x1, *y1), *style))), *insert_index)?;
				let path = [path.clone(), vec![id]].concat();

				Some(vec![DocumentResponse::DocumentChanged, DocumentResponse::SelectLayer { path }])
			}
			Operation::AddPen { path, insert_index, points, style } => {
				let points: Vec<kurbo::Point> = points.iter().map(|&it| it.into()).collect();
				let polyline = PolyLine::new(points, *style);
				self.add_layer(&path, Layer::new(LayerDataTypes::PolyLine(polyline)), *insert_index)?;
				Some(vec![DocumentResponse::DocumentChanged])
			}
			Operation::AddShape {
				path,
				insert_index,
				x0,
				y0,
				x1,
				y1,
				sides,
				style,
			} => {
<<<<<<< HEAD
				let s = Shape::new((*x0, *y0).into(), (*x1, *y1).into(), *sides, *style);
				self.add_layer(&path, Layer::new(LayerDataTypes::Shape(s)), *insert_index)?;
=======
				let s = Shape::new((*x0, *y0), (*x1, *y1), *sides, *style);
				let id = self.add_layer(&path, Layer::new(LayerDataTypes::Shape(s)), *insert_index)?;
				let path = [path.clone(), vec![id]].concat();
>>>>>>> 0e488d99

				Some(vec![DocumentResponse::DocumentChanged, DocumentResponse::SelectLayer { path }])
			}
			Operation::DeleteLayer { path } => {
				self.delete(&path)?;

				let (path, _) = split_path(path.as_slice()).unwrap_or_else(|_| (&[], 0));
				Some(vec![DocumentResponse::DocumentChanged, DocumentResponse::FolderChanged { path: path.to_vec() }])
			}
			Operation::AddFolder { path } => {
				self.set_layer(&path, Layer::new(LayerDataTypes::Folder(Folder::default())))?;

				Some(vec![DocumentResponse::DocumentChanged, DocumentResponse::FolderChanged { path: path.clone() }])
			}
			Operation::MountWorkingFolder { path } => {
				self.work_mount_path = path.clone();
				self.work_operations.clear();
				self.work = Folder::default();
				self.work_mounted = true;
				None
			}
			Operation::DiscardWorkingFolder => {
				self.work_operations.clear();
				self.work_mount_path = vec![];
				self.work = Folder::default();
				self.work_mounted = false;
				Some(vec![DocumentResponse::DocumentChanged])
			}
			Operation::ClearWorkingFolder => {
				self.work_operations.clear();
				self.work = Folder::default();
				Some(vec![DocumentResponse::DocumentChanged])
			}
			Operation::CommitTransaction => {
				let mut ops = Vec::new();
				let mut path: Vec<LayerId> = vec![];
				std::mem::swap(&mut path, &mut self.work_mount_path);
				std::mem::swap(&mut ops, &mut self.work_operations);
				self.work_mounted = false;
				self.work_mount_path = vec![];
				self.work = Folder::default();
				let mut responses = vec![];
				for operation in ops.into_iter() {
					if let Some(mut op_responses) = self.handle_operation(operation)? {
						responses.append(&mut op_responses);
					}
				}
				responses.extend(vec![DocumentResponse::DocumentChanged, DocumentResponse::FolderChanged { path }]);

				Some(responses)
			}
			Operation::ToggleVisibility { path } => {
				let _ = self.layer_mut(&path).map(|layer| {
					layer.visible = !layer.visible;
					layer.cache_dirty = true;
				});
				let path = path.as_slice()[..path.len() - 1].to_vec();
				Some(vec![DocumentResponse::DocumentChanged, DocumentResponse::FolderChanged { path }])
			}
		};
		if !matches!(
			operation,
			Operation::CommitTransaction | Operation::MountWorkingFolder { .. } | Operation::DiscardWorkingFolder | Operation::ClearWorkingFolder
		) {
			self.work_operations.push(operation);
		}
		Ok(responses)
	}
}<|MERGE_RESOLUTION|>--- conflicted
+++ resolved
@@ -201,12 +201,8 @@
 				y1,
 				style,
 			} => {
-<<<<<<< HEAD
-				self.add_layer(&path, Layer::new(LayerDataTypes::Rect(Rect::new(*x0, *y0, *x1, *y1, *style))), *insert_index)?;
-=======
-				let id = self.add_layer(&path, Layer::new(LayerDataTypes::Rect(Rect::new((*x0, *y0), (*x1, *y1), *style))), *insert_index)?;
-				let path = [path.clone(), vec![id]].concat();
->>>>>>> 0e488d99
+				let id = self.add_layer(&path, Layer::new(LayerDataTypes::Rect(Rect::new(*x0, *y0, *x1, *y1, *style))), *insert_index)?;
+				let path = [path.clone(), vec![id]].concat();
 
 				Some(vec![DocumentResponse::DocumentChanged, DocumentResponse::SelectLayer { path }])
 			}
@@ -240,14 +236,9 @@
 				sides,
 				style,
 			} => {
-<<<<<<< HEAD
 				let s = Shape::new((*x0, *y0).into(), (*x1, *y1).into(), *sides, *style);
-				self.add_layer(&path, Layer::new(LayerDataTypes::Shape(s)), *insert_index)?;
-=======
-				let s = Shape::new((*x0, *y0), (*x1, *y1), *sides, *style);
 				let id = self.add_layer(&path, Layer::new(LayerDataTypes::Shape(s)), *insert_index)?;
 				let path = [path.clone(), vec![id]].concat();
->>>>>>> 0e488d99
 
 				Some(vec![DocumentResponse::DocumentChanged, DocumentResponse::SelectLayer { path }])
 			}

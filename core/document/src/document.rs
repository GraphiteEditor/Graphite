--- conflicted
+++ resolved
@@ -140,19 +140,6 @@
 		Ok(root)
 	}
 
-<<<<<<< HEAD
-	/// Returns a mutable reference to the layer or folder at the path. Does not return an error for root
-	pub fn document_layer_mut(&mut self, path: &[LayerId]) -> Result<&mut Layer, DocumentError> {
-		let mut root = &mut self.root;
-		for id in path {
-			if root.as_folder().is_err() {
-				return Ok(root);
-			}
-
-			root = root.as_folder_mut()?.layer_mut(*id).ok_or(DocumentError::LayerNotFound)?;
-		}
-		Ok(root)
-=======
 	/// Returns a reference to the layer or folder at the path. Does not return an error for root
 	pub fn document_layer(&mut self, path: &[LayerId]) -> Result<&Layer, DocumentError> {
 		if path.is_empty() {
@@ -169,7 +156,6 @@
 		}
 		let (path, id) = split_path(path)?;
 		self.document_folder_mut(path)?.as_folder_mut()?.layer_mut(id).ok_or(DocumentError::LayerNotFound)
->>>>>>> 721f418e
 	}
 
 	/// Returns a reference to the layer struct at the specified `path`.
@@ -323,23 +309,18 @@
 				None
 			}
 			Operation::TransformLayer { path, transform } => {
-<<<<<<< HEAD
-				let transform = self.root.transform * DAffine2::from_cols_array(&transform);
+				let layer = self.document_layer_mut(path).unwrap();
+				let transform = DAffine2::from_cols_array(&transform) * layer.transform;
+				layer.transform = transform;
+				layer.cache_dirty = true;
+				self.root.cache_dirty = true;
+				Some(vec![DocumentResponse::DocumentChanged])
+			}
+			Operation::SetLayerTransform { path, transform } => {
+				let transform = DAffine2::from_cols_array(&transform);
 				let layer = self.document_layer_mut(path).unwrap();
 				layer.transform = transform;
 				layer.cache_dirty = true;
-				Some(vec![DocumentResponse::DocumentChanged])
-			}
-			Operation::SetLayerTransform { path, transform } => {
-				let transform = DAffine2::from_cols_array(&transform);
-				let layer = self.document_layer_mut(path).unwrap();
-=======
-				let layer = self.document_layer_mut(path).unwrap();
-				let transform = DAffine2::from_cols_array(&transform) * layer.transform;
->>>>>>> 721f418e
-				layer.transform = transform;
-				layer.cache_dirty = true;
-				self.root.cache_dirty = true;
 				Some(vec![DocumentResponse::DocumentChanged])
 			}
 			Operation::DiscardWorkingFolder => {

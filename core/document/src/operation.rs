--- conflicted
+++ resolved
@@ -72,12 +72,10 @@
 	ToggleVisibility {
 		path: Vec<LayerId>,
 	},
-<<<<<<< HEAD
 	SetLayerBlendMode {
 		path: Vec<LayerId>,
 		blend_mode: String,
-	}
-=======
+	},
 	FillLayer {
 		path: Vec<LayerId>,
 		color: Color,
@@ -86,5 +84,4 @@
 		source_paths: Vec<Vec<LayerId>>,
 		target_path: Vec<LayerId>,
 	},
->>>>>>> a448b36d
 }
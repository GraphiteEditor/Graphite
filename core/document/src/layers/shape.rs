use crate::shape_points;

use super::style;
use super::LayerData;

use std::fmt::Write;

#[derive(Debug, Clone, Copy, PartialEq)]
pub struct Shape {
	bounding_rect: kurbo::Rect,
	shape: shape_points::ShapePoints,
	rotation: f64,
	style: style::PathStyle,
}

impl Shape {
	pub fn new(p0: impl Into<kurbo::Point>, p1: impl Into<kurbo::Point>, sides: u8, rotation: f64, style: style::PathStyle) -> Shape {
		Shape {
			bounding_rect: kurbo::Rect::from_points(p0, p1),
			shape: shape_points::ShapePoints::new(kurbo::Point::new(0.5, 0.5), kurbo::Vec2::new(0.5, 0.0), sides),
			rotation,
			style,
		}
	}
}

impl LayerData for Shape {
	fn render(&mut self, svg: &mut String) {
		let _ = write!(
			svg,
<<<<<<< HEAD
			r#"<polygon points="{}" transform="rotate({}) translate({} {}) scale({} {})" {} />"#,
=======
			r#"<polygon points="{}" transform="translate({} {}) scale({} {})"{} />"#,
>>>>>>> eb48fbd1
			self.shape,
			self.rotation,
			self.bounding_rect.origin().x,
			self.bounding_rect.origin().y,
			self.bounding_rect.width(),
			self.bounding_rect.height(),
			self.style.render(),
		);
	}
}<|MERGE_RESOLUTION|>--- conflicted
+++ resolved
@@ -28,11 +28,7 @@
 	fn render(&mut self, svg: &mut String) {
 		let _ = write!(
 			svg,
-<<<<<<< HEAD
-			r#"<polygon points="{}" transform="rotate({}) translate({} {}) scale({} {})" {} />"#,
-=======
-			r#"<polygon points="{}" transform="translate({} {}) scale({} {})"{} />"#,
->>>>>>> eb48fbd1
+			r#"<polygon points="{}" transform="rotate({}) translate({} {}) scale({} {})"{} />"#,
 			self.shape,
 			self.rotation,
 			self.bounding_rect.origin().x,

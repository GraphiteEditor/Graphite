--- conflicted
+++ resolved
@@ -1,12 +1,8 @@
-<<<<<<< HEAD
-use glam::DVec2;
-=======
 use glam::DAffine2;
 use glam::DVec2;
 
 use crate::intersection::intersect_quad_bez_path;
 use crate::LayerId;
->>>>>>> 721f418e
 use kurbo::BezPath;
 
 use super::style;
@@ -28,15 +24,9 @@
 }
 
 impl LayerData for Shape {
-<<<<<<< HEAD
-	fn to_kurbo_path(&mut self, transform: glam::DAffine2, _style: style::PathStyle) -> BezPath {
-		fn unit_rotation(theta: f64) -> DVec2 {
-			DVec2::new(-theta.sin(), theta.cos())
-=======
 	fn to_kurbo_path(&self, transform: glam::DAffine2, _style: style::PathStyle) -> BezPath {
 		fn unit_rotation(theta: f64) -> Vec2 {
 			Vec2::new(-theta.sin(), theta.cos())
->>>>>>> 721f418e
 		}
 		let mut path = kurbo::BezPath::new();
 		let apothem_offset_angle = std::f64::consts::PI / (self.sides as f64);

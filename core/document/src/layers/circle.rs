--- conflicted
+++ resolved
@@ -24,11 +24,7 @@
 	fn render(&mut self, svg: &mut String) {
 		let _ = write!(
 			svg,
-<<<<<<< HEAD
-			r#"<circle cx="{}" cy="{}" r="{}" transform="rotate({})" {} />"#,
-=======
-			r#"<circle cx="{}" cy="{}" r="{}"{} />"#,
->>>>>>> eb48fbd1
+			r#"<circle cx="{}" cy="{}" r="{}" transform="rotate({})"{} />"#,
 			self.shape.center.x,
 			self.shape.center.y,
 			self.shape.radius,

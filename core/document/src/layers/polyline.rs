--- conflicted
+++ resolved
@@ -1,18 +1,9 @@
-<<<<<<< HEAD
-use super::style;
-use super::LayerData;
+use std::fmt::Write;
+use serde::{Deserialize, Serialize};
 
-use serde::{Deserialize, Serialize};
-use std::fmt::Write;
+use super::{LayerData, style};
 
 #[derive(Debug, Clone, PartialEq, Deserialize, Serialize)]
-=======
-use std::fmt::Write;
-
-use super::{style, LayerData};
-
-#[derive(Debug, Clone, PartialEq)]
->>>>>>> 3ba570fa
 pub struct PolyLine {
 	points: Vec<glam::DVec2>,
 }

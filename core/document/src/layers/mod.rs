pub mod style;

pub mod ellipse;
pub use ellipse::Ellipse;

pub mod line;
use glam::{DMat2, DVec2};
use kurbo::BezPath;
use kurbo::Shape as KurboShape;
pub use line::Line;

pub mod rect;
pub use rect::Rect;

pub mod polyline;
pub use polyline::PolyLine;

pub mod shape;
pub use shape::Shape;

pub mod folder;
use crate::DocumentError;
use crate::LayerId;
pub use folder::Folder;
use serde::{Deserialize, Serialize};

use std::fmt::Write;

pub trait LayerData {
	fn render(&mut self, svg: &mut String, transform: glam::DAffine2, style: style::PathStyle);
	fn to_kurbo_path(&self, transform: glam::DAffine2, style: style::PathStyle) -> BezPath;
	fn intersects_quad(&self, quad: [DVec2; 4], path: &mut Vec<LayerId>, intersections: &mut Vec<Vec<LayerId>>, style: style::PathStyle);
}

#[derive(Debug, Clone, PartialEq, Deserialize, Serialize)]
pub enum LayerDataTypes {
	Folder(Folder),
	Ellipse(Ellipse),
	Rect(Rect),
	Line(Line),
	PolyLine(PolyLine),
	Shape(Shape),
}

macro_rules! call_render {
	($self:ident.render($svg:ident, $transform:ident, $style:ident) { $($variant:ident),* }) => {
		match $self {
			$(Self::$variant(x) => x.render($svg, $transform, $style)),*
		}
	};
}
macro_rules! call_kurbo_path {
	($self:ident.to_kurbo_path($transform:ident, $style:ident) { $($variant:ident),* }) => {
		match $self {
			$(Self::$variant(x) => x.to_kurbo_path($transform, $style)),*
		}
	};
}

macro_rules! call_intersects_quad {
    ($self:ident.intersects_quad($quad:ident, $path:ident, $intersections:ident, $style:ident) { $($variant:ident),* }) => {
		match $self {
			$(Self::$variant(x) => x.intersects_quad($quad, $path, $intersections, $style)),*
		}
	};
}

impl LayerDataTypes {
	pub fn render(&mut self, svg: &mut String, transform: glam::DAffine2, style: style::PathStyle) {
		call_render! {
			self.render(svg, transform, style) {
				Folder,
				Ellipse,
				Rect,
				Line,
				PolyLine,
				Shape
			}
		}
	}
	pub fn to_kurbo_path(&self, transform: glam::DAffine2, style: style::PathStyle) -> BezPath {
		call_kurbo_path! {
			self.to_kurbo_path(transform, style) {
				Folder,
				Ellipse,
				Rect,
				Line,
				PolyLine,
				Shape
			}
		}
	}

	pub fn intersects_quad(&self, quad: [DVec2; 4], path: &mut Vec<LayerId>, intersections: &mut Vec<Vec<LayerId>>, style: style::PathStyle) {
		call_intersects_quad! {
			self.intersects_quad(quad, path, intersections, style) {
				Folder,
				Ellipse,
				Rect,
				Line,
				PolyLine,
				Shape
			}
		}
	}

	pub fn bounding_box(&self, transform: glam::DAffine2, style: style::PathStyle) -> [DVec2; 2] {
		let bez_path = self.to_kurbo_path(transform, style);
		let bbox = bez_path.bounding_box();
		[DVec2::new(bbox.x0, bbox.y0), DVec2::new(bbox.x1, bbox.y1)]
	}
}

#[derive(Serialize, Deserialize)]
#[serde(remote = "glam::DAffine2")]
struct DAffine2Ref {
	pub matrix2: DMat2,
	pub translation: DVec2,
}

#[derive(Debug, Clone, PartialEq, Deserialize, Serialize)]
pub struct Layer {
	pub visible: bool,
	pub name: Option<String>,
	pub data: LayerDataTypes,
	#[serde(with = "DAffine2Ref")]
	pub transform: glam::DAffine2,
	pub style: style::PathStyle,
	pub cache: String,
	pub cache_dirty: bool,
	pub blend_mode: String,
}

impl Layer {
	pub fn new(data: LayerDataTypes, transform: [f64; 6], style: style::PathStyle) -> Self {
		Self {
			visible: true,
			name: None,
			data,
			transform: glam::DAffine2::from_cols_array(&transform),
			style,
			cache: String::new(),
			cache_dirty: true,
			blend_mode: "normal".to_string(),
		}
	}

	pub fn render(&mut self) -> &str {
		if !self.visible {
			return "";
		}
		if self.cache_dirty {
			self.cache.clear();
<<<<<<< HEAD
			let _ = write!(self.cache, r#"<g style = "mix-blend-mode: {}">"#, self.blend_mode);
			self.data.render(&mut self.cache);
			let _ = write!(self.cache, "</g>");
=======
			self.data.render(&mut self.cache, self.transform, self.style);
>>>>>>> a448b36d
			self.cache_dirty = false;
		}
		self.cache.as_str()
	}

	pub fn intersects_quad(&self, quad: [DVec2; 4], path: &mut Vec<LayerId>, intersections: &mut Vec<Vec<LayerId>>) {
		let inv_transform = self.transform.inverse();
		let transformed_quad = [
			inv_transform.transform_point2(quad[0]),
			inv_transform.transform_point2(quad[1]),
			inv_transform.transform_point2(quad[2]),
			inv_transform.transform_point2(quad[3]),
		];
		if !self.visible {
			return;
		}
		self.data.intersects_quad(transformed_quad, path, intersections, self.style)
	}

	pub fn render_on(&mut self, svg: &mut String) {
		*svg += self.render();
	}

	pub fn to_kurbo_path(&self) -> BezPath {
		self.data.to_kurbo_path(self.transform, self.style)
	}

	pub fn current_bounding_box(&self) -> Option<[DVec2; 2]> {
		self.bounding_box(self.transform, self.style)
	}

	pub fn bounding_box(&self, transform: glam::DAffine2, style: style::PathStyle) -> Option<[DVec2; 2]> {
		if let Ok(folder) = self.as_folder() {
			folder.bounding_box(transform)
		} else {
			Some(self.data.bounding_box(transform, style))
		}
	}

	pub fn as_folder_mut(&mut self) -> Result<&mut Folder, DocumentError> {
		match &mut self.data {
			LayerDataTypes::Folder(f) => Ok(f),
			_ => Err(DocumentError::NotAFolder),
		}
	}

	pub fn as_folder(&self) -> Result<&Folder, DocumentError> {
		match &self.data {
			LayerDataTypes::Folder(f) => Ok(&f),
			_ => Err(DocumentError::NotAFolder),
		}
	}

	pub fn render_as_folder(&mut self, svg: &mut String) {
		if let LayerDataTypes::Folder(f) = &mut self.data {
			f.render(svg, self.transform, self.style)
		}
	}
}<|MERGE_RESOLUTION|>--- conflicted
+++ resolved
@@ -151,13 +151,9 @@
 		}
 		if self.cache_dirty {
 			self.cache.clear();
-<<<<<<< HEAD
 			let _ = write!(self.cache, r#"<g style = "mix-blend-mode: {}">"#, self.blend_mode);
-			self.data.render(&mut self.cache);
+			self.data.render(&mut self.cache, self.transform, self.style);
 			let _ = write!(self.cache, "</g>");
-=======
-			self.data.render(&mut self.cache, self.transform, self.style);
->>>>>>> a448b36d
 			self.cache_dirty = false;
 		}
 		self.cache.as_str()

--- conflicted
+++ resolved
@@ -18,12 +18,8 @@
 
 pub mod folder;
 pub use folder::Folder;
-
-<<<<<<< HEAD
 use serde::{Deserialize, Serialize};
-=======
 use crate::DocumentError;
->>>>>>> 3ba570fa
 
 pub trait LayerData {
 	fn render(&mut self, svg: &mut String, transform: glam::DAffine2, style: style::PathStyle);

--- conflicted
+++ resolved
@@ -6,16 +6,8 @@
 use serde::{Deserialize, Serialize};
 use std::fmt::Write;
 
-<<<<<<< HEAD
 #[derive(Debug, Clone, Copy, PartialEq, Default, Deserialize, Serialize)]
-pub struct Ellipse {
-	shape: kurbo::Ellipse,
-	style: style::PathStyle,
-}
-=======
-#[derive(Debug, Clone, Copy, PartialEq, Default)]
 pub struct Ellipse {}
->>>>>>> 3ba570fa
 
 impl Ellipse {
 	pub fn new() -> Ellipse {

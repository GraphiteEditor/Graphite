--- conflicted
+++ resolved
@@ -1,15 +1,11 @@
-<<<<<<< HEAD
-use kurbo::Point;
-
-use crate::LayerId;
-use crate::intersection::point_line_segment_dist;
-
-use super::POINT_SELECTION_TOLERANCE;
-=======
 use glam::DVec2;
 use kurbo::Point;
 
->>>>>>> 3ba570fa
+use crate::intersection::point_line_segment_dist;
+use crate::LayerId;
+
+use super::POINT_SELECTION_TOLERANCE;
+
 use super::style;
 use super::LayerData;
 
@@ -19,21 +15,13 @@
 pub struct Line {}
 
 impl Line {
-<<<<<<< HEAD
-	pub fn new(p0: impl Into<Point>, p1: impl Into<Point>, style: style::PathStyle) -> Line {
-		Line {
-			shape: kurbo::Line::new(p0, p1),
-			style,
-		}
-=======
 	pub fn new() -> Line {
 		Line {}
->>>>>>> 3ba570fa
 	}
 }
 
 impl LayerData for Line {
-	fn to_kurbo_path(&mut self, transform: glam::DAffine2, _style: style::PathStyle) -> kurbo::BezPath {
+	fn to_kurbo_path(&self, transform: glam::DAffine2, _style: style::PathStyle) -> kurbo::BezPath {
 		fn new_point(a: DVec2) -> Point {
 			Point::new(a.x, a.y)
 		}
@@ -42,6 +30,7 @@
 		path.line_to(new_point(transform.transform_point2(DVec2::ONE)));
 		path
 	}
+
 	fn render(&mut self, svg: &mut String, transform: glam::DAffine2, style: style::PathStyle) {
 		let [x1, y1] = transform.translation.to_array();
 		let [x2, y2] = transform.transform_point2(DVec2::ONE).to_array();
@@ -49,13 +38,11 @@
 		let _ = write!(svg, r#"<line x1="{}" y1="{}" x2="{}" y2="{}"{} />"#, x1, y1, x2, y2, style.render(),);
 	}
 
-	fn intersects_quad(&self, quad: [Point; 4], path: &mut Vec<LayerId>, intersections: &mut Vec<Vec<LayerId>>) {
+	fn intersects_quad(&self, quad: [Point; 4], path: &mut Vec<LayerId>, intersections: &mut Vec<Vec<LayerId>>, style: style::PathStyle) {}
 
-	}
-
-	fn intersects_point(&self, point: Point, path: &mut Vec<LayerId>, intersections: &mut Vec<Vec<LayerId>>) {
-		if point_line_segment_dist(point, self.shape.p0, self.shape.p1) < POINT_SELECTION_TOLERANCE {
-			intersections.push(path.clone());
-		}
+	fn intersects_point(&self, point: Point, path: &mut Vec<LayerId>, intersections: &mut Vec<Vec<LayerId>>, style: style::PathStyle) {
+		// if point_line_segment_dist(point, self.shape.p0, self.shape.p1) < POINT_SELECTION_TOLERANCE {
+		// 	intersections.push(path.clone());
+		// }
 	}
 }
use glam::DVec2;
use kurbo::Point;

use super::style;
use super::LayerData;

use serde::{Deserialize, Serialize};
use std::fmt::Write;

<<<<<<< HEAD
#[derive(Debug, Clone, Copy, PartialEq, Deserialize, Serialize)]
pub struct Line {
	shape: kurbo::Line,
	style: style::PathStyle,
}
=======
#[derive(Debug, Clone, Copy, PartialEq)]
pub struct Line {}
>>>>>>> 3ba570fa

impl Line {
	pub fn new() -> Line {
		Line {}
	}
}

impl LayerData for Line {
	fn to_kurbo_path(&mut self, transform: glam::DAffine2, _style: style::PathStyle) -> kurbo::BezPath {
		fn new_point(a: DVec2) -> Point {
			Point::new(a.x, a.y)
		}
		let mut path = kurbo::BezPath::new();
		path.move_to(new_point(transform.translation));
		path.line_to(new_point(transform.transform_point2(DVec2::ONE)));
		path
	}
	fn render(&mut self, svg: &mut String, transform: glam::DAffine2, style: style::PathStyle) {
		let [x1, y1] = transform.translation.to_array();
		let [x2, y2] = transform.transform_point2(DVec2::ONE).to_array();

		let _ = write!(svg, r#"<line x1="{}" y1="{}" x2="{}" y2="{}"{} />"#, x1, y1, x2, y2, style.render(),);
	}
}<|MERGE_RESOLUTION|>--- conflicted
+++ resolved
@@ -7,16 +7,8 @@
 use serde::{Deserialize, Serialize};
 use std::fmt::Write;
 
-<<<<<<< HEAD
 #[derive(Debug, Clone, Copy, PartialEq, Deserialize, Serialize)]
-pub struct Line {
-	shape: kurbo::Line,
-	style: style::PathStyle,
-}
-=======
-#[derive(Debug, Clone, Copy, PartialEq)]
 pub struct Line {}
->>>>>>> 3ba570fa
 
 impl Line {
 	pub fn new() -> Line {

<<<<<<< HEAD
pub mod bounding_box;
=======
//! Graphite Document Core Library: `/core/document/`
//!
//! A stateless library for updating Graphite design document (GDD) files.
//! The official Graphite CLI and Editor Core Library are the primary users, but this library is intended to be useful
//! to any application that wants to link the library for the purpose of updating GDD files by sending edit operations.
//! Optionally depends on the Renderer Core Library if rendering is required.

>>>>>>> e78d598a
pub mod color;
pub mod document;
pub mod intersection;
pub mod layers;
pub mod operation;
pub mod response;

pub use operation::Operation;
pub use response::DocumentResponse;

pub type LayerId = u64;

#[derive(Debug, Clone, Copy, PartialEq)]
pub enum DocumentError {
	LayerNotFound,
	InvalidPath,
	IndexOutOfBounds,
	NotAFolder,
	NonReorderableSelection,
}<|MERGE_RESOLUTION|>--- conflicted
+++ resolved
@@ -1,6 +1,3 @@
-<<<<<<< HEAD
-pub mod bounding_box;
-=======
 //! Graphite Document Core Library: `/core/document/`
 //!
 //! A stateless library for updating Graphite design document (GDD) files.
@@ -8,7 +5,7 @@
 //! to any application that wants to link the library for the purpose of updating GDD files by sending edit operations.
 //! Optionally depends on the Renderer Core Library if rendering is required.
 
->>>>>>> e78d598a
+pub mod bounding_box;
 pub mod color;
 pub mod document;
 pub mod intersection;

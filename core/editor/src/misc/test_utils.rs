--- conflicted
+++ resolved
@@ -1,12 +1,7 @@
 use crate::{
 	input::{
-<<<<<<< HEAD
 		mouse::{MouseKeys, MouseState, ScrollDelta, ViewportPosition},
-		InputPreprocessorMessage,
-=======
-		mouse::{MouseKeys, MouseState, ViewportPosition},
 		InputPreprocessorMessage, ModifierKeys,
->>>>>>> 63b849fa
 	},
 	message_prelude::{Message, ToolMessage},
 	tool::ToolType,

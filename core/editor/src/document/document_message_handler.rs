use crate::message_prelude::*;
use crate::{
	consts::{MOUSE_ZOOM_RATE, VIEWPORT_SCROLL_RATE, VIEWPORT_ZOOM_SCALE_MAX, VIEWPORT_ZOOM_SCALE_MIN, WHEEL_ZOOM_RATE},
	input::{mouse::ViewportPosition, InputPreprocessor},
};
use document_core::layers::BlendMode;
use document_core::layers::Layer;
use document_core::{DocumentResponse, LayerId, Operation as DocumentOperation};
use glam::{DAffine2, DVec2};
use log::warn;

use crate::document::Document;
use std::collections::VecDeque;

use super::LayerData;

#[impl_message(Message, Document)]
#[derive(PartialEq, Clone, Debug)]
pub enum DocumentMessage {
	DispatchOperation(DocumentOperation),
	SelectLayers(Vec<Vec<LayerId>>),
	SelectAllLayers,
	DeselectAllLayers,
	DeleteLayer(Vec<LayerId>),
	DeleteSelectedLayers,
	DuplicateSelectedLayers,
	CopySelectedLayers,
	SetBlendModeForSelectedLayers(BlendMode),
	PasteLayers { path: Vec<LayerId>, insert_index: isize },
	AddFolder(Vec<LayerId>),
	RenameLayer(Vec<LayerId>, String),
	ToggleLayerVisibility(Vec<LayerId>),
	ToggleLayerExpansion(Vec<LayerId>),
	SelectDocument(usize),
	CloseDocument(usize),
	CloseActiveDocumentWithConfirmation,
	CloseAllDocumentsWithConfirmation,
	CloseAllDocuments,
	NewDocument,
	GetOpenDocumentsList,
	NextDocument,
	PrevDocument,
	ExportDocument,
	RenderDocument,
	Undo,
	MouseMove,
	TranslateCanvasBegin,
	WheelCanvasTranslate { use_y_as_x: bool },
	RotateCanvasBegin { snap: bool },
	EnableSnapping,
	DisableSnapping,
	ZoomCanvasBegin,
	TranslateCanvasEnd,
	SetCanvasZoom(f64),
	MultiplyCanvasZoom(f64),
	WheelCanvasZoom,
	SetCanvasRotation(f64),
	NudgeSelectedLayers(f64, f64),
	FlipLayer(Vec<LayerId>, bool, bool),
<<<<<<< HEAD
	DragLayer(Vec<LayerId>, DVec2),
=======
	MoveSelectedLayersTo { path: Vec<LayerId>, insert_index: isize },
	ReorderSelectedLayers(i32), // relatve_position,
>>>>>>> ac7b5dd0
}

impl From<DocumentOperation> for DocumentMessage {
	fn from(operation: DocumentOperation) -> DocumentMessage {
		Self::DispatchOperation(operation)
	}
}
impl From<DocumentOperation> for Message {
	fn from(operation: DocumentOperation) -> Message {
		DocumentMessage::DispatchOperation(operation).into()
	}
}

#[derive(Debug, Clone)]
pub struct DocumentMessageHandler {
	documents: Vec<Document>,
	active_document_index: usize,
	translating: bool,
	rotating: bool,
	zooming: bool,
	snapping: bool,
	mouse_pos: ViewportPosition,
	copy_buffer: Vec<Layer>,
}

impl DocumentMessageHandler {
	pub fn active_document(&self) -> &Document {
		&self.documents[self.active_document_index]
	}
	pub fn active_document_mut(&mut self) -> &mut Document {
		&mut self.documents[self.active_document_index]
	}
	fn filter_document_responses(&self, document_responses: &mut Vec<DocumentResponse>) -> bool {
		let len = document_responses.len();
		document_responses.retain(|response| !matches!(response, DocumentResponse::DocumentChanged));
		document_responses.len() != len
	}
	fn handle_folder_changed(&mut self, path: Vec<LayerId>) -> Option<Message> {
		let document = self.active_document_mut();
		document.layer_data(&path).expanded.then(|| {
			let children = document.layer_panel(path.as_slice()).expect("The provided Path was not valid");
			FrontendMessage::ExpandFolder { path, children }.into()
		})
	}
	fn clear_selection(&mut self) {
		self.active_document_mut().layer_data.values_mut().for_each(|layer_data| layer_data.selected = false);
	}
	fn select_layer(&mut self, path: &[LayerId]) -> Option<Message> {
		self.active_document_mut().layer_data(&path).selected = true;
		// TODO: Add deduplication
		(!path.is_empty()).then(|| self.handle_folder_changed(path[..path.len() - 1].to_vec())).flatten()
	}
	fn layerdata(&self, path: &[LayerId]) -> &LayerData {
		self.active_document().layer_data.get(path).expect("Layerdata does not exist")
	}
	fn layerdata_mut(&mut self, path: &[LayerId]) -> &mut LayerData {
		self.active_document_mut().layer_data.entry(path.to_vec()).or_insert_with(|| LayerData::new(true))
	}
	#[allow(dead_code)]
	fn create_transform_from_layerdata(&self, path: Vec<u64>, responses: &mut VecDeque<Message>) {
		let layerdata = self.layerdata(&path);
		responses.push_back(
			DocumentOperation::SetLayerTransform {
				path,
				transform: layerdata.calculate_transform().to_cols_array(),
			}
			.into(),
		);
	}
	fn create_document_transform_from_layerdata(&self, viewport_size: &ViewportPosition, responses: &mut VecDeque<Message>) {
		let half_viewport = viewport_size.as_dvec2() / 2.;
		let layerdata = self.layerdata(&[]);
		let scaled_half_viewport = half_viewport / layerdata.scale;
		responses.push_back(
			DocumentOperation::SetLayerTransform {
				path: vec![],
				transform: layerdata.calculate_offset_transform(scaled_half_viewport).to_cols_array(),
			}
			.into(),
		);
	}

	/// Returns the paths to all layers in order, optionally including only selected layers
	fn layers_sorted(&self, selected: Option<bool>) -> Vec<Vec<LayerId>> {
		// Compute the indices for each layer to be able to sort them
		// TODO: Replace with drain_filter https://github.com/rust-lang/rust/issues/59618
		let mut layers_with_indices: Vec<(Vec<LayerId>, Vec<usize>)> = self
			.active_document()
			.layer_data
			.iter()
			// 'path.len() > 0' filters out root layer since it has no indices
			.filter_map(|(path, data)| (!path.is_empty() && (data.selected == selected.unwrap_or(data.selected))).then(|| path.clone()))
			.filter_map(|path| {
				// Currently it is possible that layer_data contains layers that are don't actually exist
				// and thus indices_for_path can return an error. We currently skip these layers and log a warning.
				// Once this problem is solved this code can be simplified
				match self.active_document().document.indices_for_path(&path) {
					Err(err) => {
						warn!("layers_sorted: Could not get indices for the layer {:?}: {:?}", path, err);
						None
					}
					Ok(indices) => Some((path, indices)),
				}
			})
			.collect();

		layers_with_indices.sort_by_key(|(_, indices)| indices.clone());
		layers_with_indices.into_iter().map(|(path, _)| path).collect()
	}

	/// Returns the paths to all layers in order
	pub fn all_layers_sorted(&self) -> Vec<Vec<LayerId>> {
		self.layers_sorted(None)
	}

	/// Returns the paths to all selected layers in order
	pub fn selected_layers_sorted(&self) -> Vec<Vec<LayerId>> {
		self.layers_sorted(Some(true))
	}

	/// Returns the paths to all selected layers in order
	pub fn non_selected_layers_sorted(&self) -> Vec<Vec<LayerId>> {
		self.layers_sorted(Some(false))
	}
}

impl Default for DocumentMessageHandler {
	fn default() -> Self {
		Self {
			documents: vec![Document::default()],
			active_document_index: 0,
			translating: false,
			rotating: false,
			zooming: false,
			snapping: false,
			mouse_pos: ViewportPosition::default(),
			copy_buffer: vec![],
		}
	}
}

impl MessageHandler<DocumentMessage, &InputPreprocessor> for DocumentMessageHandler {
	fn process_action(&mut self, message: DocumentMessage, ipp: &InputPreprocessor, responses: &mut VecDeque<Message>) {
		use DocumentMessage::*;
		match message {
			DeleteLayer(path) => responses.push_back(DocumentOperation::DeleteLayer { path }.into()),
			AddFolder(path) => responses.push_back(DocumentOperation::AddFolder { path }.into()),
			SelectDocument(id) => {
				assert!(id < self.documents.len(), "Tried to select a document that was not initialized");
				self.active_document_index = id;
				responses.push_back(
					FrontendMessage::SetActiveDocument {
						document_index: self.active_document_index,
					}
					.into(),
				);
				responses.push_back(RenderDocument.into());
			}
			CloseActiveDocumentWithConfirmation => {
				responses.push_back(
					FrontendMessage::DisplayConfirmationToCloseDocument {
						document_index: self.active_document_index,
					}
					.into(),
				);
			}
			CloseAllDocumentsWithConfirmation => {
				responses.push_back(FrontendMessage::DisplayConfirmationToCloseAllDocuments.into());
			}
			CloseAllDocuments => {
				// Empty the list of internal document data
				self.documents.clear();

				// Create a new blank document
				responses.push_back(DocumentMessage::NewDocument.into());
			}
			CloseDocument(id) => {
				assert!(id < self.documents.len(), "Tried to select a document that was not initialized");
				// Remove doc from the backend store; use `id` as client tabs and backend documents will be in sync
				self.documents.remove(id);

				// Send the new list of document tab names
				let open_documents = self.documents.iter().map(|doc| doc.name.clone()).collect();
				responses.push_back(FrontendMessage::UpdateOpenDocumentsList { open_documents }.into());

				// Last tab was closed, so create a new blank tab
				if self.documents.is_empty() {
					self.active_document_index = 0;
					responses.push_back(DocumentMessage::NewDocument.into());
				}
				// The currently selected doc is being closed
				else if id == self.active_document_index {
					// The currently selected tab was the rightmost tab
					if id == self.documents.len() {
						self.active_document_index -= 1;
					}

					let lp = self.active_document_mut().layer_panel(&[]).expect("Could not get panel for active doc");
					responses.push_back(FrontendMessage::ExpandFolder { path: Vec::new(), children: lp }.into());
					responses.push_back(
						FrontendMessage::SetActiveDocument {
							document_index: self.active_document_index,
						}
						.into(),
					);
					responses.push_back(
						FrontendMessage::UpdateCanvas {
							document: self.active_document_mut().document.render_root(),
						}
						.into(),
					);
				}
				// Active doc will move one space to the left
				else if id < self.active_document_index {
					self.active_document_index -= 1;
					responses.push_back(
						FrontendMessage::SetActiveDocument {
							document_index: self.active_document_index,
						}
						.into(),
					);
				}
			}
			NewDocument => {
				let digits = ('0'..='9').collect::<Vec<char>>();
				let mut doc_title_numbers = self
					.documents
					.iter()
					.map(|d| {
						if d.name.ends_with(digits.as_slice()) {
							let (_, number) = d.name.split_at(17);
							number.trim().parse::<usize>().unwrap()
						} else {
							1
						}
					})
					.collect::<Vec<usize>>();
				doc_title_numbers.sort_unstable();
				let mut new_doc_title_num = 1;
				while new_doc_title_num <= self.documents.len() {
					if new_doc_title_num != doc_title_numbers[new_doc_title_num - 1] {
						break;
					}
					new_doc_title_num += 1;
				}
				let name = match new_doc_title_num {
					1 => "Untitled Document".to_string(),
					_ => format!("Untitled Document {}", new_doc_title_num),
				};

				self.active_document_index = self.documents.len();
				let new_document = Document::with_name(name);
				self.documents.push(new_document);

				// Send the new list of document tab names
				let open_documents = self.documents.iter().map(|doc| doc.name.clone()).collect();
				responses.push_back(FrontendMessage::UpdateOpenDocumentsList { open_documents }.into());

				responses.push_back(
					FrontendMessage::ExpandFolder {
						path: Vec::new(),
						children: Vec::new(),
					}
					.into(),
				);
				responses.push_back(SelectDocument(self.active_document_index).into());
			}
			GetOpenDocumentsList => {
				// Send the list of document tab names
				let open_documents = self.documents.iter().map(|doc| doc.name.clone()).collect();
				responses.push_back(FrontendMessage::UpdateOpenDocumentsList { open_documents }.into());
			}
			NextDocument => {
				let id = (self.active_document_index + 1) % self.documents.len();
				responses.push_back(SelectDocument(id).into());
			}
			PrevDocument => {
				let id = (self.active_document_index + self.documents.len() - 1) % self.documents.len();
				responses.push_back(SelectDocument(id).into());
			}
			ExportDocument => responses.push_back(
				FrontendMessage::ExportDocument {
					//TODO: Add canvas size instead of using 1920x1080 by default
					document: format!(
						r#"<svg xmlns="http://www.w3.org/2000/svg" viewBox="0 0 1920 1080">{}{}</svg>"#,
						"\n",
						self.active_document_mut().document.render_root(),
					),
				}
				.into(),
			),
			SetBlendModeForSelectedLayers(blend_mode) => {
				let active_document = self.active_document();

				for path in active_document.layer_data.iter().filter_map(|(path, data)| data.selected.then(|| path)) {
					responses.push_back(DocumentOperation::SetLayerBlendMode { path: path.clone(), blend_mode }.into());
				}
			}
			ToggleLayerVisibility(path) => {
				responses.push_back(DocumentOperation::ToggleVisibility { path }.into());
			}
			ToggleLayerExpansion(path) => {
				self.active_document_mut().layer_data(&path).expanded ^= true;
				responses.extend(self.handle_folder_changed(path));
			}
			DeleteSelectedLayers => {
				let paths = self.selected_layers_sorted();
				for path in paths {
					responses.push_back(DocumentOperation::DeleteLayer { path }.into())
				}
			}
			DuplicateSelectedLayers => {
				for path in self.selected_layers_sorted() {
					responses.push_back(DocumentOperation::DuplicateLayer { path }.into())
				}
			}
			CopySelectedLayers => {
				let paths = self.selected_layers_sorted();
				self.copy_buffer.clear();
				for path in paths {
					match self.active_document().document.layer(&path).map(|t| t.clone()) {
						Ok(layer) => {
							self.copy_buffer.push(layer);
						}
						Err(e) => warn!("Could not access selected layer {:?}: {:?}", path, e),
					}
				}
			}
			PasteLayers { path, insert_index } => {
				let paste = |layer: &Layer, responses: &mut VecDeque<_>| {
					log::trace!("pasting into folder {:?} as index: {}", path, insert_index);
					responses.push_back(
						DocumentOperation::PasteLayer {
							layer: layer.clone(),
							path: path.clone(),
							insert_index,
						}
						.into(),
					)
				};
				if insert_index == -1 {
					for layer in self.copy_buffer.iter() {
						paste(layer, responses)
					}
				} else {
					for layer in self.copy_buffer.iter().rev() {
						paste(layer, responses)
					}
				}
			}
			SelectLayers(paths) => {
				self.clear_selection();
				for path in paths {
					responses.extend(self.select_layer(&path));
				}
				// TODO: Correctly update layer panel in clear_selection instead of here
				responses.extend(self.handle_folder_changed(Vec::new()));
			}
			SelectAllLayers => {
				let all_layer_paths = self.active_document().layer_data.keys().filter(|path| !path.is_empty()).cloned().collect::<Vec<_>>();
				for path in all_layer_paths {
					responses.extend(self.select_layer(&path));
				}
			}
			DeselectAllLayers => {
				self.clear_selection();
				let children = self.active_document_mut().layer_panel(&[]).expect("The provided Path was not valid");
				responses.push_back(FrontendMessage::ExpandFolder { path: vec![], children }.into());
			}
			Undo => {
				// this is a temporary fix and will be addressed by #123
				if let Some(id) = self.active_document().document.root.as_folder().unwrap().list_layers().last() {
					responses.push_back(DocumentOperation::DeleteLayer { path: vec![*id] }.into())
				}
			}
			DispatchOperation(op) => {
				if let Ok(Some(mut document_responses)) = self.active_document_mut().document.handle_operation(op) {
					let canvas_dirty = self.filter_document_responses(&mut document_responses);
					responses.extend(
						document_responses
							.into_iter()
							.map(|response| match response {
								DocumentResponse::FolderChanged { path } => self.handle_folder_changed(path),
								DocumentResponse::DeletedLayer { path } => {
									self.active_document_mut().layer_data.remove(&path);
									None
								}
								DocumentResponse::CreatedLayer { path } => {
									if !self.active_document().document.work_mounted {
										self.select_layer(&path)
									} else {
										None
									}
								}
								DocumentResponse::DocumentChanged => unreachable!(),
							})
							.flatten(),
					);
					if canvas_dirty {
						responses.push_back(RenderDocument.into())
					}
				}
			}
			RenderDocument => responses.push_back(
				FrontendMessage::UpdateCanvas {
					document: self.active_document_mut().document.render_root(),
				}
				.into(),
			),
			TranslateCanvasBegin => {
				self.translating = true;
				self.mouse_pos = ipp.mouse.position;
			}

			RotateCanvasBegin { snap } => {
				self.rotating = true;
				self.snapping = snap;
				let layerdata = self.layerdata_mut(&[]);
				layerdata.snap_rotate = snap;
				self.mouse_pos = ipp.mouse.position;
			}
			EnableSnapping => self.snapping = true,
			DisableSnapping => self.snapping = false,
			ZoomCanvasBegin => {
				self.zooming = true;
				self.mouse_pos = ipp.mouse.position;
			}
			TranslateCanvasEnd => {
				let layerdata = self.layerdata_mut(&[]);
				layerdata.rotation = layerdata.snapped_angle();
				layerdata.snap_rotate = false;
				self.translating = false;
				self.rotating = false;
				self.zooming = false;
			}
			MouseMove => {
				if self.translating {
					let delta = ipp.mouse.position.as_dvec2() - self.mouse_pos.as_dvec2();
					let transformed_delta = self.active_document().document.root.transform.inverse().transform_vector2(delta);

					let layerdata = self.layerdata_mut(&[]);
					layerdata.translation += transformed_delta;
					self.create_document_transform_from_layerdata(&ipp.viewport_size, responses);
				}
				if self.rotating {
					let half_viewport = ipp.viewport_size.as_dvec2() / 2.;
					let rotation = {
						let start_vec = self.mouse_pos.as_dvec2() - half_viewport;
						let end_vec = ipp.mouse.position.as_dvec2() - half_viewport;
						start_vec.angle_between(end_vec)
					};

					let snapping = self.snapping;
					let layerdata = self.layerdata_mut(&[]);
					layerdata.rotation += rotation;
					layerdata.snap_rotate = snapping;
					responses.push_back(
						FrontendMessage::SetCanvasRotation {
							new_radians: layerdata.snapped_angle(),
						}
						.into(),
					);
					self.create_document_transform_from_layerdata(&ipp.viewport_size, responses);
				}
				if self.zooming {
					let difference = self.mouse_pos.y as f64 - ipp.mouse.position.y as f64;
					let amount = 1. + difference * MOUSE_ZOOM_RATE;
					let layerdata = self.layerdata_mut(&[]);
					let new = (layerdata.scale * amount).clamp(VIEWPORT_ZOOM_SCALE_MIN, VIEWPORT_ZOOM_SCALE_MAX);
					layerdata.scale = new;
					responses.push_back(FrontendMessage::SetCanvasZoom { new_zoom: layerdata.scale }.into());
					self.create_document_transform_from_layerdata(&ipp.viewport_size, responses);
				}
				self.mouse_pos = ipp.mouse.position;
			}
			SetCanvasZoom(new) => {
				let layerdata = self.layerdata_mut(&[]);
				layerdata.scale = new.clamp(VIEWPORT_ZOOM_SCALE_MIN, VIEWPORT_ZOOM_SCALE_MAX);
				responses.push_back(FrontendMessage::SetCanvasZoom { new_zoom: layerdata.scale }.into());
				self.create_document_transform_from_layerdata(&ipp.viewport_size, responses);
			}
			MultiplyCanvasZoom(multiplier) => {
				let layerdata = self.layerdata_mut(&[]);
				let new = (layerdata.scale * multiplier).clamp(VIEWPORT_ZOOM_SCALE_MIN, VIEWPORT_ZOOM_SCALE_MAX);
				layerdata.scale = new;
				responses.push_back(FrontendMessage::SetCanvasZoom { new_zoom: layerdata.scale }.into());
				self.create_document_transform_from_layerdata(&ipp.viewport_size, responses);
			}
			WheelCanvasZoom => {
				let scroll = ipp.mouse.scroll_delta.scroll_delta();
				let mouse = ipp.mouse.position.as_dvec2();
				let viewport_size = ipp.viewport_size.as_dvec2();
				let mut zoom_factor = 1. + scroll.abs() * WHEEL_ZOOM_RATE;
				if ipp.mouse.scroll_delta.y > 0 {
					zoom_factor = 1. / zoom_factor
				};
				let new_viewport_size = viewport_size * (1. / zoom_factor);
				let delta_size = viewport_size - new_viewport_size;
				let mouse_percent = mouse / viewport_size;
				let delta = delta_size * -2. * (mouse_percent - (0.5, 0.5).into());

				let transformed_delta = self.active_document().document.root.transform.inverse().transform_vector2(delta);
				let layerdata = self.layerdata_mut(&[]);
				let new = (layerdata.scale * zoom_factor).clamp(VIEWPORT_ZOOM_SCALE_MIN, VIEWPORT_ZOOM_SCALE_MAX);
				layerdata.scale = new;
				layerdata.translation += transformed_delta;
				responses.push_back(FrontendMessage::SetCanvasZoom { new_zoom: layerdata.scale }.into());
				self.create_document_transform_from_layerdata(&ipp.viewport_size, responses);
			}
			WheelCanvasTranslate { use_y_as_x } => {
				let delta = match use_y_as_x {
					false => -ipp.mouse.scroll_delta.as_dvec2(),
					true => (-ipp.mouse.scroll_delta.y as f64, 0.).into(),
				} * VIEWPORT_SCROLL_RATE;
				let transformed_delta = self.active_document().document.root.transform.inverse().transform_vector2(delta);
				let layerdata = self.layerdata_mut(&[]);
				layerdata.translation += transformed_delta;
				self.create_document_transform_from_layerdata(&ipp.viewport_size, responses);
			}
			SetCanvasRotation(new) => {
				let layerdata = self.layerdata_mut(&[]);
				layerdata.rotation = new;
				self.create_document_transform_from_layerdata(&ipp.viewport_size, responses);
				responses.push_back(FrontendMessage::SetCanvasRotation { new_radians: new }.into());
			}
			NudgeSelectedLayers(x, y) => {
				let paths = self.selected_layers_sorted();

				let delta = {
					let root_layer_rotation = self.layerdata_mut(&[]).rotation;
					let rotate_to_viewport_space = DAffine2::from_angle(root_layer_rotation).inverse();
					rotate_to_viewport_space.transform_point2((x, y).into())
				};
				for path in paths {
					let operation = DocumentOperation::TransformLayer {
						path,
						transform: DAffine2::from_translation(delta).to_cols_array(),
					};
					responses.push_back(operation.into());
				}
			}
			MoveSelectedLayersTo { path, insert_index } => {
				responses.push_back(DocumentMessage::CopySelectedLayers.into());
				responses.push_back(DocumentMessage::DeleteSelectedLayers.into());
				responses.push_back(DocumentMessage::PasteLayers { path, insert_index }.into());
			}
			ReorderSelectedLayers(relative_position) => {
				let all_layer_paths = self.all_layers_sorted();
				let selected_layers = self.selected_layers_sorted();
				if let Some(pivot) = match relative_position.signum() {
					-1 => selected_layers.first(),
					1 => selected_layers.last(),
					_ => unreachable!(),
				} {
					if let Some(pos) = all_layer_paths.iter().position(|path| path == pivot) {
						let max = all_layer_paths.len() as i64 - 1;
						let insert_pos = (pos as i64 + relative_position as i64).clamp(0, max) as usize;
						let insert = all_layer_paths.get(insert_pos);
						if let Some(insert_path) = insert {
							let (id, path) = insert_path.split_last().expect("Can't move the root folder");
							if let Some(folder) = self.active_document().document.document_layer(path).ok().map(|layer| layer.as_folder().ok()).flatten() {
								let selected: Vec<_> = selected_layers
									.iter()
									.filter(|layer| layer.starts_with(path) && layer.len() == path.len() + 1)
									.map(|x| x.last().unwrap())
									.collect();
								let non_selected: Vec<_> = folder.layer_ids.iter().filter(|id| selected.iter().all(|x| x != id)).collect();
								let offset = if relative_position < 0 || non_selected.is_empty() { 0 } else { 1 };
								let fallback = offset * (non_selected.len());
								let insert_index = non_selected.iter().position(|x| *x == id).map(|x| x + offset).unwrap_or(fallback) as isize;
								responses.push_back(DocumentMessage::MoveSelectedLayersTo { path: path.to_vec(), insert_index }.into())
							}
						}
					}
				}
			}
			FlipLayer(path, flip_horizontal, flip_vertical) => {
				if let Ok(layer) = self.active_document_mut().document.layer_mut(&path) {
					let scale = DVec2::new(if flip_horizontal { -1. } else { 1. }, if flip_vertical { -1. } else { 1. });
					responses.push_back(
						DocumentOperation::SetLayerTransform {
							path,
							transform: (layer.transform * DAffine2::from_scale(scale)).to_cols_array(),
						}
						.into(),
					);
				}
			}
			DragLayer(path, offset) => {
				// TODO: Replace root transformations with functions of the transform api
				// and do the same with all instances of `root.transform.inverse()` in other messages
				let transformed_mouse_pos = self.active_document().document.root.transform.inverse().transform_vector2(ipp.mouse.position.as_dvec2());
				let translation = offset + transformed_mouse_pos;
				if let Ok(layer) = self.active_document_mut().document.layer_mut(&path) {
					let transform = {
						let mut transform = layer.transform;
						transform.translation = translation;
						transform.to_cols_array()
					};
					responses.push_back(DocumentOperation::SetLayerTransform { path, transform }.into());
				}
			}
			message => todo!("document_action_handler does not implement: {}", message.to_discriminant().global_name()),
		}
	}
	fn actions(&self) -> ActionList {
		let mut common = actions!(DocumentMessageDiscriminant;
			Undo,
			SelectAllLayers,
			DeselectAllLayers,
			RenderDocument,
			ExportDocument,
			NewDocument,
			CloseActiveDocumentWithConfirmation,
			CloseAllDocumentsWithConfirmation,
			CloseAllDocuments,
			NextDocument,
			PrevDocument,
			MouseMove,
			TranslateCanvasEnd,
			TranslateCanvasBegin,
			PasteLayers,
			RotateCanvasBegin,
			ZoomCanvasBegin,
			SetCanvasZoom,
			MultiplyCanvasZoom,
			SetCanvasRotation,
			WheelCanvasZoom,
			WheelCanvasTranslate,
		);

		if self.active_document().layer_data.values().any(|data| data.selected) {
			let select = actions!(DocumentMessageDiscriminant;
				DeleteSelectedLayers,
				DuplicateSelectedLayers,
				CopySelectedLayers,
				NudgeSelectedLayers,
				ReorderSelectedLayers,
			);
			common.extend(select);
		}
		if self.rotating {
			let snapping = actions!(DocumentMessageDiscriminant;
				EnableSnapping,
				DisableSnapping,
			);
			common.extend(snapping);
		}
		common
	}
}<|MERGE_RESOLUTION|>--- conflicted
+++ resolved
@@ -57,12 +57,9 @@
 	SetCanvasRotation(f64),
 	NudgeSelectedLayers(f64, f64),
 	FlipLayer(Vec<LayerId>, bool, bool),
-<<<<<<< HEAD
 	DragLayer(Vec<LayerId>, DVec2),
-=======
 	MoveSelectedLayersTo { path: Vec<LayerId>, insert_index: isize },
 	ReorderSelectedLayers(i32), // relatve_position,
->>>>>>> ac7b5dd0
 }
 
 impl From<DocumentOperation> for DocumentMessage {

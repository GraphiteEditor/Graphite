use crate::events::{Event, ToolResponse};
use crate::events::{Key, ViewportPosition};
use crate::tools::{Fsm, Tool};
use crate::Document;

use document_core::layers::style;
use document_core::Operation;

use super::DocumentToolData;

#[derive(Default)]
pub struct Pen {
	fsm_state: PenToolFsmState,
	data: PenToolData,
}

impl Tool for Pen {
<<<<<<< HEAD
	fn handle_input(&mut self, event: &Event, document: &Document, tool_data: &DocumentToolData) -> (Vec<Response>, Vec<Operation>) {
		todo!("{}::handle_input {:?} {:?} {:?}", module_path!(), event, document, tool_data)
=======
	fn handle_input(&mut self, event: &Event, document: &Document, tool_data: &DocumentToolData) -> (Vec<ToolResponse>, Vec<Operation>) {
		let mut responses = Vec::new();
		let mut operations = Vec::new();
		self.fsm_state = self.fsm_state.transition(event, document, tool_data, &mut self.data, &mut responses, &mut operations);

		(responses, operations)
	}
}

#[derive(Clone, Copy, Debug, PartialEq, Eq)]
enum PenToolFsmState {
	Ready,
	LmbDown,
}

impl Default for PenToolFsmState {
	fn default() -> Self {
		PenToolFsmState::Ready
	}
}
#[derive(Clone, Debug, Default)]
struct PenToolData {
	points: Vec<ViewportPosition>,
}

impl Fsm for PenToolFsmState {
	type ToolData = PenToolData;

	fn transition(self, event: &Event, document: &Document, tool_data: &DocumentToolData, data: &mut Self::ToolData, _responses: &mut Vec<ToolResponse>, operations: &mut Vec<Operation>) -> Self {
		let stroke = style::Stroke::new(tool_data.primary_color, 5.);
		let fill = style::Fill::none();
		let style = style::PathStyle::new(Some(stroke), Some(fill));

		match (self, event) {
			(PenToolFsmState::Ready, Event::LmbDown(mouse_state)) => {
				operations.push(Operation::MountWorkingFolder { path: vec![] });
				data.points.push(mouse_state.position);
				PenToolFsmState::LmbDown
			}
			(PenToolFsmState::Ready, Event::KeyDown(Key::KeyZ)) => {
				if let Some(id) = document.root.list_layers().last() {
					operations.push(Operation::DeleteLayer { path: vec![*id] })
				}
				PenToolFsmState::Ready
			}
			(PenToolFsmState::LmbDown, Event::LmbUp(mouse_state)) => {
				data.points.push(mouse_state.position);
				PenToolFsmState::LmbDown
			}
			(PenToolFsmState::LmbDown, Event::MouseMove(mouse_state)) => {
				let mut points: Vec<_> = data.points.iter().map(|p| (p.x as f64, p.y as f64)).collect();
				points.push((mouse_state.x as f64, mouse_state.y as f64));

				operations.push(Operation::ClearWorkingFolder);
				operations.push(Operation::AddPen {
					path: vec![],
					insert_index: -1,
					points,
					style,
				});
				PenToolFsmState::LmbDown
			}
			(PenToolFsmState::LmbDown, Event::KeyDown(Key::KeyEnter)) => {
				let points = data.points.drain(..).map(|p| (p.x as f64, p.y as f64)).collect();
				operations.push(Operation::ClearWorkingFolder);
				operations.push(Operation::AddPen {
					path: vec![],
					insert_index: -1,
					points,
					style,
				});
				operations.push(Operation::CommitTransaction);
				PenToolFsmState::Ready
			}

			_ => self,
		}
>>>>>>> 6986fbf9
	}
}<|MERGE_RESOLUTION|>--- conflicted
+++ resolved
@@ -15,10 +15,6 @@
 }
 
 impl Tool for Pen {
-<<<<<<< HEAD
-	fn handle_input(&mut self, event: &Event, document: &Document, tool_data: &DocumentToolData) -> (Vec<Response>, Vec<Operation>) {
-		todo!("{}::handle_input {:?} {:?} {:?}", module_path!(), event, document, tool_data)
-=======
 	fn handle_input(&mut self, event: &Event, document: &Document, tool_data: &DocumentToolData) -> (Vec<ToolResponse>, Vec<Operation>) {
 		let mut responses = Vec::new();
 		let mut operations = Vec::new();
@@ -96,6 +92,5 @@
 
 			_ => self,
 		}
->>>>>>> 6986fbf9
 	}
 }
--- conflicted
+++ resolved
@@ -103,16 +103,15 @@
 impl Default for Mapping {
 	fn default() -> Self {
 		let (up, down, pointer_move) = mapping![
-<<<<<<< HEAD
+			entry! {action=DocumentMessage::PasteLayers, key_down=KeyV, modifiers=[KeyControl]},
+
 			// Select
 			entry! {action=SelectMessage::MouseMove, message=InputMapperMessage::PointerMove},
 			entry! {action=SelectMessage::DragStart, key_down=Lmb},
 			entry! {action=SelectMessage::DragStop, key_up=Lmb},
 			entry! {action=SelectMessage::Abort, key_down=Rmb},
 			entry! {action=SelectMessage::Abort, key_down=KeyEscape},
-=======
-			entry! {action=DocumentMessage::PasteLayers, key_down=KeyV, modifiers=[KeyControl]},
->>>>>>> 20420c12
+
 			// Rectangle
 			entry! {action=RectangleMessage::Center, key_down=KeyAlt},
 			entry! {action=RectangleMessage::UnCenter, key_up=KeyAlt},

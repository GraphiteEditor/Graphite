use crate::render_ext::RenderExt;
use crate::to_peniko::BlendModeExt;
use dyn_any::DynAny;
use glam::{DAffine2, DVec2};
use graphene_core::blending::BlendMode;
use graphene_core::bounds::BoundingBox;
use graphene_core::bounds::RenderBoundingBox;
use graphene_core::color::Color;
use graphene_core::gradient::GradientStops;
use graphene_core::gradient::GradientType;
use graphene_core::math::quad::Quad;
use graphene_core::raster::BitmapMut;
use graphene_core::raster::Image;
use graphene_core::raster_types::{CPU, GPU, Raster};
use graphene_core::render_complexity::RenderComplexity;
use graphene_core::subpath::Subpath;
use graphene_core::table::{Table, TableRow};
use graphene_core::transform::{Footprint, Transform};
use graphene_core::uuid::{NodeId, generate_uuid};
use graphene_core::vector::Vector;
use graphene_core::vector::click_target::{ClickTarget, FreePoint};
use graphene_core::vector::style::{Fill, PaintOrder, Stroke, StrokeAlign, ViewMode};
use graphene_core::{Artboard, Graphic};
use kurbo::Affine;
use num_traits::Zero;
use std::collections::{HashMap, HashSet};
use std::fmt::Write;
use std::hash::{DefaultHasher, Hash, Hasher};
use std::ops::Deref;
use std::sync::{Arc, LazyLock};
#[cfg(feature = "vello")]
use vello::*;

#[derive(Clone, Copy, Debug, PartialEq, serde::Serialize, serde::Deserialize)]
enum MaskType {
	Clip,
	Mask,
}

impl MaskType {
	fn to_attribute(self) -> String {
		match self {
			Self::Mask => "mask".to_string(),
			Self::Clip => "clip-path".to_string(),
		}
	}

	fn write_to_defs(self, svg_defs: &mut String, uuid: u64, svg_string: String) {
		let id = format!("mask-{uuid}");
		match self {
			Self::Clip => write!(svg_defs, r##"<clipPath id="{id}">{svg_string}</clipPath>"##).unwrap(),
			Self::Mask => write!(svg_defs, r##"<mask id="{id}" mask-type="alpha">{svg_string}</mask>"##).unwrap(),
		}
	}
}

/// Mutable state used whilst rendering to an SVG
pub struct SvgRender {
	pub svg: Vec<SvgSegment>,
	pub svg_defs: String,
	pub transform: DAffine2,
	pub image_data: Vec<(u64, Image<Color>)>,
	indent: usize,
}

impl SvgRender {
	pub fn new() -> Self {
		Self {
			svg: Vec::default(),
			svg_defs: String::new(),
			transform: DAffine2::IDENTITY,
			image_data: Vec::new(),
			indent: 0,
		}
	}

	pub fn indent(&mut self) {
		self.svg.push("\n".into());
		self.svg.push("\t".repeat(self.indent).into());
	}

	/// Add an outer `<svg>...</svg>` tag with a `viewBox` and the `<defs />`
	pub fn format_svg(&mut self, bounds_min: DVec2, bounds_max: DVec2) {
		let (x, y) = bounds_min.into();
		let (size_x, size_y) = (bounds_max - bounds_min).into();
		let defs = &self.svg_defs;
		let svg_header = format!(r#"<svg xmlns="http://www.w3.org/2000/svg" viewBox="{x} {y} {size_x} {size_y}"><defs>{defs}</defs>"#,);
		self.svg.insert(0, svg_header.into());
		self.svg.push("</svg>".into());
	}

	/// Wraps the SVG with `<svg><g transform="...">...</g></svg>`, which allows for rotation
	pub fn wrap_with_transform(&mut self, transform: DAffine2, size: Option<DVec2>) {
		let defs = &self.svg_defs;
		let view_box = size
			.map(|size| format!("viewBox=\"0 0 {} {}\" width=\"{}\" height=\"{}\"", size.x, size.y, size.x, size.y))
			.unwrap_or_default();

		let matrix = format_transform_matrix(transform);
		let transform = if matrix.is_empty() { String::new() } else { format!(r#" transform="{matrix}""#) };

		let svg_header = format!(r#"<svg xmlns="http://www.w3.org/2000/svg" {view_box}><defs>{defs}</defs><g{transform}>"#);
		self.svg.insert(0, svg_header.into());
		self.svg.push("</g></svg>".into());
	}

	pub fn leaf_tag(&mut self, name: impl Into<SvgSegment>, attributes: impl FnOnce(&mut SvgRenderAttrs)) {
		self.indent();

		self.svg.push("<".into());
		self.svg.push(name.into());

		attributes(&mut SvgRenderAttrs(self));

		self.svg.push("/>".into());
	}

	pub fn leaf_node(&mut self, content: impl Into<SvgSegment>) {
		self.indent();
		self.svg.push(content.into());
	}

	pub fn parent_tag(&mut self, name: impl Into<SvgSegment>, attributes: impl FnOnce(&mut SvgRenderAttrs), inner: impl FnOnce(&mut Self)) {
		let name = name.into();
		self.indent();
		self.svg.push("<".into());
		self.svg.push(name.clone());
		// Wraps `self` in a newtype (1-tuple) which is then mutated by the `attributes` closure
		attributes(&mut SvgRenderAttrs(self));
		self.svg.push(">".into());
		let length = self.svg.len();
		self.indent += 1;
		inner(self);
		self.indent -= 1;
		if self.svg.len() != length {
			self.indent();
			self.svg.push("</".into());
			self.svg.push(name);
			self.svg.push(">".into());
		} else {
			self.svg.pop();
			self.svg.push("/>".into());
		}
	}
}

impl Default for SvgRender {
	fn default() -> Self {
		Self::new()
	}
}

#[derive(Clone, Debug, Default)]
pub struct RenderContext {
	#[cfg(feature = "vello")]
	pub resource_overrides: Vec<(peniko::Image, wgpu::Texture)>,
}

/// Static state used whilst rendering
#[derive(Default, Clone)]
pub struct RenderParams {
	pub view_mode: ViewMode,
	pub footprint: Footprint,
	pub thumbnail: bool,
	/// Don't render the rectangle for an artboard to allow exporting with a transparent background.
	pub hide_artboards: bool,
	/// Are we exporting as a standalone SVG?
	pub for_export: bool,
	/// Are we generating a mask in this render pass? Used to see if fill should be multiplied with alpha.
	pub for_mask: bool,
	/// Are we generating a mask for alignment? Used to prevent unnecessary transforms in masks
	pub alignment_parent_transform: Option<DAffine2>,
	pub aligned_strokes: bool,
	pub override_paint_order: bool,
}

impl RenderParams {
	pub fn for_clipper(&self) -> Self {
		Self { for_mask: true, ..*self }
	}

	pub fn for_alignment(&self, transform: DAffine2) -> Self {
		let alignment_parent_transform = Some(transform);
		Self { alignment_parent_transform, ..*self }
	}

	pub fn to_canvas(&self) -> bool {
		!self.for_export && !self.thumbnail && !self.for_mask
	}
}

pub fn format_transform_matrix(transform: DAffine2) -> String {
	if transform == DAffine2::IDENTITY {
		return String::new();
	}

	transform.to_cols_array().iter().enumerate().fold("matrix(".to_string(), |val, (i, num)| {
		let num = if num.abs() < 1_000_000_000. { (num * 1_000_000_000.).round() / 1_000_000_000. } else { *num };
		let num = if num.is_zero() { "0".to_string() } else { num.to_string() };
		let comma = if i == 5 { "" } else { "," };
		val + &(num + comma)
	}) + ")"
}

fn max_scale(transform: DAffine2) -> f64 {
	let sx = transform.x_axis.length_squared();
	let sy = transform.y_axis.length_squared();
	(sx + sy).sqrt()
}

pub fn to_transform(transform: DAffine2) -> usvg::Transform {
	let cols = transform.to_cols_array();
	usvg::Transform::from_row(cols[0] as f32, cols[1] as f32, cols[2] as f32, cols[3] as f32, cols[4] as f32, cols[5] as f32)
}

// TODO: Click targets can be removed from the render output, since the vector data is available in the vector modify data from Monitor nodes.
// This will require that the transform for child layers into that layer space be calculated, or it could be returned from the RenderOutput instead of click targets.
#[derive(Debug, Default, Clone, PartialEq, DynAny, serde::Serialize, serde::Deserialize)]
pub struct RenderMetadata {
	pub upstream_footprints: HashMap<NodeId, Footprint>,
	pub local_transforms: HashMap<NodeId, DAffine2>,
	pub first_element_source_id: HashMap<NodeId, Option<NodeId>>,
	pub click_targets: HashMap<NodeId, Vec<ClickTarget>>,
	pub clip_targets: HashSet<NodeId>,
}

// TODO: Rename to "Graphical"
pub trait Render: BoundingBox + RenderComplexity {
	fn render_svg(&self, render: &mut SvgRender, render_params: &RenderParams);

	#[cfg(feature = "vello")]
	fn render_to_vello(&self, scene: &mut Scene, transform: DAffine2, context: &mut RenderContext, _render_params: &RenderParams);

	/// The upstream click targets for each layer are collected during the render so that they do not have to be calculated for each click detection.
	fn add_upstream_click_targets(&self, _click_targets: &mut Vec<ClickTarget>) {}

	// TODO: Store all click targets in a vec which contains the AABB, click target, and path
	// fn add_click_targets(&self, click_targets: &mut Vec<([DVec2; 2], ClickTarget, Vec<NodeId>)>, current_path: Option<NodeId>) {}

	/// Recursively iterate over data in the render (including nested layer stacks upstream of a vector node, in the case of a boolean operation) to collect the footprints, click targets, and vector modify.
	fn collect_metadata(&self, _metadata: &mut RenderMetadata, _footprint: Footprint, _element_id: Option<NodeId>) {}

	fn contains_artboard(&self) -> bool {
		false
	}

	fn new_ids_from_hash(&mut self, _reference: Option<NodeId>) {}
}

impl Render for Graphic {
	fn render_svg(&self, render: &mut SvgRender, render_params: &RenderParams) {
		match self {
			Graphic::Graphic(table) => table.render_svg(render, render_params),
			Graphic::Vector(table) => table.render_svg(render, render_params),
			Graphic::RasterCPU(table) => table.render_svg(render, render_params),
			Graphic::RasterGPU(_) => (),
			Graphic::Color(table) => table.render_svg(render, render_params),
			Graphic::Gradient(table) => table.render_svg(render, render_params),
		}
	}

	#[cfg(feature = "vello")]
	fn render_to_vello(&self, scene: &mut Scene, transform: DAffine2, context: &mut RenderContext, render_params: &RenderParams) {
		match self {
			Graphic::Graphic(table) => table.render_to_vello(scene, transform, context, render_params),
			Graphic::Vector(table) => table.render_to_vello(scene, transform, context, render_params),
			Graphic::RasterCPU(table) => table.render_to_vello(scene, transform, context, render_params),
			Graphic::RasterGPU(table) => table.render_to_vello(scene, transform, context, render_params),
			Graphic::Color(table) => table.render_to_vello(scene, transform, context, render_params),
			Graphic::Gradient(table) => table.render_to_vello(scene, transform, context, render_params),
		}
	}

	fn collect_metadata(&self, metadata: &mut RenderMetadata, footprint: Footprint, element_id: Option<NodeId>) {
		if let Some(element_id) = element_id {
			match self {
				Graphic::Graphic(_) => {
					metadata.upstream_footprints.insert(element_id, footprint);
				}
				Graphic::Vector(table) => {
					metadata.upstream_footprints.insert(element_id, footprint);
					// TODO: Find a way to handle more than the first row
					if let Some(row) = table.iter().next() {
						metadata.first_element_source_id.insert(element_id, *row.source_node_id);
						metadata.local_transforms.insert(element_id, *row.transform);
					}
				}
				Graphic::RasterCPU(table) => {
					metadata.upstream_footprints.insert(element_id, footprint);

					// TODO: Find a way to handle more than the first row
					if let Some(row) = table.iter().next() {
						metadata.local_transforms.insert(element_id, *row.transform);
					}
				}
				Graphic::RasterGPU(table) => {
					metadata.upstream_footprints.insert(element_id, footprint);

					// TODO: Find a way to handle more than the first row
					if let Some(row) = table.iter().next() {
						metadata.local_transforms.insert(element_id, *row.transform);
					}
				}
				Graphic::Color(table) => {
					metadata.upstream_footprints.insert(element_id, footprint);

					// TODO: Find a way to handle more than the first row
					if let Some(row) = table.iter().next() {
						metadata.local_transforms.insert(element_id, *row.transform);
					}
				}
				Graphic::Gradient(table) => {
					metadata.upstream_footprints.insert(element_id, footprint);

					// TODO: Find a way to handle more than the first row
					if let Some(row) = table.iter().next() {
						metadata.local_transforms.insert(element_id, *row.transform);
					}
				}
			}
		}

		match self {
			Graphic::Graphic(table) => table.collect_metadata(metadata, footprint, element_id),
			Graphic::Vector(table) => table.collect_metadata(metadata, footprint, element_id),
			Graphic::RasterCPU(table) => table.collect_metadata(metadata, footprint, element_id),
			Graphic::RasterGPU(table) => table.collect_metadata(metadata, footprint, element_id),
			Graphic::Color(table) => table.collect_metadata(metadata, footprint, element_id),
			Graphic::Gradient(table) => table.collect_metadata(metadata, footprint, element_id),
		}
	}

	fn add_upstream_click_targets(&self, click_targets: &mut Vec<ClickTarget>) {
		match self {
			Graphic::Graphic(table) => table.add_upstream_click_targets(click_targets),
			Graphic::Vector(table) => table.add_upstream_click_targets(click_targets),
			Graphic::RasterCPU(table) => table.add_upstream_click_targets(click_targets),
			Graphic::RasterGPU(table) => table.add_upstream_click_targets(click_targets),
			Graphic::Color(table) => table.add_upstream_click_targets(click_targets),
			Graphic::Gradient(table) => table.add_upstream_click_targets(click_targets),
		}
	}

	fn contains_artboard(&self) -> bool {
		match self {
			Graphic::Graphic(table) => table.contains_artboard(),
			Graphic::Vector(table) => table.contains_artboard(),
			Graphic::RasterCPU(table) => table.contains_artboard(),
			Graphic::RasterGPU(table) => table.contains_artboard(),
			Graphic::Color(table) => table.contains_artboard(),
			Graphic::Gradient(table) => table.contains_artboard(),
		}
	}

	fn new_ids_from_hash(&mut self, reference: Option<NodeId>) {
		match self {
			Graphic::Graphic(table) => table.new_ids_from_hash(reference),
			Graphic::Vector(table) => table.new_ids_from_hash(reference),
			Graphic::RasterCPU(_) => (),
			Graphic::RasterGPU(_) => (),
			Graphic::Color(_) => (),
			Graphic::Gradient(_) => (),
		}
	}
}

impl Render for Artboard {
	fn render_svg(&self, render: &mut SvgRender, render_params: &RenderParams) {
		// Rectangle for the artboard
		if !render_params.hide_artboards {
			// Background
			render.leaf_tag("rect", |attributes| {
				attributes.push("fill", format!("#{}", self.background.to_rgb_hex_srgb_from_gamma()));
				if self.background.a() < 1. {
					attributes.push("fill-opacity", ((self.background.a() * 1000.).round() / 1000.).to_string());
				}
				attributes.push("x", self.location.x.min(self.location.x + self.dimensions.x).to_string());
				attributes.push("y", self.location.y.min(self.location.y + self.dimensions.y).to_string());
				attributes.push("width", self.dimensions.x.abs().to_string());
				attributes.push("height", self.dimensions.y.abs().to_string());
			});
		}

		// Artwork
		render.parent_tag(
			// SVG group tag
			"g",
			// Group tag attributes
			|attributes| {
				let matrix = format_transform_matrix(self.transform());
				if !matrix.is_empty() {
					attributes.push("transform", matrix);
				}

				if self.clip {
					let id = format!("artboard-{}", generate_uuid());
					let selector = format!("url(#{id})");

					write!(
						&mut attributes.0.svg_defs,
						r##"<clipPath id="{id}"><rect x="0" y="0" width="{}" height="{}"/></clipPath>"##,
						self.dimensions.x, self.dimensions.y,
					)
					.unwrap();
					attributes.push("clip-path", selector);
				}
			},
			// Artwork content
			|render| {
				self.content.render_svg(render, render_params);
			},
		);
	}

	#[cfg(feature = "vello")]
	fn render_to_vello(&self, scene: &mut Scene, transform: DAffine2, context: &mut RenderContext, render_params: &RenderParams) {
		use vello::peniko;

		// Render background
		let color = peniko::Color::new([self.background.r(), self.background.g(), self.background.b(), self.background.a()]);
		let [a, b] = [self.location.as_dvec2(), self.location.as_dvec2() + self.dimensions.as_dvec2()];
		let rect = kurbo::Rect::new(a.x.min(b.x), a.y.min(b.y), a.x.max(b.x), a.y.max(b.y));

		scene.push_layer(peniko::Mix::Normal, 1., kurbo::Affine::new(transform.to_cols_array()), &rect);
		scene.fill(peniko::Fill::NonZero, kurbo::Affine::new(transform.to_cols_array()), color, None, &rect);
		scene.pop_layer();

		if self.clip {
			let blend_mode = peniko::BlendMode::new(peniko::Mix::Clip, peniko::Compose::SrcOver);
			scene.push_layer(blend_mode, 1., kurbo::Affine::new(transform.to_cols_array()), &rect);
		}
		// Since the content's transform is right multiplied in when rendering the content, we just need to right multiply by the artboard offset here.
		let child_transform = transform * DAffine2::from_translation(self.location.as_dvec2());
		self.content.render_to_vello(scene, child_transform, context, render_params);
		if self.clip {
			scene.pop_layer();
		}
	}

	fn collect_metadata(&self, metadata: &mut RenderMetadata, mut footprint: Footprint, element_id: Option<NodeId>) {
		if let Some(element_id) = element_id {
			let subpath = Subpath::new_rect(DVec2::ZERO, self.dimensions.as_dvec2());
			metadata.click_targets.insert(element_id, vec![ClickTarget::new_with_subpath(subpath, 0.)]);
			metadata.upstream_footprints.insert(element_id, footprint);
			metadata.local_transforms.insert(element_id, DAffine2::from_translation(self.location.as_dvec2()));
			if self.clip {
				metadata.clip_targets.insert(element_id);
			}
		}
		footprint.transform *= self.transform();
		self.content.collect_metadata(metadata, footprint, None);
	}

	fn add_upstream_click_targets(&self, click_targets: &mut Vec<ClickTarget>) {
		let subpath_rectangle = Subpath::new_rect(DVec2::ZERO, self.dimensions.as_dvec2());
		click_targets.push(ClickTarget::new_with_subpath(subpath_rectangle, 0.));
	}

	fn contains_artboard(&self) -> bool {
		true
	}
}

impl Render for Table<Artboard> {
	fn render_svg(&self, render: &mut SvgRender, render_params: &RenderParams) {
		for artboard in self.iter() {
			artboard.element.render_svg(render, render_params);
		}
	}

	#[cfg(feature = "vello")]
	fn render_to_vello(&self, scene: &mut Scene, transform: DAffine2, context: &mut RenderContext, render_params: &RenderParams) {
		for row in self.iter() {
			row.element.render_to_vello(scene, transform, context, render_params);
		}
	}

	fn collect_metadata(&self, metadata: &mut RenderMetadata, footprint: Footprint, _element_id: Option<NodeId>) {
		for row in self.iter() {
			row.element.collect_metadata(metadata, footprint, *row.source_node_id);
		}
	}

	fn add_upstream_click_targets(&self, click_targets: &mut Vec<ClickTarget>) {
		for row in self.iter() {
			row.element.add_upstream_click_targets(click_targets);
		}
	}

	fn contains_artboard(&self) -> bool {
		self.iter().count() > 0
	}
}

impl Render for Table<Graphic> {
	fn render_svg(&self, render: &mut SvgRender, render_params: &RenderParams) {
		let mut iter = self.iter().peekable();
		let mut mask_state = None;

		while let Some(row) = iter.next() {
			render.parent_tag(
				"g",
				|attributes| {
					let matrix = format_transform_matrix(*row.transform);
					if !matrix.is_empty() {
						attributes.push("transform", matrix);
					}

					let opacity = row.alpha_blending.opacity(render_params.for_mask);
					if opacity < 1. {
						attributes.push("opacity", opacity.to_string());
					}

					if row.alpha_blending.blend_mode != BlendMode::default() {
						attributes.push("style", row.alpha_blending.blend_mode.render());
					}

					let next_clips = iter.peek().is_some_and(|next_row| next_row.element.had_clip_enabled());

					if next_clips && mask_state.is_none() {
						let uuid = generate_uuid();
						let mask_type = if row.element.can_reduce_to_clip_path() { MaskType::Clip } else { MaskType::Mask };
						mask_state = Some((uuid, mask_type));
						let mut svg = SvgRender::new();
						row.element.render_svg(&mut svg, &render_params.for_clipper());

						write!(&mut attributes.0.svg_defs, r##"{}"##, svg.svg_defs).unwrap();
						mask_type.write_to_defs(&mut attributes.0.svg_defs, uuid, svg.svg.to_svg_string());
					} else if let Some((uuid, mask_type)) = mask_state {
						if !next_clips {
							mask_state = None;
						}

						let id = format!("mask-{uuid}");
						let selector = format!("url(#{id})");

						attributes.push(mask_type.to_attribute(), selector);
					}

					if let Some(mask) = instance.mask {
						attributes.push_mask(mask, render_params.for_clipper());
					}
				},
				|render| {
					row.element.render_svg(render, render_params);
				},
			);
		}
	}

	#[cfg(feature = "vello")]
	fn render_to_vello(&self, scene: &mut Scene, transform: DAffine2, context: &mut RenderContext, render_params: &RenderParams) {
		let mut iter = self.iter().peekable();
		let mut mask_element_and_transform = None;

		while let Some(row) = iter.next() {
			let transform = transform * *row.transform;
			let alpha_blending = *row.alpha_blending;

			let mut layer = false;

			let blend_mode = match render_params.view_mode {
				ViewMode::Outline => peniko::Mix::Normal,
				_ => alpha_blending.blend_mode.to_peniko(),
			};
			let mut bounds = RenderBoundingBox::None;

			let opacity = row.alpha_blending.opacity(render_params.for_mask);
			if opacity < 1. || (render_params.view_mode != ViewMode::Outline && alpha_blending.blend_mode != BlendMode::default()) {
				bounds = row.element.bounding_box(transform, true);

				if let RenderBoundingBox::Rectangle(bounds) = bounds {
					scene.push_layer(
						peniko::BlendMode::new(blend_mode, peniko::Compose::SrcOver),
						opacity,
						kurbo::Affine::IDENTITY,
						&kurbo::Rect::new(bounds[0].x, bounds[0].y, bounds[1].x, bounds[1].y),
					);
					layer = true;
				}
			}

<<<<<<< HEAD
			let mut masked = false;
			if let Some(mask) = instance.mask {
				let bounds = mask.bounding_box(transform, true);

				if let Some(bounds) = bounds {
					masked = true;
					let rect = vello::kurbo::Rect::new(bounds[0].x, bounds[0].y, bounds[1].x, bounds[1].y);

					scene.push_layer(peniko::Mix::Normal, 1., kurbo::Affine::IDENTITY, &rect);
					mask.render_to_vello(scene, transform, context, &render_params.for_clipper());
					scene.push_layer(peniko::BlendMode::new(peniko::Mix::Clip, peniko::Compose::SrcIn), 1., kurbo::Affine::IDENTITY, &rect);
				}
			}

			let next_clips = iter.peek().is_some_and(|next_instance| next_instance.instance.had_clip_enabled());
			if next_clips && mask_instance_state.is_none() {
				mask_instance_state = Some((instance.instance, transform));
=======
			let next_clips = iter.peek().is_some_and(|next_row| next_row.element.had_clip_enabled());
			if next_clips && mask_element_and_transform.is_none() {
				mask_element_and_transform = Some((row.element, transform));
>>>>>>> be3de511

				row.element.render_to_vello(scene, transform, context, render_params);
			} else if let Some((mask_element, transform_mask)) = mask_element_and_transform {
				if !next_clips {
					mask_element_and_transform = None;
				}
				if !layer {
					bounds = row.element.bounding_box(transform, true);
				}

				if let RenderBoundingBox::Rectangle(bounds) = bounds {
					let rect = kurbo::Rect::new(bounds[0].x, bounds[0].y, bounds[1].x, bounds[1].y);

					scene.push_layer(peniko::Mix::Normal, 1., kurbo::Affine::IDENTITY, &rect);
					mask_element.render_to_vello(scene, transform_mask, context, &render_params.for_clipper());
					scene.push_layer(peniko::BlendMode::new(peniko::Mix::Clip, peniko::Compose::SrcIn), 1., kurbo::Affine::IDENTITY, &rect);
				}

				row.element.render_to_vello(scene, transform, context, render_params);

				if matches!(bounds, RenderBoundingBox::Rectangle(_)) {
					scene.pop_layer();
					scene.pop_layer();
				}
			} else {
				row.element.render_to_vello(scene, transform, context, render_params);
			}

			if masked {
				scene.pop_layer();
				scene.pop_layer();
			}

			if layer {
				scene.pop_layer();
			}
		}
	}

	fn collect_metadata(&self, metadata: &mut RenderMetadata, footprint: Footprint, element_id: Option<NodeId>) {
		for row in self.iter() {
			if let Some(element_id) = row.source_node_id {
				let mut footprint = footprint;
				footprint.transform *= *row.transform;

				row.element.collect_metadata(metadata, footprint, Some(*element_id));
			}
		}

		if let Some(element_id) = element_id {
			let mut all_upstream_click_targets = Vec::new();

			for row in self.iter() {
				let mut new_click_targets = Vec::new();
				row.element.add_upstream_click_targets(&mut new_click_targets);

				for click_target in new_click_targets.iter_mut() {
					click_target.apply_transform(*row.transform)
				}

				all_upstream_click_targets.extend(new_click_targets);
			}

			metadata.click_targets.insert(element_id, all_upstream_click_targets);
		}
	}

	fn add_upstream_click_targets(&self, click_targets: &mut Vec<ClickTarget>) {
		for row in self.iter() {
			let mut new_click_targets = Vec::new();

			row.element.add_upstream_click_targets(&mut new_click_targets);

			for click_target in new_click_targets.iter_mut() {
				click_target.apply_transform(*row.transform)
			}

			click_targets.extend(new_click_targets);
		}
	}

	fn contains_artboard(&self) -> bool {
		self.iter().any(|row| row.element.contains_artboard())
	}

	fn new_ids_from_hash(&mut self, _reference: Option<NodeId>) {
		for row in self.iter_mut() {
			row.element.new_ids_from_hash(*row.source_node_id);
		}
	}
}

impl Render for Table<Vector> {
	fn render_svg(&self, render: &mut SvgRender, render_params: &RenderParams) {
		for row in self.iter() {
			let multiplied_transform = *row.transform;
			let vector = &row.element;
			// Only consider strokes with non-zero weight, since default strokes with zero weight would prevent assigning the correct stroke transform
			let has_real_stroke = vector.style.stroke().filter(|stroke| stroke.weight() > 0.);
			let set_stroke_transform = has_real_stroke.map(|stroke| stroke.transform).filter(|transform| transform.matrix2.determinant() != 0.);
			let applied_stroke_transform = set_stroke_transform.unwrap_or(*row.transform);
			let applied_stroke_transform = render_params.alignment_parent_transform.unwrap_or(applied_stroke_transform);
			let element_transform = set_stroke_transform.map(|stroke_transform| multiplied_transform * stroke_transform.inverse());
			let element_transform = element_transform.unwrap_or(DAffine2::IDENTITY);
			let layer_bounds = vector.bounding_box().unwrap_or_default();
			let transformed_bounds = vector.bounding_box_with_transform(applied_stroke_transform).unwrap_or_default();

			let bounds_matrix = DAffine2::from_scale_angle_translation(layer_bounds[1] - layer_bounds[0], 0., layer_bounds[0]);
			let transformed_bounds_matrix = element_transform * DAffine2::from_scale_angle_translation(transformed_bounds[1] - transformed_bounds[0], 0., transformed_bounds[0]);

			let mut path = String::new();

			for mut bezpath in row.element.stroke_bezpath_iter() {
				bezpath.apply_affine(Affine::new(applied_stroke_transform.to_cols_array()));
				path.push_str(bezpath.to_svg().as_str());
			}

			let mask_type = if vector.style.stroke().map(|x| x.align) == Some(StrokeAlign::Inside) {
				MaskType::Clip
			} else {
				MaskType::Mask
			};

			let path_is_closed = vector.stroke_bezier_paths().all(|path| path.closed());
			let can_draw_aligned_stroke = path_is_closed && vector.style.stroke().is_some_and(|stroke| stroke.has_renderable_stroke() && stroke.align.is_not_centered());
			let can_use_paint_order = !(row.element.style.fill().is_none() || !row.element.style.fill().is_opaque() || mask_type == MaskType::Clip);

			let needs_separate_fill = can_draw_aligned_stroke && !can_use_paint_order;
			let wants_stroke_below = vector.style.stroke().map(|s| s.paint_order) == Some(PaintOrder::StrokeBelow);

			if needs_separate_fill && !wants_stroke_below {
				render.leaf_tag("path", |attributes| {
					attributes.push("d", path.clone());
					let matrix = format_transform_matrix(element_transform);
					if !matrix.is_empty() {
						attributes.push("transform", matrix);
					}
					let mut style = row.element.style.clone();
					style.clear_stroke();
					let fill_and_stroke = style.render(
						&mut attributes.0.svg_defs,
						element_transform,
						applied_stroke_transform,
						bounds_matrix,
						transformed_bounds_matrix,
						&render_params,
					);
					attributes.push_val(fill_and_stroke);
				});
			}

<<<<<<< HEAD
					let vector_row = VectorDataTable::new_instance(Instance {
						instance: fill_instance,
						mask: None,
						alpha_blending: *instance.alpha_blending,
						transform: *instance.transform,
						source_node_id: None,
					});
=======
			let push_id = needs_separate_fill.then_some({
				let id = format!("alignment-{}", generate_uuid());
>>>>>>> be3de511

				let mut element = row.element.clone();
				element.style.clear_stroke();
				element.style.set_fill(Fill::solid(Color::BLACK));

				let vector_row = Table::new_from_row(TableRow {
					element,
					alpha_blending: *row.alpha_blending,
					transform: *row.transform,
					source_node_id: None,
				});

				(id, mask_type, vector_row)
			});

			render.leaf_tag("path", |attributes| {
				attributes.push("d", path.clone());
				let matrix = format_transform_matrix(element_transform);
				if !matrix.is_empty() {
					attributes.push("transform", matrix);
				}

				let defs = &mut attributes.0.svg_defs;
				if let Some((ref id, mask_type, ref vector_row)) = push_id {
					let mut svg = SvgRender::new();
					vector_row.render_svg(&mut svg, &render_params.for_alignment(applied_stroke_transform));
					let stroke = row.element.style.stroke().unwrap();
					let weight = stroke.effective_width() * max_scale(applied_stroke_transform);
					let quad = Quad::from_box(transformed_bounds).inflate(weight);
					let (x, y) = quad.top_left().into();
					let (width, height) = (quad.bottom_right() - quad.top_left()).into();

					write!(defs, r##"{}"##, svg.svg_defs).unwrap();
					let rect = format!(r##"<rect x="{x}" y="{y}" width="{width}" height="{height}" fill="white" />"##);

					match mask_type {
						MaskType::Clip => write!(defs, r##"<clipPath id="{id}">{}</clipPath>"##, svg.svg.to_svg_string()).unwrap(),
						MaskType::Mask => write!(
							defs,
							r##"<mask id="{id}" maskUnits="userSpaceOnUse" maskContentUnits="userSpaceOnUse" x="{x}" y="{y}" width="{width}" height="{height}">{}{}</mask>"##,
							rect,
							svg.svg.to_svg_string()
						)
						.unwrap(),
					}
				}

				let mut render_params = render_params.clone();
				render_params.aligned_strokes = can_draw_aligned_stroke;
				render_params.override_paint_order = can_draw_aligned_stroke && can_use_paint_order;

				let mut style = row.element.style.clone();
				if needs_separate_fill {
					style.clear_fill();
				}

				let fill_and_stroke = style.render(defs, element_transform, applied_stroke_transform, bounds_matrix, transformed_bounds_matrix, &render_params);

				if let Some((id, mask_type, _)) = push_id {
					let selector = format!("url(#{id})");
					attributes.push(mask_type.to_attribute(), selector);
				}

				if let Some(mask) = instance.mask {
					attributes.push_mask(mask, render_params.for_clipper());
				}

				attributes.push_val(fill_and_stroke);

				let opacity = row.alpha_blending.opacity(render_params.for_mask);
				if opacity < 1. {
					attributes.push("opacity", opacity.to_string());
				}

				if row.alpha_blending.blend_mode != BlendMode::default() {
					attributes.push("style", row.alpha_blending.blend_mode.render());
				}
			});

			// When splitting passes and stroke is below, draw the fill after the stroke.
			if needs_separate_fill && wants_stroke_below {
				render.leaf_tag("path", |attributes| {
					attributes.push("d", path);
					let matrix = format_transform_matrix(element_transform);
					if !matrix.is_empty() {
						attributes.push("transform", matrix);
					}
					let mut style = row.element.style.clone();
					style.clear_stroke();
					let fill_and_stroke = style.render(
						&mut attributes.0.svg_defs,
						element_transform,
						applied_stroke_transform,
						bounds_matrix,
						transformed_bounds_matrix,
						&render_params,
					);
					attributes.push_val(fill_and_stroke);
				});
			}
		}
	}

	#[cfg(feature = "vello")]
	fn render_to_vello(&self, scene: &mut Scene, parent_transform: DAffine2, _context: &mut RenderContext, render_params: &RenderParams) {
		use graphene_core::consts::{LAYER_OUTLINE_STROKE_COLOR, LAYER_OUTLINE_STROKE_WEIGHT};
		use graphene_core::vector::style::{GradientType, StrokeCap, StrokeJoin};
		use vello::kurbo::{Cap, Join};
		use vello::peniko;

		for row in self.iter() {
			let multiplied_transform = parent_transform * *row.transform;
			let has_real_stroke = row.element.style.stroke().filter(|stroke| stroke.weight() > 0.);
			let set_stroke_transform = has_real_stroke.map(|stroke| stroke.transform).filter(|transform| transform.matrix2.determinant() != 0.);
			let applied_stroke_transform = set_stroke_transform.unwrap_or(multiplied_transform);
			let applied_stroke_transform = render_params.alignment_parent_transform.unwrap_or(applied_stroke_transform);
			let element_transform = set_stroke_transform.map(|stroke_transform| multiplied_transform * stroke_transform.inverse());
			let element_transform = element_transform.unwrap_or(DAffine2::IDENTITY);
			let layer_bounds = row.element.bounding_box().unwrap_or_default();

			let to_point = |p: DVec2| kurbo::Point::new(p.x, p.y);
			let mut path = kurbo::BezPath::new();
			for mut bezpath in row.element.stroke_bezpath_iter() {
				bezpath.apply_affine(Affine::new(applied_stroke_transform.to_cols_array()));
				for element in bezpath {
					path.push(element);
				}
			}

			// If we're using opacity or a blend mode, we need to push a layer
			let blend_mode = match render_params.view_mode {
				ViewMode::Outline => peniko::Mix::Normal,
				_ => row.alpha_blending.blend_mode.to_peniko(),
			};
			let mut layer = false;

			let opacity = row.alpha_blending.opacity(render_params.for_mask);
			if opacity < 1. || row.alpha_blending.blend_mode != BlendMode::default() {
				layer = true;
				let weight = row.element.style.stroke().unwrap().effective_width();
				let quad = Quad::from_box(layer_bounds).inflate(weight * max_scale(applied_stroke_transform));
				let layer_bounds = quad.bounding_box();
				scene.push_layer(
					peniko::BlendMode::new(blend_mode, peniko::Compose::SrcOver),
					opacity,
					kurbo::Affine::new(multiplied_transform.to_cols_array()),
					&kurbo::Rect::new(layer_bounds[0].x, layer_bounds[0].y, layer_bounds[1].x, layer_bounds[1].y),
				);
			}

<<<<<<< HEAD
			let mut masked = false;
			if let Some(mask) = instance.mask {
				let bounds = mask.bounding_box(element_transform, true);

				if let Some(bounds) = bounds {
					masked = true;
					let rect = vello::kurbo::Rect::new(bounds[0].x, bounds[0].y, bounds[1].x, bounds[1].y);

					scene.push_layer(peniko::Mix::Normal, 1., kurbo::Affine::IDENTITY, &rect);
					mask.render_to_vello(scene, element_transform, _context, &render_params.for_clipper());
					scene.push_layer(peniko::BlendMode::new(peniko::Mix::Clip, peniko::Compose::SrcIn), 1., kurbo::Affine::IDENTITY, &rect);
				}
			}

			let can_draw_aligned_stroke = instance.instance.style.stroke().is_some_and(|stroke| stroke.has_renderable_stroke() && stroke.align.is_not_centered())
				&& instance.instance.stroke_bezier_paths().all(|path| path.closed());

			let reorder_for_outside = instance
				.instance
				.style
				.stroke()
				.is_some_and(|stroke| stroke.align == StrokeAlign::Outside && !instance.instance.style.fill().is_none());
			if can_draw_aligned_stroke && !reorder_for_outside {
				let mut fill_instance = instance.instance.clone();
				fill_instance.style.clear_stroke();
				fill_instance.style.set_fill(Fill::solid(Color::BLACK));

				let vector_data = VectorDataTable::new_instance(Instance {
					instance: fill_instance,
					mask: None,
					alpha_blending: *instance.alpha_blending,
					transform: *instance.transform,
					source_node_id: None,
				});
=======
			let can_draw_aligned_stroke =
				row.element.style.stroke().is_some_and(|stroke| stroke.has_renderable_stroke() && stroke.align.is_not_centered()) && row.element.stroke_bezier_paths().all(|path| path.closed());
>>>>>>> be3de511

			let use_layer = can_draw_aligned_stroke;
			let wants_stroke_below = row.element.style.stroke().is_some_and(|s| s.paint_order == graphene_core::vector::style::PaintOrder::StrokeBelow);

			// Closures to avoid duplicated fill/stroke drawing logic
			let do_fill = |scene: &mut Scene| match row.element.style.fill() {
				Fill::Solid(color) => {
					let fill = peniko::Brush::Solid(peniko::Color::new([color.r(), color.g(), color.b(), color.a()]));
					scene.fill(peniko::Fill::NonZero, kurbo::Affine::new(element_transform.to_cols_array()), &fill, None, &path);
				}
				Fill::Gradient(gradient) => {
					let mut stops = peniko::ColorStops::new();
					for &(offset, color) in &gradient.stops {
						stops.push(peniko::ColorStop {
							offset: offset as f32,
							color: peniko::color::DynamicColor::from_alpha_color(peniko::Color::new([color.r(), color.g(), color.b(), color.a()])),
						});
					}

					let bounds = row.element.nonzero_bounding_box();
					let bound_transform = DAffine2::from_scale_angle_translation(bounds[1] - bounds[0], 0., bounds[0]);

					let inverse_parent_transform = if parent_transform.matrix2.determinant() != 0. {
						parent_transform.inverse()
					} else {
						Default::default()
					};
					let mod_points = inverse_parent_transform * multiplied_transform * bound_transform;

					let start = mod_points.transform_point2(gradient.start);
					let end = mod_points.transform_point2(gradient.end);

					let fill = peniko::Brush::Gradient(peniko::Gradient {
						kind: match gradient.gradient_type {
							GradientType::Linear => peniko::GradientKind::Linear {
								start: to_point(start),
								end: to_point(end),
							},
							GradientType::Radial => {
								let radius = start.distance(end);
								peniko::GradientKind::Radial {
									start_center: to_point(start),
									start_radius: 0.,
									end_center: to_point(start),
									end_radius: radius as f32,
								}
							}
						},
						stops,
						..Default::default()
					});
					let inverse_element_transform = if element_transform.matrix2.determinant() != 0. {
						element_transform.inverse()
					} else {
						Default::default()
					};
					let brush_transform = kurbo::Affine::new((inverse_element_transform * parent_transform).to_cols_array());
					scene.fill(peniko::Fill::NonZero, kurbo::Affine::new(element_transform.to_cols_array()), &fill, Some(brush_transform), &path);
				}
				Fill::None => {}
			};

			let do_stroke = |scene: &mut Scene, width_scale: f64| {
				if let Some(stroke) = row.element.style.stroke() {
					let color = match stroke.color {
						Some(color) => peniko::Color::new([color.r(), color.g(), color.b(), color.a()]),
						None => peniko::Color::TRANSPARENT,
					};
					let cap = match stroke.cap {
						StrokeCap::Butt => Cap::Butt,
						StrokeCap::Round => Cap::Round,
						StrokeCap::Square => Cap::Square,
					};
					let join = match stroke.join {
						StrokeJoin::Miter => Join::Miter,
						StrokeJoin::Bevel => Join::Bevel,
						StrokeJoin::Round => Join::Round,
					};
					let stroke = kurbo::Stroke {
						width: stroke.weight * width_scale,
						miter_limit: stroke.join_miter_limit,
						join,
						start_cap: cap,
						end_cap: cap,
						dash_pattern: stroke.dash_lengths.into(),
						dash_offset: stroke.dash_offset,
					};

					if stroke.width > 0. {
						scene.stroke(&stroke, kurbo::Affine::new(element_transform.to_cols_array()), color, None, &path);
					}
				}
			};

			// Render the path
			match render_params.view_mode {
				ViewMode::Outline => {
					let outline_stroke = kurbo::Stroke {
						width: LAYER_OUTLINE_STROKE_WEIGHT,
						miter_limit: 4.,
						join: Join::Miter,
						start_cap: Cap::Butt,
						end_cap: Cap::Butt,
						dash_pattern: Default::default(),
						dash_offset: 0.,
					};
					let outline_color = peniko::Color::new([
						LAYER_OUTLINE_STROKE_COLOR.r(),
						LAYER_OUTLINE_STROKE_COLOR.g(),
						LAYER_OUTLINE_STROKE_COLOR.b(),
						LAYER_OUTLINE_STROKE_COLOR.a(),
					]);

					scene.stroke(&outline_stroke, kurbo::Affine::new(element_transform.to_cols_array()), outline_color, None, &path);
				}
				_ => {
					if use_layer {
						let mut element = row.element.clone();
						element.style.clear_stroke();
						element.style.set_fill(Fill::solid(Color::BLACK));

						let vector_table = Table::new_from_row(TableRow {
							element,
							alpha_blending: *row.alpha_blending,
							transform: *row.transform,
							source_node_id: None,
						});

						let bounds = row.element.bounding_box_with_transform(multiplied_transform).unwrap_or(layer_bounds);
						let weight = row.element.style.stroke().unwrap().effective_width();
						let quad = Quad::from_box(bounds).inflate(weight * max_scale(applied_stroke_transform));
						let bounds = quad.bounding_box();
						let rect = kurbo::Rect::new(bounds[0].x, bounds[0].y, bounds[1].x, bounds[1].y);

						let compose = if row.element.style.stroke().is_some_and(|x| x.align == StrokeAlign::Outside) {
							peniko::Compose::SrcOut
						} else {
							peniko::Compose::SrcIn
						};

						if wants_stroke_below {
							scene.push_layer(peniko::Mix::Normal, 1., kurbo::Affine::IDENTITY, &rect);
							vector_table.render_to_vello(scene, parent_transform, _context, &render_params.for_alignment(applied_stroke_transform));
							scene.push_layer(peniko::BlendMode::new(peniko::Mix::Clip, compose), 1., kurbo::Affine::IDENTITY, &rect);

							do_stroke(scene, 2.);

							scene.pop_layer();
							scene.pop_layer();

							do_fill(scene);
						} else {
							// Fill first (unclipped), then stroke (clipped) above
							do_fill(scene);

							scene.push_layer(peniko::Mix::Normal, 1., kurbo::Affine::IDENTITY, &rect);
							vector_table.render_to_vello(scene, parent_transform, _context, &render_params.for_alignment(applied_stroke_transform));
							scene.push_layer(peniko::BlendMode::new(peniko::Mix::Clip, compose), 1., kurbo::Affine::IDENTITY, &rect);

							do_stroke(scene, 2.);

							scene.pop_layer();
							scene.pop_layer();
						}
					} else {
						// Non-aligned strokes or open paths: default order behavior
						enum Op {
							Fill,
							Stroke,
						}

						let order = match row.element.style.stroke().is_some_and(|stroke| !stroke.paint_order.is_default()) {
							true => [Op::Stroke, Op::Fill],
							false => [Op::Fill, Op::Stroke], // Default
						};

						for operation in order {
							match operation {
								Op::Fill => do_fill(scene),
								Op::Stroke => do_stroke(scene, 1.),
							}
						}
					}
				}
			}

<<<<<<< HEAD
			if can_draw_aligned_stroke {
				scene.pop_layer();
				scene.pop_layer();
			}

			if masked {
				scene.pop_layer();
				scene.pop_layer();
			}

=======
>>>>>>> be3de511
			// If we pushed a layer for opacity or a blend mode, we need to pop it
			if layer {
				scene.pop_layer();
			}
		}
	}

	fn collect_metadata(&self, metadata: &mut RenderMetadata, mut footprint: Footprint, element_id: Option<NodeId>) {
		for row in self.iter() {
			let transform = *row.transform;
			let vector = row.element;

			if let Some(element_id) = element_id {
				let stroke_width = vector.style.stroke().as_ref().map_or(0., Stroke::effective_width);
				let filled = vector.style.fill() != &Fill::None;
				let fill = |mut subpath: Subpath<_>| {
					if filled {
						subpath.set_closed(true);
					}
					subpath
				};

				// For free-floating anchors, we need to add a click target for each
				let single_anchors_targets = vector.point_domain.ids().iter().filter_map(|&point_id| {
					if vector.connected_count(point_id) == 0 {
						let anchor = vector.point_domain.position_from_id(point_id).unwrap_or_default();
						let point = FreePoint::new(point_id, anchor);

						Some(ClickTarget::new_with_free_point(point))
					} else {
						None
					}
				});

				let click_targets = vector
					.stroke_bezier_paths()
					.map(fill)
					.map(|subpath| ClickTarget::new_with_subpath(subpath, stroke_width))
					.chain(single_anchors_targets.into_iter())
					.collect::<Vec<ClickTarget>>();

				metadata.click_targets.entry(element_id).or_insert(click_targets);
			}

			if let Some(upstream_nested_layers) = &vector.upstream_nested_layers {
				footprint.transform *= transform;
				upstream_nested_layers.collect_metadata(metadata, footprint, None);
			}
		}
	}

	fn add_upstream_click_targets(&self, click_targets: &mut Vec<ClickTarget>) {
		for row in self.iter() {
			let stroke_width = row.element.style.stroke().as_ref().map_or(0., Stroke::effective_width);
			let filled = row.element.style.fill() != &Fill::None;
			let fill = |mut subpath: Subpath<_>| {
				if filled {
					subpath.set_closed(true);
				}
				subpath
			};
			click_targets.extend(row.element.stroke_bezier_paths().map(fill).map(|subpath| {
				let mut click_target = ClickTarget::new_with_subpath(subpath, stroke_width);
				click_target.apply_transform(*row.transform);
				click_target
			}));

			// For free-floating anchors, we need to add a click target for each
			let single_anchors_targets = row.element.point_domain.ids().iter().filter_map(|&point_id| {
				if row.element.connected_count(point_id) > 0 {
					return None;
				}

				let anchor = row.element.point_domain.position_from_id(point_id).unwrap_or_default();
				let point = FreePoint::new(point_id, anchor);

				let mut click_target = ClickTarget::new_with_free_point(point);
				click_target.apply_transform(*row.transform);
				Some(click_target)
			});
			click_targets.extend(single_anchors_targets);
		}
	}

	fn new_ids_from_hash(&mut self, reference: Option<NodeId>) {
		for row in self.iter_mut() {
			row.element.vector_new_ids_from_hash(reference.map(|id| id.0).unwrap_or_default());
		}
	}
}

impl Render for Table<Raster<CPU>> {
	fn render_svg(&self, render: &mut SvgRender, render_params: &RenderParams) {
		for row in self.iter() {
			let image = row.element;
			let transform = *row.transform;

			if image.data.is_empty() {
				continue;
			}

			if render_params.to_canvas() {
				let id = row.source_node_id.map(|x| x.0).unwrap_or_else(|| {
					let mut state = DefaultHasher::new();
					image.data().hash(&mut state);
					state.finish()
				});
				if !render.image_data.iter().any(|(old_id, _)| *old_id == id) {
					let mut image = image.data().clone();
					image.map_pixels(|p| p.to_unassociated_alpha());
					render.image_data.push((id, image));
				}
				render.parent_tag(
					"foreignObject",
					|attributes| {
						let mut transform_values = transform.to_scale_angle_translation();
						let size = DVec2::new(image.width as f64, image.height as f64);
						transform_values.0 /= size;

						let matrix = DAffine2::from_scale_angle_translation(transform_values.0, transform_values.1, transform_values.2);
						let matrix = format_transform_matrix(matrix);
						if !matrix.is_empty() {
							attributes.push("transform", matrix);
						}

						attributes.push("width", size.x.to_string());
						attributes.push("height", size.y.to_string());

						let opacity = row.alpha_blending.opacity(render_params.for_mask);
						if opacity < 1. {
							attributes.push("opacity", opacity.to_string());
						}

						if row.alpha_blending.blend_mode != BlendMode::default() {
							attributes.push("style", row.alpha_blending.blend_mode.render());
						}
					},
					|render| {
						render.leaf_tag(
							"img", // Must be a self-closing (void element) tag, so we can't use `div` or `span`, for example
							|attributes| {
								attributes.push("data-canvas-placeholder", id.to_string());
							},
						)
					},
				);
			} else {
				let base64_string = image.base64_string.clone().unwrap_or_else(|| {
					use base64::Engine;

					let output = image.to_png();
					let preamble = "data:image/png;base64,";
					let mut base64_string = String::with_capacity(preamble.len() + output.len() * 4);
					base64_string.push_str(preamble);
					base64::engine::general_purpose::STANDARD.encode_string(output, &mut base64_string);
					base64_string
				});

				render.leaf_tag("image", |attributes| {
					attributes.push("width", "1");
					attributes.push("height", "1");
					attributes.push("preserveAspectRatio", "none");
					attributes.push("href", base64_string);
					let matrix = format_transform_matrix(transform);
					if !matrix.is_empty() {
						attributes.push("transform", matrix);
					}

					let opacity = row.alpha_blending.opacity(render_params.for_mask);
					if opacity < 1. {
						attributes.push("opacity", opacity.to_string());
					}
					if row.alpha_blending.blend_mode != BlendMode::default() {
						attributes.push("style", row.alpha_blending.blend_mode.render());
					}
				});
			}
		}
	}

	#[cfg(feature = "vello")]
	fn render_to_vello(&self, scene: &mut Scene, transform: DAffine2, _: &mut RenderContext, render_params: &RenderParams) {
		use vello::peniko;

		for row in self.iter() {
			let image = &row.element;
			if image.data.is_empty() {
				continue;
			}

			let alpha_blending = *row.alpha_blending;
			let blend_mode = alpha_blending.blend_mode.to_peniko();

<<<<<<< HEAD
				let output = image.to_png();
				let preamble = "data:image/png;base64,";
				let mut base64_string = String::with_capacity(preamble.len() + output.len() * 4);
				base64_string.push_str(preamble);
				base64::engine::general_purpose::STANDARD.encode_string(output, &mut base64_string);
				base64_string
			});

			let render_image = |render: &mut SvgRender| {
				render.leaf_tag("image", |attributes| {
					attributes.push("width", 1.to_string());
					attributes.push("height", 1.to_string());
					attributes.push("preserveAspectRatio", "none");
					attributes.push("href", base64_string);
					let matrix = format_transform_matrix(transform);
					if !matrix.is_empty() {
						attributes.push("transform", matrix);
					}
					let factor = if render_params.for_mask { 1. } else { instance.alpha_blending.fill };
					let opacity = instance.alpha_blending.opacity * factor;
					if opacity < 1. {
						attributes.push("opacity", opacity.to_string());
					}
					if instance.alpha_blending.blend_mode != BlendMode::default() {
						attributes.push("style", instance.alpha_blending.blend_mode.render());
					}
				})
			};

			// Unlike path and g elements, the mask attribute of image element is broken and
			// behaves differently across different browsers. And so we use g to have it work correctly.
			if let Some(mask) = instance.mask {
				render.parent_tag("g", |attributes| attributes.push_mask(mask, render_params.for_clipper()), render_image);
			} else {
				render_image(render)
			}
		}
	}

	#[cfg(feature = "vello")]
	fn render_to_vello(&self, scene: &mut Scene, transform: DAffine2, _context: &mut RenderContext, render_params: &RenderParams) {
		use vello::peniko;
=======
			let opacity = alpha_blending.opacity(render_params.for_mask);
			let mut layer = false;
>>>>>>> be3de511

			if opacity < 1. || alpha_blending.blend_mode != BlendMode::default() {
				if let RenderBoundingBox::Rectangle(bounds) = self.bounding_box(transform, false) {
					let blending = peniko::BlendMode::new(blend_mode, peniko::Compose::SrcOver);
					let rect = kurbo::Rect::new(bounds[0].x, bounds[0].y, bounds[1].x, bounds[1].y);
					scene.push_layer(blending, opacity, kurbo::Affine::IDENTITY, &rect);
					layer = true;
				}
			}

			let image = peniko::Image::new(image.to_flat_u8().0.into(), peniko::ImageFormat::Rgba8, image.width, image.height).with_extend(peniko::Extend::Repeat);
			let image_transform = transform * *row.transform * DAffine2::from_scale(1. / DVec2::new(image.width as f64, image.height as f64));

			scene.draw_image(&image, kurbo::Affine::new(image_transform.to_cols_array()));

<<<<<<< HEAD
			let mut masked = false;
			if let Some(mask) = instance.mask {
				let bounds = mask.bounding_box(transform, true);

				if let Some(bounds) = bounds {
					masked = true;
					let rect = vello::kurbo::Rect::new(bounds[0].x, bounds[0].y, bounds[1].x, bounds[1].y);

					scene.push_layer(peniko::Mix::Normal, 1., kurbo::Affine::IDENTITY, &rect);
					mask.render_to_vello(scene, transform, _context, &render_params.for_clipper());
					scene.push_layer(peniko::BlendMode::new(peniko::Mix::Clip, peniko::Compose::SrcIn), 1., kurbo::Affine::IDENTITY, &rect);
				}
			}

			scene.draw_image(&image, kurbo::Affine::new(transform.to_cols_array()));

			if masked {
				scene.pop_layer();
=======
			if layer {
>>>>>>> be3de511
				scene.pop_layer();
			}
		}
	}

	fn collect_metadata(&self, metadata: &mut RenderMetadata, footprint: Footprint, element_id: Option<NodeId>) {
		let Some(element_id) = element_id else { return };
		let subpath = Subpath::new_rect(DVec2::ZERO, DVec2::ONE);

		metadata.click_targets.insert(element_id, vec![ClickTarget::new_with_subpath(subpath, 0.)]);
		metadata.upstream_footprints.insert(element_id, footprint);
		// TODO: Find a way to handle more than one row of the raster table
		if let Some(raster) = self.iter().next() {
			metadata.local_transforms.insert(element_id, *raster.transform);
		}
	}

	fn add_upstream_click_targets(&self, click_targets: &mut Vec<ClickTarget>) {
		let subpath = Subpath::new_rect(DVec2::ZERO, DVec2::ONE);
		click_targets.push(ClickTarget::new_with_subpath(subpath, 0.));
	}
}

static LAZY_ARC_VEC_ZERO_U8: LazyLock<Arc<Vec<u8>>> = LazyLock::new(|| Arc::new(Vec::new()));

impl Render for Table<Raster<GPU>> {
	fn render_svg(&self, _render: &mut SvgRender, _render_params: &RenderParams) {
		log::warn!("tried to render texture as an svg");
	}

	#[cfg(feature = "vello")]
	fn render_to_vello(&self, scene: &mut Scene, transform: DAffine2, context: &mut RenderContext, _render_params: &RenderParams) {
		use vello::peniko;

		for row in self.iter() {
			let blend_mode = *row.alpha_blending;
			let mut layer = false;
			if blend_mode != Default::default() {
				if let RenderBoundingBox::Rectangle(bounds) = self.bounding_box(transform, true) {
					let blending = peniko::BlendMode::new(blend_mode.blend_mode.to_peniko(), peniko::Compose::SrcOver);
					let rect = kurbo::Rect::new(bounds[0].x, bounds[0].y, bounds[1].x, bounds[1].y);
					scene.push_layer(blending, blend_mode.opacity, kurbo::Affine::IDENTITY, &rect);
					layer = true;
				}
			}

			let image = peniko::Image::new(
				peniko::Blob::new(LAZY_ARC_VEC_ZERO_U8.deref().clone()),
				peniko::ImageFormat::Rgba8,
				row.element.data().width(),
				row.element.data().height(),
			)
			.with_extend(peniko::Extend::Repeat);
			let image_transform = transform * *row.transform * DAffine2::from_scale(1. / DVec2::new(image.width as f64, image.height as f64));
			scene.draw_image(&image, kurbo::Affine::new(image_transform.to_cols_array()));
			context.resource_overrides.push((image, row.element.data().clone()));

			if layer {
				scene.pop_layer()
			}
		}
	}

	fn collect_metadata(&self, metadata: &mut RenderMetadata, footprint: Footprint, element_id: Option<NodeId>) {
		let Some(element_id) = element_id else { return };
		let subpath = Subpath::new_rect(DVec2::ZERO, DVec2::ONE);

		metadata.click_targets.insert(element_id, vec![ClickTarget::new_with_subpath(subpath, 0.)]);
		metadata.upstream_footprints.insert(element_id, footprint);
		// TODO: Find a way to handle more than one row of the raster table
		if let Some(raster) = self.iter().next() {
			metadata.local_transforms.insert(element_id, *raster.transform);
		}
	}

	fn add_upstream_click_targets(&self, click_targets: &mut Vec<ClickTarget>) {
		let subpath = Subpath::new_rect(DVec2::ZERO, DVec2::ONE);
		click_targets.push(ClickTarget::new_with_subpath(subpath, 0.));
	}
}

impl Render for Table<Color> {
	fn render_svg(&self, render: &mut SvgRender, render_params: &RenderParams) {
		for row in self.iter() {
			render.leaf_tag("rect", |attributes| {
				attributes.push("width", render_params.footprint.resolution.x.to_string());
				attributes.push("height", render_params.footprint.resolution.y.to_string());

				let matrix = format_transform_matrix(render_params.footprint.transform.inverse());
				if !matrix.is_empty() {
					attributes.push("transform", matrix);
				}

				let color = row.element;
				attributes.push("fill", format!("#{}", color.to_rgb_hex_srgb_from_gamma()));
				if color.a() < 1. {
					attributes.push("fill-opacity", ((color.a() * 1000.).round() / 1000.).to_string());
				}

				let opacity = row.alpha_blending.opacity(render_params.for_mask);
				if opacity < 1. {
					attributes.push("opacity", opacity.to_string());
				}

				if row.alpha_blending.blend_mode != BlendMode::default() {
					attributes.push("style", row.alpha_blending.blend_mode.render());
				}
			});
		}
	}

	#[cfg(feature = "vello")]
	fn render_to_vello(&self, scene: &mut Scene, parent_transform: DAffine2, _context: &mut RenderContext, render_params: &RenderParams) {
		use vello::peniko;

		for row in self.iter() {
			let alpha_blending = *row.alpha_blending;
			let blend_mode = alpha_blending.blend_mode.to_peniko();
			let opacity = alpha_blending.opacity(render_params.for_mask);

			let transform = parent_transform * render_params.footprint.transform.inverse();
			let color = row.element;
			let vello_color = peniko::Color::new([color.r(), color.g(), color.b(), color.a()]);

			let rect = kurbo::Rect::from_origin_size(
				kurbo::Point::ZERO,
				kurbo::Size::new(render_params.footprint.resolution.x as f64, render_params.footprint.resolution.y as f64),
			);

			let mut layer = false;
			if opacity < 1. || alpha_blending.blend_mode != BlendMode::default() {
				let blending = peniko::BlendMode::new(blend_mode, peniko::Compose::SrcOver);
				scene.push_layer(blending, opacity, kurbo::Affine::IDENTITY, &rect);
				layer = true;
			}

			scene.fill(peniko::Fill::NonZero, kurbo::Affine::new(transform.to_cols_array()), vello_color, None, &rect);

			if layer {
				scene.pop_layer();
			}
		}
	}
}

impl Render for Table<GradientStops> {
	fn render_svg(&self, render: &mut SvgRender, render_params: &RenderParams) {
		for row in self.iter() {
			render.leaf_tag("rect", |attributes| {
				attributes.push("width", render_params.footprint.resolution.x.to_string());
				attributes.push("height", render_params.footprint.resolution.y.to_string());

				let matrix = format_transform_matrix(render_params.footprint.transform.inverse());
				if !matrix.is_empty() {
					attributes.push("transform", matrix);
				}

				let mut stop_string = String::new();
				for (position, color) in row.element.0.iter() {
					let _ = write!(stop_string, r##"<stop offset="{}" stop-color="#{}""##, position, color.to_rgb_hex_srgb_from_gamma());
					if color.a() < 1. {
						let _ = write!(stop_string, r#" stop-opacity="{}""#, color.a());
					}
					stop_string.push_str(" />");
				}

				let gradient_transform = render_params.footprint.transform * *row.transform;
				let gradient_transform_matrix = format_transform_matrix(gradient_transform);
				let gradient_transform_attribute = if gradient_transform_matrix.is_empty() {
					String::new()
				} else {
					format!(r#" gradientTransform="{gradient_transform_matrix}""#)
				};

				let gradient_id = generate_uuid();
				let start = DVec2::ZERO;
				let end = DVec2::X;

				match GradientType::Radial {
					GradientType::Linear => {
						let (x1, y1) = (start.x, start.y);
						let (x2, y2) = (end.x, end.y);
						let _ = write!(
							&mut attributes.0.svg_defs,
							r#"<linearGradient id="{gradient_id}" gradientUnits="userSpaceOnUse" x1="{x1}" y1="{y1}" x2="{x2}" y2="{y2}"{gradient_transform_attribute}>{stop_string}</linearGradient>"#
						);
					}
					GradientType::Radial => {
						let (cx, cy) = (start.x, start.y);
						let r = start.distance(end);
						let _ = write!(
							&mut attributes.0.svg_defs,
							r#"<radialGradient id="{gradient_id}" gradientUnits="userSpaceOnUse" cx="{cx}" cy="{cy}" r="{r}"{gradient_transform_attribute}>{stop_string}</radialGradient>"#
						);
					}
				}

				attributes.push("fill", format!("url('#{gradient_id}')"));

				let opacity = row.alpha_blending.opacity(render_params.for_mask);
				if opacity < 1. {
					attributes.push("opacity", opacity.to_string());
				}

				if row.alpha_blending.blend_mode != BlendMode::default() {
					attributes.push("style", row.alpha_blending.blend_mode.render());
				}
			});
		}
	}

	#[cfg(feature = "vello")]
	fn render_to_vello(&self, scene: &mut Scene, parent_transform: DAffine2, _context: &mut RenderContext, render_params: &RenderParams) {
		use vello::peniko;

		for row in self.iter() {
			let alpha_blending = *row.alpha_blending;
			let blend_mode = alpha_blending.blend_mode.to_peniko();
			let opacity = alpha_blending.opacity(render_params.for_mask);

			let transform = parent_transform * render_params.footprint.transform.inverse();
			let color = row.element.0.first().map(|stop| stop.1).unwrap_or(Color::MAGENTA);
			let vello_color = peniko::Color::new([color.r(), color.g(), color.b(), color.a()]);

			let rect = kurbo::Rect::from_origin_size(
				kurbo::Point::ZERO,
				kurbo::Size::new(render_params.footprint.resolution.x as f64, render_params.footprint.resolution.y as f64),
			);

			let mut layer = false;
			if opacity < 1. || alpha_blending.blend_mode != BlendMode::default() {
				let blending = peniko::BlendMode::new(blend_mode, peniko::Compose::SrcOver);
				scene.push_layer(blending, opacity, kurbo::Affine::IDENTITY, &rect);
				layer = true;
			}

			scene.fill(peniko::Fill::NonZero, kurbo::Affine::new(transform.to_cols_array()), vello_color, None, &rect);

			if layer {
				scene.pop_layer();
			}
		}
	}
}

#[derive(Debug, Clone, PartialEq, Eq)]
pub enum SvgSegment {
	Slice(&'static str),
	String(String),
}

impl From<String> for SvgSegment {
	fn from(value: String) -> Self {
		Self::String(value)
	}
}

impl From<&'static str> for SvgSegment {
	fn from(value: &'static str) -> Self {
		Self::Slice(value)
	}
}

pub trait RenderSvgSegmentList {
	fn to_svg_string(&self) -> String;
}

impl RenderSvgSegmentList for Vec<SvgSegment> {
	fn to_svg_string(&self) -> String {
		let mut result = String::new();
		for segment in self.iter() {
			result.push_str(match segment {
				SvgSegment::Slice(x) => x,
				SvgSegment::String(x) => x,
			});
		}
		result
	}
}

pub struct SvgRenderAttrs<'a>(&'a mut SvgRender);

impl SvgRenderAttrs<'_> {
	pub fn push_complex(&mut self, name: impl Into<SvgSegment>, value: impl FnOnce(&mut SvgRender)) {
		self.0.svg.push(" ".into());
		self.0.svg.push(name.into());
		self.0.svg.push("=\"".into());
		value(self.0);
		self.0.svg.push("\"".into());
	}
	pub fn push(&mut self, name: impl Into<SvgSegment>, value: impl Into<SvgSegment>) {
		self.push_complex(name, move |renderer| renderer.svg.push(value.into()));
	}
	pub fn push_val(&mut self, value: impl Into<SvgSegment>) {
		self.0.svg.push(value.into());
	}
	fn push_mask(&mut self, mask: &GraphicElement, render_params: RenderParams) {
		let uuid = generate_uuid();
		let mut svg = SvgRender::new();
		mask.render_svg(&mut svg, &render_params);

		let id = format!("mask-{}", uuid);
		write!(&mut self.0.svg_defs, r##"{}"##, svg.svg_defs).unwrap();
		write!(&mut self.0.svg_defs, r##"<mask id="{id}">{}</mask>"##, svg.svg.to_svg_string()).unwrap();

		let selector = format!("url(#{id})");

		self.push("mask", selector);
	}
}<|MERGE_RESOLUTION|>--- conflicted
+++ resolved
@@ -537,7 +537,7 @@
 						attributes.push(mask_type.to_attribute(), selector);
 					}
 
-					if let Some(mask) = instance.mask {
+					if let Some(mask) = row.mask {
 						attributes.push_mask(mask, render_params.for_clipper());
 					}
 				},
@@ -580,12 +580,11 @@
 				}
 			}
 
-<<<<<<< HEAD
 			let mut masked = false;
-			if let Some(mask) = instance.mask {
+			if let Some(mask) = row.mask {
 				let bounds = mask.bounding_box(transform, true);
 
-				if let Some(bounds) = bounds {
+				if let RenderBoundingBox::Rectangle(bounds) = bounds {
 					masked = true;
 					let rect = vello::kurbo::Rect::new(bounds[0].x, bounds[0].y, bounds[1].x, bounds[1].y);
 
@@ -595,14 +594,9 @@
 				}
 			}
 
-			let next_clips = iter.peek().is_some_and(|next_instance| next_instance.instance.had_clip_enabled());
-			if next_clips && mask_instance_state.is_none() {
-				mask_instance_state = Some((instance.instance, transform));
-=======
 			let next_clips = iter.peek().is_some_and(|next_row| next_row.element.had_clip_enabled());
 			if next_clips && mask_element_and_transform.is_none() {
 				mask_element_and_transform = Some((row.element, transform));
->>>>>>> be3de511
 
 				row.element.render_to_vello(scene, transform, context, render_params);
 			} else if let Some((mask_element, transform_mask)) = mask_element_and_transform {
@@ -754,18 +748,8 @@
 				});
 			}
 
-<<<<<<< HEAD
-					let vector_row = VectorDataTable::new_instance(Instance {
-						instance: fill_instance,
-						mask: None,
-						alpha_blending: *instance.alpha_blending,
-						transform: *instance.transform,
-						source_node_id: None,
-					});
-=======
 			let push_id = needs_separate_fill.then_some({
 				let id = format!("alignment-{}", generate_uuid());
->>>>>>> be3de511
 
 				let mut element = row.element.clone();
 				element.style.clear_stroke();
@@ -773,6 +757,7 @@
 
 				let vector_row = Table::new_from_row(TableRow {
 					element,
+					mask: None,
 					alpha_blending: *row.alpha_blending,
 					transform: *row.transform,
 					source_node_id: None,
@@ -829,7 +814,7 @@
 					attributes.push(mask_type.to_attribute(), selector);
 				}
 
-				if let Some(mask) = instance.mask {
+				if let Some(mask) = row.mask {
 					attributes.push_mask(mask, render_params.for_clipper());
 				}
 
@@ -916,12 +901,11 @@
 				);
 			}
 
-<<<<<<< HEAD
 			let mut masked = false;
-			if let Some(mask) = instance.mask {
+			if let Some(mask) = row.mask {
 				let bounds = mask.bounding_box(element_transform, true);
 
-				if let Some(bounds) = bounds {
+				if let RenderBoundingBox::Rectangle(bounds) = bounds {
 					masked = true;
 					let rect = vello::kurbo::Rect::new(bounds[0].x, bounds[0].y, bounds[1].x, bounds[1].y);
 
@@ -931,30 +915,8 @@
 				}
 			}
 
-			let can_draw_aligned_stroke = instance.instance.style.stroke().is_some_and(|stroke| stroke.has_renderable_stroke() && stroke.align.is_not_centered())
-				&& instance.instance.stroke_bezier_paths().all(|path| path.closed());
-
-			let reorder_for_outside = instance
-				.instance
-				.style
-				.stroke()
-				.is_some_and(|stroke| stroke.align == StrokeAlign::Outside && !instance.instance.style.fill().is_none());
-			if can_draw_aligned_stroke && !reorder_for_outside {
-				let mut fill_instance = instance.instance.clone();
-				fill_instance.style.clear_stroke();
-				fill_instance.style.set_fill(Fill::solid(Color::BLACK));
-
-				let vector_data = VectorDataTable::new_instance(Instance {
-					instance: fill_instance,
-					mask: None,
-					alpha_blending: *instance.alpha_blending,
-					transform: *instance.transform,
-					source_node_id: None,
-				});
-=======
 			let can_draw_aligned_stroke =
 				row.element.style.stroke().is_some_and(|stroke| stroke.has_renderable_stroke() && stroke.align.is_not_centered()) && row.element.stroke_bezier_paths().all(|path| path.closed());
->>>>>>> be3de511
 
 			let use_layer = can_draw_aligned_stroke;
 			let wants_stroke_below = row.element.style.stroke().is_some_and(|s| s.paint_order == graphene_core::vector::style::PaintOrder::StrokeBelow);
@@ -1078,6 +1040,7 @@
 
 						let vector_table = Table::new_from_row(TableRow {
 							element,
+							mask: None,
 							alpha_blending: *row.alpha_blending,
 							transform: *row.transform,
 							source_node_id: None,
@@ -1141,19 +1104,11 @@
 				}
 			}
 
-<<<<<<< HEAD
-			if can_draw_aligned_stroke {
-				scene.pop_layer();
-				scene.pop_layer();
-			}
-
 			if masked {
 				scene.pop_layer();
 				scene.pop_layer();
 			}
 
-=======
->>>>>>> be3de511
 			// If we pushed a layer for opacity or a blend mode, we need to pop it
 			if layer {
 				scene.pop_layer();
@@ -1312,30 +1267,38 @@
 					base64_string
 				});
 
-				render.leaf_tag("image", |attributes| {
-					attributes.push("width", "1");
-					attributes.push("height", "1");
-					attributes.push("preserveAspectRatio", "none");
-					attributes.push("href", base64_string);
-					let matrix = format_transform_matrix(transform);
-					if !matrix.is_empty() {
-						attributes.push("transform", matrix);
-					}
-
-					let opacity = row.alpha_blending.opacity(render_params.for_mask);
-					if opacity < 1. {
-						attributes.push("opacity", opacity.to_string());
-					}
-					if row.alpha_blending.blend_mode != BlendMode::default() {
-						attributes.push("style", row.alpha_blending.blend_mode.render());
-					}
-				});
+				let render_image = |render: &mut SvgRender| {
+					render.leaf_tag("image", |attributes| {
+						attributes.push("width", "1");
+						attributes.push("height", "1");
+						attributes.push("preserveAspectRatio", "none");
+						attributes.push("href", base64_string);
+						let matrix = format_transform_matrix(transform);
+						if !matrix.is_empty() {
+							attributes.push("transform", matrix);
+						}
+
+						let opacity = row.alpha_blending.opacity(render_params.for_mask);
+						if opacity < 1. {
+							attributes.push("opacity", opacity.to_string());
+						}
+						if row.alpha_blending.blend_mode != BlendMode::default() {
+							attributes.push("style", row.alpha_blending.blend_mode.render());
+						}
+					});
+				};
+
+				if let Some(mask) = row.mask {
+					render.parent_tag("g", |attributes| attributes.push_mask(mask, render_params.for_clipper()), render_image);
+				} else {
+					render_image(render)
+				}
 			}
 		}
 	}
 
 	#[cfg(feature = "vello")]
-	fn render_to_vello(&self, scene: &mut Scene, transform: DAffine2, _: &mut RenderContext, render_params: &RenderParams) {
+	fn render_to_vello(&self, scene: &mut Scene, transform: DAffine2, _context: &mut RenderContext, render_params: &RenderParams) {
 		use vello::peniko;
 
 		for row in self.iter() {
@@ -1347,53 +1310,8 @@
 			let alpha_blending = *row.alpha_blending;
 			let blend_mode = alpha_blending.blend_mode.to_peniko();
 
-<<<<<<< HEAD
-				let output = image.to_png();
-				let preamble = "data:image/png;base64,";
-				let mut base64_string = String::with_capacity(preamble.len() + output.len() * 4);
-				base64_string.push_str(preamble);
-				base64::engine::general_purpose::STANDARD.encode_string(output, &mut base64_string);
-				base64_string
-			});
-
-			let render_image = |render: &mut SvgRender| {
-				render.leaf_tag("image", |attributes| {
-					attributes.push("width", 1.to_string());
-					attributes.push("height", 1.to_string());
-					attributes.push("preserveAspectRatio", "none");
-					attributes.push("href", base64_string);
-					let matrix = format_transform_matrix(transform);
-					if !matrix.is_empty() {
-						attributes.push("transform", matrix);
-					}
-					let factor = if render_params.for_mask { 1. } else { instance.alpha_blending.fill };
-					let opacity = instance.alpha_blending.opacity * factor;
-					if opacity < 1. {
-						attributes.push("opacity", opacity.to_string());
-					}
-					if instance.alpha_blending.blend_mode != BlendMode::default() {
-						attributes.push("style", instance.alpha_blending.blend_mode.render());
-					}
-				})
-			};
-
-			// Unlike path and g elements, the mask attribute of image element is broken and
-			// behaves differently across different browsers. And so we use g to have it work correctly.
-			if let Some(mask) = instance.mask {
-				render.parent_tag("g", |attributes| attributes.push_mask(mask, render_params.for_clipper()), render_image);
-			} else {
-				render_image(render)
-			}
-		}
-	}
-
-	#[cfg(feature = "vello")]
-	fn render_to_vello(&self, scene: &mut Scene, transform: DAffine2, _context: &mut RenderContext, render_params: &RenderParams) {
-		use vello::peniko;
-=======
 			let opacity = alpha_blending.opacity(render_params.for_mask);
 			let mut layer = false;
->>>>>>> be3de511
 
 			if opacity < 1. || alpha_blending.blend_mode != BlendMode::default() {
 				if let RenderBoundingBox::Rectangle(bounds) = self.bounding_box(transform, false) {
@@ -1407,14 +1325,11 @@
 			let image = peniko::Image::new(image.to_flat_u8().0.into(), peniko::ImageFormat::Rgba8, image.width, image.height).with_extend(peniko::Extend::Repeat);
 			let image_transform = transform * *row.transform * DAffine2::from_scale(1. / DVec2::new(image.width as f64, image.height as f64));
 
-			scene.draw_image(&image, kurbo::Affine::new(image_transform.to_cols_array()));
-
-<<<<<<< HEAD
 			let mut masked = false;
-			if let Some(mask) = instance.mask {
+			if let Some(mask) = row.mask {
 				let bounds = mask.bounding_box(transform, true);
 
-				if let Some(bounds) = bounds {
+				if let RenderBoundingBox::Rectangle(bounds) = bounds {
 					masked = true;
 					let rect = vello::kurbo::Rect::new(bounds[0].x, bounds[0].y, bounds[1].x, bounds[1].y);
 
@@ -1424,13 +1339,14 @@
 				}
 			}
 
-			scene.draw_image(&image, kurbo::Affine::new(transform.to_cols_array()));
+			scene.draw_image(&image, kurbo::Affine::new(image_transform.to_cols_array()));
 
 			if masked {
 				scene.pop_layer();
-=======
+				scene.pop_layer();
+			}
+
 			if layer {
->>>>>>> be3de511
 				scene.pop_layer();
 			}
 		}
@@ -1721,13 +1637,16 @@
 		value(self.0);
 		self.0.svg.push("\"".into());
 	}
+
 	pub fn push(&mut self, name: impl Into<SvgSegment>, value: impl Into<SvgSegment>) {
 		self.push_complex(name, move |renderer| renderer.svg.push(value.into()));
 	}
+
 	pub fn push_val(&mut self, value: impl Into<SvgSegment>) {
 		self.0.svg.push(value.into());
 	}
-	fn push_mask(&mut self, mask: &GraphicElement, render_params: RenderParams) {
+
+	fn push_mask(&mut self, mask: &Graphic, render_params: RenderParams) {
 		let uuid = generate_uuid();
 		let mut svg = SvgRender::new();
 		mask.render_svg(&mut svg, &render_params);

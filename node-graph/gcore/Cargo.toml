--- conflicted
+++ resolved
@@ -9,10 +9,6 @@
 # See more keys and their definitions at https://doc.rust-lang.org/cargo/reference/manifest.html
 
 [features]
-<<<<<<< HEAD
-std = ["dyn-any", "dyn-any/std", "alloc", "glam/std", "specta", "rustybuzz"]
-default = ["async", "serde", "kurbo", "log", "std"]
-=======
 std = [
 	"dyn-any",
 	"dyn-any/std",
@@ -20,9 +16,9 @@
 	"glam/std",
 	"specta",
 	"num-traits/std",
+	"rustybuzz",
 ]
 default = ["async", "serde", "kurbo", "log", "std", "rand_chacha"]
->>>>>>> c8b86d45
 log = ["dep:log"]
 serde = [
 	"dep:serde",
@@ -65,15 +61,10 @@
 specta.workspace = true
 specta.optional = true
 once_cell = { version = "1.17.0", default-features = false, optional = true }
-<<<<<<< HEAD
 
 rustybuzz = { version = "0.6.0", optional = true }
-num = "0.4.0"
-num-derive = "0.3.3"
-num-traits = "0.2.15"
-=======
+
 num-derive = { version = "0.3.3" }
 num-traits = { version = "0.2.15", default-features = false, features = [
 	"i128",
-] }
->>>>>>> c8b86d45
+] }
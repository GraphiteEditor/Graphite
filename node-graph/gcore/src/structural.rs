--- conflicted
+++ resolved
@@ -2,12 +2,7 @@
 
 use crate::Node;
 
-<<<<<<< HEAD
-#[derive(Debug, Clone, Copy)]
-pub struct ComposeNode<First, Second, Input> {
-=======
 pub struct ComposeNode<First: for<'i> Node<'i, I>, Second: for<'i> Node<'i, <First as Node<'i, I>>::Output>, I> {
->>>>>>> 6fbc589e
 	first: First,
 	second: Second,
 	phantom: PhantomData<I>,
@@ -30,24 +25,6 @@
 	First: for<'a> Node<'a, Input>,
 	Second: for<'a> Node<'a, <First as Node<'a, Input>>::Output>,
 {
-<<<<<<< HEAD
-	type Output = <Second as RefNode<Inter>>::Output;
-
-	fn eval_ref(&self, input: Input) -> Self::Output {
-		// evaluate the first node with the given input
-		// and then pipe the result from the first computation
-		// into the second node
-		let arg: Inter = (self.first).eval_ref(input);
-		(self.second).eval_ref(arg)
-	}
-}
-impl<Input: 'static, First: 'static, Second: 'static> dyn_any::StaticType for ComposeNode<First, Second, Input> {
-	type Static = ComposeNode<First, Second, Input>;
-}
-
-impl<'n, Input, First: 'n, Second: 'n> ComposeNode<First, Second, Input> {
-=======
->>>>>>> 6fbc589e
 	pub const fn new(first: First, second: Second) -> Self {
 		ComposeNode::<First, Second, Input> { first, second, phantom: PhantomData }
 	}

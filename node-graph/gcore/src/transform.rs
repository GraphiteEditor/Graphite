use crate::Artboard;
use crate::math::bbox::AxisAlignedBbox;
pub use crate::vector::ReferencePoint;
use core::f64;
use glam::{DAffine2, DMat2, DVec2};

pub trait Transform {
	fn transform(&self) -> DAffine2;
	fn local_pivot(&self, pivot: DVec2) -> DVec2 {
		pivot
	}
	fn decompose_scale(&self) -> DVec2 {
		DVec2::new(
			self.transform().transform_vector2((1., 0.).into()).length(),
			self.transform().transform_vector2((0., 1.).into()).length(),
		)
	}
}

pub trait TransformMut: Transform {
	fn transform_mut(&mut self) -> &mut DAffine2;
	fn translate(&mut self, offset: DVec2) {
		*self.transform_mut() = DAffine2::from_translation(offset) * self.transform();
	}
}

// Implementation for references to anything that implements Transform
impl<T: Transform> Transform for &T {
	fn transform(&self) -> DAffine2 {
		(*self).transform()
	}
}

// Implementations for Artboard
impl Transform for Artboard {
	fn transform(&self) -> DAffine2 {
		DAffine2::from_translation(self.location.as_dvec2())
	}
	fn local_pivot(&self, pivot: DVec2) -> DVec2 {
		self.location.as_dvec2() + self.dimensions.as_dvec2() * pivot
	}
}

// Implementations for DAffine2
impl Transform for DAffine2 {
	fn transform(&self) -> DAffine2 {
		*self
	}
}
impl TransformMut for DAffine2 {
	fn transform_mut(&mut self) -> &mut DAffine2 {
		self
	}
}

// Implementations for Footprint
impl Transform for Footprint {
	fn transform(&self) -> DAffine2 {
		self.transform
	}
}
impl TransformMut for Footprint {
	fn transform_mut(&mut self) -> &mut DAffine2 {
		&mut self.transform
	}
}

#[derive(Debug, Clone, Copy, dyn_any::DynAny, PartialEq, serde::Serialize, serde::Deserialize)]
pub enum RenderQuality {
	/// Low quality, fast rendering
	Preview,
	/// Ensure that the render is available with at least the specified quality
	/// A value of 0.5 means that the render is available with at least 50% of the final image resolution
	Scale(f32),
	/// Flip a coin to decide if the render should be available with the current quality or done at full quality
	/// This should be used to gradually update the render quality of a cached node
	Probability(f32),
	/// Render at full quality
	Full,
}
#[derive(Debug, Clone, Copy, dyn_any::DynAny, PartialEq, serde::Serialize, serde::Deserialize)]
pub struct Footprint {
	/// Inverse of the transform which will be applied to the node output during the rendering process
	pub transform: DAffine2,
	/// Resolution of the target output area in pixels
	pub resolution: glam::UVec2,
	/// Quality of the render, this may be used by caching nodes to decide if the cached render is sufficient
	pub quality: RenderQuality,
}

impl Default for Footprint {
	fn default() -> Self {
		Self::DEFAULT
	}
}

impl Footprint {
	pub const DEFAULT: Self = Self {
		transform: DAffine2::IDENTITY,
		resolution: glam::UVec2::new(1920, 1080),
		quality: RenderQuality::Full,
	};

	pub const BOUNDLESS: Self = Self {
		transform: DAffine2 {
			matrix2: DMat2::from_diagonal(DVec2::splat(f64::INFINITY)),
			translation: DVec2::ZERO,
		},
		resolution: glam::UVec2::new(0, 0),
		quality: RenderQuality::Full,
	};

	pub fn viewport_bounds_in_local_space(&self) -> AxisAlignedBbox {
		let inverse = self.transform.inverse();
		let start = inverse.transform_point2((0., 0.).into());
		let end = inverse.transform_point2(self.resolution.as_dvec2());
		AxisAlignedBbox { start, end }
	}

	pub fn scale(&self) -> DVec2 {
		self.transform.decompose_scale()
	}

	pub fn offset(&self) -> DVec2 {
		self.transform.transform_point2(DVec2::ZERO)
	}
}

impl From<()> for Footprint {
	fn from(_: ()) -> Self {
		Footprint::default()
	}
}

impl std::hash::Hash for Footprint {
	fn hash<H: std::hash::Hasher>(&self, state: &mut H) {
		self.transform.to_cols_array().iter().for_each(|x| x.to_le_bytes().hash(state));
		self.resolution.hash(state)
	}
}

pub trait ApplyTransform {
	fn apply_transform(&mut self, modification: &DAffine2);
}
impl<T: TransformMut> ApplyTransform for T {
	fn apply_transform(&mut self, &modification: &DAffine2) {
		*self.transform_mut() = self.transform() * modification
	}
}
impl ApplyTransform for () {
	fn apply_transform(&mut self, &_modification: &DAffine2) {}
<<<<<<< HEAD
}

#[node_macro::node(category(""))]
async fn transform<T: 'n + 'static>(
	ctx: impl Ctx + CloneVarArgs + ExtractAll,
	#[implementations(
		Context -> VectorDataTable,
		Context -> GraphicGroupTable,
		Context -> RasterDataTable<CPU>,
		Context -> RasterDataTable<GPU>,
	)]
	transform_target: impl Node<Context<'static>, Output = Instances<T>>,
	translate: DVec2,
	rotate: f64,
	scale: DVec2,
	shear: DVec2,
) -> Instances<T> {
	let matrix = DAffine2::from_scale_angle_translation(scale, rotate, translate) * DAffine2::from_cols_array(&[1., shear.y, shear.x, 1., 0., 0.]);

	let footprint = ctx.try_footprint().copied();

	let mut ctx = OwnedContextImpl::from(ctx);
	if let Some(mut footprint) = footprint {
		footprint.apply_transform(&matrix);
		ctx = ctx.with_footprint(footprint);
	}

	let mut transform_target = transform_target.eval(ctx.into_context()).await;

	for data_transform in transform_target.instance_mut_iter() {
		*data_transform.transform = matrix * *data_transform.transform;
	}

	transform_target
}

#[node_macro::node(category(""))]
fn replace_transform<Data, TransformInput: Transform>(
	_: impl Ctx,
	#[implementations(VectorDataTable, RasterDataTable<CPU>, GraphicGroupTable)] mut data: Instances<Data>,
	#[implementations(DAffine2)] transform: TransformInput,
) -> Instances<Data> {
	for data_transform in data.instance_mut_iter() {
		*data_transform.transform = transform.transform();
	}
	data
}

#[node_macro::node(category("Debug"))]
async fn boundless_footprint<T: 'n + 'static>(
	ctx: impl Ctx + CloneVarArgs + ExtractAll,
	#[implementations(
		Context -> VectorDataTable,
		Context -> GraphicGroupTable,
		Context -> RasterDataTable<CPU>,
		Context -> RasterDataTable<GPU>,
		Context -> String,
		Context -> f64,
	)]
	transform_target: impl Node<Context<'static>, Output = T>,
) -> T {
	let ctx = OwnedContextImpl::from(ctx).with_footprint(Footprint::BOUNDLESS);

	transform_target.eval(ctx.into_context()).await
}
#[node_macro::node(category("Debug"))]
async fn freeze_real_time<T: 'n + 'static>(
	ctx: impl Ctx + CloneVarArgs + ExtractAll,
	#[implementations(
		Context -> VectorDataTable,
		Context -> GraphicGroupTable,
		Context -> RasterDataTable<CPU>,
		Context -> RasterDataTable<GPU>,
		Context -> String,
		Context -> f64,
	)]
	transform_target: impl Node<Context<'static>, Output = T>,
) -> T {
	let ctx = OwnedContextImpl::from(ctx).with_real_time(0.);

	transform_target.eval(ctx.into_context()).await
}

#[derive(Clone, Copy, Debug, Default, Hash, Eq, PartialEq, dyn_any::DynAny, serde::Serialize, serde::Deserialize, specta::Type)]
pub enum ReferencePoint {
	#[default]
	None,
	TopLeft,
	TopCenter,
	TopRight,
	CenterLeft,
	Center,
	CenterRight,
	BottomLeft,
	BottomCenter,
	BottomRight,
}

impl ReferencePoint {
	pub fn point_in_bounding_box(&self, bounding_box: AxisAlignedBbox) -> Option<DVec2> {
		let size = bounding_box.size();
		let offset = match self {
			ReferencePoint::None => return None,
			ReferencePoint::TopLeft => DVec2::ZERO,
			ReferencePoint::TopCenter => DVec2::new(size.x / 2., 0.),
			ReferencePoint::TopRight => DVec2::new(size.x, 0.),
			ReferencePoint::CenterLeft => DVec2::new(0., size.y / 2.),
			ReferencePoint::Center => DVec2::new(size.x / 2., size.y / 2.),
			ReferencePoint::CenterRight => DVec2::new(size.x, size.y / 2.),
			ReferencePoint::BottomLeft => DVec2::new(0., size.y),
			ReferencePoint::BottomCenter => DVec2::new(size.x / 2., size.y),
			ReferencePoint::BottomRight => DVec2::new(size.x, size.y),
		};
		Some(bounding_box.start + offset)
	}
}

impl From<&str> for ReferencePoint {
	fn from(input: &str) -> Self {
		match input {
			"None" => ReferencePoint::None,
			"TopLeft" => ReferencePoint::TopLeft,
			"TopCenter" => ReferencePoint::TopCenter,
			"TopRight" => ReferencePoint::TopRight,
			"CenterLeft" => ReferencePoint::CenterLeft,
			"Center" => ReferencePoint::Center,
			"CenterRight" => ReferencePoint::CenterRight,
			"BottomLeft" => ReferencePoint::BottomLeft,
			"BottomCenter" => ReferencePoint::BottomCenter,
			"BottomRight" => ReferencePoint::BottomRight,
			_ => panic!("Failed parsing unrecognized ReferencePosition enum value '{input}'"),
		}
	}
}

impl From<ReferencePoint> for Option<DVec2> {
	fn from(input: ReferencePoint) -> Self {
		match input {
			ReferencePoint::None => None,
			ReferencePoint::TopLeft => Some(DVec2::new(0., 0.)),
			ReferencePoint::TopCenter => Some(DVec2::new(0.5, 0.)),
			ReferencePoint::TopRight => Some(DVec2::new(1., 0.)),
			ReferencePoint::CenterLeft => Some(DVec2::new(0., 0.5)),
			ReferencePoint::Center => Some(DVec2::new(0.5, 0.5)),
			ReferencePoint::CenterRight => Some(DVec2::new(1., 0.5)),
			ReferencePoint::BottomLeft => Some(DVec2::new(0., 1.)),
			ReferencePoint::BottomCenter => Some(DVec2::new(0.5, 1.)),
			ReferencePoint::BottomRight => Some(DVec2::new(1., 1.)),
		}
	}
}

impl From<DVec2> for ReferencePoint {
	fn from(input: DVec2) -> Self {
		const TOLERANCE: f64 = 1e-5_f64;
		if input.y.abs() < TOLERANCE {
			if input.x.abs() < TOLERANCE {
				return ReferencePoint::TopLeft;
			} else if (input.x - 0.5).abs() < TOLERANCE {
				return ReferencePoint::TopCenter;
			} else if (input.x - 1.).abs() < TOLERANCE {
				return ReferencePoint::TopRight;
			}
		} else if (input.y - 0.5).abs() < TOLERANCE {
			if input.x.abs() < TOLERANCE {
				return ReferencePoint::CenterLeft;
			} else if (input.x - 0.5).abs() < TOLERANCE {
				return ReferencePoint::Center;
			} else if (input.x - 1.).abs() < TOLERANCE {
				return ReferencePoint::CenterRight;
			}
		} else if (input.y - 1.).abs() < TOLERANCE {
			if input.x.abs() < TOLERANCE {
				return ReferencePoint::BottomLeft;
			} else if (input.x - 0.5).abs() < TOLERANCE {
				return ReferencePoint::BottomCenter;
			} else if (input.x - 1.).abs() < TOLERANCE {
				return ReferencePoint::BottomRight;
			}
		}
		ReferencePoint::None
	}
=======
>>>>>>> 532e9130
}<|MERGE_RESOLUTION|>--- conflicted
+++ resolved
@@ -149,189 +149,4 @@
 }
 impl ApplyTransform for () {
 	fn apply_transform(&mut self, &_modification: &DAffine2) {}
-<<<<<<< HEAD
-}
-
-#[node_macro::node(category(""))]
-async fn transform<T: 'n + 'static>(
-	ctx: impl Ctx + CloneVarArgs + ExtractAll,
-	#[implementations(
-		Context -> VectorDataTable,
-		Context -> GraphicGroupTable,
-		Context -> RasterDataTable<CPU>,
-		Context -> RasterDataTable<GPU>,
-	)]
-	transform_target: impl Node<Context<'static>, Output = Instances<T>>,
-	translate: DVec2,
-	rotate: f64,
-	scale: DVec2,
-	shear: DVec2,
-) -> Instances<T> {
-	let matrix = DAffine2::from_scale_angle_translation(scale, rotate, translate) * DAffine2::from_cols_array(&[1., shear.y, shear.x, 1., 0., 0.]);
-
-	let footprint = ctx.try_footprint().copied();
-
-	let mut ctx = OwnedContextImpl::from(ctx);
-	if let Some(mut footprint) = footprint {
-		footprint.apply_transform(&matrix);
-		ctx = ctx.with_footprint(footprint);
-	}
-
-	let mut transform_target = transform_target.eval(ctx.into_context()).await;
-
-	for data_transform in transform_target.instance_mut_iter() {
-		*data_transform.transform = matrix * *data_transform.transform;
-	}
-
-	transform_target
-}
-
-#[node_macro::node(category(""))]
-fn replace_transform<Data, TransformInput: Transform>(
-	_: impl Ctx,
-	#[implementations(VectorDataTable, RasterDataTable<CPU>, GraphicGroupTable)] mut data: Instances<Data>,
-	#[implementations(DAffine2)] transform: TransformInput,
-) -> Instances<Data> {
-	for data_transform in data.instance_mut_iter() {
-		*data_transform.transform = transform.transform();
-	}
-	data
-}
-
-#[node_macro::node(category("Debug"))]
-async fn boundless_footprint<T: 'n + 'static>(
-	ctx: impl Ctx + CloneVarArgs + ExtractAll,
-	#[implementations(
-		Context -> VectorDataTable,
-		Context -> GraphicGroupTable,
-		Context -> RasterDataTable<CPU>,
-		Context -> RasterDataTable<GPU>,
-		Context -> String,
-		Context -> f64,
-	)]
-	transform_target: impl Node<Context<'static>, Output = T>,
-) -> T {
-	let ctx = OwnedContextImpl::from(ctx).with_footprint(Footprint::BOUNDLESS);
-
-	transform_target.eval(ctx.into_context()).await
-}
-#[node_macro::node(category("Debug"))]
-async fn freeze_real_time<T: 'n + 'static>(
-	ctx: impl Ctx + CloneVarArgs + ExtractAll,
-	#[implementations(
-		Context -> VectorDataTable,
-		Context -> GraphicGroupTable,
-		Context -> RasterDataTable<CPU>,
-		Context -> RasterDataTable<GPU>,
-		Context -> String,
-		Context -> f64,
-	)]
-	transform_target: impl Node<Context<'static>, Output = T>,
-) -> T {
-	let ctx = OwnedContextImpl::from(ctx).with_real_time(0.);
-
-	transform_target.eval(ctx.into_context()).await
-}
-
-#[derive(Clone, Copy, Debug, Default, Hash, Eq, PartialEq, dyn_any::DynAny, serde::Serialize, serde::Deserialize, specta::Type)]
-pub enum ReferencePoint {
-	#[default]
-	None,
-	TopLeft,
-	TopCenter,
-	TopRight,
-	CenterLeft,
-	Center,
-	CenterRight,
-	BottomLeft,
-	BottomCenter,
-	BottomRight,
-}
-
-impl ReferencePoint {
-	pub fn point_in_bounding_box(&self, bounding_box: AxisAlignedBbox) -> Option<DVec2> {
-		let size = bounding_box.size();
-		let offset = match self {
-			ReferencePoint::None => return None,
-			ReferencePoint::TopLeft => DVec2::ZERO,
-			ReferencePoint::TopCenter => DVec2::new(size.x / 2., 0.),
-			ReferencePoint::TopRight => DVec2::new(size.x, 0.),
-			ReferencePoint::CenterLeft => DVec2::new(0., size.y / 2.),
-			ReferencePoint::Center => DVec2::new(size.x / 2., size.y / 2.),
-			ReferencePoint::CenterRight => DVec2::new(size.x, size.y / 2.),
-			ReferencePoint::BottomLeft => DVec2::new(0., size.y),
-			ReferencePoint::BottomCenter => DVec2::new(size.x / 2., size.y),
-			ReferencePoint::BottomRight => DVec2::new(size.x, size.y),
-		};
-		Some(bounding_box.start + offset)
-	}
-}
-
-impl From<&str> for ReferencePoint {
-	fn from(input: &str) -> Self {
-		match input {
-			"None" => ReferencePoint::None,
-			"TopLeft" => ReferencePoint::TopLeft,
-			"TopCenter" => ReferencePoint::TopCenter,
-			"TopRight" => ReferencePoint::TopRight,
-			"CenterLeft" => ReferencePoint::CenterLeft,
-			"Center" => ReferencePoint::Center,
-			"CenterRight" => ReferencePoint::CenterRight,
-			"BottomLeft" => ReferencePoint::BottomLeft,
-			"BottomCenter" => ReferencePoint::BottomCenter,
-			"BottomRight" => ReferencePoint::BottomRight,
-			_ => panic!("Failed parsing unrecognized ReferencePosition enum value '{input}'"),
-		}
-	}
-}
-
-impl From<ReferencePoint> for Option<DVec2> {
-	fn from(input: ReferencePoint) -> Self {
-		match input {
-			ReferencePoint::None => None,
-			ReferencePoint::TopLeft => Some(DVec2::new(0., 0.)),
-			ReferencePoint::TopCenter => Some(DVec2::new(0.5, 0.)),
-			ReferencePoint::TopRight => Some(DVec2::new(1., 0.)),
-			ReferencePoint::CenterLeft => Some(DVec2::new(0., 0.5)),
-			ReferencePoint::Center => Some(DVec2::new(0.5, 0.5)),
-			ReferencePoint::CenterRight => Some(DVec2::new(1., 0.5)),
-			ReferencePoint::BottomLeft => Some(DVec2::new(0., 1.)),
-			ReferencePoint::BottomCenter => Some(DVec2::new(0.5, 1.)),
-			ReferencePoint::BottomRight => Some(DVec2::new(1., 1.)),
-		}
-	}
-}
-
-impl From<DVec2> for ReferencePoint {
-	fn from(input: DVec2) -> Self {
-		const TOLERANCE: f64 = 1e-5_f64;
-		if input.y.abs() < TOLERANCE {
-			if input.x.abs() < TOLERANCE {
-				return ReferencePoint::TopLeft;
-			} else if (input.x - 0.5).abs() < TOLERANCE {
-				return ReferencePoint::TopCenter;
-			} else if (input.x - 1.).abs() < TOLERANCE {
-				return ReferencePoint::TopRight;
-			}
-		} else if (input.y - 0.5).abs() < TOLERANCE {
-			if input.x.abs() < TOLERANCE {
-				return ReferencePoint::CenterLeft;
-			} else if (input.x - 0.5).abs() < TOLERANCE {
-				return ReferencePoint::Center;
-			} else if (input.x - 1.).abs() < TOLERANCE {
-				return ReferencePoint::CenterRight;
-			}
-		} else if (input.y - 1.).abs() < TOLERANCE {
-			if input.x.abs() < TOLERANCE {
-				return ReferencePoint::BottomLeft;
-			} else if (input.x - 0.5).abs() < TOLERANCE {
-				return ReferencePoint::BottomCenter;
-			} else if (input.x - 1.).abs() < TOLERANCE {
-				return ReferencePoint::BottomRight;
-			}
-		}
-		ReferencePoint::None
-	}
-=======
->>>>>>> 532e9130
 }
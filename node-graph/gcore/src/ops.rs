--- conflicted
+++ resolved
@@ -473,11 +473,7 @@
 
 /// Meant for debugging purposes, not general use. Clones the input value.
 #[node_macro::node(category("Debug"))]
-<<<<<<< HEAD
-fn clone<'i, T: Clone + 'i>(_: impl Ctx, #[implementations(&ImageFrame<Color>)] value: &'i T) -> T {
-=======
-fn clone<'i, T: Clone + 'i>(_: (), #[implementations(&ImageFrameTable<Color>)] value: &'i T) -> T {
->>>>>>> eb0ff20d
+fn clone<'i, T: Clone + 'i>(_: impl Ctx, #[implementations(&ImageFrameTable<Color>)] value: &'i T) -> T {
 	value.clone()
 }
 

use core::marker::PhantomData;
use core::ops::Add;

use crate::Node;

#[derive(Debug, Copy, Clone, PartialEq, Eq, PartialOrd, Ord, Hash, Default)]
pub struct AddNode;

impl<'i, L: Add<R, Output = O> + 'i, R: 'i, O: 'i> Node<'i, (L, R)> for AddNode {
	type Output = <L as Add<R>>::Output;
	fn eval<'s: 'i>(&'s self, input: (L, R)) -> Self::Output {
		input.0 + input.1
	}
}

impl AddNode {
	pub const fn new() -> Self {
		Self
	}
}
pub struct AddParameterNode<Second> {
	second: Second,
}

#[node_macro::node_fn(AddParameterNode)]
fn flat_map<U, T>(first: U, second: T) -> <U as Add<T>>::Output
where
	U: Add<T>,
{
	first + second
}

/*
#[cfg(feature = "std")]
pub mod dynamic {
	use super::*;

	// Unfortunatly we can't impl the AddNode as we get
	// `upstream crates may add a new impl of trait `core::ops::Add` for type `alloc::boxed::Box<(dyn dyn_any::DynAny<'_> + 'static)>` in future versions`
	pub struct DynamicAddNode;

	// Alias for a dynamic type
	pub type Dynamic<'a> = alloc::boxed::Box<dyn dyn_any::DynAny<'a> + 'a>;

	/// Resolves the dynamic types for a dynamic node.
	///
	/// Macro uses format `BaseNode => (arg1: u32) (arg1: i32)`
	macro_rules! resolve_dynamic_types {
	($node:ident => $(($($arg:ident : $t:ty),*))*) => {
		$(
			// Check for each possible set of arguments if their types match the arguments given
			if $(core::any::TypeId::of::<$t>() == $arg.type_id())&&* {
				// Cast the arguments and then call the inner node
				alloc::boxed::Box::new($node.eval(($(*dyn_any::downcast::<$t>($arg).unwrap()),*)) ) as Dynamic
			}
		)else*
		else {
			panic!("Unhandled type"); // TODO: Exit neatly (although this should probably not happen)
		}
	};
}

	impl<'i> Node<(Dynamic<'i>, Dynamic<'i>)> for DynamicAddNode {
		type Output = Dynamic<'i>;
		fn eval<'s: 'i>(self, (left, right): (Dynamic, Dynamic)) -> Self::Output {
			resolve_dynamic_types! { AddNode =>
			(left: usize, right: usize)
			(left: u8, right: u8)
			(left: u16, right: u16)
			(left: u32, right: u32)
			(left: u64, right: u64)
			(left: u128, right: u128)
			(left: isize, right: isize)
			(left: i8, right: i8)
			(left: i16, right: i16)
			(left: i32, right: i32)
			(left: i64, right: i64)
			(left: i128, right: i128)
			(left: f32, right: f32)
			(left: f64, right: f64) }
		}
	}
}*/

#[derive(Debug, Copy, Clone, PartialEq, Eq, PartialOrd, Ord, Hash, Default)]
pub struct CloneNode<O>(PhantomData<O>);
impl<'i, O: Clone + 'i> Node<'i, &'i O> for CloneNode<O> {
	type Output = O;
	fn eval<'s: 'i>(&'s self, input: &'i O) -> Self::Output {
		input.clone()
	}
}
<<<<<<< HEAD
impl<'n, O: Clone> Node<&'n O> for &CloneNode {
	type Output = O;
	fn eval(self, input: &'n O) -> Self::Output {
		input.clone()
=======
impl<O> CloneNode<O> {
	pub const fn new() -> Self {
		Self(PhantomData)
>>>>>>> 6fbc589e
	}
}

#[derive(Debug, Copy, Clone, PartialEq, Eq, PartialOrd, Ord, Hash, Default)]
pub struct FstNode;
impl<'i, L: 'i, R: 'i> Node<'i, (L, R)> for FstNode {
	type Output = L;
	fn eval<'s: 'i>(&'s self, input: (L, R)) -> Self::Output {
		input.0
	}
}
impl FstNode {
	pub fn new() -> Self {
		Self
	}
}

/// Destructures a Tuple of two values and returns the first one
#[derive(Debug, Copy, Clone, PartialEq, Eq, PartialOrd, Ord, Hash, Default)]
pub struct SndNode;
impl<'i, L: 'i, R: 'i> Node<'i, (L, R)> for SndNode {
	type Output = R;
	fn eval<'s: 'i>(&'s self, input: (L, R)) -> Self::Output {
		input.1
	}
}
impl SndNode {
	pub fn new() -> Self {
		Self
	}
}

/// Destructures a Tuple of two values and returns them in reverse order
#[derive(Debug, Copy, Clone, PartialEq, Eq, PartialOrd, Ord, Hash, Default)]
pub struct SwapNode;
impl<'i, L: 'i, R: 'i> Node<'i, (L, R)> for SwapNode {
	type Output = (R, L);
	fn eval<'s: 'i>(&'s self, input: (L, R)) -> Self::Output {
		(input.1, input.0)
	}
}
impl SwapNode {
	pub fn new() -> Self {
		Self
	}
}

/// Return a tuple with two instances of the input argument
#[derive(Debug, Copy, Clone, PartialEq, Eq, PartialOrd, Ord, Hash, Default)]
pub struct DupNode;
impl<'i, O: Clone + 'i> Node<'i, O> for DupNode {
	type Output = (O, O);
	fn eval<'s: 'i>(&'s self, input: O) -> Self::Output {
		(input.clone(), input)
	}
}
impl DupNode {
	pub fn new() -> Self {
		Self
	}
}

/// Return the Input Argument
#[derive(Debug, Copy, Clone, PartialEq, Eq, PartialOrd, Ord, Hash, Default)]
pub struct IdNode;
impl<'i, O: 'i> Node<'i, O> for IdNode {
	type Output = O;
	fn eval<'s: 'i>(&'s self, input: O) -> Self::Output {
		input
	}
}

impl IdNode {
	pub fn new() -> Self {
		Self
	}
}

/// Ascribe the node types
#[derive(Debug, PartialEq, Eq, PartialOrd, Ord, Hash, Default)]
<<<<<<< HEAD
pub struct TypeNode<N, I, O>(pub N, pub PhantomData<(I, O)>);
impl<N: Node<I>, I> Node<I> for TypeNode<N, I, N::Output> {
	type Output = N::Output;
	fn eval(self, input: I) -> Self::Output {
		self.0.eval(input)
	}
}
impl<N: Node<I> + Copy, I> Node<I> for &TypeNode<N, I, N::Output> {
	type Output = N::Output;
	fn eval(self, input: I) -> Self::Output {
		self.0.eval(input)
	}
} /*
  impl<N: RefNode<I>, I> Node<I> for &TypeNode<N, I, N::Output> {
	  type Output = N::Output;
	  fn eval(self, input: I) -> Self::Output {
		  self.0.eval_ref(input)
	  }
  }*/

impl<N: Node<I>, I> TypeNode<N, I, N::Output> {
	pub fn new(node: N) -> Self {
		Self(node, PhantomData)
	}
}

impl<N: Node<I> + Clone, I> Clone for TypeNode<N, I, N::Output> {
	fn clone(&self) -> Self {
		Self(self.0.clone(), self.1)
	}
}
impl<N: Node<I> + Copy, I> Copy for TypeNode<N, I, N::Output> {}

pub struct MapResultNode<MN, I, E>(pub MN, pub PhantomData<(I, E)>);

impl<MN: Node<I>, I, E> Node<Result<I, E>> for MapResultNode<MN, I, E> {
	type Output = Result<MN::Output, E>;
	fn eval(self, input: Result<I, E>) -> Self::Output {
		input.map(|x| self.0.eval(x))
=======
pub struct TypeNode<N: for<'a> Node<'a, I>, I, O>(pub N, pub PhantomData<(I, O)>);
impl<'i, N, I: 'i, O: 'i> Node<'i, I> for TypeNode<N, I, O>
where
	N: for<'n> Node<'n, I, Output = O>,
{
	type Output = O;
	fn eval<'s: 'i>(&'s self, input: I) -> Self::Output {
		self.0.eval(input)
>>>>>>> 6fbc589e
	}
}

impl<'i, N: for<'a> Node<'a, I>, I: 'i> TypeNode<N, I, <N as Node<'i, I>>::Output> {
	pub fn new(node: N) -> Self {
		Self(node, PhantomData)
	}
}

impl<'i, N: for<'a> Node<'a, I> + Clone, I: 'i> Clone for TypeNode<N, I, <N as Node<'i, I>>::Output> {
	fn clone(&self) -> Self {
		Self(self.0.clone(), self.1)
	}
}
impl<'i, N: for<'a> Node<'a, I> + Copy, I: 'i> Copy for TypeNode<N, I, <N as Node<'i, I>>::Output> {}

/// input.map(|x| self.0.eval(x))
pub struct MapResultNode<I, E, Mn> {
	node: Mn,
	_i: PhantomData<I>,
	_e: PhantomData<E>,
}

#[node_macro::node_fn(MapResultNode<_I,  _E>)]
fn flat_map<_I, _E, N>(input: Result<_I, _E>, node: &'any_input N) -> Result<<N as Node<'input, _I>>::Output, _E>
where
	N: for<'a> Node<'a, _I>,
{
	input.map(|x| node.eval(x))
}
pub struct FlatMapResultNode<I, O, E, Mn> {
	node: Mn,
	_i: PhantomData<I>,
	_o: PhantomData<O>,
	_e: PhantomData<E>,
}

#[node_macro::node_fn(FlatMapResultNode<_I, _O, _E>)]
fn flat_map<_I, _O, _E, N>(input: Result<_I, _E>, node: &'any_input N) -> Result<_O, _E>
where
	N: for<'a> Node<'a, _I, Output = Result<_O, _E>>,
{
	match input.map(|x| node.eval(x)) {
		Ok(Ok(x)) => Ok(x),
		Ok(Err(e)) => Err(e),
		Err(e) => Err(e),
	}
}

#[cfg(test)]
mod test {
	use super::*;
	use crate::{generic::*, structural::*, value::*};

	#[test]
	pub fn dup_node() {
		let value = ValueNode(4u32);
		let dup = ComposeNode::new(value, DupNode::new());
		assert_eq!(dup.eval(()), (&4, &4));
	}
	#[test]
	pub fn id_node() {
		let value = ValueNode(4u32).then(IdNode::new());
		assert_eq!(value.eval(()), &4);
	}
	#[test]
	pub fn clone_node() {
		let cloned = ValueNode(4u32).then(CloneNode::new());
		assert_eq!(cloned.eval(()), 4);
		let type_erased = &CloneNode::new() as &dyn for<'a> Node<'a, &'a u32, Output = u32>;
		assert_eq!(type_erased.eval(&4), 4);
		let type_erased = &cloned as &dyn for<'a> Node<'a, (), Output = u32>;
		assert_eq!(type_erased.eval(()), 4);
	}
	#[test]
	pub fn fst_node() {
		let fst = ValueNode((4u32, "a")).then(CloneNode::new()).then(FstNode::new());
		assert_eq!(fst.eval(()), 4);
	}
	#[test]
	pub fn snd_node() {
		let fst = ValueNode((4u32, "a")).then(CloneNode::new()).then(SndNode::new());
		assert_eq!(fst.eval(()), "a");
	}
	#[test]
	pub fn object_safe() {
		let fst = ValueNode((4u32, "a")).then(CloneNode::new()).then(SndNode::new());
		let foo = &fst as &dyn Node<(), Output = &str>;
		assert_eq!(foo.eval(()), "a");
	}
	#[test]
	pub fn map_result() {
		let value: ClonedNode<Result<&u32, ()>> = ClonedNode(Ok(&4u32));
		assert_eq!(value.eval(()), Ok(&4u32));
		static clone: &CloneNode<u32> = &CloneNode::new();
		//let type_erased_clone = clone as &dyn for<'a> Node<'a, &'a u32, Output = u32>;
		let map_result = MapResultNode::new(ValueNode::new(FnNode::new(|x: &u32| x.clone())));
		//et type_erased = &map_result as &dyn for<'a> Node<'a, Result<&'a u32, ()>, Output = Result<u32, ()>>;
		assert_eq!(map_result.eval(Ok(&4u32)), Ok(4u32));
		let fst = value.then(map_result);
		//let type_erased = &fst as &dyn for<'a> Node<'a, (), Output = Result<u32, ()>>;
		assert_eq!(fst.eval(()), Ok(4u32));
	}
	#[test]
	pub fn flat_map_result() {
		let fst = ValueNode(Ok(&4u32)).then(CloneNode::new()); //.then(FlatMapResultNode::new(FnNode::new(|x| Ok(x))));
		let fn_node: FnNode<_, &u32, Result<&u32, _>> = FnNode::new(|_| Err(8u32));
		assert_eq!(fn_node.eval(&4u32), Err(8u32));
		let flat_map = FlatMapResultNode::new(ValueNode::new(fn_node));
		let fst = fst.then(flat_map);
		assert_eq!(fst.eval(()), Err(8u32));
	}
	#[test]
	pub fn add_node() {
		let a = ValueNode(42u32);
		let b = ValueNode(6u32);
		let cons_a = ConsNode::new(a);
		let tuple = b.then(cons_a);

		let sum = tuple.then(AddNode::new());

		assert_eq!(sum.eval(()), 48);
	}
	#[test]
	pub fn foo() {
		fn int(_: (), state: &u32) -> u32 {
			*state
		}
		fn swap(input: (u32, u32)) -> (u32, u32) {
			(input.1, input.0)
		}
		let fnn = FnNode::new(&swap);
		let fns = FnNodeWithState::new(int, 42u32);
		assert_eq!(fnn.eval((1u32, 2u32)), (2, 1));
		let result: u32 = fns.eval(());
		assert_eq!(result, 42);
	}
}<|MERGE_RESOLUTION|>--- conflicted
+++ resolved
@@ -90,16 +90,9 @@
 		input.clone()
 	}
 }
-<<<<<<< HEAD
-impl<'n, O: Clone> Node<&'n O> for &CloneNode {
-	type Output = O;
-	fn eval(self, input: &'n O) -> Self::Output {
-		input.clone()
-=======
 impl<O> CloneNode<O> {
 	pub const fn new() -> Self {
 		Self(PhantomData)
->>>>>>> 6fbc589e
 	}
 }
 
@@ -180,47 +173,6 @@
 
 /// Ascribe the node types
 #[derive(Debug, PartialEq, Eq, PartialOrd, Ord, Hash, Default)]
-<<<<<<< HEAD
-pub struct TypeNode<N, I, O>(pub N, pub PhantomData<(I, O)>);
-impl<N: Node<I>, I> Node<I> for TypeNode<N, I, N::Output> {
-	type Output = N::Output;
-	fn eval(self, input: I) -> Self::Output {
-		self.0.eval(input)
-	}
-}
-impl<N: Node<I> + Copy, I> Node<I> for &TypeNode<N, I, N::Output> {
-	type Output = N::Output;
-	fn eval(self, input: I) -> Self::Output {
-		self.0.eval(input)
-	}
-} /*
-  impl<N: RefNode<I>, I> Node<I> for &TypeNode<N, I, N::Output> {
-	  type Output = N::Output;
-	  fn eval(self, input: I) -> Self::Output {
-		  self.0.eval_ref(input)
-	  }
-  }*/
-
-impl<N: Node<I>, I> TypeNode<N, I, N::Output> {
-	pub fn new(node: N) -> Self {
-		Self(node, PhantomData)
-	}
-}
-
-impl<N: Node<I> + Clone, I> Clone for TypeNode<N, I, N::Output> {
-	fn clone(&self) -> Self {
-		Self(self.0.clone(), self.1)
-	}
-}
-impl<N: Node<I> + Copy, I> Copy for TypeNode<N, I, N::Output> {}
-
-pub struct MapResultNode<MN, I, E>(pub MN, pub PhantomData<(I, E)>);
-
-impl<MN: Node<I>, I, E> Node<Result<I, E>> for MapResultNode<MN, I, E> {
-	type Output = Result<MN::Output, E>;
-	fn eval(self, input: Result<I, E>) -> Self::Output {
-		input.map(|x| self.0.eval(x))
-=======
 pub struct TypeNode<N: for<'a> Node<'a, I>, I, O>(pub N, pub PhantomData<(I, O)>);
 impl<'i, N, I: 'i, O: 'i> Node<'i, I> for TypeNode<N, I, O>
 where
@@ -229,7 +181,6 @@
 	type Output = O;
 	fn eval<'s: 'i>(&'s self, input: I) -> Self::Output {
 		self.0.eval(input)
->>>>>>> 6fbc589e
 	}
 }
 

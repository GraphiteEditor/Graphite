use core::hash::Hash;

use dyn_any::{DynAny, StaticType};
#[cfg(feature = "serde")]
use serde::{Deserialize, Serialize};

#[cfg(target_arch = "spirv")]
use spirv_std::num_traits::float::Float;

#[cfg(target_arch = "spirv")]
use spirv_std::num_traits::Euclid;

use bytemuck::{Pod, Zeroable};

<<<<<<< HEAD
use super::{Alpha, AssociatedAlpha, Luminance, LuminanceMut, Pixel, Rec709Primaries, RGB, SRGB};
=======
use super::{
	discrete_srgb::{float_to_srgb_u8, srgb_u8_to_float},
	Alpha, AssociatedAlpha, Luminance, Pixel, RGBMut, Rec709Primaries, RGB, SRGB,
};

#[repr(C)]
#[cfg_attr(feature = "serde", derive(Serialize, Deserialize))]
#[cfg_attr(feature = "std", derive(specta::Type))]
#[derive(Debug, Default, Clone, Copy, PartialEq, DynAny, Pod, Zeroable)]
pub struct SRGBA8 {
	red: u8,
	green: u8,
	blue: u8,
	alpha: u8,
}

impl From<Color> for SRGBA8 {
	#[inline(always)]
	fn from(c: Color) -> Self {
		Self {
			red: float_to_srgb_u8(c.r()),
			green: float_to_srgb_u8(c.g()),
			blue: float_to_srgb_u8(c.b()),
			alpha: (c.a() * 255.0) as u8,
		}
	}
}

impl From<SRGBA8> for Color {
	#[inline(always)]
	fn from(color: SRGBA8) -> Self {
		Self {
			red: srgb_u8_to_float(color.red),
			green: srgb_u8_to_float(color.green),
			blue: srgb_u8_to_float(color.blue),
			alpha: color.alpha as f32 / 255.0,
		}
	}
}

impl Luminance for SRGBA8 {
	type LuminanceChannel = f32;
	#[inline(always)]
	fn luminance(&self) -> f32 {
		// TODO: verify this is correct for sRGB
		0.2126 * self.red() + 0.7152 * self.green() + 0.0722 * self.blue()
	}
}

impl RGB for SRGBA8 {
	type ColorChannel = f32;
	#[inline(always)]
	fn red(&self) -> f32 {
		self.red as f32 / 255.0
	}
	#[inline(always)]
	fn green(&self) -> f32 {
		self.green as f32 / 255.0
	}
	#[inline(always)]
	fn blue(&self) -> f32 {
		self.blue as f32 / 255.0
	}
}

impl Rec709Primaries for SRGBA8 {}
impl SRGB for SRGBA8 {}

impl Alpha for SRGBA8 {
	type AlphaChannel = f32;
	#[inline(always)]
	fn alpha(&self) -> f32 {
		self.alpha as f32 / 255.0
	}

	const TRANSPARENT: Self = SRGBA8 { red: 0, green: 0, blue: 0, alpha: 0 };

	fn multiplied_alpha(&self, alpha: Self::AlphaChannel) -> Self {
		let alpha = alpha * 255.0;
		let mut result = *self;
		result.alpha = (alpha * self.alpha()) as u8;
		result
	}
}

impl Pixel for SRGBA8 {}
>>>>>>> cfe38c64

#[repr(C)]
#[cfg_attr(feature = "serde", derive(Serialize, Deserialize))]
#[cfg_attr(feature = "std", derive(specta::Type))]
#[derive(Debug, Default, Clone, Copy, PartialEq, DynAny, Pod, Zeroable)]
pub struct Luma(pub f32);

impl Luminance for Luma {
	type LuminanceChannel = f32;
	#[inline(always)]
	fn luminance(&self) -> f32 {
		self.0
	}
}

impl LuminanceMut for Luma {
	fn set_luminance(&mut self, luminance: Self::LuminanceChannel) {
		self.0 = luminance
	}
}

impl RGB for Luma {
	type ColorChannel = f32;
	#[inline(always)]
	fn red(&self) -> f32 {
		self.0
	}
	#[inline(always)]
	fn green(&self) -> f32 {
		self.0
	}
	#[inline(always)]
	fn blue(&self) -> f32 {
		self.0
	}
}

impl Pixel for Luma {}

/// Structure that represents a color.
/// Internally alpha is stored as `f32` that ranges from `0.0` (transparent) to `1.0` (opaque).
/// The other components (RGB) are stored as `f32` that range from `0.0` up to `f32::MAX`,
/// the values encode the brightness of each channel proportional to the light intensity in cd/m² (nits) in HDR, and `0.0` (black) to `1.0` (white) in SDR color.
#[repr(C)]
#[cfg_attr(feature = "serde", derive(Serialize, Deserialize))]
#[cfg_attr(feature = "std", derive(specta::Type))]
#[derive(Debug, Default, Clone, Copy, PartialEq, DynAny, Pod, Zeroable)]
pub struct Color {
	red: f32,
	green: f32,
	blue: f32,
	alpha: f32,
}

#[allow(clippy::derived_hash_with_manual_eq)]
impl Hash for Color {
	fn hash<H: core::hash::Hasher>(&self, state: &mut H) {
		self.red.to_bits().hash(state);
		self.green.to_bits().hash(state);
		self.blue.to_bits().hash(state);
		self.alpha.to_bits().hash(state);
	}
}

impl RGB for Color {
	type ColorChannel = f32;
	#[inline(always)]
	fn red(&self) -> f32 {
		self.red
	}
	#[inline(always)]
	fn green(&self) -> f32 {
		self.green
	}
	#[inline(always)]
	fn blue(&self) -> f32 {
		self.blue
	}
}
impl RGBMut for Color {
	fn set_red(&mut self, red: Self::ColorChannel) {
		self.red = red;
	}
	fn set_green(&mut self, green: Self::ColorChannel) {
		self.green = green;
	}
	fn set_blue(&mut self, blue: Self::ColorChannel) {
		self.blue = blue;
	}
}

impl Pixel for Color {
	#[cfg(not(target_arch = "spirv"))]
	fn to_bytes(&self) -> Vec<u8> {
		self.to_rgba8_srgb().to_vec()
	}

	fn from_bytes(bytes: &[u8]) -> Self {
		Color::from_rgba8_srgb(bytes[0], bytes[1], bytes[2], bytes[3])
	}
	fn byte_size() -> usize {
		4
	}
}

impl Alpha for Color {
	type AlphaChannel = f32;
	const TRANSPARENT: Self = Self::TRANSPARENT;

	#[inline(always)]
	fn alpha(&self) -> f32 {
		self.alpha
	}
	#[inline(always)]
	fn multiplied_alpha(&self, alpha: Self::AlphaChannel) -> Self {
		Self {
			red: self.red * alpha,
			green: self.green * alpha,
			blue: self.blue * alpha,
			alpha: self.alpha * alpha,
		}
	}
}

impl AssociatedAlpha for Color {
	fn to_unassociated<Out: super::UnassociatedAlpha>(&self) -> Out {
		todo!()
	}
}

const LUM_FACTOR_R: f32 = 0.2126;
const LUM_FACTOR_G: f32 = 0.7152;
const LUM_FACTOR_B: f32 = 0.0722;

impl Luminance for Color {
	type LuminanceChannel = f32;
	#[inline(always)]
	fn luminance(&self) -> f32 {
		LUM_FACTOR_R * self.red + LUM_FACTOR_G * self.green + LUM_FACTOR_B * self.blue
	}
}

impl LuminanceMut for Color {
	fn set_luminance(&mut self, luminance: f32) {
		let current = self.luminance();
		// When we have a black-ish color, we just set the color to a
		// grey-scale value. This prohibits a divide-by-0.
		if current < f32::EPSILON {
			self.red = LUM_FACTOR_R * luminance;
			self.green = LUM_FACTOR_G * luminance;
			self.blue = LUM_FACTOR_B * luminance;
			return;
		}
		let fac = luminance / current;
		// TODO: when we have for example the rgb color (0, 0, 1) and want to
		//       do `.set_luminance(1)`, then the actual luminance is not 1 at
		//       the end. With no clamp, the resulting color would be
		//       (0, 0, 12.8504). The excess should be spread to the other
		//       channels, but is currently just clamped away.
		self.red = (self.red * fac).clamp(0., 1.);
		self.green = (self.green * fac).clamp(0., 1.);
		self.blue = (self.blue * fac).clamp(0., 1.);
	}
}

impl Rec709Primaries for Color {}
impl SRGB for Color {}

impl Color {
	pub const BLACK: Color = Color::from_rgbf32_unchecked(0., 0., 0.);
	pub const WHITE: Color = Color::from_rgbf32_unchecked(1., 1., 1.);
	pub const RED: Color = Color::from_rgbf32_unchecked(1., 0., 0.);
	pub const GREEN: Color = Color::from_rgbf32_unchecked(0., 1., 0.);
	pub const BLUE: Color = Color::from_rgbf32_unchecked(0., 0., 1.);
	pub const TRANSPARENT: Color = Self {
		red: 0.,
		green: 0.,
		blue: 0.,
		alpha: 0.,
	};

	/// Returns `Some(Color)` if `red`, `green`, `blue` and `alpha` have a valid value. Negative numbers (including `-0.0`), NaN, and infinity are not valid values and return `None`.
	/// Alpha values greater than `1.0` are not valid.
	///
	/// # Examples
	/// ```
	/// use graphene_core::raster::color::Color;
	/// let color = Color::from_rgbaf32(0.3, 0.14, 0.15, 0.92).unwrap();
	/// assert!(color.components() == (0.3, 0.14, 0.15, 0.92));
	///
	/// let color = Color::from_rgbaf32(1.0, 1.0, 1.0, f32::NAN);
	/// assert!(color == None);
	/// ```
	#[inline(always)]
	pub fn from_rgbaf32(red: f32, green: f32, blue: f32, alpha: f32) -> Option<Color> {
		if alpha > 1. || [red, green, blue, alpha].iter().any(|c| c.is_sign_negative() || !c.is_finite()) {
			return None;
		}
		let color = Color { red, green, blue, alpha };
		Some(color)
	}

	/// Return an opaque `Color` from given `f32` RGB channels.
	#[inline(always)]
	pub const fn from_rgbf32_unchecked(red: f32, green: f32, blue: f32) -> Color {
		Color { red, green, blue, alpha: 1. }
	}

	/// Return an opaque `Color` from given `f32` RGB channels.
	#[inline(always)]
	pub const fn from_rgbaf32_unchecked(red: f32, green: f32, blue: f32, alpha: f32) -> Color {
		Color { red, green, blue, alpha }
	}

	/// Return an opaque `Color` from given `f32` RGB channels.
	#[inline(always)]
	pub fn from_unassociated_alpha(red: f32, green: f32, blue: f32, alpha: f32) -> Color {
		Color::from_rgbaf32_unchecked(red * alpha, green * alpha, blue * alpha, alpha)
	}

	/// Return an opaque SDR `Color` given RGB channels from `0` to `255`.
	///
	/// # Examples
	/// ```
	/// use graphene_core::raster::color::Color;
	/// let color = Color::from_rgb8_srgb(0x72, 0x67, 0x62);
	/// let color2 = Color::from_rgba8_srgb(0x72, 0x67, 0x62, 0xFF);
	/// assert_eq!(color, color2)
	/// ```
	#[inline(always)]
	pub fn from_rgb8_srgb(red: u8, green: u8, blue: u8) -> Color {
		Color::from_rgba8_srgb(red, green, blue, 255)
	}

	/// Return an SDR `Color` given RGBA channels from `0` to `255`.
	///
	/// # Examples
	/// ```
	/// use graphene_core::raster::color::Color;
	/// let color = Color::from_rgba8_srgb(0x72, 0x67, 0x62, 0x61);
	/// ```
	#[inline(always)]
	pub fn from_rgba8_srgb(red: u8, green: u8, blue: u8, alpha: u8) -> Color {
		let map_range = |int_color| int_color as f32 / 255.0;
		Color {
			red: map_range(red),
			green: map_range(green),
			blue: map_range(blue),
			alpha: map_range(alpha),
		}
		.to_linear_srgb()
	}

	/// Create a [Color] from a hue, saturation, lightness and alpha (all between 0 and 1)
	///
	/// # Examples
	/// ```
	/// use graphene_core::raster::color::Color;
	/// let color = Color::from_hsla(0.5, 0.2, 0.3, 1.);
	/// ```
	pub fn from_hsla(hue: f32, saturation: f32, lightness: f32, alpha: f32) -> Color {
		let temp1 = if lightness < 0.5 {
			lightness * (saturation + 1.)
		} else {
			lightness + saturation - lightness * saturation
		};
		let temp2 = 2. * lightness - temp1;
		#[cfg(not(target_arch = "spirv"))]
		let rem = |x: f32| x.rem_euclid(1.);
		#[cfg(target_arch = "spirv")]
		let rem = |x: f32| x.rem_euclid(&1.);

		let mut red = rem(hue + 1. / 3.);
		let mut green = rem(hue);
		let mut blue = rem(hue - 1. / 3.);

		fn map_channel(channel: &mut f32, temp2: f32, temp1: f32) {
			*channel = if *channel * 6. < 1. {
				temp2 + (temp1 - temp2) * 6. * *channel
			} else if *channel * 2. < 1. {
				temp1
			} else if *channel * 3. < 2. {
				temp2 + (temp1 - temp2) * (2. / 3. - *channel) * 6.
			} else {
				temp2
			}
			.clamp(0., 1.);
		}
		map_channel(&mut red, temp2, temp1);
		map_channel(&mut green, temp2, temp1);
		map_channel(&mut blue, temp2, temp1);

		Color { red, green, blue, alpha }
	}

	/// Return the `red` component.
	///
	/// # Examples
	/// ```
	/// use graphene_core::raster::color::Color;
	/// let color = Color::from_rgbaf32(0.114, 0.103, 0.98, 0.97).unwrap();
	/// assert!(color.r() == 0.114);
	/// ```
	#[inline(always)]
	pub fn r(&self) -> f32 {
		self.red
	}

	/// Return the `green` component.
	///
	/// # Examples
	/// ```
	/// use graphene_core::raster::color::Color;
	/// let color = Color::from_rgbaf32(0.114, 0.103, 0.98, 0.97).unwrap();
	/// assert!(color.g() == 0.103);
	/// ```
	#[inline(always)]
	pub fn g(&self) -> f32 {
		self.green
	}

	/// Return the `blue` component.
	///
	/// # Examples
	/// ```
	/// use graphene_core::raster::color::Color;
	/// let color = Color::from_rgbaf32(0.114, 0.103, 0.98, 0.97).unwrap();
	/// assert!(color.b() == 0.98);
	/// ```
	#[inline(always)]
	pub fn b(&self) -> f32 {
		self.blue
	}

	/// Return the `alpha` component without checking its expected `0.0` to `1.0` range.
	///
	/// # Examples
	/// ```
	/// use graphene_core::raster::color::Color;
	/// let color = Color::from_rgbaf32(0.114, 0.103, 0.98, 0.97).unwrap();
	/// assert!(color.a() == 0.97);
	/// ```
	#[inline(always)]
	pub fn a(&self) -> f32 {
		self.alpha
	}

	#[inline(always)]
	pub fn average_rgb_channels(&self) -> f32 {
		(self.red + self.green + self.blue) / 3.
	}

	#[inline(always)]
	pub fn minimum_rgb_channels(&self) -> f32 {
		self.red.min(self.green).min(self.blue)
	}

	#[inline(always)]
	pub fn maximum_rgb_channels(&self) -> f32 {
		self.red.max(self.green).max(self.blue)
	}

	// From https://stackoverflow.com/a/56678483/775283
	#[inline(always)]
	pub fn luminance_srgb(&self) -> f32 {
		0.2126 * self.red + 0.7152 * self.green + 0.0722 * self.blue
	}

	// From https://en.wikipedia.org/wiki/Luma_(video)#Rec._601_luma_versus_Rec._709_luma_coefficients
	#[inline(always)]
	pub fn luminance_rec_601(&self) -> f32 {
		0.299 * self.red + 0.587 * self.green + 0.114 * self.blue
	}

	// From https://en.wikipedia.org/wiki/Luma_(video)#Rec._601_luma_versus_Rec._709_luma_coefficients
	#[inline(always)]
	pub fn luminance_rec_601_rounded(&self) -> f32 {
		0.3 * self.red + 0.59 * self.green + 0.11 * self.blue
	}

	// From https://stackoverflow.com/a/56678483/775283
	#[inline(always)]
	pub fn luminance_perceptual(&self) -> f32 {
		let luminance = self.luminance_srgb();

		if luminance <= 0.008856 {
			(luminance * 903.3) / 100.
		} else {
			(luminance.powf(1. / 3.) * 116. - 16.) / 100.
		}
	}

	#[inline(always)]
	pub fn from_luminance(luminance: f32) -> Color {
		Color {
			red: luminance,
			green: luminance,
			blue: luminance,
			alpha: 1.,
		}
	}

	#[inline(always)]
	pub fn with_luminance(&self, luminance: f32) -> Color {
		let delta = luminance - self.luminance_rec_601_rounded();
		self.map_rgb(|c| (c + delta).clamp(0., 1.))
	}

	#[inline(always)]
	pub fn saturation(&self) -> f32 {
		let max = (self.red).max(self.green).max(self.blue);
		let min = (self.red).min(self.green).min(self.blue);

		max - min
	}

	#[inline(always)]
	pub fn with_saturation(&self, saturation: f32) -> Color {
		let [hue, _, lightness, alpha] = self.to_hsla();
		Color::from_hsla(hue, saturation, lightness, alpha)
	}

	pub fn with_alpha(&self, alpha: f32) -> Color {
		Color {
			red: self.red,
			green: self.green,
			blue: self.blue,
			alpha,
		}
	}

	pub fn with_red(&self, red: f32) -> Color {
		Color {
			red,
			green: self.green,
			blue: self.blue,
			alpha: self.alpha,
		}
	}

	pub fn with_green(&self, green: f32) -> Color {
		Color {
			red: self.red,
			green,
			blue: self.blue,
			alpha: self.alpha,
		}
	}

	pub fn with_blue(&self, blue: f32) -> Color {
		Color {
			red: self.red,
			green: self.green,
			blue,
			alpha: self.alpha,
		}
	}

	#[inline(always)]
	pub fn blend_normal(_c_b: f32, c_s: f32) -> f32 {
		c_s
	}

	#[inline(always)]
	pub fn blend_multiply(c_b: f32, c_s: f32) -> f32 {
		c_s * c_b
	}

	#[inline(always)]
	pub fn blend_darken(c_b: f32, c_s: f32) -> f32 {
		c_s.min(c_b)
	}

	#[inline(always)]
	pub fn blend_color_burn(c_b: f32, c_s: f32) -> f32 {
		if c_b == 1. {
			1.
		} else if c_s == 0. {
			0.
		} else {
			1. - ((1. - c_b) / c_s).min(1.)
		}
	}

	#[inline(always)]
	pub fn blend_linear_burn(c_b: f32, c_s: f32) -> f32 {
		c_b + c_s - 1.
	}

	#[inline(always)]
	pub fn blend_darker_color(&self, other: Color) -> Color {
		if self.average_rgb_channels() <= other.average_rgb_channels() {
			*self
		} else {
			other
		}
	}

	#[inline(always)]
	pub fn blend_screen(c_b: f32, c_s: f32) -> f32 {
		1. - (1. - c_s) * (1. - c_b)
	}

	#[inline(always)]
	pub fn blend_lighten(c_b: f32, c_s: f32) -> f32 {
		c_s.max(c_b)
	}

	#[inline(always)]
	pub fn blend_color_dodge(c_b: f32, c_s: f32) -> f32 {
		if c_s == 1. {
			1.
		} else {
			(c_b / (1. - c_s)).min(1.)
		}
	}

	#[inline(always)]
	pub fn blend_linear_dodge(c_b: f32, c_s: f32) -> f32 {
		c_b + c_s
	}

	#[inline(always)]
	pub fn blend_lighter_color(&self, other: Color) -> Color {
		if self.average_rgb_channels() >= other.average_rgb_channels() {
			*self
		} else {
			other
		}
	}

	pub fn blend_softlight(c_b: f32, c_s: f32) -> f32 {
		if c_s <= 0.5 {
			c_b - (1. - 2. * c_s) * c_b * (1. - c_b)
		} else {
			let d: fn(f32) -> f32 = |x| if x <= 0.25 { ((16. * x - 12.) * x + 4.) * x } else { x.sqrt() };
			c_b + (2. * c_s - 1.) * (d(c_b) - c_b)
		}
	}

	pub fn blend_hardlight(c_b: f32, c_s: f32) -> f32 {
		if c_s <= 0.5 {
			Color::blend_multiply(2. * c_s, c_b)
		} else {
			Color::blend_screen(2. * c_s - 1., c_b)
		}
	}

	pub fn blend_vivid_light(c_b: f32, c_s: f32) -> f32 {
		if c_s <= 0.5 {
			Color::blend_color_burn(2. * c_s, c_b)
		} else {
			Color::blend_color_dodge(2. * c_s - 1., c_b)
		}
	}

	pub fn blend_linear_light(c_b: f32, c_s: f32) -> f32 {
		if c_s <= 0.5 {
			Color::blend_linear_burn(2. * c_s, c_b)
		} else {
			Color::blend_linear_dodge(2. * c_s - 1., c_b)
		}
	}

	pub fn blend_pin_light(c_b: f32, c_s: f32) -> f32 {
		if c_s <= 0.5 {
			Color::blend_darken(2. * c_s, c_b)
		} else {
			Color::blend_lighten(2. * c_s - 1., c_b)
		}
	}

	pub fn blend_hard_mix(c_b: f32, c_s: f32) -> f32 {
		if Color::blend_linear_light(c_b, c_s) < 0.5 {
			0.
		} else {
			1.
		}
	}

	pub fn blend_difference(c_b: f32, c_s: f32) -> f32 {
		(c_b - c_s).abs()
	}

	pub fn blend_exclusion(c_b: f32, c_s: f32) -> f32 {
		c_b + c_s - 2. * c_b * c_s
	}

	pub fn blend_subtract(c_b: f32, c_s: f32) -> f32 {
		c_b - c_s
	}

	pub fn blend_divide(c_b: f32, c_s: f32) -> f32 {
		if c_b == 0. {
			1.
		} else {
			c_b / c_s
		}
	}

	pub fn blend_hue(&self, c_s: Color) -> Color {
		let sat_b = self.saturation();
		let lum_b = self.luminance_rec_601();
		c_s.with_saturation(sat_b).with_luminance(lum_b)
	}

	pub fn blend_saturation(&self, c_s: Color) -> Color {
		let sat_s = c_s.saturation();
		let lum_b = self.luminance_rec_601();

		self.with_saturation(sat_s).with_luminance(lum_b)
	}

	pub fn blend_color(&self, c_s: Color) -> Color {
		let lum_b = self.luminance_rec_601();

		c_s.with_luminance(lum_b)
	}

	pub fn blend_luminosity(&self, c_s: Color) -> Color {
		let lum_s = c_s.luminance_rec_601();

		self.with_luminance(lum_s)
	}

	/// Return the all components as a tuple, first component is red, followed by green, followed by blue, followed by alpha.
	///
	/// # Examples
	/// ```
	/// use graphene_core::raster::color::Color;
	/// let color = Color::from_rgbaf32(0.114, 0.103, 0.98, 0.97).unwrap();
	/// assert_eq!(color.components(),  (0.114, 0.103, 0.98, 0.97));
	/// ```
	#[inline(always)]
	pub fn components(&self) -> (f32, f32, f32, f32) {
		(self.red, self.green, self.blue, self.alpha)
	}

	/// Return an 8-character RGBA hex string (without a # prefix).
	///
	/// # Examples
	/// ```
	/// use graphene_core::raster::color::Color;
	/// let color = Color::from_rgba8_srgb(0x52, 0x67, 0xFA, 0x61).to_gamma_srgb();
	/// assert_eq!("5267FA61", color.rgba_hex())
	/// ```
	#[cfg(feature = "std")]
	pub fn rgba_hex(&self) -> String {
		format!(
			"{:02X?}{:02X?}{:02X?}{:02X?}",
			(self.r() * 255.) as u8,
			(self.g() * 255.) as u8,
			(self.b() * 255.) as u8,
			(self.a() * 255.) as u8,
		)
	}

	/// Return a 6-character RGB hex string (without a # prefix).
	/// ```
	/// use graphene_core::raster::color::Color;
	/// let color = Color::from_rgba8_srgb(0x52, 0x67, 0xFA, 0x61).to_gamma_srgb();
	/// assert_eq!("5267FA", color.rgb_hex())
	/// ```
	#[cfg(feature = "std")]
	pub fn rgb_hex(&self) -> String {
		format!("{:02X?}{:02X?}{:02X?}", (self.r() * 255.) as u8, (self.g() * 255.) as u8, (self.b() * 255.) as u8)
	}

	/// Return the all components as a u8 slice, first component is red, followed by green, followed by blue, followed by alpha.
	///
	/// # Examples
	/// ```
	/// use graphene_core::raster::color::Color;
	/// let color = Color::from_rgbaf32(0.114, 0.103, 0.98, 0.97).unwrap();
	/// //TODO: Add test
	/// ```
	#[inline(always)]
	pub fn to_rgba8_srgb(&self) -> [u8; 4] {
		let gamma = self.to_gamma_srgb();
		[(gamma.red * 255.) as u8, (gamma.green * 255.) as u8, (gamma.blue * 255.) as u8, (gamma.alpha * 255.) as u8]
	}

	// https://www.niwa.nu/2013/05/math-behind-colorspace-conversions-rgb-hsl/
	/// Convert a [Color] to a hue, saturation, lightness and alpha (all between 0 and 1)
	///
	/// # Examples
	/// ```
	/// use graphene_core::raster::color::Color;
	/// let color = Color::from_hsla(0.5, 0.2, 0.3, 1.).to_hsla();
	/// ```
	pub fn to_hsla(&self) -> [f32; 4] {
		let min_channel = self.red.min(self.green).min(self.blue);
		let max_channel = self.red.max(self.green).max(self.blue);

		let lightness = (min_channel + max_channel) / 2.;
		let saturation = if min_channel == max_channel {
			0.
		} else if lightness <= 0.5 {
			(max_channel - min_channel) / (max_channel + min_channel)
		} else {
			(max_channel - min_channel) / (2. - max_channel - min_channel)
		};
		let hue = if self.red >= self.green && self.red >= self.blue {
			(self.green - self.blue) / (max_channel - min_channel)
		} else if self.green >= self.red && self.green >= self.blue {
			2. + (self.blue - self.red) / (max_channel - min_channel)
		} else {
			4. + (self.red - self.green) / (max_channel - min_channel)
		} / 6.;
		#[cfg(not(target_arch = "spirv"))]
		let hue = hue.rem_euclid(1.);
		#[cfg(target_arch = "spirv")]
		let hue = hue.rem_euclid(&1.);

		[hue, saturation, lightness, self.alpha]
	}

	// TODO: Readd formatting

	/// Creates a color from a 8-character RGBA hex string (without a # prefix).
	///
	/// # Examples
	/// ```
	/// use graphene_core::raster::color::Color;
	/// let color = Color::from_rgba_str("7C67FA61").unwrap();
	/// ```
	pub fn from_rgba_str(color_str: &str) -> Option<Color> {
		if color_str.len() != 8 {
			return None;
		}
		let r = u8::from_str_radix(&color_str[0..2], 16).ok()?;
		let g = u8::from_str_radix(&color_str[2..4], 16).ok()?;
		let b = u8::from_str_radix(&color_str[4..6], 16).ok()?;
		let a = u8::from_str_radix(&color_str[6..8], 16).ok()?;

		Some(Color::from_rgba8_srgb(r, g, b, a))
	}

	/// Creates a color from a 6-character RGB hex string (without a # prefix).
	/// ```
	/// use graphene_core::raster::color::Color;
	/// let color = Color::from_rgb_str("7C67FA").unwrap();
	/// ```
	pub fn from_rgb_str(color_str: &str) -> Option<Color> {
		if color_str.len() != 6 {
			return None;
		}
		let r = u8::from_str_radix(&color_str[0..2], 16).ok()?;
		let g = u8::from_str_radix(&color_str[2..4], 16).ok()?;
		let b = u8::from_str_radix(&color_str[4..6], 16).ok()?;

		Some(Color::from_rgb8_srgb(r, g, b))
	}

	/// Linearly interpolates between two colors based on t.
	///
	/// T must be between 0 and 1.
	#[inline(always)]
	pub fn lerp(self, other: Color, t: f32) -> Self {
		assert!((0. ..=1.).contains(&t));
		Color::from_rgbaf32_unchecked(
			self.red + ((other.red - self.red) * t),
			self.green + ((other.green - self.green) * t),
			self.blue + ((other.blue - self.blue) * t),
			self.alpha + ((other.alpha - self.alpha) * t),
		)
	}

	#[inline(always)]
	pub fn gamma(&self, gamma: f32) -> Color {
		// From https://www.dfstudios.co.uk/articles/programming/image-programming-algorithms/image-processing-algorithms-part-6-gamma-correction/
		let inverse_gamma = 1. / gamma;
		self.map_rgb(|c: f32| c.powf(inverse_gamma))
	}

	#[inline(always)]
	pub fn to_linear_srgb(&self) -> Self {
		Self {
			red: Self::srgb_to_linear(self.red),
			green: Self::srgb_to_linear(self.green),
			blue: Self::srgb_to_linear(self.blue),
			alpha: self.alpha,
		}
	}

	#[inline(always)]
	pub fn to_gamma_srgb(&self) -> Self {
		Self {
			red: Self::linear_to_srgb(self.red),
			green: Self::linear_to_srgb(self.green),
			blue: Self::linear_to_srgb(self.blue),
			alpha: self.alpha,
		}
	}

	#[inline(always)]
	pub fn srgb_to_linear(channel: f32) -> f32 {
		if channel <= 0.04045 {
			channel / 12.92
		} else {
			((channel + 0.055) / 1.055).powf(2.4)
		}
	}

	#[inline(always)]
	pub fn linear_to_srgb(channel: f32) -> f32 {
		if channel <= 0.0031308 {
			channel * 12.92
		} else {
			1.055 * channel.powf(1. / 2.4) - 0.055
		}
	}

	#[inline(always)]
	pub fn map_rgba<F: Fn(f32) -> f32>(&self, f: F) -> Self {
		Self::from_rgbaf32_unchecked(f(self.r()), f(self.g()), f(self.b()), f(self.a()))
	}

	#[inline(always)]
	pub fn map_rgb<F: Fn(f32) -> f32>(&self, f: F) -> Self {
		Self::from_rgbaf32_unchecked(f(self.r()), f(self.g()), f(self.b()), self.a())
	}

	#[inline(always)]
	pub fn apply_opacity(&self, opacity: f32) -> Self {
		Self::from_rgbaf32_unchecked(self.r() * opacity, self.g() * opacity, self.b() * opacity, self.a() * opacity)
	}

	#[inline(always)]
	pub fn to_associated_alpha(&self, alpha: f32) -> Self {
		Self {
			red: self.red * alpha,
			green: self.green * alpha,
			blue: self.blue * alpha,
			alpha: self.alpha * alpha,
		}
	}

	#[inline(always)]
	pub fn to_unassociated_alpha(&self) -> Self {
		if self.alpha == 0. {
			return *self;
		}
		let unmultiply = 1. / self.alpha;
		Self {
			red: self.red * unmultiply,
			green: self.green * unmultiply,
			blue: self.blue * unmultiply,
			alpha: self.alpha,
		}
	}

	#[inline(always)]
	pub fn blend_rgb<F: Fn(f32, f32) -> f32>(&self, other: Color, f: F) -> Self {
		let background = self.to_unassociated_alpha();
		Color {
			red: f(background.red, other.red).clamp(0., 1.),
			green: f(background.green, other.green).clamp(0., 1.),
			blue: f(background.blue, other.blue).clamp(0., 1.),
			alpha: other.alpha,
		}
	}

	#[inline(always)]
	pub fn alpha_blend(&self, other: Color) -> Self {
		let inv_alpha = 1. - other.alpha;
		Self {
			red: self.red * inv_alpha + other.red,
			green: self.green * inv_alpha + other.green,
			blue: self.blue * inv_alpha + other.blue,
			alpha: self.alpha * inv_alpha + other.alpha,
		}
	}

	#[inline(always)]
	pub fn alpha_add(&self, other: Color) -> Self {
		Self {
			alpha: (self.alpha + other.alpha).clamp(0., 1.),
			..*self
		}
	}

	#[inline(always)]
	pub fn alpha_subtract(&self, other: Color) -> Self {
		Self {
			alpha: (self.alpha - other.alpha).clamp(0., 1.),
			..*self
		}
	}

	#[inline(always)]
	pub fn alpha_multiply(&self, other: Color) -> Self {
		Self {
			alpha: (self.alpha * other.alpha).clamp(0., 1.),
			..*self
		}
	}
}

#[test]
fn hsl_roundtrip() {
	for (red, green, blue) in [
		(24, 98, 118),
		(69, 11, 89),
		(54, 82, 38),
		(47, 76, 50),
		(25, 15, 73),
		(62, 57, 33),
		(55, 2, 18),
		(12, 3, 82),
		(91, 16, 98),
		(91, 39, 82),
		(97, 53, 32),
		(76, 8, 91),
		(54, 87, 19),
		(56, 24, 88),
		(14, 82, 34),
		(61, 86, 31),
		(73, 60, 75),
		(95, 79, 88),
		(13, 34, 4),
		(82, 84, 84),
		(255, 255, 178),
	] {
		let col = Color::from_rgb8_srgb(red, green, blue);
		let [hue, saturation, lightness, alpha] = col.to_hsla();
		let result = Color::from_hsla(hue, saturation, lightness, alpha);
		assert!((col.r() - result.r()) < f32::EPSILON * 100.);
		assert!((col.g() - result.g()) < f32::EPSILON * 100.);
		assert!((col.b() - result.b()) < f32::EPSILON * 100.);
		assert!((col.a() - result.a()) < f32::EPSILON * 100.);
	}
}<|MERGE_RESOLUTION|>--- conflicted
+++ resolved
@@ -12,12 +12,9 @@
 
 use bytemuck::{Pod, Zeroable};
 
-<<<<<<< HEAD
-use super::{Alpha, AssociatedAlpha, Luminance, LuminanceMut, Pixel, Rec709Primaries, RGB, SRGB};
-=======
 use super::{
 	discrete_srgb::{float_to_srgb_u8, srgb_u8_to_float},
-	Alpha, AssociatedAlpha, Luminance, Pixel, RGBMut, Rec709Primaries, RGB, SRGB,
+	Alpha, AssociatedAlpha, Luminance, LuminanceMut, Pixel, RGBMut, Rec709Primaries, RGB, SRGB,
 };
 
 #[repr(C)]
@@ -101,7 +98,6 @@
 }
 
 impl Pixel for SRGBA8 {}
->>>>>>> cfe38c64
 
 #[repr(C)]
 #[cfg_attr(feature = "serde", derive(Serialize, Deserialize))]

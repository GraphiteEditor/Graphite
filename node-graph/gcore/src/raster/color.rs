--- conflicted
+++ resolved
@@ -402,7 +402,6 @@
 		Color::from_hsla(hue, saturation, lightness, alpha)
 	}
 
-<<<<<<< HEAD
 	pub fn with_alpha(&self, alpha: f32) -> Color {
 		Color {
 			red: self.red,
@@ -439,9 +438,7 @@
 		}
 	}
 
-=======
-	#[inline(always)]
->>>>>>> c476249c
+	#[inline(always)]
 	pub fn blend_normal(_c_b: f32, c_s: f32) -> f32 {
 		c_s
 	}

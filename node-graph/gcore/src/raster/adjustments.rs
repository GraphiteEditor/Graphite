--- conflicted
+++ resolved
@@ -1071,21 +1071,9 @@
 // Aims for interoperable compatibility with:
 // https://www.adobe.com/devnet-apps/photoshop/fileformatashtml/#:~:text=%27mixr%27%20%3D%20Channel%20Mixer
 // https://www.adobe.com/devnet-apps/photoshop/fileformatashtml/#:~:text=Lab%20color%20only-,Channel%20Mixer,-Key%20is%20%27mixr
-<<<<<<< HEAD
-#[node_macro::node(category("Raster: Adjustment"))]
+#[node_macro::node(category("Raster: Adjustment"), properties("channel_mixer_properties"))]
 async fn channel_mixer<T: Adjust<Color>>(
 	_: impl Ctx,
-=======
-#[node_macro::node(category("Raster: Adjustment"), properties("channel_mixer_properties"))]
-async fn channel_mixer<F: 'n + Send, T: Adjust<Color>>(
-	#[implementations(
-		(),
-		(),
-		(),
-		Footprint,
-	)]
-	footprint: F,
->>>>>>> 408f9bff
 	#[implementations(
 		Color,
 		ImageFrame<Color>,
@@ -1423,14 +1411,9 @@
 //
 // Algorithm based on:
 // https://geraldbakker.nl/psnumbers/exposure.html
-<<<<<<< HEAD
-#[node_macro::node(category("Raster: Adjustment"))]
+#[node_macro::node(category("Raster: Adjustment"), properties("exposure_properties"))]
 async fn exposure<T: Adjust<Color>>(
 	_: impl Ctx,
-=======
-#[node_macro::node(category("Raster: Adjustment"), properties("exposure_properties"))]
-async fn exposure<F: 'n + Send, T: Adjust<Color>>(
->>>>>>> 408f9bff
 	#[implementations(
 		Color,
 		ImageFrame<Color>,
@@ -1539,17 +1522,13 @@
 	};
 
 	#[node_macro::node(category(""))]
-<<<<<<< HEAD
-	pub fn index<T: Default + Clone>(_: impl Ctx, #[implementations(Vec<ImageFrame<Color>>, Vec<Color>)] input: Vec<T>, index: u32) -> T {
-=======
 	pub fn index<T: Default + Clone>(
-		_: (),
+		_: impl Ctx,
 		#[implementations(Vec<ImageFrame<Color>>, Vec<Color>)]
 		#[widget(ParsedWidgetOverride::Hidden)]
 		input: Vec<T>,
 		index: u32,
 	) -> T {
->>>>>>> 408f9bff
 		if (index as usize) < input.len() {
 			input[index as usize].clone()
 		} else {

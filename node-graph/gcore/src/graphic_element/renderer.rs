--- conflicted
+++ resolved
@@ -515,7 +515,6 @@
 
 					scene.stroke(&outline_stroke, kurbo::Affine::new(element_transform.to_cols_array()), outline_color, None, &path);
 				}
-<<<<<<< HEAD
 				_ => {
 					if instance.alpha_blending.opacity < 1. || instance.alpha_blending.blend_mode != BlendMode::default() {
 						layer = true;
@@ -525,15 +524,6 @@
 							kurbo::Affine::new(multiplied_transform.to_cols_array()),
 							&kurbo::Rect::new(layer_bounds[0].x, layer_bounds[0].y, layer_bounds[1].x, layer_bounds[1].y),
 						);
-=======
-				Fill::Gradient(gradient) => {
-					let mut stops = peniko::ColorStops::new();
-					for &(offset, color) in &gradient.stops {
-						stops.push(peniko::ColorStop {
-							offset: offset as f32,
-							color: peniko::color::DynamicColor::from_alpha_color(peniko::Color::new([color.r(), color.g(), color.b(), color.a()])),
-						});
->>>>>>> 3c425d9a
 					}
 					match instance.instance.style.fill() {
 						Fill::Solid(color) => {
@@ -542,7 +532,7 @@
 						}
 						Fill::Gradient(gradient) => {
 							let mut stops = peniko::ColorStops::new();
-							for &(offset, color) in &gradient.stops.0 {
+							for &(offset, color) in &gradient.stops {
 								stops.push(peniko::ColorStop {
 									offset: offset as f32,
 									color: peniko::color::DynamicColor::from_alpha_color(peniko::Color::new([color.r(), color.g(), color.b(), color.a()])),

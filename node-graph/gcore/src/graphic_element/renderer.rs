--- conflicted
+++ resolved
@@ -1,6 +1,7 @@
 mod quad;
 mod rect;
 
+use crate::instances::Instance;
 use crate::raster::image::RasterDataTable;
 use crate::raster::{BlendMode, Image};
 use crate::transform::{Footprint, Transform};
@@ -549,13 +550,19 @@
 					};
 					push_id = Some((selector, mask_type));
 
+					let mut vector_data = VectorDataTable::default();
+
+					let mut fill_instance = instance.instance.clone();
+					fill_instance.style.clear_stroke();
+					fill_instance.style.set_fill(Fill::solid(Color::BLACK));
+
+					vector_data.push(Instance {
+						instance: fill_instance,
+						alpha_blending: *instance.alpha_blending,
+						..Default::default()
+					});
+
 					let mut svg = SvgRender::new();
-					let mut vector_data = VectorDataTable::default();
-					let fill_instance = vector_data.one_instance_mut();
-					*fill_instance.instance = instance.instance.clone();
-					*fill_instance.alpha_blending = *instance.alpha_blending;
-					fill_instance.instance.style.clear_stroke();
-					fill_instance.instance.style.set_fill(Fill::solid(Color::BLACK));
 					vector_data.render_svg(&mut svg, render_params);
 
 					let weight = instance.instance.style.stroke().unwrap().weight * instance.transform.matrix2.determinant();
@@ -599,7 +606,7 @@
 	}
 
 	#[cfg(feature = "vello")]
-	fn render_to_vello(&self, scene: &mut Scene, parent_transform: DAffine2, context: &mut RenderContext, render_params: &RenderParams) {
+	fn render_to_vello(&self, scene: &mut Scene, parent_transform: DAffine2, _context: &mut RenderContext, render_params: &RenderParams) {
 		use crate::consts::{LAYER_OUTLINE_STROKE_COLOR, LAYER_OUTLINE_STROKE_WEIGHT};
 		use crate::vector::style::{GradientType, LineCap, LineJoin};
 		use vello::kurbo::{Cap, Join};
@@ -646,11 +653,16 @@
 				&& instance.instance.stroke_bezier_paths().all(|path| path.closed());
 			if can_draw_aligned_stroke {
 				let mut vector_data = VectorDataTable::default();
-				let fill_instance = vector_data.one_instance_mut();
-				*fill_instance.instance = instance.instance.clone();
-				*fill_instance.alpha_blending = *instance.alpha_blending;
-				fill_instance.instance.style.clear_stroke();
-				fill_instance.instance.style.set_fill(Fill::solid(Color::BLACK));
+
+				let mut fill_instance = instance.instance.clone();
+				fill_instance.style.clear_stroke();
+				fill_instance.style.set_fill(Fill::solid(Color::BLACK));
+
+				vector_data.push(Instance {
+					instance: fill_instance,
+					alpha_blending: *instance.alpha_blending,
+					..Default::default()
+				});
 
 				let weight = instance.instance.style.stroke().unwrap().weight;
 				let quad = Quad::from_box(layer_bounds).inflate(weight * element_transform.matrix2.determinant());
@@ -659,7 +671,7 @@
 				let inside = instance.instance.style.stroke().unwrap().line_alignment == LineAlignment::Inside;
 				let compose = if inside { peniko::Compose::SrcIn } else { peniko::Compose::SrcOut };
 				scene.push_layer(peniko::Mix::Normal, 1., kurbo::Affine::IDENTITY, &rect);
-				vector_data.render_to_vello(scene, element_transform, context, render_params);
+				vector_data.render_to_vello(scene, element_transform, _context, render_params);
 				scene.push_layer(peniko::BlendMode::new(peniko::Mix::Clip, compose), 1., kurbo::Affine::IDENTITY, &rect);
 			}
 			enum Op {
@@ -1023,13 +1035,8 @@
 	}
 }
 
-<<<<<<< HEAD
-impl GraphicElementRendered for ImageFrameTable<Color> {
+impl GraphicElementRendered for RasterDataTable<Color> {
 	fn render_svg(&self, render: &mut SvgRender, render_params: &RenderParams) {
-=======
-impl GraphicElementRendered for RasterDataTable<Color> {
-	fn render_svg(&self, render: &mut SvgRender, _render_params: &RenderParams) {
->>>>>>> 53caba42
 		for instance in self.instance_ref_iter() {
 			let transform = *instance.transform * render.transform;
 

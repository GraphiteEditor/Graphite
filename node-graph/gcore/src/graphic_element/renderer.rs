mod quad;

use crate::raster::{BlendMode, Image, ImageFrame};
use crate::transform::Transform;
use crate::uuid::generate_uuid;
use crate::vector::PointId;
use crate::{vector::VectorData, Artboard, Color, GraphicElement, GraphicGroup};
pub use quad::Quad;

use bezier_rs::Subpath;

use base64::Engine;
use glam::{DAffine2, DVec2};

/// Represents a clickable target for the layer
#[derive(Clone, Debug)]
#[cfg_attr(feature = "serde", derive(serde::Serialize, serde::Deserialize))]
pub struct ClickTarget {
	pub subpath: bezier_rs::Subpath<PointId>,
	pub stroke_width: f64,
}

impl ClickTarget {
	/// Does the click target intersect the rectangle
	pub fn intersect_rectangle(&self, document_quad: Quad, layer_transform: DAffine2) -> bool {
		// Check if the matrix is not invertible
		if layer_transform.matrix2.determinant().abs() <= std::f64::EPSILON {
			return false;
		}
		let quad = layer_transform.inverse() * document_quad;

		// Check if outlines intersect
		if self
			.subpath
			.iter()
			.any(|path_segment| quad.bezier_lines().any(|line| !path_segment.intersections(&line, None, None).is_empty()))
		{
			return true;
		}
		// Check if selection is entirely within the shape
		if self.subpath.closed() && self.subpath.contains_point(quad.center()) {
			return true;
		}

		// Check if shape is entirely within selection
		self.subpath
			.manipulator_groups()
			.first()
			.map(|group| group.anchor)
			.map(|shape_point| quad.contains(shape_point))
			.unwrap_or_default()
	}

	/// Does the click target intersect the point (accounting for stroke size)
	pub fn intersect_point(&self, point: DVec2, layer_transform: DAffine2) -> bool {
		// Allows for selecting lines
		// TODO: actual intersection of stroke
		let inflated_quad = Quad::from_box([point - DVec2::splat(self.stroke_width / 2.), point + DVec2::splat(self.stroke_width / 2.)]);
		self.intersect_rectangle(inflated_quad, layer_transform)
	}
}

/// Mutable state used whilst rendering to an SVG
pub struct SvgRender {
	pub svg: Vec<SvgSegment>,
	pub svg_defs: String,
	pub transform: DAffine2,
	pub image_data: Vec<(u64, Image<Color>)>,
	indent: usize,
}

impl SvgRender {
	pub fn new() -> Self {
		Self {
			svg: Vec::default(),
			svg_defs: String::new(),
			transform: DAffine2::IDENTITY,
			image_data: Vec::new(),
			indent: 0,
		}
	}

	pub fn indent(&mut self) {
		self.svg.push("\n".into());
		self.svg.push("\t".repeat(self.indent).into());
	}

	/// Add an outer `<svg>...</svg>` tag with a `viewBox` and the `<defs />`
	pub fn format_svg(&mut self, bounds_min: DVec2, bounds_max: DVec2) {
		let (x, y) = bounds_min.into();
		let (size_x, size_y) = (bounds_max - bounds_min).into();
		let defs = &self.svg_defs;
		let svg_header = format!(r#"<svg xmlns="http://www.w3.org/2000/svg" viewBox="{x} {y} {size_x} {size_y}"><defs>{defs}</defs>"#,);
		self.svg.insert(0, svg_header.into());
		self.svg.push("</svg>".into());
	}

	/// Wraps the SVG with `<svg><g transform="...">...</g></svg>`, which allows for rotation
	pub fn wrap_with_transform(&mut self, transform: DAffine2, size: Option<DVec2>) {
		let defs = &self.svg_defs;
		let view_box = size
			.map(|size| format!("viewbox=\"0 0 {} {}\" width=\"{}\" height=\"{}\"", size.x, size.y, size.x, size.y))
			.unwrap_or_default();

		let svg_header = format!(
			r#"<svg xmlns="http://www.w3.org/2000/svg" {}><defs>{defs}</defs><g transform="{}">"#,
			view_box,
			format_transform_matrix(transform)
		);
		self.svg.insert(0, svg_header.into());
		self.svg.push("</g></svg>".into());
	}

	pub fn leaf_tag(&mut self, name: impl Into<SvgSegment>, attributes: impl FnOnce(&mut SvgRenderAttrs)) {
		self.indent();
		self.svg.push("<".into());
		self.svg.push(name.into());
		attributes(&mut SvgRenderAttrs(self));

		self.svg.push("/>".into());
	}

	pub fn leaf_node(&mut self, content: impl Into<SvgSegment>) {
		self.indent();
		self.svg.push(content.into());
	}

	pub fn parent_tag(&mut self, name: impl Into<SvgSegment>, attributes: impl FnOnce(&mut SvgRenderAttrs), inner: impl FnOnce(&mut Self)) {
		let name = name.into();
		self.indent();
		self.svg.push("<".into());
		self.svg.push(name.clone());
		// Wraps `self` in a newtype (1-tuple) which is then mutated by the `attributes` closure
		attributes(&mut SvgRenderAttrs(self));
		self.svg.push(">".into());
		let length = self.svg.len();
		self.indent += 1;
		inner(self);
		self.indent -= 1;
		if self.svg.len() != length {
			self.indent();
			self.svg.push("</".into());
			self.svg.push(name);
			self.svg.push(">".into());
		} else {
			self.svg.pop();
			self.svg.push("/>".into());
		}
	}
}

impl Default for SvgRender {
	fn default() -> Self {
		Self::new()
	}
}

#[derive(Default)]
pub enum ImageRenderMode {
	#[default]
	Base64,
}

/// Static state used whilst rendering
#[derive(Default)]
pub struct RenderParams {
	pub view_mode: crate::vector::style::ViewMode,
	pub image_render_mode: ImageRenderMode,
	pub culling_bounds: Option<[DVec2; 2]>,
	pub thumbnail: bool,
	/// Don't render the rectangle for an artboard to allow exporting with a transparent background.
	pub hide_artboards: bool,
	/// Are we exporting? Causes the text above an artboard to be hidden.
	pub for_export: bool,
}

impl RenderParams {
	pub fn new(view_mode: crate::vector::style::ViewMode, image_render_mode: ImageRenderMode, culling_bounds: Option<[DVec2; 2]>, thumbnail: bool, hide_artboards: bool, for_export: bool) -> Self {
		Self {
			view_mode,
			image_render_mode,
			culling_bounds,
			thumbnail,
			hide_artboards,
			for_export,
		}
	}
}

pub fn format_transform_matrix(transform: DAffine2) -> String {
	use std::fmt::Write;
	let mut result = "matrix(".to_string();
	let cols = transform.to_cols_array();
	for (index, item) in cols.iter().enumerate() {
		write!(result, "{item}").unwrap();
		if index != cols.len() - 1 {
			result.push_str(", ");
		}
	}
	result.push(')');
	result
}

fn to_transform(transform: DAffine2) -> usvg::Transform {
	let cols = transform.to_cols_array();
	usvg::Transform::from_row(cols[0] as f32, cols[1] as f32, cols[2] as f32, cols[3] as f32, cols[4] as f32, cols[5] as f32)
}

pub trait GraphicElementRendered {
	fn render_svg(&self, render: &mut SvgRender, render_params: &RenderParams);
	fn bounding_box(&self, transform: DAffine2) -> Option<[DVec2; 2]>;
	fn add_click_targets(&self, click_targets: &mut Vec<ClickTarget>);
	fn to_usvg_node(&self) -> usvg::Node {
		let mut render = SvgRender::new();
		let render_params = RenderParams::new(crate::vector::style::ViewMode::Normal, ImageRenderMode::Base64, None, false, false, false);
		self.render_svg(&mut render, &render_params);
		render.format_svg(DVec2::ZERO, DVec2::ONE);
		let svg = render.svg.to_svg_string();

		let opt = usvg::Options::default();

		let tree = usvg::Tree::from_str(&svg, &opt).expect("Failed to parse SVG");
		usvg::Node::Group(Box::new(tree.root.clone()))
	}

	fn to_usvg_tree(&self, resolution: glam::UVec2, viewbox: [DVec2; 2]) -> usvg::Tree {
		let root = match self.to_usvg_node() {
			usvg::Node::Group(root_node) => *root_node,
			_ => usvg::Group::default(),
		};
		usvg::Tree {
			size: usvg::Size::from_wh(resolution.x as f32, resolution.y as f32).unwrap(),
			view_box: usvg::ViewBox {
				rect: usvg::NonZeroRect::from_ltrb(viewbox[0].x as f32, viewbox[0].y as f32, viewbox[1].x as f32, viewbox[1].y as f32).unwrap(),
				aspect: usvg::AspectRatio::default(),
			},
			root,
		}
	}

	fn contains_artboard(&self) -> bool {
		false
	}
}

impl GraphicElementRendered for GraphicGroup {
	fn render_svg(&self, render: &mut SvgRender, render_params: &RenderParams) {
		render.parent_tag(
			"g",
			|attributes| {
				attributes.push("transform", format_transform_matrix(self.transform));

				if self.alpha_blending.opacity < 1. {
					attributes.push("opacity", self.alpha_blending.opacity.to_string());
				}

				if self.alpha_blending.blend_mode != BlendMode::default() {
					attributes.push("style", self.alpha_blending.blend_mode.render());
				}
			},
			|render| {
				for element in self.iter() {
					element.render_svg(render, render_params);
				}
			},
		);
	}

	fn bounding_box(&self, transform: DAffine2) -> Option<[DVec2; 2]> {
		self.iter().filter_map(|element| element.bounding_box(transform * self.transform)).reduce(Quad::combine_bounds)
	}

	fn add_click_targets(&self, click_targets: &mut Vec<ClickTarget>) {
		for element in self.elements.iter() {
			let mut new_click_targets = Vec::new();
			element.add_click_targets(&mut new_click_targets);
			for click_target in new_click_targets.iter_mut() {
				click_target.subpath.apply_transform(element.transform())
			}
			click_targets.extend(new_click_targets);
		}
	}

	fn to_usvg_node(&self) -> usvg::Node {
		let mut root_node = usvg::Group::default();
		for element in self.iter() {
			root_node.children.push(element.to_usvg_node());
		}
		usvg::Node::Group(Box::new(root_node))
	}

	fn contains_artboard(&self) -> bool {
		self.iter().any(|element| element.contains_artboard())
	}
}

impl GraphicElementRendered for VectorData {
	fn render_svg(&self, render: &mut SvgRender, render_params: &RenderParams) {
		let multiplied_transform = render.transform * self.transform;
		let layer_bounds = self.bounding_box().unwrap_or_default();
		let transformed_bounds = self.bounding_box_with_transform(multiplied_transform).unwrap_or_default();

		let mut path = String::new();
		for (_, subpath) in self.region_bezier_paths() {
			let _ = subpath.subpath_to_svg(&mut path, multiplied_transform);
		}
		for subpath in self.stroke_bezier_paths() {
			let _ = subpath.subpath_to_svg(&mut path, multiplied_transform);
		}

		render.leaf_tag("path", |attributes| {
			attributes.push("class", "vector-data");

			attributes.push("d", path);

			let fill_and_stroke = self
				.style
				.render(render_params.view_mode, &mut attributes.0.svg_defs, multiplied_transform, layer_bounds, transformed_bounds);
			attributes.push_val(fill_and_stroke);

			if self.alpha_blending.opacity < 1. {
				attributes.push("opacity", self.alpha_blending.opacity.to_string());
			}

			if self.alpha_blending.blend_mode != BlendMode::default() {
				attributes.push("style", self.alpha_blending.blend_mode.render());
			}
		});
	}

	fn bounding_box(&self, transform: DAffine2) -> Option<[DVec2; 2]> {
		self.bounding_box_with_transform(self.transform * transform)
	}

	fn add_click_targets(&self, click_targets: &mut Vec<ClickTarget>) {
		let stroke_width = self.style.stroke().as_ref().map_or(0., crate::vector::style::Stroke::weight);
		let filled = self.style.fill() != &crate::vector::style::Fill::None;
		let fill = |mut subpath: bezier_rs::Subpath<_>| {
			if filled {
				subpath.set_closed(true);
			}
			subpath
		};
		click_targets.extend(self.stroke_bezier_paths().map(fill).map(|subpath| ClickTarget { stroke_width, subpath }));
	}

	fn to_usvg_node(&self) -> usvg::Node {
		use bezier_rs::BezierHandles;
		use usvg::tiny_skia_path::PathBuilder;
		let mut builder = PathBuilder::new();
		let vector_data = self;

		let transform = to_transform(vector_data.transform);
		for subpath in vector_data.stroke_bezier_paths() {
			let start = vector_data.transform.transform_point2(subpath[0].anchor);
			builder.move_to(start.x as f32, start.y as f32);
			for bezier in subpath.iter() {
				bezier.apply_transformation(|pos| vector_data.transform.transform_point2(pos));
				let end = bezier.end;
				match bezier.handles {
					BezierHandles::Linear => builder.line_to(end.x as f32, end.y as f32),
					BezierHandles::Quadratic { handle } => builder.quad_to(handle.x as f32, handle.y as f32, end.x as f32, end.y as f32),
					BezierHandles::Cubic { handle_start, handle_end } => {
						builder.cubic_to(handle_start.x as f32, handle_start.y as f32, handle_end.x as f32, handle_end.y as f32, end.x as f32, end.y as f32)
					}
				}
			}
			if subpath.closed {
				builder.close()
			}
		}
		let path = builder.finish().unwrap();
		let mut path = usvg::Path::new(path.into());
		path.abs_transform = transform;
		// TODO: use proper style
		path.fill = None;
		path.stroke = Some(usvg::Stroke::default());
		usvg::Node::Path(Box::new(path))
	}
}

impl GraphicElementRendered for Artboard {
	fn render_svg(&self, render: &mut SvgRender, render_params: &RenderParams) {
		if !render_params.hide_artboards {
			// Background
			render.leaf_tag("rect", |attributes| {
				attributes.push("class", "artboard-bg");
				attributes.push("fill", format!("#{}", self.background.rgba_hex()));
				attributes.push("x", self.location.x.min(self.location.x + self.dimensions.x).to_string());
				attributes.push("y", self.location.y.min(self.location.y + self.dimensions.y).to_string());
				attributes.push("width", self.dimensions.x.abs().to_string());
				attributes.push("height", self.dimensions.y.abs().to_string());
			});
		}
		if !render_params.hide_artboards && !render_params.for_export {
			// Label
			render.parent_tag(
				"text",
				|attributes| {
					attributes.push("class", "artboard-label");
					attributes.push("fill", "white");
					attributes.push("x", (self.location.x.min(self.location.x + self.dimensions.x)).to_string());
					attributes.push("y", (self.location.y.min(self.location.y + self.dimensions.y) - 4).to_string());
					attributes.push("font-size", "14px");
				},
				|render| {
					// TODO: Use the artboard's layer name
<<<<<<< HEAD
					render.svg.push(self.alias.clone().unwrap_or_else(|| "Artboard".to_string()).into());
=======
					render.svg.push(self.label.to_string().into());
>>>>>>> 176ce314
				},
			);
		}

		// Contents group (includes the artwork but not the background)
		render.parent_tag(
			// SVG group tag
			"g",
			// Group tag attributes
			|attributes| {
				attributes.push("class", "artboard");

				attributes.push(
					"transform",
					format_transform_matrix(DAffine2::from_translation(self.location.as_dvec2()) * self.graphic_group.transform),
				);

				if self.clip {
					let id = format!("artboard-{}", generate_uuid());
					let selector = format!("url(#{id})");
					use std::fmt::Write;
					write!(
						&mut attributes.0.svg_defs,
						r##"<clipPath id="{id}"><rect x="0" y="0" width="{}" height="{}" transform="{}"/></clipPath>"##,
						self.dimensions.x,
						self.dimensions.y,
						format_transform_matrix(self.graphic_group.transform.inverse())
					)
					.unwrap();
					attributes.push("clip-path", selector);
				}
			},
			// Artboard contents
			|render| {
				for element in self.graphic_group.iter() {
					element.render_svg(render, render_params);
				}
			},
		);
	}

	fn bounding_box(&self, transform: DAffine2) -> Option<[DVec2; 2]> {
		let artboard_bounds = (transform * Quad::from_box([self.location.as_dvec2(), self.location.as_dvec2() + self.dimensions.as_dvec2()])).bounding_box();
		if self.clip {
			Some(artboard_bounds)
		} else {
			[self.graphic_group.bounding_box(transform), Some(artboard_bounds)].into_iter().flatten().reduce(Quad::combine_bounds)
		}
	}

	fn add_click_targets(&self, click_targets: &mut Vec<ClickTarget>) {
		let mut subpath = Subpath::new_rect(DVec2::ZERO, self.dimensions.as_dvec2());
		subpath.apply_transform(self.graphic_group.transform.inverse());
		click_targets.push(ClickTarget { stroke_width: 0., subpath });
	}

	fn contains_artboard(&self) -> bool {
		true
	}
}

impl GraphicElementRendered for crate::ArtboardGroup {
	fn render_svg(&self, render: &mut SvgRender, render_params: &RenderParams) {
		self.get_graphic_group().render_svg(render, render_params);
	}

	fn bounding_box(&self, transform: DAffine2) -> Option<[DVec2; 2]> {
		self.get_graphic_group().bounding_box(transform)
	}

	fn add_click_targets(&self, click_targets: &mut Vec<ClickTarget>) {
		self.get_graphic_group().add_click_targets(click_targets);
	}

	fn contains_artboard(&self) -> bool {
		!self.artboards.is_empty()
	}
}

impl GraphicElementRendered for ImageFrame<Color> {
	fn render_svg(&self, render: &mut SvgRender, render_params: &RenderParams) {
		let transform: String = format_transform_matrix(self.transform * render.transform);

		match render_params.image_render_mode {
			ImageRenderMode::Base64 => {
				let image = &self.image;
				if image.data.is_empty() {
					return;
				}

				let base64_string = image.base64_string.clone().unwrap_or_else(|| {
					let output = image.to_png();
					let preamble = "data:image/png;base64,";
					let mut base64_string = String::with_capacity(preamble.len() + output.len() * 4);
					base64_string.push_str(preamble);
					base64::engine::general_purpose::STANDARD.encode_string(output, &mut base64_string);
					base64_string
				});
				render.leaf_tag("image", |attributes| {
					attributes.push("width", 1.to_string());
					attributes.push("height", 1.to_string());
					attributes.push("preserveAspectRatio", "none");
					attributes.push("transform", transform);
					attributes.push("href", base64_string);
					if self.alpha_blending.blend_mode != BlendMode::default() {
						attributes.push("style", self.alpha_blending.blend_mode.render());
					}
				});
			}
		}
	}

	fn bounding_box(&self, transform: DAffine2) -> Option<[DVec2; 2]> {
		let transform = self.transform * transform;
		(transform.matrix2 != glam::DMat2::ZERO).then(|| (transform * Quad::from_box([DVec2::ZERO, DVec2::ONE])).bounding_box())
	}

	fn add_click_targets(&self, click_targets: &mut Vec<ClickTarget>) {
		let subpath = Subpath::new_rect(DVec2::ZERO, DVec2::ONE);
		click_targets.push(ClickTarget { subpath, stroke_width: 0. });
	}

	fn to_usvg_node(&self) -> usvg::Node {
		let image_frame = self;
		if image_frame.image.width * image_frame.image.height == 0 {
			return usvg::Node::Group(Box::default());
		}
		let png = image_frame.image.to_png();
		usvg::Node::Image(Box::new(usvg::Image {
			id: String::new(),
			abs_transform: to_transform(image_frame.transform),
			visibility: usvg::Visibility::Visible,
			view_box: usvg::ViewBox {
				rect: usvg::NonZeroRect::from_xywh(0., 0., 1., 1.).unwrap(),
				aspect: usvg::AspectRatio::default(),
			},
			rendering_mode: usvg::ImageRendering::OptimizeSpeed,
			kind: usvg::ImageKind::PNG(png.into()),
			bounding_box: None,
		}))
	}
}

impl GraphicElementRendered for GraphicElement {
	fn render_svg(&self, render: &mut SvgRender, render_params: &RenderParams) {
		match self {
			GraphicElement::VectorData(vector_data) => vector_data.render_svg(render, render_params),
			GraphicElement::ImageFrame(image_frame) => image_frame.render_svg(render, render_params),
			GraphicElement::Text(_) => todo!("Render a text GraphicElement"),
			GraphicElement::GraphicGroup(graphic_group) => graphic_group.render_svg(render, render_params),
			GraphicElement::Artboard(artboard) => artboard.render_svg(render, render_params),
		}
	}

	fn bounding_box(&self, transform: DAffine2) -> Option<[DVec2; 2]> {
		match self {
			GraphicElement::VectorData(vector_data) => GraphicElementRendered::bounding_box(&**vector_data, transform),
			GraphicElement::ImageFrame(image_frame) => image_frame.bounding_box(transform),
			GraphicElement::Text(_) => todo!("Bounds of a text GraphicElement"),
			GraphicElement::GraphicGroup(graphic_group) => graphic_group.bounding_box(transform),
			GraphicElement::Artboard(artboard) => artboard.bounding_box(transform),
		}
	}

	fn add_click_targets(&self, click_targets: &mut Vec<ClickTarget>) {
		match self {
			GraphicElement::VectorData(vector_data) => vector_data.add_click_targets(click_targets),
			GraphicElement::ImageFrame(image_frame) => image_frame.add_click_targets(click_targets),
			GraphicElement::Text(_) => todo!("click target for text GraphicElement"),
			GraphicElement::GraphicGroup(graphic_group) => graphic_group.add_click_targets(click_targets),
			GraphicElement::Artboard(artboard) => artboard.add_click_targets(click_targets),
		}
	}

	fn to_usvg_node(&self) -> usvg::Node {
		match self {
			GraphicElement::VectorData(vector_data) => vector_data.to_usvg_node(),
			GraphicElement::ImageFrame(image_frame) => image_frame.to_usvg_node(),
			GraphicElement::Text(text) => text.to_usvg_node(),
			GraphicElement::GraphicGroup(graphic_group) => graphic_group.to_usvg_node(),
			GraphicElement::Artboard(artboard) => artboard.to_usvg_node(),
		}
	}

	fn contains_artboard(&self) -> bool {
		match self {
			GraphicElement::VectorData(vector_data) => vector_data.contains_artboard(),
			GraphicElement::ImageFrame(image_frame) => image_frame.contains_artboard(),
			GraphicElement::Text(text) => text.contains_artboard(),
			GraphicElement::GraphicGroup(graphic_group) => graphic_group.contains_artboard(),
			GraphicElement::Artboard(artboard) => artboard.contains_artboard(),
		}
	}
}

/// Used to stop rust complaining about upstream traits adding display implementations to `Option<Color>`. This would not be an issue as we control that crate.
trait Primitive: core::fmt::Display {}
impl Primitive for String {}
impl Primitive for bool {}
impl Primitive for f32 {}
impl Primitive for f64 {}
impl Primitive for DVec2 {}

fn text_attributes(attributes: &mut SvgRenderAttrs) {
	attributes.push("fill", "white");
	attributes.push("y", "30");
	attributes.push("font-size", "30");
}

impl<T: Primitive> GraphicElementRendered for T {
	fn render_svg(&self, render: &mut SvgRender, _render_params: &RenderParams) {
		render.parent_tag("text", text_attributes, |render| render.leaf_node(format!("{self}")));
	}

	fn bounding_box(&self, _transform: DAffine2) -> Option<[DVec2; 2]> {
		None
	}

	fn add_click_targets(&self, _click_targets: &mut Vec<ClickTarget>) {}

	fn to_usvg_node(&self) -> usvg::Node {
		let text = self;
		usvg::Node::Text(Box::new(usvg::Text {
			id: String::new(),
			abs_transform: usvg::Transform::identity(),
			rendering_mode: usvg::TextRendering::OptimizeSpeed,
			writing_mode: usvg::WritingMode::LeftToRight,
			chunks: vec![usvg::TextChunk {
				text: text.to_string(),
				x: None,
				y: None,
				anchor: usvg::TextAnchor::Start,
				spans: vec![],
				text_flow: usvg::TextFlow::Linear,
			}],
			dx: Vec::new(),
			dy: Vec::new(),
			rotate: Vec::new(),
			bounding_box: None,
			abs_bounding_box: None,
			stroke_bounding_box: None,
			abs_stroke_bounding_box: None,
			flattened: None,
		}))
	}
}

impl GraphicElementRendered for Option<Color> {
	fn render_svg(&self, render: &mut SvgRender, _render_params: &RenderParams) {
		let Some(color) = self else {
			render.parent_tag("text", |_| {}, |render| render.leaf_node("Empty color"));
			return;
		};
		let color_info = format!("{:?} #{} {:?}", color, color.rgba_hex(), color.to_rgba8_srgb());

		render.leaf_tag("rect", |attributes| {
			attributes.push("width", "100");
			attributes.push("height", "100");
			attributes.push("y", "40");
			attributes.push("fill", format!("#{}", color.rgba_hex()));
		});
		render.parent_tag("text", text_attributes, |render| render.leaf_node(color_info))
	}

	fn bounding_box(&self, _transform: DAffine2) -> Option<[DVec2; 2]> {
		None
	}

	fn add_click_targets(&self, _click_targets: &mut Vec<ClickTarget>) {}
}

impl GraphicElementRendered for Vec<Color> {
	fn render_svg(&self, render: &mut SvgRender, _render_params: &RenderParams) {
		for (index, &color) in self.iter().enumerate() {
			render.leaf_tag("rect", |attributes| {
				attributes.push("width", "100");
				attributes.push("height", "100");
				attributes.push("x", (index * 120).to_string());
				attributes.push("y", "40");
				attributes.push("fill", format!("#{}", color.rgba_hex()));
			});
		}
	}

	fn bounding_box(&self, _transform: DAffine2) -> Option<[DVec2; 2]> {
		None
	}

	fn add_click_targets(&self, _click_targets: &mut Vec<ClickTarget>) {}
}

/// A segment of an svg string to allow for embedding blob urls
#[derive(Debug, Clone, PartialEq, Eq)]
pub enum SvgSegment {
	Slice(&'static str),
	String(String),
	BlobUrl(u64),
}

impl From<String> for SvgSegment {
	fn from(value: String) -> Self {
		Self::String(value)
	}
}

impl From<&'static str> for SvgSegment {
	fn from(value: &'static str) -> Self {
		Self::Slice(value)
	}
}

pub trait RenderSvgSegmentList {
	fn to_svg_string(&self) -> String;
}

impl RenderSvgSegmentList for Vec<SvgSegment> {
	fn to_svg_string(&self) -> String {
		let mut result = String::new();
		for segment in self.iter() {
			result.push_str(match segment {
				SvgSegment::Slice(x) => x,
				SvgSegment::String(x) => x,
				SvgSegment::BlobUrl(_) => "<!-- Blob url not yet loaded -->",
			});
		}
		result
	}
}

pub struct SvgRenderAttrs<'a>(&'a mut SvgRender);

impl<'a> SvgRenderAttrs<'a> {
	pub fn push_complex(&mut self, name: impl Into<SvgSegment>, value: impl FnOnce(&mut SvgRender)) {
		self.0.svg.push(" ".into());
		self.0.svg.push(name.into());
		self.0.svg.push("=\"".into());
		value(self.0);
		self.0.svg.push("\"".into());
	}
	pub fn push(&mut self, name: impl Into<SvgSegment>, value: impl Into<SvgSegment>) {
		self.push_complex(name, move |renderer| renderer.svg.push(value.into()));
	}
	pub fn push_val(&mut self, value: impl Into<SvgSegment>) {
		self.0.svg.push(value.into());
	}
}<|MERGE_RESOLUTION|>--- conflicted
+++ resolved
@@ -405,11 +405,7 @@
 				},
 				|render| {
 					// TODO: Use the artboard's layer name
-<<<<<<< HEAD
-					render.svg.push(self.alias.clone().unwrap_or_else(|| "Artboard".to_string()).into());
-=======
 					render.svg.push(self.label.to_string().into());
->>>>>>> 176ce314
 				},
 			);
 		}

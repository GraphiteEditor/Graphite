mod quad;

use crate::raster::{BlendMode, Image, ImageFrame};
use crate::transform::Transform;
use crate::uuid::generate_uuid;
use crate::vector::PointId;
use crate::{vector::VectorData, Artboard, Color, GraphicElement, GraphicGroup};
pub use quad::Quad;

use bezier_rs::Subpath;

use base64::Engine;
use glam::{DAffine2, DVec2};

/// Represents a clickable target for the layer
#[derive(Clone, Debug)]
#[cfg_attr(feature = "serde", derive(serde::Serialize, serde::Deserialize))]
pub struct ClickTarget {
	pub subpath: bezier_rs::Subpath<PointId>,
	pub stroke_width: f64,
}

impl ClickTarget {
	/// Does the click target intersect the rectangle
	pub fn intersect_rectangle(&self, document_quad: Quad, layer_transform: DAffine2) -> bool {
		// Check if the matrix is not invertible
		if layer_transform.matrix2.determinant().abs() <= std::f64::EPSILON {
			return false;
		}
		let quad = layer_transform.inverse() * document_quad;

		// Check if outlines intersect
		if self
			.subpath
			.iter()
			.any(|path_segment| quad.bezier_lines().any(|line| !path_segment.intersections(&line, None, None).is_empty()))
		{
			return true;
		}
		// Check if selection is entirely within the shape
		if self.subpath.closed() && self.subpath.contains_point(quad.center()) {
			return true;
		}

		// Check if shape is entirely within selection
		self.subpath
			.manipulator_groups()
			.first()
			.map(|group| group.anchor)
			.map(|shape_point| quad.contains(shape_point))
			.unwrap_or_default()
	}

	/// Does the click target intersect the point (accounting for stroke size)
	pub fn intersect_point(&self, point: DVec2, layer_transform: DAffine2) -> bool {
		// Allows for selecting lines
		// TODO: actual intersection of stroke
		let inflated_quad = Quad::from_box([point - DVec2::splat(self.stroke_width / 2.), point + DVec2::splat(self.stroke_width / 2.)]);
		self.intersect_rectangle(inflated_quad, layer_transform)
	}
}

/// Mutable state used whilst rendering to an SVG
pub struct SvgRender {
	pub svg: Vec<SvgSegment>,
	pub svg_defs: String,
	pub transform: DAffine2,
	pub image_data: Vec<(u64, Image<Color>)>,
	indent: usize,
}

impl SvgRender {
	pub fn new() -> Self {
		Self {
			svg: Vec::default(),
			svg_defs: String::new(),
			transform: DAffine2::IDENTITY,
			image_data: Vec::new(),
			indent: 0,
		}
	}

	pub fn indent(&mut self) {
		self.svg.push("\n".into());
		self.svg.push("\t".repeat(self.indent).into());
	}

	/// Add an outer `<svg>...</svg>` tag with a `viewBox` and the `<defs />`
	pub fn format_svg(&mut self, bounds_min: DVec2, bounds_max: DVec2) {
		let (x, y) = bounds_min.into();
		let (size_x, size_y) = (bounds_max - bounds_min).into();
		let defs = &self.svg_defs;
		let svg_header = format!(r#"<svg xmlns="http://www.w3.org/2000/svg" viewBox="{x} {y} {size_x} {size_y}"><defs>{defs}</defs>"#,);
		self.svg.insert(0, svg_header.into());
		self.svg.push("</svg>".into());
	}

	/// Wraps the SVG with `<svg><g transform="...">...</g></svg>`, which allows for rotation
	pub fn wrap_with_transform(&mut self, transform: DAffine2, size: Option<DVec2>) {
		let defs = &self.svg_defs;
		let view_box = size
			.map(|size| format!("viewbox=\"0 0 {} {}\" width=\"{}\" height=\"{}\"", size.x, size.y, size.x, size.y))
			.unwrap_or_default();

		let svg_header = format!(
			r#"<svg xmlns="http://www.w3.org/2000/svg" {}><defs>{defs}</defs><g transform="{}">"#,
			view_box,
			format_transform_matrix(transform)
		);
		self.svg.insert(0, svg_header.into());
		self.svg.push("</g></svg>".into());
	}

	pub fn leaf_tag(&mut self, name: impl Into<SvgSegment>, attributes: impl FnOnce(&mut SvgRenderAttrs)) {
		self.indent();
		self.svg.push("<".into());
		self.svg.push(name.into());
		attributes(&mut SvgRenderAttrs(self));

		self.svg.push("/>".into());
	}

	pub fn leaf_node(&mut self, content: impl Into<SvgSegment>) {
		self.indent();
		self.svg.push(content.into());
	}

	pub fn parent_tag(&mut self, name: impl Into<SvgSegment>, attributes: impl FnOnce(&mut SvgRenderAttrs), inner: impl FnOnce(&mut Self)) {
		let name = name.into();
		self.indent();
		self.svg.push("<".into());
		self.svg.push(name.clone());
		// Wraps `self` in a newtype (1-tuple) which is then mutated by the `attributes` closure
		attributes(&mut SvgRenderAttrs(self));
		self.svg.push(">".into());
		let length = self.svg.len();
		self.indent += 1;
		inner(self);
		self.indent -= 1;
		if self.svg.len() != length {
			self.indent();
			self.svg.push("</".into());
			self.svg.push(name);
			self.svg.push(">".into());
		} else {
			self.svg.pop();
			self.svg.push("/>".into());
		}
	}
}

impl Default for SvgRender {
	fn default() -> Self {
		Self::new()
	}
}

pub enum ImageRenderMode {
	Base64,
}

/// Static state used whilst rendering
pub struct RenderParams {
	pub view_mode: crate::vector::style::ViewMode,
	pub image_render_mode: ImageRenderMode,
	pub culling_bounds: Option<[DVec2; 2]>,
	pub thumbnail: bool,
	/// Don't render the rectangle for an artboard to allow exporting with a transparent background.
	pub hide_artboards: bool,
	/// Are we exporting? Causes the text above an artboard to be hidden.
	pub for_export: bool,
}

impl RenderParams {
	pub fn new(view_mode: crate::vector::style::ViewMode, image_render_mode: ImageRenderMode, culling_bounds: Option<[DVec2; 2]>, thumbnail: bool, hide_artboards: bool, for_export: bool) -> Self {
		Self {
			view_mode,
			image_render_mode,
			culling_bounds,
			thumbnail,
			hide_artboards,
			for_export,
		}
	}
}

pub fn format_transform_matrix(transform: DAffine2) -> String {
	use std::fmt::Write;
	let mut result = "matrix(".to_string();
	let cols = transform.to_cols_array();
	for (index, item) in cols.iter().enumerate() {
		write!(result, "{item}").unwrap();
		if index != cols.len() - 1 {
			result.push_str(", ");
		}
	}
	result.push(')');
	result
}

fn to_transform(transform: DAffine2) -> usvg::Transform {
	let cols = transform.to_cols_array();
	usvg::Transform::from_row(cols[0] as f32, cols[1] as f32, cols[2] as f32, cols[3] as f32, cols[4] as f32, cols[5] as f32)
}

pub trait GraphicElementRendered {
	fn render_svg(&self, render: &mut SvgRender, render_params: &RenderParams);
	fn bounding_box(&self, transform: DAffine2) -> Option<[DVec2; 2]>;
	fn add_click_targets(&self, click_targets: &mut Vec<ClickTarget>);
	fn to_usvg_node(&self) -> usvg::Node {
		let mut render = SvgRender::new();
		let render_params = RenderParams::new(crate::vector::style::ViewMode::Normal, ImageRenderMode::Base64, None, false, false, false);
		self.render_svg(&mut render, &render_params);
		render.format_svg(DVec2::ZERO, DVec2::ONE);
		let svg = render.svg.to_svg_string();

		let opt = usvg::Options::default();

		let tree = usvg::Tree::from_str(&svg, &opt).expect("Failed to parse SVG");
		usvg::Node::Group(Box::new(tree.root.clone()))
	}

	fn to_usvg_tree(&self, resolution: glam::UVec2, viewbox: [DVec2; 2]) -> usvg::Tree {
		let root = match self.to_usvg_node() {
			usvg::Node::Group(root_node) => *root_node,
			_ => usvg::Group::default(),
		};
		usvg::Tree {
			size: usvg::Size::from_wh(resolution.x as f32, resolution.y as f32).unwrap(),
			view_box: usvg::ViewBox {
				rect: usvg::NonZeroRect::from_ltrb(viewbox[0].x as f32, viewbox[0].y as f32, viewbox[1].x as f32, viewbox[1].y as f32).unwrap(),
				aspect: usvg::AspectRatio::default(),
			},
			root,
		}
	}

	fn contains_artboard(&self) -> bool {
		false
	}
}

impl GraphicElementRendered for GraphicGroup {
	fn render_svg(&self, render: &mut SvgRender, render_params: &RenderParams) {
		render.parent_tag(
			"g",
			|attributes| {
				attributes.push("transform", format_transform_matrix(self.transform));

				if self.alpha_blending.opacity < 1. {
					attributes.push("opacity", self.alpha_blending.opacity.to_string());
				}

				if self.alpha_blending.blend_mode != BlendMode::default() {
					attributes.push("style", self.alpha_blending.blend_mode.render());
				}
			},
			|render| {
				for element in self.iter() {
					element.render_svg(render, render_params);
				}
			},
		);
	}

	fn bounding_box(&self, transform: DAffine2) -> Option<[DVec2; 2]> {
		self.iter().filter_map(|element| element.bounding_box(transform * self.transform)).reduce(Quad::combine_bounds)
	}

	fn add_click_targets(&self, click_targets: &mut Vec<ClickTarget>) {
		for element in self.elements.iter() {
			let mut new_click_targets = Vec::new();
			element.add_click_targets(&mut new_click_targets);
			for click_target in new_click_targets.iter_mut() {
				click_target.subpath.apply_transform(element.transform())
			}
			click_targets.extend(new_click_targets);
		}
	}

	fn to_usvg_node(&self) -> usvg::Node {
		let mut root_node = usvg::Group::default();
		for element in self.iter() {
			root_node.children.push(element.to_usvg_node());
		}
		usvg::Node::Group(Box::new(root_node))
	}

	fn contains_artboard(&self) -> bool {
		self.iter().any(|element| element.contains_artboard())
	}
}

impl GraphicElementRendered for VectorData {
	fn render_svg(&self, render: &mut SvgRender, render_params: &RenderParams) {
		let multiplied_transform = render.transform * self.transform;
		let layer_bounds = self.bounding_box().unwrap_or_default();
		let transformed_bounds = self.bounding_box_with_transform(multiplied_transform).unwrap_or_default();

		let mut path = String::new();
		for (_, subpath) in self.region_bezier_paths() {
			let _ = subpath.subpath_to_svg(&mut path, multiplied_transform);
		}
		for subpath in self.stroke_bezier_paths() {
			let _ = subpath.subpath_to_svg(&mut path, multiplied_transform);
		}

		render.leaf_tag("path", |attributes| {
			attributes.push("class", "vector-data");

			attributes.push("d", path);

			let fill_and_stroke = self
				.style
				.render(render_params.view_mode, &mut attributes.0.svg_defs, multiplied_transform, layer_bounds, transformed_bounds);
			attributes.push_val(fill_and_stroke);

			if self.alpha_blending.opacity < 1. {
				attributes.push("opacity", self.alpha_blending.opacity.to_string());
			}

			if self.alpha_blending.blend_mode != BlendMode::default() {
				attributes.push("style", self.alpha_blending.blend_mode.render());
			}
		});
	}

	fn bounding_box(&self, transform: DAffine2) -> Option<[DVec2; 2]> {
		self.bounding_box_with_transform(self.transform * transform)
	}

	fn add_click_targets(&self, click_targets: &mut Vec<ClickTarget>) {
		let stroke_width = self.style.stroke().as_ref().map_or(0., crate::vector::style::Stroke::weight);
		click_targets.extend(self.stroke_bezier_paths().map(|subpath| ClickTarget { stroke_width, subpath }));
	}

	fn to_usvg_node(&self) -> usvg::Node {
		use bezier_rs::BezierHandles;
		use usvg::tiny_skia_path::PathBuilder;
		let mut builder = PathBuilder::new();
		let vector_data = self;

		let transform = to_transform(vector_data.transform);
		for subpath in vector_data.stroke_bezier_paths() {
			let start = vector_data.transform.transform_point2(subpath[0].anchor);
			builder.move_to(start.x as f32, start.y as f32);
			for bezier in subpath.iter() {
				bezier.apply_transformation(|pos| vector_data.transform.transform_point2(pos));
				let end = bezier.end;
				match bezier.handles {
					BezierHandles::Linear => builder.line_to(end.x as f32, end.y as f32),
					BezierHandles::Quadratic { handle } => builder.quad_to(handle.x as f32, handle.y as f32, end.x as f32, end.y as f32),
					BezierHandles::Cubic { handle_start, handle_end } => {
						builder.cubic_to(handle_start.x as f32, handle_start.y as f32, handle_end.x as f32, handle_end.y as f32, end.x as f32, end.y as f32)
					}
				}
			}
			if subpath.closed {
				builder.close()
			}
		}
		let path = builder.finish().unwrap();
		let mut path = usvg::Path::new(path.into());
		path.abs_transform = transform;
		// TODO: use proper style
		path.fill = None;
		path.stroke = Some(usvg::Stroke::default());
		usvg::Node::Path(Box::new(path))
	}
}

impl GraphicElementRendered for Artboard {
	fn render_svg(&self, render: &mut SvgRender, render_params: &RenderParams) {
		if !render_params.hide_artboards {
			// Background
			render.leaf_tag("rect", |attributes| {
				attributes.push("class", "artboard-bg");
				attributes.push("fill", format!("#{}", self.background.rgba_hex()));
				attributes.push("x", self.location.x.min(self.location.x + self.dimensions.x).to_string());
				attributes.push("y", self.location.y.min(self.location.y + self.dimensions.y).to_string());
				attributes.push("width", self.dimensions.x.abs().to_string());
				attributes.push("height", self.dimensions.y.abs().to_string());
			});
		}
		if !render_params.hide_artboards && !render_params.for_export {
			// Label
			render.parent_tag(
				"text",
				|attributes| {
					attributes.push("class", "artboard-label");
					attributes.push("fill", "white");
					attributes.push("x", (self.location.x.min(self.location.x + self.dimensions.x)).to_string());
					attributes.push("y", (self.location.y.min(self.location.y + self.dimensions.y) - 4).to_string());
					attributes.push("font-size", "14px");
				},
				|render| {
					// TODO: Use the artboard's layer name
					render.svg.push(self.alias.clone().unwrap_or_else(|| "Artboard".to_string()).into());
				},
			);
		}

		// Contents group (includes the artwork but not the background)
		render.parent_tag(
			// SVG group tag
			"g",
			// Group tag attributes
			|attributes| {
				attributes.push("class", "artboard");

				attributes.push(
					"transform",
					format_transform_matrix(DAffine2::from_translation(self.location.as_dvec2()) * self.graphic_group.transform),
				);

				if self.clip {
					let id = format!("artboard-{}", generate_uuid());
					let selector = format!("url(#{id})");
					use std::fmt::Write;
					write!(
						&mut attributes.0.svg_defs,
						r##"<clipPath id="{id}"><rect x="0" y="0" width="{}" height="{}" transform="{}"/></clipPath>"##,
						self.dimensions.x,
						self.dimensions.y,
						format_transform_matrix(self.graphic_group.transform.inverse())
					)
					.unwrap();
					attributes.push("clip-path", selector);
				}
			},
			// Artboard contents
			|render| {
				for element in self.graphic_group.iter() {
					element.render_svg(render, render_params);
				}
			},
		);
	}

	fn bounding_box(&self, transform: DAffine2) -> Option<[DVec2; 2]> {
		let artboard_bounds = (transform * Quad::from_box([self.location.as_dvec2(), self.location.as_dvec2() + self.dimensions.as_dvec2()])).bounding_box();
		if self.clip {
			Some(artboard_bounds)
		} else {
			[self.graphic_group.bounding_box(transform), Some(artboard_bounds)].into_iter().flatten().reduce(Quad::combine_bounds)
		}
	}

	fn add_click_targets(&self, click_targets: &mut Vec<ClickTarget>) {
		let mut subpath = Subpath::new_rect(DVec2::ZERO, self.dimensions.as_dvec2());
		subpath.apply_transform(self.graphic_group.transform.inverse());
		click_targets.push(ClickTarget { stroke_width: 0., subpath });
	}

	fn contains_artboard(&self) -> bool {
		true
	}
}

impl GraphicElementRendered for crate::ArtboardGroup {
	fn render_svg(&self, render: &mut SvgRender, render_params: &RenderParams) {
		self.get_graphic_group().render_svg(render, render_params);
	}

	fn bounding_box(&self, transform: DAffine2) -> Option<[DVec2; 2]> {
		self.get_graphic_group().bounding_box(transform)
	}

	fn add_click_targets(&self, click_targets: &mut Vec<ClickTarget>) {
		self.get_graphic_group().add_click_targets(click_targets);
	}

	fn contains_artboard(&self) -> bool {
<<<<<<< HEAD
		!self.artboards.is_empty()
=======
		self.artboards.len() > 0
>>>>>>> 02360c7b
	}
}
impl GraphicElementRendered for ImageFrame<Color> {
	fn render_svg(&self, render: &mut SvgRender, render_params: &RenderParams) {
		let transform: String = format_transform_matrix(self.transform * render.transform);

		match render_params.image_render_mode {
			ImageRenderMode::Base64 => {
				let image = &self.image;
				if image.data.is_empty() {
					return;
				}

				let base64_string = image.base64_string.clone().unwrap_or_else(|| {
					let output = image.to_png();
					let preamble = "data:image/png;base64,";
					let mut base64_string = String::with_capacity(preamble.len() + output.len() * 4);
					base64_string.push_str(preamble);
					base64::engine::general_purpose::STANDARD.encode_string(output, &mut base64_string);
					base64_string
				});
				render.leaf_tag("image", |attributes| {
					attributes.push("width", 1.to_string());
					attributes.push("height", 1.to_string());
					attributes.push("preserveAspectRatio", "none");
					attributes.push("transform", transform);
					attributes.push("href", base64_string);
					if self.alpha_blending.blend_mode != BlendMode::default() {
						attributes.push("style", self.alpha_blending.blend_mode.render());
					}
				});
			}
		}
	}

	fn bounding_box(&self, transform: DAffine2) -> Option<[DVec2; 2]> {
		let transform = self.transform * transform;
		(transform.matrix2 != glam::DMat2::ZERO).then(|| (transform * Quad::from_box([DVec2::ZERO, DVec2::ONE])).bounding_box())
	}

	fn add_click_targets(&self, click_targets: &mut Vec<ClickTarget>) {
		let subpath = Subpath::new_rect(DVec2::ZERO, DVec2::ONE);
		click_targets.push(ClickTarget { subpath, stroke_width: 0. });
	}

	fn to_usvg_node(&self) -> usvg::Node {
		let image_frame = self;
		if image_frame.image.width * image_frame.image.height == 0 {
			return usvg::Node::Group(Box::default());
		}
		let png = image_frame.image.to_png();
		usvg::Node::Image(Box::new(usvg::Image {
			id: String::new(),
			abs_transform: to_transform(image_frame.transform),
			visibility: usvg::Visibility::Visible,
			view_box: usvg::ViewBox {
				rect: usvg::NonZeroRect::from_xywh(0., 0., 1., 1.).unwrap(),
				aspect: usvg::AspectRatio::default(),
			},
			rendering_mode: usvg::ImageRendering::OptimizeSpeed,
			kind: usvg::ImageKind::PNG(png.into()),
			bounding_box: None,
		}))
	}
}

impl GraphicElementRendered for GraphicElement {
	fn render_svg(&self, render: &mut SvgRender, render_params: &RenderParams) {
		match self {
			GraphicElement::VectorData(vector_data) => vector_data.render_svg(render, render_params),
			GraphicElement::ImageFrame(image_frame) => image_frame.render_svg(render, render_params),
			GraphicElement::Text(_) => todo!("Render a text GraphicElement"),
			GraphicElement::GraphicGroup(graphic_group) => graphic_group.render_svg(render, render_params),
			GraphicElement::Artboard(artboard) => artboard.render_svg(render, render_params),
		}
	}

	fn bounding_box(&self, transform: DAffine2) -> Option<[DVec2; 2]> {
		match self {
			GraphicElement::VectorData(vector_data) => GraphicElementRendered::bounding_box(&**vector_data, transform),
			GraphicElement::ImageFrame(image_frame) => image_frame.bounding_box(transform),
			GraphicElement::Text(_) => todo!("Bounds of a text GraphicElement"),
			GraphicElement::GraphicGroup(graphic_group) => graphic_group.bounding_box(transform),
			GraphicElement::Artboard(artboard) => artboard.bounding_box(transform),
		}
	}

	fn add_click_targets(&self, click_targets: &mut Vec<ClickTarget>) {
		match self {
			GraphicElement::VectorData(vector_data) => vector_data.add_click_targets(click_targets),
			GraphicElement::ImageFrame(image_frame) => image_frame.add_click_targets(click_targets),
			GraphicElement::Text(_) => todo!("click target for text GraphicElement"),
			GraphicElement::GraphicGroup(graphic_group) => graphic_group.add_click_targets(click_targets),
			GraphicElement::Artboard(artboard) => artboard.add_click_targets(click_targets),
		}
	}

	fn to_usvg_node(&self) -> usvg::Node {
		match self {
			GraphicElement::VectorData(vector_data) => vector_data.to_usvg_node(),
			GraphicElement::ImageFrame(image_frame) => image_frame.to_usvg_node(),
			GraphicElement::Text(text) => text.to_usvg_node(),
			GraphicElement::GraphicGroup(graphic_group) => graphic_group.to_usvg_node(),
			GraphicElement::Artboard(artboard) => artboard.to_usvg_node(),
		}
	}

	fn contains_artboard(&self) -> bool {
		match self {
			GraphicElement::VectorData(vector_data) => vector_data.contains_artboard(),
			GraphicElement::ImageFrame(image_frame) => image_frame.contains_artboard(),
			GraphicElement::Text(text) => text.contains_artboard(),
			GraphicElement::GraphicGroup(graphic_group) => graphic_group.contains_artboard(),
			GraphicElement::Artboard(artboard) => artboard.contains_artboard(),
		}
	}
}

/// Used to stop rust complaining about upstream traits adding display implementations to `Option<Color>`. This would not be an issue as we control that crate.
trait Primitive: core::fmt::Display {}
impl Primitive for String {}
impl Primitive for bool {}
impl Primitive for f32 {}
impl Primitive for f64 {}
impl Primitive for DVec2 {}

fn text_attributes(attributes: &mut SvgRenderAttrs) {
	attributes.push("fill", "white");
	attributes.push("y", "30");
	attributes.push("font-size", "30");
}

impl<T: Primitive> GraphicElementRendered for T {
	fn render_svg(&self, render: &mut SvgRender, _render_params: &RenderParams) {
		render.parent_tag("text", text_attributes, |render| render.leaf_node(format!("{self}")));
	}

	fn bounding_box(&self, _transform: DAffine2) -> Option<[DVec2; 2]> {
		None
	}

	fn add_click_targets(&self, _click_targets: &mut Vec<ClickTarget>) {}

	fn to_usvg_node(&self) -> usvg::Node {
		let text = self;
		usvg::Node::Text(Box::new(usvg::Text {
			id: String::new(),
			abs_transform: usvg::Transform::identity(),
			rendering_mode: usvg::TextRendering::OptimizeSpeed,
			writing_mode: usvg::WritingMode::LeftToRight,
			chunks: vec![usvg::TextChunk {
				text: text.to_string(),
				x: None,
				y: None,
				anchor: usvg::TextAnchor::Start,
				spans: vec![],
				text_flow: usvg::TextFlow::Linear,
			}],
			dx: Vec::new(),
			dy: Vec::new(),
			rotate: Vec::new(),
			bounding_box: None,
			abs_bounding_box: None,
			stroke_bounding_box: None,
			abs_stroke_bounding_box: None,
			flattened: None,
		}))
	}
}

impl GraphicElementRendered for Option<Color> {
	fn render_svg(&self, render: &mut SvgRender, _render_params: &RenderParams) {
		let Some(color) = self else {
			render.parent_tag("text", |_| {}, |render| render.leaf_node("Empty color"));
			return;
		};
		let color_info = format!("{:?} #{} {:?}", color, color.rgba_hex(), color.to_rgba8_srgb());

		render.leaf_tag("rect", |attributes| {
			attributes.push("width", "100");
			attributes.push("height", "100");
			attributes.push("y", "40");
			attributes.push("fill", format!("#{}", color.rgba_hex()));
		});
		render.parent_tag("text", text_attributes, |render| render.leaf_node(color_info))
	}

	fn bounding_box(&self, _transform: DAffine2) -> Option<[DVec2; 2]> {
		None
	}

	fn add_click_targets(&self, _click_targets: &mut Vec<ClickTarget>) {}
}

impl GraphicElementRendered for Vec<Color> {
	fn render_svg(&self, render: &mut SvgRender, _render_params: &RenderParams) {
		for (index, &color) in self.iter().enumerate() {
			render.leaf_tag("rect", |attributes| {
				attributes.push("width", "100");
				attributes.push("height", "100");
				attributes.push("x", (index * 120).to_string());
				attributes.push("y", "40");
				attributes.push("fill", format!("#{}", color.rgba_hex()));
			});
		}
	}

	fn bounding_box(&self, _transform: DAffine2) -> Option<[DVec2; 2]> {
		None
	}

	fn add_click_targets(&self, _click_targets: &mut Vec<ClickTarget>) {}
}

/// A segment of an svg string to allow for embedding blob urls
#[derive(Debug, Clone, PartialEq, Eq)]
pub enum SvgSegment {
	Slice(&'static str),
	String(String),
	BlobUrl(u64),
}

impl From<String> for SvgSegment {
	fn from(value: String) -> Self {
		Self::String(value)
	}
}

impl From<&'static str> for SvgSegment {
	fn from(value: &'static str) -> Self {
		Self::Slice(value)
	}
}

pub trait RenderSvgSegmentList {
	fn to_svg_string(&self) -> String;
}

impl RenderSvgSegmentList for Vec<SvgSegment> {
	fn to_svg_string(&self) -> String {
		let mut result = String::new();
		for segment in self.iter() {
			result.push_str(match segment {
				SvgSegment::Slice(x) => x,
				SvgSegment::String(x) => x,
				SvgSegment::BlobUrl(_) => "<!-- Blob url not yet loaded -->",
			});
		}
		result
	}
}

pub struct SvgRenderAttrs<'a>(&'a mut SvgRender);

impl<'a> SvgRenderAttrs<'a> {
	pub fn push_complex(&mut self, name: impl Into<SvgSegment>, value: impl FnOnce(&mut SvgRender)) {
		self.0.svg.push(" ".into());
		self.0.svg.push(name.into());
		self.0.svg.push("=\"".into());
		value(self.0);
		self.0.svg.push("\"".into());
	}
	pub fn push(&mut self, name: impl Into<SvgSegment>, value: impl Into<SvgSegment>) {
		self.push_complex(name, move |renderer| renderer.svg.push(value.into()));
	}
	pub fn push_val(&mut self, value: impl Into<SvgSegment>) {
		self.0.svg.push(value.into());
	}
}<|MERGE_RESOLUTION|>--- conflicted
+++ resolved
@@ -471,11 +471,7 @@
 	}
 
 	fn contains_artboard(&self) -> bool {
-<<<<<<< HEAD
 		!self.artboards.is_empty()
-=======
-		self.artboards.len() > 0
->>>>>>> 02360c7b
 	}
 }
 impl GraphicElementRendered for ImageFrame<Color> {

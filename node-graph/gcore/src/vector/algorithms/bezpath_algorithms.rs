use super::poisson_disk::poisson_disk_sample;
use crate::vector::misc::{PointSpacingType, dvec2_to_point};
use glam::DVec2;
use kurbo::{BezPath, DEFAULT_ACCURACY, Line, ParamCurve, ParamCurveDeriv, PathEl, PathSeg, Point, Rect, Shape};
<<<<<<< HEAD
=======

/// Splits the [`BezPath`] at `t` value which lie in the range of [0, 1].
/// Returns [`None`] if the given [`BezPath`] has no segments or `t` is within f64::EPSILON of 0 or 1.
pub fn split_bezpath(bezpath: &BezPath, t: f64, euclidian: bool) -> Option<(BezPath, BezPath)> {
	if t <= f64::EPSILON || (1. - t) <= f64::EPSILON || bezpath.segments().count() == 0 {
		return None;
	}

	// Get the segment which lies at the split.
	let (segment_index, t) = t_value_to_parametric(bezpath, t, euclidian, None);
	let segment = bezpath.get_seg(segment_index + 1).unwrap();

	// Divide the segment.
	let first_segment = segment.subsegment(0.0..t);
	let second_segment = segment.subsegment(t..1.);

	let mut first_bezpath = BezPath::new();
	let mut second_bezpath = BezPath::new();

	// Append the segments up to the subdividing segment from original bezpath to first bezpath.
	for segment in bezpath.segments().take(segment_index) {
		if first_bezpath.elements().is_empty() {
			first_bezpath.move_to(segment.start());
		}
		first_bezpath.push(segment.as_path_el());
	}

	// Append the first segment of the subdivided segment.
	if first_bezpath.elements().is_empty() {
		first_bezpath.move_to(first_segment.start());
	}
	first_bezpath.push(first_segment.as_path_el());

	// Append the second segment of the subdivided segment in the second bezpath.
	if second_bezpath.elements().is_empty() {
		second_bezpath.move_to(second_segment.start());
	}
	second_bezpath.push(second_segment.as_path_el());

	// Append the segments after the subdividing segment from original bezpath to second bezpath.
	for segment in bezpath.segments().skip(segment_index + 1) {
		if second_bezpath.elements().is_empty() {
			second_bezpath.move_to(segment.start());
		}
		second_bezpath.push(segment.as_path_el());
	}

	Some((first_bezpath, second_bezpath))
}
>>>>>>> a4fbea91

pub fn position_on_bezpath(bezpath: &BezPath, t: f64, euclidian: bool, segments_length: Option<&[f64]>) -> Point {
	let (segment_index, t) = t_value_to_parametric(bezpath, t, euclidian, segments_length);
	bezpath.get_seg(segment_index + 1).unwrap().eval(t)
}

pub fn tangent_on_bezpath(bezpath: &BezPath, t: f64, euclidian: bool, segments_length: Option<&[f64]>) -> Point {
	let (segment_index, t) = t_value_to_parametric(bezpath, t, euclidian, segments_length);
	let segment = bezpath.get_seg(segment_index + 1).unwrap();
	match segment {
		PathSeg::Line(line) => line.deriv().eval(t),
		PathSeg::Quad(quad_bez) => quad_bez.deriv().eval(t),
		PathSeg::Cubic(cubic_bez) => cubic_bez.deriv().eval(t),
	}
}

pub fn sample_polyline_on_bezpath(
	bezpath: BezPath,
	point_spacing_type: PointSpacingType,
	amount: f64,
	start_offset: f64,
	stop_offset: f64,
	adaptive_spacing: bool,
	segments_length: &[f64],
) -> Option<BezPath> {
	let mut sample_bezpath = BezPath::new();

	let was_closed = matches!(bezpath.elements().last(), Some(PathEl::ClosePath));

	// Calculate the total length of the collected segments.
	let total_length: f64 = segments_length.iter().sum();

	// Adjust the usable length by subtracting start and stop offsets.
	let mut used_length = total_length - start_offset - stop_offset;

	// Sanity check that the usable length is positive.
	if used_length <= 0. {
		return None;
	}

	const SAFETY_MAX_COUNT: f64 = 10_000. - 1.;

	// Determine the number of points to generate along the path.
	let sample_count = match point_spacing_type {
		PointSpacingType::Separation => {
			let spacing = amount.min(used_length - f64::EPSILON);

			if adaptive_spacing {
				// Calculate point count to evenly distribute points while covering the entire path.
				// With adaptive spacing, we widen or narrow the points as necessary to ensure the last point is always at the end of the path.
				(used_length / spacing).round().min(SAFETY_MAX_COUNT)
			} else {
				// Calculate point count based on exact spacing, which may not cover the entire path.
				// Without adaptive spacing, we just evenly space the points at the exact specified spacing, usually falling short before the end of the path.
				let count = (used_length / spacing + f64::EPSILON).floor().min(SAFETY_MAX_COUNT);
				if count != SAFETY_MAX_COUNT {
					used_length -= used_length % spacing;
				}
				count
			}
		}
		PointSpacingType::Quantity => (amount - 1.).floor().clamp(1., SAFETY_MAX_COUNT),
	};

	// Skip if there are no points to generate.
	if sample_count < 1. {
		return None;
	}

	// Decide how many loop-iterations: if closed, skip the last duplicate point
	let sample_count_usize = sample_count as usize;
	let max_i = if was_closed { sample_count_usize } else { sample_count_usize + 1 };

	// Generate points along the path based on calculated intervals.
	let mut length_up_to_previous_segment = 0.;
	let mut next_segment_index = 0;

	for count in 0..max_i {
		let fraction = count as f64 / sample_count;
		let length_up_to_next_sample_point = fraction * used_length + start_offset;
		let mut next_length = length_up_to_next_sample_point - length_up_to_previous_segment;
		let mut next_segment_length = segments_length[next_segment_index];

		// Keep moving to the next segment while the length up to the next sample point is greater than the length up to the current segment.
		while next_length > next_segment_length {
			if next_segment_index == segments_length.len() - 1 {
				break;
			}
			length_up_to_previous_segment += next_segment_length;
			next_length = length_up_to_next_sample_point - length_up_to_previous_segment;
			next_segment_index += 1;
			next_segment_length = segments_length[next_segment_index];
		}

		let t = (next_length / next_segment_length).clamp(0., 1.);

		let segment = bezpath.get_seg(next_segment_index + 1).unwrap();
		let t = eval_pathseg_euclidean(segment, t, DEFAULT_ACCURACY);
		let point = segment.eval(t);

		if sample_bezpath.elements().is_empty() {
			sample_bezpath.move_to(point)
		} else {
			sample_bezpath.line_to(point)
		}
	}

	if was_closed {
		sample_bezpath.close_path();
	}

	Some(sample_bezpath)
}

pub fn t_value_to_parametric(bezpath: &BezPath, t: f64, euclidian: bool, segments_length: Option<&[f64]>) -> (usize, f64) {
	if euclidian {
		let (segment_index, t) = bezpath_t_value_to_parametric(bezpath, BezPathTValue::GlobalEuclidean(t), segments_length);
		let segment = bezpath.get_seg(segment_index + 1).unwrap();
		return (segment_index, eval_pathseg_euclidean(segment, t, DEFAULT_ACCURACY));
	}
	bezpath_t_value_to_parametric(bezpath, BezPathTValue::GlobalParametric(t), segments_length)
}

/// Finds the t value of point on the given path segment i.e fractional distance along the segment's total length.
/// It uses a binary search to find the value `t` such that the ratio `length_up_to_t / total_length` approximates the input `distance`.
pub fn eval_pathseg_euclidean(path_segment: PathSeg, distance: f64, accuracy: f64) -> f64 {
	let mut low_t = 0.;
	let mut mid_t = 0.5;
	let mut high_t = 1.;

	let total_length = path_segment.perimeter(accuracy);

	if !total_length.is_finite() || total_length <= f64::EPSILON {
		return 0.;
	}

	let distance = distance.clamp(0., 1.);

	while high_t - low_t > accuracy {
		let current_length = path_segment.subsegment(0.0..mid_t).perimeter(accuracy);
		let current_distance = current_length / total_length;

		if current_distance > distance {
			high_t = mid_t;
		} else {
			low_t = mid_t;
		}
		mid_t = (high_t + low_t) / 2.;
	}

	mid_t
}

/// Converts from a bezpath (composed of multiple segments) to a point along a certain segment represented.
/// The returned tuple represents the segment index and the `t` value along that segment.
/// Both the input global `t` value and the output `t` value are in euclidean space, meaning there is a constant rate of change along the arc length.
fn global_euclidean_to_local_euclidean(bezpath: &BezPath, global_t: f64, lengths: &[f64], total_length: f64) -> (usize, f64) {
	let mut accumulator = 0.;
	for (index, length) in lengths.iter().enumerate() {
		let length_ratio = length / total_length;
		if (index == 0 || accumulator <= global_t) && global_t <= accumulator + length_ratio {
			return (index, ((global_t - accumulator) / length_ratio).clamp(0., 1.));
		}
		accumulator += length_ratio;
	}
	(bezpath.segments().count() - 1, 1.)
}

enum BezPathTValue {
	GlobalEuclidean(f64),
	GlobalParametric(f64),
}

/// Convert a [BezPathTValue] to a parametric `(segment_index, t)` tuple.
/// - Asserts that `t` values contained within the `SubpathTValue` argument lie in the range [0, 1].
fn bezpath_t_value_to_parametric(bezpath: &BezPath, t: BezPathTValue, precomputed_segments_length: Option<&[f64]>) -> (usize, f64) {
	let segment_count = bezpath.segments().count();
	assert!(segment_count >= 1);

	match t {
		BezPathTValue::GlobalEuclidean(t) => {
			let computed_segments_length;

			let segments_length = if let Some(segments_length) = precomputed_segments_length {
				segments_length
			} else {
				computed_segments_length = bezpath.segments().map(|segment| segment.perimeter(DEFAULT_ACCURACY)).collect::<Vec<f64>>();
				computed_segments_length.as_slice()
			};

			let total_length = segments_length.iter().sum();

			global_euclidean_to_local_euclidean(bezpath, t, segments_length, total_length)
		}
		BezPathTValue::GlobalParametric(global_t) => {
			assert!((0.0..=1.).contains(&global_t));

			if global_t == 1. {
				return (segment_count - 1, 1.);
			}

			let scaled_t = global_t * segment_count as f64;
			let segment_index = scaled_t.floor() as usize;
			let t = scaled_t - segment_index as f64;

			(segment_index, t)
		}
	}
}

/// Randomly places points across the filled surface of this subpath (which is assumed to be closed).
/// The `separation_disk_diameter` determines the minimum distance between all points from one another.
/// Conceptually, this works by "throwing a dart" at the subpath's bounding box and keeping the dart only if:
/// - It's inside the shape
/// - It's not closer than `separation_disk_diameter` to any other point from a previous accepted dart throw
///
/// This repeats until accepted darts fill all possible areas between one another.
///
/// While the conceptual process described above asymptotically slows down and is never guaranteed to produce a maximal set in finite time,
/// this is implemented with an algorithm that produces a maximal set in O(n) time. The slowest part is actually checking if points are inside the subpath shape.
pub fn poisson_disk_points(bezpath_index: usize, bezpaths: &[(BezPath, Rect)], separation_disk_diameter: f64, rng: impl FnMut() -> f64) -> Vec<DVec2> {
	let (this_bezpath, this_bbox) = bezpaths[bezpath_index].clone();

	if this_bezpath.elements().is_empty() {
		return Vec::new();
	}

	let point_in_shape_checker = |point: DVec2| {
		// Check against all paths the point is contained in to compute the correct winding number
		let mut number = 0;

		for (i, (shape, bbox)) in bezpaths.iter().enumerate() {
			if bbox.x0 > point.x || bbox.y0 > point.y || bbox.x1 < point.x || bbox.y1 < point.y {
				continue;
			}

			let winding = shape.winding(dvec2_to_point(point));
			if winding == 0 && i == bezpath_index {
				return false;
			}
			number += winding;
		}

		// Non-zero fill rule
		number != 0
	};

	let line_intersect_shape_checker = |p0: (f64, f64), p1: (f64, f64)| {
		for segment in this_bezpath.segments() {
			if !segment.intersect_line(Line::new(p0, p1)).is_empty() {
				return true;
			}
		}

		false
	};

	let offset = DVec2::new(this_bbox.x0, this_bbox.y0);
	let width = this_bbox.width();
	let height = this_bbox.height();

	poisson_disk_sample(offset, width, height, separation_disk_diameter, point_in_shape_checker, line_intersect_shape_checker, rng)
}<|MERGE_RESOLUTION|>--- conflicted
+++ resolved
@@ -2,8 +2,6 @@
 use crate::vector::misc::{PointSpacingType, dvec2_to_point};
 use glam::DVec2;
 use kurbo::{BezPath, DEFAULT_ACCURACY, Line, ParamCurve, ParamCurveDeriv, PathEl, PathSeg, Point, Rect, Shape};
-<<<<<<< HEAD
-=======
 
 /// Splits the [`BezPath`] at `t` value which lie in the range of [0, 1].
 /// Returns [`None`] if the given [`BezPath`] has no segments or `t` is within f64::EPSILON of 0 or 1.
@@ -53,7 +51,6 @@
 
 	Some((first_bezpath, second_bezpath))
 }
->>>>>>> a4fbea91
 
 pub fn position_on_bezpath(bezpath: &BezPath, t: f64, euclidian: bool, segments_length: Option<&[f64]>) -> Point {
 	let (segment_index, t) = t_value_to_parametric(bezpath, t, euclidian, segments_length);

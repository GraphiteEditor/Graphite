use crate::instances::{InstanceRef, Instances};
<<<<<<< HEAD
use crate::raster::Color;
use crate::raster::image::RasterDataTable;
=======
use crate::raster_types::{CPU, RasterDataTable};
>>>>>>> a4fbea91
use crate::vector::VectorDataTable;
use crate::{CloneVarArgs, Context, Ctx, ExtractAll, ExtractIndex, ExtractVarArgs, GraphicElement, GraphicGroupTable, OwnedContextImpl};
use glam::DVec2;

#[node_macro::node(name("Instance on Points"), category("Instancing"), path(graphene_core::vector))]
async fn instance_on_points<T: Into<GraphicElement> + Default + Send + Clone + 'static>(
	ctx: impl ExtractAll + CloneVarArgs + Sync + Ctx,
	points: VectorDataTable,
	#[implementations(
		Context -> GraphicGroupTable,
		Context -> VectorDataTable,
<<<<<<< HEAD
		Context -> RasterDataTable<Color>
=======
		Context -> RasterDataTable<CPU>
>>>>>>> a4fbea91
	)]
	instance: impl Node<'n, Context<'static>, Output = Instances<T>>,
	reverse: bool,
) -> Instances<T> {
	let mut result_table = Instances::<T>::default();

	for InstanceRef { instance: points, transform, .. } in points.instance_ref_iter() {
		let mut iteration = async |index, point| {
			let transformed_point = transform.transform_point2(point);

			let new_ctx = OwnedContextImpl::from(ctx.clone()).with_index(index).with_vararg(Box::new(transformed_point));
			let generated_instance = instance.eval(new_ctx.into_context()).await;

			for mut instanced in generated_instance.instance_iter() {
				instanced.transform.translation = transformed_point;
				result_table.push(instanced);
			}
		};

		let range = points.point_domain.positions().iter().enumerate();
		if reverse {
			for (index, &point) in range.rev() {
				iteration(index, point).await;
			}
		} else {
			for (index, &point) in range {
				iteration(index, point).await;
			}
		}
	}

	result_table
}

#[node_macro::node(category("Instancing"), path(graphene_core::vector))]
async fn instance_repeat<T: Into<GraphicElement> + Default + Send + Clone + 'static>(
	ctx: impl ExtractAll + CloneVarArgs + Ctx,
	#[implementations(
		Context -> GraphicGroupTable,
		Context -> VectorDataTable,
<<<<<<< HEAD
		Context -> RasterDataTable<Color>
=======
		Context -> RasterDataTable<CPU>
>>>>>>> a4fbea91
	)]
	instance: impl Node<'n, Context<'static>, Output = Instances<T>>,
	#[default(1)] count: u64,
	reverse: bool,
) -> Instances<T> {
	let count = count.max(1) as usize;

	let mut result_table = Instances::<T>::default();

	for index in 0..count {
		let index = if reverse { count - index - 1 } else { index };

		let new_ctx = OwnedContextImpl::from(ctx.clone()).with_index(index);
		let generated_instance = instance.eval(new_ctx.into_context()).await;

		for instanced in generated_instance.instance_iter() {
			result_table.push(instanced);
		}
	}

	result_table
}

#[node_macro::node(category("Instancing"), path(graphene_core::vector))]
async fn instance_position(ctx: impl Ctx + ExtractVarArgs) -> DVec2 {
	match ctx.vararg(0).map(|dynamic| dynamic.downcast_ref::<DVec2>()) {
		Ok(Some(position)) => return *position,
		Ok(_) => warn!("Extracted value of incorrect type"),
		Err(e) => warn!("Cannot extract position vararg: {e:?}"),
	}
	Default::default()
}

#[node_macro::node(category("Instancing"), path(graphene_core::vector))]
async fn instance_index(ctx: impl Ctx + ExtractIndex) -> f64 {
	match ctx.try_index() {
		Some(index) => return index as f64,
		None => warn!("Extracted value of incorrect type"),
	}
	0.
}

#[cfg(test)]
mod test {
	use super::*;
	use crate::Node;
	use crate::extract_xy::{ExtractXyNode, XY};
	use crate::vector::VectorData;
	use bezier_rs::Subpath;
	use glam::DVec2;
	use std::pin::Pin;

	#[derive(Clone)]
	pub struct FutureWrapperNode<T: Clone>(T);

	impl<'i, I: Ctx, T: 'i + Clone + Send> Node<'i, I> for FutureWrapperNode<T> {
		type Output = Pin<Box<dyn Future<Output = T> + 'i + Send>>;
		fn eval(&'i self, _input: I) -> Self::Output {
			let value = self.0.clone();
			Box::pin(async move { value })
		}
	}

	#[tokio::test]
	async fn instance_on_points_test() {
		let owned = OwnedContextImpl::default().into_context();
		let rect = crate::vector::generator_nodes::RectangleNode::new(
			FutureWrapperNode(()),
			ExtractXyNode::new(InstancePositionNode {}, FutureWrapperNode(XY::Y)),
			FutureWrapperNode(2_f64),
			FutureWrapperNode(false),
			FutureWrapperNode(0_f64),
			FutureWrapperNode(false),
		);

		let positions = [DVec2::new(40., 20.), DVec2::ONE, DVec2::new(-42., 9.), DVec2::new(10., 345.)];
		let points = VectorDataTable::new(VectorData::from_subpath(Subpath::from_anchors_linear(positions, false)));
		let repeated = super::instance_on_points(owned, points, &rect, false).await;
		assert_eq!(repeated.len(), positions.len());
		for (position, instanced) in positions.into_iter().zip(repeated.instance_ref_iter()) {
			let bounds = instanced.instance.bounding_box_with_transform(*instanced.transform).unwrap();
			assert!(position.abs_diff_eq((bounds[0] + bounds[1]) / 2., 1e-10));
			assert_eq!((bounds[1] - bounds[0]).x, position.y);
		}
	}
}<|MERGE_RESOLUTION|>--- conflicted
+++ resolved
@@ -1,10 +1,5 @@
 use crate::instances::{InstanceRef, Instances};
-<<<<<<< HEAD
-use crate::raster::Color;
-use crate::raster::image::RasterDataTable;
-=======
 use crate::raster_types::{CPU, RasterDataTable};
->>>>>>> a4fbea91
 use crate::vector::VectorDataTable;
 use crate::{CloneVarArgs, Context, Ctx, ExtractAll, ExtractIndex, ExtractVarArgs, GraphicElement, GraphicGroupTable, OwnedContextImpl};
 use glam::DVec2;
@@ -16,11 +11,7 @@
 	#[implementations(
 		Context -> GraphicGroupTable,
 		Context -> VectorDataTable,
-<<<<<<< HEAD
-		Context -> RasterDataTable<Color>
-=======
 		Context -> RasterDataTable<CPU>
->>>>>>> a4fbea91
 	)]
 	instance: impl Node<'n, Context<'static>, Output = Instances<T>>,
 	reverse: bool,
@@ -61,11 +52,7 @@
 	#[implementations(
 		Context -> GraphicGroupTable,
 		Context -> VectorDataTable,
-<<<<<<< HEAD
-		Context -> RasterDataTable<Color>
-=======
 		Context -> RasterDataTable<CPU>
->>>>>>> a4fbea91
 	)]
 	instance: impl Node<'n, Context<'static>, Output = Instances<T>>,
 	#[default(1)] count: u64,

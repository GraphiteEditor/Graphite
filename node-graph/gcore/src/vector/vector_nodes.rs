--- conflicted
+++ resolved
@@ -1407,12 +1407,6 @@
 #[node_macro::node(category(""), path(graphene_core::vector))]
 async fn subpath_segment_lengths(_: impl Ctx, vector_data: VectorDataTable) -> Vec<f64> {
 	vector_data
-<<<<<<< HEAD
-		.stroke_bezpath_iter()
-		.flat_map(|mut bezpath| {
-			bezpath.apply_affine(Affine::new(vector_data_transform.to_cols_array()));
-			bezpath.segments().map(|segment| segment.perimeter(kurbo::DEFAULT_ACCURACY)).collect::<Vec<f64>>()
-=======
 		.instance_iter()
 		.flat_map(|vector_data| {
 			let transform = vector_data.transform;
@@ -1421,10 +1415,9 @@
 				.stroke_bezpath_iter()
 				.flat_map(|mut bezpath| {
 					bezpath.apply_affine(Affine::new(transform.to_cols_array()));
-					bezpath.segments().map(|segment| segment.perimeter(PERIMETER_ACCURACY)).collect::<Vec<f64>>()
+					bezpath.segments().map(|segment| segment.perimeter(DEFAULT_ACCURACY)).collect::<Vec<f64>>()
 				})
 				.collect::<Vec<f64>>()
->>>>>>> 2cee9e24
 		})
 		.collect()
 }

--- conflicted
+++ resolved
@@ -1727,7 +1727,6 @@
 		let mut next_id = vector_data.point_domain.next_id();
 		let mut new_segments = Vec::new();
 
-<<<<<<< HEAD
 		let mut first_bezier_bool = true;
 
 		let mut iter = vector_data.segment_domain.handles_and_points_mut();
@@ -1778,21 +1777,9 @@
 				bezier.handles = bezier_rs::BezierHandles::Linear;
 			}
 
-=======
-		for (handles, start_point_index, end_point_index) in vector_data.segment_domain.handles_and_points_mut() {
-			// Convert the original segment to a bezier
-			let start = vector_data.point_domain.positions()[*start_point_index];
-			let end = vector_data.point_domain.positions()[*end_point_index];
-			let mut segment = handles_to_segment(start, *handles, end);
-
-			if is_linear(&segment) {
-				segment = PathSeg::Line(Line::new(segment.start(), segment.end()));
-			}
-			segment = Affine::new(vector_data_transform.to_cols_array()) * segment;
->>>>>>> fcc5d328
 			let inverse_transform = (vector_data_transform.matrix2.determinant() != 0.).then(|| vector_data_transform.inverse()).unwrap_or_default();
 
-			let original_length = segment.perimeter(DEFAULT_ACCURACY);
+			let original_length = bezier.length(None);
 			let mut length = original_length;
 
 			// Only split if the length is big enough to make it worthwhile
@@ -1815,20 +1802,12 @@
 			let valid_length = length > 1e-10;
 			if segments_connected[*start_point_index] > 0 && valid_length {
 				// Apply the bevel to the start
-<<<<<<< HEAD
 				let distance = spilt_distance.min(original_length.min(prev_original_length) / 2.);
 				bezier = split_distance(bezier, distance, length);
 				length = (length - distance).max(0.);
 				// Update the start position
 				let pos = inverse_transform.transform_point2(bezier.start);
 
-=======
-				let distance = distance.min(original_length / 2.);
-				segment = split_distance(segment, distance, length);
-				length = (length - distance).max(0.);
-				// Update the start position
-				let pos = inverse_transform.transform_point2(point_to_dvec2(segment.start()));
->>>>>>> fcc5d328
 				create_or_modify_point(&mut vector_data.point_domain, segments_connected, pos, start_point_index, &mut next_id, &mut new_segments);
 
 				// Update the handles
@@ -1868,7 +1847,6 @@
 			let valid_length = prev_length > 1e-10;
 			if segments_connected[*prev_end_point_index] > 0 && valid_length {
 				// Apply the bevel to the end
-<<<<<<< HEAD
 				let distance = spilt_distance.min(prev_original_length.min(first_original_length) / 2.);
 				prev_bezier = split_distance(prev_bezier.reversed(), distance, prev_length).reversed();
 				// Update the end position
@@ -1892,16 +1870,6 @@
 				// Update the handles
 				*first_handles = first_bezier.handles.apply_transformation(|p| inverse_transform.transform_point2(p));
 			}
-=======
-				let distance = distance.min(original_length / 2.);
-				segment = split_distance(segment.reverse(), distance, length).reverse();
-				// Update the end position
-				let pos = inverse_transform.transform_point2(point_to_dvec2(segment.end()));
-				create_or_modify_point(&mut vector_data.point_domain, segments_connected, pos, end_point_index, &mut next_id, &mut new_segments);
-			}
-			// Update the handles
-			*handles = segment_to_handles(&segment).apply_transformation(|p| inverse_transform.transform_point2(p));
->>>>>>> fcc5d328
 		}
 		new_segments
 	}

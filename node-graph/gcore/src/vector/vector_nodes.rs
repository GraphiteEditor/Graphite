use super::algorithms::bezpath_algorithms::{self, position_on_bezpath, sample_polyline_on_bezpath, split_bezpath, tangent_on_bezpath};
use super::algorithms::offset_subpath::offset_subpath;
use super::algorithms::spline::{solve_spline_first_handle_closed, solve_spline_first_handle_open};
use super::misc::{CentroidType, point_to_dvec2};
use super::style::{Fill, Gradient, GradientStops, Stroke};
use super::{PointId, SegmentDomain, SegmentId, StrokeId, VectorData, VectorDataExt, VectorDataTable};
use crate::bounds::BoundingBox;
use crate::instances::{Instance, InstanceMut, Instances};
use crate::raster_types::{CPU, GPU, RasterDataTable};
use crate::registry::types::{Angle, Fraction, IntegerCount, Length, Multiplier, Percentage, PixelLength, PixelSize, SeedValue};
use crate::transform::{Footprint, ReferencePoint, Transform};
use crate::vector::PointDomain;
use crate::vector::algorithms::bezpath_algorithms::{eval_pathseg_euclidean, is_linear};
use crate::vector::algorithms::merge_by_distance::MergeByDistanceExt;
use crate::vector::misc::{MergeByDistanceAlgorithm, PointSpacingType};
use crate::vector::misc::{handles_to_segment, segment_to_handles};
use crate::vector::style::{PaintOrder, StrokeAlign, StrokeCap, StrokeJoin};
use crate::vector::{FillId, RegionId};
use crate::{CloneVarArgs, Color, Context, Ctx, ExtractAll, GraphicElement, GraphicGroupTable, OwnedContextImpl};

use bezier_rs::{BezierHandles, Join, ManipulatorGroup, Subpath};
use core::f64::consts::PI;
use core::hash::{Hash, Hasher};
use glam::{DAffine2, DVec2};
use kurbo::{Affine, BezPath, DEFAULT_ACCURACY, ParamCurve, PathEl, PathSeg, Shape};
use rand::{Rng, SeedableRng};
use std::collections::hash_map::DefaultHasher;
use std::f64::consts::TAU;

/// Implemented for types that can be converted to an iterator of vector data.
/// Used for the fill and stroke node so they can be used on VectorData or GraphicGroup
trait VectorDataTableIterMut {
	fn vector_iter_mut(&mut self) -> impl Iterator<Item = InstanceMut<'_, VectorData>>;
}

impl VectorDataTableIterMut for GraphicGroupTable {
	fn vector_iter_mut(&mut self) -> impl Iterator<Item = InstanceMut<'_, VectorData>> {
		// Grab only the direct children
		self.instance_mut_iter()
			.filter_map(|element| element.instance.as_vector_data_mut())
			.flat_map(move |vector_data| vector_data.instance_mut_iter())
	}
}

impl VectorDataTableIterMut for VectorDataTable {
	fn vector_iter_mut(&mut self) -> impl Iterator<Item = InstanceMut<'_, VectorData>> {
		self.instance_mut_iter()
	}
}

#[node_macro::node(category("Vector: Style"), path(graphene_core::vector))]
async fn assign_colors<T>(
	_: impl Ctx,
	#[implementations(GraphicGroupTable, VectorDataTable)]
	#[widget(ParsedWidgetOverride::Hidden)]
	/// The vector elements, or group of vector elements, to apply the fill and/or stroke style to.
	mut vector_group: T,
	#[default(true)]
	/// Whether to style the fill.
	fill: bool,
	/// Whether to style the stroke.
	stroke: bool,
	#[widget(ParsedWidgetOverride::Custom = "assign_colors_gradient")]
	/// The range of colors to select from.
	gradient: GradientStops,
	/// Whether to reverse the gradient.
	reverse: bool,
	/// Whether to randomize the color selection for each element from throughout the gradient.
	randomize: bool,
	#[widget(ParsedWidgetOverride::Custom = "assign_colors_seed")]
	/// The seed used for randomization.
	/// Seed to determine unique variations on the randomized color selection.
	seed: SeedValue,
	#[widget(ParsedWidgetOverride::Custom = "assign_colors_repeat_every")]
	/// The number of elements to span across the gradient before repeating. A 0 value will span the entire gradient once.
	repeat_every: u32,
) -> T
where
	T: VectorDataTableIterMut + 'n + Send,
{
	let length = vector_group.vector_iter_mut().count();
	let gradient = if reverse { gradient.reversed() } else { gradient };

	let mut rng = rand::rngs::StdRng::seed_from_u64(seed.into());

	for (i, vector_data) in vector_group.vector_iter_mut().enumerate() {
		let factor = match randomize {
			true => rng.random::<f64>(),
			false => match repeat_every {
				0 => i as f64 / (length - 1).max(1) as f64,
				1 => 0.,
				_ => i as f64 % repeat_every as f64 / (repeat_every - 1) as f64,
			},
		};

		let color = gradient.evaluate(factor);

		if fill {
			vector_data.instance.style.set_fill(Fill::Solid(color));
		}
		if stroke {
			if let Some(stroke) = vector_data.instance.style.stroke().and_then(|stroke| stroke.with_color(&Some(color))) {
				vector_data.instance.style.set_stroke(stroke);
			}
		}
	}

	vector_group
}

#[node_macro::node(category("Vector: Style"), path(graphene_core::vector), properties("fill_properties"))]
async fn fill<F: Into<Fill> + 'n + Send, V>(
	_: impl Ctx,
	#[implementations(
		VectorDataTable,
		VectorDataTable,
		VectorDataTable,
		VectorDataTable,
		GraphicGroupTable,
		GraphicGroupTable,
		GraphicGroupTable,
		GraphicGroupTable
	)]
	/// The vector elements, or group of vector elements, to apply the fill to.
	mut vector_data: V,
	#[implementations(
		Fill,
		Option<Color>,
		Color,
		Gradient,
		Fill,
		Option<Color>,
		Color,
		Gradient,
	)]
	#[default(Color::BLACK)]
	/// The fill to paint the path with.
	fill: F,
	_backup_color: Option<Color>,
	_backup_gradient: Gradient,
) -> V
where
	V: VectorDataTableIterMut + 'n + Send,
{
	let fill: Fill = fill.into();
	for vector in vector_data.vector_iter_mut() {
		let mut fill = fill.clone();
		if let Fill::Gradient(gradient) = &mut fill {
			gradient.transform *= *vector.transform;
		}
		vector.instance.style.set_fill(fill);
	}

	vector_data
}

/// Applies a stroke style to the vector data contained in the input.
#[node_macro::node(category("Vector: Style"), path(graphene_core::vector), properties("stroke_properties"))]
async fn stroke<C: Into<Option<Color>> + 'n + Send, V>(
	_: impl Ctx,
	#[implementations(VectorDataTable, VectorDataTable, GraphicGroupTable, GraphicGroupTable)]
	/// The vector elements, or group of vector elements, to apply the stroke to.
	mut vector_data: Instances<V>,
	#[implementations(
		Option<Color>,
		Color,
		Option<Color>,
		Color,
	)]
	#[default(Color::BLACK)]
	/// The stroke color.
	color: C,
	#[unit(" px")]
	#[default(2.)]
	/// The stroke weight.
	weight: f64,
	/// The alignment of stroke to the path's centerline or (for closed shapes) the inside or outside of the shape.
	align: StrokeAlign,
	/// The shape of the stroke at open endpoints.
	cap: StrokeCap,
	/// The curvature of the bent stroke at sharp corners.
	join: StrokeJoin,
	#[default(4.)]
	/// The threshold for when a miter-joined stroke is converted to a bevel-joined stroke when a sharp angle becomes pointier than this ratio.
	miter_limit: f64,
	/// The order to paint the stroke on top of the fill, or the fill on top of the stroke.
	/// <https://svgwg.org/svg2-draft/painting.html#PaintOrderProperty>
	paint_order: PaintOrder,
	/// The stroke dash lengths. Each length forms a distance in a pattern where the first length is a dash, the second is a gap, and so on. If the list is an odd length, the pattern repeats with solid-gap roles reversed.
	dash_lengths: Vec<f64>,
	/// The phase offset distance from the starting point of the dash pattern.
	#[unit(" px")]
	dash_offset: f64,
) -> Instances<V>
where
	Instances<V>: VectorDataTableIterMut + 'n + Send,
{
	let stroke = Stroke {
		color: color.into(),
		weight,
		dash_lengths,
		dash_offset,
		cap,
		join,
		join_miter_limit: miter_limit,
		align,
		transform: DAffine2::IDENTITY,
		non_scaling: false,
		paint_order,
	};

	for vector in vector_data.vector_iter_mut() {
		let mut stroke = stroke.clone();
		stroke.transform *= *vector.transform;
		vector.instance.style.set_stroke(stroke);
	}

	vector_data
}

#[node_macro::node(category("Instancing"), path(graphene_core::vector))]
async fn repeat<I: 'n + Send + Clone>(
	_: impl Ctx,
	// TODO: Implement other GraphicElementRendered types.
	#[implementations(GraphicGroupTable, VectorDataTable, RasterDataTable<CPU>)] instance: Instances<I>,
	#[default(100., 100.)]
	// TODO: When using a custom Properties panel layout in document_node_definitions.rs and this default is set, the widget weirdly doesn't show up in the Properties panel. Investigation is needed.
	direction: PixelSize,
	angle: Angle,
	#[default(4)] instances: IntegerCount,
) -> Instances<I> {
	let angle = angle.to_radians();
	let count = instances.max(1);
	let total = (count - 1) as f64;

	let mut result_table = Instances::<I>::default();

	for index in 0..count {
		let angle = index as f64 * angle / total;
		let translation = index as f64 * direction / total;
		let transform = DAffine2::from_angle(angle) * DAffine2::from_translation(translation);

		for instance in instance.instance_ref_iter() {
			let mut instance = instance.to_instance_cloned();

			let local_translation = DAffine2::from_translation(instance.transform.translation);
			let local_matrix = DAffine2::from_mat2(instance.transform.matrix2);
			instance.transform = local_translation * transform * local_matrix;

			result_table.push(instance);
		}
	}

	result_table
}

#[node_macro::node(category("Instancing"), path(graphene_core::vector))]
async fn circular_repeat<I: 'n + Send + Clone>(
	_: impl Ctx,
	// TODO: Implement other GraphicElementRendered types.
	#[implementations(GraphicGroupTable, VectorDataTable, RasterDataTable<CPU>)] instance: Instances<I>,
	angle_offset: Angle,
	#[unit(" px")]
	#[default(5)]
	radius: f64,
	#[default(5)] instances: IntegerCount,
) -> Instances<I> {
	let count = instances.max(1);

	let mut result_table = Instances::<I>::default();

	for index in 0..count {
		let angle = DAffine2::from_angle((TAU / count as f64) * index as f64 + angle_offset.to_radians());
		let translation = DAffine2::from_translation(radius * DVec2::Y);
		let transform = angle * translation;

		for instance in instance.instance_ref_iter() {
			let mut instance = instance.to_instance_cloned();

			let local_translation = DAffine2::from_translation(instance.transform.translation);
			let local_matrix = DAffine2::from_mat2(instance.transform.matrix2);
			instance.transform = local_translation * transform * local_matrix;

			result_table.push(instance);
		}
	}

	result_table
}

#[node_macro::node(name("Copy to Points"), category("Instancing"), path(graphene_core::vector))]
async fn copy_to_points<I: 'n + Send + Clone>(
	_: impl Ctx,
	points: VectorDataTable,
	#[expose]
	/// Artwork to be copied and placed at each point.
	#[implementations(GraphicGroupTable, VectorDataTable, RasterDataTable<CPU>)]
	instance: Instances<I>,
	/// Minimum range of randomized sizes given to each instance.
	#[default(1)]
	#[range((0., 2.))]
	#[unit("x")]
	random_scale_min: Multiplier,
	/// Maximum range of randomized sizes given to each instance.
	#[default(1)]
	#[range((0., 2.))]
	#[unit("x")]
	random_scale_max: Multiplier,
	/// Bias for the probability distribution of randomized sizes (0 is uniform, negatives favor more of small sizes, positives favor more of large sizes).
	#[range((-50., 50.))]
	random_scale_bias: f64,
	/// Seed to determine unique variations on all the randomized instance sizes.
	random_scale_seed: SeedValue,
	/// Range of randomized angles given to each instance, in degrees ranging from furthest clockwise to counterclockwise.
	#[range((0., 360.))]
	random_rotation: Angle,
	/// Seed to determine unique variations on all the randomized instance angles.
	random_rotation_seed: SeedValue,
) -> Instances<I> {
	let mut result_table = Instances::<I>::default();

	let random_scale_difference = random_scale_max - random_scale_min;

	for point_instance in points.instance_iter() {
		let mut scale_rng = rand::rngs::StdRng::seed_from_u64(random_scale_seed.into());
		let mut rotation_rng = rand::rngs::StdRng::seed_from_u64(random_rotation_seed.into());

		let do_scale = random_scale_difference.abs() > 1e-6;
		let do_rotation = random_rotation.abs() > 1e-6;

		let points_transform = point_instance.transform;
		for &point in point_instance.instance.point_domain.positions() {
			let translation = points_transform.transform_point2(point);

			let rotation = if do_rotation {
				let degrees = (rotation_rng.random::<f64>() - 0.5) * random_rotation;
				degrees / 360. * TAU
			} else {
				0.
			};

			let scale = if do_scale {
				if random_scale_bias.abs() < 1e-6 {
					// Linear
					random_scale_min + scale_rng.random::<f64>() * random_scale_difference
				} else {
					// Weighted (see <https://www.desmos.com/calculator/gmavd3m9bd>)
					let horizontal_scale_factor = 1. - 2_f64.powf(random_scale_bias);
					let scale_factor = (1. - scale_rng.random::<f64>() * horizontal_scale_factor).log2() / random_scale_bias;
					random_scale_min + scale_factor * random_scale_difference
				}
			} else {
				random_scale_min
			};

			let transform = DAffine2::from_scale_angle_translation(DVec2::splat(scale), rotation, translation);

			for mut instance in instance.instance_ref_iter().map(|instance| instance.to_instance_cloned()) {
				instance.transform = transform * instance.transform;

				result_table.push(instance);
			}
		}
	}

	result_table
}

#[node_macro::node(category("Instancing"), path(graphene_core::vector))]
async fn mirror<I: 'n + Send + Clone>(
	_: impl Ctx,
	#[implementations(GraphicGroupTable, VectorDataTable, RasterDataTable<CPU>)] instance: Instances<I>,
	#[default(ReferencePoint::Center)] relative_to_bounds: ReferencePoint,
	#[unit(" px")] offset: f64,
	#[range((-90., 90.))] angle: Angle,
	#[default(true)] keep_original: bool,
) -> Instances<I>
where
	Instances<I>: BoundingBox,
{
	let mut result_table = Instances::default();

	// Normalize the direction vector
	let normal = DVec2::from_angle(angle.to_radians());

	// The mirror reference is based on the bounding box (at least for now, until we have proper local layer origins)
	let Some(bounding_box) = instance.bounding_box(DAffine2::IDENTITY, false) else {
		return result_table;
	};

	let reference_point_location = relative_to_bounds.point_in_bounding_box((bounding_box[0], bounding_box[1]).into());
	let mirror_reference_point = reference_point_location.map(|point| point + normal * offset);

	// Create the reflection matrix
	let reflection = DAffine2::from_mat2_translation(
		glam::DMat2::from_cols(
			DVec2::new(1. - 2. * normal.x * normal.x, -2. * normal.y * normal.x),
			DVec2::new(-2. * normal.x * normal.y, 1. - 2. * normal.y * normal.y),
		),
		DVec2::ZERO,
	);

	// Apply reflection around the reference point
	let reflected_transform = if let Some(mirror_reference_point) = mirror_reference_point {
		DAffine2::from_translation(mirror_reference_point) * reflection * DAffine2::from_translation(-mirror_reference_point)
	} else {
		reflection * DAffine2::from_translation(DVec2::from_angle(angle.to_radians()) * DVec2::splat(-offset))
	};

	// Add original instance depending on the keep_original flag
	if keep_original {
		for instance in instance.clone().instance_iter() {
			result_table.push(instance);
		}
	}

	// Create and add mirrored instance
	for mut instance in instance.instance_iter() {
		instance.transform = reflected_transform * instance.transform;
		instance.source_node_id = None;
		result_table.push(instance);
	}

	result_table
}

#[node_macro::node(category("Vector: Modifier"), path(graphene_core::vector))]
async fn round_corners(
	_: impl Ctx,
	source: VectorDataTable,
	#[hard_min(0.)]
	#[default(10.)]
	radius: PixelLength,
	#[range((0., 1.))]
	#[hard_min(0.)]
	#[hard_max(1.)]
	#[default(0.5)]
	roundness: f64,
	#[default(100.)] edge_length_limit: Percentage,
	#[range((0., 180.))]
	#[hard_min(0.)]
	#[hard_max(180.)]
	#[default(5.)]
	min_angle_threshold: Angle,
) -> VectorDataTable {
<<<<<<< HEAD
	let mut result_table = VectorDataTable::default();

	for source in source.instance_ref_iter() {
		let source_transform = *source.transform;
		let source_transform_inverse = source_transform.inverse();
		let source_mask = source.mask;
		let source = source.instance;

		let upstream_graphic_group = source.upstream_graphic_group.clone();

		// Flip the roundness to help with user intuition
		let roundness = 1. - roundness;
		// Convert 0-100 to 0-0.5
		let edge_length_limit = edge_length_limit * 0.005;
=======
	source
		.instance_ref_iter()
		.map(|source| {
			let source_transform = *source.transform;
			let source_transform_inverse = source_transform.inverse();
			let source = source.instance;
>>>>>>> 890da6a3

			let upstream_graphic_group = source.upstream_graphic_group.clone();

			// Flip the roundness to help with user intuition
			let roundness = 1. - roundness;
			// Convert 0-100 to 0-0.5
			let edge_length_limit = edge_length_limit * 0.005;

			let mut result = VectorData {
				style: source.style.clone(),
				..Default::default()
			};

			// Grab the initial point ID as a stable starting point
			let mut initial_point_id = source.point_domain.ids().first().copied().unwrap_or(PointId::generate());

			for mut subpath in source.stroke_bezier_paths() {
				subpath.apply_transform(source_transform);

				// End if not enough points for corner rounding
				if subpath.manipulator_groups().len() < 3 {
					result.append_subpath(subpath, false);
					continue;
				}

				let groups = subpath.manipulator_groups();
				let mut new_groups = Vec::new();
				let is_closed = subpath.closed();

				for i in 0..groups.len() {
					// Skip first and last points for open paths
					if !is_closed && (i == 0 || i == groups.len() - 1) {
						new_groups.push(groups[i]);
						continue;
					}

					// Not the prettiest, but it makes the rest of the logic more readable
					let prev_idx = if i == 0 { if is_closed { groups.len() - 1 } else { 0 } } else { i - 1 };
					let curr_idx = i;
					let next_idx = if i == groups.len() - 1 { if is_closed { 0 } else { i } } else { i + 1 };

					let prev = groups[prev_idx].anchor;
					let curr = groups[curr_idx].anchor;
					let next = groups[next_idx].anchor;

					let dir1 = (curr - prev).normalize_or(DVec2::X);
					let dir2 = (next - curr).normalize_or(DVec2::X);

					let theta = PI - dir1.angle_to(dir2).abs();

					// Skip near-straight corners
					if theta > PI - min_angle_threshold.to_radians() {
						new_groups.push(groups[curr_idx]);
						continue;
					}

					// Calculate L, with limits to avoid extreme values
					let distance_along_edge = radius / (theta / 2.).sin();
					let distance_along_edge = distance_along_edge.min(edge_length_limit * (curr - prev).length().min((next - curr).length())).max(0.01);

					// Find points on each edge at distance L from corner
					let p1 = curr - dir1 * distance_along_edge;
					let p2 = curr + dir2 * distance_along_edge;

					// Add first point (coming into the rounded corner)
					new_groups.push(ManipulatorGroup {
						anchor: p1,
						in_handle: None,
						out_handle: Some(curr - dir1 * distance_along_edge * roundness),
						id: initial_point_id.next_id(),
					});

					// Add second point (coming out of the rounded corner)
					new_groups.push(ManipulatorGroup {
						anchor: p2,
						in_handle: Some(curr + dir2 * distance_along_edge * roundness),
						out_handle: None,
						id: initial_point_id.next_id(),
					});
				}

<<<<<<< HEAD
		result_table.push(Instance {
			instance: result,
			mask: source_mask.clone(),
			transform: source_transform,
			alpha_blending: Default::default(),
			source_node_id: None,
		});
	}
=======
				// One subpath for each shape
				let mut rounded_subpath = Subpath::new(new_groups, is_closed);
				rounded_subpath.apply_transform(source_transform_inverse);
				result.append_subpath(rounded_subpath, false);
			}
>>>>>>> 890da6a3

			result.upstream_graphic_group = upstream_graphic_group;

			Instance {
				instance: result,
				transform: source_transform,
				alpha_blending: Default::default(),
				source_node_id: None,
			}
		})
		.collect()
}

#[node_macro::node(name("Merge by Distance"), category("Vector: Modifier"), path(graphene_core::vector))]
pub fn merge_by_distance(
	_: impl Ctx,
	vector_data: VectorDataTable,
	#[default(0.1)]
	#[hard_min(0.0001)]
	distance: PixelLength,
	algorithm: MergeByDistanceAlgorithm,
) -> VectorDataTable {
	match algorithm {
		MergeByDistanceAlgorithm::Spatial => vector_data
			.instance_iter()
			.map(|mut vector_data_instance| {
				vector_data_instance.instance.merge_by_distance_spatial(vector_data_instance.transform, distance);
				vector_data_instance
			})
			.collect(),
		MergeByDistanceAlgorithm::Topological => vector_data
			.instance_iter()
			.map(|mut vector_data_instance| {
				vector_data_instance.instance.merge_by_distance_topological(distance);
				vector_data_instance
			})
			.collect(),
	}
}

#[node_macro::node(category("Vector: Modifier"), path(graphene_core::vector))]
async fn box_warp(_: impl Ctx, vector_data: VectorDataTable, #[expose] rectangle: VectorDataTable) -> VectorDataTable {
	let Some((target, target_transform)) = rectangle.get(0).map(|rect| (rect.instance, rect.transform)) else {
		return vector_data;
	};

	vector_data
		.instance_iter()
		.map(|mut vector_data_instance| {
			let vector_data_transform = vector_data_instance.transform;
			let vector_data = vector_data_instance.instance;

			// Get the bounding box of the source vector data
			let source_bbox = vector_data.bounding_box_with_transform(vector_data_transform).unwrap_or([DVec2::ZERO, DVec2::ONE]);

			// Extract first 4 points from target shape to form the quadrilateral
			// Apply the target's transform to get points in world space
			let target_points: Vec<DVec2> = target.point_domain.positions().iter().map(|&p| target_transform.transform_point2(p)).take(4).collect();

			// If we have fewer than 4 points, use the corners of the source bounding box
			// This handles the degenerative case
			let dst_corners = if target_points.len() >= 4 {
				[target_points[0], target_points[1], target_points[2], target_points[3]]
			} else {
				warn!("Target shape has fewer than 4 points. Using source bounding box instead.");
				[
					source_bbox[0],
					DVec2::new(source_bbox[1].x, source_bbox[0].y),
					source_bbox[1],
					DVec2::new(source_bbox[0].x, source_bbox[1].y),
				]
			};

			// Apply the warp
			let mut result = vector_data.clone();

			// Precompute source bounding box size for normalization
			let source_size = source_bbox[1] - source_bbox[0];

			// Transform points
			for (_, position) in result.point_domain.positions_mut() {
				// Get the point in world space
				let world_pos = vector_data_transform.transform_point2(*position);

				// Normalize coordinates within the source bounding box
				let t = ((world_pos - source_bbox[0]) / source_size).clamp(DVec2::ZERO, DVec2::ONE);

				// Apply bilinear interpolation
				*position = bilinear_interpolate(t, &dst_corners);
			}

			// Transform handles in bezier curves
			for (_, handles, _, _) in result.handles_mut() {
				*handles = handles.apply_transformation(|pos| {
					// Get the handle in world space
					let world_pos = vector_data_transform.transform_point2(pos);

					// Normalize coordinates within the source bounding box
					let t = ((world_pos - source_bbox[0]) / source_size).clamp(DVec2::ZERO, DVec2::ONE);

					// Apply bilinear interpolation
					bilinear_interpolate(t, &dst_corners)
				});
			}

			result.style.set_stroke_transform(DAffine2::IDENTITY);

			// Add this to the table and reset the transform since we've applied it directly to the points
			vector_data_instance.instance = result;
			vector_data_instance.transform = DAffine2::IDENTITY;
			vector_data_instance.source_node_id = None;
			vector_data_instance
		})
		.collect()
}

// Interpolate within a quadrilateral using normalized coordinates (0-1)
fn bilinear_interpolate(t: DVec2, quad: &[DVec2; 4]) -> DVec2 {
	let tl = quad[0]; // Top-left
	let tr = quad[1]; // Top-right
	let br = quad[2]; // Bottom-right
	let bl = quad[3]; // Bottom-left

	// Bilinear interpolation
	tl * (1. - t.x) * (1. - t.y) + tr * t.x * (1. - t.y) + br * t.x * t.y + bl * (1. - t.x) * t.y
}

/// Automatically constructs tangents (Bézier handles) for anchor points in a vector path.
#[node_macro::node(category("Vector: Modifier"), name("Auto-Tangents"), path(graphene_core::vector))]
async fn auto_tangents(
	_: impl Ctx,
	source: VectorDataTable,
	/// The amount of spread for the auto-tangents, from 0 (sharp corner) to 1 (full spread).
	#[default(0.5)]
	#[range((0., 1.))]
	spread: f64,
	/// If active, existing non-zero handles won't be affected.
	#[default(true)]
	preserve_existing: bool,
) -> VectorDataTable {
<<<<<<< HEAD
	let mut result_table = VectorDataTable::default();

	for source in source.instance_ref_iter() {
		let transform = *source.transform;
		let mask = source.mask.clone();
		let alpha_blending = *source.alpha_blending;
		let source_node_id = *source.source_node_id;
		let source = source.instance;
=======
	source
		.instance_ref_iter()
		.map(|source| {
			let transform = *source.transform;
			let alpha_blending = *source.alpha_blending;
			let source_node_id = *source.source_node_id;
			let source = source.instance;

			let mut result = VectorData {
				style: source.style.clone(),
				..Default::default()
			};
>>>>>>> 890da6a3

			for mut subpath in source.stroke_bezier_paths() {
				subpath.apply_transform(transform);

				let groups = subpath.manipulator_groups();
				if groups.len() < 2 {
					// Not enough points for softening or handle removal
					result.append_subpath(subpath, true);
					continue;
				}

				let mut new_groups = Vec::with_capacity(groups.len());
				let is_closed = subpath.closed();

				for i in 0..groups.len() {
					let curr = &groups[i];

					if preserve_existing {
						// Check if this point has handles that are meaningfully different from the anchor
						let has_handles = (curr.in_handle.is_some() && !curr.in_handle.unwrap().abs_diff_eq(curr.anchor, 1e-5))
							|| (curr.out_handle.is_some() && !curr.out_handle.unwrap().abs_diff_eq(curr.anchor, 1e-5));

						// If the point already has handles, or if it's an endpoint of an open path, keep it as is.
						if has_handles || (!is_closed && (i == 0 || i == groups.len() - 1)) {
							new_groups.push(*curr);
							continue;
						}
					}

					// If spread is 0, remove handles for this point, making it a sharp corner.
					if spread == 0. {
						new_groups.push(ManipulatorGroup {
							anchor: curr.anchor,
							in_handle: None,
							out_handle: None,
							id: curr.id,
						});
						continue;
					}

					// Get previous and next points for auto-tangent calculation
					let prev_idx = if i == 0 { if is_closed { groups.len() - 1 } else { i } } else { i - 1 };
					let next_idx = if i == groups.len() - 1 { if is_closed { 0 } else { i } } else { i + 1 };

					let prev = groups[prev_idx].anchor;
					let curr_pos = curr.anchor;
					let next = groups[next_idx].anchor;

					// Calculate directions from current point to adjacent points
					let dir_prev = (prev - curr_pos).normalize_or_zero();
					let dir_next = (next - curr_pos).normalize_or_zero();

					// Check if we have valid directions (e.g., points are not coincident)
					if dir_prev.length_squared() < 1e-5 || dir_next.length_squared() < 1e-5 {
						// Fallback: keep the original manipulator group (which has no active handles here)
						new_groups.push(*curr);
						continue;
					}

					// Calculate handle direction (colinear, pointing along the line from prev to next)
					// Original logic: (dir_prev - dir_next) is equivalent to (prev - curr) - (next - curr) = prev - next
					// The handle_dir will be along the line connecting prev and next, or perpendicular if they are coincident.
					let mut handle_dir = (dir_prev - dir_next).try_normalize().unwrap_or_else(|| dir_prev.perp());

					// Ensure consistent orientation of the handle_dir
					// This makes the `+ handle_dir` for in_handle and `- handle_dir` for out_handle consistent
					if dir_prev.dot(handle_dir) < 0. {
						handle_dir = -handle_dir;
					}

					// Calculate handle lengths: 1/3 of distance to adjacent points, scaled by spread
					let in_length = (curr_pos - prev).length() / 3. * spread;
					let out_length = (next - curr_pos).length() / 3. * spread;

					// Create new manipulator group with calculated auto-tangents
					new_groups.push(ManipulatorGroup {
						anchor: curr_pos,
						in_handle: Some(curr_pos + handle_dir * in_length),
						out_handle: Some(curr_pos - handle_dir * out_length),
						id: curr.id,
					});
				}

				let mut softened_subpath = Subpath::new(new_groups, is_closed);
				softened_subpath.apply_transform(transform.inverse());
				result.append_subpath(softened_subpath, true);
			}

<<<<<<< HEAD
			let mut softened_subpath = Subpath::new(new_groups, is_closed);
			softened_subpath.apply_transform(transform.inverse());
			result.append_subpath(softened_subpath, true);
		}

		result_table.push(Instance {
			instance: result,
			mask,
			transform,
			alpha_blending,
			source_node_id,
		});
	}

	result_table
=======
			Instance {
				instance: result,
				transform,
				alpha_blending,
				source_node_id,
			}
		})
		.collect()
>>>>>>> 890da6a3
}

// TODO: Fix issues and reenable
// #[node_macro::node(category("Vector"), path(graphene_core::vector))]
// async fn subdivide(
// 	_: impl Ctx,
// 	source: VectorDataTable,
// 	#[default(1.)]
// 	#[hard_min(1.)]
// 	#[soft_max(8.)]
// 	subdivisions: f64,
// ) -> VectorDataTable {
// 	fn subdivide_once(subpath: &Subpath<PointId>) -> Subpath<PointId> {
// 		let original_groups = subpath.manipulator_groups();
// 		let mut new_groups = Vec::new();
// 		let is_closed = subpath.closed();
// 		let mut last_in_handle = None;

// 		for i in 0..original_groups.len() {
// 			let start_idx = i;
// 			let end_idx = (i + 1) % original_groups.len();

// 			// Skip the last segment for open paths
// 			if !is_closed && end_idx == 0 {
// 				break;
// 			}

// 			let current_bezier = original_groups[start_idx].to_bezier(&original_groups[end_idx]);

// 			// Create modified start point with original ID, but updated in_handle & out_handle
// 			let mut start_point = original_groups[start_idx];
// 			let [first, _] = current_bezier.split(TValue::Euclidean(0.5));
// 			start_point.out_handle = first.handle_start();
// 			start_point.in_handle = last_in_handle;
// 			if new_groups.contains(&start_point) {
// 				debug!("start_point already in");
// 			} else {
// 				new_groups.push(start_point);
// 			}

// 			// Add midpoint
// 			let [first, second] = current_bezier.split(TValue::Euclidean(0.5));

// 			let new_point = ManipulatorGroup {
// 				anchor: first.end,
// 				in_handle: first.handle_end(),
// 				out_handle: second.handle_start(),
// 				id: start_point.id.generate_from_hash(u64::MAX),
// 			};
// 			if new_groups.contains(&new_point) {
// 				debug!("new_point already in");
// 			} else {
// 				new_groups.push(new_point);
// 			}

// 			last_in_handle = second.handle_end();
// 		}

// 		// Handle the final point for open paths
// 		if !is_closed && !original_groups.is_empty() {
// 			let mut last_point = *original_groups.last().unwrap();
// 			last_point.in_handle = last_in_handle;
// 			if new_groups.contains(&last_point) {
// 				debug!("last_point already in");
// 			} else {
// 				new_groups.push(last_point);
// 			}
// 		} else if is_closed && !new_groups.is_empty() {
// 			// Update the first point's in_handle for closed paths
// 			new_groups[0].in_handle = last_in_handle;
// 		}

// 		Subpath::new(new_groups, is_closed)
// 	}

// 	let mut result_table = VectorDataTable::default();

// 	for source_vector_data in source.instances() {
// 		let source_transform = *source_vector_data.transform;
// 		let source_vector_data = source_vector_data.instance;

// 		let subdivisions = subdivisions as usize;

//		let mut result = VectorData {
//			style: source_vector_data.style.clone(),
//			..Default::default()
//		};

// 		for mut subpath in source_vector_data.stroke_bezier_paths() {
// 			subpath.apply_transform(source_transform);

// 			if subpath.manipulator_groups().len() < 2 {
// 				// Not enough points to subdivide
// 				result.append_subpath(subpath, true);
// 				continue;
// 			}

// 			// Apply subdivisions recursively
// 			let mut current_subpath = subpath;
// 			for _ in 0..subdivisions {
// 				current_subpath = subdivide_once(&current_subpath);
// 			}

// 			current_subpath.apply_transform(source_transform.inverse());
// 			result.append_subpath(current_subpath, true);
// 		}

// 		let pushed = result_table.push(result);
// 		*pushed.transform = source_transform;
// 	}

// 	result_table
// }

#[node_macro::node(category("Vector: Modifier"), path(graphene_core::vector))]
async fn bounding_box(_: impl Ctx, vector_data: VectorDataTable) -> VectorDataTable {
	vector_data
		.instance_iter()
		.map(|mut vector_data_instance| {
			let vector_data = vector_data_instance.instance;

			let mut result = vector_data
				.bounding_box_rect()
				.map(|bbox| {
					let mut vector_data = VectorData::default();
					vector_data.append_bezpath(bbox.to_path(DEFAULT_ACCURACY));
					vector_data
				})
				.unwrap_or_default();

			result.style = vector_data.style.clone();
			result.style.set_stroke_transform(DAffine2::IDENTITY);

			vector_data_instance.instance = result;
			vector_data_instance.source_node_id = None;
			vector_data_instance
		})
		.collect()
}

#[node_macro::node(category("Vector: Measure"), path(graphene_core::vector))]
async fn dimensions(_: impl Ctx, vector_data: VectorDataTable) -> DVec2 {
	vector_data
		.instance_ref_iter()
		.filter_map(|vector_data| vector_data.instance.bounding_box_with_transform(*vector_data.transform))
		.reduce(|[acc_top_left, acc_bottom_right], [top_left, bottom_right]| [acc_top_left.min(top_left), acc_bottom_right.max(bottom_right)])
		.map(|[top_left, bottom_right]| bottom_right - top_left)
		.unwrap_or_default()
}

/// Converts a coordinate value into a vector anchor point.
///
/// This is useful in conjunction with nodes that repeat it, followed by the "Points to Polyline" node to string together a path of the points.
#[node_macro::node(category("Vector"), name("Coordinate to Point"), path(graphene_core::vector))]
async fn position_to_point(_: impl Ctx, coordinate: DVec2) -> VectorDataTable {
	let mut point_domain = PointDomain::new();
	point_domain.push(PointId::generate(), coordinate);

	VectorDataTable::new_instance(Instance {
		instance: VectorData { point_domain, ..Default::default() },
		..Default::default()
	})
}

/// Creates a polyline from a series of vector points, replacing any existing segments and regions that may already exist.
#[node_macro::node(category("Vector"), name("Points to Polyline"), path(graphene_core::vector))]
async fn points_to_polyline(_: impl Ctx, mut points: VectorDataTable, #[default(true)] closed: bool) -> VectorDataTable {
	for instance in points.instance_mut_iter() {
		let mut segment_domain = SegmentDomain::new();

		let points_count = instance.instance.point_domain.ids().len();

		if points_count > 2 {
			(0..points_count - 1).for_each(|i| {
				segment_domain.push(SegmentId::generate(), i, i + 1, bezier_rs::BezierHandles::Linear, StrokeId::generate());
			});

			if closed {
				segment_domain.push(SegmentId::generate(), points_count - 1, 0, bezier_rs::BezierHandles::Linear, StrokeId::generate());

				instance
					.instance
					.region_domain
					.push(RegionId::generate(), segment_domain.ids()[0]..=*segment_domain.ids().last().unwrap(), FillId::generate());
			}
		}

		instance.instance.segment_domain = segment_domain;
	}

	points
}

#[node_macro::node(category("Vector: Modifier"), path(graphene_core::vector), properties("offset_path_properties"))]
async fn offset_path(_: impl Ctx, vector_data: VectorDataTable, distance: f64, join: StrokeJoin, #[default(4.)] miter_limit: f64) -> VectorDataTable {
	vector_data
		.instance_iter()
		.map(|mut vector_data_instance| {
			let vector_data_transform = vector_data_instance.transform;
			let vector_data = vector_data_instance.instance;

			let subpaths = vector_data.stroke_bezier_paths();
			let mut result = VectorData {
				style: vector_data.style.clone(),
				..Default::default()
			};
			result.style.set_stroke_transform(DAffine2::IDENTITY);

			// Perform operation on all subpaths in this shape.
			for mut subpath in subpaths {
				subpath.apply_transform(vector_data_transform);

				// Taking the existing stroke data and passing it to Bezier-rs to generate new paths.
				let mut subpath_out = offset_subpath(
					&subpath,
					-distance,
					match join {
						StrokeJoin::Miter => Join::Miter(Some(miter_limit)),
						StrokeJoin::Bevel => Join::Bevel,
						StrokeJoin::Round => Join::Round,
					},
				);

				subpath_out.apply_transform(vector_data_transform.inverse());

				// One closed subpath, open path.
				result.append_subpath(subpath_out, false);
			}

			vector_data_instance.instance = result;
			vector_data_instance.source_node_id = None;
			vector_data_instance
		})
		.collect()
}

#[node_macro::node(category("Vector: Modifier"), path(graphene_core::vector))]
async fn solidify_stroke(_: impl Ctx, vector_data: VectorDataTable) -> VectorDataTable {
	vector_data
		.instance_iter()
		.map(|mut vector_data_instance| {
			let vector_data = vector_data_instance.instance;

			let stroke = vector_data.style.stroke().clone().unwrap_or_default();
			let bezpaths = vector_data.stroke_bezpath_iter();
			let mut result = VectorData::default();

			// Taking the existing stroke data and passing it to kurbo::stroke to generate new fill paths.
			let join = match stroke.join {
				StrokeJoin::Miter => kurbo::Join::Miter,
				StrokeJoin::Bevel => kurbo::Join::Bevel,
				StrokeJoin::Round => kurbo::Join::Round,
			};
			let cap = match stroke.cap {
				StrokeCap::Butt => kurbo::Cap::Butt,
				StrokeCap::Round => kurbo::Cap::Round,
				StrokeCap::Square => kurbo::Cap::Square,
			};
			let dash_offset = stroke.dash_offset;
			let dash_pattern = stroke.dash_lengths;
			let miter_limit = stroke.join_miter_limit;

			let stroke_style = kurbo::Stroke::new(stroke.weight)
				.with_caps(cap)
				.with_join(join)
				.with_dashes(dash_offset, dash_pattern)
				.with_miter_limit(miter_limit);

			let stroke_options = kurbo::StrokeOpts::default();

			// 0.25 is balanced between performace and accuracy of the curve.
			const STROKE_TOLERANCE: f64 = 0.25;

			for path in bezpaths {
				let solidified = kurbo::stroke(path, &stroke_style, &stroke_options, STROKE_TOLERANCE);
				result.append_bezpath(solidified);
			}

			// We set our fill to our stroke's color, then clear our stroke.
			if let Some(stroke) = vector_data.style.stroke() {
				result.style.set_fill(Fill::solid_or_none(stroke.color));
				result.style.set_stroke(Stroke::default());
			}

			vector_data_instance.instance = result;
			vector_data_instance.source_node_id = None;
			vector_data_instance
		})
		.collect()
}

#[node_macro::node(category("Vector"), path(graphene_core::vector))]
async fn flatten_path<I: 'n + Send>(_: impl Ctx, #[implementations(GraphicGroupTable, VectorDataTable)] graphic_group_input: Instances<I>) -> VectorDataTable
where
	GraphicElement: From<Instances<I>>,
{
	// A node based solution to support passing through vector data could be a network node with a cache node connected to
	// a Flatten Path connected to an if else node, another connection from the cache directly
	// To the if else node, and another connection from the cache to a matches type node connected to the if else node.
	fn flatten_group(graphic_group_table: &GraphicGroupTable, output: &mut InstanceMut<VectorData>) {
		for (group_index, current_element) in graphic_group_table.instance_ref_iter().enumerate() {
			match current_element.instance {
				GraphicElement::VectorData(vector_data_table) => {
					// Loop through every row of the VectorDataTable and concatenate each instance's subpath into the output VectorData instance.
					for (vector_index, vector_data_instance) in vector_data_table.instance_ref_iter().enumerate() {
						let other = vector_data_instance.instance;
						let transform = *current_element.transform * *vector_data_instance.transform;
						let node_id = current_element.source_node_id.map(|node_id| node_id.0).unwrap_or_default();

						let mut hasher = DefaultHasher::new();
						(group_index, vector_index, node_id).hash(&mut hasher);
						let collision_hash_seed = hasher.finish();

						output.instance.concat(other, transform, collision_hash_seed);

						// Use the last encountered style as the output style
						output.instance.style = vector_data_instance.instance.style.clone();
					}
				}
				GraphicElement::GraphicGroup(graphic_group) => {
					let mut graphic_group = graphic_group.clone();
					for instance in graphic_group.instance_mut_iter() {
						*instance.transform = *current_element.transform * *instance.transform;
					}

					flatten_group(&graphic_group, output);
				}
				_ => {}
			}
		}
	}

	// Create a table with one instance of an empty VectorData, then get a mutable reference to it which we append flattened subpaths to
	let mut output_table = VectorDataTable::new(VectorData::default());
	let Some(mut output) = output_table.instance_mut_iter().next() else {
		return output_table;
	};

	// Flatten the graphic group input into the output VectorData instance
	let base_graphic_group = GraphicGroupTable::new(GraphicElement::from(graphic_group_input));
	flatten_group(&base_graphic_group, &mut output);

	// Return the single-row VectorDataTable containing the flattened VectorData subpaths
	output_table
}

/// Convert vector geometry into a polyline composed of evenly spaced points.
#[node_macro::node(category(""), path(graphene_core::vector))]
async fn sample_polyline(
	_: impl Ctx,
	vector_data: VectorDataTable,
	spacing: PointSpacingType,
	#[unit(" px")] separation: f64,
	quantity: u32,
	#[unit(" px")] start_offset: f64,
	#[unit(" px")] stop_offset: f64,
	adaptive_spacing: bool,
	subpath_segment_lengths: Vec<f64>,
) -> VectorDataTable {
	vector_data
		.instance_iter()
		.map(|mut vector_data_instance| {
			let mut result = VectorData {
				point_domain: Default::default(),
				segment_domain: Default::default(),
				region_domain: Default::default(),
				colinear_manipulators: Default::default(),
				style: std::mem::take(&mut vector_data_instance.instance.style),
				upstream_graphic_group: std::mem::take(&mut vector_data_instance.instance.upstream_graphic_group),
			};
			// Transfer the stroke transform from the input vector data to the result.
			result.style.set_stroke_transform(vector_data_instance.transform);

			// Using `stroke_bezpath_iter` so that the `subpath_segment_lengths` is aligned to the segments of each bezpath.
			// So we can index into `subpath_segment_lengths` to get the length of the segments.
			// NOTE: `subpath_segment_lengths` has precalulated lengths with transformation applied.
			let bezpaths = vector_data_instance.instance.stroke_bezpath_iter();

			// Keeps track of the index of the first segment of the next bezpath in order to get lengths of all segments.
			let mut next_segment_index = 0;

			for mut bezpath in bezpaths {
				// Apply the tranformation to the current bezpath to calculate points after transformation.
				bezpath.apply_affine(Affine::new(vector_data_instance.transform.to_cols_array()));

				let segment_count = bezpath.segments().count();

				// For the current bezpath we get its segment's length by calculating the start index and end index.
				let current_bezpath_segments_length = &subpath_segment_lengths[next_segment_index..next_segment_index + segment_count];

				// Increment the segment index by the number of segments in the current bezpath to calculate the next bezpath segment's length.
				next_segment_index += segment_count;

				let amount = match spacing {
					PointSpacingType::Separation => separation,
					PointSpacingType::Quantity => quantity as f64,
				};
				let Some(mut sample_bezpath) = sample_polyline_on_bezpath(bezpath, spacing, amount, start_offset, stop_offset, adaptive_spacing, current_bezpath_segments_length) else {
					continue;
				};

				// Reverse the transformation applied to the bezpath as the `result` already has the transformation set.
				sample_bezpath.apply_affine(Affine::new(vector_data_instance.transform.to_cols_array()).inverse());

				// Append the bezpath (subpath) that connects generated points by lines.
				result.append_bezpath(sample_bezpath);
			}

			vector_data_instance.instance = result;
			vector_data_instance
		})
		.collect()
}

/// Splits a path at a given progress from 0 to 1 along the path, creating two new subpaths from the original one (if the path is initially open) or one open subpath (if the path is initially closed).
///
/// If multiple subpaths make up the path, the whole number part of the progress value selects the subpath and the decimal part determines the position along it.
#[node_macro::node(category("Vector: Modifier"), path(graphene_core::vector))]
async fn split_path(_: impl Ctx, mut vector_data: VectorDataTable, progress: Fraction, parameterized_distance: bool, reverse: bool) -> VectorDataTable {
	let euclidian = !parameterized_distance;

	let bezpaths = vector_data
		.instance_ref_iter()
		.enumerate()
		.flat_map(|(instance_row_index, vector_data)| vector_data.instance.stroke_bezpath_iter().map(|bezpath| (instance_row_index, bezpath)).collect::<Vec<_>>())
		.collect::<Vec<_>>();

	let bezpath_count = bezpaths.len() as f64;
	let t_value = progress.clamp(0., bezpath_count);
	let t_value = if reverse { bezpath_count - t_value } else { t_value };
	let index = if t_value >= bezpath_count { (bezpath_count - 1.) as usize } else { t_value as usize };

	if let Some((instance_row_index, bezpath)) = bezpaths.get(index).cloned() {
		let mut result_vector_data = VectorData {
			style: vector_data.get(instance_row_index).unwrap().instance.style.clone(),
			..Default::default()
		};

		for (_, (_, bezpath)) in bezpaths.iter().enumerate().filter(|(i, (ri, _))| *i != index && *ri == instance_row_index) {
			result_vector_data.append_bezpath(bezpath.clone());
		}
		let t = if t_value == bezpath_count { 1. } else { t_value.fract() };

		if let Some((first, second)) = split_bezpath(&bezpath, t, euclidian) {
			result_vector_data.append_bezpath(first);
			result_vector_data.append_bezpath(second);
		} else {
			result_vector_data.append_bezpath(bezpath);
		}

		*vector_data.get_mut(instance_row_index).unwrap().instance = result_vector_data;
	}

	vector_data
}

/// Splits path segments into separate disconnected pieces where each is a distinct subpath.
#[node_macro::node(category("Vector: Modifier"), path(graphene_core::vector))]
async fn split_segments(_: impl Ctx, mut vector_data: VectorDataTable) -> VectorDataTable {
	// Iterate through every segment and make a copy of each of its endpoints, then reassign each segment's endpoints to its own unique point copy
	for vector_data_instance in vector_data.instance_mut_iter() {
		let points_count = vector_data_instance.instance.point_domain.ids().len();
		let segments_count = vector_data_instance.instance.segment_domain.ids().len();

		let mut point_usages = vec![0_usize; points_count];

		// Count how many times each point is used as an endpoint of the segments
		let start_points = vector_data_instance.instance.segment_domain.start_point().iter();
		let end_points = vector_data_instance.instance.segment_domain.end_point().iter();
		for (&start, &end) in start_points.zip(end_points) {
			point_usages[start] += 1;
			point_usages[end] += 1;
		}

		let mut new_points = PointDomain::new();
		let mut offset_sum: usize = 0;
		let mut points_with_new_offsets = Vec::with_capacity(points_count);

		// Build a new point domain with the original points, but with duplications based on their extra usages by the segments
		for (index, (point_id, point)) in vector_data_instance.instance.point_domain.iter().enumerate() {
			// Ensure at least one usage to preserve free-floating points not connected to any segments
			let usage_count = point_usages[index].max(1);

			new_points.push_unchecked(point_id, point);

			for i in 1..usage_count {
				new_points.push_unchecked(point_id.generate_from_hash(i as u64), point);
			}

			points_with_new_offsets.push(offset_sum);
			offset_sum += usage_count;
		}

		// Reconcile the segment domain with the new points
		vector_data_instance.instance.point_domain = new_points;
		for original_segment_index in 0..segments_count {
			let original_point_start_index = vector_data_instance.instance.segment_domain.start_point()[original_segment_index];
			let original_point_end_index = vector_data_instance.instance.segment_domain.end_point()[original_segment_index];

			point_usages[original_point_start_index] -= 1;
			point_usages[original_point_end_index] -= 1;

			let start_usage = points_with_new_offsets[original_point_start_index] + point_usages[original_point_start_index];
			let end_usage = points_with_new_offsets[original_point_end_index] + point_usages[original_point_end_index];

			vector_data_instance.instance.segment_domain.set_start_point(original_segment_index, start_usage);
			vector_data_instance.instance.segment_domain.set_end_point(original_segment_index, end_usage);
		}
	}

	vector_data
}

/// Determines the position of a point on the path, given by its progress from 0 to 1 along the path.
///
/// If multiple subpaths make up the path, the whole number part of the progress value selects the subpath and the decimal part determines the position along it.
#[node_macro::node(name("Position on Path"), category("Vector: Measure"), path(graphene_core::vector))]
async fn position_on_path(
	_: impl Ctx,
	/// The path to traverse.
	vector_data: VectorDataTable,
	/// The factor from the start to the end of the path, 0–1 for one subpath, 1–2 for a second subpath, and so on.
	progress: Fraction,
	/// Swap the direction of the path.
	reverse: bool,
	/// Traverse the path using each segment's Bézier curve parameterization instead of the Euclidean distance. Faster to compute but doesn't respect actual distances.
	parameterized_distance: bool,
) -> DVec2 {
	let euclidian = !parameterized_distance;

	let mut bezpaths = vector_data
		.instance_iter()
		.flat_map(|vector_data| {
			let transform = vector_data.transform;
			vector_data.instance.stroke_bezpath_iter().map(|bezpath| (bezpath, transform)).collect::<Vec<_>>()
		})
		.collect::<Vec<_>>();
	let bezpath_count = bezpaths.len() as f64;
	let progress = progress.clamp(0., bezpath_count);
	let progress = if reverse { bezpath_count - progress } else { progress };
	let index = if progress >= bezpath_count { (bezpath_count - 1.) as usize } else { progress as usize };

	bezpaths.get_mut(index).map_or(DVec2::ZERO, |(bezpath, transform)| {
		let t = if progress == bezpath_count { 1. } else { progress.fract() };
		bezpath.apply_affine(Affine::new(transform.to_cols_array()));

		point_to_dvec2(position_on_bezpath(bezpath, t, euclidian, None))
	})
}

/// Determines the angle of the tangent at a point on the path, given by its progress from 0 to 1 along the path.
///
/// If multiple subpaths make up the path, the whole number part of the progress value selects the subpath and the decimal part determines the position along it.
#[node_macro::node(name("Tangent on Path"), category("Vector: Measure"), path(graphene_core::vector))]
async fn tangent_on_path(
	_: impl Ctx,
	/// The path to traverse.
	vector_data: VectorDataTable,
	/// The factor from the start to the end of the path, 0–1 for one subpath, 1–2 for a second subpath, and so on.
	progress: Fraction,
	/// Swap the direction of the path.
	reverse: bool,
	/// Traverse the path using each segment's Bézier curve parameterization instead of the Euclidean distance. Faster to compute but doesn't respect actual distances.
	parameterized_distance: bool,
) -> f64 {
	let euclidian = !parameterized_distance;

	let mut bezpaths = vector_data
		.instance_iter()
		.flat_map(|vector_data| {
			let transform = vector_data.transform;
			vector_data.instance.stroke_bezpath_iter().map(|bezpath| (bezpath, transform)).collect::<Vec<_>>()
		})
		.collect::<Vec<_>>();
	let bezpath_count = bezpaths.len() as f64;
	let progress = progress.clamp(0., bezpath_count);
	let progress = if reverse { bezpath_count - progress } else { progress };
	let index = if progress >= bezpath_count { (bezpath_count - 1.) as usize } else { progress as usize };

	bezpaths.get_mut(index).map_or(0., |(bezpath, transform)| {
		let t = if progress == bezpath_count { 1. } else { progress.fract() };
		bezpath.apply_affine(Affine::new(transform.to_cols_array()));

		let mut tangent = point_to_dvec2(tangent_on_bezpath(bezpath, t, euclidian, None));
		if tangent == DVec2::ZERO {
			let t = t + if t > 0.5 { -0.001 } else { 0.001 };
			tangent = point_to_dvec2(tangent_on_bezpath(bezpath, t, euclidian, None));
		}
		if tangent == DVec2::ZERO {
			return 0.;
		}

		-tangent.angle_to(if reverse { -DVec2::X } else { DVec2::X })
	})
}

#[node_macro::node(category(""), path(graphene_core::vector))]
async fn poisson_disk_points(
	_: impl Ctx,
	vector_data: VectorDataTable,
	#[unit(" px")]
	#[default(10.)]
	#[hard_min(0.01)]
	separation_disk_diameter: f64,
	seed: SeedValue,
) -> VectorDataTable {
	let mut rng = rand::rngs::StdRng::seed_from_u64(seed.into());

	vector_data
		.instance_iter()
		.map(|mut vector_data_instance| {
			let mut result = VectorData::default();

			let path_with_bounding_boxes: Vec<_> = vector_data_instance
				.instance
				.stroke_bezpath_iter()
				.map(|mut bezpath| {
					// TODO: apply transform to points instead of modifying the paths
					bezpath.close_path();
					let bbox = bezpath.bounding_box();
					(bezpath, bbox)
				})
				.collect();

			for (i, (subpath, _)) in path_with_bounding_boxes.iter().enumerate() {
				if subpath.segments().count() < 2 {
					continue;
				}

				for point in bezpath_algorithms::poisson_disk_points(i, &path_with_bounding_boxes, separation_disk_diameter, || rng.random::<f64>()) {
					result.point_domain.push(PointId::generate(), point);
				}
			}

			// Transfer the style from the input vector data to the result.
			result.style = vector_data_instance.instance.style.clone();
			result.style.set_stroke_transform(DAffine2::IDENTITY);

			vector_data_instance.instance = result;
			vector_data_instance
		})
		.collect()
}

#[node_macro::node(category(""), path(graphene_core::vector))]
async fn subpath_segment_lengths(_: impl Ctx, vector_data: VectorDataTable) -> Vec<f64> {
	vector_data
		.instance_iter()
		.flat_map(|vector_data| {
			let transform = vector_data.transform;
			vector_data
				.instance
				.stroke_bezpath_iter()
				.flat_map(|mut bezpath| {
					bezpath.apply_affine(Affine::new(transform.to_cols_array()));
					bezpath.segments().map(|segment| segment.perimeter(DEFAULT_ACCURACY)).collect::<Vec<f64>>()
				})
				.collect::<Vec<f64>>()
		})
		.collect()
}

#[node_macro::node(name("Spline"), category("Vector: Modifier"), path(graphene_core::vector))]
async fn spline(_: impl Ctx, vector_data: VectorDataTable) -> VectorDataTable {
	vector_data
		.instance_iter()
		.filter_map(|mut vector_data_instance| {
			// Exit early if there are no points to generate splines from.
			if vector_data_instance.instance.point_domain.positions().is_empty() {
				return None;
			}

			let mut segment_domain = SegmentDomain::default();
			for (manipulator_groups, closed) in vector_data_instance.instance.stroke_manipulator_groups() {
				let positions = manipulator_groups.iter().map(|group| group.anchor).collect::<Vec<_>>();
				let closed = closed && positions.len() > 2;

				// Compute control point handles for Bezier spline.
				let first_handles = if closed {
					solve_spline_first_handle_closed(&positions)
				} else {
					solve_spline_first_handle_open(&positions)
				};

				let stroke_id = StrokeId::ZERO;

				// Create segments with computed Bezier handles and add them to vector data.
				for i in 0..(positions.len() - if closed { 0 } else { 1 }) {
					let next_index = (i + 1) % positions.len();

					let start_index = vector_data_instance.instance.point_domain.resolve_id(manipulator_groups[i].id).unwrap();
					let end_index = vector_data_instance.instance.point_domain.resolve_id(manipulator_groups[next_index].id).unwrap();

					let handle_start = first_handles[i];
					let handle_end = positions[next_index] * 2. - first_handles[next_index];
					let handles = bezier_rs::BezierHandles::Cubic { handle_start, handle_end };

					segment_domain.push(SegmentId::generate(), start_index, end_index, handles, stroke_id);
				}
			}

			vector_data_instance.instance.segment_domain = segment_domain;
			Some(vector_data_instance)
		})
		.collect()
}

#[node_macro::node(category("Vector: Modifier"), path(graphene_core::vector))]
async fn jitter_points(
	_: impl Ctx,
	vector_data: VectorDataTable,
	#[unit(" px")]
	#[default(5.)]
	amount: f64,
	seed: SeedValue,
) -> VectorDataTable {
	vector_data
		.instance_iter()
		.map(|mut vector_data_instance| {
			let mut rng = rand::rngs::StdRng::seed_from_u64(seed.into());

			let vector_data_transform = vector_data_instance.transform;
			let inverse_transform = if vector_data_transform.matrix2.determinant() != 0. {
				vector_data_transform.inverse()
			} else {
				Default::default()
			};

			let deltas = (0..vector_data_instance.instance.point_domain.positions().len())
				.map(|_| {
					let angle = rng.random::<f64>() * TAU;

					inverse_transform.transform_vector2(DVec2::from_angle(angle) * rng.random::<f64>() * amount)
				})
				.collect::<Vec<_>>();
			let mut already_applied = vec![false; vector_data_instance.instance.point_domain.positions().len()];

			for (handles, start, end) in vector_data_instance.instance.segment_domain.handles_and_points_mut() {
				let start_delta = deltas[*start];
				let end_delta = deltas[*end];

				if !already_applied[*start] {
					let start_position = vector_data_instance.instance.point_domain.positions()[*start];
					vector_data_instance.instance.point_domain.set_position(*start, start_position + start_delta);
					already_applied[*start] = true;
				}
				if !already_applied[*end] {
					let end_position = vector_data_instance.instance.point_domain.positions()[*end];
					vector_data_instance.instance.point_domain.set_position(*end, end_position + end_delta);
					already_applied[*end] = true;
				}

				match handles {
					bezier_rs::BezierHandles::Cubic { handle_start, handle_end } => {
						*handle_start += start_delta;
						*handle_end += end_delta;
					}
					bezier_rs::BezierHandles::Quadratic { handle } => {
						*handle = vector_data_instance.transform.transform_point2(*handle) + (start_delta + end_delta) / 2.;
					}
					bezier_rs::BezierHandles::Linear => {}
				}
			}

			vector_data_instance.instance.style.set_stroke_transform(DAffine2::IDENTITY);
			vector_data_instance
		})
		.collect()
}

#[node_macro::node(category("Vector: Modifier"), path(graphene_core::vector))]
async fn morph(_: impl Ctx, source: VectorDataTable, #[expose] target: VectorDataTable, #[default(0.5)] time: Fraction) -> VectorDataTable {
	/// Subdivides the last segment of the bezpath to until it appends 'count' number of segments.
	fn make_new_segments(bezpath: &mut BezPath, count: usize) {
		let bezpath_segment_count = bezpath.segments().count();

		if count == 0 || bezpath_segment_count == 0 {
			return;
		}

		// Initially push the last segment of the bezpath
		let mut new_segments = vec![bezpath.get_seg(bezpath_segment_count).unwrap()];

		// Generate new segments by subdividing last segment
		for _ in 0..count {
			let last = new_segments.pop().unwrap();
			let (first, second) = last.subdivide();
			new_segments.push(first);
			new_segments.push(second);
		}

		// Append the new segments.
		if count != 0 {
			// Remove the last segment as it is already appended to the new_segments.
			let mut is_closed = false;
			if let Some(last_element) = bezpath.pop() {
				if last_element == PathEl::ClosePath {
					is_closed = true;
					_ = bezpath.pop();
				}
			}

			for segment in new_segments {
				if bezpath.elements().is_empty() {
					bezpath.move_to(segment.start())
				}
				bezpath.push(segment.as_path_el());
			}

			if is_closed {
				bezpath.close_path();
			}
		}
	}

	let time = time.clamp(0., 1.);

	source
		.instance_iter()
		.zip(target.instance_iter())
		.map(|(source_instance, target_instance)| {
			let mut vector_data_instance = VectorData::default();

			// Lerp styles
			let vector_data_alpha_blending = source_instance.alpha_blending.lerp(&target_instance.alpha_blending, time as f32);
			vector_data_instance.style = source_instance.instance.style.lerp(&target_instance.instance.style, time);

			// Before and after transforms
			let source_transform = source_instance.transform;
			let target_transform = target_instance.transform;

			// Before and after paths
			let source_bezpaths = source_instance.instance.stroke_bezpath_iter();
			let target_bezpaths = target_instance.instance.stroke_bezpath_iter();

			for (mut source_bezpath, mut target_bezpath) in source_bezpaths.zip(target_bezpaths) {
				if source_bezpath.elements().is_empty() || target_bezpath.elements().is_empty() {
					continue;
				}

				source_bezpath.apply_affine(Affine::new(source_transform.to_cols_array()));
				target_bezpath.apply_affine(Affine::new(target_transform.to_cols_array()));

				let target_segment_len = target_bezpath.segments().count();
				let source_segment_len = source_bezpath.segments().count();

				// Insert new segments to align the number of segments in sorce_bezpath and target_bezpath.
				make_new_segments(&mut source_bezpath, target_segment_len.max(source_segment_len) - source_segment_len);
				make_new_segments(&mut target_bezpath, source_segment_len.max(target_segment_len) - target_segment_len);

				let source_segments = source_bezpath.segments().collect::<Vec<PathSeg>>();
				let target_segments = target_bezpath.segments().collect::<Vec<PathSeg>>();

				// Interpolate anchors and handles
				for (i, (source_element, target_element)) in source_bezpath.elements_mut().iter_mut().zip(target_bezpath.elements_mut().iter_mut()).enumerate() {
					match source_element {
						PathEl::MoveTo(point) => *point = point.lerp(target_element.end_point().unwrap(), time),
						PathEl::ClosePath => {}
						elm => {
							let mut source_segment = source_segments.get(i - 1).unwrap().to_cubic();
							let target_segment = target_segments.get(i - 1).unwrap().to_cubic();
							source_segment.p0 = source_segment.p0.lerp(target_segment.p0, time);
							source_segment.p1 = source_segment.p1.lerp(target_segment.p1, time);
							source_segment.p2 = source_segment.p2.lerp(target_segment.p2, time);
							source_segment.p3 = source_segment.p3.lerp(target_segment.p3, time);
							*elm = PathSeg::Cubic(source_segment).as_path_el();
						}
					}
				}

				vector_data_instance.append_bezpath(source_bezpath.clone());
			}

			// Deal with unmatched extra paths by collapsing them
			let source_paths_count = source_instance.instance.stroke_bezpath_iter().count();
			let target_paths_count = target_instance.instance.stroke_bezpath_iter().count();
			let source_paths = source_instance.instance.stroke_bezpath_iter().skip(target_paths_count);
			let target_paths = target_instance.instance.stroke_bezpath_iter().skip(source_paths_count);

			for mut source_path in source_paths {
				source_path.apply_affine(Affine::new(source_transform.to_cols_array()));

				// Skip if the path has no segments else get the point at the end of the path.
				let Some(end) = source_path.segments().last().map(|element| element.end()) else { continue };

				for element in source_path.elements_mut() {
					match element {
						PathEl::MoveTo(point) => *point = point.lerp(end, time),
						PathEl::LineTo(point) => *point = point.lerp(end, time),
						PathEl::QuadTo(point, point1) => {
							*point = point.lerp(end, time);
							*point1 = point1.lerp(end, time);
						}
						PathEl::CurveTo(point, point1, point2) => {
							*point = point.lerp(end, time);
							*point1 = point1.lerp(end, time);
							*point2 = point2.lerp(end, time);
						}
						PathEl::ClosePath => {}
					}
				}
				vector_data_instance.append_bezpath(source_path);
			}

			for mut target_path in target_paths {
				target_path.apply_affine(Affine::new(source_transform.to_cols_array()));

				// Skip if the path has no segments else get the point at the start of the path.
				let Some(start) = target_path.segments().next().map(|element| element.start()) else { continue };

				for element in target_path.elements_mut() {
					match element {
						PathEl::MoveTo(point) => *point = start.lerp(*point, time),
						PathEl::LineTo(point) => *point = start.lerp(*point, time),
						PathEl::QuadTo(point, point1) => {
							*point = start.lerp(*point, time);
							*point1 = start.lerp(*point1, time);
						}
						PathEl::CurveTo(point, point1, point2) => {
							*point = start.lerp(*point, time);
							*point1 = start.lerp(*point1, time);
							*point2 = start.lerp(*point2, time);
						}
						PathEl::ClosePath => {}
					}
				}
				vector_data_instance.append_bezpath(target_path);
			}

			Instance {
				instance: vector_data_instance,
				alpha_blending: vector_data_alpha_blending,
				..Default::default()
			}
		})
		.collect()
}

fn bevel_algorithm(mut vector_data: VectorData, vector_data_transform: DAffine2, distance: f64) -> VectorData {
	// Splits a bézier curve based on a distance measurement
	fn split_distance(bezier: PathSeg, distance: f64, length: f64) -> PathSeg {
		let parametric = eval_pathseg_euclidean(bezier, (distance / length).clamp(0., 1.), DEFAULT_ACCURACY);
		bezier.subsegment(parametric..1.)
	}

	/// Produces a list that corresponds with the point ID. The value is how many segments are connected.
	fn segments_connected_count(vector_data: &VectorData) -> Vec<usize> {
		// Count the number of segments connecting to each point.
		let mut segments_connected_count = vec![0; vector_data.point_domain.ids().len()];
		for &point_index in vector_data.segment_domain.start_point().iter().chain(vector_data.segment_domain.end_point()) {
			segments_connected_count[point_index] += 1;
		}

		// Zero out points without exactly two connectors. These are ignored
		for count in &mut segments_connected_count {
			if *count != 2 {
				*count = 0;
			}
		}
		segments_connected_count
	}

	/// Updates the index so that it points at a point with the position. If nobody else will look at the index, the original point is updated. Otherwise a new point is created.
	fn create_or_modify_point(point_domain: &mut PointDomain, segments_connected_count: &mut [usize], pos: DVec2, index: &mut usize, next_id: &mut PointId, new_segments: &mut Vec<[usize; 2]>) {
		segments_connected_count[*index] -= 1;
		if segments_connected_count[*index] == 0 {
			// If nobody else is going to look at this point, we're alright to modify it
			point_domain.set_position(*index, pos);
		} else {
			let new_index = point_domain.ids().len();
			let original_index = *index;

			// Create a new point (since someone will wish to look at the point in the original position in future)
			*index = new_index;
			point_domain.push(next_id.next_id(), pos);

			// Add a new segment to be created later
			new_segments.push([new_index, original_index]);
		}
	}

	fn calculate_distance_to_spilt(bezier1: PathSeg, bezier2: PathSeg, bevel_length: f64) -> f64 {
		if is_linear(&bezier1) && is_linear(&bezier2) {
			let v1 = (bezier1.end() - bezier1.start()).normalize();
			let v2 = (bezier1.end() - bezier2.end()).normalize();

			let dot_product = v1.dot(v2);
			let angle_rad = dot_product.acos();

			return bevel_length / (2. * (angle_rad / 2.).sin());
		}

		let length1 = bezier1.perimeter(DEFAULT_ACCURACY);
		let length2 = bezier2.perimeter(DEFAULT_ACCURACY);

		let max_split = length1.min(length2);

		let mut split_distance = 0.;
		let mut best_diff = f64::MAX;
		let mut current_best_distance = 0.;

		let clamp_and_round = |value: f64| ((value * 1000.).round() / 1000.).clamp(0., 1.);

		const INITIAL_SAMPLES: usize = 50;
		for i in 0..=INITIAL_SAMPLES {
			let distance_sample = max_split * (i as f64 / INITIAL_SAMPLES as f64);

			let x_point_t = eval_pathseg_euclidean(bezier1, 1. - clamp_and_round(distance_sample / length1), DEFAULT_ACCURACY);
			let y_point_t = eval_pathseg_euclidean(bezier2, clamp_and_round(distance_sample / length2), DEFAULT_ACCURACY);

			let x_point = bezier1.eval(x_point_t);
			let y_point = bezier2.eval(y_point_t);

			let distance = x_point.distance(y_point);
			let diff = (bevel_length - distance).abs();

			if diff < best_diff {
				best_diff = diff;
				current_best_distance = distance_sample;
			}

			if bevel_length - distance < 0. {
				split_distance = distance_sample;

				if i > 0 {
					let prev_sample = max_split * ((i - 1) as f64 / INITIAL_SAMPLES as f64);

					const REFINE_STEPS: usize = 10;
					for j in 1..=REFINE_STEPS {
						let refined_sample = prev_sample + (distance_sample - prev_sample) * (j as f64 / REFINE_STEPS as f64);

						let x_point_t = eval_pathseg_euclidean(bezier1, 1. - (refined_sample / length1).clamp(0., 1.), DEFAULT_ACCURACY);
						let y_point_t = eval_pathseg_euclidean(bezier2, (refined_sample / length2).clamp(0., 1.), DEFAULT_ACCURACY);

						let x_point = bezier1.eval(x_point_t);
						let y_point = bezier2.eval(y_point_t);

						let distance = x_point.distance(y_point);

						if bevel_length - distance < 0. {
							split_distance = refined_sample;
							break;
						}
					}
				}
				break;
			}
		}

		if split_distance == 0. && current_best_distance > 0. {
			split_distance = current_best_distance;
		}

		split_distance
	}

	fn sort_segments(segment_domain: &SegmentDomain) -> Vec<usize> {
		let start_points = segment_domain.start_point();
		let end_points = segment_domain.end_point();

		let mut sorted_segments = vec![0];
		let segment_domain_length = segment_domain.ids().len();

		for _ in 0..segment_domain_length {
			match sorted_segments.last() {
				Some(&last) => {
					if let Some(index) = start_points.iter().position(|&p| p == end_points[last]) {
						if index == 0 {
							break;
						}
						sorted_segments.push(index);
					}
				}
				None => break,
			}
		}

		if segment_domain_length != sorted_segments.len() {
			for i in 0..segment_domain_length {
				if !sorted_segments.contains(&i) {
					sorted_segments.push(i);
				}
			}
		}

		sorted_segments
	}

	fn update_existing_segments(vector_data: &mut VectorData, vector_data_transform: DAffine2, distance: f64, segments_connected: &mut [usize]) -> Vec<[usize; 2]> {
		let mut next_id = vector_data.point_domain.next_id();
		let mut new_segments = Vec::new();

		let sorted_segments = sort_segments(&vector_data.segment_domain);
		let segment_domain = &mut vector_data.segment_domain;
		let segment_domain_length = segment_domain.ids().len();

		let mut first_original_length = 0.;
		let mut first_length = 0.;
		let mut prev_original_length = 0.;
		let mut prev_length = 0.;

		for i in 0..segment_domain_length {
			let (index, next_index) = if i == segment_domain_length - 1 { (i, 0) } else { (i, i + 1) };
			let pair_handles_and_points = segment_domain.pair_handles_and_points_mut_by_index(sorted_segments[index], sorted_segments[next_index]);
			let (handles, start_point, end_point, next_handles, next_start_point, next_end_point) = pair_handles_and_points;

			let start = vector_data.point_domain.positions()[*start_point];
			let end = vector_data.point_domain.positions()[*end_point];

			let mut bezier = handles_to_segment(start, *handles, end);
			bezier = Affine::new(vector_data_transform.to_cols_array()) * bezier;

			let next_start = vector_data.point_domain.positions()[*next_start_point];
			let next_end = vector_data.point_domain.positions()[*next_end_point];

			let mut next_bezier = handles_to_segment(next_start, *next_handles, next_end);
			next_bezier = Affine::new(vector_data_transform.to_cols_array()) * next_bezier;

			let spilt_distance = calculate_distance_to_spilt(bezier, next_bezier, distance);

			if is_linear(&bezier) {
				let start = point_to_dvec2(bezier.start());
				let end = point_to_dvec2(bezier.end());
				bezier = handles_to_segment(start, BezierHandles::Linear, end);
			}

			if is_linear(&next_bezier) {
				let start = point_to_dvec2(next_bezier.start());
				let end = point_to_dvec2(next_bezier.end());
				next_bezier = handles_to_segment(start, BezierHandles::Linear, end);
			}

			let inverse_transform = if vector_data_transform.matrix2.determinant() != 0. {
				vector_data_transform.inverse()
			} else {
				Default::default()
			};

			if index == 0 && next_index == 1 {
				first_original_length = bezier.perimeter(DEFAULT_ACCURACY);
				first_length = first_original_length;
			}

			let (original_length, length) = if index == 0 {
				(bezier.perimeter(DEFAULT_ACCURACY), bezier.perimeter(DEFAULT_ACCURACY))
			} else {
				(prev_original_length, prev_length)
			};

			let (next_original_length, mut next_length) = if index == segment_domain_length - 1 && next_index == 0 {
				(first_original_length, first_length)
			} else {
				(next_bezier.perimeter(DEFAULT_ACCURACY), next_bezier.perimeter(DEFAULT_ACCURACY))
			};

			// Only split if the length is big enough to make it worthwhile
			let valid_length = length > 1e-10;
			if segments_connected[*end_point] > 0 && valid_length {
				// Apply the bevel to the end
				let distance = spilt_distance.min(original_length.min(next_original_length) / 2.);
				bezier = split_distance(bezier.reverse(), distance, length).reverse();

				if index == 0 && next_index == 1 {
					first_length = (length - distance).max(0.);
				}

				// Update the end position
				let pos = inverse_transform.transform_point2(point_to_dvec2(bezier.end()));
				create_or_modify_point(&mut vector_data.point_domain, segments_connected, pos, end_point, &mut next_id, &mut new_segments);
			}

			// Update the handles
			*handles = segment_to_handles(&bezier).apply_transformation(|p| inverse_transform.transform_point2(p));

			// Only split if the length is big enough to make it worthwhile
			let valid_length = next_length > 1e-10;
			if segments_connected[*next_start_point] > 0 && valid_length {
				// Apply the bevel to the start
				let distance = spilt_distance.min(next_original_length.min(original_length) / 2.);
				next_bezier = split_distance(next_bezier, distance, next_length);
				next_length = (next_length - distance).max(0.);

				// Update the start position
				let pos = inverse_transform.transform_point2(point_to_dvec2(next_bezier.start()));

				create_or_modify_point(&mut vector_data.point_domain, segments_connected, pos, next_start_point, &mut next_id, &mut new_segments);

				// Update the handles
				*next_handles = segment_to_handles(&next_bezier).apply_transformation(|p| inverse_transform.transform_point2(p));
			}

			prev_original_length = next_original_length;
			prev_length = next_length;
		}

		new_segments
	}

	fn insert_new_segments(vector_data: &mut VectorData, new_segments: &[[usize; 2]]) {
		let mut next_id = vector_data.segment_domain.next_id();

		for &[start, end] in new_segments {
			let handles = bezier_rs::BezierHandles::Linear;
			vector_data.segment_domain.push(next_id.next_id(), start, end, handles, StrokeId::ZERO);
		}
	}

	if distance > 1. && vector_data.segment_domain.ids().len() > 1 {
		let mut segments_connected = segments_connected_count(&vector_data);
		let new_segments = update_existing_segments(&mut vector_data, vector_data_transform, distance, &mut segments_connected);
		insert_new_segments(&mut vector_data, &new_segments);
	}

	vector_data
}

#[node_macro::node(category("Vector: Modifier"), path(graphene_core::vector))]
fn bevel(_: impl Ctx, source: VectorDataTable, #[default(10.)] distance: Length) -> VectorDataTable {
	source
		.instance_iter()
		.map(|source_instance| Instance {
			instance: bevel_algorithm(source_instance.instance, source_instance.transform, distance),
			..source_instance
		})
		.collect()
}

#[node_macro::node(category("Vector: Modifier"), path(graphene_core::vector))]
fn close_path(_: impl Ctx, source: VectorDataTable) -> VectorDataTable {
	source
		.instance_iter()
		.map(|mut source_instance| {
			source_instance.instance.close_subpaths();
			source_instance
		})
		.collect()
}

#[node_macro::node(category("Vector: Measure"), path(graphene_core::vector))]
fn point_inside(_: impl Ctx, source: VectorDataTable, point: DVec2) -> bool {
	source.instance_iter().any(|instance| instance.instance.check_point_inside_shape(instance.transform, point))
}

#[node_macro::node(category("General"), path(graphene_core::vector))]
async fn count_elements<I>(_: impl Ctx, #[implementations(GraphicGroupTable, VectorDataTable, RasterDataTable<CPU>, RasterDataTable<GPU>)] source: Instances<I>) -> u64 {
	source.len() as u64
}

#[node_macro::node(category("Vector: Measure"), path(graphene_core::vector))]
async fn path_length(_: impl Ctx, source: VectorDataTable) -> f64 {
	source
		.instance_iter()
		.map(|vector_data_instance| {
			let transform = vector_data_instance.transform;
			vector_data_instance
				.instance
				.stroke_bezpath_iter()
				.map(|mut bezpath| {
					bezpath.apply_affine(Affine::new(transform.to_cols_array()));
					bezpath.perimeter(DEFAULT_ACCURACY)
				})
				.sum::<f64>()
		})
		.sum()
}

#[node_macro::node(category("Vector: Measure"), path(graphene_core::vector))]
async fn area(ctx: impl Ctx + CloneVarArgs + ExtractAll, vector_data: impl Node<Context<'static>, Output = VectorDataTable>) -> f64 {
	let new_ctx = OwnedContextImpl::from(ctx).with_footprint(Footprint::default()).into_context();
	let vector_data = vector_data.eval(new_ctx).await;

	vector_data
		.instance_ref_iter()
		.map(|vector_data_instance| {
			let scale = vector_data_instance.transform.decompose_scale();
			vector_data_instance.instance.stroke_bezpath_iter().map(|subpath| subpath.area() * scale.x * scale.y).sum::<f64>()
		})
		.sum()
}

#[node_macro::node(category("Vector: Measure"), path(graphene_core::vector))]
async fn centroid(ctx: impl Ctx + CloneVarArgs + ExtractAll, vector_data: impl Node<Context<'static>, Output = VectorDataTable>, centroid_type: CentroidType) -> DVec2 {
	let new_ctx = OwnedContextImpl::from(ctx).with_footprint(Footprint::default()).into_context();
	let vector_data = vector_data.eval(new_ctx).await;

	if vector_data.is_empty() {
		return DVec2::ZERO;
	}

	// All subpath centroid positions added together as if they were vectors from the origin.
	let mut centroid = DVec2::ZERO;
	// Cumulative area or length of all subpaths
	let mut sum = 0.;

	for vector_data_instance in vector_data.instance_ref_iter() {
		for subpath in vector_data_instance.instance.stroke_bezier_paths() {
			let partial = match centroid_type {
				CentroidType::Area => subpath.area_centroid_and_area(Some(1e-3), Some(1e-3)).filter(|(_, area)| *area > 0.),
				CentroidType::Length => subpath.length_centroid_and_length(None, true),
			};
			if let Some((subpath_centroid, area_or_length)) = partial {
				let subpath_centroid = vector_data_instance.transform.transform_point2(subpath_centroid);

				sum += area_or_length;
				centroid += area_or_length * subpath_centroid;
			}
		}
	}

	if sum > 0. {
		centroid / sum
	}
	// Without a summed denominator, return the average of all positions instead
	else {
		let mut count: usize = 0;

		let summed_positions = vector_data
			.instance_ref_iter()
			.flat_map(|vector_data_instance| {
				vector_data_instance
					.instance
					.point_domain
					.positions()
					.iter()
					.map(|&p| vector_data_instance.transform.transform_point2(p))
			})
			.inspect(|_| count += 1)
			.sum::<DVec2>();

		if count != 0 { summed_positions / (count as f64) } else { DVec2::ZERO }
	}
}

#[cfg(test)]
mod test {
	use super::*;
	use crate::Node;
	use bezier_rs::Bezier;
	use kurbo::Rect;
	use std::pin::Pin;

	#[derive(Clone)]
	pub struct FutureWrapperNode<T: Clone>(T);

	impl<'i, T: 'i + Clone + Send> Node<'i, Footprint> for FutureWrapperNode<T> {
		type Output = Pin<Box<dyn Future<Output = T> + 'i + Send>>;
		fn eval(&'i self, _input: Footprint) -> Self::Output {
			let value = self.0.clone();
			Box::pin(async move { value })
		}
	}

	fn vector_node(data: Subpath<PointId>) -> VectorDataTable {
		VectorDataTable::new(VectorData::from_subpath(data))
	}

	fn create_vector_data_instance(bezpath: BezPath, transform: DAffine2) -> Instance<VectorData> {
		let mut instance = VectorData::default();
		instance.append_bezpath(bezpath);
		Instance {
			instance,
			transform,
			..Default::default()
		}
	}

	#[tokio::test]
	async fn repeat() {
		let direction = DVec2::X * 1.5;
		let instances = 3;
		let repeated = super::repeat(Footprint::default(), vector_node(Subpath::new_rect(DVec2::ZERO, DVec2::ONE)), direction, 0., instances).await;
		let vector_data = super::flatten_path(Footprint::default(), repeated).await;
		let vector_data = vector_data.instance_ref_iter().next().unwrap().instance;
		assert_eq!(vector_data.region_bezier_paths().count(), 3);
		for (index, (_, subpath)) in vector_data.region_bezier_paths().enumerate() {
			assert!((subpath.manipulator_groups()[0].anchor - direction * index as f64 / (instances - 1) as f64).length() < 1e-5);
		}
	}
	#[tokio::test]
	async fn repeat_transform_position() {
		let direction = DVec2::new(12., 10.);
		let instances = 8;
		let repeated = super::repeat(Footprint::default(), vector_node(Subpath::new_rect(DVec2::ZERO, DVec2::ONE)), direction, 0., instances).await;
		let vector_data = super::flatten_path(Footprint::default(), repeated).await;
		let vector_data = vector_data.instance_ref_iter().next().unwrap().instance;
		assert_eq!(vector_data.region_bezier_paths().count(), 8);
		for (index, (_, subpath)) in vector_data.region_bezier_paths().enumerate() {
			assert!((subpath.manipulator_groups()[0].anchor - direction * index as f64 / (instances - 1) as f64).length() < 1e-5);
		}
	}
	#[tokio::test]
	async fn circular_repeat() {
		let repeated = super::circular_repeat(Footprint::default(), vector_node(Subpath::new_rect(DVec2::NEG_ONE, DVec2::ONE)), 45., 4., 8).await;
		let vector_data = super::flatten_path(Footprint::default(), repeated).await;
		let vector_data = vector_data.instance_ref_iter().next().unwrap().instance;
		assert_eq!(vector_data.region_bezier_paths().count(), 8);

		for (index, (_, subpath)) in vector_data.region_bezier_paths().enumerate() {
			let expected_angle = (index as f64 + 1.) * 45.;

			let center = (subpath.manipulator_groups()[0].anchor + subpath.manipulator_groups()[2].anchor) / 2.;
			let actual_angle = DVec2::Y.angle_to(center).to_degrees();

			assert!((actual_angle - expected_angle).abs() % 360. < 1e-5, "Expected {expected_angle} found {actual_angle}");
		}
	}
	#[tokio::test]
	async fn bounding_box() {
		let bounding_box = super::bounding_box((), vector_node(Subpath::new_rect(DVec2::NEG_ONE, DVec2::ONE))).await;
		let bounding_box = bounding_box.instance_ref_iter().next().unwrap().instance;
		assert_eq!(bounding_box.region_bezier_paths().count(), 1);
		let subpath = bounding_box.region_bezier_paths().next().unwrap().1;
		assert_eq!(&subpath.anchors()[..4], &[DVec2::NEG_ONE, DVec2::new(1., -1.), DVec2::ONE, DVec2::new(-1., 1.),]);

		// Test a VectorData with non-zero rotation
		let square = VectorData::from_subpath(Subpath::new_rect(DVec2::NEG_ONE, DVec2::ONE));
		let mut square = VectorDataTable::new(square);
		*square.get_mut(0).unwrap().transform *= DAffine2::from_angle(std::f64::consts::FRAC_PI_4);
		let bounding_box = BoundingBoxNode {
			vector_data: FutureWrapperNode(square),
		}
		.eval(Footprint::default())
		.await;
		let bounding_box = bounding_box.instance_ref_iter().next().unwrap().instance;
		assert_eq!(bounding_box.region_bezier_paths().count(), 1);
		let subpath = bounding_box.region_bezier_paths().next().unwrap().1;
		let expected_bounding_box = [DVec2::NEG_ONE, DVec2::new(1., -1.), DVec2::ONE, DVec2::new(-1., 1.)];
		for i in 0..4 {
			assert_eq!(subpath.anchors()[i], expected_bounding_box[i]);
		}
	}
	#[tokio::test]
	async fn copy_to_points() {
		let points = Subpath::new_rect(DVec2::NEG_ONE * 10., DVec2::ONE * 10.);
		let instance = Subpath::new_rect(DVec2::NEG_ONE, DVec2::ONE);

		let expected_points = VectorData::from_subpath(points.clone()).point_domain.positions().to_vec();

		let copy_to_points = super::copy_to_points(Footprint::default(), vector_node(points), vector_node(instance), 1., 1., 0., 0, 0., 0).await;
		let flatten_path = super::flatten_path(Footprint::default(), copy_to_points).await;
		let flattened_copy_to_points = flatten_path.instance_ref_iter().next().unwrap().instance;

		assert_eq!(flattened_copy_to_points.region_bezier_paths().count(), expected_points.len());

		for (index, (_, subpath)) in flattened_copy_to_points.region_bezier_paths().enumerate() {
			let offset = expected_points[index];
			assert_eq!(
				&subpath.anchors(),
				&[offset + DVec2::NEG_ONE, offset + DVec2::new(1., -1.), offset + DVec2::ONE, offset + DVec2::new(-1., 1.),]
			);
		}
	}
	#[tokio::test]
	async fn sample_polyline() {
		let path = Subpath::from_bezier(&Bezier::from_cubic_dvec2(DVec2::ZERO, DVec2::ZERO, DVec2::X * 100., DVec2::X * 100.));
		let sample_polyline = super::sample_polyline(Footprint::default(), vector_node(path), PointSpacingType::Separation, 30., 0, 0., 0., false, vec![100.]).await;
		let sample_polyline = sample_polyline.instance_ref_iter().next().unwrap().instance;
		assert_eq!(sample_polyline.point_domain.positions().len(), 4);
		for (pos, expected) in sample_polyline.point_domain.positions().iter().zip([DVec2::X * 0., DVec2::X * 30., DVec2::X * 60., DVec2::X * 90.]) {
			assert!(pos.distance(expected) < 1e-3, "Expected {expected} found {pos}");
		}
	}
	#[tokio::test]
	async fn sample_polyline_adaptive_spacing() {
		let path = Subpath::from_bezier(&Bezier::from_cubic_dvec2(DVec2::ZERO, DVec2::ZERO, DVec2::X * 100., DVec2::X * 100.));
		let sample_polyline = super::sample_polyline(Footprint::default(), vector_node(path), PointSpacingType::Separation, 18., 0, 45., 10., true, vec![100.]).await;
		let sample_polyline = sample_polyline.instance_ref_iter().next().unwrap().instance;
		assert_eq!(sample_polyline.point_domain.positions().len(), 4);
		for (pos, expected) in sample_polyline.point_domain.positions().iter().zip([DVec2::X * 45., DVec2::X * 60., DVec2::X * 75., DVec2::X * 90.]) {
			assert!(pos.distance(expected) < 1e-3, "Expected {expected} found {pos}");
		}
	}
	#[tokio::test]
	async fn poisson() {
		let poisson_points = super::poisson_disk_points(
			Footprint::default(),
			vector_node(Subpath::new_ellipse(DVec2::NEG_ONE * 50., DVec2::ONE * 50.)),
			10. * std::f64::consts::SQRT_2,
			0,
		)
		.await;
		let poisson_points = poisson_points.instance_ref_iter().next().unwrap().instance;
		assert!(
			(20..=40).contains(&poisson_points.point_domain.positions().len()),
			"actual len {}",
			poisson_points.point_domain.positions().len()
		);
		for point in poisson_points.point_domain.positions() {
			assert!(point.length() < 50. + 1., "Expected point in circle {point}")
		}
	}
	#[tokio::test]
	async fn segment_lengths() {
		let subpath = Subpath::from_bezier(&Bezier::from_cubic_dvec2(DVec2::ZERO, DVec2::ZERO, DVec2::X * 100., DVec2::X * 100.));
		let lengths = subpath_segment_lengths(Footprint::default(), vector_node(subpath)).await;
		assert_eq!(lengths, vec![100.]);
	}
	#[tokio::test]
	async fn path_length() {
		let bezpath = Rect::new(100., 100., 201., 201.).to_path(DEFAULT_ACCURACY);
		let transform = DAffine2::from_scale(DVec2::new(2., 2.));
		let instance = create_vector_data_instance(bezpath, transform);
		let instances = (0..5).map(|_| instance.clone()).collect::<Instances<VectorData>>();

		let length = super::path_length(Footprint::default(), instances).await;

		// 101 (each rectangle edge length) * 4 (rectangle perimeter) * 2 (scale) * 5 (number of rows)
		assert_eq!(length, 101. * 4. * 2. * 5.);
	}
	#[tokio::test]
	async fn spline() {
		let spline = super::spline(Footprint::default(), vector_node(Subpath::new_rect(DVec2::ZERO, DVec2::ONE * 100.))).await;
		let spline = spline.instance_ref_iter().next().unwrap().instance;
		assert_eq!(spline.stroke_bezier_paths().count(), 1);
		assert_eq!(spline.point_domain.positions(), &[DVec2::ZERO, DVec2::new(100., 0.), DVec2::new(100., 100.), DVec2::new(0., 100.)]);
	}
	#[tokio::test]
	async fn morph() {
		let source = Subpath::new_rect(DVec2::ZERO, DVec2::ONE * 100.);
		let target = Subpath::new_ellipse(DVec2::NEG_ONE * 100., DVec2::ZERO);
		let morphed = super::morph(Footprint::default(), vector_node(source), vector_node(target), 0.5).await;
		let morphed = morphed.instance_ref_iter().next().unwrap().instance;
		assert_eq!(
			&morphed.point_domain.positions()[..4],
			vec![DVec2::new(-25., -50.), DVec2::new(50., -25.), DVec2::new(25., 50.), DVec2::new(-50., 25.)]
		);
	}

	#[track_caller]
	fn contains_segment(vector: VectorData, target: Bezier) {
		let segments = vector.segment_bezier_iter().map(|x| x.1);
		let count = segments.filter(|bezier| bezier.abs_diff_eq(&target, 0.01) || bezier.reversed().abs_diff_eq(&target, 0.01)).count();
		assert_eq!(
			count,
			1,
			"Expected exactly one matching segment for {target:?}, but found {count}. The given segments are: {:#?}",
			vector.segment_bezier_iter().collect::<Vec<_>>()
		);
	}

	#[tokio::test]
	async fn bevel_rect() {
		let source = Subpath::new_rect(DVec2::ZERO, DVec2::ONE * 100.);
		let beveled = super::bevel(Footprint::default(), vector_node(source), 2_f64.sqrt() * 10.);
		let beveled = beveled.instance_ref_iter().next().unwrap().instance;

		assert_eq!(beveled.point_domain.positions().len(), 8);
		assert_eq!(beveled.segment_domain.ids().len(), 8);

		// Segments
		contains_segment(beveled.clone(), Bezier::from_linear_dvec2(DVec2::new(10., 0.), DVec2::new(90., 0.)));
		contains_segment(beveled.clone(), Bezier::from_linear_dvec2(DVec2::new(10., 100.), DVec2::new(90., 100.)));
		contains_segment(beveled.clone(), Bezier::from_linear_dvec2(DVec2::new(0., 10.), DVec2::new(0., 90.)));
		contains_segment(beveled.clone(), Bezier::from_linear_dvec2(DVec2::new(100., 10.), DVec2::new(100., 90.)));

		// Joins
		contains_segment(beveled.clone(), Bezier::from_linear_dvec2(DVec2::new(10., 0.), DVec2::new(0., 10.)));
		contains_segment(beveled.clone(), Bezier::from_linear_dvec2(DVec2::new(90., 0.), DVec2::new(100., 10.)));
		contains_segment(beveled.clone(), Bezier::from_linear_dvec2(DVec2::new(100., 90.), DVec2::new(90., 100.)));
		contains_segment(beveled.clone(), Bezier::from_linear_dvec2(DVec2::new(10., 100.), DVec2::new(0., 90.)));
	}

	#[tokio::test]
	async fn bevel_open_curve() {
		let curve = Bezier::from_cubic_dvec2(DVec2::ZERO, DVec2::new(10., 0.), DVec2::new(10., 100.), DVec2::X * 100.);
		let source = Subpath::from_beziers(&[Bezier::from_linear_dvec2(DVec2::X * -100., DVec2::ZERO), curve], false);
		let beveled = super::bevel((), vector_node(source), 2_f64.sqrt() * 10.);
		let beveled = beveled.instance_ref_iter().next().unwrap().instance;

		assert_eq!(beveled.point_domain.positions().len(), 4);
		assert_eq!(beveled.segment_domain.ids().len(), 3);

		// Segments
		contains_segment(beveled.clone(), Bezier::from_linear_dvec2(DVec2::new(-8.2, 0.), DVec2::new(-100., 0.)));
		let trimmed = curve.trim(bezier_rs::TValue::Euclidean(8.2 / curve.length(Some(0.00001))), bezier_rs::TValue::Parametric(1.));
		contains_segment(beveled.clone(), trimmed);

		// Join
		contains_segment(beveled.clone(), Bezier::from_linear_dvec2(DVec2::new(-8.2, 0.), trimmed.start));
	}

	#[tokio::test]
	async fn bevel_with_transform() {
		let curve = Bezier::from_cubic_dvec2(DVec2::ZERO, DVec2::new(10., 0.), DVec2::new(10., 100.), DVec2::new(100., 0.));
		let source = Subpath::<PointId>::from_beziers(&[Bezier::from_linear_dvec2(DVec2::new(-100., 0.), DVec2::ZERO), curve], false);
		let vector_data = VectorData::from_subpath(source);
		let mut vector_data_table = VectorDataTable::new(vector_data.clone());

		*vector_data_table.get_mut(0).unwrap().transform = DAffine2::from_scale_angle_translation(DVec2::splat(10.), 1., DVec2::new(99., 77.));

		let beveled = super::bevel((), VectorDataTable::new(vector_data), 2_f64.sqrt() * 10.);
		let beveled = beveled.instance_ref_iter().next().unwrap().instance;

		assert_eq!(beveled.point_domain.positions().len(), 4);
		assert_eq!(beveled.segment_domain.ids().len(), 3);

		// Segments
		contains_segment(beveled.clone(), Bezier::from_linear_dvec2(DVec2::new(-8.2, 0.), DVec2::new(-100., 0.)));
		let trimmed = curve.trim(bezier_rs::TValue::Euclidean(8.2 / curve.length(Some(0.00001))), bezier_rs::TValue::Parametric(1.));
		contains_segment(beveled.clone(), trimmed);

		// Join
		contains_segment(beveled.clone(), Bezier::from_linear_dvec2(DVec2::new(-8.2, 0.), trimmed.start));
	}

	#[tokio::test]
	async fn bevel_too_high() {
		let source = Subpath::from_anchors([DVec2::ZERO, DVec2::new(100., 0.), DVec2::new(100., 100.), DVec2::new(0., 100.)], false);
		let beveled = super::bevel(Footprint::default(), vector_node(source), 999.);
		let beveled = beveled.instance_ref_iter().next().unwrap().instance;

		assert_eq!(beveled.point_domain.positions().len(), 6);
		assert_eq!(beveled.segment_domain.ids().len(), 5);

		// Segments
		contains_segment(beveled.clone(), Bezier::from_linear_dvec2(DVec2::new(0., 0.), DVec2::new(50., 0.)));
		contains_segment(beveled.clone(), Bezier::from_linear_dvec2(DVec2::new(100., 50.), DVec2::new(100., 50.)));
		contains_segment(beveled.clone(), Bezier::from_linear_dvec2(DVec2::new(100., 50.), DVec2::new(50., 100.)));

		// Joins
		contains_segment(beveled.clone(), Bezier::from_linear_dvec2(DVec2::new(50., 0.), DVec2::new(100., 50.)));
		contains_segment(beveled.clone(), Bezier::from_linear_dvec2(DVec2::new(100., 50.), DVec2::new(50., 100.)));
	}

	#[tokio::test]
	async fn bevel_repeated_point() {
		let line = Bezier::from_linear_dvec2(DVec2::ZERO, DVec2::new(100., 0.));
		let point = Bezier::from_cubic_dvec2(DVec2::new(100., 0.), DVec2::ZERO, DVec2::ZERO, DVec2::new(100., 0.));
		let curve = Bezier::from_cubic_dvec2(DVec2::new(100., 0.), DVec2::new(110., 0.), DVec2::new(110., 200.), DVec2::new(200., 0.));
		let subpath = Subpath::from_beziers(&[line, point, curve], false);
		let beveled_table = super::bevel(Footprint::default(), vector_node(subpath), 5.);
		let beveled = beveled_table.instance_ref_iter().next().unwrap().instance;

		assert_eq!(beveled.point_domain.positions().len(), 6);
		assert_eq!(beveled.segment_domain.ids().len(), 5);
	}
}<|MERGE_RESOLUTION|>--- conflicted
+++ resolved
@@ -443,29 +443,12 @@
 	#[default(5.)]
 	min_angle_threshold: Angle,
 ) -> VectorDataTable {
-<<<<<<< HEAD
-	let mut result_table = VectorDataTable::default();
-
-	for source in source.instance_ref_iter() {
-		let source_transform = *source.transform;
-		let source_transform_inverse = source_transform.inverse();
-		let source_mask = source.mask;
-		let source = source.instance;
-
-		let upstream_graphic_group = source.upstream_graphic_group.clone();
-
-		// Flip the roundness to help with user intuition
-		let roundness = 1. - roundness;
-		// Convert 0-100 to 0-0.5
-		let edge_length_limit = edge_length_limit * 0.005;
-=======
 	source
 		.instance_ref_iter()
 		.map(|source| {
 			let source_transform = *source.transform;
 			let source_transform_inverse = source_transform.inverse();
 			let source = source.instance;
->>>>>>> 890da6a3
 
 			let upstream_graphic_group = source.upstream_graphic_group.clone();
 
@@ -547,22 +530,11 @@
 					});
 				}
 
-<<<<<<< HEAD
-		result_table.push(Instance {
-			instance: result,
-			mask: source_mask.clone(),
-			transform: source_transform,
-			alpha_blending: Default::default(),
-			source_node_id: None,
-		});
-	}
-=======
 				// One subpath for each shape
 				let mut rounded_subpath = Subpath::new(new_groups, is_closed);
 				rounded_subpath.apply_transform(source_transform_inverse);
 				result.append_subpath(rounded_subpath, false);
 			}
->>>>>>> 890da6a3
 
 			result.upstream_graphic_group = upstream_graphic_group;
 
@@ -571,6 +543,7 @@
 				transform: source_transform,
 				alpha_blending: Default::default(),
 				source_node_id: None,
+				mask: None,
 			}
 		})
 		.collect()
@@ -703,16 +676,6 @@
 	#[default(true)]
 	preserve_existing: bool,
 ) -> VectorDataTable {
-<<<<<<< HEAD
-	let mut result_table = VectorDataTable::default();
-
-	for source in source.instance_ref_iter() {
-		let transform = *source.transform;
-		let mask = source.mask.clone();
-		let alpha_blending = *source.alpha_blending;
-		let source_node_id = *source.source_node_id;
-		let source = source.instance;
-=======
 	source
 		.instance_ref_iter()
 		.map(|source| {
@@ -725,7 +688,6 @@
 				style: source.style.clone(),
 				..Default::default()
 			};
->>>>>>> 890da6a3
 
 			for mut subpath in source.stroke_bezier_paths() {
 				subpath.apply_transform(transform);
@@ -814,32 +776,15 @@
 				result.append_subpath(softened_subpath, true);
 			}
 
-<<<<<<< HEAD
-			let mut softened_subpath = Subpath::new(new_groups, is_closed);
-			softened_subpath.apply_transform(transform.inverse());
-			result.append_subpath(softened_subpath, true);
-		}
-
-		result_table.push(Instance {
-			instance: result,
-			mask,
-			transform,
-			alpha_blending,
-			source_node_id,
-		});
-	}
-
-	result_table
-=======
 			Instance {
 				instance: result,
+				mask: None,
 				transform,
 				alpha_blending,
 				source_node_id,
 			}
 		})
 		.collect()
->>>>>>> 890da6a3
 }
 
 // TODO: Fix issues and reenable

use super::algorithms::bezpath_algorithms::{self, position_on_bezpath, sample_points_on_bezpath, tangent_on_bezpath};
use super::algorithms::offset_subpath::offset_subpath;
use super::misc::{CentroidType, point_to_dvec2};
use super::style::{Fill, Gradient, GradientStops, Stroke};
use super::{PointId, SegmentDomain, SegmentId, StrokeId, VectorData, VectorDataTable};
use crate::instances::{Instance, InstanceMut, Instances};
use crate::raster_types::{CPU, RasterDataTable};
use crate::registry::types::{Angle, Fraction, IntegerCount, Length, Multiplier, Percentage, PixelLength, PixelSize, SeedValue};
use crate::renderer::GraphicElementRendered;
use crate::transform::{Footprint, ReferencePoint, Transform};
use crate::vector::PointDomain;
use crate::vector::misc::dvec2_to_point;
use crate::vector::style::{CircularSpacing, LineCap, LineJoin, Spacing};
use crate::{CloneVarArgs, Color, Context, Ctx, ExtractAll, GraphicElement, GraphicGroupTable, OwnedContextImpl};
use bezier_rs::{Join, ManipulatorGroup, Subpath};
use core::f64::consts::PI;
use core::hash::{Hash, Hasher};
use glam::{DAffine2, DVec2};
use kurbo::{Affine, BezPath, DEFAULT_ACCURACY, ParamCurve, PathEl, PathSeg, Point, Shape};
use rand::{Rng, SeedableRng};
use std::collections::hash_map::DefaultHasher;
use std::f64::consts::TAU;

/// Implemented for types that can be converted to an iterator of vector data.
/// Used for the fill and stroke node so they can be used on VectorData or GraphicGroup
trait VectorDataTableIterMut {
	fn vector_iter_mut(&mut self) -> impl Iterator<Item = InstanceMut<VectorData>>;
}

impl VectorDataTableIterMut for GraphicGroupTable {
	fn vector_iter_mut(&mut self) -> impl Iterator<Item = InstanceMut<VectorData>> {
		// Grab only the direct children
		self.instance_mut_iter()
			.filter_map(|element| element.instance.as_vector_data_mut())
			.flat_map(move |vector_data| vector_data.instance_mut_iter())
	}
}

impl VectorDataTableIterMut for VectorDataTable {
	fn vector_iter_mut(&mut self) -> impl Iterator<Item = InstanceMut<VectorData>> {
		self.instance_mut_iter()
	}
}

#[node_macro::node(category("Vector: Style"), path(graphene_core::vector))]
async fn assign_colors<T>(
	_: impl Ctx,
	#[implementations(GraphicGroupTable, VectorDataTable)]
	#[widget(ParsedWidgetOverride::Hidden)]
	/// The vector elements, or group of vector elements, to apply the fill and/or stroke style to.
	mut vector_group: T,
	#[default(true)]
	/// Whether to style the fill.
	fill: bool,
	/// Whether to style the stroke.
	stroke: bool,
	#[widget(ParsedWidgetOverride::Custom = "assign_colors_gradient")]
	/// The range of colors to select from.
	gradient: GradientStops,
	/// Whether to reverse the gradient.
	reverse: bool,
	/// Whether to randomize the color selection for each element from throughout the gradient.
	randomize: bool,
	#[widget(ParsedWidgetOverride::Custom = "assign_colors_seed")]
	/// The seed used for randomization.
	seed: SeedValue,
	#[widget(ParsedWidgetOverride::Custom = "assign_colors_repeat_every")]
	/// The number of elements to span across the gradient before repeating. A 0 value will span the entire gradient once.
	repeat_every: u32,
) -> T
where
	T: VectorDataTableIterMut + 'n + Send,
{
	let length = vector_group.vector_iter_mut().count();
	let gradient = if reverse { gradient.reversed() } else { gradient };

	let mut rng = rand::rngs::StdRng::seed_from_u64(seed.into());

	for (i, vector_data) in vector_group.vector_iter_mut().enumerate() {
		let factor = match randomize {
			true => rng.random::<f64>(),
			false => match repeat_every {
				0 => i as f64 / (length - 1).max(1) as f64,
				1 => 0.,
				_ => i as f64 % repeat_every as f64 / (repeat_every - 1) as f64,
			},
		};

		let color = gradient.evaluate(factor);

		if fill {
			vector_data.instance.style.set_fill(Fill::Solid(color));
		}
		if stroke {
			if let Some(stroke) = vector_data.instance.style.stroke().and_then(|stroke| stroke.with_color(&Some(color))) {
				vector_data.instance.style.set_stroke(stroke);
			}
		}
	}

	vector_group
}

#[node_macro::node(category("Vector: Style"), path(graphene_core::vector), properties("fill_properties"))]
async fn fill<F: Into<Fill> + 'n + Send, V>(
	_: impl Ctx,
	#[implementations(
		VectorDataTable,
		VectorDataTable,
		VectorDataTable,
		VectorDataTable,
		GraphicGroupTable,
		GraphicGroupTable,
		GraphicGroupTable,
		GraphicGroupTable
	)]
	/// The vector elements, or group of vector elements, to apply the fill to.
	mut vector_data: V,
	#[implementations(
		Fill,
		Option<Color>,
		Color,
		Gradient,
		Fill,
		Option<Color>,
		Color,
		Gradient,
	)]
	#[default(Color::BLACK)]
	/// The fill to paint the path with.
	fill: F,
	_backup_color: Option<Color>,
	_backup_gradient: Gradient,
) -> V
where
	V: VectorDataTableIterMut + 'n + Send,
{
	let fill: Fill = fill.into();
	for vector in vector_data.vector_iter_mut() {
		let mut fill = fill.clone();
		if let Fill::Gradient(gradient) = &mut fill {
			gradient.transform *= *vector.transform;
		}
		vector.instance.style.set_fill(fill);
	}

	vector_data
}

/// Applies a stroke style to the vector data contained in the input.
#[node_macro::node(category("Vector: Style"), path(graphene_core::vector), properties("stroke_properties"))]
async fn stroke<C: Into<Option<Color>> + 'n + Send, V>(
	_: impl Ctx,
	#[implementations(VectorDataTable, VectorDataTable, GraphicGroupTable, GraphicGroupTable)]
	/// The vector elements, or group of vector elements, to apply the stroke to.
	mut vector_data: Instances<V>,
	#[implementations(
		Option<Color>,
		Color,
		Option<Color>,
		Color,
	)]
	#[default(Color::BLACK)]
	/// The stroke color.
	color: C,
	#[default(2.)]
	/// The stroke weight.
	weight: f64,
	/// The stroke dash lengths. Each length forms a distance in a pattern where the first length is a dash, the second is a gap, and so on. If the list is an odd length, the pattern repeats with solid-gap roles reversed.
	dash_lengths: Vec<f64>,
	/// The offset distance from the starting point of the dash pattern.
	dash_offset: f64,
	/// The shape of the stroke at open endpoints.
	line_cap: crate::vector::style::LineCap,
	/// The curvature of the bent stroke at sharp corners.
	line_join: LineJoin,
	#[default(4.)]
	/// The threshold for when a miter-joined stroke is converted to a bevel-joined stroke when a sharp angle becomes pointier than this ratio.
	miter_limit: f64,
) -> Instances<V>
where
	Instances<V>: VectorDataTableIterMut + 'n + Send,
{
	let stroke = Stroke {
		color: color.into(),
		weight,
		dash_lengths,
		dash_offset,
		line_cap,
		line_join,
		line_join_miter_limit: miter_limit,
		transform: DAffine2::IDENTITY,
		non_scaling: false,
	};
	for vector in vector_data.vector_iter_mut() {
		let mut stroke = stroke.clone();
		stroke.transform *= *vector.transform;
		vector.instance.style.set_stroke(stroke);
	}

	vector_data
}

#[node_macro::node(category("Vector"), path(graphene_core::vector))]
async fn repeat<I: 'n + Send + Clone>(
	_: impl Ctx,
	// TODO: Implement other GraphicElementRendered types.
	#[implementations(GraphicGroupTable, VectorDataTable, RasterDataTable<CPU>)] instance: Instances<I>,
	#[default(100., 100.)]
	// TODO: When using a custom Properties panel layout in document_node_definitions.rs and this default is set, the widget weirdly doesn't show up in the Properties panel. Investigation is needed.
	direction: PixelSize,
	angle: Angle,
	#[default(4)] instances: IntegerCount,
<<<<<<< HEAD
	spacing: Spacing,
) -> GraphicGroupTable
=======
) -> Instances<I>
>>>>>>> 33a31b4f
where
	Instances<I>: GraphicElementRendered,
{
	let angle = angle.to_radians();
	let count = instances.max(1);
	let total = (count - 1) as f64;

	let mut result_table = Instances::<I>::default();

<<<<<<< HEAD
	let Some(bounding_box) = instance.bounding_box(DAffine2::IDENTITY, false) else {
		return result_table;
	};

	let center = (bounding_box[0] + bounding_box[1]) / 2.;
	let exact_size = (bounding_box[1] - bounding_box[0]).abs();

	for index in 0..instances {
		let angle = index as f64 * angle / total;
		let mut translation = index as f64 * direction / total;
		let mut size = index as f64 * exact_size / total;

		let transform = match spacing {
			Spacing::Span => DAffine2::from_translation(center) * DAffine2::from_translation(translation) * DAffine2::from_angle(angle) * DAffine2::from_translation(-center),
			Spacing::Envelope => {
				if direction.x < -exact_size.x {
					size.x -= size.x * 2.;
				} else if direction.x <= exact_size.x {
					size.x = 0.;
					translation.x = 0.;
				}
				if direction.y < -exact_size.y {
					size.y -= size.y * 2.;
				} else if direction.y <= exact_size.y {
					size.y = 0.;
					translation.y = 0.;
				}
				if size == DVec2::ZERO {
					DAffine2::from_translation(center) * DAffine2::from_angle(angle) * DAffine2::from_translation(-center)
				} else {
					DAffine2::from_translation(size).inverse()
						* DAffine2::from_translation(center)
						* DAffine2::from_translation(translation)
						* DAffine2::from_angle(angle)
						* DAffine2::from_translation(-center)
				}
			}
			Spacing::Pitch => DAffine2::from_translation(center) * DAffine2::from_translation(index as f64 * direction) * DAffine2::from_angle(angle) * DAffine2::from_translation(-center),
			Spacing::Gap => {
				DAffine2::from_translation(center)
					* DAffine2::from_translation(index as f64 * exact_size)
					* DAffine2::from_translation(index as f64 * direction)
					* DAffine2::from_angle(angle)
					* DAffine2::from_translation(-center)
			}
		};
=======
	for index in 0..count {
		let angle = index as f64 * angle / total;
		let translation = index as f64 * direction / total;
		let transform = DAffine2::from_angle(angle) * DAffine2::from_translation(translation);
>>>>>>> 33a31b4f

		for instance in instance.instance_ref_iter() {
			let mut instance = instance.to_instance_cloned();

			let local_translation = DAffine2::from_translation(instance.transform.translation);
			let local_matrix = DAffine2::from_mat2(instance.transform.matrix2);
			instance.transform = local_translation * transform * local_matrix;

			result_table.push(instance);
		}
	}

	result_table
}

#[node_macro::node(category("Vector"), path(graphene_core::vector))]
async fn circular_repeat<I: 'n + Send + Clone>(
	_: impl Ctx,
	// TODO: Implement other GraphicElementRendered types.
	#[implementations(GraphicGroupTable, VectorDataTable, RasterDataTable<CPU>)] instance: Instances<I>,
	angle_offset: Angle,
	#[default(180.)]
	#[unit("°")]
	angle_pitch: f64,
	#[default(5)] radius: f64,
	#[default(5)] instances: IntegerCount,
<<<<<<< HEAD
	spacing: CircularSpacing,
) -> GraphicGroupTable
=======
) -> Instances<I>
>>>>>>> 33a31b4f
where
	Instances<I>: GraphicElementRendered,
{
	let count = instances.max(1);

	let mut result_table = Instances::<I>::default();

	for index in 0..count {
		let angle = DAffine2::from_angle((TAU / count as f64) * index as f64 + angle_offset.to_radians());
		let translation = DAffine2::from_translation(radius * DVec2::Y);
		let transform = angle * translation;

<<<<<<< HEAD
	let center = (bounding_box[0] + bounding_box[1]) / 2.;
	let base_transform = DVec2::new(0., radius) - center;
	let circle = angle_pitch.to_radians();

	for index in 0..instances {
		let transform = match spacing {
			CircularSpacing::Span => {
				let rotation = DAffine2::from_angle((circle / instances as f64) * index as f64 + angle_offset.to_radians());
				DAffine2::from_translation(center) * rotation * DAffine2::from_translation(base_transform)
			}
			CircularSpacing::Pitch => {
				let rotation = DAffine2::from_angle(circle * index as f64 + angle_offset.to_radians());
				DAffine2::from_translation(center) * rotation * DAffine2::from_translation(base_transform)
			}
		};
=======
		for instance in instance.instance_ref_iter() {
			let mut instance = instance.to_instance_cloned();

			let local_translation = DAffine2::from_translation(instance.transform.translation);
			let local_matrix = DAffine2::from_mat2(instance.transform.matrix2);
			instance.transform = local_translation * transform * local_matrix;
>>>>>>> 33a31b4f

			result_table.push(instance);
		}
	}

	result_table
}

#[node_macro::node(name("Copy to Points"), category("Vector"), path(graphene_core::vector))]
async fn copy_to_points<I: 'n + Send + Clone>(
	_: impl Ctx,
	points: VectorDataTable,
	#[expose]
	/// Artwork to be copied and placed at each point.
	#[implementations(GraphicGroupTable, VectorDataTable, RasterDataTable<CPU>)]
	instance: Instances<I>,
	/// Minimum range of randomized sizes given to each instance.
	#[default(1)]
	#[range((0., 2.))]
	#[unit("x")]
	random_scale_min: Multiplier,
	/// Maximum range of randomized sizes given to each instance.
	#[default(1)]
	#[range((0., 2.))]
	#[unit("x")]
	random_scale_max: Multiplier,
	/// Bias for the probability distribution of randomized sizes (0 is uniform, negatives favor more of small sizes, positives favor more of large sizes).
	#[range((-50., 50.))]
	random_scale_bias: f64,
	/// Seed to determine unique variations on all the randomized instance sizes.
	random_scale_seed: SeedValue,
	/// Range of randomized angles given to each instance, in degrees ranging from furthest clockwise to counterclockwise.
	#[range((0., 360.))]
	random_rotation: Angle,
	/// Seed to determine unique variations on all the randomized instance angles.
	random_rotation_seed: SeedValue,
) -> Instances<I>
where
	Instances<I>: GraphicElementRendered,
{
	let mut result_table = Instances::<I>::default();

	let random_scale_difference = random_scale_max - random_scale_min;

	for point_instance in points.instance_iter() {
		let mut scale_rng = rand::rngs::StdRng::seed_from_u64(random_scale_seed.into());
		let mut rotation_rng = rand::rngs::StdRng::seed_from_u64(random_rotation_seed.into());

		let do_scale = random_scale_difference.abs() > 1e-6;
		let do_rotation = random_rotation.abs() > 1e-6;

		let points_transform = point_instance.transform;
		for &point in point_instance.instance.point_domain.positions() {
			let translation = points_transform.transform_point2(point);

			let rotation = if do_rotation {
				let degrees = (rotation_rng.random::<f64>() - 0.5) * random_rotation;
				degrees / 360. * TAU
			} else {
				0.
			};

			let scale = if do_scale {
				if random_scale_bias.abs() < 1e-6 {
					// Linear
					random_scale_min + scale_rng.random::<f64>() * random_scale_difference
				} else {
					// Weighted (see <https://www.desmos.com/calculator/gmavd3m9bd>)
					let horizontal_scale_factor = 1. - 2_f64.powf(random_scale_bias);
					let scale_factor = (1. - scale_rng.random::<f64>() * horizontal_scale_factor).log2() / random_scale_bias;
					random_scale_min + scale_factor * random_scale_difference
				}
			} else {
				random_scale_min
			};

			let transform = DAffine2::from_scale_angle_translation(DVec2::splat(scale), rotation, translation);

			for mut instance in instance.instance_ref_iter().map(|instance| instance.to_instance_cloned()) {
				let local_matrix = DAffine2::from_mat2(instance.transform.matrix2);
				instance.transform = transform * local_matrix;

				result_table.push(instance);
			}
		}
	}

	result_table
}

#[node_macro::node(category("Vector"), path(graphene_core::vector))]
async fn mirror<I: 'n + Send + Clone>(
	_: impl Ctx,
	#[implementations(GraphicGroupTable, VectorDataTable, RasterDataTable<CPU>)] instance: Instances<I>,
	#[default(ReferencePoint::Center)] relative_to_bounds: ReferencePoint,
	offset: f64,
	#[range((-90., 90.))] angle: Angle,
	#[default(true)] keep_original: bool,
) -> Instances<I>
where
	Instances<I>: GraphicElementRendered,
{
	let mut result_table = Instances::default();

	// Normalize the direction vector
	let normal = DVec2::from_angle(angle.to_radians());

	// The mirror reference is based on the bounding box (at least for now, until we have proper local layer origins)
	let Some(bounding_box) = instance.bounding_box(DAffine2::IDENTITY, false) else {
		return result_table;
	};

	let reference_point_location = relative_to_bounds.point_in_bounding_box((bounding_box[0], bounding_box[1]).into());
	let mirror_reference_point = reference_point_location.map(|point| point + normal * offset);

	// Create the reflection matrix
	let reflection = DAffine2::from_mat2_translation(
		glam::DMat2::from_cols(
			DVec2::new(1. - 2. * normal.x * normal.x, -2. * normal.y * normal.x),
			DVec2::new(-2. * normal.x * normal.y, 1. - 2. * normal.y * normal.y),
		),
		DVec2::ZERO,
	);

	// Apply reflection around the reference point
	let reflected_transform = if let Some(mirror_reference_point) = mirror_reference_point {
		DAffine2::from_translation(mirror_reference_point) * reflection * DAffine2::from_translation(-mirror_reference_point)
	} else {
		reflection * DAffine2::from_translation(DVec2::from_angle(angle.to_radians()) * DVec2::splat(-offset))
	};

	// Add original instance depending on the keep_original flag
	if keep_original {
		for instance in instance.clone().instance_iter() {
			result_table.push(instance);
		}
	}

	// Create and add mirrored instance
	for mut instance in instance.instance_iter() {
		instance.transform = reflected_transform * instance.transform;
		instance.source_node_id = None;
		result_table.push(instance);
	}

	result_table
}

#[node_macro::node(category("Vector"), path(graphene_core::vector))]
async fn round_corners(
	_: impl Ctx,
	source: VectorDataTable,
	#[hard_min(0.)]
	#[default(10.)]
	radius: PixelLength,
	#[range((0., 1.))]
	#[hard_min(0.)]
	#[hard_max(1.)]
	#[default(0.5)]
	roundness: f64,
	#[default(100.)] edge_length_limit: Percentage,
	#[range((0., 180.))]
	#[hard_min(0.)]
	#[hard_max(180.)]
	#[default(5.)]
	min_angle_threshold: Angle,
) -> VectorDataTable {
	let mut result_table = VectorDataTable::default();

	for source in source.instance_ref_iter() {
		let source_transform = *source.transform;
		let source_transform_inverse = source_transform.inverse();
		let source = source.instance;

		let upstream_graphic_group = source.upstream_graphic_group.clone();

		// Flip the roundness to help with user intuition
		let roundness = 1. - roundness;
		// Convert 0-100 to 0-0.5
		let edge_length_limit = edge_length_limit * 0.005;

		let mut result = VectorData {
			style: source.style.clone(),
			..Default::default()
		};

		// Grab the initial point ID as a stable starting point
		let mut initial_point_id = source.point_domain.ids().first().copied().unwrap_or(PointId::generate());

		for mut subpath in source.stroke_bezier_paths() {
			subpath.apply_transform(source_transform);

			// End if not enough points for corner rounding
			if subpath.manipulator_groups().len() < 3 {
				result.append_subpath(subpath, false);
				continue;
			}

			let groups = subpath.manipulator_groups();
			let mut new_groups = Vec::new();
			let is_closed = subpath.closed();

			for i in 0..groups.len() {
				// Skip first and last points for open paths
				if !is_closed && (i == 0 || i == groups.len() - 1) {
					new_groups.push(groups[i]);
					continue;
				}

				// Not the prettiest, but it makes the rest of the logic more readable
				let prev_idx = if i == 0 { if is_closed { groups.len() - 1 } else { 0 } } else { i - 1 };
				let curr_idx = i;
				let next_idx = if i == groups.len() - 1 { if is_closed { 0 } else { i } } else { i + 1 };

				let prev = groups[prev_idx].anchor;
				let curr = groups[curr_idx].anchor;
				let next = groups[next_idx].anchor;

				let dir1 = (curr - prev).normalize_or(DVec2::X);
				let dir2 = (next - curr).normalize_or(DVec2::X);

				let theta = PI - dir1.angle_to(dir2).abs();

				// Skip near-straight corners
				if theta > PI - min_angle_threshold.to_radians() {
					new_groups.push(groups[curr_idx]);
					continue;
				}

				// Calculate L, with limits to avoid extreme values
				let distance_along_edge = radius / (theta / 2.).sin();
				let distance_along_edge = distance_along_edge.min(edge_length_limit * (curr - prev).length().min((next - curr).length())).max(0.01);

				// Find points on each edge at distance L from corner
				let p1 = curr - dir1 * distance_along_edge;
				let p2 = curr + dir2 * distance_along_edge;

				// Add first point (coming into the rounded corner)
				new_groups.push(ManipulatorGroup {
					anchor: p1,
					in_handle: None,
					out_handle: Some(curr - dir1 * distance_along_edge * roundness),
					id: initial_point_id.next_id(),
				});

				// Add second point (coming out of the rounded corner)
				new_groups.push(ManipulatorGroup {
					anchor: p2,
					in_handle: Some(curr + dir2 * distance_along_edge * roundness),
					out_handle: None,
					id: initial_point_id.next_id(),
				});
			}

			// One subpath for each shape
			let mut rounded_subpath = Subpath::new(new_groups, is_closed);
			rounded_subpath.apply_transform(source_transform_inverse);
			result.append_subpath(rounded_subpath, false);
		}

		result.upstream_graphic_group = upstream_graphic_group;

		result_table.push(Instance {
			instance: result,
			transform: source_transform,
			alpha_blending: Default::default(),
			source_node_id: None,
		});
	}

	result_table
}

#[node_macro::node(name("Spatial Merge by Distance"), category("Debug"), path(graphene_core::vector))]
async fn spatial_merge_by_distance(
	_: impl Ctx,
	vector_data: VectorDataTable,
	#[default(0.1)]
	#[hard_min(0.0001)]
	distance: f64,
) -> VectorDataTable {
	let mut result_table = VectorDataTable::default();

	for mut vector_data_instance in vector_data.instance_iter() {
		let vector_data_transform = vector_data_instance.transform;
		let vector_data = vector_data_instance.instance;

		let point_count = vector_data.point_domain.positions().len();

		// Find min x and y for grid cell normalization
		let mut min_x = f64::MAX;
		let mut min_y = f64::MAX;

		// Calculate mins without collecting all positions
		for &pos in vector_data.point_domain.positions() {
			let transformed_pos = vector_data_transform.transform_point2(pos);
			min_x = min_x.min(transformed_pos.x);
			min_y = min_y.min(transformed_pos.y);
		}

		// Create a spatial grid with cell size of 'distance'
		use std::collections::HashMap;
		let mut grid: HashMap<(i32, i32), Vec<usize>> = HashMap::new();

		// Add points to grid cells without collecting all positions first
		for i in 0..point_count {
			let pos = vector_data_transform.transform_point2(vector_data.point_domain.positions()[i]);
			let grid_x = ((pos.x - min_x) / distance).floor() as i32;
			let grid_y = ((pos.y - min_y) / distance).floor() as i32;

			grid.entry((grid_x, grid_y)).or_default().push(i);
		}

		// Create point index mapping for merged points
		let mut point_index_map = vec![None; point_count];
		let mut merged_positions = Vec::new();
		let mut merged_indices = Vec::new();

		// Process each point
		for i in 0..point_count {
			// Skip points that have already been processed
			if point_index_map[i].is_some() {
				continue;
			}

			let pos_i = vector_data_transform.transform_point2(vector_data.point_domain.positions()[i]);
			let grid_x = ((pos_i.x - min_x) / distance).floor() as i32;
			let grid_y = ((pos_i.y - min_y) / distance).floor() as i32;

			let mut group = vec![i];

			// Check only neighboring cells (3x3 grid around current cell)
			for dx in -1..=1 {
				for dy in -1..=1 {
					let neighbor_cell = (grid_x + dx, grid_y + dy);

					if let Some(indices) = grid.get(&neighbor_cell) {
						for &j in indices {
							if j > i && point_index_map[j].is_none() {
								let pos_j = vector_data_transform.transform_point2(vector_data.point_domain.positions()[j]);
								if pos_i.distance(pos_j) <= distance {
									group.push(j);
								}
							}
						}
					}
				}
			}

			// Create merged point - calculate positions as needed
			let merged_position = group
				.iter()
				.map(|&idx| vector_data_transform.transform_point2(vector_data.point_domain.positions()[idx]))
				.fold(DVec2::ZERO, |sum, pos| sum + pos)
				/ group.len() as f64;

			let merged_position = vector_data_transform.inverse().transform_point2(merged_position);
			let merged_index = merged_positions.len();

			merged_positions.push(merged_position);
			merged_indices.push(vector_data.point_domain.ids()[group[0]]);

			// Update mapping for all points in the group
			for &idx in &group {
				point_index_map[idx] = Some(merged_index);
			}
		}

		// Create new point domain with merged points
		let mut new_point_domain = PointDomain::new();
		for (idx, pos) in merged_indices.into_iter().zip(merged_positions) {
			new_point_domain.push(idx, pos);
		}

		// Update segment domain
		let mut new_segment_domain = SegmentDomain::new();
		for segment_idx in 0..vector_data.segment_domain.ids().len() {
			let id = vector_data.segment_domain.ids()[segment_idx];
			let start = vector_data.segment_domain.start_point()[segment_idx];
			let end = vector_data.segment_domain.end_point()[segment_idx];
			let handles = vector_data.segment_domain.handles()[segment_idx];
			let stroke = vector_data.segment_domain.stroke()[segment_idx];

			// Get new indices for start and end points
			let new_start = point_index_map[start].unwrap();
			let new_end = point_index_map[end].unwrap();

			// Skip segments where start and end points were merged
			if new_start != new_end {
				new_segment_domain.push(id, new_start, new_end, handles, stroke);
			}
		}

		// Create new vector data
		let mut result = vector_data.clone();
		result.point_domain = new_point_domain;
		result.segment_domain = new_segment_domain;

		// Create and return the result
		vector_data_instance.instance = result;
		vector_data_instance.source_node_id = None;
		result_table.push(vector_data_instance);
	}

	result_table
}

#[node_macro::node(category("Debug"), path(graphene_core::vector))]
async fn box_warp(_: impl Ctx, vector_data: VectorDataTable, #[expose] rectangle: VectorDataTable) -> VectorDataTable {
	let Some((target, target_transform)) = rectangle.get(0).map(|rect| (rect.instance, rect.transform)) else {
		return vector_data;
	};

	let mut result_table = VectorDataTable::default();

	for mut vector_data_instance in vector_data.instance_iter() {
		let vector_data_transform = vector_data_instance.transform;
		let vector_data = vector_data_instance.instance;

		// Get the bounding box of the source vector data
		let source_bbox = vector_data.bounding_box_with_transform(vector_data_transform).unwrap_or([DVec2::ZERO, DVec2::ONE]);

		// Extract first 4 points from target shape to form the quadrilateral
		// Apply the target's transform to get points in world space
		let target_points: Vec<DVec2> = target.point_domain.positions().iter().map(|&p| target_transform.transform_point2(p)).take(4).collect();

		// If we have fewer than 4 points, use the corners of the source bounding box
		// This handles the degenerative case
		let dst_corners = if target_points.len() >= 4 {
			[target_points[0], target_points[1], target_points[2], target_points[3]]
		} else {
			warn!("Target shape has fewer than 4 points. Using source bounding box instead.");
			[
				source_bbox[0],
				DVec2::new(source_bbox[1].x, source_bbox[0].y),
				source_bbox[1],
				DVec2::new(source_bbox[0].x, source_bbox[1].y),
			]
		};

		// Apply the warp
		let mut result = vector_data.clone();

		// Precompute source bounding box size for normalization
		let source_size = source_bbox[1] - source_bbox[0];

		// Transform points
		for (_, position) in result.point_domain.positions_mut() {
			// Get the point in world space
			let world_pos = vector_data_transform.transform_point2(*position);

			// Normalize coordinates within the source bounding box
			let t = ((world_pos - source_bbox[0]) / source_size).clamp(DVec2::ZERO, DVec2::ONE);

			// Apply bilinear interpolation
			*position = bilinear_interpolate(t, &dst_corners);
		}

		// Transform handles in bezier curves
		for (_, handles, _, _) in result.handles_mut() {
			*handles = handles.apply_transformation(|pos| {
				// Get the handle in world space
				let world_pos = vector_data_transform.transform_point2(pos);

				// Normalize coordinates within the source bounding box
				let t = ((world_pos - source_bbox[0]) / source_size).clamp(DVec2::ZERO, DVec2::ONE);

				// Apply bilinear interpolation
				bilinear_interpolate(t, &dst_corners)
			});
		}

		result.style.set_stroke_transform(DAffine2::IDENTITY);

		// Add this to the table and reset the transform since we've applied it directly to the points
		vector_data_instance.instance = result;
		vector_data_instance.transform = DAffine2::IDENTITY;
		vector_data_instance.source_node_id = None;
		result_table.push(vector_data_instance);
	}

	result_table
}

// Interpolate within a quadrilateral using normalized coordinates (0-1)
fn bilinear_interpolate(t: DVec2, quad: &[DVec2; 4]) -> DVec2 {
	let tl = quad[0]; // Top-left
	let tr = quad[1]; // Top-right
	let br = quad[2]; // Bottom-right
	let bl = quad[3]; // Bottom-left

	// Bilinear interpolation
	tl * (1. - t.x) * (1. - t.y) + tr * t.x * (1. - t.y) + br * t.x * t.y + bl * (1. - t.x) * t.y
}

#[node_macro::node(category("Vector"), path(graphene_core::vector))]
async fn remove_handles(
	_: impl Ctx,
	vector_data: VectorDataTable,
	#[default(10.)]
	#[soft_min(0.)]
	max_handle_distance: f64,
) -> VectorDataTable {
	let mut result_table = VectorDataTable::default();

	for mut vector_data_instance in vector_data.instance_iter() {
		let mut vector_data = vector_data_instance.instance;

		for (_, handles, start, end) in vector_data.segment_domain.handles_mut() {
			// Only convert to linear if handles are within the threshold distance
			match *handles {
				bezier_rs::BezierHandles::Cubic { handle_start, handle_end } => {
					let start_pos = vector_data.point_domain.positions()[start];
					let end_pos = vector_data.point_domain.positions()[end];

					let start_handle_distance = (handle_start - start_pos).length();
					let end_handle_distance = (handle_end - end_pos).length();

					// If handles are close enough to their anchor points, make the segment linear
					if start_handle_distance <= max_handle_distance && end_handle_distance <= max_handle_distance {
						*handles = bezier_rs::BezierHandles::Linear;
					}
				}
				bezier_rs::BezierHandles::Quadratic { handle } => {
					let start_pos = vector_data.point_domain.positions()[start];
					let end_pos = vector_data.point_domain.positions()[end];

					// Use average distance from handle to both points
					let avg_distance = ((handle - start_pos).length() + (handle - end_pos).length()) / 2.;

					if avg_distance <= max_handle_distance {
						*handles = bezier_rs::BezierHandles::Linear;
					}
				}
				_ => {}
			}
		}

		vector_data_instance.instance = vector_data;
		vector_data_instance.source_node_id = None;
		result_table.push(vector_data_instance);
	}

	result_table
}

#[node_macro::node(category("Vector"), path(graphene_core::vector))]
async fn generate_handles(
	_: impl Ctx,
	source: VectorDataTable,
	#[default(0.4)]
	#[range((0., 1.))]
	curvature: f64,
) -> VectorDataTable {
	let mut result_table = VectorDataTable::default();

	for source in source.instance_ref_iter() {
		let source_transform = *source.transform;
		let source = source.instance;

		let mut result = VectorData {
			style: source.style.clone(),
			..Default::default()
		};

		for mut subpath in source.stroke_bezier_paths() {
			subpath.apply_transform(source_transform);

			let groups = subpath.manipulator_groups();
			if groups.len() < 2 {
				// Not enough points for softening
				result.append_subpath(subpath, true);
				continue;
			}

			let mut new_groups = Vec::with_capacity(groups.len());
			let is_closed = subpath.closed();

			for i in 0..groups.len() {
				let curr = &groups[i];

				// Check if this point has handles
				let has_handles =
					(curr.in_handle.is_some() && !curr.in_handle.unwrap().abs_diff_eq(curr.anchor, 1e-5)) || (curr.out_handle.is_some() && !curr.out_handle.unwrap().abs_diff_eq(curr.anchor, 1e-5));

				if has_handles || (!is_closed && (i == 0 || i == groups.len() - 1)) {
					new_groups.push(*curr);
					continue;
				}

				// Get previous and next points
				let prev_idx = if i == 0 { if is_closed { groups.len() - 1 } else { i } } else { i - 1 };
				let next_idx = if i == groups.len() - 1 { if is_closed { 0 } else { i } } else { i + 1 };

				let prev = groups[prev_idx].anchor;
				let curr_pos = curr.anchor;
				let next = groups[next_idx].anchor;

				// Calculate directions to adjacent points
				let dir_prev = (prev - curr_pos).normalize_or_zero();
				let dir_next = (next - curr_pos).normalize_or_zero();

				// Check if we have valid directions
				if dir_prev.length_squared() < 1e-5 || dir_next.length_squared() < 1e-5 {
					new_groups.push(*curr);
					continue;
				}

				// Calculate handle direction (perpendicular to the angle bisector)
				let handle_dir = (dir_prev - dir_next).try_normalize().unwrap_or(dir_prev.perp());
				let handle_dir = if dir_prev.dot(handle_dir) < 0. { -handle_dir } else { handle_dir };

				// Calculate handle lengths - 1/3 of distance to adjacent points, scaled by curvature
				let in_length = (curr_pos - prev).length() / 3. * curvature;
				let out_length = (next - curr_pos).length() / 3. * curvature;

				// Create new manipulator group with handles
				new_groups.push(ManipulatorGroup {
					anchor: curr_pos,
					in_handle: Some(curr_pos + handle_dir * in_length),
					out_handle: Some(curr_pos - handle_dir * out_length),
					id: curr.id,
				});
			}

			let mut softened_subpath = Subpath::new(new_groups, is_closed);
			softened_subpath.apply_transform(source_transform.inverse());
			result.append_subpath(softened_subpath, true);
		}

		result_table.push(Instance {
			instance: result,
			transform: source_transform,
			alpha_blending: Default::default(),
			source_node_id: None,
		});
	}

	result_table
}

// TODO: Fix issues and reenable
// #[node_macro::node(category("Vector"), path(graphene_core::vector))]
// async fn subdivide(
// 	_: impl Ctx,
// 	source: VectorDataTable,
// 	#[default(1.)]
// 	#[hard_min(1.)]
// 	#[soft_max(8.)]
// 	subdivisions: f64,
// ) -> VectorDataTable {
// 	fn subdivide_once(subpath: &Subpath<PointId>) -> Subpath<PointId> {
// 		let original_groups = subpath.manipulator_groups();
// 		let mut new_groups = Vec::new();
// 		let is_closed = subpath.closed();
// 		let mut last_in_handle = None;

// 		for i in 0..original_groups.len() {
// 			let start_idx = i;
// 			let end_idx = (i + 1) % original_groups.len();

// 			// Skip the last segment for open paths
// 			if !is_closed && end_idx == 0 {
// 				break;
// 			}

// 			let current_bezier = original_groups[start_idx].to_bezier(&original_groups[end_idx]);

// 			// Create modified start point with original ID, but updated in_handle & out_handle
// 			let mut start_point = original_groups[start_idx];
// 			let [first, _] = current_bezier.split(TValue::Euclidean(0.5));
// 			start_point.out_handle = first.handle_start();
// 			start_point.in_handle = last_in_handle;
// 			if new_groups.contains(&start_point) {
// 				debug!("start_point already in");
// 			} else {
// 				new_groups.push(start_point);
// 			}

// 			// Add midpoint
// 			let [first, second] = current_bezier.split(TValue::Euclidean(0.5));

// 			let new_point = ManipulatorGroup {
// 				anchor: first.end,
// 				in_handle: first.handle_end(),
// 				out_handle: second.handle_start(),
// 				id: start_point.id.generate_from_hash(u64::MAX),
// 			};
// 			if new_groups.contains(&new_point) {
// 				debug!("new_point already in");
// 			} else {
// 				new_groups.push(new_point);
// 			}

// 			last_in_handle = second.handle_end();
// 		}

// 		// Handle the final point for open paths
// 		if !is_closed && !original_groups.is_empty() {
// 			let mut last_point = *original_groups.last().unwrap();
// 			last_point.in_handle = last_in_handle;
// 			if new_groups.contains(&last_point) {
// 				debug!("last_point already in");
// 			} else {
// 				new_groups.push(last_point);
// 			}
// 		} else if is_closed && !new_groups.is_empty() {
// 			// Update the first point's in_handle for closed paths
// 			new_groups[0].in_handle = last_in_handle;
// 		}

// 		Subpath::new(new_groups, is_closed)
// 	}

// 	let mut result_table = VectorDataTable::default();

// 	for source_vector_data in source.instances() {
// 		let source_transform = *source_vector_data.transform;
// 		let source_vector_data = source_vector_data.instance;

// 		let subdivisions = subdivisions as usize;

//		let mut result = VectorData {
//			style: source_vector_data.style.clone(),
//			..Default::default()
//		};

// 		for mut subpath in source_vector_data.stroke_bezier_paths() {
// 			subpath.apply_transform(source_transform);

// 			if subpath.manipulator_groups().len() < 2 {
// 				// Not enough points to subdivide
// 				result.append_subpath(subpath, true);
// 				continue;
// 			}

// 			// Apply subdivisions recursively
// 			let mut current_subpath = subpath;
// 			for _ in 0..subdivisions {
// 				current_subpath = subdivide_once(&current_subpath);
// 			}

// 			current_subpath.apply_transform(source_transform.inverse());
// 			result.append_subpath(current_subpath, true);
// 		}

// 		let pushed = result_table.push(result);
// 		*pushed.transform = source_transform;
// 	}

// 	result_table
// }

#[node_macro::node(category("Vector"), path(graphene_core::vector))]
async fn bounding_box(_: impl Ctx, vector_data: VectorDataTable) -> VectorDataTable {
	let mut result_table = VectorDataTable::default();

	for mut vector_data_instance in vector_data.instance_iter() {
		let vector_data = vector_data_instance.instance;

		let mut result = vector_data
			.bounding_box_rect()
			.map(|bbox| {
				let mut vector_data = VectorData::default();
				vector_data.append_bezpath(bbox.to_path(DEFAULT_ACCURACY));
				vector_data
			})
			.unwrap_or_default();

		result.style = vector_data.style.clone();
		result.style.set_stroke_transform(DAffine2::IDENTITY);

		vector_data_instance.instance = result;
		vector_data_instance.source_node_id = None;
		result_table.push(vector_data_instance);
	}

	result_table
}

#[node_macro::node(category("Vector"), path(graphene_core::vector))]
async fn dimensions(_: impl Ctx, vector_data: VectorDataTable) -> DVec2 {
	vector_data
		.instance_ref_iter()
		.filter_map(|vector_data| vector_data.instance.bounding_box_with_transform(*vector_data.transform))
		.reduce(|[acc_top_left, acc_bottom_right], [top_left, bottom_right]| [acc_top_left.min(top_left), acc_bottom_right.max(bottom_right)])
		.map(|[top_left, bottom_right]| bottom_right - top_left)
		.unwrap_or_default()
}

#[node_macro::node(category("Vector"), path(graphene_core::vector), properties("offset_path_properties"))]
async fn offset_path(_: impl Ctx, vector_data: VectorDataTable, distance: f64, line_join: LineJoin, #[default(4.)] miter_limit: f64) -> VectorDataTable {
	let mut result_table = VectorDataTable::default();

	for mut vector_data_instance in vector_data.instance_iter() {
		let vector_data_transform = vector_data_instance.transform;
		let vector_data = vector_data_instance.instance;

		let subpaths = vector_data.stroke_bezier_paths();
		let mut result = VectorData {
			style: vector_data.style.clone(),
			..Default::default()
		};
		result.style.set_stroke_transform(DAffine2::IDENTITY);

		// Perform operation on all subpaths in this shape.
		for mut subpath in subpaths {
			subpath.apply_transform(vector_data_transform);

			// Taking the existing stroke data and passing it to Bezier-rs to generate new paths.
			let mut subpath_out = offset_subpath(
				&subpath,
				-distance,
				match line_join {
					LineJoin::Miter => Join::Miter(Some(miter_limit)),
					LineJoin::Bevel => Join::Bevel,
					LineJoin::Round => Join::Round,
				},
			);

			subpath_out.apply_transform(vector_data_transform.inverse());

			// One closed subpath, open path.
			result.append_subpath(subpath_out, false);
		}

		vector_data_instance.instance = result;
		vector_data_instance.source_node_id = None;
		result_table.push(vector_data_instance);
	}

	result_table
}

#[node_macro::node(category("Vector"), path(graphene_core::vector))]
async fn solidify_stroke(_: impl Ctx, vector_data: VectorDataTable) -> VectorDataTable {
	let mut result_table = VectorDataTable::default();

	for mut vector_data_instance in vector_data.instance_iter() {
		let vector_data = vector_data_instance.instance;

		let stroke = vector_data.style.stroke().clone().unwrap_or_default();
		let bezpaths = vector_data.stroke_bezpath_iter();
		let mut result = VectorData::default();

		// Taking the existing stroke data and passing it to kurbo::stroke to generate new fill paths.
		let join = match stroke.line_join {
			LineJoin::Miter => kurbo::Join::Miter,
			LineJoin::Bevel => kurbo::Join::Bevel,
			LineJoin::Round => kurbo::Join::Round,
		};
		let cap = match stroke.line_cap {
			LineCap::Butt => kurbo::Cap::Butt,
			LineCap::Round => kurbo::Cap::Round,
			LineCap::Square => kurbo::Cap::Square,
		};
		let dash_offset = stroke.dash_offset;
		let dash_pattern = stroke.dash_lengths;
		let miter_limit = stroke.line_join_miter_limit;

		let stroke_style = kurbo::Stroke::new(stroke.weight)
			.with_caps(cap)
			.with_join(join)
			.with_dashes(dash_offset, dash_pattern)
			.with_miter_limit(miter_limit);

		let stroke_options = kurbo::StrokeOpts::default();

		// 0.25 is balanced between performace and accuracy of the curve.
		const STROKE_TOLERANCE: f64 = 0.25;

		for path in bezpaths {
			let solidified = kurbo::stroke(path, &stroke_style, &stroke_options, STROKE_TOLERANCE);
			result.append_bezpath(solidified);
		}

		// We set our fill to our stroke's color, then clear our stroke.
		if let Some(stroke) = vector_data.style.stroke() {
			result.style.set_fill(Fill::solid_or_none(stroke.color));
			result.style.set_stroke(Stroke::default());
		}

		vector_data_instance.instance = result;
		vector_data_instance.source_node_id = None;
		result_table.push(vector_data_instance);
	}

	result_table
}

#[node_macro::node(category("Vector"), path(graphene_core::vector))]
async fn flatten_path<I: 'n + Send>(_: impl Ctx, #[implementations(GraphicGroupTable, VectorDataTable)] graphic_group_input: Instances<I>) -> VectorDataTable
where
	Instances<I>: GraphicElementRendered,
{
	// A node based solution to support passing through vector data could be a network node with a cache node connected to
	// a Flatten Path connected to an if else node, another connection from the cache directly
	// To the if else node, and another connection from the cache to a matches type node connected to the if else node.
	fn flatten_group(graphic_group_table: &GraphicGroupTable, output: &mut InstanceMut<VectorData>) {
		for (group_index, current_element) in graphic_group_table.instance_ref_iter().enumerate() {
			match current_element.instance {
				GraphicElement::VectorData(vector_data_table) => {
					// Loop through every row of the VectorDataTable and concatenate each instance's subpath into the output VectorData instance.
					for (vector_index, vector_data_instance) in vector_data_table.instance_ref_iter().enumerate() {
						let other = vector_data_instance.instance;
						let transform = *current_element.transform * *vector_data_instance.transform;
						let node_id = current_element.source_node_id.map(|node_id| node_id.0).unwrap_or_default();

						let mut hasher = DefaultHasher::new();
						(group_index, vector_index, node_id).hash(&mut hasher);
						let collision_hash_seed = hasher.finish();

						output.instance.concat(other, transform, collision_hash_seed);

						// Use the last encountered style as the output style
						output.instance.style = vector_data_instance.instance.style.clone();
					}
				}
				GraphicElement::GraphicGroup(graphic_group) => {
					let mut graphic_group = graphic_group.clone();
					for instance in graphic_group.instance_mut_iter() {
						*instance.transform = *current_element.transform * *instance.transform;
					}

					flatten_group(&graphic_group, output);
				}
				_ => {}
			}
		}
	}

	// Create a table with one instance of an empty VectorData, then get a mutable reference to it which we append flattened subpaths to
	let mut output_table = VectorDataTable::new(VectorData::default());
	let Some(mut output) = output_table.instance_mut_iter().next() else {
		return output_table;
	};

	// Flatten the graphic group input into the output VectorData instance
	let base_graphic_group = GraphicGroupTable::new(graphic_group_input.to_graphic_element());
	flatten_group(&base_graphic_group, &mut output);

	// Return the single-row VectorDataTable containing the flattened VectorData subpaths
	output_table
}

#[node_macro::node(category(""), path(graphene_core::vector))]
async fn sample_points(_: impl Ctx, vector_data: VectorDataTable, spacing: f64, start_offset: f64, stop_offset: f64, adaptive_spacing: bool, subpath_segment_lengths: Vec<f64>) -> VectorDataTable {
	// Limit the smallest spacing to something sensible to avoid freezing the application.
	let spacing = spacing.max(0.01);

	let mut result_table = VectorDataTable::default();

	for mut vector_data_instance in vector_data.instance_iter() {
		let mut result = VectorData {
			point_domain: Default::default(),
			segment_domain: Default::default(),
			region_domain: Default::default(),
			colinear_manipulators: Default::default(),
			style: std::mem::take(&mut vector_data_instance.instance.style),
			upstream_graphic_group: std::mem::take(&mut vector_data_instance.instance.upstream_graphic_group),
		};
		// Transfer the stroke transform from the input vector data to the result.
		result.style.set_stroke_transform(vector_data_instance.transform);

		// Using `stroke_bezpath_iter` so that the `subpath_segment_lengths` is aligned to the segments of each bezpath.
		// So we can index into `subpath_segment_lengths` to get the length of the segments.
		// NOTE: `subpath_segment_lengths` has precalulated lengths with transformation applied.
		let bezpaths = vector_data_instance.instance.stroke_bezpath_iter();

		// Keeps track of the index of the first segment of the next bezpath in order to get lengths of all segments.
		let mut next_segment_index = 0;

		for mut bezpath in bezpaths {
			// Apply the tranformation to the current bezpath to calculate points after transformation.
			bezpath.apply_affine(Affine::new(vector_data_instance.transform.to_cols_array()));

			let segment_count = bezpath.segments().count();

			// For the current bezpath we get its segment's length by calculating the start index and end index.
			let current_bezpath_segments_length = &subpath_segment_lengths[next_segment_index..next_segment_index + segment_count];

			// Increment the segment index by the number of segments in the current bezpath to calculate the next bezpath segment's length.
			next_segment_index += segment_count;

			let Some(mut sample_bezpath) = sample_points_on_bezpath(bezpath, spacing, start_offset, stop_offset, adaptive_spacing, current_bezpath_segments_length) else {
				continue;
			};

			// Reverse the transformation applied to the bezpath as the `result` already has the transformation set.
			sample_bezpath.apply_affine(Affine::new(vector_data_instance.transform.to_cols_array()).inverse());

			// Append the bezpath (subpath) that connects generated points by lines.
			result.append_bezpath(sample_bezpath);
		}

		vector_data_instance.instance = result;
		result_table.push(vector_data_instance);
	}

	result_table
}

/// Determines the position of a point on the path, given by its progress from 0 to 1 along the path.
/// If multiple subpaths make up the path, the whole number part of the progress value selects the subpath and the decimal part determines the position along it.
#[node_macro::node(name("Position on Path"), category("Vector"), path(graphene_core::vector))]
async fn position_on_path(
	_: impl Ctx,
	/// The path to traverse.
	vector_data: VectorDataTable,
	/// The factor from the start to the end of the path, 0–1 for one subpath, 1–2 for a second subpath, and so on.
	progress: Fraction,
	/// Swap the direction of the path.
	reverse: bool,
	/// Traverse the path using each segment's Bézier curve parameterization instead of the Euclidean distance. Faster to compute but doesn't respect actual distances.
	parameterized_distance: bool,
) -> DVec2 {
	let euclidian = !parameterized_distance;

	let mut bezpaths = vector_data
		.instance_iter()
		.flat_map(|vector_data| {
			let transform = vector_data.transform;
			vector_data.instance.stroke_bezpath_iter().map(|bezpath| (bezpath, transform)).collect::<Vec<_>>()
		})
		.collect::<Vec<_>>();
	let bezpath_count = bezpaths.len() as f64;
	let progress = progress.clamp(0., bezpath_count);
	let progress = if reverse { bezpath_count - progress } else { progress };
	let index = if progress >= bezpath_count { (bezpath_count - 1.) as usize } else { progress as usize };

	bezpaths.get_mut(index).map_or(DVec2::ZERO, |(bezpath, transform)| {
		let t = if progress == bezpath_count { 1. } else { progress.fract() };
		bezpath.apply_affine(Affine::new(transform.to_cols_array()));

		point_to_dvec2(position_on_bezpath(bezpath, t, euclidian, None))
	})
}

/// Determines the angle of the tangent at a point on the path, given by its progress from 0 to 1 along the path.
/// If multiple subpaths make up the path, the whole number part of the progress value selects the subpath and the decimal part determines the position along it.
#[node_macro::node(name("Tangent on Path"), category("Vector"), path(graphene_core::vector))]
async fn tangent_on_path(
	_: impl Ctx,
	/// The path to traverse.
	vector_data: VectorDataTable,
	/// The factor from the start to the end of the path, 0–1 for one subpath, 1–2 for a second subpath, and so on.
	progress: Fraction,
	/// Swap the direction of the path.
	reverse: bool,
	/// Traverse the path using each segment's Bézier curve parameterization instead of the Euclidean distance. Faster to compute but doesn't respect actual distances.
	parameterized_distance: bool,
) -> f64 {
	let euclidian = !parameterized_distance;

	let mut bezpaths = vector_data
		.instance_iter()
		.flat_map(|vector_data| {
			let transform = vector_data.transform;
			vector_data.instance.stroke_bezpath_iter().map(|bezpath| (bezpath, transform)).collect::<Vec<_>>()
		})
		.collect::<Vec<_>>();
	let bezpath_count = bezpaths.len() as f64;
	let progress = progress.clamp(0., bezpath_count);
	let progress = if reverse { bezpath_count - progress } else { progress };
	let index = if progress >= bezpath_count { (bezpath_count - 1.) as usize } else { progress as usize };

	bezpaths.get_mut(index).map_or(0., |(bezpath, transform)| {
		let t = if progress == bezpath_count { 1. } else { progress.fract() };
		bezpath.apply_affine(Affine::new(transform.to_cols_array()));

		let mut tangent = point_to_dvec2(tangent_on_bezpath(bezpath, t, euclidian, None));
		if tangent == DVec2::ZERO {
			let t = t + if t > 0.5 { -0.001 } else { 0.001 };
			tangent = point_to_dvec2(tangent_on_bezpath(bezpath, t, euclidian, None));
		}
		if tangent == DVec2::ZERO {
			return 0.;
		}

		-tangent.angle_to(if reverse { -DVec2::X } else { DVec2::X })
	})
}

#[node_macro::node(category(""), path(graphene_core::vector))]
async fn poisson_disk_points(
	_: impl Ctx,
	vector_data: VectorDataTable,
	#[default(10.)]
	#[hard_min(0.01)]
	separation_disk_diameter: f64,
	seed: SeedValue,
) -> VectorDataTable {
	let mut rng = rand::rngs::StdRng::seed_from_u64(seed.into());

	let mut result_table = VectorDataTable::default();

	for mut vector_data_instance in vector_data.instance_iter() {
		let mut result = VectorData::default();

		let path_with_bounding_boxes: Vec<_> = vector_data_instance
			.instance
			.stroke_bezpath_iter()
			.map(|mut bezpath| {
				// TODO: apply transform to points instead of modifying the paths
				bezpath.apply_affine(Affine::new(vector_data_instance.transform.to_cols_array()));
				bezpath.close_path();
				let bbox = bezpath.bounding_box();
				(bezpath, bbox)
			})
			.collect();

		for (i, (subpath, _)) in path_with_bounding_boxes.iter().enumerate() {
			if subpath.segments().count() < 2 {
				continue;
			}

			let mut poisson_disk_bezpath = BezPath::new();

			for point in bezpath_algorithms::poisson_disk_points(i, &path_with_bounding_boxes, separation_disk_diameter, || rng.random::<f64>()) {
				if poisson_disk_bezpath.elements().is_empty() {
					poisson_disk_bezpath.move_to(dvec2_to_point(point));
				} else {
					poisson_disk_bezpath.line_to(dvec2_to_point(point));
				}
			}
			result.append_bezpath(poisson_disk_bezpath);
		}

		// Transfer the style from the input vector data to the result.
		result.style = vector_data_instance.instance.style.clone();
		result.style.set_stroke_transform(DAffine2::IDENTITY);

		vector_data_instance.instance = result;

		result_table.push(vector_data_instance);
	}

	result_table
}

#[node_macro::node(category(""), path(graphene_core::vector))]
async fn subpath_segment_lengths(_: impl Ctx, vector_data: VectorDataTable) -> Vec<f64> {
	vector_data
		.instance_iter()
		.flat_map(|vector_data| {
			let transform = vector_data.transform;
			vector_data
				.instance
				.stroke_bezpath_iter()
				.flat_map(|mut bezpath| {
					bezpath.apply_affine(Affine::new(transform.to_cols_array()));
					bezpath.segments().map(|segment| segment.perimeter(DEFAULT_ACCURACY)).collect::<Vec<f64>>()
				})
				.collect::<Vec<f64>>()
		})
		.collect()
}

#[node_macro::node(name("Spline"), category("Vector"), path(graphene_core::vector))]
async fn spline(_: impl Ctx, vector_data: VectorDataTable) -> VectorDataTable {
	let mut result_table = VectorDataTable::default();

	for mut vector_data_instance in vector_data.instance_iter() {
		// Exit early if there are no points to generate splines from.
		if vector_data_instance.instance.point_domain.positions().is_empty() {
			continue;
		}

		let mut segment_domain = SegmentDomain::default();
		for subpath in vector_data_instance.instance.stroke_bezier_paths() {
			let positions = subpath.manipulator_groups().iter().map(|group| group.anchor).collect::<Vec<_>>();
			let closed = subpath.closed() && positions.len() > 2;

			// Compute control point handles for Bezier spline.
			let first_handles = if closed {
				bezier_rs::solve_spline_first_handle_closed(&positions)
			} else {
				bezier_rs::solve_spline_first_handle_open(&positions)
			};

			let stroke_id = StrokeId::ZERO;

			// Create segments with computed Bezier handles and add them to vector data.
			for i in 0..(positions.len() - if closed { 0 } else { 1 }) {
				let next_index = (i + 1) % positions.len();

				let start_index = vector_data_instance.instance.point_domain.resolve_id(subpath.manipulator_groups()[i].id).unwrap();
				let end_index = vector_data_instance.instance.point_domain.resolve_id(subpath.manipulator_groups()[next_index].id).unwrap();

				let handle_start = first_handles[i];
				let handle_end = positions[next_index] * 2. - first_handles[next_index];
				let handles = bezier_rs::BezierHandles::Cubic { handle_start, handle_end };

				segment_domain.push(SegmentId::generate(), start_index, end_index, handles, stroke_id);
			}
		}

		vector_data_instance.instance.segment_domain = segment_domain;
		result_table.push(vector_data_instance);
	}

	result_table
}

#[node_macro::node(category("Vector"), path(graphene_core::vector))]
async fn jitter_points(_: impl Ctx, vector_data: VectorDataTable, #[default(5.)] amount: f64, seed: SeedValue) -> VectorDataTable {
	let mut result_table = VectorDataTable::default();

	for mut vector_data_instance in vector_data.instance_iter() {
		let mut rng = rand::rngs::StdRng::seed_from_u64(seed.into());

		let vector_data_transform = vector_data_instance.transform;
		let inverse_transform = (vector_data_transform.matrix2.determinant() != 0.).then(|| vector_data_transform.inverse()).unwrap_or_default();

		let deltas = (0..vector_data_instance.instance.point_domain.positions().len())
			.map(|_| {
				let angle = rng.random::<f64>() * TAU;

				inverse_transform.transform_vector2(DVec2::from_angle(angle) * rng.random::<f64>() * amount)
			})
			.collect::<Vec<_>>();
		let mut already_applied = vec![false; vector_data_instance.instance.point_domain.positions().len()];

		for (handles, start, end) in vector_data_instance.instance.segment_domain.handles_and_points_mut() {
			let start_delta = deltas[*start];
			let end_delta = deltas[*end];

			if !already_applied[*start] {
				let start_position = vector_data_instance.instance.point_domain.positions()[*start];
				vector_data_instance.instance.point_domain.set_position(*start, start_position + start_delta);
				already_applied[*start] = true;
			}
			if !already_applied[*end] {
				let end_position = vector_data_instance.instance.point_domain.positions()[*end];
				vector_data_instance.instance.point_domain.set_position(*end, end_position + end_delta);
				already_applied[*end] = true;
			}

			match handles {
				bezier_rs::BezierHandles::Cubic { handle_start, handle_end } => {
					*handle_start += start_delta;
					*handle_end += end_delta;
				}
				bezier_rs::BezierHandles::Quadratic { handle } => {
					*handle = vector_data_instance.transform.transform_point2(*handle) + (start_delta + end_delta) / 2.;
				}
				bezier_rs::BezierHandles::Linear => {}
			}
		}

		vector_data_instance.instance.style.set_stroke_transform(DAffine2::IDENTITY);
		result_table.push(vector_data_instance);
	}

	result_table
}

#[node_macro::node(category("Vector"), path(graphene_core::vector))]
async fn morph(_: impl Ctx, source: VectorDataTable, #[expose] target: VectorDataTable, #[default(0.5)] time: Fraction) -> VectorDataTable {
	/// Subdivides the last segment of the bezpath to until it appends 'count' number of segments.
	fn make_new_segments(bezpath: &mut BezPath, count: usize) {
		let bezpath_segment_count = bezpath.segments().count();

		if count == 0 || bezpath_segment_count == 0 {
			return;
		}

		// Initially push the last segment of the bezpath
		let mut new_segments = vec![bezpath.get_seg(bezpath_segment_count).unwrap()];

		// Generate new segments by subdividing last segment
		for _ in 0..count {
			let last = new_segments.pop().unwrap();
			let (first, second) = last.subdivide();
			new_segments.push(first);
			new_segments.push(second);
		}

		// Append the new segments.
		if count != 0 {
			// Remove the last segment as it is already appended to the new_segments.
			let mut is_closed = false;
			if let Some(last_element) = bezpath.pop() {
				if last_element == PathEl::ClosePath {
					is_closed = true;
					_ = bezpath.pop();
				}
			}

			for segment in new_segments {
				bezpath.push(segment.as_path_el());
			}

			if is_closed {
				bezpath.close_path();
			}
		}
	}

	let time = time.clamp(0., 1.);

	let mut result_table = VectorDataTable::default();

	for (source_instance, target_instance) in source.instance_iter().zip(target.instance_iter()) {
		let mut vector_data_instance = VectorData::default();

		// Lerp styles
		let vector_data_alpha_blending = source_instance.alpha_blending.lerp(&target_instance.alpha_blending, time as f32);
		vector_data_instance.style = source_instance.instance.style.lerp(&target_instance.instance.style, time);

		// Before and after transforms
		let source_transform = source_instance.transform;
		let target_transform = target_instance.transform;

		// Before and after paths
		let source_bezpaths = source_instance.instance.stroke_bezpath_iter();
		let target_bezpaths = target_instance.instance.stroke_bezpath_iter();

		for (mut source_bezpath, mut target_bezpath) in source_bezpaths.zip(target_bezpaths) {
			if source_bezpath.elements().is_empty() || target_bezpath.elements().is_empty() {
				continue;
			}

			source_bezpath.apply_affine(Affine::new(source_transform.to_cols_array()));
			target_bezpath.apply_affine(Affine::new(target_transform.to_cols_array()));

			let target_segment_len = target_bezpath.segments().count();
			let source_segment_len = source_bezpath.segments().count();

			// Insert new segments to align the number of segments in sorce_bezpath and target_bezpath.
			make_new_segments(&mut source_bezpath, target_segment_len.max(source_segment_len) - source_segment_len);
			make_new_segments(&mut target_bezpath, source_segment_len.max(target_segment_len) - target_segment_len);

			let source_segments = source_bezpath.segments().collect::<Vec<PathSeg>>();
			let target_segments = target_bezpath.segments().collect::<Vec<PathSeg>>();

			// Interpolate anchors and handles
			for (i, (source_element, target_element)) in source_bezpath.elements_mut().iter_mut().zip(target_bezpath.elements_mut().iter_mut()).enumerate() {
				match source_element {
					PathEl::MoveTo(point) => *point = point.lerp(target_element.end_point().unwrap(), time),
					PathEl::ClosePath => {}
					elm => {
						let mut source_segment = source_segments.get(i - 1).unwrap().to_cubic();
						let target_segment = target_segments.get(i - 1).unwrap().to_cubic();
						source_segment.p0 = source_segment.p0.lerp(target_segment.p0, time);
						source_segment.p1 = source_segment.p1.lerp(target_segment.p1, time);
						source_segment.p2 = source_segment.p2.lerp(target_segment.p2, time);
						source_segment.p3 = source_segment.p3.lerp(target_segment.p3, time);
						*elm = PathSeg::Cubic(source_segment).as_path_el();
					}
				}
			}

			vector_data_instance.append_bezpath(source_bezpath.clone());
		}

		// Deal with unmatched extra paths by collapsing them
		let source_paths_count = source_instance.instance.stroke_bezpath_iter().count();
		let target_paths_count = target_instance.instance.stroke_bezpath_iter().count();
		let source_paths = source_instance.instance.stroke_bezpath_iter().skip(target_paths_count);
		let target_paths = target_instance.instance.stroke_bezpath_iter().skip(source_paths_count);

		for mut source_path in source_paths {
			source_path.apply_affine(Affine::new(source_transform.to_cols_array()));

			let end: Point = source_path.elements().last().and_then(|element| element.end_point()).unwrap_or_default();

			for element in source_path.elements_mut() {
				match element {
					PathEl::MoveTo(point) => *point = point.lerp(end, time),
					PathEl::LineTo(point) => *point = point.lerp(end, time),
					PathEl::QuadTo(point, point1) => {
						*point = point.lerp(end, time);
						*point1 = point1.lerp(end, time);
					}
					PathEl::CurveTo(point, point1, point2) => {
						*point = point.lerp(end, time);
						*point1 = point1.lerp(end, time);
						*point2 = point2.lerp(end, time);
					}
					PathEl::ClosePath => {}
				}
			}
			vector_data_instance.append_bezpath(source_path);
		}

		for mut target_path in target_paths {
			target_path.apply_affine(Affine::new(source_transform.to_cols_array()));

			let end: Point = target_path.elements().last().and_then(|element| element.end_point()).unwrap_or_default();

			for element in target_path.elements_mut() {
				match element {
					PathEl::MoveTo(point) => *point = point.lerp(end, time),
					PathEl::LineTo(point) => *point = point.lerp(end, time),
					PathEl::QuadTo(point, point1) => {
						*point = point.lerp(end, time);
						*point1 = point1.lerp(end, time);
					}
					PathEl::CurveTo(point, point1, point2) => {
						*point = point.lerp(end, time);
						*point1 = point1.lerp(end, time);
						*point2 = point2.lerp(end, time);
					}
					PathEl::ClosePath => {}
				}
			}
			vector_data_instance.append_bezpath(target_path);
		}

		result_table.push(Instance {
			instance: vector_data_instance,
			alpha_blending: vector_data_alpha_blending,
			..Default::default()
		});
	}

	result_table
}

fn bevel_algorithm(mut vector_data: VectorData, vector_data_transform: DAffine2, distance: f64) -> VectorData {
	// Splits a bézier curve based on a distance measurement
	fn split_distance(bezier: bezier_rs::Bezier, distance: f64, length: f64) -> bezier_rs::Bezier {
		const EUCLIDEAN_ERROR: f64 = 0.001;
		let parametric = bezier.euclidean_to_parametric_with_total_length((distance / length).clamp(0., 1.), EUCLIDEAN_ERROR, length);
		bezier.split(bezier_rs::TValue::Parametric(parametric))[1]
	}

	/// Produces a list that corresponds with the point ID. The value is how many segments are connected.
	fn segments_connected_count(vector_data: &VectorData) -> Vec<usize> {
		// Count the number of segments connecting to each point.
		let mut segments_connected_count = vec![0; vector_data.point_domain.ids().len()];
		for &point_index in vector_data.segment_domain.start_point().iter().chain(vector_data.segment_domain.end_point()) {
			segments_connected_count[point_index] += 1;
		}

		// Zero out points without exactly two connectors. These are ignored
		for count in &mut segments_connected_count {
			if *count != 2 {
				*count = 0;
			}
		}
		segments_connected_count
	}

	/// Updates the index so that it points at a point with the position. If nobody else will look at the index, the original point is updated. Otherwise a new point is created.
	fn create_or_modify_point(point_domain: &mut PointDomain, segments_connected_count: &mut [usize], pos: DVec2, index: &mut usize, next_id: &mut PointId, new_segments: &mut Vec<[usize; 2]>) {
		segments_connected_count[*index] -= 1;
		if segments_connected_count[*index] == 0 {
			// If nobody else is going to look at this point, we're alright to modify it
			point_domain.set_position(*index, pos);
		} else {
			let new_index = point_domain.ids().len();
			let original_index = *index;

			// Create a new point (since someone will wish to look at the point in the original position in future)
			*index = new_index;
			point_domain.push(next_id.next_id(), pos);

			// Add a new segment to be created later
			new_segments.push([new_index, original_index]);
		}
	}

	fn update_existing_segments(vector_data: &mut VectorData, vector_data_transform: DAffine2, distance: f64, segments_connected: &mut [usize]) -> Vec<[usize; 2]> {
		let mut next_id = vector_data.point_domain.next_id();
		let mut new_segments = Vec::new();

		for (handles, start_point_index, end_point_index) in vector_data.segment_domain.handles_and_points_mut() {
			// Convert the original segment to a bezier
			let mut bezier = bezier_rs::Bezier {
				start: vector_data.point_domain.positions()[*start_point_index],
				end: vector_data.point_domain.positions()[*end_point_index],
				handles: *handles,
			};

			if bezier.is_linear() {
				bezier.handles = bezier_rs::BezierHandles::Linear;
			}
			bezier = bezier.apply_transformation(|p| vector_data_transform.transform_point2(p));
			let inverse_transform = (vector_data_transform.matrix2.determinant() != 0.).then(|| vector_data_transform.inverse()).unwrap_or_default();

			let original_length = bezier.length(None);
			let mut length = original_length;

			// Only split if the length is big enough to make it worthwhile
			let valid_length = length > 1e-10;
			if segments_connected[*start_point_index] > 0 && valid_length {
				// Apply the bevel to the start
				let distance = distance.min(original_length / 2.);
				bezier = split_distance(bezier, distance, length);
				length = (length - distance).max(0.);
				// Update the start position
				let pos = inverse_transform.transform_point2(bezier.start);
				create_or_modify_point(&mut vector_data.point_domain, segments_connected, pos, start_point_index, &mut next_id, &mut new_segments);
			}

			// Only split if the length is big enough to make it worthwhile
			let valid_length = length > 1e-10;
			if segments_connected[*end_point_index] > 0 && valid_length {
				// Apply the bevel to the end
				let distance = distance.min(original_length / 2.);
				bezier = split_distance(bezier.reversed(), distance, length).reversed();
				// Update the end position
				let pos = inverse_transform.transform_point2(bezier.end);
				create_or_modify_point(&mut vector_data.point_domain, segments_connected, pos, end_point_index, &mut next_id, &mut new_segments);
			}
			// Update the handles
			*handles = bezier.handles.apply_transformation(|p| inverse_transform.transform_point2(p));
		}
		new_segments
	}

	fn insert_new_segments(vector_data: &mut VectorData, new_segments: &[[usize; 2]]) {
		let mut next_id = vector_data.segment_domain.next_id();
		for &[start, end] in new_segments {
			vector_data.segment_domain.push(next_id.next_id(), start, end, bezier_rs::BezierHandles::Linear, StrokeId::ZERO);
		}
	}

	let mut segments_connected = segments_connected_count(&vector_data);
	let new_segments = update_existing_segments(&mut vector_data, vector_data_transform, distance, &mut segments_connected);
	insert_new_segments(&mut vector_data, &new_segments);

	vector_data
}

#[node_macro::node(category("Vector"), path(graphene_core::vector))]
fn bevel(_: impl Ctx, source: VectorDataTable, #[default(10.)] distance: Length) -> VectorDataTable {
	let mut result_table = VectorDataTable::default();

	for source_instance in source.instance_iter() {
		result_table.push(Instance {
			instance: bevel_algorithm(source_instance.instance, source_instance.transform, distance),
			..Default::default()
		});
	}

	result_table
}

#[node_macro::node(category("Vector"), path(graphene_core::vector))]
fn close_path(_: impl Ctx, source: VectorDataTable) -> VectorDataTable {
	let mut result_table = VectorDataTable::default();

	for mut source_instance in source.instance_iter() {
		source_instance.instance.close_subpaths();
		result_table.push(source_instance);
	}

	result_table
}

#[node_macro::node(category("Vector"), path(graphene_core::vector))]
fn point_inside(_: impl Ctx, source: VectorDataTable, point: DVec2) -> bool {
	source.instance_iter().any(|instance| instance.instance.check_point_inside_shape(instance.transform, point))
}

#[node_macro::node(name("Merge by Distance"), category("Vector"), path(graphene_core::vector))]
fn merge_by_distance(_: impl Ctx, source: VectorDataTable, #[default(10.)] distance: Length) -> VectorDataTable {
	let mut result_table = VectorDataTable::default();

	for mut source_instance in source.instance_iter() {
		source_instance.instance.merge_by_distance(distance);
		result_table.push(source_instance);
	}

	result_table
}

#[node_macro::node(category("Vector"), path(graphene_core::vector))]
async fn area(ctx: impl Ctx + CloneVarArgs + ExtractAll, vector_data: impl Node<Context<'static>, Output = VectorDataTable>) -> f64 {
	let new_ctx = OwnedContextImpl::from(ctx).with_footprint(Footprint::default()).into_context();
	let vector_data = vector_data.eval(new_ctx).await;

	vector_data
		.instance_ref_iter()
		.map(|vector_data_instance| {
			let scale = vector_data_instance.transform.decompose_scale();
			vector_data_instance.instance.stroke_bezier_paths().map(|subpath| subpath.area(Some(1e-3), Some(1e-3))).sum::<f64>() * scale.x * scale.y
		})
		.sum()
}

#[node_macro::node(category("Vector"), path(graphene_core::vector))]
async fn centroid(ctx: impl Ctx + CloneVarArgs + ExtractAll, vector_data: impl Node<Context<'static>, Output = VectorDataTable>, centroid_type: CentroidType) -> DVec2 {
	let new_ctx = OwnedContextImpl::from(ctx).with_footprint(Footprint::default()).into_context();
	let vector_data = vector_data.eval(new_ctx).await;

	if vector_data.is_empty() {
		return DVec2::ZERO;
	}

	// All subpath centroid positions added together as if they were vectors from the origin.
	let mut centroid = DVec2::ZERO;
	// Cumulative area or length of all subpaths
	let mut sum = 0.;

	for vector_data_instance in vector_data.instance_ref_iter() {
		for subpath in vector_data_instance.instance.stroke_bezier_paths() {
			let partial = match centroid_type {
				CentroidType::Area => subpath.area_centroid_and_area(Some(1e-3), Some(1e-3)).filter(|(_, area)| *area > 0.),
				CentroidType::Length => subpath.length_centroid_and_length(None, true),
			};
			if let Some((subpath_centroid, area_or_length)) = partial {
				let subpath_centroid = vector_data_instance.transform.transform_point2(subpath_centroid);

				sum += area_or_length;
				centroid += area_or_length * subpath_centroid;
			}
		}
	}

	if sum > 0. {
		centroid / sum
	}
	// Without a summed denominator, return the average of all positions instead
	else {
		let mut count: usize = 0;

		let summed_positions = vector_data
			.instance_ref_iter()
			.flat_map(|vector_data_instance| {
				vector_data_instance
					.instance
					.point_domain
					.positions()
					.iter()
					.map(|&p| vector_data_instance.transform.transform_point2(p))
			})
			.inspect(|_| count += 1)
			.sum::<DVec2>();

		if count != 0 { summed_positions / (count as f64) } else { DVec2::ZERO }
	}
}

#[cfg(test)]
mod test {
	use super::*;
	use crate::Node;
	use bezier_rs::Bezier;
	use std::pin::Pin;

	#[derive(Clone)]
	pub struct FutureWrapperNode<T: Clone>(T);

	impl<'i, T: 'i + Clone + Send> Node<'i, Footprint> for FutureWrapperNode<T> {
		type Output = Pin<Box<dyn core::future::Future<Output = T> + 'i + Send>>;
		fn eval(&'i self, _input: Footprint) -> Self::Output {
			let value = self.0.clone();
			Box::pin(async move { value })
		}
	}

	fn vector_node(data: Subpath<PointId>) -> VectorDataTable {
		VectorDataTable::new(VectorData::from_subpath(data))
	}

	#[tokio::test]
	async fn repeat() {
		let direction = DVec2::X * 1.5;
		let instances = 3;
<<<<<<< HEAD
		let repeated = super::repeat(Footprint::default(), vector_node(Subpath::new_rect(DVec2::ZERO, DVec2::ONE)), direction, 0., instances, Spacing::Span).await;
		let vector_data = super::flatten_vector_elements(Footprint::default(), repeated).await;
=======
		let repeated = super::repeat(Footprint::default(), vector_node(Subpath::new_rect(DVec2::ZERO, DVec2::ONE)), direction, 0., instances).await;
		let vector_data = super::flatten_path(Footprint::default(), repeated).await;
>>>>>>> 33a31b4f
		let vector_data = vector_data.instance_ref_iter().next().unwrap().instance;
		assert_eq!(vector_data.region_bezier_paths().count(), 3);
		for (index, (_, subpath)) in vector_data.region_bezier_paths().enumerate() {
			assert!((subpath.manipulator_groups()[0].anchor - direction * index as f64 / (instances - 1) as f64).length() < 1e-5);
		}
	}
	#[tokio::test]
	async fn repeat_transform_position() {
		let direction = DVec2::new(12., 10.);
		let instances = 8;
<<<<<<< HEAD
		let repeated = super::repeat(Footprint::default(), vector_node(Subpath::new_rect(DVec2::ZERO, DVec2::ONE)), direction, 0., instances, Spacing::Span).await;
		let vector_data = super::flatten_vector_elements(Footprint::default(), repeated).await;
=======
		let repeated = super::repeat(Footprint::default(), vector_node(Subpath::new_rect(DVec2::ZERO, DVec2::ONE)), direction, 0., instances).await;
		let vector_data = super::flatten_path(Footprint::default(), repeated).await;
>>>>>>> 33a31b4f
		let vector_data = vector_data.instance_ref_iter().next().unwrap().instance;
		assert_eq!(vector_data.region_bezier_paths().count(), 8);
		for (index, (_, subpath)) in vector_data.region_bezier_paths().enumerate() {
			assert!((subpath.manipulator_groups()[0].anchor - direction * index as f64 / (instances - 1) as f64).length() < 1e-5);
		}
	}
	#[tokio::test]
	async fn circular_repeat() {
<<<<<<< HEAD
		let repeated = super::circular_repeat(
			Footprint::default(),
			vector_node(Subpath::new_rect(DVec2::NEG_ONE, DVec2::ONE)),
			45.,
			360.,
			4.,
			8,
			CircularSpacing::Span,
		)
		.await;
		let vector_data = super::flatten_vector_elements(Footprint::default(), repeated).await;
=======
		let repeated = super::circular_repeat(Footprint::default(), vector_node(Subpath::new_rect(DVec2::NEG_ONE, DVec2::ONE)), 45., 4., 8).await;
		let vector_data = super::flatten_path(Footprint::default(), repeated).await;
>>>>>>> 33a31b4f
		let vector_data = vector_data.instance_ref_iter().next().unwrap().instance;
		assert_eq!(vector_data.region_bezier_paths().count(), 8);

		for (index, (_, subpath)) in vector_data.region_bezier_paths().enumerate() {
			let expected_angle = (index as f64 + 1.) * 45.;

			let center = (subpath.manipulator_groups()[0].anchor + subpath.manipulator_groups()[2].anchor) / 2.;
			let actual_angle = DVec2::Y.angle_to(center).to_degrees();

			assert!((actual_angle - expected_angle).abs() % 360. < 1e-5, "Expected {expected_angle} found {actual_angle}");
		}
	}
	#[tokio::test]
	async fn bounding_box() {
		let bounding_box = super::bounding_box((), vector_node(Subpath::new_rect(DVec2::NEG_ONE, DVec2::ONE))).await;
		let bounding_box = bounding_box.instance_ref_iter().next().unwrap().instance;
		assert_eq!(bounding_box.region_bezier_paths().count(), 1);
		let subpath = bounding_box.region_bezier_paths().next().unwrap().1;
		assert_eq!(&subpath.anchors()[..4], &[DVec2::NEG_ONE, DVec2::new(1., -1.), DVec2::ONE, DVec2::new(-1., 1.),]);

		// Test a VectorData with non-zero rotation
		let square = VectorData::from_subpath(Subpath::new_rect(DVec2::NEG_ONE, DVec2::ONE));
		let mut square = VectorDataTable::new(square);
		*square.get_mut(0).unwrap().transform *= DAffine2::from_angle(core::f64::consts::FRAC_PI_4);
		let bounding_box = BoundingBoxNode {
			vector_data: FutureWrapperNode(square),
		}
		.eval(Footprint::default())
		.await;
		let bounding_box = bounding_box.instance_ref_iter().next().unwrap().instance;
		assert_eq!(bounding_box.region_bezier_paths().count(), 1);
		let subpath = bounding_box.region_bezier_paths().next().unwrap().1;
		let expected_bounding_box = [DVec2::NEG_ONE, DVec2::new(1., -1.), DVec2::ONE, DVec2::new(-1., 1.)];
		for i in 0..4 {
			assert_eq!(subpath.anchors()[i], expected_bounding_box[i]);
		}
	}
	#[tokio::test]
	async fn copy_to_points() {
		let points = Subpath::new_rect(DVec2::NEG_ONE * 10., DVec2::ONE * 10.);
		let instance = Subpath::new_rect(DVec2::NEG_ONE, DVec2::ONE);

		let expected_points = VectorData::from_subpath(points.clone()).point_domain.positions().to_vec();

		let copy_to_points = super::copy_to_points(Footprint::default(), vector_node(points), vector_node(instance), 1., 1., 0., 0, 0., 0).await;
		let flatten_path = super::flatten_path(Footprint::default(), copy_to_points).await;
		let flattened_copy_to_points = flatten_path.instance_ref_iter().next().unwrap().instance;

		assert_eq!(flattened_copy_to_points.region_bezier_paths().count(), expected_points.len());

		for (index, (_, subpath)) in flattened_copy_to_points.region_bezier_paths().enumerate() {
			let offset = expected_points[index];
			assert_eq!(
				&subpath.anchors(),
				&[offset + DVec2::NEG_ONE, offset + DVec2::new(1., -1.), offset + DVec2::ONE, offset + DVec2::new(-1., 1.),]
			);
		}
	}
	#[tokio::test]
	async fn sample_points() {
		let path = Subpath::from_bezier(&Bezier::from_cubic_dvec2(DVec2::ZERO, DVec2::ZERO, DVec2::X * 100., DVec2::X * 100.));
		let sample_points = super::sample_points(Footprint::default(), vector_node(path), 30., 0., 0., false, vec![100.]).await;
		let sample_points = sample_points.instance_ref_iter().next().unwrap().instance;
		assert_eq!(sample_points.point_domain.positions().len(), 4);
		for (pos, expected) in sample_points.point_domain.positions().iter().zip([DVec2::X * 0., DVec2::X * 30., DVec2::X * 60., DVec2::X * 90.]) {
			assert!(pos.distance(expected) < 1e-3, "Expected {expected} found {pos}");
		}
	}
	#[tokio::test]
	async fn adaptive_spacing() {
		let path = Subpath::from_bezier(&Bezier::from_cubic_dvec2(DVec2::ZERO, DVec2::ZERO, DVec2::X * 100., DVec2::X * 100.));
		let sample_points = super::sample_points(Footprint::default(), vector_node(path), 18., 45., 10., true, vec![100.]).await;
		let sample_points = sample_points.instance_ref_iter().next().unwrap().instance;
		assert_eq!(sample_points.point_domain.positions().len(), 4);
		for (pos, expected) in sample_points.point_domain.positions().iter().zip([DVec2::X * 45., DVec2::X * 60., DVec2::X * 75., DVec2::X * 90.]) {
			assert!(pos.distance(expected) < 1e-3, "Expected {expected} found {pos}");
		}
	}
	#[tokio::test]
	async fn poisson() {
		let sample_points = super::poisson_disk_points(
			Footprint::default(),
			vector_node(Subpath::new_ellipse(DVec2::NEG_ONE * 50., DVec2::ONE * 50.)),
			10. * std::f64::consts::SQRT_2,
			0,
		)
		.await;
		let sample_points = sample_points.instance_ref_iter().next().unwrap().instance;
		assert!(
			(20..=40).contains(&sample_points.point_domain.positions().len()),
			"actual len {}",
			sample_points.point_domain.positions().len()
		);
		for point in sample_points.point_domain.positions() {
			assert!(point.length() < 50. + 1., "Expected point in circle {point}")
		}
	}
	#[tokio::test]
	async fn lengths() {
		let subpath = Subpath::from_bezier(&Bezier::from_cubic_dvec2(DVec2::ZERO, DVec2::ZERO, DVec2::X * 100., DVec2::X * 100.));
		let lengths = subpath_segment_lengths(Footprint::default(), vector_node(subpath)).await;
		assert_eq!(lengths, vec![100.]);
	}
	#[tokio::test]
	async fn spline() {
		let spline = super::spline(Footprint::default(), vector_node(Subpath::new_rect(DVec2::ZERO, DVec2::ONE * 100.))).await;
		let spline = spline.instance_ref_iter().next().unwrap().instance;
		assert_eq!(spline.stroke_bezier_paths().count(), 1);
		assert_eq!(spline.point_domain.positions(), &[DVec2::ZERO, DVec2::new(100., 0.), DVec2::new(100., 100.), DVec2::new(0., 100.)]);
	}
	#[tokio::test]
	async fn morph() {
		let source = Subpath::new_rect(DVec2::ZERO, DVec2::ONE * 100.);
		let target = Subpath::new_ellipse(DVec2::NEG_ONE * 100., DVec2::ZERO);
		let sample_points = super::morph(Footprint::default(), vector_node(source), vector_node(target), 0.5).await;
		let sample_points = sample_points.instance_ref_iter().next().unwrap().instance;
		assert_eq!(
			&sample_points.point_domain.positions()[..4],
			vec![DVec2::new(-25., -50.), DVec2::new(50., -25.), DVec2::new(25., 50.), DVec2::new(-50., 25.)]
		);
	}

	#[track_caller]
	fn contains_segment(vector: VectorData, target: bezier_rs::Bezier) {
		let segments = vector.segment_bezier_iter().map(|x| x.1);
		let count = segments.filter(|bezier| bezier.abs_diff_eq(&target, 0.01) || bezier.reversed().abs_diff_eq(&target, 0.01)).count();
		assert_eq!(
			count,
			1,
			"Expected exactly one matching segment for {target:?}, but found {count}. The given segments are: {:#?}",
			vector.segment_bezier_iter().collect::<Vec<_>>()
		);
	}

	#[tokio::test]
	async fn bevel_rect() {
		let source = Subpath::new_rect(DVec2::ZERO, DVec2::ONE * 100.);
		let beveled = super::bevel(Footprint::default(), vector_node(source), 5.);
		let beveled = beveled.instance_ref_iter().next().unwrap().instance;

		assert_eq!(beveled.point_domain.positions().len(), 8);
		assert_eq!(beveled.segment_domain.ids().len(), 8);

		// Segments
		contains_segment(beveled.clone(), bezier_rs::Bezier::from_linear_dvec2(DVec2::new(5., 0.), DVec2::new(95., 0.)));
		contains_segment(beveled.clone(), bezier_rs::Bezier::from_linear_dvec2(DVec2::new(5., 100.), DVec2::new(95., 100.)));
		contains_segment(beveled.clone(), bezier_rs::Bezier::from_linear_dvec2(DVec2::new(0., 5.), DVec2::new(0., 95.)));
		contains_segment(beveled.clone(), bezier_rs::Bezier::from_linear_dvec2(DVec2::new(100., 5.), DVec2::new(100., 95.)));

		// Joins
		contains_segment(beveled.clone(), bezier_rs::Bezier::from_linear_dvec2(DVec2::new(5., 0.), DVec2::new(0., 5.)));
		contains_segment(beveled.clone(), bezier_rs::Bezier::from_linear_dvec2(DVec2::new(95., 0.), DVec2::new(100., 5.)));
		contains_segment(beveled.clone(), bezier_rs::Bezier::from_linear_dvec2(DVec2::new(100., 95.), DVec2::new(95., 100.)));
		contains_segment(beveled.clone(), bezier_rs::Bezier::from_linear_dvec2(DVec2::new(5., 100.), DVec2::new(0., 95.)));
	}

	#[tokio::test]
	async fn bevel_open_curve() {
		let curve = Bezier::from_cubic_dvec2(DVec2::ZERO, DVec2::new(10., 0.), DVec2::new(10., 100.), DVec2::X * 100.);
		let source = Subpath::from_beziers(&[Bezier::from_linear_dvec2(DVec2::X * -100., DVec2::ZERO), curve], false);
		let beveled = super::bevel((), vector_node(source), 5.);
		let beveled = beveled.instance_ref_iter().next().unwrap().instance;

		assert_eq!(beveled.point_domain.positions().len(), 4);
		assert_eq!(beveled.segment_domain.ids().len(), 3);

		// Segments
		contains_segment(beveled.clone(), bezier_rs::Bezier::from_linear_dvec2(DVec2::new(-5., 0.), DVec2::new(-100., 0.)));
		let trimmed = curve.trim(bezier_rs::TValue::Euclidean(5. / curve.length(Some(0.00001))), bezier_rs::TValue::Parametric(1.));
		contains_segment(beveled.clone(), trimmed);

		// Join
		contains_segment(beveled.clone(), bezier_rs::Bezier::from_linear_dvec2(DVec2::new(-5., 0.), trimmed.start));
	}

	#[tokio::test]
	async fn bevel_with_transform() {
		let curve = Bezier::from_cubic_dvec2(DVec2::new(0., 0.), DVec2::new(1., 0.), DVec2::new(1., 10.), DVec2::new(10., 0.));
		let source = Subpath::<PointId>::from_beziers(&[Bezier::from_linear_dvec2(DVec2::new(-10., 0.), DVec2::ZERO), curve], false);
		let vector_data = VectorData::from_subpath(source);
		let mut vector_data_table = VectorDataTable::new(vector_data.clone());

		*vector_data_table.get_mut(0).unwrap().transform = DAffine2::from_scale_angle_translation(DVec2::splat(10.), 1., DVec2::new(99., 77.));

		let beveled = super::bevel((), VectorDataTable::new(vector_data), 5.);
		let beveled = beveled.instance_ref_iter().next().unwrap().instance;

		assert_eq!(beveled.point_domain.positions().len(), 4);
		assert_eq!(beveled.segment_domain.ids().len(), 3);

		// Segments
		contains_segment(beveled.clone(), bezier_rs::Bezier::from_linear_dvec2(DVec2::new(-5., 0.), DVec2::new(-10., 0.)));
		let trimmed = curve.trim(bezier_rs::TValue::Euclidean(5. / curve.length(Some(0.00001))), bezier_rs::TValue::Parametric(1.));
		contains_segment(beveled.clone(), trimmed);

		// Join
		contains_segment(beveled.clone(), bezier_rs::Bezier::from_linear_dvec2(DVec2::new(-5., 0.), trimmed.start));
	}

	#[tokio::test]
	async fn bevel_too_high() {
		let source = Subpath::from_anchors([DVec2::ZERO, DVec2::new(100., 0.), DVec2::new(100., 100.), DVec2::new(0., 100.)], false);
		let beveled = super::bevel(Footprint::default(), vector_node(source), 999.);
		let beveled = beveled.instance_ref_iter().next().unwrap().instance;

		assert_eq!(beveled.point_domain.positions().len(), 6);
		assert_eq!(beveled.segment_domain.ids().len(), 5);

		// Segments
		contains_segment(beveled.clone(), bezier_rs::Bezier::from_linear_dvec2(DVec2::new(0., 0.), DVec2::new(50., 0.)));
		contains_segment(beveled.clone(), bezier_rs::Bezier::from_linear_dvec2(DVec2::new(100., 50.), DVec2::new(100., 50.)));
		contains_segment(beveled.clone(), bezier_rs::Bezier::from_linear_dvec2(DVec2::new(100., 50.), DVec2::new(50., 100.)));

		// Joins
		contains_segment(beveled.clone(), bezier_rs::Bezier::from_linear_dvec2(DVec2::new(50., 0.), DVec2::new(100., 50.)));
		contains_segment(beveled.clone(), bezier_rs::Bezier::from_linear_dvec2(DVec2::new(100., 50.), DVec2::new(50., 100.)));
	}

	#[tokio::test]
	async fn bevel_repeated_point() {
		let curve = Bezier::from_cubic_dvec2(DVec2::ZERO, DVec2::new(10., 0.), DVec2::new(10., 100.), DVec2::X * 100.);
		let point = Bezier::from_cubic_dvec2(DVec2::ZERO, DVec2::ZERO, DVec2::ZERO, DVec2::ZERO);
		let source = Subpath::from_beziers(&[Bezier::from_linear_dvec2(DVec2::X * -100., DVec2::ZERO), point, curve], false);
		let beveled = super::bevel(Footprint::default(), vector_node(source), 5.);
		let beveled = beveled.instance_ref_iter().next().unwrap().instance;

		assert_eq!(beveled.point_domain.positions().len(), 6);
		assert_eq!(beveled.segment_domain.ids().len(), 5);

		// Segments
		contains_segment(beveled.clone(), bezier_rs::Bezier::from_linear_dvec2(DVec2::new(-100., 0.), DVec2::new(-5., 0.)));
		contains_segment(beveled.clone(), bezier_rs::Bezier::from_linear_dvec2(DVec2::new(-5., 0.), DVec2::new(0., 0.)));
		contains_segment(beveled.clone(), point);
		let [start, end] = curve.split(bezier_rs::TValue::Euclidean(5. / curve.length(Some(0.00001))));
		contains_segment(beveled.clone(), bezier_rs::Bezier::from_linear_dvec2(start.start, start.end));
		contains_segment(beveled.clone(), end);
	}
}<|MERGE_RESOLUTION|>--- conflicted
+++ resolved
@@ -10,7 +10,7 @@
 use crate::transform::{Footprint, ReferencePoint, Transform};
 use crate::vector::PointDomain;
 use crate::vector::misc::dvec2_to_point;
-use crate::vector::style::{CircularSpacing, LineCap, LineJoin, Spacing};
+use crate::vector::style::{LineCap, LineJoin};
 use crate::{CloneVarArgs, Color, Context, Ctx, ExtractAll, GraphicElement, GraphicGroupTable, OwnedContextImpl};
 use bezier_rs::{Join, ManipulatorGroup, Subpath};
 use core::f64::consts::PI;
@@ -211,12 +211,7 @@
 	direction: PixelSize,
 	angle: Angle,
 	#[default(4)] instances: IntegerCount,
-<<<<<<< HEAD
-	spacing: Spacing,
-) -> GraphicGroupTable
-=======
 ) -> Instances<I>
->>>>>>> 33a31b4f
 where
 	Instances<I>: GraphicElementRendered,
 {
@@ -226,59 +221,10 @@
 
 	let mut result_table = Instances::<I>::default();
 
-<<<<<<< HEAD
-	let Some(bounding_box) = instance.bounding_box(DAffine2::IDENTITY, false) else {
-		return result_table;
-	};
-
-	let center = (bounding_box[0] + bounding_box[1]) / 2.;
-	let exact_size = (bounding_box[1] - bounding_box[0]).abs();
-
-	for index in 0..instances {
-		let angle = index as f64 * angle / total;
-		let mut translation = index as f64 * direction / total;
-		let mut size = index as f64 * exact_size / total;
-
-		let transform = match spacing {
-			Spacing::Span => DAffine2::from_translation(center) * DAffine2::from_translation(translation) * DAffine2::from_angle(angle) * DAffine2::from_translation(-center),
-			Spacing::Envelope => {
-				if direction.x < -exact_size.x {
-					size.x -= size.x * 2.;
-				} else if direction.x <= exact_size.x {
-					size.x = 0.;
-					translation.x = 0.;
-				}
-				if direction.y < -exact_size.y {
-					size.y -= size.y * 2.;
-				} else if direction.y <= exact_size.y {
-					size.y = 0.;
-					translation.y = 0.;
-				}
-				if size == DVec2::ZERO {
-					DAffine2::from_translation(center) * DAffine2::from_angle(angle) * DAffine2::from_translation(-center)
-				} else {
-					DAffine2::from_translation(size).inverse()
-						* DAffine2::from_translation(center)
-						* DAffine2::from_translation(translation)
-						* DAffine2::from_angle(angle)
-						* DAffine2::from_translation(-center)
-				}
-			}
-			Spacing::Pitch => DAffine2::from_translation(center) * DAffine2::from_translation(index as f64 * direction) * DAffine2::from_angle(angle) * DAffine2::from_translation(-center),
-			Spacing::Gap => {
-				DAffine2::from_translation(center)
-					* DAffine2::from_translation(index as f64 * exact_size)
-					* DAffine2::from_translation(index as f64 * direction)
-					* DAffine2::from_angle(angle)
-					* DAffine2::from_translation(-center)
-			}
-		};
-=======
 	for index in 0..count {
 		let angle = index as f64 * angle / total;
 		let translation = index as f64 * direction / total;
 		let transform = DAffine2::from_angle(angle) * DAffine2::from_translation(translation);
->>>>>>> 33a31b4f
 
 		for instance in instance.instance_ref_iter() {
 			let mut instance = instance.to_instance_cloned();
@@ -300,17 +246,9 @@
 	// TODO: Implement other GraphicElementRendered types.
 	#[implementations(GraphicGroupTable, VectorDataTable, RasterDataTable<CPU>)] instance: Instances<I>,
 	angle_offset: Angle,
-	#[default(180.)]
-	#[unit("°")]
-	angle_pitch: f64,
 	#[default(5)] radius: f64,
 	#[default(5)] instances: IntegerCount,
-<<<<<<< HEAD
-	spacing: CircularSpacing,
-) -> GraphicGroupTable
-=======
 ) -> Instances<I>
->>>>>>> 33a31b4f
 where
 	Instances<I>: GraphicElementRendered,
 {
@@ -323,30 +261,12 @@
 		let translation = DAffine2::from_translation(radius * DVec2::Y);
 		let transform = angle * translation;
 
-<<<<<<< HEAD
-	let center = (bounding_box[0] + bounding_box[1]) / 2.;
-	let base_transform = DVec2::new(0., radius) - center;
-	let circle = angle_pitch.to_radians();
-
-	for index in 0..instances {
-		let transform = match spacing {
-			CircularSpacing::Span => {
-				let rotation = DAffine2::from_angle((circle / instances as f64) * index as f64 + angle_offset.to_radians());
-				DAffine2::from_translation(center) * rotation * DAffine2::from_translation(base_transform)
-			}
-			CircularSpacing::Pitch => {
-				let rotation = DAffine2::from_angle(circle * index as f64 + angle_offset.to_radians());
-				DAffine2::from_translation(center) * rotation * DAffine2::from_translation(base_transform)
-			}
-		};
-=======
 		for instance in instance.instance_ref_iter() {
 			let mut instance = instance.to_instance_cloned();
 
 			let local_translation = DAffine2::from_translation(instance.transform.translation);
 			let local_matrix = DAffine2::from_mat2(instance.transform.matrix2);
 			instance.transform = local_translation * transform * local_matrix;
->>>>>>> 33a31b4f
 
 			result_table.push(instance);
 		}
@@ -2010,13 +1930,8 @@
 	async fn repeat() {
 		let direction = DVec2::X * 1.5;
 		let instances = 3;
-<<<<<<< HEAD
-		let repeated = super::repeat(Footprint::default(), vector_node(Subpath::new_rect(DVec2::ZERO, DVec2::ONE)), direction, 0., instances, Spacing::Span).await;
-		let vector_data = super::flatten_vector_elements(Footprint::default(), repeated).await;
-=======
 		let repeated = super::repeat(Footprint::default(), vector_node(Subpath::new_rect(DVec2::ZERO, DVec2::ONE)), direction, 0., instances).await;
 		let vector_data = super::flatten_path(Footprint::default(), repeated).await;
->>>>>>> 33a31b4f
 		let vector_data = vector_data.instance_ref_iter().next().unwrap().instance;
 		assert_eq!(vector_data.region_bezier_paths().count(), 3);
 		for (index, (_, subpath)) in vector_data.region_bezier_paths().enumerate() {
@@ -2027,13 +1942,8 @@
 	async fn repeat_transform_position() {
 		let direction = DVec2::new(12., 10.);
 		let instances = 8;
-<<<<<<< HEAD
-		let repeated = super::repeat(Footprint::default(), vector_node(Subpath::new_rect(DVec2::ZERO, DVec2::ONE)), direction, 0., instances, Spacing::Span).await;
-		let vector_data = super::flatten_vector_elements(Footprint::default(), repeated).await;
-=======
 		let repeated = super::repeat(Footprint::default(), vector_node(Subpath::new_rect(DVec2::ZERO, DVec2::ONE)), direction, 0., instances).await;
 		let vector_data = super::flatten_path(Footprint::default(), repeated).await;
->>>>>>> 33a31b4f
 		let vector_data = vector_data.instance_ref_iter().next().unwrap().instance;
 		assert_eq!(vector_data.region_bezier_paths().count(), 8);
 		for (index, (_, subpath)) in vector_data.region_bezier_paths().enumerate() {
@@ -2042,22 +1952,8 @@
 	}
 	#[tokio::test]
 	async fn circular_repeat() {
-<<<<<<< HEAD
-		let repeated = super::circular_repeat(
-			Footprint::default(),
-			vector_node(Subpath::new_rect(DVec2::NEG_ONE, DVec2::ONE)),
-			45.,
-			360.,
-			4.,
-			8,
-			CircularSpacing::Span,
-		)
-		.await;
-		let vector_data = super::flatten_vector_elements(Footprint::default(), repeated).await;
-=======
 		let repeated = super::circular_repeat(Footprint::default(), vector_node(Subpath::new_rect(DVec2::NEG_ONE, DVec2::ONE)), 45., 4., 8).await;
 		let vector_data = super::flatten_path(Footprint::default(), repeated).await;
->>>>>>> 33a31b4f
 		let vector_data = vector_data.instance_ref_iter().next().unwrap().instance;
 		assert_eq!(vector_data.region_bezier_paths().count(), 8);
 

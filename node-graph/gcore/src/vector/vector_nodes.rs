--- conflicted
+++ resolved
@@ -431,6 +431,7 @@
 		.map(|source| {
 			let source_transform = *source.transform;
 			let source_transform_inverse = source_transform.inverse();
+			let source_mask = source.mask.clone();
 			let source_node_id = source.source_node_id;
 			let source = source.element;
 
@@ -523,14 +524,10 @@
 
 			TableRow {
 				element: result,
+				mask: source_mask.clone(),
 				transform: source_transform,
 				alpha_blending: Default::default(),
-<<<<<<< HEAD
-				source_node_id: None,
-				mask: None,
-=======
 				source_node_id: *source_node_id,
->>>>>>> be3de511
 			}
 		})
 		.collect()
@@ -669,6 +666,7 @@
 			let transform = *source.transform;
 			let alpha_blending = *source.alpha_blending;
 			let source_node_id = *source.source_node_id;
+			let mask = source.mask.clone();
 			let source = source.element;
 
 			let mut result = Vector {
@@ -763,14 +761,9 @@
 				result.append_bezpath(softened_bezpath);
 			}
 
-<<<<<<< HEAD
-			Instance {
-				instance: result,
-				mask: None,
-=======
 			TableRow {
 				element: result,
->>>>>>> be3de511
+				mask,
 				transform,
 				alpha_blending,
 				source_node_id,
@@ -960,6 +953,7 @@
 		.flat_map(|row| {
 			let style = row.element.style.clone();
 			let transform = row.transform;
+			let mask = row.mask;
 			let alpha_blending = row.alpha_blending;
 			let source_node_id = row.source_node_id;
 
@@ -972,6 +966,7 @@
 
 					TableRow {
 						element: vector,
+						mask: mask.clone(),
 						transform,
 						alpha_blending,
 						source_node_id,

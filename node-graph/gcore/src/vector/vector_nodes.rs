--- conflicted
+++ resolved
@@ -1508,7 +1508,6 @@
 		}
 	}
 
-<<<<<<< HEAD
 	fn calculate_distance_to_spilt(bezier1: bezier_rs::Bezier, bezier2: bezier_rs::Bezier, bevel_length: f64) -> f64 {
 		if bezier1.is_linear() && bezier2.is_linear() {
 			let v1 = (bezier1.end - bezier1.start).normalize();
@@ -1578,11 +1577,8 @@
 			split_distance
 		}
 	}
-
-	fn update_existing_segments(vector_data: &mut VectorData, distance: f64, segments_connected: &mut [u8]) -> Vec<[usize; 2]> {
-=======
+  
 	fn update_existing_segments(vector_data: &mut VectorData, vector_data_transform: DAffine2, distance: f64, segments_connected: &mut [usize]) -> Vec<[usize; 2]> {
->>>>>>> 158f18df
 		let mut next_id = vector_data.point_domain.next_id();
 		let mut new_segments = Vec::new();
 
@@ -1631,16 +1627,10 @@
 			if bezier.is_linear() {
 				bezier.handles = bezier_rs::BezierHandles::Linear;
 			}
-<<<<<<< HEAD
-
-			prev_bezier = prev_bezier.apply_transformation(|p| vector_data.transform.transform_point2(p));
-			bezier = bezier.apply_transformation(|p| vector_data.transform.transform_point2(p));
-
-			let inverse_transform = (vector_data.transform.matrix2.determinant() != 0.).then(|| vector_data.transform.inverse()).unwrap_or_default();
-=======
+
+			prev_bezier = prev_bezier.apply_transformation(|p| vector_data_transform.transform_point2(p));
 			bezier = bezier.apply_transformation(|p| vector_data_transform.transform_point2(p));
 			let inverse_transform = (vector_data_transform.matrix2.determinant() != 0.).then(|| vector_data_transform.inverse()).unwrap_or_default();
->>>>>>> 158f18df
 
 			let original_length = bezier.length(None);
 			let mut length = original_length;
@@ -1704,8 +1694,8 @@
 				first_bezier.handles = bezier_rs::BezierHandles::Linear;
 			}
 
-			prev_bezier = prev_bezier.apply_transformation(|p| vector_data.transform.transform_point2(p));
-			first_bezier = first_bezier.apply_transformation(|p| vector_data.transform.transform_point2(p));
+			prev_bezier = prev_bezier.apply_transformation(|p| vector_data_transform.transform_point2(p));
+			first_bezier = first_bezier.apply_transformation(|p| vector_data_transform.transform_point2(p));
 
 			let inverse_transform = (vector_data.transform.matrix2.determinant() != 0.).then(|| vector_data.transform.inverse()).unwrap_or_default();
 
@@ -1749,17 +1739,11 @@
 		}
 	}
 
-<<<<<<< HEAD
 	if distance > 1.0 {
 		let mut segments_connected = segments_connected_count(&vector_data);
-		let new_segments = update_existing_segments(&mut vector_data, distance, &mut segments_connected);
-		insert_new_segments(&mut vector_data, &new_segments);
-	}
-=======
-	let mut segments_connected = segments_connected_count(&vector_data);
-	let new_segments = update_existing_segments(&mut vector_data, vector_data_transform, distance, &mut segments_connected);
+		let new_segments = update_existing_segments(&mut vector_data, vector_data_transform, distance, &mut segments_connected);
 	insert_new_segments(&mut vector_data, &new_segments);
->>>>>>> 158f18df
+	}
 
 	vector_data
 }

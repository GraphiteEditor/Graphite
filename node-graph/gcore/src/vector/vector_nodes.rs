--- conflicted
+++ resolved
@@ -6,11 +6,7 @@
 use crate::transform::{Footprint, Transform, TransformMut};
 use crate::vector::style::LineJoin;
 use crate::vector::PointDomain;
-<<<<<<< HEAD
-use crate::{CloneVarArgs, Color, Context, Ctx, ExtractAll, GraphicElement, GraphicGroup, OwnedContextImpl};
-=======
-use crate::{Color, GraphicElement, GraphicGroup, GraphicGroupTable};
->>>>>>> eb0ff20d
+use crate::{CloneVarArgs, Color, Context, Ctx, ExtractAll, GraphicElement, GraphicGroup, GraphicGroupTable, OwnedContextImpl};
 
 use bezier_rs::{Cap, Join, Subpath, SubpathTValue, TValue};
 use glam::{DAffine2, DVec2};
@@ -47,25 +43,9 @@
 }
 
 #[node_macro::node(category("Vector: Style"), path(graphene_core::vector))]
-<<<<<<< HEAD
 async fn assign_colors<T: VectorIterMut>(
 	_: impl Ctx,
-	#[implementations(GraphicGroup, VectorData)]
-=======
-async fn assign_colors<F: 'n + Send, T: VectorIterMut>(
-	#[implementations(
-		(),
-		(),
-		Footprint,
-	)]
-	footprint: F,
-	#[implementations(
-		() -> GraphicGroupTable,
-		() -> VectorDataTable,
-		Footprint -> GraphicGroupTable,
-		Footprint -> VectorDataTable,
-	)]
->>>>>>> eb0ff20d
+	#[implementations(GraphicGroupTable, VectorDataTable)]
 	#[widget(ParsedWidgetOverride::Hidden)]
 	mut vector_group: T,
 	#[default(true)] fill: bool,
@@ -76,11 +56,6 @@
 	#[widget(ParsedWidgetOverride::Custom = "assign_colors_seed")] seed: SeedValue,
 	#[widget(ParsedWidgetOverride::Custom = "assign_colors_repeat_every")] repeat_every: u32,
 ) -> T {
-<<<<<<< HEAD
-=======
-	let mut vector_group = vector_group.eval(footprint).await;
-
->>>>>>> eb0ff20d
 	let length = vector_group.vector_iter_mut().count();
 	let gradient = if reverse { gradient.reversed() } else { gradient };
 
@@ -107,59 +82,24 @@
 			}
 		}
 	}
-<<<<<<< HEAD
-=======
-
->>>>>>> eb0ff20d
+
 	vector_group
 }
 
 #[node_macro::node(category("Vector: Style"), path(graphene_core::vector), properties("fill_properties"))]
-<<<<<<< HEAD
 async fn fill<FillTy: Into<Fill> + 'n + Send, TargetTy: VectorIterMut + 'n + Send>(
 	_: impl Ctx,
-	#[implementations(VectorData, VectorData, VectorData, VectorData, GraphicGroup, GraphicGroup, GraphicGroup, GraphicGroup)] mut vector_data: TargetTy,
-=======
-async fn fill<F: 'n + Send, FillTy: Into<Fill> + 'n + Send, TargetTy: VectorIterMut + 'n + Send>(
 	#[implementations(
-		(),
-		(),
-		(),
-		(),
-		(),
-		(),
-		(),
-		(),
-		Footprint,
-		Footprint,
-		Footprint,
-		Footprint,
-		Footprint,
-		Footprint,
-		Footprint,
-		Footprint,
+		VectorDataTable,
+		VectorDataTable,
+		VectorDataTable,
+		VectorDataTable,
+		GraphicGroupTable,
+		GraphicGroupTable,
+		GraphicGroupTable,
+		GraphicGroupTable
 	)]
-	footprint: F,
-	#[implementations(
-		() -> VectorDataTable,
-		() -> VectorDataTable,
-		() -> VectorDataTable,
-		() -> VectorDataTable,
-		() -> GraphicGroupTable,
-		() -> GraphicGroupTable,
-		() -> GraphicGroupTable,
-		() -> GraphicGroupTable,
-		Footprint -> VectorDataTable,
-		Footprint -> VectorDataTable,
-		Footprint -> VectorDataTable,
-		Footprint -> VectorDataTable,
-		Footprint -> GraphicGroupTable,
-		Footprint -> GraphicGroupTable,
-		Footprint -> GraphicGroupTable,
-		Footprint -> GraphicGroupTable,
-	)]
-	vector_data: impl Node<F, Output = TargetTy>,
->>>>>>> eb0ff20d
+	mut vector_data: TargetTy,
 	#[implementations(
 		Fill,
 		Option<Color>,
@@ -184,35 +124,9 @@
 }
 
 #[node_macro::node(category("Vector: Style"), path(graphene_core::vector), properties("stroke_properties"))]
-<<<<<<< HEAD
 async fn stroke<ColorTy: Into<Option<Color>> + 'n + Send, TargetTy: VectorIterMut + 'n + Send>(
 	_: impl Ctx,
-	#[implementations(VectorData, VectorData, GraphicGroup, GraphicGroup)] mut vector_data: TargetTy,
-=======
-async fn stroke<F: 'n + Send, ColorTy: Into<Option<Color>> + 'n + Send, TargetTy: VectorIterMut + 'n + Send>(
-	#[implementations(
-		(),
-		(),
-		(),
-		(),
-		Footprint,
-		Footprint,
-		Footprint,
-		Footprint,
-	)]
-	footprint: F,
-	#[implementations(
-		() -> VectorDataTable,
-		() -> VectorDataTable,
-		() -> GraphicGroupTable,
-		() -> GraphicGroupTable,
-		Footprint -> VectorDataTable,
-		Footprint -> VectorDataTable,
-		Footprint -> GraphicGroupTable,
-		Footprint -> GraphicGroupTable,
-	)]
-	vector_data: impl Node<F, Output = TargetTy>,
->>>>>>> eb0ff20d
+	#[implementations(VectorDataTable, VectorDataTable, GraphicGroupTable, GraphicGroupTable)] mut vector_data: TargetTy,
 	#[implementations(
 		Option<Color>,
 		Color,
@@ -249,28 +163,13 @@
 async fn repeat<I: 'n + GraphicElementRendered + Transform + TransformMut + Send>(
 	_: impl Ctx,
 	// TODO: Implement other GraphicElementRendered types.
-<<<<<<< HEAD
-	#[implementations(VectorData, GraphicGroup)] instance: I,
-=======
-	#[implementations(
-		() -> VectorDataTable,
-		() -> GraphicGroupTable,
-		Footprint -> VectorDataTable,
-		Footprint -> GraphicGroupTable,
-	)]
-	instance: impl Node<F, Output = I>,
->>>>>>> eb0ff20d
+	#[implementations(VectorDataTable, GraphicGroupTable)] instance: I,
 	#[default(100., 100.)]
 	// TODO: When using a custom Properties panel layout in document_node_definitions.rs and this default is set, the widget weirdly doesn't show up in the Properties panel. Investigation is needed.
 	direction: DVec2,
 	angle: Angle,
 	#[default(4)] instances: IntegerCount,
-<<<<<<< HEAD
-) -> GraphicGroup {
-=======
 ) -> GraphicGroupTable {
-	let instance = instance.eval(footprint).await;
->>>>>>> eb0ff20d
 	let first_vector_transform = instance.transform();
 
 	let angle = angle.to_radians();
@@ -304,26 +203,11 @@
 async fn circular_repeat<I: 'n + GraphicElementRendered + Transform + TransformMut + Send>(
 	_: impl Ctx,
 	// TODO: Implement other GraphicElementRendered types.
-<<<<<<< HEAD
-	#[implementations(VectorData, GraphicGroup)] instance: I,
-	angle_offset: Angle,
-	#[default(5)] radius: f64,
-	#[default(5)] instances: IntegerCount,
-) -> GraphicGroup {
-=======
-	#[implementations(
-		() -> VectorDataTable,
-		() -> GraphicGroupTable,
-		Footprint -> VectorDataTable,
-		Footprint -> GraphicGroupTable,
-	)]
-	instance: impl Node<F, Output = I>,
+	#[implementations(VectorDataTable, GraphicGroupTable)] instance: I,
 	angle_offset: Angle,
 	#[default(5)] radius: f64,
 	#[default(5)] instances: IntegerCount,
 ) -> GraphicGroupTable {
-	let instance = instance.eval(footprint).await;
->>>>>>> eb0ff20d
 	let first_vector_transform = instance.transform();
 	let instances = instances.max(1);
 
@@ -352,52 +236,21 @@
 }
 
 #[node_macro::node(category("Vector"), path(graphene_core::vector))]
-<<<<<<< HEAD
 async fn copy_to_points<I: GraphicElementRendered + ConcatElement + TransformMut + Send + 'n>(
 	_: impl Ctx,
-	points: VectorData,
+	points: VectorDataTable,
 	#[expose]
-	#[implementations(VectorData, GraphicGroup)]
+	#[implementations(VectorDataTable, GraphicGroupTable)]
 	instance: I,
-=======
-async fn copy_to_points<F: 'n + Send + Copy, I: GraphicElementRendered + ConcatElement + TransformMut + Send + 'n>(
-	#[implementations(
-		(),
-		(),
-		Footprint,
-	)]
-	footprint: F,
-	#[implementations(
-		() -> VectorDataTable,
-		() -> VectorDataTable,
-		Footprint -> VectorDataTable,
-	)]
-	points: impl Node<F, Output = VectorDataTable>,
-	#[expose]
-	#[implementations(
-		() -> VectorDataTable,
-		() -> GraphicGroupTable,
-		Footprint -> VectorDataTable,
-		Footprint -> GraphicGroupTable,
-	)]
-	instance: impl Node<F, Output = I>,
->>>>>>> eb0ff20d
 	#[default(1)] random_scale_min: f64,
 	#[default(1)] random_scale_max: f64,
 	random_scale_bias: f64,
 	random_scale_seed: SeedValue,
 	random_rotation: Angle,
 	random_rotation_seed: SeedValue,
-<<<<<<< HEAD
-) -> GraphicGroup {
-=======
 ) -> GraphicGroupTable {
-	let points = points.eval(footprint).await;
 	let points = points.one_item();
 
-	let instance = instance.eval(footprint).await;
-
->>>>>>> eb0ff20d
 	let instance_transform = instance.transform();
 
 	let random_scale_difference = random_scale_max - random_scale_min;
@@ -452,25 +305,9 @@
 }
 
 #[node_macro::node(category("Vector"), path(graphene_core::vector))]
-<<<<<<< HEAD
-async fn bounding_box(_: impl Ctx, vector_data: VectorData) -> VectorData {
-=======
-async fn bounding_box<F: 'n + Send>(
-	#[implementations(
-		(),
-		Footprint,
-	)]
-	footprint: F,
-	#[implementations(
-		() -> VectorDataTable,
-		Footprint -> VectorDataTable,
-	)]
-	vector_data: impl Node<F, Output = VectorDataTable>,
-) -> VectorDataTable {
-	let vector_data = vector_data.eval(footprint).await;
+async fn bounding_box(_: impl Ctx, vector_data: VectorDataTable) -> VectorData {
 	let vector_data = vector_data.one_item();
 
->>>>>>> eb0ff20d
 	let bounding_box = vector_data.bounding_box_with_transform(vector_data.transform).unwrap();
 	let mut result = VectorData::from_subpath(Subpath::new_rect(bounding_box[0], bounding_box[1]));
 	result.style = vector_data.style.clone();
@@ -480,29 +317,10 @@
 }
 
 #[node_macro::node(category("Vector"), path(graphene_core::vector), properties("offset_path_properties"))]
-<<<<<<< HEAD
-async fn offset_path(_: impl Ctx, vector_data: VectorData, distance: f64, line_join: LineJoin, #[default(4.)] miter_limit: f64) -> VectorData {
+async fn offset_path(_: impl Ctx, vector_data: VectorDataTable, distance: f64, line_join: LineJoin, #[default(4.)] miter_limit: f64) -> VectorDataTable {
+	let vector_data = vector_data.one_item();
+
 	let subpaths = vector_data.stroke_bezier_paths();
-=======
-async fn offset_path<F: 'n + Send>(
-	#[implementations(
-		(),
-		Footprint,
-	)]
-	footprint: F,
-	#[implementations(
-		() -> VectorDataTable,
-		Footprint -> VectorDataTable,
-	)]
-	vector_data: impl Node<F, Output = VectorDataTable>,
-	distance: f64,
-	line_join: LineJoin,
-	#[default(4.)] miter_limit: f64,
-) -> VectorDataTable {
-	let vector_data = vector_data.eval(footprint).await;
-	let vector_data = vector_data.one_item();
-
->>>>>>> eb0ff20d
 	let mut result = VectorData::empty();
 	result.style = vector_data.style.clone();
 	result.style.set_stroke_transform(DAffine2::IDENTITY);
@@ -529,29 +347,12 @@
 }
 
 #[node_macro::node(category("Vector"), path(graphene_core::vector))]
-<<<<<<< HEAD
-async fn solidify_stroke(_: impl Ctx, vector_data: VectorData) -> VectorData {
-	let VectorData { transform, style, .. } = &vector_data;
-=======
-async fn solidify_stroke<F: 'n + Send>(
-	#[implementations(
-		(),
-		Footprint,
-	)]
-	footprint: F,
-	#[implementations(
-		() -> VectorDataTable,
-		Footprint -> VectorDataTable,
-	)]
-	vector_data: impl Node<F, Output = VectorDataTable>,
-) -> VectorDataTable {
-	let vector_data = vector_data.eval(footprint).await;
+async fn solidify_stroke(_: impl Ctx, vector_data: VectorDataTable) -> VectorDataTable {
 	let vector_data = vector_data.one_item();
 
 	let transform = &vector_data.transform;
 	let style = &vector_data.style;
 
->>>>>>> eb0ff20d
 	let subpaths = vector_data.stroke_bezier_paths();
 	let mut result = VectorData::empty();
 
@@ -596,25 +397,9 @@
 }
 
 #[node_macro::node(category("Vector"), path(graphene_core::vector))]
-<<<<<<< HEAD
-async fn flatten_vector_elements(_: impl Ctx, graphic_group_input: GraphicGroup) -> VectorData {
-=======
-async fn flatten_vector_elements<F: 'n + Send>(
-	#[implementations(
-		(),
-		Footprint,
-	)]
-	footprint: F,
-	#[implementations(
-		() -> GraphicGroupTable,
-		Footprint -> GraphicGroupTable,
-	)]
-	graphic_group_input: impl Node<F, Output = GraphicGroupTable>,
-) -> VectorDataTable {
-	let graphic_group = graphic_group_input.eval(footprint).await;
-	let graphic_group = graphic_group.one_item();
-
->>>>>>> eb0ff20d
+async fn flatten_vector_elements(_: impl Ctx, graphic_group_input: GraphicGroupTable) -> VectorDataTable {
+	let graphic_group_input = graphic_group_input.one_item();
+
 	// A node based solution to support passing through vector data could be a network node with a cache node connected to
 	// a flatten vector elements connected to an if else node, another connection from the cache directly
 	// To the if else node, and another connection from the cache to a matches type node connected to the if else node.
@@ -636,11 +421,7 @@
 	}
 
 	let mut result = VectorData::empty();
-<<<<<<< HEAD
-	concat_group(&graphic_group_input, DAffine2::IDENTITY, &mut result);
-=======
-	concat_group(graphic_group, DAffine2::IDENTITY, &mut result);
->>>>>>> eb0ff20d
+	concat_group(graphic_group_input, DAffine2::IDENTITY, &mut result);
 	// TODO: This leads to incorrect stroke widths when flattening groups with different transforms.
 	result.style.set_stroke_transform(DAffine2::IDENTITY);
 
@@ -667,36 +448,9 @@
 }
 
 #[node_macro::node(category(""), path(graphene_core::vector))]
-<<<<<<< HEAD
-async fn sample_points(_: impl Ctx, vector_data: VectorData, spacing: f64, start_offset: f64, stop_offset: f64, adaptive_spacing: bool, subpath_segment_lengths: Vec<f64>) -> VectorData {
-=======
-async fn sample_points<F: 'n + Send + Copy>(
-	#[implementations(
-		(),
-		Footprint,
-	)]
-	footprint: F,
-	#[implementations(
-		() -> VectorDataTable,
-		Footprint -> VectorDataTable,
-	)]
-	vector_data: impl Node<F, Output = VectorDataTable>,
-	spacing: f64,
-	start_offset: f64,
-	stop_offset: f64,
-	adaptive_spacing: bool,
-	#[implementations(
-		() -> Vec<f64>,
-		Footprint -> Vec<f64>,
-	)]
-	subpath_segment_lengths: impl Node<F, Output = Vec<f64>>,
-) -> VectorDataTable {
-	// Evaluate vector data and subpath segment lengths asynchronously.
-	let vector_data = vector_data.eval(footprint).await;
+async fn sample_points(_: impl Ctx, vector_data: VectorDataTable, spacing: f64, start_offset: f64, stop_offset: f64, adaptive_spacing: bool, subpath_segment_lengths: Vec<f64>) -> VectorDataTable {
 	let vector_data = vector_data.one_item();
-	let subpath_segment_lengths = subpath_segment_lengths.eval(footprint).await;
-
->>>>>>> eb0ff20d
+
 	// Create an iterator over the bezier segments with enumeration and peeking capability.
 	let mut bezier = vector_data.segment_bezier_iter().enumerate().peekable();
 
@@ -840,35 +594,16 @@
 }
 
 #[node_macro::node(category(""), path(graphene_core::vector))]
-<<<<<<< HEAD
 async fn poisson_disk_points(
 	_: impl Ctx,
-	vector_data: VectorData,
-=======
-async fn poisson_disk_points<F: 'n + Send>(
-	#[implementations(
-		(),
-		Footprint,
-	)]
-	footprint: F,
-	#[implementations(
-		() -> VectorDataTable,
-		Footprint -> VectorDataTable,
-	)]
-	vector_data: impl Node<F, Output = VectorDataTable>,
->>>>>>> eb0ff20d
+	vector_data: VectorDataTable,
 	#[default(10.)]
 	#[min(0.01)]
 	separation_disk_diameter: f64,
 	seed: SeedValue,
-<<<<<<< HEAD
 ) -> VectorData {
-=======
-) -> VectorDataTable {
-	let vector_data = vector_data.eval(footprint).await;
 	let vector_data = vector_data.one_item();
 
->>>>>>> eb0ff20d
 	let mut rng = rand::rngs::StdRng::seed_from_u64(seed.into());
 	let mut result = VectorData::empty();
 
@@ -910,25 +645,9 @@
 }
 
 #[node_macro::node(category(""), path(graphene_core::vector))]
-<<<<<<< HEAD
-async fn subpath_segment_lengths(_: impl Ctx, vector_data: VectorData) -> Vec<f64> {
-=======
-async fn subpath_segment_lengths<F: 'n + Send>(
-	#[implementations(
-		(),
-		Footprint,
-	)]
-	footprint: F,
-	#[implementations(
-		() -> VectorDataTable,
-		Footprint -> VectorDataTable,
-	)]
-	vector_data: impl Node<F, Output = VectorDataTable>,
-) -> Vec<f64> {
-	let vector_data = vector_data.eval(footprint).await;
+async fn subpath_segment_lengths(_: impl Ctx, vector_data: VectorDataTable) -> Vec<f64> {
 	let vector_data = vector_data.one_item();
 
->>>>>>> eb0ff20d
 	vector_data
 		.segment_bezier_iter()
 		.map(|(_id, bezier, _, _)| bezier.apply_transformation(|point| vector_data.transform.transform_point2(point)).length(None))
@@ -936,26 +655,9 @@
 }
 
 #[node_macro::node(name("Splines from Points"), category("Vector"), path(graphene_core::vector))]
-<<<<<<< HEAD
-async fn splines_from_points(_: impl Ctx, mut vector_data: VectorData) -> VectorData {
-=======
-async fn splines_from_points<F: 'n + Send>(
-	#[implementations(
-		(),
-		Footprint,
-	)]
-	footprint: F,
-	#[implementations(
-		() -> VectorDataTable,
-		Footprint -> VectorDataTable,
-	)]
-	vector_data: impl Node<F, Output = VectorDataTable>,
-) -> VectorDataTable {
-	// Evaluate the vector data within the given footprint.
-	let mut vector_data = vector_data.eval(footprint).await;
+async fn splines_from_points(_: impl Ctx, mut vector_data: VectorDataTable) -> VectorDataTable {
 	let vector_data = vector_data.one_item_mut();
 
->>>>>>> eb0ff20d
 	// Exit early if there are no points to generate splines from.
 	if vector_data.point_domain.positions().is_empty() {
 		return VectorDataTable::new(vector_data.clone());
@@ -995,27 +697,9 @@
 }
 
 #[node_macro::node(category("Vector"), path(graphene_core::vector))]
-<<<<<<< HEAD
-async fn jitter_points(_: impl Ctx, mut vector_data: VectorData, #[default(5.)] amount: f64, seed: SeedValue) -> VectorData {
-=======
-async fn jitter_points<F: 'n + Send>(
-	#[implementations(
-		(),
-		Footprint,
-	)]
-	footprint: F,
-	#[implementations(
-		() -> VectorDataTable,
-		Footprint -> VectorDataTable,
-	)]
-	vector_data: impl Node<F, Output = VectorDataTable>,
-	#[default(5.)] amount: f64,
-	seed: SeedValue,
-) -> VectorDataTable {
-	let vector_data = vector_data.eval(footprint).await;
+async fn jitter_points(_: impl Ctx, mut vector_data: VectorDataTable, #[default(5.)] amount: f64, seed: SeedValue) -> VectorDataTable {
 	let mut vector_data = vector_data.one_item().clone();
 
->>>>>>> eb0ff20d
 	let mut rng = rand::rngs::StdRng::seed_from_u64(seed.into());
 
 	let deltas = (0..vector_data.point_domain.positions().len())
@@ -1062,44 +746,18 @@
 }
 
 #[node_macro::node(category("Vector"), path(graphene_core::vector))]
-<<<<<<< HEAD
 async fn morph(
 	_: impl Ctx,
-	source: VectorData,
-	#[expose] target: VectorData,
-=======
-async fn morph<F: 'n + Send + Copy>(
-	#[implementations(
-		(),
-		Footprint,
-	)]
-	footprint: F,
-	#[implementations(
-		() -> VectorDataTable,
-		Footprint -> VectorDataTable,
-	)]
-	source: impl Node<F, Output = VectorDataTable>,
-	#[expose]
-	#[implementations(
-		() -> VectorDataTable,
-		Footprint -> VectorDataTable,
-	)]
-	target: impl Node<F, Output = VectorDataTable>,
->>>>>>> eb0ff20d
+	source: VectorDataTable,
+	#[expose] target: VectorDataTable,
 	#[range((0., 1.))]
 	#[default(0.5)]
 	time: Fraction,
 	#[min(0.)] start_index: IntegerCount,
-<<<<<<< HEAD
 ) -> VectorData {
-=======
-) -> VectorDataTable {
-	let source = source.eval(footprint).await;
 	let source = source.one_item();
-	let target = target.eval(footprint).await;
 	let target = target.one_item();
 
->>>>>>> eb0ff20d
 	let mut result = VectorData::empty();
 
 	let time = time.clamp(0., 1.);
@@ -1289,30 +947,10 @@
 }
 
 #[node_macro::node(category("Vector"), path(graphene_core::vector))]
-<<<<<<< HEAD
-fn bevel(_: impl Ctx, source: VectorData, #[default(10.)] distance: Length) -> VectorData {
-	bevel_algorithm(source, distance)
-=======
-async fn bevel<F: 'n + Send + Copy>(
-	#[implementations(
-		(),
-		Footprint,
-	)]
-	footprint: F,
-	#[implementations(
-		() -> VectorDataTable,
-		Footprint -> VectorDataTable,
-	)]
-	source: impl Node<F, Output = VectorDataTable>,
-	#[default(10.)] distance: Length,
-) -> VectorDataTable {
-	let source = source.eval(footprint).await;
+fn bevel(_: impl Ctx, source: VectorDataTable, #[default(10.)] distance: Length) -> VectorDataTable {
 	let source = source.one_item();
 
-	let result = bevel_algorithm(source.clone(), distance);
-
-	VectorDataTable::new(result)
->>>>>>> eb0ff20d
+	VectorDataTable::new(bevel_algorithm(source.clone(), distance))
 }
 
 #[node_macro::node(category("Vector"), path(graphene_core::vector))]
@@ -1329,15 +967,10 @@
 }
 
 #[node_macro::node(category("Vector"), path(graphene_core::vector))]
-<<<<<<< HEAD
-async fn centroid(ctx: impl Ctx + CloneVarArgs + ExtractAll, vector_data: impl Node<Context<'static>, Output = VectorData>, centroid_type: CentroidType) -> DVec2 {
+async fn centroid(ctx: impl Ctx + CloneVarArgs + ExtractAll, vector_data: impl Node<Context<'static>, Output = VectorDataTable>, centroid_type: CentroidType) -> DVec2 {
 	let new_ctx = OwnedContextImpl::from(ctx).with_footprint(Footprint::default()).into_context();
 	let vector_data = vector_data.eval(new_ctx).await;
-=======
-async fn centroid(_: (), vector_data: impl Node<Footprint, Output = VectorDataTable>, centroid_type: CentroidType) -> DVec2 {
-	let vector_data = vector_data.eval(Footprint::default()).await;
 	let vector_data = vector_data.one_item();
->>>>>>> eb0ff20d
 
 	if centroid_type == CentroidType::Area {
 		let mut area = 0.;

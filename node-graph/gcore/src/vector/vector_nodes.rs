use super::misc::CentroidType;
use super::style::{Fill, Gradient, GradientStops, Stroke};
use super::{PointId, SegmentDomain, SegmentId, StrokeId, VectorData, VectorDataTable};
use crate::registry::types::{Angle, Fraction, IntegerCount, Length, SeedValue};
use crate::renderer::GraphicElementRendered;
use crate::transform::{Footprint, Transform, TransformMut};
use crate::vector::style::LineJoin;
use crate::vector::PointDomain;
use crate::{CloneVarArgs, Color, Context, Ctx, ExtractAll, GraphicElement, GraphicGroup, GraphicGroupTable, OwnedContextImpl};

use bezier_rs::{Cap, Join, Subpath, SubpathTValue, TValue};
use glam::{DAffine2, DVec2};
use rand::{Rng, SeedableRng};

/// Implemented for types that can be converted to an iterator of vector data.
/// Used for the fill and stroke node so they can be used on VectorData or GraphicGroup
trait VectorIterMut {
	fn vector_iter_mut(&mut self) -> impl Iterator<Item = (&mut VectorData, DAffine2)>;
}

impl VectorIterMut for GraphicGroupTable {
	fn vector_iter_mut(&mut self) -> impl Iterator<Item = (&mut VectorData, DAffine2)> {
		let instance = self.one_item_mut();

		let parent_transform = instance.transform;

		// Grab only the direct children
		instance.iter_mut().filter_map(|(element, _)| element.as_vector_data_mut()).map(move |vector_data| {
			let vector_data = vector_data.one_item_mut();
			let transform = parent_transform * vector_data.transform;
			(vector_data, transform)
		})
	}
}

impl VectorIterMut for VectorDataTable {
	fn vector_iter_mut(&mut self) -> impl Iterator<Item = (&mut VectorData, DAffine2)> {
		self.instances_mut().map(|instance| {
			let transform = instance.transform;
			(instance, transform)
		})
	}
}

#[node_macro::node(category("Vector: Style"), path(graphene_core::vector))]
async fn assign_colors<T: VectorIterMut>(
	_: impl Ctx,
	#[implementations(GraphicGroupTable, VectorDataTable)]
	#[widget(ParsedWidgetOverride::Hidden)]
	mut vector_group: T,
	#[default(true)] fill: bool,
	stroke: bool,
	#[widget(ParsedWidgetOverride::Custom = "assign_colors_gradient")] gradient: GradientStops,
	reverse: bool,
	#[widget(ParsedWidgetOverride::Custom = "assign_colors_randomize")] randomize: bool,
	#[widget(ParsedWidgetOverride::Custom = "assign_colors_seed")] seed: SeedValue,
	#[widget(ParsedWidgetOverride::Custom = "assign_colors_repeat_every")] repeat_every: u32,
) -> T {
	let length = vector_group.vector_iter_mut().count();
	let gradient = if reverse { gradient.reversed() } else { gradient };

	let mut rng = rand::rngs::StdRng::seed_from_u64(seed.into());

	for (i, (vector_data, _)) in vector_group.vector_iter_mut().enumerate() {
		let factor = match randomize {
			true => rng.random::<f64>(),
			false => match repeat_every {
				0 => i as f64 / (length - 1).max(1) as f64,
				1 => 0.,
				_ => i as f64 % repeat_every as f64 / (repeat_every - 1) as f64,
			},
		};

		let color = gradient.evalute(factor);

		if fill {
			vector_data.style.set_fill(Fill::Solid(color));
		}
		if stroke {
			if let Some(stroke) = vector_data.style.stroke().and_then(|stroke| stroke.with_color(&Some(color))) {
				vector_data.style.set_stroke(stroke);
			}
		}
	}

	vector_group
}

#[node_macro::node(category("Vector: Style"), path(graphene_core::vector), properties("fill_properties"))]
async fn fill<FillTy: Into<Fill> + 'n + Send, TargetTy: VectorIterMut + 'n + Send>(
	_: impl Ctx,
	#[implementations(
		VectorDataTable,
		VectorDataTable,
		VectorDataTable,
		VectorDataTable,
		GraphicGroupTable,
		GraphicGroupTable,
		GraphicGroupTable,
		GraphicGroupTable
	)]
	mut vector_data: TargetTy,
	#[implementations(
		Fill,
		Option<Color>,
		Color,
		Gradient,
		Fill,
		Option<Color>,
		Color,
		Gradient,
	)]
	#[default(Color::BLACK)]
	fill: FillTy,
	_backup_color: Option<Color>,
	_backup_gradient: Gradient,
) -> TargetTy {
	let fill: Fill = fill.into();
	for (target, _transform) in vector_data.vector_iter_mut() {
		target.style.set_fill(fill.clone());
	}

	vector_data
}

#[node_macro::node(category("Vector: Style"), path(graphene_core::vector), properties("stroke_properties"))]
async fn stroke<ColorTy: Into<Option<Color>> + 'n + Send, TargetTy: VectorIterMut + 'n + Send>(
	_: impl Ctx,
	#[implementations(VectorDataTable, VectorDataTable, GraphicGroupTable, GraphicGroupTable)] mut vector_data: TargetTy,
	#[implementations(
		Option<Color>,
		Color,
		Option<Color>,
		Color,
	)]
	#[default(Color::BLACK)]
	color: ColorTy,
	#[default(2.)] weight: f64,
	dash_lengths: Vec<f64>,
	dash_offset: f64,
	line_cap: crate::vector::style::LineCap,
	line_join: LineJoin,
	#[default(4.)] miter_limit: f64,
) -> TargetTy {
	let stroke = Stroke {
		color: color.into(),
		weight,
		dash_lengths,
		dash_offset,
		line_cap,
		line_join,
		line_join_miter_limit: miter_limit,
		transform: DAffine2::IDENTITY,
	};
	for (target, transform) in vector_data.vector_iter_mut() {
		target.style.set_stroke(Stroke { transform, ..stroke.clone() });
	}

	vector_data
}

#[node_macro::node(category("Vector"), path(graphene_core::vector))]
async fn repeat<I: 'n + GraphicElementRendered + Transform + TransformMut + Send>(
	_: impl Ctx,
	// TODO: Implement other GraphicElementRendered types.
	#[implementations(VectorDataTable, GraphicGroupTable)] instance: I,
	#[default(100., 100.)]
	// TODO: When using a custom Properties panel layout in document_node_definitions.rs and this default is set, the widget weirdly doesn't show up in the Properties panel. Investigation is needed.
	direction: DVec2,
	angle: Angle,
	#[default(4)] instances: IntegerCount,
) -> GraphicGroupTable {
	let first_vector_transform = instance.transform();

	let angle = angle.to_radians();
	let instances = instances.max(1);
	let total = (instances - 1) as f64;

	let mut result = GraphicGroup::default();

	let Some(bounding_box) = instance.bounding_box(DAffine2::IDENTITY) else {
		return GraphicGroupTable::new(result);
	};

	let center = (bounding_box[0] + bounding_box[1]) / 2.;

	for i in 0..instances {
		let translation = i as f64 * direction / total;
		let angle = i as f64 * angle / total;
		let mut new_instance = result.last().map(|(element, _)| element.clone()).unwrap_or(instance.to_graphic_element());
		new_instance.new_ids_from_hash(None);
		let modification = DAffine2::from_translation(center) * DAffine2::from_angle(angle) * DAffine2::from_translation(translation) * DAffine2::from_translation(-center);

		let data_transform = new_instance.transform_mut();
		*data_transform = modification * first_vector_transform;
		result.push((new_instance, None));
	}

	GraphicGroupTable::new(result)
}

#[node_macro::node(category("Vector"), path(graphene_core::vector))]
async fn circular_repeat<I: 'n + GraphicElementRendered + Transform + TransformMut + Send>(
	_: impl Ctx,
	// TODO: Implement other GraphicElementRendered types.
	#[implementations(VectorDataTable, GraphicGroupTable)] instance: I,
	angle_offset: Angle,
	#[default(5)] radius: f64,
	#[default(5)] instances: IntegerCount,
) -> GraphicGroupTable {
	let first_vector_transform = instance.transform();
	let instances = instances.max(1);

	let mut result = GraphicGroup::default();

	let Some(bounding_box) = instance.bounding_box(DAffine2::IDENTITY) else {
		return GraphicGroupTable::new(result);
	};

	let center = (bounding_box[0] + bounding_box[1]) / 2.;
	let base_transform = DVec2::new(0., radius) - center;

	for i in 0..instances {
		let angle = (std::f64::consts::TAU / instances as f64) * i as f64 + angle_offset.to_radians();
		let rotation = DAffine2::from_angle(angle);
		let modification = DAffine2::from_translation(center) * rotation * DAffine2::from_translation(base_transform);
		let mut new_instance = result.last().map(|(element, _)| element.clone()).unwrap_or(instance.to_graphic_element());
		new_instance.new_ids_from_hash(None);

		let data_transform = new_instance.transform_mut();
		*data_transform = modification * first_vector_transform;
		result.push((new_instance, None));
	}

	GraphicGroupTable::new(result)
}

#[node_macro::node(category("Vector"), path(graphene_core::vector))]
async fn copy_to_points<I: GraphicElementRendered + TransformMut + Send + 'n>(
	_: impl Ctx,
	points: VectorDataTable,
	#[expose]
	#[implementations(VectorDataTable, GraphicGroupTable)]
	instance: I,
	#[default(1)] random_scale_min: f64,
	#[default(1)] random_scale_max: f64,
	random_scale_bias: f64,
	random_scale_seed: SeedValue,
	random_rotation: Angle,
	random_rotation_seed: SeedValue,
) -> GraphicGroupTable {
	let points = points.one_item();

	let instance_transform = instance.transform();

	let random_scale_difference = random_scale_max - random_scale_min;

	let points_list = points.point_domain.positions();

	let instance_bounding_box = instance.bounding_box(DAffine2::IDENTITY).unwrap_or_default();
	let instance_center = -0.5 * (instance_bounding_box[0] + instance_bounding_box[1]);

	let mut scale_rng = rand::rngs::StdRng::seed_from_u64(random_scale_seed.into());
	let mut rotation_rng = rand::rngs::StdRng::seed_from_u64(random_rotation_seed.into());

	let do_scale = random_scale_difference.abs() > 1e-6;
	let do_rotation = random_rotation.abs() > 1e-6;

	let mut result = GraphicGroup::default();
	for &point in points_list {
		let center_transform = DAffine2::from_translation(instance_center);

		let translation = points.transform.transform_point2(point);

		let rotation = if do_rotation {
			let degrees = (rotation_rng.random::<f64>() - 0.5) * random_rotation;
			degrees / 360. * std::f64::consts::TAU
		} else {
			0.
		};

		let scale = if do_scale {
			if random_scale_bias.abs() < 1e-6 {
				// Linear
				random_scale_min + scale_rng.random::<f64>() * random_scale_difference
			} else {
				// Weighted (see <https://www.desmos.com/calculator/gmavd3m9bd>)
				let horizontal_scale_factor = 1. - 2_f64.powf(random_scale_bias);
				let scale_factor = (1. - scale_rng.random::<f64>() * horizontal_scale_factor).log2() / random_scale_bias;
				random_scale_min + scale_factor * random_scale_difference
			}
		} else {
			random_scale_min
		};

		let mut new_instance = result.last().map(|(element, _)| element.clone()).unwrap_or(instance.to_graphic_element());
		new_instance.new_ids_from_hash(None);

		let data_transform = new_instance.transform_mut();
		*data_transform = DAffine2::from_scale_angle_translation(DVec2::splat(scale), rotation, translation) * center_transform * instance_transform;
		result.push((new_instance, None));
	}

	GraphicGroupTable::new(result)
}

#[node_macro::node(category("Vector"), path(graphene_core::vector))]
async fn bounding_box(_: impl Ctx, vector_data: VectorDataTable) -> VectorDataTable {
	let vector_data = vector_data.one_item();

	let bounding_box = vector_data.bounding_box_with_transform(vector_data.transform).unwrap();
	let mut result = VectorData::from_subpath(Subpath::new_rect(bounding_box[0], bounding_box[1]));
	result.style = vector_data.style.clone();
	result.style.set_stroke_transform(DAffine2::IDENTITY);

	VectorDataTable::new(result)
}

#[node_macro::node(category("Vector"), path(graphene_core::vector), properties("offset_path_properties"))]
async fn offset_path(_: impl Ctx, vector_data: VectorDataTable, distance: f64, line_join: LineJoin, #[default(4.)] miter_limit: f64) -> VectorDataTable {
	let vector_data = vector_data.one_item();

	let subpaths = vector_data.stroke_bezier_paths();
	let mut result = VectorData::empty();
	result.style = vector_data.style.clone();
	result.style.set_stroke_transform(DAffine2::IDENTITY);

	// Perform operation on all subpaths in this shape.
	for mut subpath in subpaths {
		subpath.apply_transform(vector_data.transform);

		// Taking the existing stroke data and passing it to Bezier-rs to generate new paths.
		let subpath_out = subpath.offset(
			-distance,
			match line_join {
				LineJoin::Miter => Join::Miter(Some(miter_limit)),
				LineJoin::Bevel => Join::Bevel,
				LineJoin::Round => Join::Round,
			},
		);

		// One closed subpath, open path.
		result.append_subpath(subpath_out, false);
	}

	VectorDataTable::new(result)
}

#[node_macro::node(category("Vector"), path(graphene_core::vector))]
async fn solidify_stroke(_: impl Ctx, vector_data: VectorDataTable) -> VectorDataTable {
	let vector_data = vector_data.one_item();

	let transform = &vector_data.transform;
	let style = &vector_data.style;

	let subpaths = vector_data.stroke_bezier_paths();
	let mut result = VectorData::empty();

	// Perform operation on all subpaths in this shape.
	for mut subpath in subpaths {
		let stroke = style.stroke().unwrap();
		subpath.apply_transform(*transform);

		// Taking the existing stroke data and passing it to Bezier-rs to generate new paths.
		let subpath_out = subpath.outline(
			stroke.weight / 2., // Diameter to radius.
			match stroke.line_join {
				LineJoin::Miter => Join::Miter(Some(stroke.line_join_miter_limit)),
				LineJoin::Bevel => Join::Bevel,
				LineJoin::Round => Join::Round,
			},
			match stroke.line_cap {
				crate::vector::style::LineCap::Butt => Cap::Butt,
				crate::vector::style::LineCap::Round => Cap::Round,
				crate::vector::style::LineCap::Square => Cap::Square,
			},
		);

		// This is where we determine whether we have a closed or open path. Ex: Oval vs line segment.
		if subpath_out.1.is_some() {
			// Two closed subpaths, closed shape. Add both subpaths.
			result.append_subpath(subpath_out.0, false);
			result.append_subpath(subpath_out.1.unwrap(), false);
		} else {
			// One closed subpath, open path.
			result.append_subpath(subpath_out.0, false);
		}
	}

	// We set our fill to our stroke's color, then clear our stroke.
	if let Some(stroke) = vector_data.style.stroke() {
		result.style.set_fill(Fill::solid_or_none(stroke.color));
		result.style.set_stroke(Stroke::default());
	}

	VectorDataTable::new(result)
}

#[node_macro::node(category("Vector"), path(graphene_core::vector))]
async fn flatten_vector_elements(_: impl Ctx, graphic_group_input: GraphicGroupTable) -> VectorDataTable {
	let graphic_group_input = graphic_group_input.one_item();

	// A node based solution to support passing through vector data could be a network node with a cache node connected to
	// a flatten vector elements connected to an if else node, another connection from the cache directly
	// To the if else node, and another connection from the cache to a matches type node connected to the if else node.
	fn concat_group(graphic_group: &GraphicGroup, current_transform: DAffine2, result: &mut VectorData) {
		for (element, reference) in graphic_group.iter() {
			match element {
				GraphicElement::VectorData(vector_data) => {
					for instance in vector_data.instances() {
						result.concat(instance, current_transform, reference.map(|node_id| node_id.0).unwrap_or_default());
					}
				}
				GraphicElement::GraphicGroup(graphic_group) => {
					let graphic_group = graphic_group.one_item();
					concat_group(graphic_group, current_transform * graphic_group.transform, result);
				}
				_ => {}
			}
		}
	}

	let mut result = VectorData::empty();
	concat_group(graphic_group_input, DAffine2::IDENTITY, &mut result);
	// TODO: This leads to incorrect stroke widths when flattening groups with different transforms.
	result.style.set_stroke_transform(DAffine2::IDENTITY);

	VectorDataTable::new(result)
}

pub trait ConcatElement {
	fn concat(&mut self, other: &Self, transform: DAffine2, node_id: u64);
}

impl ConcatElement for GraphicGroupTable {
	fn concat(&mut self, other: &Self, transform: DAffine2, _node_id: u64) {
		let own = self.one_item_mut();
		let other = other.one_item();

		// TODO: Decide if we want to keep this behavior whereby the layers are flattened
		for (mut element, footprint_mapping) in other.iter().cloned() {
			*element.transform_mut() = transform * element.transform() * other.transform();
			own.push((element, footprint_mapping));
		}

		own.alpha_blending = other.alpha_blending;
	}
}

#[node_macro::node(category(""), path(graphene_core::vector))]
<<<<<<< HEAD
async fn sample_points(_: impl Ctx, vector_data: VectorDataTable, spacing: f64, start_offset: f64, stop_offset: f64, adaptive_spacing: bool, subpath_segment_lengths: Vec<f64>) -> VectorDataTable {
=======
async fn sample_points<F: 'n + Send + Copy>(
	#[implementations(
		(),
		Footprint,
	)]
	footprint: F,
	#[implementations(
		() -> VectorDataTable,
		Footprint -> VectorDataTable,
	)]
	vector_data: impl Node<F, Output = VectorDataTable>,
	spacing: f64,
	start_offset: f64,
	stop_offset: f64,
	adaptive_spacing: bool,
	#[implementations(
		() -> Vec<f64>,
		Footprint -> Vec<f64>,
	)]
	subpath_segment_lengths: impl Node<F, Output = Vec<f64>>,
) -> VectorDataTable {
	// Limit the smallest spacing to something sensible to avoid freezing the application.
	let spacing = spacing.max(0.01);

	// Evaluate vector data and subpath segment lengths asynchronously.
	let vector_data = vector_data.eval(footprint).await;
>>>>>>> b6cdcba9
	let vector_data = vector_data.one_item();

	// Create an iterator over the bezier segments with enumeration and peeking capability.
	let mut bezier = vector_data.segment_bezier_iter().enumerate().peekable();

	// Initialize the result VectorData with the same transformation as the input.
	let mut result = VectorData::empty();
	result.transform = vector_data.transform;

	// Iterate over each segment in the bezier iterator.
	while let Some((index, (segment_id, _, start_point_index, mut last_end))) = bezier.next() {
		// Record the start point index of the subpath.
		let subpath_start_point_index = start_point_index;

		// Collect connected segments that form a continuous path.
		let mut lengths = vec![(segment_id, subpath_segment_lengths.get(index).copied().unwrap_or_default())];

		// Continue collecting segments as long as they are connected end-to-start.
		while let Some(&seg) = bezier.peek() {
			let (_, (_, _, ref start, _)) = seg;
			if *start == last_end {
				// Consume the next element since it continues the path.
				let (index, (next_segment_id, _, _, end)) = bezier.next().unwrap();
				last_end = end;
				lengths.push((next_segment_id, subpath_segment_lengths.get(index).copied().unwrap_or_default()));
			} else {
				// The next segment does not continue the path.
				break;
			}
		}

		// Determine if the subpath is closed.
		let subpath_is_closed = last_end == subpath_start_point_index;

		// Calculate the total length of the collected segments.
		let total_length: f64 = lengths.iter().map(|(_, len)| *len).sum();

		// Adjust the usable length by subtracting start and stop offsets.
		let mut used_length = total_length - start_offset - stop_offset;
		if used_length <= 0. {
			continue;
		}

		// Determine the number of points to generate along the path.
		let count = if adaptive_spacing {
			// Calculate point count to evenly distribute points while covering the entire path.
			// With adaptive spacing, we widen or narrow the points as necessary to ensure the last point is always at the end of the path.
			(used_length / spacing).round()
		} else {
			// Calculate point count based on exact spacing, which may not cover the entire path.

			// Without adaptive spacing, we just evenly space the points at the exact specified spacing, usually falling short before the end of the path.
			let c = (used_length / spacing + f64::EPSILON).floor();
			used_length -= used_length % spacing;
			c
		};

		// Skip if there are no points to generate.
		if count < 1. {
			continue;
		}

		// Initialize a vector to store indices of generated points.
		let mut point_indices = Vec::new();

		// Generate points along the path based on calculated intervals.
		let max_c = if subpath_is_closed { count as usize - 1 } else { count as usize };
		for c in 0..=max_c {
			let fraction = c as f64 / count;
			let total_distance = fraction * used_length + start_offset;

			// Find the segment corresponding to the current total_distance.
			let (mut current_segment_id, mut length) = lengths[0];
			let mut total_length_before = 0.;
			for &(next_segment_id, next_length) in lengths.iter().skip(1) {
				if total_length_before + length > total_distance {
					break;
				}

				total_length_before += length;
				current_segment_id = next_segment_id;
				length = next_length;
			}

			// Retrieve the segment and apply transformation.
			let Some(segment) = vector_data.segment_from_id(current_segment_id) else { continue };
			let segment = segment.apply_transformation(|point| vector_data.transform.transform_point2(point));

			// Calculate the position on the segment.
			let parametric_t = segment.euclidean_to_parametric_with_total_length((total_distance - total_length_before) / length, 0.001, length);
			let point = segment.evaluate(TValue::Parametric(parametric_t));

			// Generate a new PointId and add the point to result.point_domain.
			let point_id = PointId::generate();
			result.point_domain.push(point_id, vector_data.transform.inverse().transform_point2(point));

			// Store the index of the point.
			let point_index = result.point_domain.ids().len() - 1;
			point_indices.push(point_index);
		}

		// After generating points, create segments between consecutive points.
		for window in point_indices.windows(2) {
			if let [start_index, end_index] = *window {
				// Generate a new SegmentId.
				let segment_id = SegmentId::generate();

				// Use BezierHandles::Linear for linear segments.
				let handles = bezier_rs::BezierHandles::Linear;

				// Generate a new StrokeId.
				let stroke_id = StrokeId::generate();

				// Add the segment to result.segment_domain.
				result.segment_domain.push(segment_id, start_index, end_index, handles, stroke_id);
			}
		}

		// If the subpath is closed, add a closing segment connecting the last point to the first point.
		if subpath_is_closed {
			if let (Some(&first_index), Some(&last_index)) = (point_indices.first(), point_indices.last()) {
				// Generate a new SegmentId.
				let segment_id = SegmentId::generate();

				// Use BezierHandles::Linear for linear segments.
				let handles = bezier_rs::BezierHandles::Linear;

				// Generate a new StrokeId.
				let stroke_id = StrokeId::generate();

				// Add the closing segment to result.segment_domain.
				result.segment_domain.push(segment_id, last_index, first_index, handles, stroke_id);
			}
		}
	}

	// Transfer the style from the input vector data to the result.
	result.style = vector_data.style.clone();
	result.style.set_stroke_transform(vector_data.transform);

	// Return the resulting vector data with newly generated points and segments.
	VectorDataTable::new(result)
}

#[node_macro::node(category(""), path(graphene_core::vector))]
async fn poisson_disk_points(
	_: impl Ctx,
	vector_data: VectorDataTable,
	#[default(10.)]
	#[min(0.01)]
	separation_disk_diameter: f64,
	seed: SeedValue,
) -> VectorDataTable {
	let vector_data = vector_data.one_item();

	let mut rng = rand::rngs::StdRng::seed_from_u64(seed.into());
	let mut result = VectorData::empty();

	if separation_disk_diameter <= 0.01 {
		return VectorDataTable::new(result);
	}

	for mut subpath in vector_data.stroke_bezier_paths() {
		if subpath.manipulator_groups().len() < 3 {
			continue;
		}

		subpath.apply_transform(vector_data.transform);

		let mut previous_point_index: Option<usize> = None;

		for point in subpath.poisson_disk_points(separation_disk_diameter, || rng.random::<f64>()) {
			let point_id = PointId::generate();
			result.point_domain.push(point_id, point);

			// Get the index of the newly added point.
			let point_index = result.point_domain.ids().len() - 1;

			// If there is a previous point, connect it with the current point by adding a segment.
			if let Some(prev_point_index) = previous_point_index {
				let segment_id = SegmentId::generate();
				result.segment_domain.push(segment_id, prev_point_index, point_index, bezier_rs::BezierHandles::Linear, StrokeId::ZERO);
			}

			previous_point_index = Some(point_index);
		}
	}

	// Transfer the style from the input vector data to the result.
	result.style = vector_data.style.clone();
	result.style.set_stroke_transform(DAffine2::IDENTITY);

	VectorDataTable::new(result)
}

#[node_macro::node(category(""), path(graphene_core::vector))]
async fn subpath_segment_lengths(_: impl Ctx, vector_data: VectorDataTable) -> Vec<f64> {
	let vector_data = vector_data.one_item();

	vector_data
		.segment_bezier_iter()
		.map(|(_id, bezier, _, _)| bezier.apply_transformation(|point| vector_data.transform.transform_point2(point)).length(None))
		.collect()
}

#[node_macro::node(name("Spline"), category("Vector"), path(graphene_core::vector))]
async fn spline(_: impl Ctx, mut vector_data: VectorDataTable) -> VectorDataTable {
	let vector_data = vector_data.one_item_mut();

	// Exit early if there are no points to generate splines from.
	if vector_data.point_domain.positions().is_empty() {
		return VectorDataTable::new(vector_data.clone());
	}

	let mut segment_domain = SegmentDomain::default();
	for subpath in vector_data.stroke_bezier_paths() {
		let positions = subpath.manipulator_groups().iter().map(|group| group.anchor).collect::<Vec<_>>();
		let closed = subpath.closed() && positions.len() > 2;

		// Compute control point handles for Bezier spline.
		let first_handles = if closed {
			bezier_rs::solve_spline_first_handle_closed(&positions)
		} else {
			bezier_rs::solve_spline_first_handle_open(&positions)
		};

		let stroke_id = StrokeId::ZERO;

		// Create segments with computed Bezier handles and add them to vector data.
		for i in 0..(positions.len() - if closed { 0 } else { 1 }) {
			let next_index = (i + 1) % positions.len();

			let start_index = vector_data.point_domain.resolve_id(subpath.manipulator_groups()[i].id).unwrap();
			let end_index = vector_data.point_domain.resolve_id(subpath.manipulator_groups()[next_index].id).unwrap();

			let handle_start = first_handles[i];
			let handle_end = positions[next_index] * 2. - first_handles[next_index];
			let handles = bezier_rs::BezierHandles::Cubic { handle_start, handle_end };

			segment_domain.push(SegmentId::generate(), start_index, end_index, handles, stroke_id);
		}
	}
	vector_data.segment_domain = segment_domain;

	VectorDataTable::new(vector_data.clone())
}

#[node_macro::node(category("Vector"), path(graphene_core::vector))]
async fn jitter_points(_: impl Ctx, vector_data: VectorDataTable, #[default(5.)] amount: f64, seed: SeedValue) -> VectorDataTable {
	let mut vector_data = vector_data.one_item().clone();

	let mut rng = rand::rngs::StdRng::seed_from_u64(seed.into());

	let deltas = (0..vector_data.point_domain.positions().len())
		.map(|_| {
			let angle = rng.random::<f64>() * std::f64::consts::TAU;
			DVec2::from_angle(angle) * rng.random::<f64>() * amount
		})
		.collect::<Vec<_>>();
	let mut already_applied = vec![false; vector_data.point_domain.positions().len()];

	for (handles, start, end) in vector_data.segment_domain.handles_and_points_mut() {
		let start_delta = deltas[*start];
		let end_delta = deltas[*end];

		if !already_applied[*start] {
			let start_position = vector_data.point_domain.positions()[*start];
			let start_position = vector_data.transform.transform_point2(start_position);
			vector_data.point_domain.set_position(*start, start_position + start_delta);
			already_applied[*start] = true;
		}
		if !already_applied[*end] {
			let end_position = vector_data.point_domain.positions()[*end];
			let end_position = vector_data.transform.transform_point2(end_position);
			vector_data.point_domain.set_position(*end, end_position + end_delta);
			already_applied[*end] = true;
		}

		match handles {
			bezier_rs::BezierHandles::Cubic { handle_start, handle_end } => {
				*handle_start = vector_data.transform.transform_point2(*handle_start) + start_delta;
				*handle_end = vector_data.transform.transform_point2(*handle_end) + end_delta;
			}
			bezier_rs::BezierHandles::Quadratic { handle } => {
				*handle = vector_data.transform.transform_point2(*handle) + (start_delta + end_delta) / 2.;
			}
			bezier_rs::BezierHandles::Linear => {}
		}
	}

	vector_data.transform = DAffine2::IDENTITY;
	vector_data.style.set_stroke_transform(DAffine2::IDENTITY);

	VectorDataTable::new(vector_data)
}

#[node_macro::node(category("Vector"), path(graphene_core::vector))]
async fn morph(
	_: impl Ctx,
	source: VectorDataTable,
	#[expose] target: VectorDataTable,
	#[range((0., 1.))]
	#[default(0.5)]
	time: Fraction,
	#[min(0.)] start_index: IntegerCount,
) -> VectorDataTable {
	let source = source.one_item();
	let target = target.one_item();

	let mut result = VectorData::empty();

	let time = time.clamp(0., 1.);

	// Lerp styles
	result.alpha_blending = if time < 0.5 { source.alpha_blending } else { target.alpha_blending };
	result.style = source.style.lerp(&target.style, time);

	let mut source_paths = source.stroke_bezier_paths();
	let mut target_paths = target.stroke_bezier_paths();
	for (mut source_path, mut target_path) in (&mut source_paths).zip(&mut target_paths) {
		// Deal with mismatched transforms
		source_path.apply_transform(source.transform);
		target_path.apply_transform(target.transform);

		// Deal with mismatched start index
		for _ in 0..start_index {
			let first = target_path.remove_manipulator_group(0);
			target_path.push_manipulator_group(first);
		}

		// Deal with mismatched closed state
		if source_path.closed() && !target_path.closed() {
			source_path.set_closed(false);
			source_path.push_manipulator_group(source_path.manipulator_groups()[0].flip());
		}
		if !source_path.closed() && target_path.closed() {
			target_path.set_closed(false);
			target_path.push_manipulator_group(target_path.manipulator_groups()[0].flip());
		}

		// Mismatched subpath items
		'outer: loop {
			for segment_index in (0..(source_path.len() - 1)).rev() {
				if target_path.len() <= source_path.len() {
					break 'outer;
				}
				source_path.insert(SubpathTValue::Parametric { segment_index, t: 0.5 })
			}
		}
		'outer: loop {
			for segment_index in (0..(target_path.len() - 1)).rev() {
				if source_path.len() <= target_path.len() {
					break 'outer;
				}
				target_path.insert(SubpathTValue::Parametric { segment_index, t: 0.5 })
			}
		}

		// Lerp points
		for (manipulator, target) in source_path.manipulator_groups_mut().iter_mut().zip(target_path.manipulator_groups()) {
			manipulator.in_handle = Some(manipulator.in_handle.unwrap_or(manipulator.anchor).lerp(target.in_handle.unwrap_or(target.anchor), time));
			manipulator.out_handle = Some(manipulator.out_handle.unwrap_or(manipulator.anchor).lerp(target.out_handle.unwrap_or(target.anchor), time));
			manipulator.anchor = manipulator.anchor.lerp(target.anchor, time);
		}

		result.append_subpath(source_path, true);
	}
	// Mismatched subpath count
	for mut source_path in source_paths {
		source_path.apply_transform(source.transform);
		let end = source_path.manipulator_groups().first().map(|group| group.anchor).unwrap_or_default();
		for group in source_path.manipulator_groups_mut() {
			group.anchor = group.anchor.lerp(end, time);
			group.in_handle = group.in_handle.map(|handle| handle.lerp(end, time));
			group.out_handle = group.in_handle.map(|handle| handle.lerp(end, time));
		}
	}
	for mut target_path in target_paths {
		target_path.apply_transform(target.transform);
		let start = target_path.manipulator_groups().first().map(|group| group.anchor).unwrap_or_default();
		for group in target_path.manipulator_groups_mut() {
			group.anchor = start.lerp(group.anchor, time);
			group.in_handle = group.in_handle.map(|handle| start.lerp(handle, time));
			group.out_handle = group.in_handle.map(|handle| start.lerp(handle, time));
		}
	}

	VectorDataTable::new(result)
}

fn bevel_algorithm(mut vector_data: VectorData, distance: f64) -> VectorData {
	// Splits a bézier curve based on a distance measurement
	fn split_distance(bezier: bezier_rs::Bezier, distance: f64, length: f64) -> bezier_rs::Bezier {
		const EUCLIDEAN_ERROR: f64 = 0.001;
		let parametric = bezier.euclidean_to_parametric_with_total_length((distance / length).clamp(0., 1.), EUCLIDEAN_ERROR, length);
		bezier.split(bezier_rs::TValue::Parametric(parametric))[1]
	}

	/// Produces a list that correspons with the point id. The value is how many segments are connected.
	fn segments_connected_count(vector_data: &VectorData) -> Vec<u8> {
		// Count the number of segments connectign to each point.
		let mut segments_connected_count = vec![0; vector_data.point_domain.ids().len()];
		for &point_index in vector_data.segment_domain.start_point().iter().chain(vector_data.segment_domain.end_point()) {
			segments_connected_count[point_index] += 1;
		}

		// Zero out points without exactly two connectors. These are ignored
		for count in &mut segments_connected_count {
			if *count != 2 {
				*count = 0;
			}
		}
		segments_connected_count
	}

	/// Updates the index so that it points at a point with the position. If nobody else will look at the index, the original point is updated. Otherwise a new point is created.
	fn create_or_modify_point(point_domain: &mut PointDomain, segments_connected_count: &mut [u8], pos: DVec2, index: &mut usize, next_id: &mut PointId, new_segments: &mut Vec<[usize; 2]>) {
		segments_connected_count[*index] -= 1;
		if segments_connected_count[*index] == 0 {
			// If nobody else is going to look at this point, we're alright to modify it
			point_domain.set_position(*index, pos);
		} else {
			let new_index = point_domain.ids().len();
			let original_index = *index;

			// Create a new point (since someone will wish to look at the point in the original position in future)
			*index = new_index;
			point_domain.push(next_id.next_id(), pos);

			// Add a new segment to be created later
			new_segments.push([new_index, original_index])
		}
	}

	fn update_existing_segments(vector_data: &mut VectorData, distance: f64, segments_connected: &mut [u8]) -> Vec<[usize; 2]> {
		let mut next_id = vector_data.point_domain.next_id();
		let mut new_segments = Vec::new();

		for (handles, start_point_index, end_point_index) in vector_data.segment_domain.handles_and_points_mut() {
			// Convert the original segment to a bezier
			let mut bezier = bezier_rs::Bezier {
				start: vector_data.point_domain.positions()[*start_point_index],
				end: vector_data.point_domain.positions()[*end_point_index],
				handles: *handles,
			};

			if bezier.is_linear() {
				bezier.handles = bezier_rs::BezierHandles::Linear;
			}
			bezier = bezier.apply_transformation(|p| vector_data.transform.transform_point2(p));
			let inverse_transform = (vector_data.transform.matrix2.determinant() != 0.).then(|| vector_data.transform.inverse()).unwrap_or_default();

			let original_length = bezier.length(None);
			let mut length = original_length;

			// Only split if the length is big enough to make it worthwhile
			let valid_length = length > 1e-10;
			if segments_connected[*start_point_index] > 0 && valid_length {
				// Apply the bevel to the start
				let distance = distance.min(original_length / 2.);
				bezier = split_distance(bezier, distance, length);
				length = (length - distance).max(0.);
				// Update the start position
				let pos = inverse_transform.transform_point2(bezier.start);
				create_or_modify_point(&mut vector_data.point_domain, segments_connected, pos, start_point_index, &mut next_id, &mut new_segments);
			}

			// Only split if the length is big enough to make it worthwhile
			let valid_length = length > 1e-10;
			if segments_connected[*end_point_index] > 0 && valid_length {
				// Apply the bevel to the end
				let distance = distance.min(original_length / 2.);
				bezier = split_distance(bezier.reversed(), distance, length).reversed();
				// Update the end position
				let pos = inverse_transform.transform_point2(bezier.end);
				create_or_modify_point(&mut vector_data.point_domain, segments_connected, pos, end_point_index, &mut next_id, &mut new_segments);
			}
			// Update the handles
			*handles = bezier.handles.apply_transformation(|p| inverse_transform.transform_point2(p));
		}
		new_segments
	}

	fn insert_new_segments(vector_data: &mut VectorData, new_segments: &[[usize; 2]]) {
		let mut next_id = vector_data.segment_domain.next_id();
		for &[start, end] in new_segments {
			vector_data.segment_domain.push(next_id.next_id(), start, end, bezier_rs::BezierHandles::Linear, StrokeId::ZERO);
		}
	}

	let mut segments_connected = segments_connected_count(&vector_data);
	let new_segments = update_existing_segments(&mut vector_data, distance, &mut segments_connected);
	insert_new_segments(&mut vector_data, &new_segments);

	vector_data
}

#[node_macro::node(category("Vector"), path(graphene_core::vector))]
fn bevel(_: impl Ctx, source: VectorDataTable, #[default(10.)] distance: Length) -> VectorDataTable {
	let source = source.one_item();

	VectorDataTable::new(bevel_algorithm(source.clone(), distance))
}

#[node_macro::node(category("Vector"), path(graphene_core::vector))]
async fn area(ctx: impl Ctx + CloneVarArgs + ExtractAll, vector_data: impl Node<Context<'static>, Output = VectorDataTable>) -> f64 {
	let new_ctx = OwnedContextImpl::from(ctx).with_footprint(Footprint::default()).into_context();
	let vector_data = vector_data.eval(new_ctx).await;
	let vector_data = vector_data.one_item();

	let mut area = 0.;
	let scale = vector_data.transform.decompose_scale();
	for subpath in vector_data.stroke_bezier_paths() {
		area += subpath.area(Some(1e-3), Some(1e-3));
	}
	area * scale[0] * scale[1]
}

#[node_macro::node(category("Vector"), path(graphene_core::vector))]
async fn centroid(ctx: impl Ctx + CloneVarArgs + ExtractAll, vector_data: impl Node<Context<'static>, Output = VectorDataTable>, centroid_type: CentroidType) -> DVec2 {
	let new_ctx = OwnedContextImpl::from(ctx).with_footprint(Footprint::default()).into_context();
	let vector_data = vector_data.eval(new_ctx).await;
	let vector_data = vector_data.one_item();

	if centroid_type == CentroidType::Area {
		let mut area = 0.;
		let mut centroid = DVec2::ZERO;
		for subpath in vector_data.stroke_bezier_paths() {
			if let Some((subpath_centroid, subpath_area)) = subpath.area_centroid_and_area(Some(1e-3), Some(1e-3)) {
				if subpath_area == 0. {
					continue;
				}
				area += subpath_area;
				centroid += subpath_area * subpath_centroid;
			}
		}

		if area != 0. {
			centroid /= area;
			return vector_data.transform().transform_point2(centroid);
		}
	}

	let mut length = 0.;
	let mut centroid = DVec2::ZERO;
	for subpath in vector_data.stroke_bezier_paths() {
		if let Some((subpath_centroid, subpath_length)) = subpath.length_centroid_and_length(None, true) {
			length += subpath_length;
			centroid += subpath_length * subpath_centroid;
		}
	}

	if length != 0. {
		centroid /= length;
		return vector_data.transform().transform_point2(centroid);
	}

	let positions = vector_data.point_domain.positions();
	if !positions.is_empty() {
		let centroid = positions.iter().sum::<DVec2>() / (positions.len() as f64);
		return vector_data.transform().transform_point2(centroid);
	}

	DVec2::ZERO
}

#[cfg(test)]
mod test {
	use super::*;
	use crate::Node;

	use bezier_rs::Bezier;

	use std::pin::Pin;

	#[derive(Clone)]
	pub struct FutureWrapperNode<T: Clone>(T);

	impl<'i, T: 'i + Clone + Send> Node<'i, Footprint> for FutureWrapperNode<T> {
		type Output = Pin<Box<dyn core::future::Future<Output = T> + 'i + Send>>;
		fn eval(&'i self, _input: Footprint) -> Self::Output {
			let value = self.0.clone();
			Box::pin(async move { value })
		}
	}

	fn vector_node(data: Subpath<PointId>) -> FutureWrapperNode<VectorDataTable> {
		FutureWrapperNode(VectorDataTable::new(VectorData::from_subpath(data)))
	}

	#[tokio::test]
	async fn repeat() {
		let direction = DVec2::X * 1.5;
		let instances = 3;
		let repeated = super::repeat(Footprint::default(), &vector_node(Subpath::new_rect(DVec2::ZERO, DVec2::ONE)), direction, 0., instances).await;
		let vector_data = super::flatten_vector_elements(Footprint::default(), &FutureWrapperNode(repeated)).await;
		let vector_data = vector_data.one_item();
		assert_eq!(vector_data.region_bezier_paths().count(), 3);
		for (index, (_, subpath)) in vector_data.region_bezier_paths().enumerate() {
			assert!((subpath.manipulator_groups()[0].anchor - direction * index as f64 / (instances - 1) as f64).length() < 1e-5);
		}
	}
	#[tokio::test]
	async fn repeat_transform_position() {
		let direction = DVec2::new(12., 10.);
		let instances = 8;
		let repeated = super::repeat(Footprint::default(), &vector_node(Subpath::new_rect(DVec2::ZERO, DVec2::ONE)), direction, 0., instances).await;
		let vector_data = super::flatten_vector_elements(Footprint::default(), &FutureWrapperNode(repeated)).await;
		let vector_data = vector_data.one_item();
		assert_eq!(vector_data.region_bezier_paths().count(), 8);
		for (index, (_, subpath)) in vector_data.region_bezier_paths().enumerate() {
			assert!((subpath.manipulator_groups()[0].anchor - direction * index as f64 / (instances - 1) as f64).length() < 1e-5);
		}
	}
	#[tokio::test]
	async fn circle_repeat() {
		let repeated = super::circular_repeat(Footprint::default(), &vector_node(Subpath::new_rect(DVec2::NEG_ONE, DVec2::ONE)), 45., 4., 8).await;
		let vector_data = super::flatten_vector_elements(Footprint::default(), &FutureWrapperNode(repeated)).await;
		let vector_data = vector_data.one_item();
		assert_eq!(vector_data.region_bezier_paths().count(), 8);
		for (index, (_, subpath)) in vector_data.region_bezier_paths().enumerate() {
			let expected_angle = (index as f64 + 1.) * 45.;
			let center = (subpath.manipulator_groups()[0].anchor + subpath.manipulator_groups()[2].anchor) / 2.;
			let actual_angle = DVec2::Y.angle_to(center).to_degrees();
			assert!((actual_angle - expected_angle).abs() % 360. < 1e-5);
		}
	}
	#[tokio::test]
	async fn bounding_box() {
		let bounding_box = BoundingBoxNode {
			vector_data: vector_node(Subpath::new_rect(DVec2::NEG_ONE, DVec2::ONE)),
		};
		let bounding_box = bounding_box.eval(Footprint::default()).await;
		let bounding_box = bounding_box.one_item();
		assert_eq!(bounding_box.region_bezier_paths().count(), 1);
		let subpath = bounding_box.region_bezier_paths().next().unwrap().1;
		assert_eq!(&subpath.anchors()[..4], &[DVec2::NEG_ONE, DVec2::new(1., -1.), DVec2::ONE, DVec2::new(-1., 1.),]);

		// Test a VectorData with non-zero rotation
		let mut square = VectorData::from_subpath(Subpath::new_rect(DVec2::NEG_ONE, DVec2::ONE));
		square.transform *= DAffine2::from_angle(core::f64::consts::FRAC_PI_4);
		let bounding_box = BoundingBoxNode {
			vector_data: FutureWrapperNode(VectorDataTable::new(square)),
		}
		.eval(Footprint::default())
		.await;
		let bounding_box = bounding_box.one_item();
		assert_eq!(bounding_box.region_bezier_paths().count(), 1);
		let subpath = bounding_box.region_bezier_paths().next().unwrap().1;
		let sqrt2 = core::f64::consts::SQRT_2;
		let sqrt2_bounding_box = [DVec2::new(-sqrt2, -sqrt2), DVec2::new(sqrt2, -sqrt2), DVec2::new(sqrt2, sqrt2), DVec2::new(-sqrt2, sqrt2)];
		assert!(subpath.anchors()[..4].iter().zip(sqrt2_bounding_box).all(|(p1, p2)| p1.abs_diff_eq(p2, f64::EPSILON)));
	}
	#[tokio::test]
	async fn copy_to_points() {
		let points = Subpath::new_rect(DVec2::NEG_ONE * 10., DVec2::ONE * 10.);
		let instance = Subpath::new_rect(DVec2::NEG_ONE, DVec2::ONE);
		let expected_points = VectorData::from_subpath(points.clone()).point_domain.positions().to_vec();
		let copy_to_points = super::copy_to_points(Footprint::default(), &vector_node(points), &vector_node(instance), 1., 1., 0., 0, 0., 0).await;
		let flattened_copy_to_points = super::flatten_vector_elements(Footprint::default(), &FutureWrapperNode(copy_to_points)).await;
		let flattened_copy_to_points = flattened_copy_to_points.one_item();
		assert_eq!(flattened_copy_to_points.region_bezier_paths().count(), expected_points.len());
		for (index, (_, subpath)) in flattened_copy_to_points.region_bezier_paths().enumerate() {
			let offset = expected_points[index];
			assert_eq!(
				&subpath.anchors()[..4],
				&[offset + DVec2::NEG_ONE, offset + DVec2::new(1., -1.), offset + DVec2::ONE, offset + DVec2::new(-1., 1.),]
			);
		}
	}
	#[tokio::test]
	async fn sample_points() {
		let path = Subpath::from_bezier(&Bezier::from_cubic_dvec2(DVec2::ZERO, DVec2::ZERO, DVec2::X * 100., DVec2::X * 100.));
		let sample_points = super::sample_points(Footprint::default(), &vector_node(path), 30., 0., 0., false, &FutureWrapperNode(vec![100.])).await;
		let sample_points = sample_points.one_item();
		assert_eq!(sample_points.point_domain.positions().len(), 4);
		for (pos, expected) in sample_points.point_domain.positions().iter().zip([DVec2::X * 0., DVec2::X * 30., DVec2::X * 60., DVec2::X * 90.]) {
			assert!(pos.distance(expected) < 1e-3, "Expected {expected} found {pos}");
		}
	}
	#[tokio::test]
	async fn adaptive_spacing() {
		let path = Subpath::from_bezier(&Bezier::from_cubic_dvec2(DVec2::ZERO, DVec2::ZERO, DVec2::X * 100., DVec2::X * 100.));
		let sample_points = super::sample_points(Footprint::default(), &vector_node(path), 18., 45., 10., true, &FutureWrapperNode(vec![100.])).await;
		let sample_points = sample_points.one_item();
		assert_eq!(sample_points.point_domain.positions().len(), 4);
		for (pos, expected) in sample_points.point_domain.positions().iter().zip([DVec2::X * 45., DVec2::X * 60., DVec2::X * 75., DVec2::X * 90.]) {
			assert!(pos.distance(expected) < 1e-3, "Expected {expected} found {pos}");
		}
	}
	#[tokio::test]
	async fn poisson() {
		let sample_points = super::poisson_disk_points(
			Footprint::default(),
			&vector_node(Subpath::new_ellipse(DVec2::NEG_ONE * 50., DVec2::ONE * 50.)),
			10. * std::f64::consts::SQRT_2,
			0,
		)
		.await;
		let sample_points = sample_points.one_item();
		assert!(
			(20..=40).contains(&sample_points.point_domain.positions().len()),
			"actual len {}",
			sample_points.point_domain.positions().len()
		);
		for point in sample_points.point_domain.positions() {
			assert!(point.length() < 50. + 1., "Expected point in circle {point}")
		}
	}
	#[tokio::test]
	async fn lengths() {
		let subpath = Subpath::from_bezier(&Bezier::from_cubic_dvec2(DVec2::ZERO, DVec2::ZERO, DVec2::X * 100., DVec2::X * 100.));
		let lengths = subpath_segment_lengths(Footprint::default(), &vector_node(subpath)).await;
		assert_eq!(lengths, vec![100.]);
	}
	#[tokio::test]
	async fn spline() {
		let spline = super::spline(Footprint::default(), &vector_node(Subpath::new_rect(DVec2::ZERO, DVec2::ONE * 100.))).await;
		let spline = spline.one_item();
		assert_eq!(spline.stroke_bezier_paths().count(), 1);
		assert_eq!(spline.point_domain.positions(), &[DVec2::ZERO, DVec2::new(100., 0.), DVec2::new(100., 100.), DVec2::new(0., 100.)]);
	}
	#[tokio::test]
	async fn morph() {
		let source = Subpath::new_rect(DVec2::ZERO, DVec2::ONE * 100.);
		let target = Subpath::new_ellipse(DVec2::NEG_ONE * 100., DVec2::ZERO);
		let sample_points = super::morph(Footprint::default(), &vector_node(source), &vector_node(target), 0.5, 0).await;
		let sample_points = sample_points.one_item();
		assert_eq!(
			&sample_points.point_domain.positions()[..4],
			vec![DVec2::new(-25., -50.), DVec2::new(50., -25.), DVec2::new(25., 50.), DVec2::new(-50., 25.)]
		);
	}

	#[track_caller]
	fn contains_segment(vector: &VectorData, target: bezier_rs::Bezier) {
		let segments = vector.segment_bezier_iter().map(|x| x.1);
		let count = segments.filter(|bezier| bezier.abs_diff_eq(&target, 0.01) || bezier.reversed().abs_diff_eq(&target, 0.01)).count();
		assert_eq!(count, 1, "Incorrect number of {target:#?} in {:#?}", vector.segment_bezier_iter().collect::<Vec<_>>());
	}

	#[tokio::test]
	async fn bevel_rect() {
		let source = Subpath::new_rect(DVec2::ZERO, DVec2::ONE * 100.);
		let beveled = super::bevel(Footprint::default(), &vector_node(source), 5.).await;
		let beveled = beveled.one_item();

		assert_eq!(beveled.point_domain.positions().len(), 8);
		assert_eq!(beveled.segment_domain.ids().len(), 8);

		// Segments
		contains_segment(&beveled, bezier_rs::Bezier::from_linear_dvec2(DVec2::new(5., 0.), DVec2::new(95., 0.)));
		contains_segment(&beveled, bezier_rs::Bezier::from_linear_dvec2(DVec2::new(5., 100.), DVec2::new(95., 100.)));
		contains_segment(&beveled, bezier_rs::Bezier::from_linear_dvec2(DVec2::new(0., 5.), DVec2::new(0., 95.)));
		contains_segment(&beveled, bezier_rs::Bezier::from_linear_dvec2(DVec2::new(100., 5.), DVec2::new(100., 95.)));

		// Joins
		contains_segment(&beveled, bezier_rs::Bezier::from_linear_dvec2(DVec2::new(5., 0.), DVec2::new(0., 5.)));
		contains_segment(&beveled, bezier_rs::Bezier::from_linear_dvec2(DVec2::new(95., 0.), DVec2::new(100., 5.)));
		contains_segment(&beveled, bezier_rs::Bezier::from_linear_dvec2(DVec2::new(100., 95.), DVec2::new(95., 100.)));
		contains_segment(&beveled, bezier_rs::Bezier::from_linear_dvec2(DVec2::new(5., 100.), DVec2::new(0., 95.)));
	}

	#[tokio::test]
	async fn bevel_open_curve() {
		let curve = Bezier::from_cubic_dvec2(DVec2::ZERO, DVec2::new(10., 0.), DVec2::new(10., 100.), DVec2::X * 100.);
		let source = Subpath::from_beziers(&[Bezier::from_linear_dvec2(DVec2::X * -100., DVec2::ZERO), curve], false);
		let beveled = super::bevel(Footprint::default(), &vector_node(source), 5.).await;
		let beveled = beveled.one_item();

		assert_eq!(beveled.point_domain.positions().len(), 4);
		assert_eq!(beveled.segment_domain.ids().len(), 3);

		// Segments
		contains_segment(&beveled, bezier_rs::Bezier::from_linear_dvec2(DVec2::new(-5., 0.), DVec2::new(-100., 0.)));
		let trimmed = curve.trim(bezier_rs::TValue::Euclidean(5. / curve.length(Some(0.00001))), bezier_rs::TValue::Parametric(1.));
		contains_segment(&beveled, trimmed);

		// Join
		contains_segment(&beveled, bezier_rs::Bezier::from_linear_dvec2(DVec2::new(-5., 0.), trimmed.start));
	}

	#[tokio::test]
	async fn bevel_with_transform() {
		let curve = Bezier::from_cubic_dvec2(DVec2::ZERO, DVec2::new(1., 0.), DVec2::new(1., 10.), DVec2::X * 10.);
		let source = Subpath::<PointId>::from_beziers(&[Bezier::from_linear_dvec2(DVec2::X * -10., DVec2::ZERO), curve], false);
		let mut vector_data = VectorData::from_subpath(source);
		let transform = DAffine2::from_scale_angle_translation(DVec2::splat(10.), 1., DVec2::new(99., 77.));
		vector_data.transform = transform;
		let beveled = super::bevel(Footprint::default(), &FutureWrapperNode(VectorDataTable::new(vector_data)), 5.).await;
		let beveled = beveled.one_item();

		assert_eq!(beveled.point_domain.positions().len(), 4);
		assert_eq!(beveled.segment_domain.ids().len(), 3);
		assert_eq!(beveled.transform, transform);

		// Segments
		contains_segment(&beveled, bezier_rs::Bezier::from_linear_dvec2(DVec2::new(-0.5, 0.), DVec2::new(-10., 0.)));
		let trimmed = curve.trim(bezier_rs::TValue::Euclidean(0.5 / curve.length(Some(0.00001))), bezier_rs::TValue::Parametric(1.));
		contains_segment(&beveled, trimmed);

		// Join
		contains_segment(&beveled, bezier_rs::Bezier::from_linear_dvec2(DVec2::new(-0.5, 0.), trimmed.start));
	}

	#[tokio::test]
	async fn bevel_too_high() {
		let source = Subpath::from_anchors([DVec2::ZERO, DVec2::new(100., 0.), DVec2::new(100., 100.), DVec2::new(0., 100.)], false);
		let beveled = super::bevel(Footprint::default(), &vector_node(source), 999.).await;
		let beveled = beveled.one_item();

		assert_eq!(beveled.point_domain.positions().len(), 6);
		assert_eq!(beveled.segment_domain.ids().len(), 5);

		// Segments
		contains_segment(&beveled, bezier_rs::Bezier::from_linear_dvec2(DVec2::new(0., 0.), DVec2::new(50., 0.)));
		contains_segment(&beveled, bezier_rs::Bezier::from_linear_dvec2(DVec2::new(100., 50.), DVec2::new(100., 50.)));
		contains_segment(&beveled, bezier_rs::Bezier::from_linear_dvec2(DVec2::new(100., 50.), DVec2::new(50., 100.)));

		// Joins
		contains_segment(&beveled, bezier_rs::Bezier::from_linear_dvec2(DVec2::new(50., 0.), DVec2::new(100., 50.)));
		contains_segment(&beveled, bezier_rs::Bezier::from_linear_dvec2(DVec2::new(100., 50.), DVec2::new(50., 100.)));
	}

	#[tokio::test]
	async fn bevel_repeated_point() {
		let curve = Bezier::from_cubic_dvec2(DVec2::ZERO, DVec2::new(10., 0.), DVec2::new(10., 100.), DVec2::X * 100.);
		let point = Bezier::from_cubic_dvec2(DVec2::ZERO, DVec2::ZERO, DVec2::ZERO, DVec2::ZERO);
		let source = Subpath::from_beziers(&[Bezier::from_linear_dvec2(DVec2::X * -100., DVec2::ZERO), point, curve], false);
		let beveled = super::bevel(Footprint::default(), &vector_node(source), 5.).await;
		let beveled = beveled.one_item();

		assert_eq!(beveled.point_domain.positions().len(), 6);
		assert_eq!(beveled.segment_domain.ids().len(), 5);

		// Segments
		contains_segment(&beveled, bezier_rs::Bezier::from_linear_dvec2(DVec2::new(-100., 0.), DVec2::new(-5., 0.)));
		contains_segment(&beveled, bezier_rs::Bezier::from_linear_dvec2(DVec2::new(-5., 0.), DVec2::new(0., 0.)));
		contains_segment(&beveled, point);
		let [start, end] = curve.split(bezier_rs::TValue::Euclidean(5. / curve.length(Some(0.00001))));
		contains_segment(&beveled, bezier_rs::Bezier::from_linear_dvec2(start.start, start.end));
		contains_segment(&beveled, end);
	}
}<|MERGE_RESOLUTION|>--- conflicted
+++ resolved
@@ -448,36 +448,9 @@
 }
 
 #[node_macro::node(category(""), path(graphene_core::vector))]
-<<<<<<< HEAD
 async fn sample_points(_: impl Ctx, vector_data: VectorDataTable, spacing: f64, start_offset: f64, stop_offset: f64, adaptive_spacing: bool, subpath_segment_lengths: Vec<f64>) -> VectorDataTable {
-=======
-async fn sample_points<F: 'n + Send + Copy>(
-	#[implementations(
-		(),
-		Footprint,
-	)]
-	footprint: F,
-	#[implementations(
-		() -> VectorDataTable,
-		Footprint -> VectorDataTable,
-	)]
-	vector_data: impl Node<F, Output = VectorDataTable>,
-	spacing: f64,
-	start_offset: f64,
-	stop_offset: f64,
-	adaptive_spacing: bool,
-	#[implementations(
-		() -> Vec<f64>,
-		Footprint -> Vec<f64>,
-	)]
-	subpath_segment_lengths: impl Node<F, Output = Vec<f64>>,
-) -> VectorDataTable {
 	// Limit the smallest spacing to something sensible to avoid freezing the application.
 	let spacing = spacing.max(0.01);
-
-	// Evaluate vector data and subpath segment lengths asynchronously.
-	let vector_data = vector_data.eval(footprint).await;
->>>>>>> b6cdcba9
 	let vector_data = vector_data.one_item();
 
 	// Create an iterator over the bezier segments with enumeration and peeking capability.

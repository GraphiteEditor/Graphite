--- conflicted
+++ resolved
@@ -1,8 +1,4 @@
-<<<<<<< HEAD
-use super::algorithms::bezpath_algorithms::{self, position_on_bezpath, sample_points_on_bezpath, tangent_on_bezpath};
-=======
 use super::algorithms::bezpath_algorithms::{self, position_on_bezpath, sample_polyline_on_bezpath, split_bezpath, tangent_on_bezpath};
->>>>>>> a4fbea91
 use super::algorithms::offset_subpath::offset_subpath;
 use super::algorithms::spline::{solve_spline_first_handle_closed, solve_spline_first_handle_open};
 use super::misc::{CentroidType, point_to_dvec2};
@@ -10,27 +6,9 @@
 use super::{PointId, SegmentDomain, SegmentId, StrokeId, VectorData, VectorDataExt, VectorDataTable};
 use crate::bounds::BoundingBox;
 use crate::instances::{Instance, InstanceMut, Instances};
-<<<<<<< HEAD
-use crate::raster::image::RasterDataTable;
-=======
 use crate::raster_types::{CPU, GPU, RasterDataTable};
->>>>>>> a4fbea91
 use crate::registry::types::{Angle, Fraction, IntegerCount, Length, Multiplier, Percentage, PixelLength, PixelSize, SeedValue};
 use crate::transform::{Footprint, ReferencePoint, Transform};
-<<<<<<< HEAD
-use crate::vector::misc::dvec2_to_point;
-use crate::vector::style::{LineCap, LineJoin};
-use crate::vector::{FillId, PointDomain, RegionId};
-use crate::{CloneVarArgs, Color, Context, Ctx, ExtractAll, GraphicElement, GraphicGroupTable, OwnedContextImpl};
-use bezier_rs::{Join, ManipulatorGroup, Subpath};
-use core::f64::consts::PI;
-use core::hash::{Hash, Hasher};
-use glam::{DAffine2, DVec2};
-use kurbo::{Affine, BezPath, DEFAULT_ACCURACY, ParamCurve, PathEl, PathSeg, Point, Shape};
-use rand::{Rng, SeedableRng};
-use std::collections::hash_map::DefaultHasher;
-use std::f64::consts::TAU;
-=======
 use crate::vector::algorithms::merge_by_distance::MergeByDistanceExt;
 use crate::vector::misc::{MergeByDistanceAlgorithm, PointSpacingType};
 use crate::vector::style::{PaintOrder, StrokeAlign, StrokeCap, StrokeJoin};
@@ -44,7 +22,6 @@
 use std::f64::consts::PI;
 use std::f64::consts::TAU;
 use std::hash::{Hash, Hasher};
->>>>>>> a4fbea91
 
 /// Implemented for types that can be converted to an iterator of vector data.
 /// Used for the fill and stroke node so they can be used on VectorData or GraphicGroup
@@ -234,36 +211,16 @@
 	vector_data
 }
 
-<<<<<<< HEAD
-#[node_macro::node(category("Vector"), path(graphene_core::vector))]
-async fn repeat<I: 'n + Send + Clone>(
-	_: impl Ctx,
-	// TODO: Implement other GraphicElementRendered types.
-	#[implementations(GraphicGroupTable, VectorDataTable, RasterDataTable<Color>)] instance: Instances<I>,
-=======
 #[node_macro::node(category("Instancing"), path(graphene_core::vector))]
 async fn repeat<I: 'n + Send + Clone>(
 	_: impl Ctx,
 	// TODO: Implement other GraphicElementRendered types.
 	#[implementations(GraphicGroupTable, VectorDataTable, RasterDataTable<CPU>)] instance: Instances<I>,
->>>>>>> a4fbea91
 	#[default(100., 100.)]
 	// TODO: When using a custom Properties panel layout in document_node_definitions.rs and this default is set, the widget weirdly doesn't show up in the Properties panel. Investigation is needed.
 	direction: PixelSize,
 	angle: Angle,
 	#[default(4)] instances: IntegerCount,
-<<<<<<< HEAD
-) -> Instances<I>
-where
-	Instances<I>: GraphicElementRendered,
-{
-	let angle = angle.to_radians();
-	let count = instances.max(1);
-	let total = (count - 1) as f64;
-
-	let mut result_table = Instances::<I>::default();
-
-=======
 ) -> Instances<I> {
 	let angle = angle.to_radians();
 	let count = instances.max(1);
@@ -271,7 +228,6 @@
 
 	let mut result_table = Instances::<I>::default();
 
->>>>>>> a4fbea91
 	for index in 0..count {
 		let angle = index as f64 * angle / total;
 		let translation = index as f64 * direction / total;
@@ -291,20 +247,6 @@
 	result_table
 }
 
-<<<<<<< HEAD
-#[node_macro::node(category("Vector"), path(graphene_core::vector))]
-async fn circular_repeat<I: 'n + Send + Clone>(
-	_: impl Ctx,
-	// TODO: Implement other GraphicElementRendered types.
-	#[implementations(GraphicGroupTable, VectorDataTable, RasterDataTable<Color>)] instance: Instances<I>,
-	angle_offset: Angle,
-	#[default(5)] radius: f64,
-	#[default(5)] instances: IntegerCount,
-) -> Instances<I>
-where
-	Instances<I>: GraphicElementRendered,
-{
-=======
 #[node_macro::node(category("Instancing"), path(graphene_core::vector))]
 async fn circular_repeat<I: 'n + Send + Clone>(
 	_: impl Ctx,
@@ -314,7 +256,6 @@
 	#[default(5)] radius: f64,
 	#[default(5)] instances: IntegerCount,
 ) -> Instances<I> {
->>>>>>> a4fbea91
 	let count = instances.max(1);
 
 	let mut result_table = Instances::<I>::default();
@@ -338,21 +279,13 @@
 	result_table
 }
 
-<<<<<<< HEAD
-#[node_macro::node(name("Copy to Points"), category("Vector"), path(graphene_core::vector))]
-=======
 #[node_macro::node(name("Copy to Points"), category("Instancing"), path(graphene_core::vector))]
->>>>>>> a4fbea91
 async fn copy_to_points<I: 'n + Send + Clone>(
 	_: impl Ctx,
 	points: VectorDataTable,
 	#[expose]
 	/// Artwork to be copied and placed at each point.
-<<<<<<< HEAD
-	#[implementations(GraphicGroupTable, VectorDataTable, RasterDataTable<Color>)]
-=======
 	#[implementations(GraphicGroupTable, VectorDataTable, RasterDataTable<CPU>)]
->>>>>>> a4fbea91
 	instance: Instances<I>,
 	/// Minimum range of randomized sizes given to each instance.
 	#[default(1)]
@@ -374,14 +307,7 @@
 	random_rotation: Angle,
 	/// Seed to determine unique variations on all the randomized instance angles.
 	random_rotation_seed: SeedValue,
-<<<<<<< HEAD
-) -> Instances<I>
-where
-	Instances<I>: GraphicElementRendered,
-{
-=======
 ) -> Instances<I> {
->>>>>>> a4fbea91
 	let mut result_table = Instances::<I>::default();
 
 	let random_scale_difference = random_scale_max - random_scale_min;
@@ -432,17 +358,10 @@
 	result_table
 }
 
-<<<<<<< HEAD
-#[node_macro::node(category("Vector"), path(graphene_core::vector))]
-async fn mirror<I: 'n + Send + Clone>(
-	_: impl Ctx,
-	#[implementations(GraphicGroupTable, VectorDataTable, RasterDataTable<Color>)] instance: Instances<I>,
-=======
 #[node_macro::node(category("Instancing"), path(graphene_core::vector))]
 async fn mirror<I: 'n + Send + Clone>(
 	_: impl Ctx,
 	#[implementations(GraphicGroupTable, VectorDataTable, RasterDataTable<CPU>)] instance: Instances<I>,
->>>>>>> a4fbea91
 	#[default(ReferencePoint::Center)] relative_to_bounds: ReferencePoint,
 	offset: f64,
 	#[range((-90., 90.))] angle: Angle,
@@ -740,11 +659,7 @@
 }
 
 /// Automatically constructs tangents (Bézier handles) for anchor points in a vector path.
-<<<<<<< HEAD
-#[node_macro::node(category("Vector"), name("Auto-Tangents"), path(graphene_core::vector))]
-=======
 #[node_macro::node(category("Vector: Modifier"), name("Auto-Tangents"), path(graphene_core::vector))]
->>>>>>> a4fbea91
 async fn auto_tangents(
 	_: impl Ctx,
 	source: VectorDataTable,
@@ -831,7 +746,6 @@
 				// Original logic: (dir_prev - dir_next) is equivalent to (prev - curr) - (next - curr) = prev - next
 				// The handle_dir will be along the line connecting prev and next, or perpendicular if they are coincident.
 				let mut handle_dir = (dir_prev - dir_next).try_normalize().unwrap_or_else(|| dir_prev.perp());
-<<<<<<< HEAD
 
 				// Ensure consistent orientation of the handle_dir
 				// This makes the `+ handle_dir` for in_handle and `- handle_dir` for out_handle consistent
@@ -839,15 +753,6 @@
 					handle_dir = -handle_dir;
 				}
 
-=======
-
-				// Ensure consistent orientation of the handle_dir
-				// This makes the `+ handle_dir` for in_handle and `- handle_dir` for out_handle consistent
-				if dir_prev.dot(handle_dir) < 0. {
-					handle_dir = -handle_dir;
-				}
-
->>>>>>> a4fbea91
 				// Calculate handle lengths: 1/3 of distance to adjacent points, scaled by spread
 				let in_length = (curr_pos - prev).length() / 3. * spread;
 				let out_length = (next - curr_pos).length() / 3. * spread;
@@ -1073,13 +978,8 @@
 	points
 }
 
-<<<<<<< HEAD
-#[node_macro::node(category("Vector"), path(graphene_core::vector), properties("offset_path_properties"))]
-async fn offset_path(_: impl Ctx, vector_data: VectorDataTable, distance: f64, line_join: LineJoin, #[default(4.)] miter_limit: f64) -> VectorDataTable {
-=======
 #[node_macro::node(category("Vector: Modifier"), path(graphene_core::vector), properties("offset_path_properties"))]
 async fn offset_path(_: impl Ctx, vector_data: VectorDataTable, distance: f64, join: StrokeJoin, #[default(4.)] miter_limit: f64) -> VectorDataTable {
->>>>>>> a4fbea91
 	let mut result_table = VectorDataTable::default();
 
 	for mut vector_data_instance in vector_data.instance_iter() {
@@ -1181,11 +1081,7 @@
 #[node_macro::node(category("Vector"), path(graphene_core::vector))]
 async fn flatten_path<I: 'n + Send>(_: impl Ctx, #[implementations(GraphicGroupTable, VectorDataTable)] graphic_group_input: Instances<I>) -> VectorDataTable
 where
-<<<<<<< HEAD
-	Instances<I>: GraphicElementRendered,
-=======
 	GraphicElement: From<Instances<I>>,
->>>>>>> a4fbea91
 {
 	// A node based solution to support passing through vector data could be a network node with a cache node connected to
 	// a Flatten Path connected to an if else node, another connection from the cache directly
@@ -1230,11 +1126,7 @@
 	};
 
 	// Flatten the graphic group input into the output VectorData instance
-<<<<<<< HEAD
-	let base_graphic_group = GraphicGroupTable::new(graphic_group_input.to_graphic_element());
-=======
 	let base_graphic_group = GraphicGroupTable::new(GraphicElement::from(graphic_group_input));
->>>>>>> a4fbea91
 	flatten_group(&base_graphic_group, &mut output);
 
 	// Return the single-row VectorDataTable containing the flattened VectorData subpaths
@@ -1691,12 +1583,9 @@
 			}
 
 			for segment in new_segments {
-<<<<<<< HEAD
-=======
 				if bezpath.elements().is_empty() {
 					bezpath.move_to(segment.start())
 				}
->>>>>>> a4fbea91
 				bezpath.push(segment.as_path_el());
 			}
 
@@ -1772,14 +1661,10 @@
 		for mut source_path in source_paths {
 			source_path.apply_affine(Affine::new(source_transform.to_cols_array()));
 
-<<<<<<< HEAD
-			let end: Point = source_path.elements().last().and_then(|element| element.end_point()).unwrap_or_default();
-=======
 			// Skip if the path has no segments else get the point at the end of the path.
 			let Some(end) = source_path.segments().last().and_then(|element| Some(element.end())) else {
 				continue;
 			};
->>>>>>> a4fbea91
 
 			for element in source_path.elements_mut() {
 				match element {
@@ -1803,22 +1688,6 @@
 		for mut target_path in target_paths {
 			target_path.apply_affine(Affine::new(source_transform.to_cols_array()));
 
-<<<<<<< HEAD
-			let end: Point = target_path.elements().last().and_then(|element| element.end_point()).unwrap_or_default();
-
-			for element in target_path.elements_mut() {
-				match element {
-					PathEl::MoveTo(point) => *point = point.lerp(end, time),
-					PathEl::LineTo(point) => *point = point.lerp(end, time),
-					PathEl::QuadTo(point, point1) => {
-						*point = point.lerp(end, time);
-						*point1 = point1.lerp(end, time);
-					}
-					PathEl::CurveTo(point, point1, point2) => {
-						*point = point.lerp(end, time);
-						*point1 = point1.lerp(end, time);
-						*point2 = point2.lerp(end, time);
-=======
 			// Skip if the path has no segments else get the point at the start of the path.
 			let Some(start) = target_path.segments().next().and_then(|element| Some(element.start())) else {
 				continue;
@@ -1836,7 +1705,6 @@
 						*point = start.lerp(*point, time);
 						*point1 = start.lerp(*point1, time);
 						*point2 = start.lerp(*point2, time);
->>>>>>> a4fbea91
 					}
 					PathEl::ClosePath => {}
 				}

use super::algorithms::bezpath_algorithms::{self, PERIMETER_ACCURACY, position_on_bezpath, sample_points_on_bezpath, tangent_on_bezpath};
use super::algorithms::offset_subpath::offset_subpath;
use super::misc::{CentroidType, point_to_dvec2};
use super::style::{Fill, Gradient, GradientStops, Stroke};
use super::{PointId, SegmentDomain, SegmentId, StrokeId, VectorData, VectorDataTable};
use crate::instances::{Instance, InstanceMut, Instances};
use crate::raster::image::ImageFrameTable;
use crate::registry::types::{Angle, Fraction, IntegerCount, Length, Multiplier, Percentage, PixelLength, PixelSize, SeedValue};
use crate::renderer::GraphicElementRendered;
use crate::transform::{Footprint, ReferencePoint, Transform};
use crate::vector::PointDomain;
use crate::vector::misc::dvec2_to_point;
use crate::vector::style::{LineCap, LineJoin};
use crate::{CloneVarArgs, Color, Context, Ctx, ExtractAll, GraphicElement, GraphicGroupTable, OwnedContextImpl};
use bezier_rs::{Join, ManipulatorGroup, Subpath, SubpathTValue};
use core::f64::consts::PI;
use core::hash::{Hash, Hasher};
use glam::{DAffine2, DVec2};
use kurbo::{Affine, BezPath, Shape};
use rand::{Rng, SeedableRng};
use std::collections::hash_map::DefaultHasher;

/// Implemented for types that can be converted to an iterator of vector data.
/// Used for the fill and stroke node so they can be used on VectorData or GraphicGroup
trait VectorDataTableIterMut {
	fn vector_iter_mut(&mut self) -> impl Iterator<Item = InstanceMut<VectorData>>;
}

impl VectorDataTableIterMut for GraphicGroupTable {
	fn vector_iter_mut(&mut self) -> impl Iterator<Item = InstanceMut<VectorData>> {
		// Grab only the direct children
		self.instance_mut_iter()
			.filter_map(|element| element.instance.as_vector_data_mut())
			.flat_map(move |vector_data| vector_data.instance_mut_iter())
	}
}

impl VectorDataTableIterMut for VectorDataTable {
	fn vector_iter_mut(&mut self) -> impl Iterator<Item = InstanceMut<VectorData>> {
		self.instance_mut_iter()
	}
}

#[node_macro::node(category("Vector: Style"), path(graphene_core::vector))]
async fn assign_colors<T>(
	_: impl Ctx,
	#[implementations(GraphicGroupTable, VectorDataTable)]
	#[widget(ParsedWidgetOverride::Hidden)]
	/// The vector elements, or group of vector elements, to apply the fill and/or stroke style to.
	mut vector_group: T,
	#[default(true)]
	/// Whether to style the fill.
	fill: bool,
	/// Whether to style the stroke.
	stroke: bool,
	#[widget(ParsedWidgetOverride::Custom = "assign_colors_gradient")]
	/// The range of colors to select from.
	gradient: GradientStops,
	/// Whether to reverse the gradient.
	reverse: bool,
	/// Whether to randomize the color selection for each element from throughout the gradient.
	randomize: bool,
	#[widget(ParsedWidgetOverride::Custom = "assign_colors_seed")]
	/// The seed used for randomization.
	seed: SeedValue,
	#[widget(ParsedWidgetOverride::Custom = "assign_colors_repeat_every")]
	/// The number of elements to span across the gradient before repeating. A 0 value will span the entire gradient once.
	repeat_every: u32,
) -> T
where
	T: VectorDataTableIterMut + 'n + Send,
{
	let length = vector_group.vector_iter_mut().count();
	let gradient = if reverse { gradient.reversed() } else { gradient };

	let mut rng = rand::rngs::StdRng::seed_from_u64(seed.into());

	for (i, vector_data) in vector_group.vector_iter_mut().enumerate() {
		let factor = match randomize {
			true => rng.random::<f64>(),
			false => match repeat_every {
				0 => i as f64 / (length - 1).max(1) as f64,
				1 => 0.,
				_ => i as f64 % repeat_every as f64 / (repeat_every - 1) as f64,
			},
		};

		let color = gradient.evaluate(factor);

		if fill {
			vector_data.instance.style.set_fill(Fill::Solid(color));
		}
		if stroke {
			if let Some(stroke) = vector_data.instance.style.stroke().and_then(|stroke| stroke.with_color(&Some(color))) {
				vector_data.instance.style.set_stroke(stroke);
			}
		}
	}

	vector_group
}

#[node_macro::node(category("Vector: Style"), path(graphene_core::vector), properties("fill_properties"))]
async fn fill<F: Into<Fill> + 'n + Send, V>(
	_: impl Ctx,
	#[implementations(
		VectorDataTable,
		VectorDataTable,
		VectorDataTable,
		VectorDataTable,
		GraphicGroupTable,
		GraphicGroupTable,
		GraphicGroupTable,
		GraphicGroupTable
	)]
	/// The vector elements, or group of vector elements, to apply the fill to.
	mut vector_data: V,
	#[implementations(
		Fill,
		Option<Color>,
		Color,
		Gradient,
		Fill,
		Option<Color>,
		Color,
		Gradient,
	)]
	#[default(Color::BLACK)]
	/// The fill to paint the path with.
	fill: F,
	_backup_color: Option<Color>,
	_backup_gradient: Gradient,
) -> V
where
	V: VectorDataTableIterMut + 'n + Send,
{
	let fill: Fill = fill.into();
	for vector in vector_data.vector_iter_mut() {
		let mut fill = fill.clone();
		if let Fill::Gradient(gradient) = &mut fill {
			gradient.transform *= *vector.transform;
		}
		vector.instance.style.set_fill(fill);
	}

	vector_data
}

/// Applies a stroke style to the vector data contained in the input.
#[node_macro::node(category("Vector: Style"), path(graphene_core::vector), properties("stroke_properties"))]
async fn stroke<C: Into<Option<Color>> + 'n + Send, V>(
	_: impl Ctx,
	#[implementations(VectorDataTable, VectorDataTable, GraphicGroupTable, GraphicGroupTable)]
	/// The vector elements, or group of vector elements, to apply the stroke to.
	mut vector_data: Instances<V>,
	#[implementations(
		Option<Color>,
		Color,
		Option<Color>,
		Color,
	)]
	#[default(Color::BLACK)]
	/// The stroke color.
	color: C,
	#[default(2.)]
	/// The stroke weight.
	weight: f64,
	/// The stroke dash lengths. Each length forms a distance in a pattern where the first length is a dash, the second is a gap, and so on. If the list is an odd length, the pattern repeats with solid-gap roles reversed.
	dash_lengths: Vec<f64>,
	/// The offset distance from the starting point of the dash pattern.
	dash_offset: f64,
	/// The shape of the stroke at open endpoints.
	line_cap: crate::vector::style::LineCap,
	/// The curvature of the bent stroke at sharp corners.
	line_join: LineJoin,
	#[default(4.)]
	/// The threshold for when a miter-joined stroke is converted to a bevel-joined stroke when a sharp angle becomes pointier than this ratio.
	miter_limit: f64,
) -> Instances<V>
where
	Instances<V>: VectorDataTableIterMut + 'n + Send,
{
	let stroke = Stroke {
		color: color.into(),
		weight,
		dash_lengths,
		dash_offset,
		line_cap,
		line_join,
		line_join_miter_limit: miter_limit,
		transform: DAffine2::IDENTITY,
		non_scaling: false,
	};
	for vector in vector_data.vector_iter_mut() {
		let mut stroke = stroke.clone();
		stroke.transform *= *vector.transform;
		vector.instance.style.set_stroke(stroke);
	}

	vector_data
}

#[node_macro::node(category("Vector"), path(graphene_core::vector))]
async fn repeat<I: 'n + Send>(
	_: impl Ctx,
	// TODO: Implement other GraphicElementRendered types.
	#[implementations(GraphicGroupTable, VectorDataTable, ImageFrameTable<Color>)] instance: Instances<I>,
	#[default(100., 100.)]
	// TODO: When using a custom Properties panel layout in document_node_definitions.rs and this default is set, the widget weirdly doesn't show up in the Properties panel. Investigation is needed.
	direction: PixelSize,
	angle: Angle,
	#[default(4)] instances: IntegerCount,
) -> GraphicGroupTable
where
	Instances<I>: GraphicElementRendered,
{
	let angle = angle.to_radians();
	let instances = instances.max(1);
	let total = (instances - 1) as f64;

	let mut result_table = GraphicGroupTable::default();

	let Some(bounding_box) = instance.bounding_box(DAffine2::IDENTITY, false) else {
		return result_table;
	};

	let center = (bounding_box[0] + bounding_box[1]) / 2.;

	for index in 0..instances {
		let angle = index as f64 * angle / total;
		let translation = index as f64 * direction / total;
		let transform = DAffine2::from_translation(center) * DAffine2::from_angle(angle) * DAffine2::from_translation(translation) * DAffine2::from_translation(-center);

		result_table.push(Instance {
			instance: instance.to_graphic_element().clone(),
			transform,
			alpha_blending: Default::default(),
			source_node_id: None,
		});
	}

	result_table
}

#[node_macro::node(category("Vector"), path(graphene_core::vector))]
async fn circular_repeat<I: 'n + Send>(
	_: impl Ctx,
	// TODO: Implement other GraphicElementRendered types.
	#[implementations(GraphicGroupTable, VectorDataTable, ImageFrameTable<Color>)] instance: Instances<I>,
	angle_offset: Angle,
	#[default(5)] radius: f64,
	#[default(5)] instances: IntegerCount,
) -> GraphicGroupTable
where
	Instances<I>: GraphicElementRendered,
{
	let instances = instances.max(1);

	let mut result_table = GraphicGroupTable::default();

	let Some(bounding_box) = instance.bounding_box(DAffine2::IDENTITY, false) else {
		return result_table;
	};

	let center = (bounding_box[0] + bounding_box[1]) / 2.;
	let base_transform = DVec2::new(0., radius) - center;

	for index in 0..instances {
		let rotation = DAffine2::from_angle((std::f64::consts::TAU / instances as f64) * index as f64 + angle_offset.to_radians());
		let transform = DAffine2::from_translation(center) * rotation * DAffine2::from_translation(base_transform);

		result_table.push(Instance {
			instance: instance.to_graphic_element().clone(),
			transform,
			alpha_blending: Default::default(),
			source_node_id: None,
		});
	}

	result_table
}

#[node_macro::node(name("Copy to Points"), category("Vector"), path(graphene_core::vector))]
async fn copy_to_points<I: 'n + Send>(
	_: impl Ctx,
	points: VectorDataTable,
	#[expose]
	/// Artwork to be copied and placed at each point.
	#[implementations(GraphicGroupTable, VectorDataTable, ImageFrameTable<Color>)]
	instance: Instances<I>,
	/// Minimum range of randomized sizes given to each instance.
	#[default(1)]
	#[range((0., 2.))]
	#[unit("x")]
	random_scale_min: Multiplier,
	/// Maximum range of randomized sizes given to each instance.
	#[default(1)]
	#[range((0., 2.))]
	#[unit("x")]
	random_scale_max: Multiplier,
	/// Bias for the probability distribution of randomized sizes (0 is uniform, negatives favor more of small sizes, positives favor more of large sizes).
	#[range((-50., 50.))]
	random_scale_bias: f64,
	/// Seed to determine unique variations on all the randomized instance sizes.
	random_scale_seed: SeedValue,
	/// Range of randomized angles given to each instance, in degrees ranging from furthest clockwise to counterclockwise.
	#[range((0., 360.))]
	random_rotation: Angle,
	/// Seed to determine unique variations on all the randomized instance angles.
	random_rotation_seed: SeedValue,
) -> GraphicGroupTable
where
	Instances<I>: GraphicElementRendered,
{
	let mut result_table = GraphicGroupTable::default();

	let random_scale_difference = random_scale_max - random_scale_min;

	let instance_bounding_box = instance.bounding_box(DAffine2::IDENTITY, false).unwrap_or_default();
	let instance_center = -0.5 * (instance_bounding_box[0] + instance_bounding_box[1]);

	for point_instance in points.instance_iter() {
		let mut scale_rng = rand::rngs::StdRng::seed_from_u64(random_scale_seed.into());
		let mut rotation_rng = rand::rngs::StdRng::seed_from_u64(random_rotation_seed.into());

		let do_scale = random_scale_difference.abs() > 1e-6;
		let do_rotation = random_rotation.abs() > 1e-6;

		let points_transform = point_instance.transform;
		for &point in point_instance.instance.point_domain.positions() {
			let center_transform = DAffine2::from_translation(instance_center);

			let translation = points_transform.transform_point2(point);

			let rotation = if do_rotation {
				let degrees = (rotation_rng.random::<f64>() - 0.5) * random_rotation;
				degrees / 360. * std::f64::consts::TAU
			} else {
				0.
			};

			let scale = if do_scale {
				if random_scale_bias.abs() < 1e-6 {
					// Linear
					random_scale_min + scale_rng.random::<f64>() * random_scale_difference
				} else {
					// Weighted (see <https://www.desmos.com/calculator/gmavd3m9bd>)
					let horizontal_scale_factor = 1. - 2_f64.powf(random_scale_bias);
					let scale_factor = (1. - scale_rng.random::<f64>() * horizontal_scale_factor).log2() / random_scale_bias;
					random_scale_min + scale_factor * random_scale_difference
				}
			} else {
				random_scale_min
			};

			let transform = DAffine2::from_scale_angle_translation(DVec2::splat(scale), rotation, translation) * center_transform;

			result_table.push(Instance {
				instance: instance.to_graphic_element().clone(),
				transform,
				alpha_blending: Default::default(),
				source_node_id: None,
			});
		}
	}

	result_table
}

#[node_macro::node(category("Vector"), path(graphene_core::vector))]
async fn mirror<I: 'n + Send>(
	_: impl Ctx,
	#[implementations(GraphicGroupTable, VectorDataTable, ImageFrameTable<Color>)] instance: Instances<I>,
	#[default(ReferencePoint::Center)] reference_point: ReferencePoint,
	offset: f64,
	#[range((-90., 90.))] angle: Angle,
	#[default(true)] keep_original: bool,
) -> GraphicGroupTable
where
	Instances<I>: GraphicElementRendered,
{
	let mut result_table = GraphicGroupTable::default();

	// Normalize the direction vector
	let normal = DVec2::from_angle(angle.to_radians());

	// The mirror reference is based on the bounding box (at least for now, until we have proper local layer origins)
	let Some(bounding_box) = instance.bounding_box(DAffine2::IDENTITY, false) else {
		return result_table;
	};
	let mirror_reference_point = reference_point
		.point_in_bounding_box((bounding_box[0], bounding_box[1]).into())
		.unwrap_or_else(|| (bounding_box[0] + bounding_box[1]) / 2.)
		+ normal * offset;

	// Create the reflection matrix
	let reflection = DAffine2::from_mat2_translation(
		glam::DMat2::from_cols(
			DVec2::new(1. - 2. * normal.x * normal.x, -2. * normal.y * normal.x),
			DVec2::new(-2. * normal.x * normal.y, 1. - 2. * normal.y * normal.y),
		),
		DVec2::ZERO,
	);

	// Apply reflection around the reference point
	let transform = DAffine2::from_translation(mirror_reference_point) * reflection * DAffine2::from_translation(-mirror_reference_point);

	// Add original instance depending on the keep_original flag
	if keep_original {
		result_table.push(Instance {
			instance: instance.to_graphic_element().clone(),
			transform: DAffine2::IDENTITY,
			alpha_blending: Default::default(),
			source_node_id: None,
		});
	}

	// Create and add mirrored instance
	result_table.push(Instance {
		instance: instance.to_graphic_element(),
		transform,
		alpha_blending: Default::default(),
		source_node_id: None,
	});

	result_table
}

#[node_macro::node(category("Vector"), path(graphene_core::vector))]
async fn round_corners(
	_: impl Ctx,
	source: VectorDataTable,
	#[hard_min(0.)]
	#[default(10.)]
	radius: PixelLength,
	#[range((0., 1.))]
	#[hard_min(0.)]
	#[hard_max(1.)]
	#[default(0.5)]
	roundness: f64,
	#[default(100.)] edge_length_limit: Percentage,
	#[range((0., 180.))]
	#[hard_min(0.)]
	#[hard_max(180.)]
	#[default(5.)]
	min_angle_threshold: Angle,
) -> VectorDataTable {
	let mut result_table = VectorDataTable::empty();

	for source in source.instance_ref_iter() {
		let source_transform = *source.transform;
		let source_transform_inverse = source_transform.inverse();
		let source = source.instance;

		let upstream_graphic_group = source.upstream_graphic_group.clone();

		// Flip the roundness to help with user intuition
		let roundness = 1. - roundness;
		// Convert 0-100 to 0-0.5
		let edge_length_limit = edge_length_limit * 0.005;

		let mut result = VectorData::empty();
		result.style = source.style.clone();

		// Grab the initial point ID as a stable starting point
		let mut initial_point_id = source.point_domain.ids().first().copied().unwrap_or(PointId::generate());

		for mut subpath in source.stroke_bezier_paths() {
			subpath.apply_transform(source_transform);

			// End if not enough points for corner rounding
			if subpath.manipulator_groups().len() < 3 {
				result.append_subpath(subpath, false);
				continue;
			}

			let groups = subpath.manipulator_groups();
			let mut new_groups = Vec::new();
			let is_closed = subpath.closed();

			for i in 0..groups.len() {
				// Skip first and last points for open paths
				if !is_closed && (i == 0 || i == groups.len() - 1) {
					new_groups.push(groups[i]);
					continue;
				}

				// Not the prettiest, but it makes the rest of the logic more readable
				let prev_idx = if i == 0 { if is_closed { groups.len() - 1 } else { 0 } } else { i - 1 };
				let curr_idx = i;
				let next_idx = if i == groups.len() - 1 { if is_closed { 0 } else { i } } else { i + 1 };

				let prev = groups[prev_idx].anchor;
				let curr = groups[curr_idx].anchor;
				let next = groups[next_idx].anchor;

				let dir1 = (curr - prev).normalize_or(DVec2::X);
				let dir2 = (next - curr).normalize_or(DVec2::X);

				let theta = PI - dir1.angle_to(dir2).abs();

				// Skip near-straight corners
				if theta > PI - min_angle_threshold.to_radians() {
					new_groups.push(groups[curr_idx]);
					continue;
				}

				// Calculate L, with limits to avoid extreme values
				let distance_along_edge = radius / (theta / 2.).sin();
				let distance_along_edge = distance_along_edge.min(edge_length_limit * (curr - prev).length().min((next - curr).length())).max(0.01);

				// Find points on each edge at distance L from corner
				let p1 = curr - dir1 * distance_along_edge;
				let p2 = curr + dir2 * distance_along_edge;

				// Add first point (coming into the rounded corner)
				new_groups.push(ManipulatorGroup {
					anchor: p1,
					in_handle: None,
					out_handle: Some(curr - dir1 * distance_along_edge * roundness),
					id: initial_point_id.next_id(),
				});

				// Add second point (coming out of the rounded corner)
				new_groups.push(ManipulatorGroup {
					anchor: p2,
					in_handle: Some(curr + dir2 * distance_along_edge * roundness),
					out_handle: None,
					id: initial_point_id.next_id(),
				});
			}

			// One subpath for each shape
			let mut rounded_subpath = Subpath::new(new_groups, is_closed);
			rounded_subpath.apply_transform(source_transform_inverse);
			result.append_subpath(rounded_subpath, false);
		}

		result.upstream_graphic_group = upstream_graphic_group;

		result_table.push(Instance {
			instance: result,
			transform: source_transform,
			alpha_blending: Default::default(),
			source_node_id: None,
		});
	}

	result_table
}

#[node_macro::node(name("Spatial Merge by Distance"), category("Debug"), path(graphene_core::vector))]
async fn spatial_merge_by_distance(
	_: impl Ctx,
	vector_data: VectorDataTable,
	#[default(0.1)]
	#[hard_min(0.0001)]
	distance: f64,
) -> VectorDataTable {
	let mut result_table = VectorDataTable::empty();

	for mut vector_data_instance in vector_data.instance_iter() {
		let vector_data_transform = vector_data_instance.transform;
		let vector_data = vector_data_instance.instance;

		let point_count = vector_data.point_domain.positions().len();

		// Find min x and y for grid cell normalization
		let mut min_x = f64::MAX;
		let mut min_y = f64::MAX;

		// Calculate mins without collecting all positions
		for &pos in vector_data.point_domain.positions() {
			let transformed_pos = vector_data_transform.transform_point2(pos);
			min_x = min_x.min(transformed_pos.x);
			min_y = min_y.min(transformed_pos.y);
		}

		// Create a spatial grid with cell size of 'distance'
		use std::collections::HashMap;
		let mut grid: HashMap<(i32, i32), Vec<usize>> = HashMap::new();

		// Add points to grid cells without collecting all positions first
		for i in 0..point_count {
			let pos = vector_data_transform.transform_point2(vector_data.point_domain.positions()[i]);
			let grid_x = ((pos.x - min_x) / distance).floor() as i32;
			let grid_y = ((pos.y - min_y) / distance).floor() as i32;

			grid.entry((grid_x, grid_y)).or_default().push(i);
		}

		// Create point index mapping for merged points
		let mut point_index_map = vec![None; point_count];
		let mut merged_positions = Vec::new();
		let mut merged_indices = Vec::new();

		// Process each point
		for i in 0..point_count {
			// Skip points that have already been processed
			if point_index_map[i].is_some() {
				continue;
			}

			let pos_i = vector_data_transform.transform_point2(vector_data.point_domain.positions()[i]);
			let grid_x = ((pos_i.x - min_x) / distance).floor() as i32;
			let grid_y = ((pos_i.y - min_y) / distance).floor() as i32;

			let mut group = vec![i];

			// Check only neighboring cells (3x3 grid around current cell)
			for dx in -1..=1 {
				for dy in -1..=1 {
					let neighbor_cell = (grid_x + dx, grid_y + dy);

					if let Some(indices) = grid.get(&neighbor_cell) {
						for &j in indices {
							if j > i && point_index_map[j].is_none() {
								let pos_j = vector_data_transform.transform_point2(vector_data.point_domain.positions()[j]);
								if pos_i.distance(pos_j) <= distance {
									group.push(j);
								}
							}
						}
					}
				}
			}

			// Create merged point - calculate positions as needed
			let merged_position = group
				.iter()
				.map(|&idx| vector_data_transform.transform_point2(vector_data.point_domain.positions()[idx]))
				.fold(DVec2::ZERO, |sum, pos| sum + pos)
				/ group.len() as f64;

			let merged_position = vector_data_transform.inverse().transform_point2(merged_position);
			let merged_index = merged_positions.len();

			merged_positions.push(merged_position);
			merged_indices.push(vector_data.point_domain.ids()[group[0]]);

			// Update mapping for all points in the group
			for &idx in &group {
				point_index_map[idx] = Some(merged_index);
			}
		}

		// Create new point domain with merged points
		let mut new_point_domain = PointDomain::new();
		for (idx, pos) in merged_indices.into_iter().zip(merged_positions) {
			new_point_domain.push(idx, pos);
		}

		// Update segment domain
		let mut new_segment_domain = SegmentDomain::new();
		for segment_idx in 0..vector_data.segment_domain.ids().len() {
			let id = vector_data.segment_domain.ids()[segment_idx];
			let start = vector_data.segment_domain.start_point()[segment_idx];
			let end = vector_data.segment_domain.end_point()[segment_idx];
			let handles = vector_data.segment_domain.handles()[segment_idx];
			let stroke = vector_data.segment_domain.stroke()[segment_idx];

			// Get new indices for start and end points
			let new_start = point_index_map[start].unwrap();
			let new_end = point_index_map[end].unwrap();

			// Skip segments where start and end points were merged
			if new_start != new_end {
				new_segment_domain.push(id, new_start, new_end, handles, stroke);
			}
		}

		// Create new vector data
		let mut result = vector_data.clone();
		result.point_domain = new_point_domain;
		result.segment_domain = new_segment_domain;

		// Create and return the result
		vector_data_instance.instance = result;
		vector_data_instance.source_node_id = None;
		result_table.push(vector_data_instance);
	}

	result_table
}

#[node_macro::node(category("Debug"), path(graphene_core::vector))]
async fn box_warp(_: impl Ctx, vector_data: VectorDataTable, #[expose] rectangle: VectorDataTable) -> VectorDataTable {
	let Some((target, target_transform)) = rectangle.get(0).map(|rect| (rect.instance, rect.transform)) else {
		return vector_data;
	};

	let mut result_table = VectorDataTable::empty();

	for mut vector_data_instance in vector_data.instance_iter() {
		let vector_data_transform = vector_data_instance.transform;
		let vector_data = vector_data_instance.instance;

		// Get the bounding box of the source vector data
		let source_bbox = vector_data.bounding_box_with_transform(vector_data_transform).unwrap_or([DVec2::ZERO, DVec2::ONE]);

		// Extract first 4 points from target shape to form the quadrilateral
		// Apply the target's transform to get points in world space
		let target_points: Vec<DVec2> = target.point_domain.positions().iter().map(|&p| target_transform.transform_point2(p)).take(4).collect();

		// If we have fewer than 4 points, use the corners of the source bounding box
		// This handles the degenerative case
		let dst_corners = if target_points.len() >= 4 {
			[target_points[0], target_points[1], target_points[2], target_points[3]]
		} else {
			warn!("Target shape has fewer than 4 points. Using source bounding box instead.");
			[
				source_bbox[0],
				DVec2::new(source_bbox[1].x, source_bbox[0].y),
				source_bbox[1],
				DVec2::new(source_bbox[0].x, source_bbox[1].y),
			]
		};

		// Apply the warp
		let mut result = vector_data.clone();

		// Precompute source bounding box size for normalization
		let source_size = source_bbox[1] - source_bbox[0];

		// Transform points
		for (_, position) in result.point_domain.positions_mut() {
			// Get the point in world space
			let world_pos = vector_data_transform.transform_point2(*position);

			// Normalize coordinates within the source bounding box
			let t = ((world_pos - source_bbox[0]) / source_size).clamp(DVec2::ZERO, DVec2::ONE);

			// Apply bilinear interpolation
			*position = bilinear_interpolate(t, &dst_corners);
		}

		// Transform handles in bezier curves
		for (_, handles, _, _) in result.handles_mut() {
			*handles = handles.apply_transformation(|pos| {
				// Get the handle in world space
				let world_pos = vector_data_transform.transform_point2(pos);

				// Normalize coordinates within the source bounding box
				let t = ((world_pos - source_bbox[0]) / source_size).clamp(DVec2::ZERO, DVec2::ONE);

				// Apply bilinear interpolation
				bilinear_interpolate(t, &dst_corners)
			});
		}

		result.style.set_stroke_transform(DAffine2::IDENTITY);

		// Add this to the table and reset the transform since we've applied it directly to the points
		vector_data_instance.instance = result;
		vector_data_instance.transform = DAffine2::IDENTITY;
		vector_data_instance.source_node_id = None;
		result_table.push(vector_data_instance);
	}

	result_table
}

// Interpolate within a quadrilateral using normalized coordinates (0-1)
fn bilinear_interpolate(t: DVec2, quad: &[DVec2; 4]) -> DVec2 {
	let tl = quad[0]; // Top-left
	let tr = quad[1]; // Top-right
	let br = quad[2]; // Bottom-right
	let bl = quad[3]; // Bottom-left

	// Bilinear interpolation
	tl * (1. - t.x) * (1. - t.y) + tr * t.x * (1. - t.y) + br * t.x * t.y + bl * (1. - t.x) * t.y
}

#[node_macro::node(category("Vector"), path(graphene_core::vector))]
async fn remove_handles(
	_: impl Ctx,
	vector_data: VectorDataTable,
	#[default(10.)]
	#[soft_min(0.)]
	max_handle_distance: f64,
) -> VectorDataTable {
	let mut result_table = VectorDataTable::empty();

	for mut vector_data_instance in vector_data.instance_iter() {
		let mut vector_data = vector_data_instance.instance;

		for (_, handles, start, end) in vector_data.segment_domain.handles_mut() {
			// Only convert to linear if handles are within the threshold distance
			match *handles {
				bezier_rs::BezierHandles::Cubic { handle_start, handle_end } => {
					let start_pos = vector_data.point_domain.positions()[start];
					let end_pos = vector_data.point_domain.positions()[end];

					let start_handle_distance = (handle_start - start_pos).length();
					let end_handle_distance = (handle_end - end_pos).length();

					// If handles are close enough to their anchor points, make the segment linear
					if start_handle_distance <= max_handle_distance && end_handle_distance <= max_handle_distance {
						*handles = bezier_rs::BezierHandles::Linear;
					}
				}
				bezier_rs::BezierHandles::Quadratic { handle } => {
					let start_pos = vector_data.point_domain.positions()[start];
					let end_pos = vector_data.point_domain.positions()[end];

					// Use average distance from handle to both points
					let avg_distance = ((handle - start_pos).length() + (handle - end_pos).length()) / 2.;

					if avg_distance <= max_handle_distance {
						*handles = bezier_rs::BezierHandles::Linear;
					}
				}
				_ => {}
			}
		}

		vector_data_instance.instance = vector_data;
		vector_data_instance.source_node_id = None;
		result_table.push(vector_data_instance);
	}

	result_table
}

#[node_macro::node(category("Vector"), path(graphene_core::vector))]
async fn generate_handles(
	_: impl Ctx,
	source: VectorDataTable,
	#[default(0.4)]
	#[range((0., 1.))]
	curvature: f64,
) -> VectorDataTable {
	let mut result_table = VectorDataTable::empty();

	for source in source.instance_ref_iter() {
		let source_transform = *source.transform;
		let source = source.instance;

		let mut result = VectorData::empty();
		result.style = source.style.clone();

		for mut subpath in source.stroke_bezier_paths() {
			subpath.apply_transform(source_transform);

			let groups = subpath.manipulator_groups();
			if groups.len() < 2 {
				// Not enough points for softening
				result.append_subpath(subpath, true);
				continue;
			}

			let mut new_groups = Vec::with_capacity(groups.len());
			let is_closed = subpath.closed();

			for i in 0..groups.len() {
				let curr = &groups[i];

				// Check if this point has handles
				let has_handles =
					(curr.in_handle.is_some() && !curr.in_handle.unwrap().abs_diff_eq(curr.anchor, 1e-5)) || (curr.out_handle.is_some() && !curr.out_handle.unwrap().abs_diff_eq(curr.anchor, 1e-5));

				if has_handles || (!is_closed && (i == 0 || i == groups.len() - 1)) {
					new_groups.push(*curr);
					continue;
				}

				// Get previous and next points
				let prev_idx = if i == 0 { if is_closed { groups.len() - 1 } else { i } } else { i - 1 };
				let next_idx = if i == groups.len() - 1 { if is_closed { 0 } else { i } } else { i + 1 };

				let prev = groups[prev_idx].anchor;
				let curr_pos = curr.anchor;
				let next = groups[next_idx].anchor;

				// Calculate directions to adjacent points
				let dir_prev = (prev - curr_pos).normalize_or_zero();
				let dir_next = (next - curr_pos).normalize_or_zero();

				// Check if we have valid directions
				if dir_prev.length_squared() < 1e-5 || dir_next.length_squared() < 1e-5 {
					new_groups.push(*curr);
					continue;
				}

				// Calculate handle direction (perpendicular to the angle bisector)
				let handle_dir = (dir_prev - dir_next).try_normalize().unwrap_or(dir_prev.perp());
				let handle_dir = if dir_prev.dot(handle_dir) < 0. { -handle_dir } else { handle_dir };

				// Calculate handle lengths - 1/3 of distance to adjacent points, scaled by curvature
				let in_length = (curr_pos - prev).length() / 3. * curvature;
				let out_length = (next - curr_pos).length() / 3. * curvature;

				// Create new manipulator group with handles
				new_groups.push(ManipulatorGroup {
					anchor: curr_pos,
					in_handle: Some(curr_pos + handle_dir * in_length),
					out_handle: Some(curr_pos - handle_dir * out_length),
					id: curr.id,
				});
			}

			let mut softened_subpath = Subpath::new(new_groups, is_closed);
			softened_subpath.apply_transform(source_transform.inverse());
			result.append_subpath(softened_subpath, true);
		}

		result_table.push(Instance {
			instance: result,
			transform: source_transform,
			alpha_blending: Default::default(),
			source_node_id: None,
		});
	}

	result_table
}

// TODO: Fix issues and reenable
// #[node_macro::node(category("Vector"), path(graphene_core::vector))]
// async fn subdivide(
// 	_: impl Ctx,
// 	source: VectorDataTable,
// 	#[default(1.)]
// 	#[hard_min(1.)]
// 	#[soft_max(8.)]
// 	subdivisions: f64,
// ) -> VectorDataTable {
// 	fn subdivide_once(subpath: &Subpath<PointId>) -> Subpath<PointId> {
// 		let original_groups = subpath.manipulator_groups();
// 		let mut new_groups = Vec::new();
// 		let is_closed = subpath.closed();
// 		let mut last_in_handle = None;

// 		for i in 0..original_groups.len() {
// 			let start_idx = i;
// 			let end_idx = (i + 1) % original_groups.len();

// 			// Skip the last segment for open paths
// 			if !is_closed && end_idx == 0 {
// 				break;
// 			}

// 			let current_bezier = original_groups[start_idx].to_bezier(&original_groups[end_idx]);

// 			// Create modified start point with original ID, but updated in_handle & out_handle
// 			let mut start_point = original_groups[start_idx];
// 			let [first, _] = current_bezier.split(TValue::Euclidean(0.5));
// 			start_point.out_handle = first.handle_start();
// 			start_point.in_handle = last_in_handle;
// 			if new_groups.contains(&start_point) {
// 				debug!("start_point already in");
// 			} else {
// 				new_groups.push(start_point);
// 			}

// 			// Add midpoint
// 			let [first, second] = current_bezier.split(TValue::Euclidean(0.5));

// 			let new_point = ManipulatorGroup {
// 				anchor: first.end,
// 				in_handle: first.handle_end(),
// 				out_handle: second.handle_start(),
// 				id: start_point.id.generate_from_hash(u64::MAX),
// 			};
// 			if new_groups.contains(&new_point) {
// 				debug!("new_point already in");
// 			} else {
// 				new_groups.push(new_point);
// 			}

// 			last_in_handle = second.handle_end();
// 		}

// 		// Handle the final point for open paths
// 		if !is_closed && !original_groups.is_empty() {
// 			let mut last_point = *original_groups.last().unwrap();
// 			last_point.in_handle = last_in_handle;
// 			if new_groups.contains(&last_point) {
// 				debug!("last_point already in");
// 			} else {
// 				new_groups.push(last_point);
// 			}
// 		} else if is_closed && !new_groups.is_empty() {
// 			// Update the first point's in_handle for closed paths
// 			new_groups[0].in_handle = last_in_handle;
// 		}

// 		Subpath::new(new_groups, is_closed)
// 	}

// 	let mut result_table = VectorDataTable::empty();

// 	for source_vector_data in source.instances() {
// 		let source_transform = *source_vector_data.transform;
// 		let source_vector_data = source_vector_data.instance;

// 		let subdivisions = subdivisions as usize;

// 		let mut result = VectorData::empty();
// 		result.style = source_vector_data.style.clone();

// 		for mut subpath in source_vector_data.stroke_bezier_paths() {
// 			subpath.apply_transform(source_transform);

// 			if subpath.manipulator_groups().len() < 2 {
// 				// Not enough points to subdivide
// 				result.append_subpath(subpath, true);
// 				continue;
// 			}

// 			// Apply subdivisions recursively
// 			let mut current_subpath = subpath;
// 			for _ in 0..subdivisions {
// 				current_subpath = subdivide_once(&current_subpath);
// 			}

// 			current_subpath.apply_transform(source_transform.inverse());
// 			result.append_subpath(current_subpath, true);
// 		}

// 		let pushed = result_table.push(result);
// 		*pushed.transform = source_transform;
// 	}

// 	result_table
// }

#[node_macro::node(category("Vector"), path(graphene_core::vector))]
async fn bounding_box(_: impl Ctx, vector_data: VectorDataTable) -> VectorDataTable {
	let mut result_table = VectorDataTable::empty();

	for mut vector_data_instance in vector_data.instance_iter() {
		let vector_data = vector_data_instance.instance;

		let mut result = vector_data
			.bounding_box()
			.map(|bounding_box| VectorData::from_subpath(Subpath::new_rect(bounding_box[0], bounding_box[1])))
			.unwrap_or_default();
		result.style = vector_data.style.clone();
		result.style.set_stroke_transform(DAffine2::IDENTITY);

		vector_data_instance.instance = result;
		vector_data_instance.source_node_id = None;
		result_table.push(vector_data_instance);
	}

	result_table
}

#[node_macro::node(category("Vector"), path(graphene_core::vector))]
async fn dimensions(_: impl Ctx, vector_data: VectorDataTable) -> DVec2 {
	vector_data
		.instance_ref_iter()
		.filter_map(|vector_data| vector_data.instance.bounding_box_with_transform(*vector_data.transform))
		.reduce(|[acc_top_left, acc_bottom_right], [top_left, bottom_right]| [acc_top_left.min(top_left), acc_bottom_right.max(bottom_right)])
		.map(|[top_left, bottom_right]| bottom_right - top_left)
		.unwrap_or_default()
}

#[node_macro::node(category("Vector"), path(graphene_core::vector), properties("offset_path_properties"))]
async fn offset_path(_: impl Ctx, vector_data: VectorDataTable, distance: f64, line_join: LineJoin, #[default(4.)] miter_limit: f64) -> VectorDataTable {
	let mut result_table = VectorDataTable::empty();

	for mut vector_data_instance in vector_data.instance_iter() {
		let vector_data_transform = vector_data_instance.transform;
		let vector_data = vector_data_instance.instance;

		let subpaths = vector_data.stroke_bezier_paths();
		let mut result = VectorData::empty();
		result.style = vector_data.style.clone();
		result.style.set_stroke_transform(DAffine2::IDENTITY);

		// Perform operation on all subpaths in this shape.
		for mut subpath in subpaths {
			subpath.apply_transform(vector_data_transform);

			// Taking the existing stroke data and passing it to Bezier-rs to generate new paths.
			let mut subpath_out = offset_subpath(
				&subpath,
				-distance,
				match line_join {
					LineJoin::Miter => Join::Miter(Some(miter_limit)),
					LineJoin::Bevel => Join::Bevel,
					LineJoin::Round => Join::Round,
				},
			);

			subpath_out.apply_transform(vector_data_transform.inverse());

			// One closed subpath, open path.
			result.append_subpath(subpath_out, false);
		}

		vector_data_instance.instance = result;
		vector_data_instance.source_node_id = None;
		result_table.push(vector_data_instance);
	}

	result_table
}

#[node_macro::node(category("Vector"), path(graphene_core::vector))]
async fn solidify_stroke(_: impl Ctx, vector_data: VectorDataTable) -> VectorDataTable {
	let mut result_table = VectorDataTable::empty();

	for mut vector_data_instance in vector_data.instance_iter() {
		let vector_data = vector_data_instance.instance;

		let stroke = vector_data.style.stroke().clone().unwrap_or_default();
		let bezpaths = vector_data.stroke_bezpath_iter();
		let mut result = VectorData::empty();

		// Taking the existing stroke data and passing it to kurbo::stroke to generate new fill paths.
		let join = match stroke.line_join {
			LineJoin::Miter => kurbo::Join::Miter,
			LineJoin::Bevel => kurbo::Join::Bevel,
			LineJoin::Round => kurbo::Join::Round,
		};
		let cap = match stroke.line_cap {
			LineCap::Butt => kurbo::Cap::Butt,
			LineCap::Round => kurbo::Cap::Round,
			LineCap::Square => kurbo::Cap::Square,
		};
		let dash_offset = stroke.dash_offset;
		let dash_pattern = stroke.dash_lengths;
		let miter_limit = stroke.line_join_miter_limit;

		let stroke_style = kurbo::Stroke::new(stroke.weight)
			.with_caps(cap)
			.with_join(join)
			.with_dashes(dash_offset, dash_pattern)
			.with_miter_limit(miter_limit);

		let stroke_options = kurbo::StrokeOpts::default();

		// 0.25 is balanced between performace and accuracy of the curve.
		const STROKE_TOLERANCE: f64 = 0.25;

		for path in bezpaths {
			let solidified = kurbo::stroke(path, &stroke_style, &stroke_options, STROKE_TOLERANCE);
			result.append_bezpath(solidified);
		}

		// We set our fill to our stroke's color, then clear our stroke.
		if let Some(stroke) = vector_data.style.stroke() {
			result.style.set_fill(Fill::solid_or_none(stroke.color));
			result.style.set_stroke(Stroke::default());
		}

		vector_data_instance.instance = result;
		vector_data_instance.source_node_id = None;
		result_table.push(vector_data_instance);
	}

	result_table
}

#[node_macro::node(category("Vector"), path(graphene_core::vector))]
async fn flatten_vector_elements(_: impl Ctx, graphic_group_input: GraphicGroupTable) -> VectorDataTable {
	// A node based solution to support passing through vector data could be a network node with a cache node connected to
	// a flatten vector elements connected to an if else node, another connection from the cache directly
	// To the if else node, and another connection from the cache to a matches type node connected to the if else node.
	fn flatten_group(graphic_group_table: &GraphicGroupTable, output: &mut InstanceMut<VectorData>) {
		for (group_index, current_element) in graphic_group_table.instance_ref_iter().enumerate() {
			match current_element.instance {
				GraphicElement::VectorData(vector_data_table) => {
					// Loop through every row of the VectorDataTable and concatenate each instance's subpath into the output VectorData instance.
					for (vector_index, vector_data_instance) in vector_data_table.instance_ref_iter().enumerate() {
						let other = vector_data_instance.instance;
						let transform = *current_element.transform * *vector_data_instance.transform;
						let node_id = current_element.source_node_id.map(|node_id| node_id.0).unwrap_or_default();

						let mut hasher = DefaultHasher::new();
						(group_index, vector_index, node_id).hash(&mut hasher);
						let collision_hash_seed = hasher.finish();

						output.instance.concat(other, transform, collision_hash_seed);

						// Use the last encountered style as the output style
						output.instance.style = vector_data_instance.instance.style.clone();
					}
				}
				GraphicElement::GraphicGroup(graphic_group) => {
					let mut graphic_group = graphic_group.clone();
					for instance in graphic_group.instance_mut_iter() {
						*instance.transform = *current_element.transform * *instance.transform;
					}

					flatten_group(&graphic_group, output);
				}
				_ => {}
			}
		}
	}

	let mut output_table = VectorDataTable::default();
	let Some(mut output) = output_table.instance_mut_iter().next() else { return output_table };

	flatten_group(&graphic_group_input, &mut output);

	output_table
}

#[node_macro::node(category(""), path(graphene_core::vector))]
async fn sample_points(_: impl Ctx, vector_data: VectorDataTable, spacing: f64, start_offset: f64, stop_offset: f64, adaptive_spacing: bool, subpath_segment_lengths: Vec<f64>) -> VectorDataTable {
	// Limit the smallest spacing to something sensible to avoid freezing the application.
	let spacing = spacing.max(0.01);

	let mut result_table = VectorDataTable::empty();

	for mut vector_data_instance in vector_data.instance_iter() {
		let mut result = VectorData {
			point_domain: Default::default(),
			segment_domain: Default::default(),
			region_domain: Default::default(),
			colinear_manipulators: Default::default(),
			style: std::mem::take(&mut vector_data_instance.instance.style),
			upstream_graphic_group: std::mem::take(&mut vector_data_instance.instance.upstream_graphic_group),
		};

		// Using `stroke_bezpath_iter` so that the `subpath_segment_lengths` is aligned to the segments of each bezpath.
		// So we can index into `subpath_segment_lengths` to get the length of the segments.
		// NOTE: `subpath_segment_lengths` has precalulated lengths with transformation applied.
		let bezpaths = vector_data_instance.instance.stroke_bezpath_iter();

		// Keeps track of the index of the first segment of the next bezpath in order to get lengths of all segments.
		let mut next_segment_index = 0;

		for mut bezpath in bezpaths {
			// Apply the tranformation to the current bezpath to calculate points after transformation.
			bezpath.apply_affine(Affine::new(vector_data_instance.transform.to_cols_array()));

			let segment_count = bezpath.segments().count();

			// For the current bezpath we get its segment's length by calculating the start index and end index.
			let current_bezpath_segments_length = &subpath_segment_lengths[next_segment_index..next_segment_index + segment_count];

			// Increment the segment index by the number of segments in the current bezpath to calculate the next bezpath segment's length.
			next_segment_index += segment_count;

			let Some(mut sample_bezpath) = sample_points_on_bezpath(bezpath, spacing, start_offset, stop_offset, adaptive_spacing, current_bezpath_segments_length) else {
				continue;
			};

			// Reverse the transformation applied to the bezpath as the `result` already has the transformation set.
			sample_bezpath.apply_affine(Affine::new(vector_data_instance.transform.to_cols_array()).inverse());

			// Append the bezpath (subpath) that connects generated points by lines.
			result.append_bezpath(sample_bezpath);
		}

		// Transfer the style from the input vector data to the result.
		result.style = vector_data_instance.instance.style;
		result.style.set_stroke_transform(vector_data_instance.transform);

		vector_data_instance.instance = result;
		result_table.push(vector_data_instance);
	}

	result_table
}

/// Determines the position of a point on the path, given by its progress from 0 to 1 along the path.
/// If multiple subpaths make up the path, the whole number part of the progress value selects the subpath and the decimal part determines the position along it.
#[node_macro::node(name("Position on Path"), category("Vector"), path(graphene_core::vector))]
async fn position_on_path(
	_: impl Ctx,
	/// The path to traverse.
	vector_data: VectorDataTable,
	/// The factor from the start to the end of the path, 0–1 for one subpath, 1–2 for a second subpath, and so on.
	progress: Fraction,
	/// Swap the direction of the path.
	reverse: bool,
	/// Traverse the path using each segment's Bézier curve parameterization instead of the Euclidean distance. Faster to compute but doesn't respect actual distances.
	parameterized_distance: bool,
) -> DVec2 {
	let euclidian = !parameterized_distance;

	let mut bezpaths = vector_data
		.instance_iter()
		.flat_map(|vector_data| {
			let transform = vector_data.transform;
			vector_data.instance.stroke_bezpath_iter().map(|bezpath| (bezpath, transform)).collect::<Vec<_>>()
		})
		.collect::<Vec<_>>();
	let bezpath_count = bezpaths.len() as f64;
	let progress = progress.clamp(0., bezpath_count);
	let progress = if reverse { bezpath_count - progress } else { progress };
	let index = if progress >= bezpath_count { (bezpath_count - 1.) as usize } else { progress as usize };

	bezpaths.get_mut(index).map_or(DVec2::ZERO, |(bezpath, transform)| {
		let t = if progress == bezpath_count { 1. } else { progress.fract() };
		bezpath.apply_affine(Affine::new(transform.to_cols_array()));

		point_to_dvec2(position_on_bezpath(bezpath, t, euclidian, None))
	})
}

/// Determines the angle of the tangent at a point on the path, given by its progress from 0 to 1 along the path.
/// If multiple subpaths make up the path, the whole number part of the progress value selects the subpath and the decimal part determines the position along it.
#[node_macro::node(name("Tangent on Path"), category("Vector"), path(graphene_core::vector))]
async fn tangent_on_path(
	_: impl Ctx,
	/// The path to traverse.
	vector_data: VectorDataTable,
	/// The factor from the start to the end of the path, 0–1 for one subpath, 1–2 for a second subpath, and so on.
	progress: Fraction,
	/// Swap the direction of the path.
	reverse: bool,
	/// Traverse the path using each segment's Bézier curve parameterization instead of the Euclidean distance. Faster to compute but doesn't respect actual distances.
	parameterized_distance: bool,
) -> f64 {
	let euclidian = !parameterized_distance;

	let mut bezpaths = vector_data
		.instance_iter()
		.flat_map(|vector_data| {
			let transform = vector_data.transform;
			vector_data.instance.stroke_bezpath_iter().map(|bezpath| (bezpath, transform)).collect::<Vec<_>>()
		})
		.collect::<Vec<_>>();
	let bezpath_count = bezpaths.len() as f64;
	let progress = progress.clamp(0., bezpath_count);
	let progress = if reverse { bezpath_count - progress } else { progress };
	let index = if progress >= bezpath_count { (bezpath_count - 1.) as usize } else { progress as usize };

	bezpaths.get_mut(index).map_or(0., |(bezpath, transform)| {
		let t = if progress == bezpath_count { 1. } else { progress.fract() };
		bezpath.apply_affine(Affine::new(transform.to_cols_array()));

		let mut tangent = point_to_dvec2(tangent_on_bezpath(bezpath, t, euclidian, None));
		if tangent == DVec2::ZERO {
			let t = t + if t > 0.5 { -0.001 } else { 0.001 };
			tangent = point_to_dvec2(tangent_on_bezpath(bezpath, t, euclidian, None));
		}
		if tangent == DVec2::ZERO {
			return 0.;
		}

		-tangent.angle_to(if reverse { -DVec2::X } else { DVec2::X })
	})
}

#[node_macro::node(category(""), path(graphene_core::vector))]
async fn poisson_disk_points(
	_: impl Ctx,
	vector_data: VectorDataTable,
	#[default(10.)]
	#[hard_min(0.01)]
	separation_disk_diameter: f64,
	seed: SeedValue,
) -> VectorDataTable {
	let mut rng = rand::rngs::StdRng::seed_from_u64(seed.into());

	let mut result_table = VectorDataTable::empty();

	for mut vector_data_instance in vector_data.instance_iter() {
		let mut result = VectorData::empty();

		let path_with_bounding_boxes: Vec<_> = vector_data_instance
			.instance
			.stroke_bezpath_iter()
			.map(|mut bezpath| {
				// TODO: apply transform to points instead of modifying the paths
				bezpath.apply_affine(Affine::new(vector_data_instance.transform.to_cols_array()));
				bezpath.close_path();
				let bbox = bezpath.bounding_box();
				(bezpath, bbox)
			})
			.collect();

		for (i, (subpath, _)) in path_with_bounding_boxes.iter().enumerate() {
			if subpath.segments().count() < 2 {
				continue;
			}

			let mut poisson_disk_bezpath = BezPath::new();

			for point in bezpath_algorithms::poisson_disk_points(i, &path_with_bounding_boxes, separation_disk_diameter, || rng.random::<f64>()) {
				if poisson_disk_bezpath.elements().is_empty() {
					poisson_disk_bezpath.move_to(dvec2_to_point(point));
				} else {
					poisson_disk_bezpath.line_to(dvec2_to_point(point));
				}
			}
			result.append_bezpath(poisson_disk_bezpath);
		}

		// Transfer the style from the input vector data to the result.
		result.style = vector_data_instance.instance.style.clone();
		result.style.set_stroke_transform(DAffine2::IDENTITY);

		vector_data_instance.instance = result;

		result_table.push(vector_data_instance);
	}

	result_table
}

#[node_macro::node(category(""), path(graphene_core::vector))]
async fn subpath_segment_lengths(_: impl Ctx, vector_data: VectorDataTable) -> Vec<f64> {
	vector_data
		.instance_iter()
		.flat_map(|vector_data| {
			let transform = vector_data.transform;
			vector_data
				.instance
				.stroke_bezpath_iter()
				.flat_map(|mut bezpath| {
					bezpath.apply_affine(Affine::new(transform.to_cols_array()));
					bezpath.segments().map(|segment| segment.perimeter(PERIMETER_ACCURACY)).collect::<Vec<f64>>()
				})
				.collect::<Vec<f64>>()
		})
		.collect()
}

#[node_macro::node(name("Spline"), category("Vector"), path(graphene_core::vector))]
async fn spline(_: impl Ctx, vector_data: VectorDataTable) -> VectorDataTable {
	let mut result_table = VectorDataTable::empty();

	for mut vector_data_instance in vector_data.instance_iter() {
		// Exit early if there are no points to generate splines from.
		if vector_data_instance.instance.point_domain.positions().is_empty() {
			continue;
		}

		let mut segment_domain = SegmentDomain::default();
		for subpath in vector_data_instance.instance.stroke_bezier_paths() {
			let positions = subpath.manipulator_groups().iter().map(|group| group.anchor).collect::<Vec<_>>();
			let closed = subpath.closed() && positions.len() > 2;

			// Compute control point handles for Bezier spline.
			let first_handles = if closed {
				bezier_rs::solve_spline_first_handle_closed(&positions)
			} else {
				bezier_rs::solve_spline_first_handle_open(&positions)
			};

			let stroke_id = StrokeId::ZERO;

			// Create segments with computed Bezier handles and add them to vector data.
			for i in 0..(positions.len() - if closed { 0 } else { 1 }) {
				let next_index = (i + 1) % positions.len();

				let start_index = vector_data_instance.instance.point_domain.resolve_id(subpath.manipulator_groups()[i].id).unwrap();
				let end_index = vector_data_instance.instance.point_domain.resolve_id(subpath.manipulator_groups()[next_index].id).unwrap();

				let handle_start = first_handles[i];
				let handle_end = positions[next_index] * 2. - first_handles[next_index];
				let handles = bezier_rs::BezierHandles::Cubic { handle_start, handle_end };

				segment_domain.push(SegmentId::generate(), start_index, end_index, handles, stroke_id);
			}
		}

		vector_data_instance.instance.segment_domain = segment_domain;
		result_table.push(vector_data_instance);
	}

	// TODO: remove after pt6 of instance table refactor
	if result_table.is_empty() {
		return VectorDataTable::new(VectorData::empty());
	}

	result_table
}

#[node_macro::node(category("Vector"), path(graphene_core::vector))]
async fn jitter_points(_: impl Ctx, vector_data: VectorDataTable, #[default(5.)] amount: f64, seed: SeedValue) -> VectorDataTable {
	let mut result_table = VectorDataTable::empty();

	for mut vector_data_instance in vector_data.instance_iter() {
		let mut rng = rand::rngs::StdRng::seed_from_u64(seed.into());

		let vector_data_transform = vector_data_instance.transform;
		let inverse_transform = (vector_data_transform.matrix2.determinant() != 0.).then(|| vector_data_transform.inverse()).unwrap_or_default();

		let deltas = (0..vector_data_instance.instance.point_domain.positions().len())
			.map(|_| {
				let angle = rng.random::<f64>() * std::f64::consts::TAU;

				inverse_transform.transform_vector2(DVec2::from_angle(angle) * rng.random::<f64>() * amount)
			})
			.collect::<Vec<_>>();
		let mut already_applied = vec![false; vector_data_instance.instance.point_domain.positions().len()];

		for (handles, start, end) in vector_data_instance.instance.segment_domain.handles_and_points_mut() {
			let start_delta = deltas[*start];
			let end_delta = deltas[*end];

			if !already_applied[*start] {
				let start_position = vector_data_instance.instance.point_domain.positions()[*start];
				vector_data_instance.instance.point_domain.set_position(*start, start_position + start_delta);
				already_applied[*start] = true;
			}
			if !already_applied[*end] {
				let end_position = vector_data_instance.instance.point_domain.positions()[*end];
				vector_data_instance.instance.point_domain.set_position(*end, end_position + end_delta);
				already_applied[*end] = true;
			}

			match handles {
				bezier_rs::BezierHandles::Cubic { handle_start, handle_end } => {
					*handle_start += start_delta;
					*handle_end += end_delta;
				}
				bezier_rs::BezierHandles::Quadratic { handle } => {
					*handle = vector_data_instance.transform.transform_point2(*handle) + (start_delta + end_delta) / 2.;
				}
				bezier_rs::BezierHandles::Linear => {}
			}
		}

		vector_data_instance.instance.style.set_stroke_transform(DAffine2::IDENTITY);
		result_table.push(vector_data_instance);
	}

	result_table
}

#[node_macro::node(category("Vector"), path(graphene_core::vector))]
async fn morph(_: impl Ctx, source: VectorDataTable, #[expose] target: VectorDataTable, #[default(0.5)] time: Fraction) -> VectorDataTable {
	let time = time.clamp(0., 1.);

	let mut result_table = VectorDataTable::empty();

	for (source_instance, target_instance) in source.instance_iter().zip(target.instance_iter()) {
		let mut vector_data_instance = VectorData::default();

		// Lerp styles
		let vector_data_alpha_blending = source_instance.alpha_blending.lerp(&target_instance.alpha_blending, time as f32);
		vector_data_instance.style = source_instance.instance.style.lerp(&target_instance.instance.style, time);

		// Before and after transforms
		let source_transform = source_instance.transform;
		let target_transform = target_instance.transform;

		// Before and after paths
		let source_paths = source_instance.instance.stroke_bezier_paths();
		let target_paths = target_instance.instance.stroke_bezier_paths();
		for (mut source_path, mut target_path) in source_paths.zip(target_paths) {
			source_path.apply_transform(source_transform);
			target_path.apply_transform(target_transform);

			// Align point counts by inserting mid‐segment points until their counts match
			while source_path.manipulator_groups().len() < target_path.manipulator_groups().len() {
				let last = source_path.len() - 1;
				source_path.insert(SubpathTValue::Parametric { segment_index: last, t: 0.5 });
			}
			while target_path.manipulator_groups().len() < source_path.manipulator_groups().len() {
				let last = target_path.len() - 1;
				target_path.insert(SubpathTValue::Parametric { segment_index: last, t: 0.5 });
			}

			// Interpolate anchors and handles
			for (source_manipulators, target_manipulators) in source_path.manipulator_groups_mut().iter_mut().zip(target_path.manipulator_groups()) {
				let source_anchor = source_manipulators.anchor;
				let target_anchor = target_manipulators.anchor;
				source_manipulators.anchor = source_anchor.lerp(target_anchor, time);

				let source_in_handle = source_manipulators.in_handle.unwrap_or(source_anchor);
				let target_in_handle = target_manipulators.in_handle.unwrap_or(target_anchor);
				source_manipulators.in_handle = Some(source_in_handle.lerp(target_in_handle, time));

				let source_out_handle = source_manipulators.out_handle.unwrap_or(source_anchor);
				let target_out_handle = target_manipulators.out_handle.unwrap_or(target_anchor);
				source_manipulators.out_handle = Some(source_out_handle.lerp(target_out_handle, time));
			}

			vector_data_instance.append_subpath(source_path.clone(), true);
		}

		// Deal with unmatched extra paths by collapsing them
		let source_paths_count = source_instance.instance.stroke_bezier_paths().count();
		let target_paths_count = target_instance.instance.stroke_bezier_paths().count();
		let source_paths = source_instance.instance.stroke_bezier_paths().skip(target_paths_count);
		let target_paths = target_instance.instance.stroke_bezier_paths().skip(source_paths_count);

		for mut source_path in source_paths {
			source_path.apply_transform(source_transform);
			let end = source_path.manipulator_groups().last().map(|group| group.anchor).unwrap_or_default();
			for group in source_path.manipulator_groups_mut() {
				group.anchor = group.anchor.lerp(end, time);
				group.in_handle = group.in_handle.map(|handle| handle.lerp(end, time));
				group.out_handle = group.out_handle.map(|handle| handle.lerp(end, time));
			}
			vector_data_instance.append_subpath(source_path, true);
		}
		for mut target_path in target_paths {
			target_path.apply_transform(target_transform);
			let start = target_path.manipulator_groups().first().map(|group| group.anchor).unwrap_or_default();
			for group in target_path.manipulator_groups_mut() {
				group.anchor = start.lerp(group.anchor, time);
				group.in_handle = group.in_handle.map(|handle| start.lerp(handle, time));
				group.out_handle = group.out_handle.map(|handle| start.lerp(handle, time));
			}
			vector_data_instance.append_subpath(target_path, true);
		}

		result_table.push(Instance {
			instance: vector_data_instance,
			alpha_blending: vector_data_alpha_blending,
			..Default::default()
		});
	}

	result_table
}

fn bevel_algorithm(mut vector_data: VectorData, vector_data_transform: DAffine2, distance: f64) -> VectorData {
	// Splits a bézier curve based on a distance measurement
	fn split_distance(bezier: bezier_rs::Bezier, distance: f64, length: f64) -> bezier_rs::Bezier {
		const EUCLIDEAN_ERROR: f64 = 0.001;
		let parametric = bezier.euclidean_to_parametric_with_total_length((distance / length).clamp(0., 1.), EUCLIDEAN_ERROR, length);
		bezier.split(bezier_rs::TValue::Parametric(parametric))[1]
	}

	/// Produces a list that corresponds with the point ID. The value is how many segments are connected.
	fn segments_connected_count(vector_data: &VectorData) -> Vec<usize> {
		// Count the number of segments connecting to each point.
		let mut segments_connected_count = vec![0; vector_data.point_domain.ids().len()];
		for &point_index in vector_data.segment_domain.start_point().iter().chain(vector_data.segment_domain.end_point()) {
			segments_connected_count[point_index] += 1;
		}

		// Zero out points without exactly two connectors. These are ignored
		for count in &mut segments_connected_count {
			if *count != 2 {
				*count = 0;
			}
		}
		segments_connected_count
	}

	/// Updates the index so that it points at a point with the position. If nobody else will look at the index, the original point is updated. Otherwise a new point is created.
	fn create_or_modify_point(point_domain: &mut PointDomain, segments_connected_count: &mut [usize], pos: DVec2, index: &mut usize, next_id: &mut PointId, new_segments: &mut Vec<[usize; 2]>) {
		segments_connected_count[*index] -= 1;
		if segments_connected_count[*index] == 0 {
			// If nobody else is going to look at this point, we're alright to modify it
			point_domain.set_position(*index, pos);
		} else {
			let new_index = point_domain.ids().len();
			let original_index = *index;

			// Create a new point (since someone will wish to look at the point in the original position in future)
			*index = new_index;
			point_domain.push(next_id.next_id(), pos);

			// Add a new segment to be created later
			new_segments.push([new_index, original_index]);
		}
	}

	fn update_existing_segments(vector_data: &mut VectorData, vector_data_transform: DAffine2, distance: f64, segments_connected: &mut [usize]) -> Vec<[usize; 2]> {
		let mut next_id = vector_data.point_domain.next_id();
		let mut new_segments = Vec::new();

		for (handles, start_point_index, end_point_index) in vector_data.segment_domain.handles_and_points_mut() {
			// Convert the original segment to a bezier
			let mut bezier = bezier_rs::Bezier {
				start: vector_data.point_domain.positions()[*start_point_index],
				end: vector_data.point_domain.positions()[*end_point_index],
				handles: *handles,
			};

			if bezier.is_linear() {
				bezier.handles = bezier_rs::BezierHandles::Linear;
			}
			bezier = bezier.apply_transformation(|p| vector_data_transform.transform_point2(p));
			let inverse_transform = (vector_data_transform.matrix2.determinant() != 0.).then(|| vector_data_transform.inverse()).unwrap_or_default();

			let original_length = bezier.length(None);
			let mut length = original_length;

			// Only split if the length is big enough to make it worthwhile
			let valid_length = length > 1e-10;
			if segments_connected[*start_point_index] > 0 && valid_length {
				// Apply the bevel to the start
				let distance = distance.min(original_length / 2.);
				bezier = split_distance(bezier, distance, length);
				length = (length - distance).max(0.);
				// Update the start position
				let pos = inverse_transform.transform_point2(bezier.start);
				create_or_modify_point(&mut vector_data.point_domain, segments_connected, pos, start_point_index, &mut next_id, &mut new_segments);
			}

			// Only split if the length is big enough to make it worthwhile
			let valid_length = length > 1e-10;
			if segments_connected[*end_point_index] > 0 && valid_length {
				// Apply the bevel to the end
				let distance = distance.min(original_length / 2.);
				bezier = split_distance(bezier.reversed(), distance, length).reversed();
				// Update the end position
				let pos = inverse_transform.transform_point2(bezier.end);
				create_or_modify_point(&mut vector_data.point_domain, segments_connected, pos, end_point_index, &mut next_id, &mut new_segments);
			}
			// Update the handles
			*handles = bezier.handles.apply_transformation(|p| inverse_transform.transform_point2(p));
		}
		new_segments
	}

	fn insert_new_segments(vector_data: &mut VectorData, new_segments: &[[usize; 2]]) {
		let mut next_id = vector_data.segment_domain.next_id();
		for &[start, end] in new_segments {
			vector_data.segment_domain.push(next_id.next_id(), start, end, bezier_rs::BezierHandles::Linear, StrokeId::ZERO);
		}
	}

	let mut segments_connected = segments_connected_count(&vector_data);
	let new_segments = update_existing_segments(&mut vector_data, vector_data_transform, distance, &mut segments_connected);
	insert_new_segments(&mut vector_data, &new_segments);

	vector_data
}

#[node_macro::node(category("Vector"), path(graphene_core::vector))]
fn bevel(_: impl Ctx, source: VectorDataTable, #[default(10.)] distance: Length) -> VectorDataTable {
	let mut result_table = VectorDataTable::empty();

	for source_instance in source.instance_iter() {
		result_table.push(Instance {
			instance: bevel_algorithm(source_instance.instance, source_instance.transform, distance),
			..Default::default()
		});
	}

	result_table
}

#[node_macro::node(category("Vector"), path(graphene_core::vector))]
fn close_path(_: impl Ctx, source: VectorDataTable) -> VectorDataTable {
	let mut new_table = VectorDataTable::empty();

	for mut source_instance in source.instance_iter() {
		source_instance.instance.close_subpaths();
		new_table.push(source_instance);
	}

	new_table
}

#[node_macro::node(category("Vector"), path(graphene_core::vector))]
fn point_inside(_: impl Ctx, source: VectorDataTable, point: DVec2) -> bool {
	source.instance_iter().any(|instance| instance.instance.check_point_inside_shape(instance.transform, point))
}

#[node_macro::node(name("Merge by Distance"), category("Vector"), path(graphene_core::vector))]
fn merge_by_distance(_: impl Ctx, source: VectorDataTable, #[default(10.)] distance: Length) -> VectorDataTable {
	let mut result_table = VectorDataTable::empty();

	for mut source_instance in source.instance_iter() {
		source_instance.instance.merge_by_distance(distance);
		result_table.push(source_instance);
	}

	result_table
}

#[node_macro::node(category("Vector"), path(graphene_core::vector))]
async fn area(ctx: impl Ctx + CloneVarArgs + ExtractAll, vector_data: impl Node<Context<'static>, Output = VectorDataTable>) -> f64 {
	let new_ctx = OwnedContextImpl::from(ctx).with_footprint(Footprint::default()).into_context();
	let vector_data = vector_data.eval(new_ctx).await;

<<<<<<< HEAD
	let vector_data_transform = vector_data.transform();
	let vector_data = vector_data.one_instance_ref().instance;

	let mut area = 0.;
	let scale = vector_data_transform.decompose_scale();
	for subpath in vector_data.stroke_bezpath_iter() {
		area += subpath.area();
	}

	area * scale[0] * scale[1]
=======
	vector_data
		.instance_ref_iter()
		.map(|vector_data_instance| {
			let scale = vector_data_instance.transform.decompose_scale();
			vector_data_instance.instance.stroke_bezier_paths().map(|subpath| subpath.area(Some(1e-3), Some(1e-3))).sum::<f64>() * scale.x * scale.y
		})
		.sum()
>>>>>>> 76ecdc8f
}

#[node_macro::node(category("Vector"), path(graphene_core::vector))]
async fn centroid(ctx: impl Ctx + CloneVarArgs + ExtractAll, vector_data: impl Node<Context<'static>, Output = VectorDataTable>, centroid_type: CentroidType) -> DVec2 {
	let new_ctx = OwnedContextImpl::from(ctx).with_footprint(Footprint::default()).into_context();
	let vector_data = vector_data.eval(new_ctx).await;

	if vector_data.is_empty() {
		return DVec2::ZERO;
	}

	// All subpath centroid positions added together as if they were vectors from the origin.
	let mut centroid = DVec2::ZERO;
	// Cumulative area or length of all subpaths
	let mut sum = 0.;

	for vector_data_instance in vector_data.instance_ref_iter() {
		for subpath in vector_data_instance.instance.stroke_bezier_paths() {
			let partial = match centroid_type {
				CentroidType::Area => subpath.area_centroid_and_area(Some(1e-3), Some(1e-3)).filter(|(_, area)| *area > 0.),
				CentroidType::Length => subpath.length_centroid_and_length(None, true),
			};
			if let Some((subpath_centroid, area_or_length)) = partial {
				let subpath_centroid = vector_data_instance.transform.transform_point2(subpath_centroid);

				sum += area_or_length;
				centroid += area_or_length * subpath_centroid;
			}
		}
	}

	if sum > 0. {
		centroid / sum
	}
	// Without a summed denominator, return the average of all positions instead
	else {
		let mut count: usize = 0;

		let summed_positions = vector_data
			.instance_ref_iter()
			.flat_map(|vector_data_instance| {
				vector_data_instance
					.instance
					.point_domain
					.positions()
					.iter()
					.map(|&p| vector_data_instance.transform.transform_point2(p))
			})
			.inspect(|_| count += 1)
			.sum::<DVec2>();

		if count != 0 { summed_positions / (count as f64) } else { DVec2::ZERO }
	}
}

#[cfg(test)]
mod test {
	use super::*;
	use crate::Node;
	use bezier_rs::Bezier;
	use std::pin::Pin;

	#[derive(Clone)]
	pub struct FutureWrapperNode<T: Clone>(T);

	impl<'i, T: 'i + Clone + Send> Node<'i, Footprint> for FutureWrapperNode<T> {
		type Output = Pin<Box<dyn core::future::Future<Output = T> + 'i + Send>>;
		fn eval(&'i self, _input: Footprint) -> Self::Output {
			let value = self.0.clone();
			Box::pin(async move { value })
		}
	}

	fn vector_node(data: Subpath<PointId>) -> VectorDataTable {
		VectorDataTable::new(VectorData::from_subpath(data))
	}

	#[tokio::test]
	async fn repeat() {
		let direction = DVec2::X * 1.5;
		let instances = 3;
		let repeated = super::repeat(Footprint::default(), vector_node(Subpath::new_rect(DVec2::ZERO, DVec2::ONE)), direction, 0., instances).await;
		let vector_data = super::flatten_vector_elements(Footprint::default(), repeated).await;
		let vector_data = vector_data.instance_ref_iter().next().unwrap().instance;
		assert_eq!(vector_data.region_bezier_paths().count(), 3);
		for (index, (_, subpath)) in vector_data.region_bezier_paths().enumerate() {
			assert!((subpath.manipulator_groups()[0].anchor - direction * index as f64 / (instances - 1) as f64).length() < 1e-5);
		}
	}
	#[tokio::test]
	async fn repeat_transform_position() {
		let direction = DVec2::new(12., 10.);
		let instances = 8;
		let repeated = super::repeat(Footprint::default(), vector_node(Subpath::new_rect(DVec2::ZERO, DVec2::ONE)), direction, 0., instances).await;
		let vector_data = super::flatten_vector_elements(Footprint::default(), repeated).await;
		let vector_data = vector_data.instance_ref_iter().next().unwrap().instance;
		assert_eq!(vector_data.region_bezier_paths().count(), 8);
		for (index, (_, subpath)) in vector_data.region_bezier_paths().enumerate() {
			assert!((subpath.manipulator_groups()[0].anchor - direction * index as f64 / (instances - 1) as f64).length() < 1e-5);
		}
	}
	#[tokio::test]
	async fn circular_repeat() {
		let repeated = super::circular_repeat(Footprint::default(), vector_node(Subpath::new_rect(DVec2::NEG_ONE, DVec2::ONE)), 45., 4., 8).await;
		let vector_data = super::flatten_vector_elements(Footprint::default(), repeated).await;
		let vector_data = vector_data.instance_ref_iter().next().unwrap().instance;
		assert_eq!(vector_data.region_bezier_paths().count(), 8);

		for (index, (_, subpath)) in vector_data.region_bezier_paths().enumerate() {
			let expected_angle = (index as f64 + 1.) * 45.;

			let center = (subpath.manipulator_groups()[0].anchor + subpath.manipulator_groups()[2].anchor) / 2.;
			let actual_angle = DVec2::Y.angle_to(center).to_degrees();

			assert!((actual_angle - expected_angle).abs() % 360. < 1e-5, "Expected {expected_angle} found {actual_angle}");
		}
	}
	#[tokio::test]
	async fn bounding_box() {
		let bounding_box = super::bounding_box((), vector_node(Subpath::new_rect(DVec2::NEG_ONE, DVec2::ONE))).await;
		let bounding_box = bounding_box.instance_ref_iter().next().unwrap().instance;
		assert_eq!(bounding_box.region_bezier_paths().count(), 1);
		let subpath = bounding_box.region_bezier_paths().next().unwrap().1;
		assert_eq!(&subpath.anchors()[..4], &[DVec2::NEG_ONE, DVec2::new(1., -1.), DVec2::ONE, DVec2::new(-1., 1.),]);

		// Test a VectorData with non-zero rotation
		let square = VectorData::from_subpath(Subpath::new_rect(DVec2::NEG_ONE, DVec2::ONE));
		let mut square = VectorDataTable::new(square);
		*square.get_mut(0).unwrap().transform *= DAffine2::from_angle(core::f64::consts::FRAC_PI_4);
		let bounding_box = BoundingBoxNode {
			vector_data: FutureWrapperNode(square),
		}
		.eval(Footprint::default())
		.await;
		let bounding_box = bounding_box.instance_ref_iter().next().unwrap().instance;
		assert_eq!(bounding_box.region_bezier_paths().count(), 1);
		let subpath = bounding_box.region_bezier_paths().next().unwrap().1;
		let expected_bounding_box = [DVec2::NEG_ONE, DVec2::new(1., -1.), DVec2::ONE, DVec2::new(-1., 1.)];
		for i in 0..4 {
			assert_eq!(subpath.anchors()[i], expected_bounding_box[i]);
		}
	}
	#[tokio::test]
	async fn copy_to_points() {
		let points = Subpath::new_rect(DVec2::NEG_ONE * 10., DVec2::ONE * 10.);
		let instance = Subpath::new_rect(DVec2::NEG_ONE, DVec2::ONE);

		let expected_points = VectorData::from_subpath(points.clone()).point_domain.positions().to_vec();

		let copy_to_points = super::copy_to_points(Footprint::default(), vector_node(points), vector_node(instance), 1., 1., 0., 0, 0., 0).await;
		let flatten_vector_elements = super::flatten_vector_elements(Footprint::default(), copy_to_points).await;
		let flattened_copy_to_points = flatten_vector_elements.instance_ref_iter().next().unwrap().instance;

		assert_eq!(flattened_copy_to_points.region_bezier_paths().count(), expected_points.len());

		for (index, (_, subpath)) in flattened_copy_to_points.region_bezier_paths().enumerate() {
			let offset = expected_points[index];
			assert_eq!(
				&subpath.anchors(),
				&[offset + DVec2::NEG_ONE, offset + DVec2::new(1., -1.), offset + DVec2::ONE, offset + DVec2::new(-1., 1.),]
			);
		}
	}
	#[tokio::test]
	async fn sample_points() {
		let path = Subpath::from_bezier(&Bezier::from_cubic_dvec2(DVec2::ZERO, DVec2::ZERO, DVec2::X * 100., DVec2::X * 100.));
		let sample_points = super::sample_points(Footprint::default(), vector_node(path), 30., 0., 0., false, vec![100.]).await;
		let sample_points = sample_points.instance_ref_iter().next().unwrap().instance;
		assert_eq!(sample_points.point_domain.positions().len(), 4);
		for (pos, expected) in sample_points.point_domain.positions().iter().zip([DVec2::X * 0., DVec2::X * 30., DVec2::X * 60., DVec2::X * 90.]) {
			assert!(pos.distance(expected) < 1e-3, "Expected {expected} found {pos}");
		}
	}
	#[tokio::test]
	async fn adaptive_spacing() {
		let path = Subpath::from_bezier(&Bezier::from_cubic_dvec2(DVec2::ZERO, DVec2::ZERO, DVec2::X * 100., DVec2::X * 100.));
		let sample_points = super::sample_points(Footprint::default(), vector_node(path), 18., 45., 10., true, vec![100.]).await;
		let sample_points = sample_points.instance_ref_iter().next().unwrap().instance;
		assert_eq!(sample_points.point_domain.positions().len(), 4);
		for (pos, expected) in sample_points.point_domain.positions().iter().zip([DVec2::X * 45., DVec2::X * 60., DVec2::X * 75., DVec2::X * 90.]) {
			assert!(pos.distance(expected) < 1e-3, "Expected {expected} found {pos}");
		}
	}
	#[tokio::test]
	async fn poisson() {
		let sample_points = super::poisson_disk_points(
			Footprint::default(),
			vector_node(Subpath::new_ellipse(DVec2::NEG_ONE * 50., DVec2::ONE * 50.)),
			10. * std::f64::consts::SQRT_2,
			0,
		)
		.await;
		let sample_points = sample_points.instance_ref_iter().next().unwrap().instance;
		assert!(
			(20..=40).contains(&sample_points.point_domain.positions().len()),
			"actual len {}",
			sample_points.point_domain.positions().len()
		);
		for point in sample_points.point_domain.positions() {
			assert!(point.length() < 50. + 1., "Expected point in circle {point}")
		}
	}
	#[tokio::test]
	async fn lengths() {
		let subpath = Subpath::from_bezier(&Bezier::from_cubic_dvec2(DVec2::ZERO, DVec2::ZERO, DVec2::X * 100., DVec2::X * 100.));
		let lengths = subpath_segment_lengths(Footprint::default(), vector_node(subpath)).await;
		assert_eq!(lengths, vec![100.]);
	}
	#[tokio::test]
	async fn spline() {
		let spline = super::spline(Footprint::default(), vector_node(Subpath::new_rect(DVec2::ZERO, DVec2::ONE * 100.))).await;
		let spline = spline.instance_ref_iter().next().unwrap().instance;
		assert_eq!(spline.stroke_bezier_paths().count(), 1);
		assert_eq!(spline.point_domain.positions(), &[DVec2::ZERO, DVec2::new(100., 0.), DVec2::new(100., 100.), DVec2::new(0., 100.)]);
	}
	#[tokio::test]
	async fn morph() {
		let source = Subpath::new_rect(DVec2::ZERO, DVec2::ONE * 100.);
		let target = Subpath::new_ellipse(DVec2::NEG_ONE * 100., DVec2::ZERO);
		let sample_points = super::morph(Footprint::default(), vector_node(source), vector_node(target), 0.5).await;
		let sample_points = sample_points.instance_ref_iter().next().unwrap().instance;
		assert_eq!(
			&sample_points.point_domain.positions()[..4],
			vec![DVec2::new(-25., -50.), DVec2::new(50., -25.), DVec2::new(25., 50.), DVec2::new(-50., 25.)]
		);
	}

	#[track_caller]
	fn contains_segment(vector: VectorData, target: bezier_rs::Bezier) {
		let segments = vector.segment_bezier_iter().map(|x| x.1);
		let count = segments.filter(|bezier| bezier.abs_diff_eq(&target, 0.01) || bezier.reversed().abs_diff_eq(&target, 0.01)).count();
		assert_eq!(
			count,
			1,
			"Expected exactly one matching segment for {target:?}, but found {count}. The given segments are: {:#?}",
			vector.segment_bezier_iter().collect::<Vec<_>>()
		);
	}

	#[tokio::test]
	async fn bevel_rect() {
		let source = Subpath::new_rect(DVec2::ZERO, DVec2::ONE * 100.);
		let beveled = super::bevel(Footprint::default(), vector_node(source), 5.);
		let beveled = beveled.instance_ref_iter().next().unwrap().instance;

		assert_eq!(beveled.point_domain.positions().len(), 8);
		assert_eq!(beveled.segment_domain.ids().len(), 8);

		// Segments
		contains_segment(beveled.clone(), bezier_rs::Bezier::from_linear_dvec2(DVec2::new(5., 0.), DVec2::new(95., 0.)));
		contains_segment(beveled.clone(), bezier_rs::Bezier::from_linear_dvec2(DVec2::new(5., 100.), DVec2::new(95., 100.)));
		contains_segment(beveled.clone(), bezier_rs::Bezier::from_linear_dvec2(DVec2::new(0., 5.), DVec2::new(0., 95.)));
		contains_segment(beveled.clone(), bezier_rs::Bezier::from_linear_dvec2(DVec2::new(100., 5.), DVec2::new(100., 95.)));

		// Joins
		contains_segment(beveled.clone(), bezier_rs::Bezier::from_linear_dvec2(DVec2::new(5., 0.), DVec2::new(0., 5.)));
		contains_segment(beveled.clone(), bezier_rs::Bezier::from_linear_dvec2(DVec2::new(95., 0.), DVec2::new(100., 5.)));
		contains_segment(beveled.clone(), bezier_rs::Bezier::from_linear_dvec2(DVec2::new(100., 95.), DVec2::new(95., 100.)));
		contains_segment(beveled.clone(), bezier_rs::Bezier::from_linear_dvec2(DVec2::new(5., 100.), DVec2::new(0., 95.)));
	}

	#[tokio::test]
	async fn bevel_open_curve() {
		let curve = Bezier::from_cubic_dvec2(DVec2::ZERO, DVec2::new(10., 0.), DVec2::new(10., 100.), DVec2::X * 100.);
		let source = Subpath::from_beziers(&[Bezier::from_linear_dvec2(DVec2::X * -100., DVec2::ZERO), curve], false);
		let beveled = super::bevel((), vector_node(source), 5.);
		let beveled = beveled.instance_ref_iter().next().unwrap().instance;

		assert_eq!(beveled.point_domain.positions().len(), 4);
		assert_eq!(beveled.segment_domain.ids().len(), 3);

		// Segments
		contains_segment(beveled.clone(), bezier_rs::Bezier::from_linear_dvec2(DVec2::new(-5., 0.), DVec2::new(-100., 0.)));
		let trimmed = curve.trim(bezier_rs::TValue::Euclidean(5. / curve.length(Some(0.00001))), bezier_rs::TValue::Parametric(1.));
		contains_segment(beveled.clone(), trimmed);

		// Join
		contains_segment(beveled.clone(), bezier_rs::Bezier::from_linear_dvec2(DVec2::new(-5., 0.), trimmed.start));
	}

	#[tokio::test]
	async fn bevel_with_transform() {
		let curve = Bezier::from_cubic_dvec2(DVec2::new(0., 0.), DVec2::new(1., 0.), DVec2::new(1., 10.), DVec2::new(10., 0.));
		let source = Subpath::<PointId>::from_beziers(&[Bezier::from_linear_dvec2(DVec2::new(-10., 0.), DVec2::ZERO), curve], false);
		let vector_data = VectorData::from_subpath(source);
		let mut vector_data_table = VectorDataTable::new(vector_data.clone());

		*vector_data_table.get_mut(0).unwrap().transform = DAffine2::from_scale_angle_translation(DVec2::splat(10.), 1., DVec2::new(99., 77.));

		let beveled = super::bevel((), VectorDataTable::new(vector_data), 5.);
		let beveled = beveled.instance_ref_iter().next().unwrap().instance;

		assert_eq!(beveled.point_domain.positions().len(), 4);
		assert_eq!(beveled.segment_domain.ids().len(), 3);

		// Segments
		contains_segment(beveled.clone(), bezier_rs::Bezier::from_linear_dvec2(DVec2::new(-5., 0.), DVec2::new(-10., 0.)));
		let trimmed = curve.trim(bezier_rs::TValue::Euclidean(5. / curve.length(Some(0.00001))), bezier_rs::TValue::Parametric(1.));
		contains_segment(beveled.clone(), trimmed);

		// Join
		contains_segment(beveled.clone(), bezier_rs::Bezier::from_linear_dvec2(DVec2::new(-5., 0.), trimmed.start));
	}

	#[tokio::test]
	async fn bevel_too_high() {
		let source = Subpath::from_anchors([DVec2::ZERO, DVec2::new(100., 0.), DVec2::new(100., 100.), DVec2::new(0., 100.)], false);
		let beveled = super::bevel(Footprint::default(), vector_node(source), 999.);
		let beveled = beveled.instance_ref_iter().next().unwrap().instance;

		assert_eq!(beveled.point_domain.positions().len(), 6);
		assert_eq!(beveled.segment_domain.ids().len(), 5);

		// Segments
		contains_segment(beveled.clone(), bezier_rs::Bezier::from_linear_dvec2(DVec2::new(0., 0.), DVec2::new(50., 0.)));
		contains_segment(beveled.clone(), bezier_rs::Bezier::from_linear_dvec2(DVec2::new(100., 50.), DVec2::new(100., 50.)));
		contains_segment(beveled.clone(), bezier_rs::Bezier::from_linear_dvec2(DVec2::new(100., 50.), DVec2::new(50., 100.)));

		// Joins
		contains_segment(beveled.clone(), bezier_rs::Bezier::from_linear_dvec2(DVec2::new(50., 0.), DVec2::new(100., 50.)));
		contains_segment(beveled.clone(), bezier_rs::Bezier::from_linear_dvec2(DVec2::new(100., 50.), DVec2::new(50., 100.)));
	}

	#[tokio::test]
	async fn bevel_repeated_point() {
		let curve = Bezier::from_cubic_dvec2(DVec2::ZERO, DVec2::new(10., 0.), DVec2::new(10., 100.), DVec2::X * 100.);
		let point = Bezier::from_cubic_dvec2(DVec2::ZERO, DVec2::ZERO, DVec2::ZERO, DVec2::ZERO);
		let source = Subpath::from_beziers(&[Bezier::from_linear_dvec2(DVec2::X * -100., DVec2::ZERO), point, curve], false);
		let beveled = super::bevel(Footprint::default(), vector_node(source), 5.);
		let beveled = beveled.instance_ref_iter().next().unwrap().instance;

		assert_eq!(beveled.point_domain.positions().len(), 6);
		assert_eq!(beveled.segment_domain.ids().len(), 5);

		// Segments
		contains_segment(beveled.clone(), bezier_rs::Bezier::from_linear_dvec2(DVec2::new(-100., 0.), DVec2::new(-5., 0.)));
		contains_segment(beveled.clone(), bezier_rs::Bezier::from_linear_dvec2(DVec2::new(-5., 0.), DVec2::new(0., 0.)));
		contains_segment(beveled.clone(), point);
		let [start, end] = curve.split(bezier_rs::TValue::Euclidean(5. / curve.length(Some(0.00001))));
		contains_segment(beveled.clone(), bezier_rs::Bezier::from_linear_dvec2(start.start, start.end));
		contains_segment(beveled.clone(), end);
	}
}<|MERGE_RESOLUTION|>--- conflicted
+++ resolved
@@ -1764,26 +1764,13 @@
 	let new_ctx = OwnedContextImpl::from(ctx).with_footprint(Footprint::default()).into_context();
 	let vector_data = vector_data.eval(new_ctx).await;
 
-<<<<<<< HEAD
-	let vector_data_transform = vector_data.transform();
-	let vector_data = vector_data.one_instance_ref().instance;
-
-	let mut area = 0.;
-	let scale = vector_data_transform.decompose_scale();
-	for subpath in vector_data.stroke_bezpath_iter() {
-		area += subpath.area();
-	}
-
-	area * scale[0] * scale[1]
-=======
 	vector_data
 		.instance_ref_iter()
 		.map(|vector_data_instance| {
 			let scale = vector_data_instance.transform.decompose_scale();
-			vector_data_instance.instance.stroke_bezier_paths().map(|subpath| subpath.area(Some(1e-3), Some(1e-3))).sum::<f64>() * scale.x * scale.y
+			vector_data_instance.instance.stroke_bezpath_iter().map(|subpath| subpath.area() * scale.x * scale.y).sum::<f64>()
 		})
 		.sum()
->>>>>>> 76ecdc8f
 }
 
 #[node_macro::node(category("Vector"), path(graphene_core::vector))]

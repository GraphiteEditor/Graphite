use super::PointId;
use super::algorithms::offset_subpath::MAX_ABSOLUTE_DIFFERENCE;
use crate::subpath::{BezierHandles, ManipulatorGroup};
use crate::vector::{SegmentId, Vector};
use dyn_any::DynAny;
use glam::DVec2;
use kurbo::{BezPath, CubicBez, Line, ParamCurve, PathSeg, Point, QuadBez};
use std::ops::Sub;

/// Represents different ways of calculating the centroid.
#[derive(Default, Debug, Clone, Copy, PartialEq, Eq, serde::Serialize, serde::Deserialize, Hash, DynAny, specta::Type, node_macro::ChoiceType)]
#[widget(Radio)]
pub enum CentroidType {
	/// The center of mass for the area of a solid shape's interior, as if made out of an infinitely flat material.
	#[default]
	Area,
	/// The center of mass for the arc length of a curved shape's perimeter, as if made out of an infinitely thin wire.
	Length,
}

pub trait AsU64 {
	fn as_u64(&self) -> u64;
}
impl AsU64 for u32 {
	fn as_u64(&self) -> u64 {
		*self as u64
	}
}
impl AsU64 for u64 {
	fn as_u64(&self) -> u64 {
		*self
	}
}
impl AsU64 for f64 {
	fn as_u64(&self) -> u64 {
		*self as u64
	}
}

pub trait AsI64 {
	fn as_i64(&self) -> i64;
}
impl AsI64 for u32 {
	fn as_i64(&self) -> i64 {
		*self as i64
	}
}
impl AsI64 for u64 {
	fn as_i64(&self) -> i64 {
		*self as i64
	}
}
impl AsI64 for f64 {
	fn as_i64(&self) -> i64 {
		*self as i64
	}
}

#[derive(Default, Debug, Clone, Copy, PartialEq, Eq, serde::Serialize, serde::Deserialize, Hash, DynAny, specta::Type, node_macro::ChoiceType)]
#[widget(Radio)]
pub enum GridType {
	#[default]
	Rectangular,
	Isometric,
}

#[repr(C)]
#[derive(Debug, Clone, Copy, Default, PartialEq, Eq, serde::Serialize, serde::Deserialize, Hash, DynAny, specta::Type, node_macro::ChoiceType)]
#[widget(Radio)]
pub enum ArcType {
	#[default]
	Open = 0,
	Closed,
	PieSlice,
}

#[repr(C)]
#[derive(Debug, Clone, Copy, Default, PartialEq, Eq, serde::Serialize, serde::Deserialize, Hash, DynAny, specta::Type, node_macro::ChoiceType)]
#[widget(Radio)]
pub enum MergeByDistanceAlgorithm {
	#[default]
	Spatial,
	Topological,
}

#[repr(C)]
#[derive(Debug, Clone, Copy, Default, PartialEq, Eq, serde::Serialize, serde::Deserialize, Hash, DynAny, specta::Type, node_macro::ChoiceType)]
#[widget(Radio)]
pub enum PointSpacingType {
	#[default]
	/// The desired spacing distance between points.
	Separation,
	/// The exact number of points to span the path.
	Quantity,
}

pub fn point_to_dvec2(point: Point) -> DVec2 {
	DVec2 { x: point.x, y: point.y }
}

pub fn dvec2_to_point(value: DVec2) -> Point {
	Point { x: value.x, y: value.y }
}

<<<<<<< HEAD
#[derive(Default, Debug, Clone, Copy, PartialEq, Eq, serde::Serialize, serde::Deserialize, Hash, DynAny, specta::Type, node_macro::ChoiceType)]
#[widget(Dropdown)]
pub enum SpiralType {
	#[default]
	Archimedean,
	Logarithmic,
=======
pub fn segment_to_handles(segment: &PathSeg) -> BezierHandles {
	match *segment {
		PathSeg::Line(_) => BezierHandles::Linear,
		PathSeg::Quad(QuadBez { p0: _, p1, p2: _ }) => BezierHandles::Quadratic { handle: point_to_dvec2(p1) },
		PathSeg::Cubic(CubicBez { p0: _, p1, p2, p3: _ }) => BezierHandles::Cubic {
			handle_start: point_to_dvec2(p1),
			handle_end: point_to_dvec2(p2),
		},
	}
}

pub fn handles_to_segment(start: DVec2, handles: BezierHandles, end: DVec2) -> PathSeg {
	match handles {
		BezierHandles::Linear => {
			let p0 = dvec2_to_point(start);
			let p1 = dvec2_to_point(end);
			PathSeg::Line(Line::new(p0, p1))
		}
		BezierHandles::Quadratic { handle } => {
			let p0 = dvec2_to_point(start);
			let p1 = dvec2_to_point(handle);
			let p2 = dvec2_to_point(end);
			PathSeg::Quad(QuadBez::new(p0, p1, p2))
		}
		BezierHandles::Cubic { handle_start, handle_end } => {
			let p0 = dvec2_to_point(start);
			let p1 = dvec2_to_point(handle_start);
			let p2 = dvec2_to_point(handle_end);
			let p3 = dvec2_to_point(end);
			PathSeg::Cubic(CubicBez::new(p0, p1, p2, p3))
		}
	}
}

pub fn bezpath_from_manipulator_groups(manipulator_groups: &[ManipulatorGroup<PointId>], closed: bool) -> BezPath {
	let mut bezpath = kurbo::BezPath::new();
	let mut out_handle;

	let Some(first) = manipulator_groups.first() else { return bezpath };
	bezpath.move_to(dvec2_to_point(first.anchor));
	out_handle = first.out_handle;

	for manipulator in manipulator_groups.iter().skip(1) {
		match (out_handle, manipulator.in_handle) {
			(Some(handle_start), Some(handle_end)) => bezpath.curve_to(dvec2_to_point(handle_start), dvec2_to_point(handle_end), dvec2_to_point(manipulator.anchor)),
			(None, None) => bezpath.line_to(dvec2_to_point(manipulator.anchor)),
			(None, Some(handle)) => bezpath.quad_to(dvec2_to_point(handle), dvec2_to_point(manipulator.anchor)),
			(Some(handle), None) => bezpath.quad_to(dvec2_to_point(handle), dvec2_to_point(manipulator.anchor)),
		}
		out_handle = manipulator.out_handle;
	}

	if closed {
		match (out_handle, first.in_handle) {
			(Some(handle_start), Some(handle_end)) => bezpath.curve_to(dvec2_to_point(handle_start), dvec2_to_point(handle_end), dvec2_to_point(first.anchor)),
			(None, None) => bezpath.line_to(dvec2_to_point(first.anchor)),
			(None, Some(handle)) => bezpath.quad_to(dvec2_to_point(handle), dvec2_to_point(first.anchor)),
			(Some(handle), None) => bezpath.quad_to(dvec2_to_point(handle), dvec2_to_point(first.anchor)),
		}
		bezpath.close_path();
	}
	bezpath
}

pub fn bezpath_to_manipulator_groups(bezpath: &BezPath) -> (Vec<ManipulatorGroup<PointId>>, bool) {
	let mut manipulator_groups = Vec::<ManipulatorGroup<PointId>>::new();
	let mut is_closed = false;

	for element in bezpath.elements() {
		let manipulator_group = match *element {
			kurbo::PathEl::MoveTo(point) => ManipulatorGroup::new(point_to_dvec2(point), None, None),
			kurbo::PathEl::LineTo(point) => ManipulatorGroup::new(point_to_dvec2(point), None, None),
			kurbo::PathEl::QuadTo(point, point1) => ManipulatorGroup::new(point_to_dvec2(point1), Some(point_to_dvec2(point)), None),
			kurbo::PathEl::CurveTo(point, point1, point2) => {
				if let Some(last_manipulator_group) = manipulator_groups.last_mut() {
					last_manipulator_group.out_handle = Some(point_to_dvec2(point));
				}
				ManipulatorGroup::new(point_to_dvec2(point2), Some(point_to_dvec2(point1)), None)
			}
			kurbo::PathEl::ClosePath => {
				if let Some(last_manipulators) = manipulator_groups.pop()
					&& let Some(first_manipulators) = manipulator_groups.first_mut()
				{
					first_manipulators.out_handle = last_manipulators.in_handle;
				}
				is_closed = true;
				break;
			}
		};

		manipulator_groups.push(manipulator_group);
	}

	(manipulator_groups, is_closed)
}

/// Returns true if the [`PathSeg`] is equivalent to a line.
///
/// This is different from simply checking if the segment is [`PathSeg::Line`] or [`PathSeg::Quad`] or [`PathSeg::Cubic`]. Bezier curve can also be a line if the control points are colinear to the start and end points. Therefore if the handles exceed the start and end point, it will still be considered as a line.
pub fn is_linear(segment: PathSeg) -> bool {
	let is_colinear = |a: Point, b: Point, c: Point| -> bool { ((b.x - a.x) * (c.y - a.y) - (b.y - a.y) * (c.x - a.x)).abs() < MAX_ABSOLUTE_DIFFERENCE };

	match segment {
		PathSeg::Line(_) => true,
		PathSeg::Quad(QuadBez { p0, p1, p2 }) => is_colinear(p0, p1, p2),
		PathSeg::Cubic(CubicBez { p0, p1, p2, p3 }) => is_colinear(p0, p1, p3) && is_colinear(p0, p2, p3),
	}
}

/// Get an vec of all the points in a path segment.
pub fn pathseg_points_vec(segment: PathSeg) -> Vec<Point> {
	match segment {
		PathSeg::Line(line) => [line.p0, line.p1].to_vec(),
		PathSeg::Quad(quad_bez) => [quad_bez.p0, quad_bez.p1, quad_bez.p2].to_vec(),
		PathSeg::Cubic(cubic_bez) => [cubic_bez.p0, cubic_bez.p1, cubic_bez.p2, cubic_bez.p3].to_vec(),
	}
}

/// Returns true if the corresponding points of the two [`PathSeg`]s are within the provided absolute value difference from each other.
pub fn pathseg_abs_diff_eq(seg1: PathSeg, seg2: PathSeg, max_abs_diff: f64) -> bool {
	let seg1 = if is_linear(seg1) { PathSeg::Line(Line::new(seg1.start(), seg1.end())) } else { seg1 };
	let seg2 = if is_linear(seg2) { PathSeg::Line(Line::new(seg2.start(), seg2.end())) } else { seg2 };

	let seg1_points = pathseg_points_vec(seg1);
	let seg2_points = pathseg_points_vec(seg2);

	let cmp = |a: f64, b: f64| a.sub(b).abs() < max_abs_diff;

	seg1_points.len() == seg2_points.len() && seg1_points.into_iter().zip(seg2_points).all(|(a, b)| cmp(a.x, b.x) && cmp(a.y, b.y))
}

/// A selectable part of a curve, either an anchor (start or end of a bézier) or a handle (doesn't necessarily go through the bézier but influences curvature).
#[derive(Clone, Copy, PartialEq, Eq, Hash, Debug, DynAny, serde::Serialize, serde::Deserialize)]
pub enum ManipulatorPointId {
	/// A control anchor - the start or end point of a bézier.
	Anchor(PointId),
	/// The handle for a bézier - the first handle on a cubic and the only handle on a quadratic.
	PrimaryHandle(SegmentId),
	/// The end handle on a cubic bézier.
	EndHandle(SegmentId),
}

impl ManipulatorPointId {
	/// Attempt to retrieve the manipulator position in layer space (no transformation applied).
	#[must_use]
	#[track_caller]
	pub fn get_position(&self, vector: &Vector) -> Option<DVec2> {
		match self {
			ManipulatorPointId::Anchor(id) => vector.point_domain.position_from_id(*id),
			ManipulatorPointId::PrimaryHandle(id) => vector.segment_from_id(*id).and_then(|bezier| bezier.handle_start()),
			ManipulatorPointId::EndHandle(id) => vector.segment_from_id(*id).and_then(|bezier| bezier.handle_end()),
		}
	}

	pub fn get_anchor_position(&self, vector: &Vector) -> Option<DVec2> {
		match self {
			ManipulatorPointId::EndHandle(_) | ManipulatorPointId::PrimaryHandle(_) => self.get_anchor(vector).and_then(|id| vector.point_domain.position_from_id(id)),
			_ => self.get_position(vector),
		}
	}

	/// Attempt to get a pair of handles. For an anchor this is the first two handles connected. For a handle it is self and the first opposing handle.
	#[must_use]
	pub fn get_handle_pair(self, vector: &Vector) -> Option<[HandleId; 2]> {
		match self {
			ManipulatorPointId::Anchor(point) => vector.all_connected(point).take(2).collect::<Vec<_>>().try_into().ok(),
			ManipulatorPointId::PrimaryHandle(segment) => {
				let point = vector.segment_domain.segment_start_from_id(segment)?;
				let current = HandleId::primary(segment);
				let other = vector.segment_domain.all_connected(point).find(|&value| value != current);
				other.map(|other| [current, other])
			}
			ManipulatorPointId::EndHandle(segment) => {
				let point = vector.segment_domain.segment_end_from_id(segment)?;
				let current = HandleId::end(segment);
				let other = vector.segment_domain.all_connected(point).find(|&value| value != current);
				other.map(|other| [current, other])
			}
		}
	}

	/// Finds all the connected handles of a point.
	/// For an anchor it is all the connected handles.
	/// For a handle it is all the handles connected to its corresponding anchor other than the current handle.
	pub fn get_all_connected_handles(self, vector: &Vector) -> Option<Vec<HandleId>> {
		match self {
			ManipulatorPointId::Anchor(point) => {
				let connected = vector.all_connected(point).collect::<Vec<_>>();
				Some(connected)
			}
			ManipulatorPointId::PrimaryHandle(segment) => {
				let point = vector.segment_domain.segment_start_from_id(segment)?;
				let current = HandleId::primary(segment);
				let connected = vector.segment_domain.all_connected(point).filter(|&value| value != current).collect::<Vec<_>>();
				Some(connected)
			}
			ManipulatorPointId::EndHandle(segment) => {
				let point = vector.segment_domain.segment_end_from_id(segment)?;
				let current = HandleId::end(segment);
				let connected = vector.segment_domain.all_connected(point).filter(|&value| value != current).collect::<Vec<_>>();
				Some(connected)
			}
		}
	}

	/// Attempt to find the closest anchor. If self is already an anchor then it is just self. If it is a start or end handle, then the start or end point is chosen.
	#[must_use]
	pub fn get_anchor(self, vector: &Vector) -> Option<PointId> {
		match self {
			ManipulatorPointId::Anchor(point) => Some(point),
			ManipulatorPointId::PrimaryHandle(segment) => vector.segment_start_from_id(segment),
			ManipulatorPointId::EndHandle(segment) => vector.segment_end_from_id(segment),
		}
	}

	/// Attempt to convert self to a [`HandleId`], returning none for an anchor.
	#[must_use]
	pub fn as_handle(self) -> Option<HandleId> {
		match self {
			ManipulatorPointId::PrimaryHandle(segment) => Some(HandleId::primary(segment)),
			ManipulatorPointId::EndHandle(segment) => Some(HandleId::end(segment)),
			ManipulatorPointId::Anchor(_) => None,
		}
	}

	/// Attempt to convert self to an anchor, returning None for a handle.
	#[must_use]
	pub fn as_anchor(self) -> Option<PointId> {
		match self {
			ManipulatorPointId::Anchor(point) => Some(point),
			_ => None,
		}
	}

	pub fn get_segment(self) -> Option<SegmentId> {
		match self {
			ManipulatorPointId::PrimaryHandle(segment) | ManipulatorPointId::EndHandle(segment) => Some(segment),
			_ => None,
		}
	}
}

/// The type of handle found on a bézier curve.
#[derive(Clone, Copy, PartialEq, Eq, PartialOrd, Ord, Hash, Debug, DynAny, serde::Serialize, serde::Deserialize)]
pub enum HandleType {
	/// The first handle on a cubic bézier or the only handle on a quadratic bézier.
	Primary,
	/// The second handle on a cubic bézier.
	End,
}

/// Represents a primary or end handle found in a particular segment.
#[derive(Clone, Copy, PartialEq, Eq, PartialOrd, Ord, Hash, Debug, DynAny, serde::Serialize, serde::Deserialize)]
pub struct HandleId {
	pub ty: HandleType,
	pub segment: SegmentId,
}

impl std::fmt::Display for HandleId {
	fn fmt(&self, f: &mut std::fmt::Formatter<'_>) -> std::fmt::Result {
		match self.ty {
			// I haven't checked if "out" and "in" are reversed, or are accurate translations of the "primary" and "end" terms used in the `HandleType` enum, so this naming is an assumption.
			HandleType::Primary => write!(f, "{} out", self.segment.inner()),
			HandleType::End => write!(f, "{} in", self.segment.inner()),
		}
	}
}

impl HandleId {
	/// Construct a handle for the first handle on a cubic bézier or the only handle on a quadratic bézier.
	#[must_use]
	pub const fn primary(segment: SegmentId) -> Self {
		Self { ty: HandleType::Primary, segment }
	}

	/// Construct a handle for the end handle on a cubic bézier.
	#[must_use]
	pub const fn end(segment: SegmentId) -> Self {
		Self { ty: HandleType::End, segment }
	}

	/// Convert to [`ManipulatorPointId`].
	#[must_use]
	pub fn to_manipulator_point(self) -> ManipulatorPointId {
		match self.ty {
			HandleType::Primary => ManipulatorPointId::PrimaryHandle(self.segment),
			HandleType::End => ManipulatorPointId::EndHandle(self.segment),
		}
	}

	/// Calculate the magnitude of the handle from the anchor.
	pub fn length(self, vector: &Vector) -> f64 {
		let Some(anchor_position) = self.to_manipulator_point().get_anchor_position(vector) else {
			// TODO: This was previously an unwrap which was encountered, so this is a temporary way to avoid a crash
			return 0.;
		};
		let handle_position = self.to_manipulator_point().get_position(vector);
		handle_position.map(|pos| (pos - anchor_position).length()).unwrap_or(f64::MAX)
	}

	/// Convert an end handle to the primary handle and a primary handle to an end handle. Note that the new handle may not exist (e.g. for a quadratic bézier).
	#[must_use]
	pub fn opposite(self) -> Self {
		match self.ty {
			HandleType::Primary => Self::end(self.segment),
			HandleType::End => Self::primary(self.segment),
		}
	}
>>>>>>> d9cbf975
}<|MERGE_RESOLUTION|>--- conflicted
+++ resolved
@@ -102,14 +102,6 @@
 	Point { x: value.x, y: value.y }
 }
 
-<<<<<<< HEAD
-#[derive(Default, Debug, Clone, Copy, PartialEq, Eq, serde::Serialize, serde::Deserialize, Hash, DynAny, specta::Type, node_macro::ChoiceType)]
-#[widget(Dropdown)]
-pub enum SpiralType {
-	#[default]
-	Archimedean,
-	Logarithmic,
-=======
 pub fn segment_to_handles(segment: &PathSeg) -> BezierHandles {
 	match *segment {
 		PathSeg::Line(_) => BezierHandles::Linear,
@@ -418,5 +410,12 @@
 			HandleType::End => Self::primary(self.segment),
 		}
 	}
->>>>>>> d9cbf975
+}
+
+#[derive(Default, Debug, Clone, Copy, PartialEq, Eq, serde::Serialize, serde::Deserialize, Hash, DynAny, specta::Type, node_macro::ChoiceType)]
+#[widget(Dropdown)]
+pub enum SpiralType {
+	#[default]
+	Archimedean,
+	Logarithmic,
 }
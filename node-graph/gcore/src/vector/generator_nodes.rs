use super::misc::{ArcType, AsU64, GridType};
use super::{PointId, SegmentId, StrokeId};
use crate::Ctx;
use crate::registry::types::PixelSize;
use crate::vector::{HandleId, VectorData, VectorDataTable};
use bezier_rs::Subpath;
use glam::DVec2;

trait CornerRadius {
	fn generate(self, size: DVec2, clamped: bool) -> VectorDataTable;
}
impl CornerRadius for f64 {
	fn generate(self, size: DVec2, clamped: bool) -> VectorDataTable {
		let clamped_radius = if clamped { self.clamp(0., size.x.min(size.y).max(0.) / 2.) } else { self };
		VectorDataTable::new(VectorData::from_subpath(Subpath::new_rounded_rect(size / -2., size / 2., [clamped_radius; 4])))
	}
}
impl CornerRadius for [f64; 4] {
	fn generate(self, size: DVec2, clamped: bool) -> VectorDataTable {
		let clamped_radius = if clamped {
			// Algorithm follows the CSS spec: <https://drafts.csswg.org/css-backgrounds/#corner-overlap>

			let mut scale_factor: f64 = 1.;
			for i in 0..4 {
				let side_length = if i % 2 == 0 { size.x } else { size.y };
				let adjacent_corner_radius_sum = self[i] + self[(i + 1) % 4];
				if side_length < adjacent_corner_radius_sum {
					scale_factor = scale_factor.min(side_length / adjacent_corner_radius_sum);
				}
			}
			self.map(|x| x * scale_factor)
		} else {
			self
		};
		VectorDataTable::new(VectorData::from_subpath(Subpath::new_rounded_rect(size / -2., size / 2., clamped_radius)))
	}
}

#[node_macro::node(category("Vector: Shape"))]
fn circle(
	_: impl Ctx,
	_primary: (),
	#[unit(" px")]
	#[default(50.)]
	radius: f64,
) -> VectorDataTable {
	let radius = radius.abs();
	VectorDataTable::new(VectorData::from_subpath(Subpath::new_ellipse(DVec2::splat(-radius), DVec2::splat(radius))))
}

#[node_macro::node(category("Vector: Shape"))]
<<<<<<< HEAD
fn arc(_: impl Ctx, _primary: (), #[default(50.)] radius: f64, start_angle: f64, #[default(270.)] sweep_angle: f64, arc_type: ArcType) -> VectorDataTable {
=======
fn arc(
	_: impl Ctx,
	_primary: (),
	#[unit(" px")]
	#[default(50.)]
	radius: f64,
	start_angle: Angle,
	#[default(270.)]
	#[range((0., 360.))]
	sweep_angle: Angle,
	arc_type: ArcType,
) -> VectorDataTable {
>>>>>>> a182a734
	VectorDataTable::new(VectorData::from_subpath(Subpath::new_arc(
		radius,
		start_angle / 360. * std::f64::consts::TAU,
		sweep_angle / 360. * std::f64::consts::TAU,
		match arc_type {
			ArcType::Open => bezier_rs::ArcType::Open,
			ArcType::Closed => bezier_rs::ArcType::Closed,
			ArcType::PieSlice => bezier_rs::ArcType::PieSlice,
		},
	)))
}

#[node_macro::node(category("Vector: Shape"))]
fn ellipse(
	_: impl Ctx,
	_primary: (),
	#[unit(" px")]
	#[default(50)]
	radius_x: f64,
	#[unit(" px")]
	#[default(25)]
	radius_y: f64,
) -> VectorDataTable {
	let radius = DVec2::new(radius_x, radius_y);
	let corner1 = -radius;
	let corner2 = radius;

	let mut ellipse = VectorData::from_subpath(Subpath::new_ellipse(corner1, corner2));

	let len = ellipse.segment_domain.ids().len();
	for i in 0..len {
		ellipse
			.colinear_manipulators
			.push([HandleId::end(ellipse.segment_domain.ids()[i]), HandleId::primary(ellipse.segment_domain.ids()[(i + 1) % len])]);
	}

	VectorDataTable::new(ellipse)
}

#[node_macro::node(category("Vector: Shape"), properties("rectangle_properties"))]
fn rectangle<T: CornerRadius>(
	_: impl Ctx,
	_primary: (),
	#[unit(" px")]
	#[default(100)]
	width: f64,
	#[unit(" px")]
	#[default(100)]
	height: f64,
	_individual_corner_radii: bool, // TODO: Move this to the bottom once we have a migration capability
	#[implementations(f64, [f64; 4])] corner_radius: T,
	#[default(true)] clamped: bool,
) -> VectorDataTable {
	corner_radius.generate(DVec2::new(width, height), clamped)
}

#[node_macro::node(category("Vector: Shape"))]
fn regular_polygon<T: AsU64>(
	_: impl Ctx,
	_primary: (),
	#[default(6)]
	#[hard_min(3.)]
	#[implementations(u32, u64, f64)]
	sides: T,
	#[unit(" px")]
	#[default(50)]
	radius: f64,
) -> VectorDataTable {
	let points = sides.as_u64();
	let radius: f64 = radius * 2.;
	VectorDataTable::new(VectorData::from_subpath(Subpath::new_regular_polygon(DVec2::splat(-radius), points, radius)))
}

#[node_macro::node(category("Vector: Shape"))]
fn star<T: AsU64>(
	_: impl Ctx,
	_primary: (),
	#[default(5)]
	#[hard_min(2.)]
	#[implementations(u32, u64, f64)]
	sides: T,
	#[unit(" px")]
	#[default(50)]
	radius_1: f64,
	#[unit(" px")]
	#[default(25)]
	radius_2: f64,
) -> VectorDataTable {
	let points = sides.as_u64();
	let diameter: f64 = radius_1 * 2.;
	let inner_diameter = radius_2 * 2.;

	VectorDataTable::new(VectorData::from_subpath(Subpath::new_star_polygon(DVec2::splat(-diameter), points, diameter, inner_diameter)))
}

#[node_macro::node(category("Vector: Shape"))]
fn line(_: impl Ctx, _primary: (), #[default(0., 0.)] start: PixelSize, #[default(100., 100.)] end: PixelSize) -> VectorDataTable {
	VectorDataTable::new(VectorData::from_subpath(Subpath::new_line(start, end)))
}

trait GridSpacing {
	fn as_dvec2(&self) -> DVec2;
}
impl GridSpacing for f64 {
	fn as_dvec2(&self) -> DVec2 {
		DVec2::splat(*self)
	}
}
impl GridSpacing for DVec2 {
	fn as_dvec2(&self) -> DVec2 {
		*self
	}
}

#[node_macro::node(category("Vector: Shape"), properties("grid_properties"))]
fn grid<T: GridSpacing>(
	_: impl Ctx,
	_primary: (),
	grid_type: GridType,
	#[unit(" px")]
	#[hard_min(0.)]
	#[default(10)]
	#[implementations(f64, DVec2)]
	spacing: T,
	#[default(10)] columns: u32,
	#[default(10)] rows: u32,
	#[default(30., 30.)] angles: DVec2,
) -> VectorDataTable {
	let (x_spacing, y_spacing) = spacing.as_dvec2().into();
	let (angle_a, angle_b) = angles.into();

	let mut vector_data = VectorData::default();
	let mut segment_id = SegmentId::ZERO;
	let mut point_id = PointId::ZERO;

	match grid_type {
		GridType::Rectangular => {
			// Create rectangular grid points and connect them with line segments
			for y in 0..rows {
				for x in 0..columns {
					// Add current point to the grid
					let current_index = vector_data.point_domain.ids().len();
					vector_data.point_domain.push(point_id.next_id(), DVec2::new(x_spacing * x as f64, y_spacing * y as f64));

					// Helper function to connect points with line segments
					let mut push_segment = |to_index: Option<usize>| {
						if let Some(other_index) = to_index {
							vector_data
								.segment_domain
								.push(segment_id.next_id(), other_index, current_index, bezier_rs::BezierHandles::Linear, StrokeId::ZERO);
						}
					};

					// Connect to the point to the left (horizontal connection)
					push_segment((x > 0).then(|| current_index - 1));

					// Connect to the point above (vertical connection)
					push_segment(current_index.checked_sub(columns as usize));
				}
			}
		}
		GridType::Isometric => {
			// Calculate isometric grid spacing based on angles
			let tan_a = angle_a.to_radians().tan();
			let tan_b = angle_b.to_radians().tan();
			let spacing = DVec2::new(y_spacing / (tan_a + tan_b), y_spacing);

			// Create isometric grid points and connect them with line segments
			for y in 0..rows {
				for x in 0..columns {
					// Add current point to the grid with offset for odd columns
					let current_index = vector_data.point_domain.ids().len();

					let a_angles_eaten = x.div_ceil(2) as f64;
					let b_angles_eaten = (x / 2) as f64;

					let offset_y_fraction = b_angles_eaten * tan_b - a_angles_eaten * tan_a;

					let position = DVec2::new(spacing.x * x as f64, spacing.y * y as f64 + offset_y_fraction * spacing.x);
					vector_data.point_domain.push(point_id.next_id(), position);

					// Helper function to connect points with line segments
					let mut push_segment = |to_index: Option<usize>| {
						if let Some(other_index) = to_index {
							vector_data
								.segment_domain
								.push(segment_id.next_id(), other_index, current_index, bezier_rs::BezierHandles::Linear, StrokeId::ZERO);
						}
					};

					// Connect to the point to the left
					push_segment((x > 0).then(|| current_index - 1));

					// Connect to the point directly above
					push_segment(current_index.checked_sub(columns as usize));

					// Additional diagonal connections for odd columns (creates hexagonal pattern)
					if x % 2 == 1 {
						// Connect to the point diagonally up-right (if not at right edge)
						push_segment(current_index.checked_sub(columns as usize - 1).filter(|_| x + 1 < columns));

						// Connect to the point diagonally up-left
						push_segment(current_index.checked_sub(columns as usize + 1));
					}
				}
			}
		}
	}

	VectorDataTable::new(vector_data)
}

#[cfg(test)]
mod tests {
	use super::*;
	#[test]
	fn isometric_grid_test() {
		// Doesn't crash with weird angles
		grid((), (), GridType::Isometric, 0., 5, 5, (0., 0.).into());
		grid((), (), GridType::Isometric, 90., 5, 5, (90., 90.).into());

		// Works properly
		let grid = grid((), (), GridType::Isometric, 10., 5, 5, (30., 30.).into());
		assert_eq!(grid.instance_ref_iter().next().unwrap().instance.point_domain.ids().len(), 5 * 5);
		assert_eq!(grid.instance_ref_iter().next().unwrap().instance.segment_bezier_iter().count(), 4 * 5 + 4 * 9);
		for (_, bezier, _, _) in grid.instance_ref_iter().next().unwrap().instance.segment_bezier_iter() {
			assert_eq!(bezier.handles, bezier_rs::BezierHandles::Linear);
			assert!(
				((bezier.start - bezier.end).length() - 10.).abs() < 1e-5,
				"Length of {} should be 10",
				(bezier.start - bezier.end).length()
			);
		}
	}

	#[test]
	fn skew_isometric_grid_test() {
		let grid = grid((), (), GridType::Isometric, 10., 5, 5, (40., 30.).into());
		assert_eq!(grid.instance_ref_iter().next().unwrap().instance.point_domain.ids().len(), 5 * 5);
		assert_eq!(grid.instance_ref_iter().next().unwrap().instance.segment_bezier_iter().count(), 4 * 5 + 4 * 9);
		for (_, bezier, _, _) in grid.instance_ref_iter().next().unwrap().instance.segment_bezier_iter() {
			assert_eq!(bezier.handles, bezier_rs::BezierHandles::Linear);
			let vector = bezier.start - bezier.end;
			let angle = (vector.angle_to(DVec2::X).to_degrees() + 180.) % 180.;
			assert!([90., 150., 40.].into_iter().any(|target| (target - angle).abs() < 1e-10), "unexpected angle of {}", angle)
		}
	}
}<|MERGE_RESOLUTION|>--- conflicted
+++ resolved
@@ -49,9 +49,6 @@
 }
 
 #[node_macro::node(category("Vector: Shape"))]
-<<<<<<< HEAD
-fn arc(_: impl Ctx, _primary: (), #[default(50.)] radius: f64, start_angle: f64, #[default(270.)] sweep_angle: f64, arc_type: ArcType) -> VectorDataTable {
-=======
 fn arc(
 	_: impl Ctx,
 	_primary: (),
@@ -64,7 +61,6 @@
 	sweep_angle: Angle,
 	arc_type: ArcType,
 ) -> VectorDataTable {
->>>>>>> a182a734
 	VectorDataTable::new(VectorData::from_subpath(Subpath::new_arc(
 		radius,
 		start_angle / 360. * std::f64::consts::TAU,

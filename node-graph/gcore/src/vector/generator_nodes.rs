--- conflicted
+++ resolved
@@ -188,7 +188,6 @@
 
 /// Generates a line with endpoints at the two chosen coordinates.
 #[node_macro::node(category("Vector: Shape"))]
-<<<<<<< HEAD
 fn arrow(
 	_: impl Ctx,
 	_primary: (),
@@ -210,18 +209,6 @@
 
 #[node_macro::node(category("Vector: Shape"))]
 fn line(_: impl Ctx, _primary: (), #[default(0., 0.)] start: PixelSize, #[default(100., 100.)] end: PixelSize) -> Table<Vector> {
-=======
-fn line(
-	_: impl Ctx,
-	_primary: (),
-	/// Coordinate of the line's initial endpoint.
-	#[default(0., 0.)]
-	start: PixelSize,
-	/// Coordinate of the line's terminal endpoint.
-	#[default(100., 100.)]
-	end: PixelSize,
-) -> Table<Vector> {
->>>>>>> 0298f9a5
 	Table::new_from_element(Vector::from_subpath(subpath::Subpath::new_line(start, end)))
 }
 

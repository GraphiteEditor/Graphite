use crate::vector::{HandleId, PointId, VectorData, VectorDataTable};
use crate::Ctx;

use bezier_rs::Subpath;
use glam::DVec2;

trait CornerRadius {
	fn generate(self, size: DVec2, clamped: bool) -> VectorDataTable;
}
impl CornerRadius for f64 {
	fn generate(self, size: DVec2, clamped: bool) -> VectorDataTable {
		let clamped_radius = if clamped { self.clamp(0., size.x.min(size.y).max(0.) / 2.) } else { self };
		VectorDataTable::new(VectorData::from_subpath(Subpath::new_rounded_rect(size / -2., size / 2., [clamped_radius; 4])))
	}
}
impl CornerRadius for [f64; 4] {
	fn generate(self, size: DVec2, clamped: bool) -> VectorDataTable {
		let clamped_radius = if clamped {
			// Algorithm follows the CSS spec: <https://drafts.csswg.org/css-backgrounds/#corner-overlap>

			let mut scale_factor: f64 = 1.;
			for i in 0..4 {
				let side_length = if i % 2 == 0 { size.x } else { size.y };
				let adjacent_corner_radius_sum = self[i] + self[(i + 1) % 4];
				if side_length < adjacent_corner_radius_sum {
					scale_factor = scale_factor.min(side_length / adjacent_corner_radius_sum);
				}
			}
			self.map(|x| x * scale_factor)
		} else {
			self
		};
		VectorDataTable::new(VectorData::from_subpath(Subpath::new_rounded_rect(size / -2., size / 2., clamped_radius)))
	}
}

#[node_macro::node(category("Vector: Shape"))]
fn circle(_: impl Ctx, _primary: (), #[default(50.)] radius: f64) -> VectorDataTable {
	VectorDataTable::new(VectorData::from_subpath(Subpath::new_ellipse(DVec2::splat(-radius), DVec2::splat(radius))))
}

#[node_macro::node(category("Vector: Shape"))]
fn ellipse(_: impl Ctx, _primary: (), #[default(50)] radius_x: f64, #[default(25)] radius_y: f64) -> VectorDataTable {
	let radius = DVec2::new(radius_x, radius_y);
	let corner1 = -radius;
	let corner2 = radius;

	let mut ellipse = VectorData::from_subpath(Subpath::new_ellipse(corner1, corner2));

	let len = ellipse.segment_domain.ids().len();
	for i in 0..len {
		ellipse
			.colinear_manipulators
			.push([HandleId::end(ellipse.segment_domain.ids()[i]), HandleId::primary(ellipse.segment_domain.ids()[(i + 1) % len])]);
	}

	VectorDataTable::new(ellipse)
}

#[node_macro::node(category("Vector: Shape"), properties("rectangle_properties"))]
fn rectangle<T: CornerRadius>(
	_: impl Ctx,
	_primary: (),
	#[default(100)] width: f64,
	#[default(100)] height: f64,
	_individual_corner_radii: bool, // TODO: Move this to the bottom once we have a migration capability
	#[implementations(f64, [f64; 4])] corner_radius: T,
	#[default(true)] clamped: bool,
) -> VectorDataTable {
	corner_radius.generate(DVec2::new(width, height), clamped)
}

#[node_macro::node(category("Vector: Shape"))]
fn regular_polygon(
	_: impl Ctx,
	_primary: (),
	#[default(6)]
	#[min(3.)]
	sides: u32,
	#[default(50)] radius: f64,
) -> VectorDataTable {
	let points = sides.into();
	let radius: f64 = radius * 2.;
	VectorDataTable::new(VectorData::from_subpath(Subpath::new_regular_polygon(DVec2::splat(-radius), points, radius)))
}

#[node_macro::node(category("Vector: Shape"))]
fn star(
	_: impl Ctx,
	_primary: (),
	#[default(5)]
	#[min(2.)]
	sides: u32,
	#[default(50)] radius: f64,
	#[default(25)] inner_radius: f64,
) -> VectorDataTable {
	let points = sides.into();
	let diameter: f64 = radius * 2.;
	let inner_diameter = inner_radius * 2.;

	VectorDataTable::new(VectorData::from_subpath(Subpath::new_star_polygon(DVec2::splat(-diameter), points, diameter, inner_diameter)))
}

#[node_macro::node(category("Vector: Shape"))]
fn line(_: impl Ctx, _primary: (), #[default((0., -50.))] start: DVec2, #[default((0., 50.))] end: DVec2) -> VectorDataTable {
	VectorDataTable::new(VectorData::from_subpath(Subpath::new_line(start, end)))
}

<<<<<<< HEAD
#[node_macro::node(category("Vector: Shape"))]
fn spline(_: impl Ctx, _primary: (), points: Vec<DVec2>) -> VectorDataTable {
	let mut spline = VectorData::from_subpath(Subpath::new_cubic_spline(points));
	for pair in spline.segment_domain.ids().windows(2) {
		spline.colinear_manipulators.push([HandleId::end(pair[0]), HandleId::primary(pair[1])]);
	}

	VectorDataTable::new(spline)
}

=======
>>>>>>> e44c460c
// TODO(TrueDoctor): I removed the Arc requirement we should think about when it makes sense to use it vs making a generic value node
#[node_macro::node(category(""))]
fn path(_: impl Ctx, path_data: Vec<Subpath<PointId>>, colinear_manipulators: Vec<PointId>) -> VectorDataTable {
	let mut vector_data = VectorData::from_subpaths(path_data, false);
	vector_data.colinear_manipulators = colinear_manipulators
		.iter()
		.filter_map(|&point| super::ManipulatorPointId::Anchor(point).get_handle_pair(&vector_data))
		.collect();

	VectorDataTable::new(vector_data)
}<|MERGE_RESOLUTION|>--- conflicted
+++ resolved
@@ -106,19 +106,6 @@
 	VectorDataTable::new(VectorData::from_subpath(Subpath::new_line(start, end)))
 }
 
-<<<<<<< HEAD
-#[node_macro::node(category("Vector: Shape"))]
-fn spline(_: impl Ctx, _primary: (), points: Vec<DVec2>) -> VectorDataTable {
-	let mut spline = VectorData::from_subpath(Subpath::new_cubic_spline(points));
-	for pair in spline.segment_domain.ids().windows(2) {
-		spline.colinear_manipulators.push([HandleId::end(pair[0]), HandleId::primary(pair[1])]);
-	}
-
-	VectorDataTable::new(spline)
-}
-
-=======
->>>>>>> e44c460c
 // TODO(TrueDoctor): I removed the Arc requirement we should think about when it makes sense to use it vs making a generic value node
 #[node_macro::node(category(""))]
 fn path(_: impl Ctx, path_data: Vec<Subpath<PointId>>, colinear_manipulators: Vec<PointId>) -> VectorDataTable {

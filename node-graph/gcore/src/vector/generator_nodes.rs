--- conflicted
+++ resolved
@@ -2,16 +2,10 @@
 use super::{PointId, SegmentId, StrokeId};
 use crate::Ctx;
 use crate::registry::types::{Angle, PixelSize};
-<<<<<<< HEAD
-use crate::vector::misc::SpiralType;
-use crate::vector::{HandleId, VectorData, VectorDataTable};
-use bezier_rs::Subpath;
-=======
 use crate::subpath;
 use crate::table::Table;
 use crate::vector::Vector;
 use crate::vector::misc::{HandleId, SpiralType};
->>>>>>> 50be1352
 use glam::DVec2;
 
 trait CornerRadius {
@@ -86,19 +80,6 @@
 	_: impl Ctx,
 	_primary: (),
 	spiral_type: SpiralType,
-<<<<<<< HEAD
-	#[default(0.)] inner_radius: f64,
-	#[default(25)] outer_radius: f64,
-	#[default(5.)] turns: f64,
-	#[default(90.)] angle_offset: f64,
-) -> VectorDataTable {
-	let spiral_type = match spiral_type {
-		SpiralType::Archimedean => bezier_rs::SpiralType::Archimedean,
-		SpiralType::Logarithmic => bezier_rs::SpiralType::Logarithmic,
-	};
-
-	VectorDataTable::new(VectorData::from_subpath(Subpath::new_spiral(inner_radius, outer_radius, turns, angle_offset.to_radians(), spiral_type)))
-=======
 	#[default(5.)] turns: f64,
 	#[default(0.)] start_angle: f64,
 	#[default(0.)] inner_radius: f64,
@@ -113,7 +94,6 @@
 		angular_resolution.to_radians(),
 		spiral_type,
 	)))
->>>>>>> 50be1352
 }
 
 #[node_macro::node(category("Vector: Shape"))]

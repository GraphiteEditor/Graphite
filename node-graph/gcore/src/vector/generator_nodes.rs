use crate::Ctx;
use crate::vector::{HandleId, VectorData, VectorDataTable};
use bezier_rs::Subpath;
use glam::DVec2;

use super::misc::AsU64;

trait CornerRadius {
	fn generate(self, size: DVec2, clamped: bool) -> VectorDataTable;
}
impl CornerRadius for f64 {
	fn generate(self, size: DVec2, clamped: bool) -> VectorDataTable {
		let clamped_radius = if clamped { self.clamp(0., size.x.min(size.y).max(0.) / 2.) } else { self };
		VectorDataTable::new(VectorData::from_subpath(Subpath::new_rounded_rect(size / -2., size / 2., [clamped_radius; 4])))
	}
}
impl CornerRadius for [f64; 4] {
	fn generate(self, size: DVec2, clamped: bool) -> VectorDataTable {
		let clamped_radius = if clamped {
			// Algorithm follows the CSS spec: <https://drafts.csswg.org/css-backgrounds/#corner-overlap>

			let mut scale_factor: f64 = 1.;
			for i in 0..4 {
				let side_length = if i % 2 == 0 { size.x } else { size.y };
				let adjacent_corner_radius_sum = self[i] + self[(i + 1) % 4];
				if side_length < adjacent_corner_radius_sum {
					scale_factor = scale_factor.min(side_length / adjacent_corner_radius_sum);
				}
			}
			self.map(|x| x * scale_factor)
		} else {
			self
		};
		VectorDataTable::new(VectorData::from_subpath(Subpath::new_rounded_rect(size / -2., size / 2., clamped_radius)))
	}
}

#[node_macro::node(category("Vector: Shape"))]
fn circle(_: impl Ctx, _primary: (), #[default(50.)] radius: f64) -> VectorDataTable {
	VectorDataTable::new(VectorData::from_subpath(Subpath::new_ellipse(DVec2::splat(-radius), DVec2::splat(radius))))
}

#[node_macro::node(category("Vector: Shape"))]
fn ellipse(_: impl Ctx, _primary: (), #[default(50)] radius_x: f64, #[default(25)] radius_y: f64) -> VectorDataTable {
	let radius = DVec2::new(radius_x, radius_y);
	let corner1 = -radius;
	let corner2 = radius;

	let mut ellipse = VectorData::from_subpath(Subpath::new_ellipse(corner1, corner2));

	let len = ellipse.segment_domain.ids().len();
	for i in 0..len {
		ellipse
			.colinear_manipulators
			.push([HandleId::end(ellipse.segment_domain.ids()[i]), HandleId::primary(ellipse.segment_domain.ids()[(i + 1) % len])]);
	}

	VectorDataTable::new(ellipse)
}

#[node_macro::node(category("Vector: Shape"), properties("rectangle_properties"))]
fn rectangle<T: CornerRadius>(
	_: impl Ctx,
	_primary: (),
	#[default(100)] width: f64,
	#[default(100)] height: f64,
	_individual_corner_radii: bool, // TODO: Move this to the bottom once we have a migration capability
	#[implementations(f64, [f64; 4])] corner_radius: T,
	#[default(true)] clamped: bool,
) -> VectorDataTable {
	corner_radius.generate(DVec2::new(width, height), clamped)
}

#[node_macro::node(category("Vector: Shape"))]
fn regular_polygon<T: AsU64>(
	_: impl Ctx,
	_primary: (),
	#[default(6)]
<<<<<<< HEAD
	#[hard_min(3.)]
	sides: u32,
=======
	#[min(3.)]
	#[implementations(u32, u64, f64)]
	sides: T,
>>>>>>> 4e418bbf
	#[default(50)] radius: f64,
) -> VectorDataTable {
	let points = sides.as_u64();
	let radius: f64 = radius * 2.;
	VectorDataTable::new(VectorData::from_subpath(Subpath::new_regular_polygon(DVec2::splat(-radius), points, radius)))
}

#[node_macro::node(category("Vector: Shape"))]
fn star<T: AsU64>(
	_: impl Ctx,
	_primary: (),
	#[default(5)]
<<<<<<< HEAD
	#[hard_min(2.)]
	sides: u32,
=======
	#[min(2.)]
	#[implementations(u32, u64, f64)]
	sides: T,
>>>>>>> 4e418bbf
	#[default(50)] radius: f64,
	#[default(25)] inner_radius: f64,
) -> VectorDataTable {
	let points = sides.as_u64();
	let diameter: f64 = radius * 2.;
	let inner_diameter = inner_radius * 2.;

	VectorDataTable::new(VectorData::from_subpath(Subpath::new_star_polygon(DVec2::splat(-diameter), points, diameter, inner_diameter)))
}

#[node_macro::node(category("Vector: Shape"))]
fn line(_: impl Ctx, _primary: (), #[default((0., -50.))] start: DVec2, #[default((0., 50.))] end: DVec2) -> VectorDataTable {
	VectorDataTable::new(VectorData::from_subpath(Subpath::new_line(start, end)))
}<|MERGE_RESOLUTION|>--- conflicted
+++ resolved
@@ -76,14 +76,9 @@
 	_: impl Ctx,
 	_primary: (),
 	#[default(6)]
-<<<<<<< HEAD
 	#[hard_min(3.)]
-	sides: u32,
-=======
-	#[min(3.)]
 	#[implementations(u32, u64, f64)]
 	sides: T,
->>>>>>> 4e418bbf
 	#[default(50)] radius: f64,
 ) -> VectorDataTable {
 	let points = sides.as_u64();
@@ -96,14 +91,9 @@
 	_: impl Ctx,
 	_primary: (),
 	#[default(5)]
-<<<<<<< HEAD
 	#[hard_min(2.)]
-	sides: u32,
-=======
-	#[min(2.)]
 	#[implementations(u32, u64, f64)]
 	sides: T,
->>>>>>> 4e418bbf
 	#[default(50)] radius: f64,
 	#[default(25)] inner_radius: f64,
 ) -> VectorDataTable {

use crate::vector::misc::dvec2_to_point;
use crate::vector::vector_data::{HandleId, VectorData};
use bezier_rs::{BezierHandles, ManipulatorGroup};
use dyn_any::DynAny;
use glam::{DAffine2, DVec2};
use std::collections::HashMap;
use std::hash::{Hash, Hasher};
use std::iter::zip;

/// A simple macro for creating strongly typed ids (to avoid confusion when passing around ids).
macro_rules! create_ids {
	($($id:ident),*) => {
		$(
			#[derive(Clone, Copy, Debug, PartialEq, PartialOrd, Ord, Eq, Hash, DynAny)]
			#[derive(serde::Serialize, serde::Deserialize)]
			/// A strongly typed ID
			pub struct $id(u64);

			impl $id {
				pub const ZERO: $id = $id(0);

				/// Generate a new random id
				pub fn generate() -> Self {
					Self(crate::uuid::generate_uuid())
				}

				pub fn generate_from_hash(self, node_id: u64) -> Self {
					let mut hasher = std::hash::DefaultHasher::new();
					node_id.hash(&mut hasher);
					self.hash(&mut hasher);
					let hash_value = hasher.finish();
					Self(hash_value)
				}

				/// Gets the inner raw value.
				pub fn inner(self) -> u64 {
					self.0
				}

				/// Adds one to the current value and returns the old value. Note that the ids are not going to be unique unless you use the largest id.
				pub fn next_id(&mut self) -> Self {
					self.0 += 1;
					*self
				}
			}
		)*
	};
}

create_ids! { InstanceId, PointId, SegmentId, RegionId, StrokeId, FillId }

/// A no-op hasher that allows writing u64s (the id type).
#[derive(Debug, Clone, Copy, PartialEq, Eq, Default)]
pub struct NoHash(Option<u64>);

impl Hasher for NoHash {
	fn finish(&self) -> u64 {
		self.0.unwrap()
	}
	fn write(&mut self, _bytes: &[u8]) {
		unimplemented!()
	}
	fn write_u64(&mut self, i: u64) {
		debug_assert!(self.0.is_none());
		self.0 = Some(i)
	}
}

/// A hash builder that builds the [`NoHash`] hasher.
#[derive(Debug, Clone, Copy, PartialEq, Eq, Default)]
pub struct NoHashBuilder;

impl std::hash::BuildHasher for NoHashBuilder {
	type Hasher = NoHash;
	fn build_hasher(&self) -> Self::Hasher {
		NoHash::default()
	}
}

#[derive(Clone, Debug, Default, PartialEq, DynAny, serde::Serialize, serde::Deserialize)]
/// Stores data which is per-point. Each point is merely a position and can be used in a point cloud or to for a bézier path. In future this will be extendable at runtime with custom attributes.
pub struct PointDomain {
	id: Vec<PointId>,
	#[serde(alias = "positions")]
	pub(crate) position: Vec<DVec2>,
}

impl Hash for PointDomain {
	fn hash<H: Hasher>(&self, state: &mut H) {
		self.id.hash(state);
		self.position.iter().for_each(|pos| pos.to_array().map(|v| v.to_bits()).hash(state));
	}
}

impl PointDomain {
	pub const fn new() -> Self {
		Self { id: Vec::new(), position: Vec::new() }
	}

	pub fn clear(&mut self) {
		self.id.clear();
		self.position.clear();
	}

	pub fn retain(&mut self, segment_domain: &mut SegmentDomain, f: impl Fn(&PointId) -> bool) {
		let mut keep = self.id.iter().map(&f);
		self.position.retain(|_| keep.next().unwrap_or_default());

		// TODO(TrueDoctor): Consider using a prefix sum to avoid this Vec allocation (https://github.com/GraphiteEditor/Graphite/pull/1949#discussion_r1741711562)
		let mut id_map = Vec::with_capacity(self.ids().len());
		let mut new_index = 0;
		for id in self.ids() {
			if f(id) {
				id_map.push(new_index);
				new_index += 1;
			} else {
				// A placeholder for invalid IDs. This is checked after the segment domain is modified.
				id_map.push(usize::MAX);
			}
		}

		let update_index = |index: &mut usize| *index = id_map[*index];
		segment_domain.start_point.iter_mut().for_each(update_index);
		segment_domain.end_point.iter_mut().for_each(update_index);

		self.id.retain(f);
	}

	pub fn push(&mut self, id: PointId, position: DVec2) {
		debug_assert!(!self.id.contains(&id));
		self.id.push(id);
		self.position.push(position);
	}

	pub fn push_unchecked(&mut self, id: PointId, position: DVec2) {
		self.id.push(id);
		self.position.push(position);
	}

	pub fn positions(&self) -> &[DVec2] {
		&self.position
	}

	pub fn positions_mut(&mut self) -> impl Iterator<Item = (PointId, &mut DVec2)> {
		self.id.iter().copied().zip(self.position.iter_mut())
	}

	pub fn set_position(&mut self, index: usize, position: DVec2) {
		self.position[index] = position;
	}

	pub fn ids(&self) -> &[PointId] {
		&self.id
	}

	pub fn next_id(&self) -> PointId {
		self.ids().iter().copied().max_by(|a, b| a.0.cmp(&b.0)).map(|mut id| id.next_id()).unwrap_or(PointId::ZERO)
	}

	#[track_caller]
	pub fn position_from_id(&self, id: PointId) -> Option<DVec2> {
		let pos = self.resolve_id(id).map(|index| self.position[index]);
		if pos.is_none() {
			warn!("Resolving pos of invalid id");
		}
		pos
	}

	pub(crate) fn resolve_id(&self, id: PointId) -> Option<usize> {
		self.id.iter().position(|&check_id| check_id == id)
	}

	pub fn concat(&mut self, other: &Self, transform: DAffine2, id_map: &IdMap) {
		self.id.extend(other.id.iter().map(|id| *id_map.point_map.get(id).unwrap_or(id)));
		self.position.extend(other.position.iter().map(|&pos| transform.transform_point2(pos)));
	}

	pub fn map_ids(&mut self, id_map: &IdMap) {
		self.id.iter_mut().for_each(|id| *id = *id_map.point_map.get(id).unwrap_or(id));
	}

	pub fn transform(&mut self, transform: DAffine2) {
		for pos in &mut self.position {
			*pos = transform.transform_point2(*pos);
		}
	}

	pub fn len(&self) -> usize {
		self.id.len()
	}

	pub fn is_empty(&self) -> bool {
		self.id.is_empty()
	}

	/// Iterate over point IDs and positions
	pub fn iter(&self) -> impl Iterator<Item = (PointId, DVec2)> + '_ {
		self.ids().iter().copied().zip(self.positions().iter().copied())
	}
}

#[derive(Clone, Debug, Default, PartialEq, Hash, DynAny, serde::Serialize, serde::Deserialize)]
/// Stores data which is per-segment. A segment is a bézier curve between two end points with a stroke. In future this will be extendable at runtime with custom attributes.
pub struct SegmentDomain {
	#[serde(alias = "ids")]
	id: Vec<SegmentId>,
	start_point: Vec<usize>,
	end_point: Vec<usize>,
	handles: Vec<BezierHandles>,
	stroke: Vec<StrokeId>,
}

impl SegmentDomain {
	pub const fn new() -> Self {
		Self {
			id: Vec::new(),
			start_point: Vec::new(),
			end_point: Vec::new(),
			handles: Vec::new(),
			stroke: Vec::new(),
		}
	}

	pub fn clear(&mut self) {
		self.id.clear();
		self.start_point.clear();
		self.end_point.clear();
		self.handles.clear();
		self.stroke.clear();
	}

	pub fn retain(&mut self, f: impl Fn(&SegmentId) -> bool, points_length: usize) {
		let additional_delete_ids = self
			.id
			.iter()
			.zip(&self.start_point)
			.zip(&self.end_point)
			.filter(|((_, start), end)| **start >= points_length || **end >= points_length)
			.map(|x| *x.0.0)
			.collect::<Vec<_>>();

		let can_delete = || {
			let f = &f;
			let mut delete_iter = additional_delete_ids.iter().peekable();
			move |id| {
				if delete_iter.peek() == Some(&id) {
					delete_iter.next();
					false
				} else {
					f(id)
				}
			}
		};

		let mut keep = self.id.iter().map(can_delete());
		self.start_point.retain(|_| keep.next().unwrap_or_default());
		let mut keep = self.id.iter().map(can_delete());
		self.end_point.retain(|_| keep.next().unwrap_or_default());
		let mut keep = self.id.iter().map(can_delete());
		self.handles.retain(|_| keep.next().unwrap_or_default());
		let mut keep = self.id.iter().map(can_delete());
		self.stroke.retain(|_| keep.next().unwrap_or_default());

		let mut delete_iter = additional_delete_ids.iter().peekable();
		self.id.retain(move |id| {
			if delete_iter.peek() == Some(&id) {
				delete_iter.next();
				false
			} else {
				f(id)
			}
		});
	}

	pub fn ids(&self) -> &[SegmentId] {
		&self.id
	}

	pub fn next_id(&self) -> SegmentId {
		self.ids().iter().copied().max_by(|a, b| a.0.cmp(&b.0)).map(|mut id| id.next_id()).unwrap_or(SegmentId::ZERO)
	}

	pub(crate) fn start_point(&self) -> &[usize] {
		&self.start_point
	}

	pub(crate) fn end_point(&self) -> &[usize] {
		&self.end_point
	}

	pub fn set_start_point(&mut self, segment_index: usize, new: usize) {
		self.start_point[segment_index] = new;
	}

	pub fn set_end_point(&mut self, segment_index: usize, new: usize) {
		self.end_point[segment_index] = new;
	}

	pub fn handles(&self) -> &[BezierHandles] {
		&self.handles
	}

	pub fn stroke(&self) -> &[StrokeId] {
		&self.stroke
	}

	pub(crate) fn push(&mut self, id: SegmentId, start: usize, end: usize, handles: BezierHandles, stroke: StrokeId) {
		debug_assert!(!self.id.contains(&id), "Tried to push an existing point to a point domain");

		self.id.push(id);
		self.start_point.push(start);
		self.end_point.push(end);
		self.handles.push(handles);
		self.stroke.push(stroke);
	}

	pub(crate) fn start_point_mut(&mut self) -> impl Iterator<Item = (SegmentId, &mut usize)> {
		self.id.iter().copied().zip(self.start_point.iter_mut())
	}

	pub(crate) fn end_point_mut(&mut self) -> impl Iterator<Item = (SegmentId, &mut usize)> {
		self.id.iter().copied().zip(self.end_point.iter_mut())
	}

	pub(crate) fn handles_mut(&mut self) -> impl Iterator<Item = (SegmentId, &mut BezierHandles, usize, usize)> {
		let nested = self.id.iter().zip(&mut self.handles).zip(&self.start_point).zip(&self.end_point);
		nested.map(|(((&a, b), &c), &d)| (a, b, c, d))
	}

	pub(crate) fn handles_and_points_mut(&mut self) -> impl Iterator<Item = (&mut BezierHandles, &mut usize, &mut usize)> {
		let nested = self.handles.iter_mut().zip(&mut self.start_point).zip(&mut self.end_point);
		nested.map(|((a, b), c)| (a, b, c))
	}

	pub fn stroke_mut(&mut self) -> impl Iterator<Item = (SegmentId, &mut StrokeId)> {
		self.id.iter().copied().zip(self.stroke.iter_mut())
	}

	pub(crate) fn segment_start_from_id(&self, segment: SegmentId) -> Option<usize> {
		self.id_to_index(segment).and_then(|index| self.start_point.get(index)).copied()
	}

	pub(crate) fn segment_end_from_id(&self, segment: SegmentId) -> Option<usize> {
		self.id_to_index(segment).and_then(|index| self.end_point.get(index)).copied()
	}

	/// Returns an array for the start and end points of a segment.
	pub(crate) fn points_from_id(&self, segment: SegmentId) -> Option<[usize; 2]> {
		self.segment_start_from_id(segment).and_then(|start| self.segment_end_from_id(segment).map(|end| [start, end]))
	}

	/// Attempts to find another point in the segment that is not the one passed in.
	pub(crate) fn other_point(&self, segment: SegmentId, current: usize) -> Option<usize> {
		self.points_from_id(segment).and_then(|points| points.into_iter().find(|&point| point != current))
	}

	/// Gets all points connected to the current one but not including the current one.
	pub(crate) fn connected_points(&self, current: usize) -> impl Iterator<Item = usize> + '_ {
		self.start_point.iter().zip(&self.end_point).filter_map(move |(&a, &b)| match (a == current, b == current) {
			(true, false) => Some(b),
			(false, true) => Some(a),
			_ => None,
		})
	}

	/// Get index from ID by linear search. Takes `O(n)` time.
	fn id_to_index(&self, id: SegmentId) -> Option<usize> {
		debug_assert_eq!(self.id.len(), self.handles.len());
		debug_assert_eq!(self.id.len(), self.start_point.len());
		debug_assert_eq!(self.id.len(), self.end_point.len());
		self.id.iter().position(|&check_id| check_id == id)
	}

	fn resolve_range(&self, range: &std::ops::RangeInclusive<SegmentId>) -> Option<std::ops::RangeInclusive<usize>> {
		match (self.id_to_index(*range.start()), self.id_to_index(*range.end())) {
			(Some(start), Some(end)) if start.max(end) < self.handles.len().min(self.id.len()).min(self.start_point.len()).min(self.end_point.len()) => Some(start..=end),
			_ => {
				warn!("Resolving range with invalid id");
				None
			}
		}
	}

	pub fn concat(&mut self, other: &Self, transform: DAffine2, id_map: &IdMap) {
		self.id.extend(other.id.iter().map(|id| *id_map.segment_map.get(id).unwrap_or(id)));
		self.start_point.extend(other.start_point.iter().map(|&index| id_map.point_offset + index));
		self.end_point.extend(other.end_point.iter().map(|&index| id_map.point_offset + index));
		self.handles.extend(other.handles.iter().map(|handles| handles.apply_transformation(|p| transform.transform_point2(p))));
		self.stroke.extend(&other.stroke);
	}

	pub fn map_ids(&mut self, id_map: &IdMap) {
		self.id.iter_mut().for_each(|id| *id = *id_map.segment_map.get(id).unwrap_or(id));
	}

	pub fn transform(&mut self, transform: DAffine2) {
		for handles in &mut self.handles {
			*handles = handles.apply_transformation(|p| transform.transform_point2(p));
		}
	}

	/// Enumerate all segments that start at the point.
	pub(crate) fn start_connected(&self, point: usize) -> impl Iterator<Item = SegmentId> + '_ {
		self.start_point.iter().zip(&self.id).filter(move |&(&found_point, _)| found_point == point).map(|(_, &seg)| seg)
	}

	/// Enumerate all segments that end at the point.
	pub(crate) fn end_connected(&self, point: usize) -> impl Iterator<Item = SegmentId> + '_ {
		self.end_point.iter().zip(&self.id).filter(move |&(&found_point, _)| found_point == point).map(|(_, &seg)| seg)
	}

	/// Enumerate all segments that start or end at a point, converting them to [`HandleId`s]. Note that the handles may not exist e.g. for a linear segment.
	pub(crate) fn all_connected(&self, point: usize) -> impl Iterator<Item = HandleId> + '_ {
		self.start_connected(point).map(HandleId::primary).chain(self.end_connected(point).map(HandleId::end))
	}

	/// Enumerate the number of segments connected to a point. If a segment starts and ends at a point then it is counted twice.
	pub(crate) fn connected_count(&self, point: usize) -> usize {
		self.all_connected(point).count()
	}

	/// Iterates over segments in the domain.
	///
	/// Tuple is: (id, start point, end point, handles)
	pub fn iter(&self) -> impl Iterator<Item = (SegmentId, usize, usize, BezierHandles)> + '_ {
		let ids = self.id.iter().copied();
		let start_point = self.start_point.iter().copied();
		let end_point = self.end_point.iter().copied();
		let handles = self.handles.iter().copied();
		zip(ids, zip(start_point, zip(end_point, handles))).map(|(id, (start_point, (end_point, handles)))| (id, start_point, end_point, handles))
	}

	/// Iterates over segments in the domain, mutably.
	///
	/// Tuple is: (id, start point, end point, handles)
	pub(crate) fn iter_mut(&mut self) -> impl Iterator<Item = (&mut SegmentId, &mut usize, &mut usize, &mut BezierHandles)> + '_ {
		let ids = self.id.iter_mut();
		let start_point = self.start_point.iter_mut();
		let end_point = self.end_point.iter_mut();
		let handles = self.handles.iter_mut();
		zip(ids, zip(start_point, zip(end_point, handles))).map(|(id, (start_point, (end_point, handles)))| (id, start_point, end_point, handles))
	}
}

#[derive(Clone, Debug, Default, PartialEq, Hash, DynAny, serde::Serialize, serde::Deserialize)]
/// Stores data which is per-region. A region is an enclosed area composed of a range of segments from the
/// [`SegmentDomain`] that can be given a fill. In future this will be extendable at runtime with custom attributes.
pub struct RegionDomain {
	#[serde(alias = "ids")]
	id: Vec<RegionId>,
	segment_range: Vec<std::ops::RangeInclusive<SegmentId>>,
	fill: Vec<FillId>,
}

impl RegionDomain {
	pub const fn new() -> Self {
		Self {
			id: Vec::new(),
			segment_range: Vec::new(),
			fill: Vec::new(),
		}
	}

	pub fn clear(&mut self) {
		self.id.clear();
		self.segment_range.clear();
		self.fill.clear();
	}

	pub fn retain(&mut self, f: impl Fn(&RegionId) -> bool) {
		let mut keep = self.id.iter().map(&f);
		self.segment_range.retain(|_| keep.next().unwrap_or_default());
		let mut keep = self.id.iter().map(&f);
		self.fill.retain(|_| keep.next().unwrap_or_default());
		self.id.retain(&f);
	}

	/// Like [`Self::retain`] but also gives the function access to the segment range.
	///
	/// Note that this function requires an allocation that `retain` avoids.
	pub fn retain_with_region(&mut self, f: impl Fn(&RegionId, &std::ops::RangeInclusive<SegmentId>) -> bool) {
		let keep = self.id.iter().zip(self.segment_range.iter()).map(|(id, range)| f(id, range)).collect::<Vec<_>>();
		let mut iter = keep.iter().copied();
		self.segment_range.retain(|_| iter.next().unwrap());
		let mut iter = keep.iter().copied();
		self.fill.retain(|_| iter.next().unwrap());
		let mut iter = keep.iter().copied();
		self.id.retain(|_| iter.next().unwrap());
	}

	pub fn push(&mut self, id: RegionId, segment_range: std::ops::RangeInclusive<SegmentId>, fill: FillId) {
		if self.id.contains(&id) {
			warn!("Duplicate region");
			return;
		}
		self.id.push(id);
		self.segment_range.push(segment_range);
		self.fill.push(fill);
	}

	fn _resolve_id(&self, id: RegionId) -> Option<usize> {
		self.id.iter().position(|&check_id| check_id == id)
	}

	pub fn next_id(&self) -> RegionId {
		self.id.iter().copied().max_by(|a, b| a.0.cmp(&b.0)).map(|mut id| id.next_id()).unwrap_or(RegionId::ZERO)
	}

	pub fn segment_range_mut(&mut self) -> impl Iterator<Item = (RegionId, &mut std::ops::RangeInclusive<SegmentId>)> {
		self.id.iter().copied().zip(self.segment_range.iter_mut())
	}

	pub fn fill_mut(&mut self) -> impl Iterator<Item = (RegionId, &mut FillId)> {
		self.id.iter().copied().zip(self.fill.iter_mut())
	}

	pub fn ids(&self) -> &[RegionId] {
		&self.id
	}

	pub fn segment_range(&self) -> &[std::ops::RangeInclusive<SegmentId>] {
		&self.segment_range
	}

	pub fn fill(&self) -> &[FillId] {
		&self.fill
	}

	pub fn concat(&mut self, other: &Self, _transform: DAffine2, id_map: &IdMap) {
		self.id.extend(other.id.iter().map(|id| *id_map.region_map.get(id).unwrap_or(id)));
		self.segment_range.extend(
			other
				.segment_range
				.iter()
				.map(|range| *id_map.segment_map.get(range.start()).unwrap_or(range.start())..=*id_map.segment_map.get(range.end()).unwrap_or(range.end())),
		);
		self.fill.extend(&other.fill);
	}

	pub fn map_ids(&mut self, id_map: &IdMap) {
		self.id.iter_mut().for_each(|id| *id = *id_map.region_map.get(id).unwrap_or(id));
		self.segment_range
			.iter_mut()
			.for_each(|range| *range = *id_map.segment_map.get(range.start()).unwrap_or(range.start())..=*id_map.segment_map.get(range.end()).unwrap_or(range.end()));
	}

	/// Iterates over regions in the domain.
	///
	/// Tuple is: (id, segment_range, fill)
	pub fn iter(&self) -> impl Iterator<Item = (RegionId, std::ops::RangeInclusive<SegmentId>, FillId)> + '_ {
		let ids = self.id.iter().copied();
		let segment_range = self.segment_range.iter().cloned();
		let fill = self.fill.iter().copied();
		zip(ids, zip(segment_range, fill)).map(|(id, (segment_range, fill))| (id, segment_range, fill))
	}
}

#[derive(Debug, Clone, Copy, PartialEq, Eq, Hash)]
pub struct HalfEdge {
	pub id: SegmentId,
	pub start: usize,
	pub end: usize,
	pub reverse: bool,
}

impl HalfEdge {
	pub fn new(id: SegmentId, start: usize, end: usize, reverse: bool) -> Self {
		Self { id, start, end, reverse }
	}

	pub fn reversed(&self) -> Self {
		Self {
			id: self.id,
			start: self.start,
			end: self.end,
			reverse: !self.reverse,
		}
	}

	pub fn normalize_direction(&self) -> Self {
		if self.reverse {
			Self {
				id: self.id,
				start: self.end,
				end: self.start,
				reverse: false,
			}
		} else {
			*self
		}
	}
}

#[derive(Debug, Clone, PartialEq, Eq, Hash)]
pub struct FoundSubpath {
	pub edges: Vec<HalfEdge>,
}

impl FoundSubpath {
	pub fn new(segments: Vec<HalfEdge>) -> Self {
		Self { edges: segments }
	}

	pub fn endpoints(&self) -> Option<(&HalfEdge, &HalfEdge)> {
		match (self.edges.first(), self.edges.last()) {
			(Some(first), Some(last)) => Some((first, last)),
			_ => None,
		}
	}

	pub fn push(&mut self, segment: HalfEdge) {
		self.edges.push(segment);
	}

	pub fn insert(&mut self, index: usize, segment: HalfEdge) {
		self.edges.insert(index, segment);
	}

	pub fn extend(&mut self, segments: impl IntoIterator<Item = HalfEdge>) {
		self.edges.extend(segments);
	}

	pub fn splice<I>(&mut self, range: std::ops::Range<usize>, replace_with: I)
	where
		I: IntoIterator<Item = HalfEdge>,
	{
		self.edges.splice(range, replace_with);
	}

	pub fn is_closed(&self) -> bool {
		match (self.edges.first(), self.edges.last()) {
			(Some(first), Some(last)) => first.start == last.end,
			_ => false,
		}
	}

	pub fn from_segment(segment: HalfEdge) -> Self {
		Self { edges: vec![segment] }
	}

	pub fn contains(&self, segment_id: SegmentId) -> bool {
		self.edges.iter().any(|s| s.id == segment_id)
	}
}

impl VectorData {
	/// Construct a [`bezier_rs::Bezier`] curve spanning from the resolved position of the start and end points with the specified handles.
	fn segment_to_bezier_with_index(&self, start: usize, end: usize, handles: BezierHandles) -> bezier_rs::Bezier {
		let start = self.point_domain.positions()[start];
		let end = self.point_domain.positions()[end];
		bezier_rs::Bezier { start, end, handles }
	}

	/// Tries to convert a segment with the specified id to a [`bezier_rs::Bezier`], returning None if the id is invalid.
	pub fn segment_from_id(&self, id: SegmentId) -> Option<bezier_rs::Bezier> {
		self.segment_points_from_id(id).map(|(_, _, bezier)| bezier)
	}

	/// Tries to convert a segment with the specified id to the start and end points and a [`bezier_rs::Bezier`], returning None if the id is invalid.
	pub fn segment_points_from_id(&self, id: SegmentId) -> Option<(PointId, PointId, bezier_rs::Bezier)> {
		Some(self.segment_points_from_index(self.segment_domain.id_to_index(id)?))
	}

	/// Tries to convert a segment with the specified index to the start and end points and a [`bezier_rs::Bezier`].
	pub fn segment_points_from_index(&self, index: usize) -> (PointId, PointId, bezier_rs::Bezier) {
		let start = self.segment_domain.start_point[index];
		let end = self.segment_domain.end_point[index];
		let start_id = self.point_domain.ids()[start];
		let end_id = self.point_domain.ids()[end];
		(start_id, end_id, self.segment_to_bezier_with_index(start, end, self.segment_domain.handles[index]))
	}

	/// Iterator over all of the [`bezier_rs::Bezier`] following the order that they are stored in the segment domain, skipping invalid segments.
	pub fn segment_bezier_iter(&self) -> impl Iterator<Item = (SegmentId, bezier_rs::Bezier, PointId, PointId)> + '_ {
		let to_bezier = |(((&handles, &id), &start), &end)| (id, self.segment_to_bezier_with_index(start, end, handles), self.point_domain.ids()[start], self.point_domain.ids()[end]);
		self.segment_domain
			.handles
			.iter()
			.zip(&self.segment_domain.id)
			.zip(self.segment_domain.start_point())
			.zip(self.segment_domain.end_point())
			.map(to_bezier)
	}

	pub fn auto_join_paths(&self) -> Vec<FoundSubpath> {
		let segments = self.segment_domain.iter().map(|(id, start, end, _)| HalfEdge::new(id, start, end, false));

		let mut paths: Vec<FoundSubpath> = Vec::new();
		let mut current_path: Option<&mut FoundSubpath> = None;
		let mut previous: Option<(usize, usize)> = None;

		// First pass. Generates subpaths from continuous segments.
		for seg_ref in segments {
			let (start, end) = (seg_ref.start, seg_ref.end);

			if previous.is_some_and(|(_, prev_end)| start == prev_end) {
				if let Some(path) = current_path.as_mut() {
					path.push(seg_ref);
				}
			} else {
				paths.push(FoundSubpath::from_segment(seg_ref));
				current_path = paths.last_mut();
			}

			previous = Some((start, end));
		}

		// Second pass. Try to join paths together.
		let mut joined_paths = Vec::new();

		loop {
			let mut prev_index: Option<usize> = None;
			let original_len = paths.len();

			for current in paths.into_iter() {
				// If there's no previous subpath, start a new one
				if prev_index.is_none() {
					joined_paths.push(current);
					prev_index = Some(joined_paths.len() - 1);
					continue;
				}

				let prev = &mut joined_paths[prev_index.unwrap()];

				// Compare segment connections
				let (prev_first, prev_last) = prev.endpoints().unwrap();
				let (cur_first, cur_last) = current.endpoints().unwrap();

				// Join paths if the endpoints connect
				if prev_last.end == cur_first.start {
					prev.edges.extend(current.edges.into_iter().map(|s| s.normalize_direction()));
				} else if prev_first.start == cur_last.end {
					prev.edges.splice(0..0, current.edges.into_iter().rev().map(|s| s.normalize_direction()));
				} else if prev_last.end == cur_last.end {
					prev.edges.extend(current.edges.into_iter().rev().map(|s| s.reversed().normalize_direction()));
				} else if prev_first.start == cur_first.start {
					prev.edges.splice(0..0, current.edges.into_iter().map(|s| s.reversed().normalize_direction()));
				} else {
					// If not connected, start a new subpath
					joined_paths.push(current);
					prev_index = Some(joined_paths.len() - 1);
				}
			}

			// If no paths were joined in this pass, we're done
			if joined_paths.len() == original_len {
				return joined_paths;
			}

			// Repeat pass with newly joined paths
			paths = joined_paths;
			joined_paths = Vec::new();
		}
	}

<<<<<<< HEAD
	/// Construct a [`bezier_rs::Bezier`] curve from an iterator of segments with (handles, start point, end point), optionally ignoring discontinuities.
	/// Returns None if any ids are invalid or if the segments are not continuous.
	pub fn subpath_from_segments(&self, segments: impl Iterator<Item = (bezier_rs::BezierHandles, usize, usize)>, ignore_discontinuities: bool) -> Option<bezier_rs::Subpath<PointId>> {
=======
	/// Construct a [`bezier_rs::Bezier`] curve from an iterator of segments with (handles, start point, end point) independently of discontinuities.
	pub fn subpath_from_segments_ignore_discontinuities(&self, segments: impl Iterator<Item = (BezierHandles, usize, usize)>) -> Option<bezier_rs::Subpath<PointId>> {
>>>>>>> 4a65ad29
		let mut first_point = None;
		let mut groups = Vec::new();
		let mut last: Option<(usize, BezierHandles)> = None;

		for (handle, start, end) in segments {
<<<<<<< HEAD
			if !ignore_discontinuities && last.is_some_and(|(previous_end, _)| previous_end != start) {
=======
			first_point = Some(first_point.unwrap_or(start));

			groups.push(ManipulatorGroup {
				anchor: self.point_domain.positions()[start],
				in_handle: last.and_then(|(_, handle)| handle.end()),
				out_handle: handle.start(),
				id: self.point_domain.ids()[start],
			});

			last = Some((end, handle));
		}

		let closed = groups.len() > 1 && last.map(|(point, _)| point) == first_point;

		if let Some((end, last_handle)) = last {
			if closed {
				groups[0].in_handle = last_handle.end();
			} else {
				groups.push(ManipulatorGroup {
					anchor: self.point_domain.positions()[end],
					in_handle: last_handle.end(),
					out_handle: None,
					id: self.point_domain.ids()[end],
				});
			}
		}

		Some(bezier_rs::Subpath::new(groups, closed))
	}

	/// Construct a [`bezier_rs::Bezier`] curve from an iterator of segments with (handles, start point, end point). Returns None if any ids are invalid or if the segments are not continuous.
	fn subpath_from_segments(&self, segments: impl Iterator<Item = (BezierHandles, usize, usize)>) -> Option<bezier_rs::Subpath<PointId>> {
		let mut first_point = None;
		let mut groups = Vec::new();
		let mut last: Option<(usize, BezierHandles)> = None;

		for (handle, start, end) in segments {
			if last.is_some_and(|(previous_end, _)| previous_end != start) {
>>>>>>> 4a65ad29
				warn!("subpath_from_segments that were not continuous");
				return None;
			}
			first_point = Some(first_point.unwrap_or(start));

			groups.push(ManipulatorGroup {
				anchor: self.point_domain.positions()[start],
				in_handle: last.and_then(|(_, handle)| handle.end()),
				out_handle: handle.start(),
				id: self.point_domain.ids()[start],
			});

			last = Some((end, handle));
		}

		let closed = groups.len() > 1 && last.map(|(point, _)| point) == first_point;

		if let Some((end, last_handle)) = last {
			if closed {
				groups[0].in_handle = last_handle.end();
			} else {
				groups.push(ManipulatorGroup {
					anchor: self.point_domain.positions()[end],
					in_handle: last_handle.end(),
					out_handle: None,
					id: self.point_domain.ids()[end],
				});
			}
		}
		Some(bezier_rs::Subpath::new(groups, closed))
	}

	/// Construct a [`bezier_rs::Bezier`] curve for each region, skipping invalid regions.
	pub fn region_bezier_paths(&self) -> impl Iterator<Item = (RegionId, bezier_rs::Subpath<PointId>)> + '_ {
		self.region_domain
			.id
			.iter()
			.zip(&self.region_domain.segment_range)
			.filter_map(|(&id, segment_range)| self.segment_domain.resolve_range(segment_range).map(|range| (id, range)))
			.filter_map(|(id, range)| {
				let segments_iter = self
					.segment_domain
					.handles
					.get(range.clone())?
					.iter()
					.zip(self.segment_domain.start_point.get(range.clone())?)
					.zip(self.segment_domain.end_point.get(range)?)
					.map(|((&handles, &start), &end)| (handles, start, end));

				self.subpath_from_segments(segments_iter, false).map(|subpath| (id, subpath))
			})
	}

	pub fn build_stroke_path_iter(&self) -> StrokePathIter<'_> {
		let mut points = vec![StrokePathIterPointMetadata::default(); self.point_domain.ids().len()];
		for (segment_index, (&start, &end)) in self.segment_domain.start_point.iter().zip(&self.segment_domain.end_point).enumerate() {
			points[start].set(StrokePathIterPointSegmentMetadata::new(segment_index, false));
			points[end].set(StrokePathIterPointSegmentMetadata::new(segment_index, true));
		}

		StrokePathIter {
			vector_data: self,
			points,
			skip: 0,
			done_one: false,
		}
	}

	/// Construct a [`bezier_rs::Bezier`] curve for stroke.
	pub fn stroke_bezier_paths(&self) -> impl Iterator<Item = bezier_rs::Subpath<PointId>> {
		self.build_stroke_path_iter().map(|(group, closed)| bezier_rs::Subpath::new(group, closed))
	}

	/// Construct and return an iterator of Vec of `(bezier_rs::ManipulatorGroup<PointId>], bool)` for stroke.
	/// The boolean in the tuple indicates if the path is closed.
	pub fn stroke_manipulator_groups(&self) -> impl Iterator<Item = (Vec<ManipulatorGroup<PointId>>, bool)> {
		self.build_stroke_path_iter()
	}

	/// Construct a [`kurbo::BezPath`] curve for stroke.
	pub fn stroke_bezpath_iter(&self) -> impl Iterator<Item = kurbo::BezPath> {
		self.build_stroke_path_iter().map(|(group, closed)| {
			let mut bezpath = kurbo::BezPath::new();
			let mut out_handle;

			let Some(first) = group.first() else { return bezpath };
			bezpath.move_to(dvec2_to_point(first.anchor));
			out_handle = first.out_handle;

			for manipulator in group.iter().skip(1) {
				match (out_handle, manipulator.in_handle) {
					(Some(handle_start), Some(handle_end)) => bezpath.curve_to(dvec2_to_point(handle_start), dvec2_to_point(handle_end), dvec2_to_point(manipulator.anchor)),
					(None, None) => bezpath.line_to(dvec2_to_point(manipulator.anchor)),
					(None, Some(handle)) => bezpath.quad_to(dvec2_to_point(handle), dvec2_to_point(manipulator.anchor)),
					(Some(handle), None) => bezpath.quad_to(dvec2_to_point(handle), dvec2_to_point(manipulator.anchor)),
				}
				out_handle = manipulator.out_handle;
			}

			if closed {
				match (out_handle, first.in_handle) {
					(Some(handle_start), Some(handle_end)) => bezpath.curve_to(dvec2_to_point(handle_start), dvec2_to_point(handle_end), dvec2_to_point(first.anchor)),
					(None, None) => bezpath.line_to(dvec2_to_point(first.anchor)),
					(None, Some(handle)) => bezpath.quad_to(dvec2_to_point(handle), dvec2_to_point(first.anchor)),
					(Some(handle), None) => bezpath.quad_to(dvec2_to_point(handle), dvec2_to_point(first.anchor)),
				}
				bezpath.close_path();
			}
			bezpath
		})
	}

	/// Construct an iterator [`ManipulatorGroup`] for stroke.
	pub fn manipulator_groups(&self) -> impl Iterator<Item = ManipulatorGroup<PointId>> + '_ {
		self.stroke_bezier_paths().flat_map(|mut path| std::mem::take(path.manipulator_groups_mut()))
	}

	/// Get manipulator by id
	pub fn manipulator_group_id(&self, id: impl Into<PointId>) -> Option<ManipulatorGroup<PointId>> {
		let id = id.into();
		self.manipulator_groups().find(|group| group.id == id)
	}

	/// Transforms this vector data
	pub fn transform(&mut self, transform: DAffine2) {
		self.point_domain.transform(transform);
		self.segment_domain.transform(transform);
	}

	pub fn vector_new_ids_from_hash(&mut self, node_id: u64) {
		let point_map = self.point_domain.ids().iter().map(|&old| (old, old.generate_from_hash(node_id))).collect::<HashMap<_, _>>();
		let segment_map = self.segment_domain.ids().iter().map(|&old| (old, old.generate_from_hash(node_id))).collect::<HashMap<_, _>>();
		let region_map = self.region_domain.ids().iter().map(|&old| (old, old.generate_from_hash(node_id))).collect::<HashMap<_, _>>();

		let id_map = IdMap {
			point_offset: self.point_domain.ids().len(),
			point_map,
			segment_map,
			region_map,
		};

		self.point_domain.map_ids(&id_map);
		self.segment_domain.map_ids(&id_map);
		self.region_domain.map_ids(&id_map);
	}
}

#[derive(Clone, Copy, PartialEq, Eq, Debug, Default)]
struct StrokePathIterPointSegmentMetadata {
	segment_index: usize,
	start_from_end: bool,
}

impl StrokePathIterPointSegmentMetadata {
	#[must_use]
	const fn new(segment_index: usize, start_from_end: bool) -> Self {
		Self { segment_index, start_from_end }
	}
	#[must_use]
	const fn flipped(&self) -> Self {
		Self {
			segment_index: self.segment_index,
			start_from_end: !self.start_from_end,
		}
	}
}

#[derive(Clone, Default)]
struct StrokePathIterPointMetadata(tinyvec::TinyVec<[StrokePathIterPointSegmentMetadata; 2]>);

impl StrokePathIterPointMetadata {
	fn set(&mut self, value: StrokePathIterPointSegmentMetadata) {
		self.0.insert(0, value);
	}
	#[must_use]
	fn connected(&self) -> usize {
		self.0.len()
	}
	#[must_use]
	fn take_first(&mut self) -> Option<StrokePathIterPointSegmentMetadata> {
		self.0.pop()
	}
	fn take_eq(&mut self, target: StrokePathIterPointSegmentMetadata) -> bool {
		let has_taken = self.0.contains(&target);
		self.0.retain(|value| *value != target);
		has_taken
	}
}

#[derive(Clone)]
pub struct StrokePathIter<'a> {
	vector_data: &'a VectorData,
	points: Vec<StrokePathIterPointMetadata>,
	skip: usize,
	done_one: bool,
}

impl Iterator for StrokePathIter<'_> {
	type Item = (Vec<ManipulatorGroup<PointId>>, bool);

	fn next(&mut self) -> Option<Self::Item> {
		let current_start = if let Some((index, _)) = self.points.iter().enumerate().skip(self.skip).find(|(_, val)| val.connected() == 1) {
			index
		} else {
			if !self.done_one {
				self.done_one = true;
				self.skip = 0;
			}
			self.points.iter().enumerate().skip(self.skip).find(|(_, val)| val.connected() > 0)?.0
		};
		self.skip = current_start + 1;

		// There will always be one (seeing as we checked above)
		let mut point_index = current_start;
		let mut groups = Vec::new();
		let mut in_handle = None;
		let mut closed = false;
		loop {
			let Some(val) = self.points[point_index].take_first() else {
				// Dead end
				groups.push(ManipulatorGroup {
					anchor: self.vector_data.point_domain.positions()[point_index],
					in_handle,
					out_handle: None,
					id: self.vector_data.point_domain.ids()[point_index],
				});

				break;
			};

			let mut handles = self.vector_data.segment_domain.handles()[val.segment_index];
			if val.start_from_end {
				handles = handles.reversed();
			}
			let next_point_index = if val.start_from_end {
				self.vector_data.segment_domain.start_point()[val.segment_index]
			} else {
				self.vector_data.segment_domain.end_point()[val.segment_index]
			};
			groups.push(ManipulatorGroup {
				anchor: self.vector_data.point_domain.positions()[point_index],
				in_handle,
				out_handle: handles.start(),
				id: self.vector_data.point_domain.ids()[point_index],
			});

			in_handle = handles.end();

			point_index = next_point_index;
			self.points[next_point_index].take_eq(val.flipped());
			if next_point_index == current_start {
				closed = true;
				groups[0].in_handle = in_handle;
				break;
			}
		}

		Some((groups, closed))
	}
}

impl bezier_rs::Identifier for PointId {
	fn new() -> Self {
		Self::generate()
	}
}

/// Represents the conversion of ids used when concatenating vector data with conflicting ids.
pub struct IdMap {
	pub point_offset: usize,
	pub point_map: HashMap<PointId, PointId>,
	pub segment_map: HashMap<SegmentId, SegmentId>,
	pub region_map: HashMap<RegionId, RegionId>,
}<|MERGE_RESOLUTION|>--- conflicted
+++ resolved
@@ -753,61 +753,15 @@
 		}
 	}
 
-<<<<<<< HEAD
 	/// Construct a [`bezier_rs::Bezier`] curve from an iterator of segments with (handles, start point, end point), optionally ignoring discontinuities.
 	/// Returns None if any ids are invalid or if the segments are not continuous.
 	pub fn subpath_from_segments(&self, segments: impl Iterator<Item = (bezier_rs::BezierHandles, usize, usize)>, ignore_discontinuities: bool) -> Option<bezier_rs::Subpath<PointId>> {
-=======
-	/// Construct a [`bezier_rs::Bezier`] curve from an iterator of segments with (handles, start point, end point) independently of discontinuities.
-	pub fn subpath_from_segments_ignore_discontinuities(&self, segments: impl Iterator<Item = (BezierHandles, usize, usize)>) -> Option<bezier_rs::Subpath<PointId>> {
->>>>>>> 4a65ad29
 		let mut first_point = None;
 		let mut groups = Vec::new();
 		let mut last: Option<(usize, BezierHandles)> = None;
 
 		for (handle, start, end) in segments {
-<<<<<<< HEAD
 			if !ignore_discontinuities && last.is_some_and(|(previous_end, _)| previous_end != start) {
-=======
-			first_point = Some(first_point.unwrap_or(start));
-
-			groups.push(ManipulatorGroup {
-				anchor: self.point_domain.positions()[start],
-				in_handle: last.and_then(|(_, handle)| handle.end()),
-				out_handle: handle.start(),
-				id: self.point_domain.ids()[start],
-			});
-
-			last = Some((end, handle));
-		}
-
-		let closed = groups.len() > 1 && last.map(|(point, _)| point) == first_point;
-
-		if let Some((end, last_handle)) = last {
-			if closed {
-				groups[0].in_handle = last_handle.end();
-			} else {
-				groups.push(ManipulatorGroup {
-					anchor: self.point_domain.positions()[end],
-					in_handle: last_handle.end(),
-					out_handle: None,
-					id: self.point_domain.ids()[end],
-				});
-			}
-		}
-
-		Some(bezier_rs::Subpath::new(groups, closed))
-	}
-
-	/// Construct a [`bezier_rs::Bezier`] curve from an iterator of segments with (handles, start point, end point). Returns None if any ids are invalid or if the segments are not continuous.
-	fn subpath_from_segments(&self, segments: impl Iterator<Item = (BezierHandles, usize, usize)>) -> Option<bezier_rs::Subpath<PointId>> {
-		let mut first_point = None;
-		let mut groups = Vec::new();
-		let mut last: Option<(usize, BezierHandles)> = None;
-
-		for (handle, start, end) in segments {
-			if last.is_some_and(|(previous_end, _)| previous_end != start) {
->>>>>>> 4a65ad29
 				warn!("subpath_from_segments that were not continuous");
 				return None;
 			}

--- conflicted
+++ resolved
@@ -775,8 +775,7 @@
 	}
 }
 
-<<<<<<< HEAD
-// impl crate::vector::ConcatElement for super::VectorData {
+// impl ConcatElement for VectorData {
 // 	fn concat(&mut self, other: &Self, transform: glam::DAffine2, node_id: u64) {
 // 		let new_ids = other
 // 			.point_domain
@@ -814,46 +813,6 @@
 // 		self.alpha_blending = other.alpha_blending;
 // 	}
 // }
-=======
-impl ConcatElement for VectorData {
-	fn concat(&mut self, other: &Self, transform: glam::DAffine2, node_id: u64) {
-		let new_ids = other
-			.point_domain
-			.id
-			.iter()
-			.filter(|id| self.point_domain.id.contains(id))
-			.map(|&old| (old, old.generate_from_hash(node_id)));
-		let point_map = new_ids.collect::<HashMap<_, _>>();
-		let new_ids = other
-			.segment_domain
-			.ids
-			.iter()
-			.filter(|id| self.segment_domain.ids.contains(id))
-			.map(|&old| (old, old.generate_from_hash(node_id)));
-		let segment_map = new_ids.collect::<HashMap<_, _>>();
-		let new_ids = other
-			.region_domain
-			.ids
-			.iter()
-			.filter(|id| self.region_domain.ids.contains(id))
-			.map(|&old| (old, old.generate_from_hash(node_id)));
-		let region_map = new_ids.collect::<HashMap<_, _>>();
-		let id_map = IdMap {
-			point_offset: self.point_domain.ids().len(),
-			point_map,
-			segment_map,
-			region_map,
-		};
-		self.point_domain.concat(&other.point_domain, transform * other.transform, &id_map);
-		self.segment_domain.concat(&other.segment_domain, transform * other.transform, &id_map);
-		self.region_domain.concat(&other.region_domain, transform * other.transform, &id_map);
-		// TODO: properly deal with fills such as gradients
-		self.style = other.style.clone();
-		self.colinear_manipulators.extend(other.colinear_manipulators.iter().copied());
-		self.alpha_blending = other.alpha_blending;
-	}
-}
->>>>>>> eb0ff20d
 
 impl ConcatElement for VectorDataTable {
 	fn concat(&mut self, other: &Self, transform: glam::DAffine2, node_id: u64) {

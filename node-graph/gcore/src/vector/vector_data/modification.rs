--- conflicted
+++ resolved
@@ -423,14 +423,6 @@
 async fn path_modify(_ctx: impl Ctx, mut vector_data: VectorDataTable, modification: Box<VectorModification>) -> VectorDataTable {
 	if vector_data.is_empty() {
 		vector_data.push(Instance::default());
-<<<<<<< HEAD
-	}
-	let vector_data_instance = vector_data.get_mut(0).expect("push should give one item");
-	modification.apply(vector_data_instance.instance);
-	if vector_data.len() > 1 {
-		warn!("The path modify ran on {} instances of vector data. Only the first can be modified.", vector_data.len());
-=======
->>>>>>> a4fbea91
 	}
 	let vector_data_instance = vector_data.get_mut(0).expect("push should give one item");
 	modification.apply(vector_data_instance.instance);
@@ -586,8 +578,6 @@
 		self.first_point_index = Some(next_point_index);
 		self.last_point_index = Some(next_point_index);
 	}
-<<<<<<< HEAD
-=======
 
 	fn reset(&mut self) {
 		self.first_point = None;
@@ -597,7 +587,6 @@
 		self.first_segment_id = None;
 		self.last_segment_id = None;
 	}
->>>>>>> a4fbea91
 
 	pub fn append_bezpath(vector_data: &'a mut VectorData, bezpath: BezPath) {
 		let mut this = Self::new(vector_data);
@@ -637,13 +626,8 @@
 					}
 				}
 				PathEl::ClosePath => {
-<<<<<<< HEAD
-					// Already handled using `append_segment_and_close_path()`;
-					break;
-=======
 					// Already handled using `append_segment_and_close_path()` hence we reset state and continue.
 					this.reset();
->>>>>>> a4fbea91
 				}
 			}
 		}

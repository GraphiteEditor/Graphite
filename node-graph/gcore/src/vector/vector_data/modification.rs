--- conflicted
+++ resolved
@@ -423,7 +423,6 @@
 }
 
 /// A node that applies a procedural modification to some [`VectorData`].
-<<<<<<< HEAD
 // #[node_macro::node(category(""))]
 // async fn path_modify<F: 'n + Send + Sync + Clone>(
 // 	#[implementations(
@@ -432,39 +431,19 @@
 // 	)]
 // 	input: F,
 // 	#[implementations(
-// 		() -> VectorData,
-// 		Footprint -> VectorData,
+// 		() -> VectorDataTable,
+// 		Footprint -> VectorDataTable,
 // 	)]
-// 	vector_data: impl Node<F, Output = VectorData>,
+// 	vector_data: impl Node<F, Output = VectorDataTable>,
 // 	modification: Box<VectorModification>,
-// ) -> VectorData {
+// ) -> VectorDataTable {
 // 	let mut vector_data = vector_data.eval(input).await;
-// 	modification.apply(&mut vector_data);
-// 	vector_data
+// 	let vector_data = vector_data.one_item_mut();
+
+// 	modification.apply(vector_data);
+
+// 	VectorDataTable::new(vector_data.clone())
 // }
-=======
-#[node_macro::node(category(""))]
-async fn path_modify<F: 'n + Send + Sync + Clone>(
-	#[implementations(
-		(),
-		Footprint,
-	)]
-	input: F,
-	#[implementations(
-		() -> VectorDataTable,
-		Footprint -> VectorDataTable,
-	)]
-	vector_data: impl Node<F, Output = VectorDataTable>,
-	modification: Box<VectorModification>,
-) -> VectorDataTable {
-	let mut vector_data = vector_data.eval(input).await;
-	let vector_data = vector_data.one_item_mut();
-
-	modification.apply(vector_data);
-
-	VectorDataTable::new(vector_data.clone())
-}
->>>>>>> eb0ff20d
 
 #[test]
 fn modify_new() {

--- conflicted
+++ resolved
@@ -1,22 +1,18 @@
 mod attributes;
 mod indexed;
 mod modification;
-<<<<<<< HEAD
-
-pub use attributes::*;
-pub use indexed::VectorDataIndex;
-pub use modification::*;
-=======
->>>>>>> 2d183788
 
 use super::style::{PathStyle, Stroke};
 use crate::instances::Instances;
 use crate::{AlphaBlending, Color, GraphicGroupTable};
+pub use attributes::*;
 pub use attributes::*;
 use bezier_rs::ManipulatorGroup;
 use core::borrow::Borrow;
 use dyn_any::DynAny;
 use glam::{DAffine2, DVec2};
+pub use indexed::VectorDataIndex;
+pub use modification::*;
 pub use modification::*;
 use std::collections::HashMap;
 

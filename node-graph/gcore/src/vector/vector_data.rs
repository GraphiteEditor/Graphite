mod attributes;
mod indexed;
mod modification;

use super::misc::{dvec2_to_point, point_to_dvec2};
use super::style::{PathStyle, Stroke};
use crate::bounds::BoundingBox;
use crate::instances::Instances;
<<<<<<< HEAD
use crate::renderer::{ClickTargetType, FreePoint};
=======
use crate::math::quad::Quad;
use crate::transform::Transform;
use crate::vector::click_target::{ClickTargetType, FreePoint};
>>>>>>> a4fbea91
use crate::{AlphaBlending, Color, GraphicGroupTable};
pub use attributes::*;
use bezier_rs::ManipulatorGroup;
use dyn_any::DynAny;
use glam::{DAffine2, DVec2};
pub use indexed::VectorDataIndex;
use kurbo::{Affine, Rect, Shape};
pub use modification::*;
use std::borrow::Borrow;
use std::collections::HashMap;

// TODO: Eventually remove this migration document upgrade code
pub fn migrate_vector_data<'de, D: serde::Deserializer<'de>>(deserializer: D) -> Result<VectorDataTable, D::Error> {
	use serde::Deserialize;

	#[derive(Clone, Debug, PartialEq, DynAny, serde::Serialize, serde::Deserialize)]
	pub struct OldVectorData {
		pub transform: DAffine2,
		pub alpha_blending: AlphaBlending,

		pub style: PathStyle,

		/// A list of all manipulator groups (referenced in `subpaths`) that have colinear handles (where they're locked at 180° angles from one another).
		/// This gets read in `graph_operation_message_handler.rs` by calling `inputs.as_mut_slice()` (search for the string `"Shape does not have both `subpath` and `colinear_manipulators` inputs"` to find it).
		pub colinear_manipulators: Vec<[HandleId; 2]>,

		pub point_domain: PointDomain,
		pub segment_domain: SegmentDomain,
		pub region_domain: RegionDomain,

		// Used to store the upstream graphic group during destructive Boolean Operations (and other nodes with a similar effect) so that click targets can be preserved.
		pub upstream_graphic_group: Option<GraphicGroupTable>,
	}

	#[derive(serde::Serialize, serde::Deserialize)]
	#[serde(untagged)]
	#[allow(clippy::large_enum_variant)]
	enum EitherFormat {
		VectorData(VectorData),
		OldVectorData(OldVectorData),
		VectorDataTable(VectorDataTable),
	}

	Ok(match EitherFormat::deserialize(deserializer)? {
		EitherFormat::VectorData(vector_data) => VectorDataTable::new(vector_data),
		EitherFormat::OldVectorData(old) => {
			let mut vector_data_table = VectorDataTable::new(VectorData {
				style: old.style,
				colinear_manipulators: old.colinear_manipulators,
				point_domain: old.point_domain,
				segment_domain: old.segment_domain,
				region_domain: old.region_domain,
				upstream_graphic_group: old.upstream_graphic_group,
			});
			*vector_data_table.instance_mut_iter().next().unwrap().transform = old.transform;
			*vector_data_table.instance_mut_iter().next().unwrap().alpha_blending = old.alpha_blending;
			vector_data_table
		}
		EitherFormat::VectorDataTable(vector_data_table) => vector_data_table,
	})
}

pub type VectorDataTable = Instances<VectorData>;

/// [VectorData] is passed between nodes.
/// It contains a list of subpaths (that may be open or closed), a transform, and some style information.
///
/// Segments are connected if they share endpoints.
#[derive(Clone, Debug, PartialEq, DynAny, serde::Serialize, serde::Deserialize)]
pub struct VectorData {
	pub style: PathStyle,

	/// A list of all manipulator groups (referenced in `subpaths`) that have colinear handles (where they're locked at 180° angles from one another).
	/// This gets read in `graph_operation_message_handler.rs` by calling `inputs.as_mut_slice()` (search for the string `"Shape does not have both `subpath` and `colinear_manipulators` inputs"` to find it).
	pub colinear_manipulators: Vec<[HandleId; 2]>,

	pub point_domain: PointDomain,
	pub segment_domain: SegmentDomain,
	pub region_domain: RegionDomain,

	// Used to store the upstream graphic group during destructive Boolean Operations (and other nodes with a similar effect) so that click targets can be preserved.
	pub upstream_graphic_group: Option<GraphicGroupTable>,
}

impl Default for VectorData {
	fn default() -> Self {
		Self {
			style: PathStyle::new(Some(Stroke::new(Some(Color::BLACK), 0.)), super::style::Fill::None),
			colinear_manipulators: Vec::new(),
			point_domain: PointDomain::new(),
			segment_domain: SegmentDomain::new(),
			region_domain: RegionDomain::new(),
			upstream_graphic_group: None,
		}
	}
}

<<<<<<< HEAD
impl core::hash::Hash for VectorData {
	fn hash<H: core::hash::Hasher>(&self, state: &mut H) {
=======
impl std::hash::Hash for VectorData {
	fn hash<H: std::hash::Hasher>(&self, state: &mut H) {
>>>>>>> a4fbea91
		self.point_domain.hash(state);
		self.segment_domain.hash(state);
		self.region_domain.hash(state);
		self.style.hash(state);
		self.colinear_manipulators.hash(state);
	}
}

impl VectorData {
	/// Push a subpath to the vector data
	pub fn append_subpath(&mut self, subpath: impl Borrow<bezier_rs::Subpath<PointId>>, preserve_id: bool) {
		let subpath: &bezier_rs::Subpath<PointId> = subpath.borrow();
		let stroke_id = StrokeId::ZERO;
		let mut point_id = self.point_domain.next_id();

		let handles = |a: &ManipulatorGroup<_>, b: &ManipulatorGroup<_>| match (a.out_handle, b.in_handle) {
			(None, None) => bezier_rs::BezierHandles::Linear,
			(Some(handle), None) | (None, Some(handle)) => bezier_rs::BezierHandles::Quadratic { handle },
			(Some(handle_start), Some(handle_end)) => bezier_rs::BezierHandles::Cubic { handle_start, handle_end },
		};
		let [mut first_seg, mut last_seg] = [None, None];
		let mut segment_id = self.segment_domain.next_id();
		let mut last_point = None;
		let mut first_point = None;

		// Construct a bezier segment from the two manipulators on the subpath.
		for pair in subpath.manipulator_groups().windows(2) {
			let start = last_point.unwrap_or_else(|| {
				let id = if preserve_id && !self.point_domain.ids().contains(&pair[0].id) {
					pair[0].id
				} else {
					point_id.next_id()
				};
				self.point_domain.push(id, pair[0].anchor);
				self.point_domain.ids().len() - 1
			});
			first_point = Some(first_point.unwrap_or(start));
			let end = if preserve_id && !self.point_domain.ids().contains(&pair[1].id) {
				pair[1].id
			} else {
				point_id.next_id()
			};
			let end_index = self.point_domain.ids().len();
			self.point_domain.push(end, pair[1].anchor);

			let id = segment_id.next_id();
			first_seg = Some(first_seg.unwrap_or(id));
			last_seg = Some(id);
			self.segment_domain.push(id, start, end_index, handles(&pair[0], &pair[1]), stroke_id);

			last_point = Some(end_index);
		}

		let fill_id = FillId::ZERO;

		if subpath.closed() {
			if let (Some(last), Some(first), Some(first_id), Some(last_id)) = (subpath.manipulator_groups().last(), subpath.manipulator_groups().first(), first_point, last_point) {
				let id = segment_id.next_id();
				first_seg = Some(first_seg.unwrap_or(id));
				last_seg = Some(id);
				self.segment_domain.push(id, last_id, first_id, handles(last, first), stroke_id);
			}

			if let [Some(first_seg), Some(last_seg)] = [first_seg, last_seg] {
				self.region_domain.push(self.region_domain.next_id(), first_seg..=last_seg, fill_id);
			}
		}
	}

	pub fn append_free_point(&mut self, point: &FreePoint, preserve_id: bool) {
		let mut point_id = self.point_domain.next_id();

		// Use the current point ID if it's not already in the domain, otherwise generate a new one
		let id = if preserve_id && !self.point_domain.ids().contains(&point.id) {
			point.id
		} else {
			point_id.next_id()
		};
		self.point_domain.push(id, point.position);
	}

<<<<<<< HEAD
	/// Appends a Kurbo BezPath to the vector data.
	pub fn append_bezpath(&mut self, bezpath: kurbo::BezPath) {
		AppendBezpath::append_bezpath(self, bezpath);
=======
	/// Construct some new vector data from a single subpath with an identity transform and black fill.
	pub fn from_subpath(subpath: impl Borrow<bezier_rs::Subpath<PointId>>) -> Self {
		Self::from_subpaths([subpath], false)
>>>>>>> a4fbea91
	}

	/// Construct some new vector data from a single subpath with an identity transform and black fill.
	pub fn from_subpath(subpath: impl Borrow<bezier_rs::Subpath<PointId>>) -> Self {
		Self::from_subpaths([subpath], false)
	}

	/// Construct some new vector data from subpaths with an identity transform and black fill.
	pub fn from_subpaths(subpaths: impl IntoIterator<Item = impl Borrow<bezier_rs::Subpath<PointId>>>, preserve_id: bool) -> Self {
		let mut vector_data = Self::default();

		for subpath in subpaths.into_iter() {
			vector_data.append_subpath(subpath, preserve_id);
		}

		vector_data
	}

	pub fn from_target_types(target_types: impl IntoIterator<Item = impl Borrow<ClickTargetType>>, preserve_id: bool) -> Self {
		let mut vector_data = Self::default();

		for target_type in target_types.into_iter() {
			match target_type.borrow() {
				ClickTargetType::Subpath(subpath) => vector_data.append_subpath(subpath, preserve_id),
				ClickTargetType::FreePoint(point) => vector_data.append_free_point(point, preserve_id),
			}
		}

		vector_data
	}

	/// Compute the bounding boxes of the bezpaths without any transform
	pub fn bounding_box_rect(&self) -> Option<Rect> {
		self.bounding_box_with_transform_rect(DAffine2::IDENTITY)
	}

	pub fn close_subpaths(&mut self) {
		let segments_to_add: Vec<_> = self
			.stroke_bezier_paths()
			.filter(|subpath| !subpath.closed)
			.filter_map(|subpath| {
				let (first, last) = subpath.manipulator_groups().first().zip(subpath.manipulator_groups().last())?;
				let (start, end) = self.point_domain.resolve_id(first.id).zip(self.point_domain.resolve_id(last.id))?;
				Some((start, end))
			})
			.collect();

		for (start, end) in segments_to_add {
			let segment_id = self.segment_domain.next_id().next_id();
			self.segment_domain.push(segment_id, start, end, bezier_rs::BezierHandles::Linear, StrokeId::ZERO);
		}
	}

	/// Compute the bounding boxes of the subpaths without any transform
	pub fn bounding_box(&self) -> Option<[DVec2; 2]> {
		self.bounding_box_with_transform_rect(DAffine2::IDENTITY)
			.map(|rect| [DVec2::new(rect.x0, rect.y0), DVec2::new(rect.x1, rect.y1)])
	}

	/// Compute the bounding boxes of the subpaths with the specified transform
	pub fn bounding_box_with_transform(&self, transform: DAffine2) -> Option<[DVec2; 2]> {
		self.bounding_box_with_transform_rect(transform)
			.map(|rect| [DVec2::new(rect.x0, rect.y0), DVec2::new(rect.x1, rect.y1)])
	}

	/// Compute the bounding boxes of the bezpaths with the specified transform
	pub fn bounding_box_with_transform_rect(&self, transform: DAffine2) -> Option<Rect> {
		let combine = |r1: Rect, r2: Rect| r1.union(r2);
		self.stroke_bezpath_iter()
			.map(|mut bezpath| {
				bezpath.apply_affine(Affine::new(transform.to_cols_array()));
				bezpath.bounding_box()
			})
			.reduce(combine)
	}

	/// Calculate the corners of the bounding box but with a nonzero size.
	///
	/// If the layer bounds are `0` in either axis then they are changed to be `1`.
	pub fn nonzero_bounding_box(&self) -> [DVec2; 2] {
		let [bounds_min, mut bounds_max] = self.bounding_box().unwrap_or_default();

		let bounds_size = bounds_max - bounds_min;
		if bounds_size.x < 1e-10 {
			bounds_max.x = bounds_min.x + 1.;
		}
		if bounds_size.y < 1e-10 {
			bounds_max.y = bounds_min.y + 1.;
		}

		[bounds_min, bounds_max]
	}

	/// Compute the pivot of the layer in layerspace (the coordinates of the subpaths)
	pub fn layerspace_pivot(&self, normalized_pivot: DVec2) -> DVec2 {
		let [bounds_min, bounds_max] = self.nonzero_bounding_box();
		let bounds_size = bounds_max - bounds_min;
		bounds_min + bounds_size * normalized_pivot
	}

	pub fn start_point(&self) -> impl Iterator<Item = PointId> + '_ {
		self.segment_domain.start_point().iter().map(|&index| self.point_domain.ids()[index])
	}

	pub fn end_point(&self) -> impl Iterator<Item = PointId> + '_ {
		self.segment_domain.end_point().iter().map(|&index| self.point_domain.ids()[index])
	}

	pub fn push(&mut self, id: SegmentId, start: PointId, end: PointId, handles: bezier_rs::BezierHandles, stroke: StrokeId) {
		let [Some(start), Some(end)] = [start, end].map(|id| self.point_domain.resolve_id(id)) else {
			return;
		};
		self.segment_domain.push(id, start, end, handles, stroke)
	}

	pub fn handles_mut(&mut self) -> impl Iterator<Item = (SegmentId, &mut bezier_rs::BezierHandles, PointId, PointId)> {
		self.segment_domain
			.handles_mut()
			.map(|(id, handles, start, end)| (id, handles, self.point_domain.ids()[start], self.point_domain.ids()[end]))
	}

	pub fn segment_start_from_id(&self, segment: SegmentId) -> Option<PointId> {
		self.segment_domain.segment_start_from_id(segment).map(|index| self.point_domain.ids()[index])
	}

	pub fn segment_end_from_id(&self, segment: SegmentId) -> Option<PointId> {
		self.segment_domain.segment_end_from_id(segment).map(|index| self.point_domain.ids()[index])
	}

	/// Returns an array for the start and end points of a segment.
	pub fn points_from_id(&self, segment: SegmentId) -> Option<[PointId; 2]> {
		self.segment_domain.points_from_id(segment).map(|val| val.map(|index| self.point_domain.ids()[index]))
	}

	/// Attempts to find another point in the segment that is not the one passed in.
	pub fn other_point(&self, segment: SegmentId, current: PointId) -> Option<PointId> {
		let index = self.point_domain.resolve_id(current);
		index.and_then(|index| self.segment_domain.other_point(segment, index)).map(|index| self.point_domain.ids()[index])
	}

	/// Gets all points connected to the current one but not including the current one.
	pub fn connected_points(&self, current: PointId) -> impl Iterator<Item = PointId> + '_ {
		let index = [self.point_domain.resolve_id(current)].into_iter().flatten();
		index.flat_map(|index| self.segment_domain.connected_points(index).map(|index| self.point_domain.ids()[index]))
	}

	/// Get an array slice of all segment IDs.
	pub fn segment_ids(&self) -> &[SegmentId] {
		self.segment_domain.ids()
	}

	/// Enumerate all segments that start at the point.
	pub fn start_connected(&self, point: PointId) -> impl Iterator<Item = SegmentId> + '_ {
		let index = [self.point_domain.resolve_id(point)].into_iter().flatten();
		index.flat_map(|index| self.segment_domain.start_connected(index))
	}

	/// Enumerate all segments that end at the point.
	pub fn end_connected(&self, point: PointId) -> impl Iterator<Item = SegmentId> + '_ {
		let index = [self.point_domain.resolve_id(point)].into_iter().flatten();
		index.flat_map(|index| self.segment_domain.end_connected(index))
	}

	/// Enumerate all segments that start or end at a point, converting them to [`HandleId`s]. Note that the handles may not exist e.g. for a linear segment.
	pub fn all_connected(&self, point: PointId) -> impl Iterator<Item = HandleId> + '_ {
		let index = [self.point_domain.resolve_id(point)].into_iter().flatten();
		index.flat_map(|index| self.segment_domain.all_connected(index))
	}

	/// Enumerate the number of segments connected to a point. If a segment starts and ends at a point then it is counted twice.
	pub fn connected_count(&self, point: PointId) -> usize {
		self.point_domain.resolve_id(point).map_or(0, |point| self.segment_domain.connected_count(point))
	}

	pub fn check_point_inside_shape(&self, vector_data_transform: DAffine2, point: DVec2) -> bool {
		let bez_paths: Vec<_> = self
			.stroke_bezpath_iter()
			.map(|mut bezpath| {
				// TODO: apply transform to points instead of modifying the paths
				bezpath.apply_affine(Affine::new(vector_data_transform.to_cols_array()));
				bezpath.close_path();
				let bbox = bezpath.bounding_box();
				(bezpath, bbox)
			})
			.collect();

		// Check against all paths the point is contained in to compute the correct winding number
		let mut number = 0;

		for (shape, bbox) in bez_paths {
			if bbox.x0 > point.x || bbox.y0 > point.y || bbox.x1 < point.x || bbox.y1 < point.y {
				continue;
			}

			let winding = shape.winding(dvec2_to_point(point));
			number += winding;
		}

		// Non-zero fill rule
		number != 0
	}

	/// Points that can be extended from.
	///
	/// This is usually only points with exactly one connection unless vector meshes are enabled.
	pub fn extendable_points(&self, vector_meshes: bool) -> impl Iterator<Item = PointId> + '_ {
		let point_ids = self.point_domain.ids().iter().enumerate();
		point_ids.filter(move |(index, _)| vector_meshes || self.segment_domain.connected_count(*index) == 1).map(|(_, &id)| id)
	}

	/// Computes if all the connected handles are colinear for an anchor, or if that handle is colinear for a handle.
	pub fn colinear(&self, point: ManipulatorPointId) -> bool {
		let has_handle = |target| self.colinear_manipulators.iter().flatten().any(|&handle| handle == target);
		match point {
			ManipulatorPointId::Anchor(id) => {
				self.start_connected(id).all(|segment| has_handle(HandleId::primary(segment))) && self.end_connected(id).all(|segment| has_handle(HandleId::end(segment)))
			}
			ManipulatorPointId::PrimaryHandle(segment) => has_handle(HandleId::primary(segment)),
			ManipulatorPointId::EndHandle(segment) => has_handle(HandleId::end(segment)),
		}
	}

	pub fn other_colinear_handle(&self, handle: HandleId) -> Option<HandleId> {
		let pair = self.colinear_manipulators.iter().find(|pair| pair.contains(&handle))?;
		let other = pair.iter().copied().find(|&val| val != handle)?;
		if handle.to_manipulator_point().get_anchor(self) == other.to_manipulator_point().get_anchor(self) {
			Some(other)
		} else {
			None
		}
	}

	pub fn adjacent_segment(&self, manipulator_id: &ManipulatorPointId) -> Option<(PointId, SegmentId)> {
		match manipulator_id {
			ManipulatorPointId::PrimaryHandle(segment_id) => {
				// For start handle, find segments ending at our start point
				let (start_point_id, _, _) = self.segment_points_from_id(*segment_id)?;
				let start_index = self.point_domain.resolve_id(start_point_id)?;

				self.segment_domain.end_connected(start_index).find(|&id| id != *segment_id).map(|id| (start_point_id, id)).or(self
					.segment_domain
					.start_connected(start_index)
					.find(|&id| id != *segment_id)
					.map(|id| (start_point_id, id)))
			}
			ManipulatorPointId::EndHandle(segment_id) => {
				// For end handle, find segments starting at our end point
				let (_, end_point_id, _) = self.segment_points_from_id(*segment_id)?;
				let end_index = self.point_domain.resolve_id(end_point_id)?;

				self.segment_domain.start_connected(end_index).find(|&id| id != *segment_id).map(|id| (end_point_id, id)).or(self
					.segment_domain
					.end_connected(end_index)
					.find(|&id| id != *segment_id)
					.map(|id| (end_point_id, id)))
			}
			ManipulatorPointId::Anchor(_) => None,
		}
	}

	pub fn concat(&mut self, additional: &Self, transform_of_additional: DAffine2, collision_hash_seed: u64) {
		let point_map = additional
			.point_domain
			.ids()
			.iter()
			.filter(|id| self.point_domain.ids().contains(id))
			.map(|&old| (old, old.generate_from_hash(collision_hash_seed)))
			.collect::<HashMap<_, _>>();

		let segment_map = additional
			.segment_domain
			.ids()
			.iter()
			.filter(|id| self.segment_domain.ids().contains(id))
			.map(|&old| (old, old.generate_from_hash(collision_hash_seed)))
			.collect::<HashMap<_, _>>();

		let region_map = additional
			.region_domain
			.ids()
			.iter()
			.filter(|id| self.region_domain.ids().contains(id))
			.map(|&old| (old, old.generate_from_hash(collision_hash_seed)))
			.collect::<HashMap<_, _>>();

		let id_map = IdMap {
			point_offset: self.point_domain.ids().len(),
			point_map,
			segment_map,
			region_map,
		};

		self.point_domain.concat(&additional.point_domain, transform_of_additional, &id_map);
		self.segment_domain.concat(&additional.segment_domain, transform_of_additional, &id_map);
		self.region_domain.concat(&additional.region_domain, transform_of_additional, &id_map);

		// TODO: properly deal with fills such as gradients
		self.style = additional.style.clone();

		self.colinear_manipulators.extend(additional.colinear_manipulators.iter().copied());
	}
}

<<<<<<< HEAD
=======
impl BoundingBox for VectorDataTable {
	fn bounding_box(&self, transform: DAffine2, include_stroke: bool) -> Option<[DVec2; 2]> {
		self.instance_ref_iter()
			.flat_map(|instance| {
				if !include_stroke {
					return instance.instance.bounding_box_with_transform(transform * *instance.transform);
				}

				let stroke_width = instance.instance.style.stroke().map(|s| s.weight()).unwrap_or_default();

				let miter_limit = instance.instance.style.stroke().map(|s| s.join_miter_limit).unwrap_or(1.);

				let scale = transform.decompose_scale();

				// We use the full line width here to account for different styles of stroke caps
				let offset = DVec2::splat(stroke_width * scale.x.max(scale.y) * miter_limit);

				instance.instance.bounding_box_with_transform(transform * *instance.transform).map(|[a, b]| [a - offset, b + offset])
			})
			.reduce(Quad::combine_bounds)
	}
}

>>>>>>> a4fbea91
/// A selectable part of a curve, either an anchor (start or end of a bézier) or a handle (doesn't necessarily go through the bézier but influences curvature).
#[derive(Clone, Copy, PartialEq, Eq, Hash, Debug, DynAny, serde::Serialize, serde::Deserialize)]
pub enum ManipulatorPointId {
	/// A control anchor - the start or end point of a bézier.
	Anchor(PointId),
	/// The handle for a bézier - the first handle on a cubic and the only handle on a quadratic.
	PrimaryHandle(SegmentId),
	/// The end handle on a cubic bézier.
	EndHandle(SegmentId),
}

impl ManipulatorPointId {
	/// Attempt to retrieve the manipulator position in layer space (no transformation applied).
	#[must_use]
	#[track_caller]
	pub fn get_position(&self, vector_data: &VectorData) -> Option<DVec2> {
		match self {
			ManipulatorPointId::Anchor(id) => vector_data.point_domain.position_from_id(*id),
			ManipulatorPointId::PrimaryHandle(id) => vector_data.segment_from_id(*id).and_then(|bezier| bezier.handle_start()),
			ManipulatorPointId::EndHandle(id) => vector_data.segment_from_id(*id).and_then(|bezier| bezier.handle_end()),
		}
	}

	pub fn get_anchor_position(&self, vector_data: &VectorData) -> Option<DVec2> {
		match self {
			ManipulatorPointId::EndHandle(_) | ManipulatorPointId::PrimaryHandle(_) => self.get_anchor(vector_data).and_then(|id| vector_data.point_domain.position_from_id(id)),
			_ => self.get_position(vector_data),
		}
	}

	/// Attempt to get a pair of handles. For an anchor this is the first two handles connected. For a handle it is self and the first opposing handle.
	#[must_use]
	pub fn get_handle_pair(self, vector_data: &VectorData) -> Option<[HandleId; 2]> {
		match self {
			ManipulatorPointId::Anchor(point) => vector_data.all_connected(point).take(2).collect::<Vec<_>>().try_into().ok(),
			ManipulatorPointId::PrimaryHandle(segment) => {
				let point = vector_data.segment_domain.segment_start_from_id(segment)?;
				let current = HandleId::primary(segment);
				let other = vector_data.segment_domain.all_connected(point).find(|&value| value != current);
				other.map(|other| [current, other])
			}
			ManipulatorPointId::EndHandle(segment) => {
				let point = vector_data.segment_domain.segment_end_from_id(segment)?;
				let current = HandleId::end(segment);
				let other = vector_data.segment_domain.all_connected(point).find(|&value| value != current);
				other.map(|other| [current, other])
			}
		}
	}

	/// Attempt to find the closest anchor. If self is already an anchor then it is just self. If it is a start or end handle, then the start or end point is chosen.
	#[must_use]
	pub fn get_anchor(self, vector_data: &VectorData) -> Option<PointId> {
		match self {
			ManipulatorPointId::Anchor(point) => Some(point),
			ManipulatorPointId::PrimaryHandle(segment) => vector_data.segment_start_from_id(segment),
			ManipulatorPointId::EndHandle(segment) => vector_data.segment_end_from_id(segment),
		}
	}

	/// Attempt to convert self to a [`HandleId`], returning none for an anchor.
	#[must_use]
	pub fn as_handle(self) -> Option<HandleId> {
		match self {
			ManipulatorPointId::PrimaryHandle(segment) => Some(HandleId::primary(segment)),
			ManipulatorPointId::EndHandle(segment) => Some(HandleId::end(segment)),
			ManipulatorPointId::Anchor(_) => None,
		}
	}

	/// Attempt to convert self to an anchor, returning None for a handle.
	#[must_use]
	pub fn as_anchor(self) -> Option<PointId> {
		match self {
			ManipulatorPointId::Anchor(point) => Some(point),
			_ => None,
		}
	}

	pub fn get_segment(self) -> Option<SegmentId> {
		match self {
			ManipulatorPointId::PrimaryHandle(segment) | ManipulatorPointId::EndHandle(segment) => Some(segment),
			_ => None,
		}
	}
}

/// The type of handle found on a bézier curve.
#[derive(Clone, Copy, PartialEq, Eq, PartialOrd, Ord, Hash, Debug, DynAny, serde::Serialize, serde::Deserialize)]
pub enum HandleType {
	/// The first handle on a cubic bézier or the only handle on a quadratic bézier.
	Primary,
	/// The second handle on a cubic bézier.
	End,
}

/// Represents a primary or end handle found in a particular segment.
#[derive(Clone, Copy, PartialEq, Eq, PartialOrd, Ord, Hash, Debug, DynAny, serde::Serialize, serde::Deserialize)]
pub struct HandleId {
	pub ty: HandleType,
	pub segment: SegmentId,
}

impl std::fmt::Display for HandleId {
	fn fmt(&self, f: &mut std::fmt::Formatter<'_>) -> std::fmt::Result {
		match self.ty {
			// I haven't checked if "out" and "in" are reversed, or are accurate translations of the "primary" and "end" terms used in the `HandleType` enum, so this naming is an assumption.
			HandleType::Primary => write!(f, "{} out", self.segment.inner()),
			HandleType::End => write!(f, "{} in", self.segment.inner()),
		}
	}
}

impl HandleId {
	/// Construct a handle for the first handle on a cubic bézier or the only handle on a quadratic bézier.
	#[must_use]
	pub const fn primary(segment: SegmentId) -> Self {
		Self { ty: HandleType::Primary, segment }
	}

	/// Construct a handle for the end handle on a cubic bézier.
	#[must_use]
	pub const fn end(segment: SegmentId) -> Self {
		Self { ty: HandleType::End, segment }
	}

	/// Convert to [`ManipulatorPointId`].
	#[must_use]
	pub fn to_manipulator_point(self) -> ManipulatorPointId {
		match self.ty {
			HandleType::Primary => ManipulatorPointId::PrimaryHandle(self.segment),
			HandleType::End => ManipulatorPointId::EndHandle(self.segment),
		}
	}

	/// Calculate the magnitude of the handle from the anchor.
	pub fn length(self, vector_data: &VectorData) -> f64 {
		let Some(anchor_position) = self.to_manipulator_point().get_anchor_position(vector_data) else {
			// TODO: This was previously an unwrap which was encountered, so this is a temporary way to avoid a crash
			return 0.;
		};
		let handle_position = self.to_manipulator_point().get_position(vector_data);
		handle_position.map(|pos| (pos - anchor_position).length()).unwrap_or(f64::MAX)
	}

	/// Convert an end handle to the primary handle and a primary handle to an end handle. Note that the new handle may not exist (e.g. for a quadratic bézier).
	#[must_use]
	pub fn opposite(self) -> Self {
		match self.ty {
			HandleType::Primary => Self::end(self.segment),
			HandleType::End => Self::primary(self.segment),
		}
	}
}

#[cfg(test)]
fn assert_subpath_eq(generated: &[bezier_rs::Subpath<PointId>], expected: &[bezier_rs::Subpath<PointId>]) {
	assert_eq!(generated.len(), expected.len());
	for (generated, expected) in generated.iter().zip(expected) {
		assert_eq!(generated.manipulator_groups().len(), expected.manipulator_groups().len());
		assert_eq!(generated.closed(), expected.closed());
		for (generated, expected) in generated.manipulator_groups().iter().zip(expected.manipulator_groups()) {
			assert_eq!(generated.in_handle, expected.in_handle);
			assert_eq!(generated.out_handle, expected.out_handle);
			assert_eq!(generated.anchor, expected.anchor);
		}
	}
}

#[cfg(test)]
mod tests {
	use super::*;
	#[test]
	fn construct_closed_subpath() {
		let circle = bezier_rs::Subpath::new_ellipse(DVec2::NEG_ONE, DVec2::ONE);
		let vector_data = VectorData::from_subpath(&circle);
		assert_eq!(vector_data.point_domain.ids().len(), 4);
		let bezier_paths = vector_data.segment_bezier_iter().map(|(_, bezier, _, _)| bezier).collect::<Vec<_>>();
		assert_eq!(bezier_paths.len(), 4);
		assert!(bezier_paths.iter().all(|&bezier| circle.iter().any(|original_bezier| original_bezier == bezier)));

		let generated = vector_data.stroke_bezier_paths().collect::<Vec<_>>();
		assert_subpath_eq(&generated, &[circle]);
	}

	#[test]
	fn construct_open_subpath() {
		let bezier = bezier_rs::Bezier::from_cubic_dvec2(DVec2::ZERO, DVec2::NEG_ONE, DVec2::ONE, DVec2::X);
		let subpath = bezier_rs::Subpath::from_bezier(&bezier);
		let vector_data = VectorData::from_subpath(&subpath);
		assert_eq!(vector_data.point_domain.ids().len(), 2);
		let bezier_paths = vector_data.segment_bezier_iter().map(|(_, bezier, _, _)| bezier).collect::<Vec<_>>();
		assert_eq!(bezier_paths, vec![bezier]);

		let generated = vector_data.stroke_bezier_paths().collect::<Vec<_>>();
		assert_subpath_eq(&generated, &[subpath]);
	}

	#[test]
	fn construct_many_subpath() {
		let curve = bezier_rs::Bezier::from_cubic_dvec2(DVec2::ZERO, DVec2::NEG_ONE, DVec2::ONE, DVec2::X);
		let curve = bezier_rs::Subpath::from_bezier(&curve);
		let circle = bezier_rs::Subpath::new_ellipse(DVec2::NEG_ONE, DVec2::ONE);

		let vector_data = VectorData::from_subpaths([&curve, &circle], false);
		assert_eq!(vector_data.point_domain.ids().len(), 6);

		let bezier_paths = vector_data.segment_bezier_iter().map(|(_, bezier, _, _)| bezier).collect::<Vec<_>>();
		assert_eq!(bezier_paths.len(), 5);
		assert!(bezier_paths.iter().all(|&bezier| circle.iter().chain(curve.iter()).any(|original_bezier| original_bezier == bezier)));

		let generated = vector_data.stroke_bezier_paths().collect::<Vec<_>>();
		assert_subpath_eq(&generated, &[curve, circle]);
	}
}<|MERGE_RESOLUTION|>--- conflicted
+++ resolved
@@ -6,13 +6,9 @@
 use super::style::{PathStyle, Stroke};
 use crate::bounds::BoundingBox;
 use crate::instances::Instances;
-<<<<<<< HEAD
-use crate::renderer::{ClickTargetType, FreePoint};
-=======
 use crate::math::quad::Quad;
 use crate::transform::Transform;
 use crate::vector::click_target::{ClickTargetType, FreePoint};
->>>>>>> a4fbea91
 use crate::{AlphaBlending, Color, GraphicGroupTable};
 pub use attributes::*;
 use bezier_rs::ManipulatorGroup;
@@ -110,13 +106,8 @@
 	}
 }
 
-<<<<<<< HEAD
-impl core::hash::Hash for VectorData {
-	fn hash<H: core::hash::Hasher>(&self, state: &mut H) {
-=======
 impl std::hash::Hash for VectorData {
 	fn hash<H: std::hash::Hasher>(&self, state: &mut H) {
->>>>>>> a4fbea91
 		self.point_domain.hash(state);
 		self.segment_domain.hash(state);
 		self.region_domain.hash(state);
@@ -198,17 +189,6 @@
 		self.point_domain.push(id, point.position);
 	}
 
-<<<<<<< HEAD
-	/// Appends a Kurbo BezPath to the vector data.
-	pub fn append_bezpath(&mut self, bezpath: kurbo::BezPath) {
-		AppendBezpath::append_bezpath(self, bezpath);
-=======
-	/// Construct some new vector data from a single subpath with an identity transform and black fill.
-	pub fn from_subpath(subpath: impl Borrow<bezier_rs::Subpath<PointId>>) -> Self {
-		Self::from_subpaths([subpath], false)
->>>>>>> a4fbea91
-	}
-
 	/// Construct some new vector data from a single subpath with an identity transform and black fill.
 	pub fn from_subpath(subpath: impl Borrow<bezier_rs::Subpath<PointId>>) -> Self {
 		Self::from_subpaths([subpath], false)
@@ -510,8 +490,6 @@
 	}
 }
 
-<<<<<<< HEAD
-=======
 impl BoundingBox for VectorDataTable {
 	fn bounding_box(&self, transform: DAffine2, include_stroke: bool) -> Option<[DVec2; 2]> {
 		self.instance_ref_iter()
@@ -535,7 +513,6 @@
 	}
 }
 
->>>>>>> a4fbea91
 /// A selectable part of a curve, either an anchor (start or end of a bézier) or a handle (doesn't necessarily go through the bézier but influences curvature).
 #[derive(Clone, Copy, PartialEq, Eq, Hash, Debug, DynAny, serde::Serialize, serde::Deserialize)]
 pub enum ManipulatorPointId {

mod attributes;
mod indexed;
mod modification;

use super::misc::{dvec2_to_point, point_to_dvec2};
use super::style::{PathStyle, Stroke};
use crate::instances::Instances;
use crate::renderer::{ClickTargetType, FreePoint};
use crate::{AlphaBlending, Color, GraphicGroupTable};
pub use attributes::*;
use bezier_rs::ManipulatorGroup;
use core::borrow::Borrow;
use dyn_any::DynAny;
use glam::{DAffine2, DVec2};
pub use indexed::VectorDataIndex;
use kurbo::{Affine, Rect, Shape};
pub use modification::*;
use std::collections::HashMap;

// TODO: Eventually remove this migration document upgrade code
pub fn migrate_vector_data<'de, D: serde::Deserializer<'de>>(deserializer: D) -> Result<VectorDataTable, D::Error> {
	use serde::Deserialize;

	#[derive(Clone, Debug, PartialEq, DynAny)]
	#[cfg_attr(feature = "serde", derive(serde::Serialize, serde::Deserialize))]
	pub struct OldVectorData {
		pub transform: DAffine2,
		pub alpha_blending: AlphaBlending,

		pub style: PathStyle,

		/// A list of all manipulator groups (referenced in `subpaths`) that have colinear handles (where they're locked at 180° angles from one another).
		/// This gets read in `graph_operation_message_handler.rs` by calling `inputs.as_mut_slice()` (search for the string `"Shape does not have both `subpath` and `colinear_manipulators` inputs"` to find it).
		pub colinear_manipulators: Vec<[HandleId; 2]>,

		pub point_domain: PointDomain,
		pub segment_domain: SegmentDomain,
		pub region_domain: RegionDomain,

		// Used to store the upstream graphic group during destructive Boolean Operations (and other nodes with a similar effect) so that click targets can be preserved.
		pub upstream_graphic_group: Option<GraphicGroupTable>,
	}

	#[derive(serde::Serialize, serde::Deserialize)]
	#[serde(untagged)]
	#[allow(clippy::large_enum_variant)]
	enum EitherFormat {
		VectorData(VectorData),
		OldVectorData(OldVectorData),
		VectorDataTable(VectorDataTable),
	}

	Ok(match EitherFormat::deserialize(deserializer)? {
		EitherFormat::VectorData(vector_data) => VectorDataTable::new(vector_data),
		EitherFormat::OldVectorData(old) => {
			let mut vector_data_table = VectorDataTable::new(VectorData {
				style: old.style,
				colinear_manipulators: old.colinear_manipulators,
				point_domain: old.point_domain,
				segment_domain: old.segment_domain,
				region_domain: old.region_domain,
				upstream_graphic_group: old.upstream_graphic_group,
			});
			*vector_data_table.instance_mut_iter().next().unwrap().transform = old.transform;
			*vector_data_table.instance_mut_iter().next().unwrap().alpha_blending = old.alpha_blending;
			vector_data_table
		}
		EitherFormat::VectorDataTable(vector_data_table) => vector_data_table,
	})
}

pub type VectorDataTable = Instances<VectorData>;

/// [VectorData] is passed between nodes.
/// It contains a list of subpaths (that may be open or closed), a transform, and some style information.
///
/// Segments are connected if they share endpoints.
#[derive(Clone, Debug, PartialEq, DynAny)]
#[cfg_attr(feature = "serde", derive(serde::Serialize, serde::Deserialize))]
pub struct VectorData {
	pub style: PathStyle,

	/// A list of all manipulator groups (referenced in `subpaths`) that have colinear handles (where they're locked at 180° angles from one another).
	/// This gets read in `graph_operation_message_handler.rs` by calling `inputs.as_mut_slice()` (search for the string `"Shape does not have both `subpath` and `colinear_manipulators` inputs"` to find it).
	pub colinear_manipulators: Vec<[HandleId; 2]>,

	pub point_domain: PointDomain,
	pub segment_domain: SegmentDomain,
	pub region_domain: RegionDomain,

	// Used to store the upstream graphic group during destructive Boolean Operations (and other nodes with a similar effect) so that click targets can be preserved.
	pub upstream_graphic_group: Option<GraphicGroupTable>,
}

impl Default for VectorData {
	fn default() -> Self {
		Self {
			style: PathStyle::new(Some(Stroke::new(Some(Color::BLACK), 0.)), super::style::Fill::None),
			colinear_manipulators: Vec::new(),
			point_domain: PointDomain::new(),
			segment_domain: SegmentDomain::new(),
			region_domain: RegionDomain::new(),
			upstream_graphic_group: None,
		}
	}
}

impl core::hash::Hash for VectorData {
	fn hash<H: core::hash::Hasher>(&self, state: &mut H) {
		self.point_domain.hash(state);
		self.segment_domain.hash(state);
		self.region_domain.hash(state);
		self.style.hash(state);
		self.colinear_manipulators.hash(state);
	}
}

impl VectorData {
	/// Push a subpath to the vector data
	pub fn append_subpath(&mut self, subpath: impl Borrow<bezier_rs::Subpath<PointId>>, preserve_id: bool) {
		let subpath: &bezier_rs::Subpath<PointId> = subpath.borrow();
		let stroke_id = StrokeId::ZERO;
		let mut point_id = self.point_domain.next_id();

		let handles = |a: &ManipulatorGroup<_>, b: &ManipulatorGroup<_>| match (a.out_handle, b.in_handle) {
			(None, None) => bezier_rs::BezierHandles::Linear,
			(Some(handle), None) | (None, Some(handle)) => bezier_rs::BezierHandles::Quadratic { handle },
			(Some(handle_start), Some(handle_end)) => bezier_rs::BezierHandles::Cubic { handle_start, handle_end },
		};
		let [mut first_seg, mut last_seg] = [None, None];
		let mut segment_id = self.segment_domain.next_id();
		let mut last_point = None;
		let mut first_point = None;
		// Constructs a bezier segment from the two manipulators on the subpath.
		for pair in subpath.manipulator_groups().windows(2) {
			let start = last_point.unwrap_or_else(|| {
				let id = if preserve_id && !self.point_domain.ids().contains(&pair[0].id) {
					pair[0].id
				} else {
					point_id.next_id()
				};
				self.point_domain.push(id, pair[0].anchor);
				self.point_domain.ids().len() - 1
			});
			first_point = Some(first_point.unwrap_or(start));
			let end = if preserve_id && !self.point_domain.ids().contains(&pair[1].id) {
				pair[1].id
			} else {
				point_id.next_id()
			};
			let end_index = self.point_domain.ids().len();
			self.point_domain.push(end, pair[1].anchor);

			let id = segment_id.next_id();
			first_seg = Some(first_seg.unwrap_or(id));
			last_seg = Some(id);
			self.segment_domain.push(id, start, end_index, handles(&pair[0], &pair[1]), stroke_id);

			last_point = Some(end_index);
		}

		let fill_id = FillId::ZERO;

		if subpath.closed() {
			if let (Some(last), Some(first), Some(first_id), Some(last_id)) = (subpath.manipulator_groups().last(), subpath.manipulator_groups().first(), first_point, last_point) {
				let id = segment_id.next_id();
				first_seg = Some(first_seg.unwrap_or(id));
				last_seg = Some(id);
				self.segment_domain.push(id, last_id, first_id, handles(last, first), stroke_id);
			}

			if let [Some(first_seg), Some(last_seg)] = [first_seg, last_seg] {
				self.region_domain.push(self.region_domain.next_id(), first_seg..=last_seg, fill_id);
			}
		}
	}

	pub fn append_free_point(&mut self, point: &FreePoint, preserve_id: bool) {
		let mut point_id = self.point_domain.next_id();
		// Use the current point id if it is not already in the domain else generate a new one
		let id = if preserve_id && !self.point_domain.ids().contains(&point.id) {
			point.id
		} else {
			point_id.next_id()
		};
		self.point_domain.push(id, point.position);
	}

	/// Appends a Kurbo BezPath to the vector data.
	pub fn append_bezpath(&mut self, bezpath: kurbo::BezPath) {
		AppendBezpath::append_bezpath(self, bezpath);
	}

	/// Construct some new vector data from a single subpath with an identity transform and black fill.
	pub fn from_subpath(subpath: impl Borrow<bezier_rs::Subpath<PointId>>) -> Self {
		Self::from_subpaths([subpath], false)
	}

	/// Construct some new vector data from subpaths with an identity transform and black fill.
	pub fn from_subpaths(subpaths: impl IntoIterator<Item = impl Borrow<bezier_rs::Subpath<PointId>>>, preserve_id: bool) -> Self {
		let mut vector_data = Self::default();

		for subpath in subpaths.into_iter() {
			vector_data.append_subpath(subpath, preserve_id);
		}

		vector_data
	}

<<<<<<< HEAD
	pub fn from_target_types(target_types: impl IntoIterator<Item = impl Borrow<ClickTargetType>>, preserve_id: bool) -> Self {
		let mut vector_data = Self::default();
		for target_type in target_types.into_iter() {
			let target_type = target_type.borrow();
			match target_type {
				ClickTargetType::Subpath(subpath) => vector_data.append_subpath(subpath, preserve_id),
				ClickTargetType::FreePoint(point) => vector_data.append_free_point(point, preserve_id),
			}
		}
		vector_data
=======
	/// Compute the bounding boxes of the bezpaths without any transform
	pub fn bounding_box_rect(&self) -> Option<Rect> {
		self.bounding_box_with_transform_rect(DAffine2::IDENTITY)
>>>>>>> 269c5722
	}

	pub fn close_subpaths(&mut self) {
		let segments_to_add: Vec<_> = self
			.stroke_bezier_paths()
			.filter(|subpath| !subpath.closed)
			.filter_map(|subpath| {
				let (first, last) = subpath.manipulator_groups().first().zip(subpath.manipulator_groups().last())?;
				let (start, end) = self.point_domain.resolve_id(first.id).zip(self.point_domain.resolve_id(last.id))?;
				Some((start, end))
			})
			.collect();

		for (start, end) in segments_to_add {
			let segment_id = self.segment_domain.next_id().next_id();
			self.segment_domain.push(segment_id, start, end, bezier_rs::BezierHandles::Linear, StrokeId::ZERO);
		}
	}

	/// Compute the bounding boxes of the subpaths without any transform
	pub fn bounding_box(&self) -> Option<[DVec2; 2]> {
		self.bounding_box_with_transform_rect(DAffine2::IDENTITY)
			.map(|rect| [DVec2::new(rect.x0, rect.y0), DVec2::new(rect.x1, rect.y1)])
	}

	/// Compute the bounding boxes of the subpaths with the specified transform
	pub fn bounding_box_with_transform(&self, transform: DAffine2) -> Option<[DVec2; 2]> {
		self.bounding_box_with_transform_rect(transform)
			.map(|rect| [DVec2::new(rect.x0, rect.y0), DVec2::new(rect.x1, rect.y1)])
	}

	/// Compute the bounding boxes of the bezpaths with the specified transform
	pub fn bounding_box_with_transform_rect(&self, transform: DAffine2) -> Option<Rect> {
		let combine = |r1: Rect, r2: Rect| r1.union(r2);
		self.stroke_bezpath_iter()
			.map(|mut bezpath| {
				bezpath.apply_affine(Affine::new(transform.to_cols_array()));
				bezpath.bounding_box()
			})
			.reduce(combine)
	}

	/// Calculate the corners of the bounding box but with a nonzero size.
	///
	/// If the layer bounds are `0` in either axis then they are changed to be `1`.
	pub fn nonzero_bounding_box(&self) -> [DVec2; 2] {
		let [bounds_min, mut bounds_max] = self.bounding_box().unwrap_or_default();

		let bounds_size = bounds_max - bounds_min;
		if bounds_size.x < 1e-10 {
			bounds_max.x = bounds_min.x + 1.;
		}
		if bounds_size.y < 1e-10 {
			bounds_max.y = bounds_min.y + 1.;
		}

		[bounds_min, bounds_max]
	}

	/// Compute the pivot of the layer in layerspace (the coordinates of the subpaths)
	pub fn layerspace_pivot(&self, normalized_pivot: DVec2) -> DVec2 {
		let [bounds_min, bounds_max] = self.nonzero_bounding_box();
		let bounds_size = bounds_max - bounds_min;
		bounds_min + bounds_size * normalized_pivot
	}

	pub fn start_point(&self) -> impl Iterator<Item = PointId> + '_ {
		self.segment_domain.start_point().iter().map(|&index| self.point_domain.ids()[index])
	}

	pub fn end_point(&self) -> impl Iterator<Item = PointId> + '_ {
		self.segment_domain.end_point().iter().map(|&index| self.point_domain.ids()[index])
	}

	pub fn push(&mut self, id: SegmentId, start: PointId, end: PointId, handles: bezier_rs::BezierHandles, stroke: StrokeId) {
		let [Some(start), Some(end)] = [start, end].map(|id| self.point_domain.resolve_id(id)) else {
			return;
		};
		self.segment_domain.push(id, start, end, handles, stroke)
	}

	pub fn handles_mut(&mut self) -> impl Iterator<Item = (SegmentId, &mut bezier_rs::BezierHandles, PointId, PointId)> {
		self.segment_domain
			.handles_mut()
			.map(|(id, handles, start, end)| (id, handles, self.point_domain.ids()[start], self.point_domain.ids()[end]))
	}

	pub fn segment_start_from_id(&self, segment: SegmentId) -> Option<PointId> {
		self.segment_domain.segment_start_from_id(segment).map(|index| self.point_domain.ids()[index])
	}

	pub fn segment_end_from_id(&self, segment: SegmentId) -> Option<PointId> {
		self.segment_domain.segment_end_from_id(segment).map(|index| self.point_domain.ids()[index])
	}

	/// Returns an array for the start and end points of a segment.
	pub fn points_from_id(&self, segment: SegmentId) -> Option<[PointId; 2]> {
		self.segment_domain.points_from_id(segment).map(|val| val.map(|index| self.point_domain.ids()[index]))
	}

	/// Attempts to find another point in the segment that is not the one passed in.
	pub fn other_point(&self, segment: SegmentId, current: PointId) -> Option<PointId> {
		let index = self.point_domain.resolve_id(current);
		index.and_then(|index| self.segment_domain.other_point(segment, index)).map(|index| self.point_domain.ids()[index])
	}

	/// Gets all points connected to the current one but not including the current one.
	pub fn connected_points(&self, current: PointId) -> impl Iterator<Item = PointId> + '_ {
		let index = [self.point_domain.resolve_id(current)].into_iter().flatten();
		index.flat_map(|index| self.segment_domain.connected_points(index).map(|index| self.point_domain.ids()[index]))
	}

	/// Get an array slice of all segment IDs.
	pub fn segment_ids(&self) -> &[SegmentId] {
		self.segment_domain.ids()
	}

	/// Enumerate all segments that start at the point.
	pub fn start_connected(&self, point: PointId) -> impl Iterator<Item = SegmentId> + '_ {
		let index = [self.point_domain.resolve_id(point)].into_iter().flatten();
		index.flat_map(|index| self.segment_domain.start_connected(index))
	}

	/// Enumerate all segments that end at the point.
	pub fn end_connected(&self, point: PointId) -> impl Iterator<Item = SegmentId> + '_ {
		let index = [self.point_domain.resolve_id(point)].into_iter().flatten();
		index.flat_map(|index| self.segment_domain.end_connected(index))
	}

	/// Enumerate all segments that start or end at a point, converting them to [`HandleId`s]. Note that the handles may not exist e.g. for a linear segment.
	pub fn all_connected(&self, point: PointId) -> impl Iterator<Item = HandleId> + '_ {
		let index = [self.point_domain.resolve_id(point)].into_iter().flatten();
		index.flat_map(|index| self.segment_domain.all_connected(index))
	}

	/// Enumerate the number of segments connected to a point. If a segment starts and ends at a point then it is counted twice.
	pub fn connected_count(&self, point: PointId) -> usize {
		self.point_domain.resolve_id(point).map_or(0, |point| self.segment_domain.connected_count(point))
	}

	pub fn check_point_inside_shape(&self, vector_data_transform: DAffine2, point: DVec2) -> bool {
		let bez_paths: Vec<_> = self
			.stroke_bezpath_iter()
			.map(|mut bezpath| {
				// TODO: apply transform to points instead of modifying the paths
				bezpath.apply_affine(Affine::new(vector_data_transform.to_cols_array()));
				bezpath.close_path();
				let bbox = bezpath.bounding_box();
				(bezpath, bbox)
			})
			.collect();

		// Check against all paths the point is contained in to compute the correct winding number
		let mut number = 0;

		for (shape, bbox) in bez_paths {
			if bbox.x0 > point.x || bbox.y0 > point.y || bbox.x1 < point.x || bbox.y1 < point.y {
				continue;
			}

			let winding = shape.winding(dvec2_to_point(point));
			number += winding;
		}

		// Non-zero fill rule
		number != 0
	}

	/// Points that can be extended from.
	///
	/// This is usually only points with exactly one connection unless vector meshes are enabled.
	pub fn extendable_points(&self, vector_meshes: bool) -> impl Iterator<Item = PointId> + '_ {
		let point_ids = self.point_domain.ids().iter().enumerate();
		point_ids.filter(move |(index, _)| vector_meshes || self.segment_domain.connected_count(*index) == 1).map(|(_, &id)| id)
	}

	/// Computes if all the connected handles are colinear for an anchor, or if that handle is colinear for a handle.
	pub fn colinear(&self, point: ManipulatorPointId) -> bool {
		let has_handle = |target| self.colinear_manipulators.iter().flatten().any(|&handle| handle == target);
		match point {
			ManipulatorPointId::Anchor(id) => {
				self.start_connected(id).all(|segment| has_handle(HandleId::primary(segment))) && self.end_connected(id).all(|segment| has_handle(HandleId::end(segment)))
			}
			ManipulatorPointId::PrimaryHandle(segment) => has_handle(HandleId::primary(segment)),
			ManipulatorPointId::EndHandle(segment) => has_handle(HandleId::end(segment)),
		}
	}

	pub fn other_colinear_handle(&self, handle: HandleId) -> Option<HandleId> {
		let pair = self.colinear_manipulators.iter().find(|pair| pair.iter().any(|&val| val == handle))?;
		let other = pair.iter().copied().find(|&val| val != handle)?;
		if handle.to_manipulator_point().get_anchor(self) == other.to_manipulator_point().get_anchor(self) {
			Some(other)
		} else {
			None
		}
	}

	pub fn adjacent_segment(&self, manipulator_id: &ManipulatorPointId) -> Option<(PointId, SegmentId)> {
		match manipulator_id {
			ManipulatorPointId::PrimaryHandle(segment_id) => {
				// For start handle, find segments ending at our start point
				let (start_point_id, _, _) = self.segment_points_from_id(*segment_id)?;
				let start_index = self.point_domain.resolve_id(start_point_id)?;

				self.segment_domain.end_connected(start_index).find(|&id| id != *segment_id).map(|id| (start_point_id, id)).or(self
					.segment_domain
					.start_connected(start_index)
					.find(|&id| id != *segment_id)
					.map(|id| (start_point_id, id)))
			}
			ManipulatorPointId::EndHandle(segment_id) => {
				// For end handle, find segments starting at our end point
				let (_, end_point_id, _) = self.segment_points_from_id(*segment_id)?;
				let end_index = self.point_domain.resolve_id(end_point_id)?;

				self.segment_domain.start_connected(end_index).find(|&id| id != *segment_id).map(|id| (end_point_id, id)).or(self
					.segment_domain
					.end_connected(end_index)
					.find(|&id| id != *segment_id)
					.map(|id| (end_point_id, id)))
			}
			ManipulatorPointId::Anchor(_) => None,
		}
	}

	pub fn concat(&mut self, additional: &Self, transform_of_additional: DAffine2, collision_hash_seed: u64) {
		let point_map = additional
			.point_domain
			.ids()
			.iter()
			.filter(|id| self.point_domain.ids().contains(id))
			.map(|&old| (old, old.generate_from_hash(collision_hash_seed)))
			.collect::<HashMap<_, _>>();

		let segment_map = additional
			.segment_domain
			.ids()
			.iter()
			.filter(|id| self.segment_domain.ids().contains(id))
			.map(|&old| (old, old.generate_from_hash(collision_hash_seed)))
			.collect::<HashMap<_, _>>();

		let region_map = additional
			.region_domain
			.ids()
			.iter()
			.filter(|id| self.region_domain.ids().contains(id))
			.map(|&old| (old, old.generate_from_hash(collision_hash_seed)))
			.collect::<HashMap<_, _>>();

		let id_map = IdMap {
			point_offset: self.point_domain.ids().len(),
			point_map,
			segment_map,
			region_map,
		};

		self.point_domain.concat(&additional.point_domain, transform_of_additional, &id_map);
		self.segment_domain.concat(&additional.segment_domain, transform_of_additional, &id_map);
		self.region_domain.concat(&additional.region_domain, transform_of_additional, &id_map);

		// TODO: properly deal with fills such as gradients
		self.style = additional.style.clone();

		self.colinear_manipulators.extend(additional.colinear_manipulators.iter().copied());
	}
}

/// A selectable part of a curve, either an anchor (start or end of a bézier) or a handle (doesn't necessarily go through the bézier but influences curvature).
#[derive(Clone, Copy, PartialEq, Eq, Hash, Debug, DynAny)]
#[cfg_attr(feature = "serde", derive(serde::Serialize, serde::Deserialize))]
pub enum ManipulatorPointId {
	/// A control anchor - the start or end point of a bézier.
	Anchor(PointId),
	/// The handle for a bézier - the first handle on a cubic and the only handle on a quadratic.
	PrimaryHandle(SegmentId),
	/// The end handle on a cubic bézier.
	EndHandle(SegmentId),
}

impl ManipulatorPointId {
	/// Attempt to retrieve the manipulator position in layer space (no transformation applied).
	#[must_use]
	#[track_caller]
	pub fn get_position(&self, vector_data: &VectorData) -> Option<DVec2> {
		match self {
			ManipulatorPointId::Anchor(id) => vector_data.point_domain.position_from_id(*id),
			ManipulatorPointId::PrimaryHandle(id) => vector_data.segment_from_id(*id).and_then(|bezier| bezier.handle_start()),
			ManipulatorPointId::EndHandle(id) => vector_data.segment_from_id(*id).and_then(|bezier| bezier.handle_end()),
		}
	}

	pub fn get_anchor_position(&self, vector_data: &VectorData) -> Option<DVec2> {
		match self {
			ManipulatorPointId::EndHandle(_) | ManipulatorPointId::PrimaryHandle(_) => self.get_anchor(vector_data).and_then(|id| vector_data.point_domain.position_from_id(id)),
			_ => self.get_position(vector_data),
		}
	}

	/// Attempt to get a pair of handles. For an anchor this is the first two handles connected. For a handle it is self and the first opposing handle.
	#[must_use]
	pub fn get_handle_pair(self, vector_data: &VectorData) -> Option<[HandleId; 2]> {
		match self {
			ManipulatorPointId::Anchor(point) => vector_data.all_connected(point).take(2).collect::<Vec<_>>().try_into().ok(),
			ManipulatorPointId::PrimaryHandle(segment) => {
				let point = vector_data.segment_domain.segment_start_from_id(segment)?;
				let current = HandleId::primary(segment);
				let other = vector_data.segment_domain.all_connected(point).find(|&value| value != current);
				other.map(|other| [current, other])
			}
			ManipulatorPointId::EndHandle(segment) => {
				let point = vector_data.segment_domain.segment_end_from_id(segment)?;
				let current = HandleId::end(segment);
				let other = vector_data.segment_domain.all_connected(point).find(|&value| value != current);
				other.map(|other| [current, other])
			}
		}
	}

	/// Attempt to find the closest anchor. If self is already an anchor then it is just self. If it is a start or end handle, then the start or end point is chosen.
	#[must_use]
	pub fn get_anchor(self, vector_data: &VectorData) -> Option<PointId> {
		match self {
			ManipulatorPointId::Anchor(point) => Some(point),
			ManipulatorPointId::PrimaryHandle(segment) => vector_data.segment_start_from_id(segment),
			ManipulatorPointId::EndHandle(segment) => vector_data.segment_end_from_id(segment),
		}
	}

	/// Attempt to convert self to a [`HandleId`], returning none for an anchor.
	#[must_use]
	pub fn as_handle(self) -> Option<HandleId> {
		match self {
			ManipulatorPointId::PrimaryHandle(segment) => Some(HandleId::primary(segment)),
			ManipulatorPointId::EndHandle(segment) => Some(HandleId::end(segment)),
			ManipulatorPointId::Anchor(_) => None,
		}
	}

	/// Attempt to convert self to an anchor, returning None for a handle.
	#[must_use]
	pub fn as_anchor(self) -> Option<PointId> {
		match self {
			ManipulatorPointId::Anchor(point) => Some(point),
			_ => None,
		}
	}

	pub fn get_segment(self) -> Option<SegmentId> {
		match self {
			ManipulatorPointId::PrimaryHandle(segment) | ManipulatorPointId::EndHandle(segment) => Some(segment),
			_ => None,
		}
	}
}

/// The type of handle found on a bézier curve.
#[derive(Clone, Copy, PartialEq, Eq, PartialOrd, Ord, Hash, Debug, DynAny)]
#[cfg_attr(feature = "serde", derive(serde::Serialize, serde::Deserialize))]
pub enum HandleType {
	/// The first handle on a cubic bézier or the only handle on a quadratic bézier.
	Primary,
	/// The second handle on a cubic bézier.
	End,
}

/// Represents a primary or end handle found in a particular segment.
#[derive(Clone, Copy, PartialEq, Eq, PartialOrd, Ord, Hash, Debug, DynAny)]
#[cfg_attr(feature = "serde", derive(serde::Serialize, serde::Deserialize))]
pub struct HandleId {
	pub ty: HandleType,
	pub segment: SegmentId,
}

impl std::fmt::Display for HandleId {
	fn fmt(&self, f: &mut std::fmt::Formatter<'_>) -> std::fmt::Result {
		match self.ty {
			// I haven't checked if "out" and "in" are reversed, or are accurate translations of the "primary" and "end" terms used in the `HandleType` enum, so this naming is an assumption.
			HandleType::Primary => write!(f, "{} out", self.segment.inner()),
			HandleType::End => write!(f, "{} in", self.segment.inner()),
		}
	}
}

impl HandleId {
	/// Construct a handle for the first handle on a cubic bézier or the only handle on a quadratic bézier.
	#[must_use]
	pub const fn primary(segment: SegmentId) -> Self {
		Self { ty: HandleType::Primary, segment }
	}

	/// Construct a handle for the end handle on a cubic bézier.
	#[must_use]
	pub const fn end(segment: SegmentId) -> Self {
		Self { ty: HandleType::End, segment }
	}

	/// Convert to [`ManipulatorPointId`].
	#[must_use]
	pub fn to_manipulator_point(self) -> ManipulatorPointId {
		match self.ty {
			HandleType::Primary => ManipulatorPointId::PrimaryHandle(self.segment),
			HandleType::End => ManipulatorPointId::EndHandle(self.segment),
		}
	}

	/// Calculate the magnitude of the handle from the anchor.
	pub fn length(self, vector_data: &VectorData) -> f64 {
		let Some(anchor_position) = self.to_manipulator_point().get_anchor_position(vector_data) else {
			// TODO: This was previously an unwrap which was encountered, so this is a temporary way to avoid a crash
			return 0.;
		};
		let handle_position = self.to_manipulator_point().get_position(vector_data);
		handle_position.map(|pos| (pos - anchor_position).length()).unwrap_or(f64::MAX)
	}

	/// Set the handle's position relative to the anchor which is the start anchor for the primary handle and end anchor for the end handle.
	#[must_use]
	pub fn set_relative_position(self, relative_position: DVec2) -> VectorModificationType {
		let Self { ty, segment } = self;
		match ty {
			HandleType::Primary => VectorModificationType::SetPrimaryHandle { segment, relative_position },
			HandleType::End => VectorModificationType::SetEndHandle { segment, relative_position },
		}
	}

	/// Convert an end handle to the primary handle and a primary handle to an end handle. Note that the new handle may not exist (e.g. for a quadratic bézier).
	#[must_use]
	pub fn opposite(self) -> Self {
		match self.ty {
			HandleType::Primary => Self::end(self.segment),
			HandleType::End => Self::primary(self.segment),
		}
	}
}

#[cfg(test)]
fn assert_subpath_eq(generated: &[bezier_rs::Subpath<PointId>], expected: &[bezier_rs::Subpath<PointId>]) {
	assert_eq!(generated.len(), expected.len());
	for (generated, expected) in generated.iter().zip(expected) {
		assert_eq!(generated.manipulator_groups().len(), expected.manipulator_groups().len());
		assert_eq!(generated.closed(), expected.closed());
		for (generated, expected) in generated.manipulator_groups().iter().zip(expected.manipulator_groups()) {
			assert_eq!(generated.in_handle, expected.in_handle);
			assert_eq!(generated.out_handle, expected.out_handle);
			assert_eq!(generated.anchor, expected.anchor);
		}
	}
}

#[test]
fn construct_closed_subpath() {
	let circle = bezier_rs::Subpath::new_ellipse(DVec2::NEG_ONE, DVec2::ONE);
	let vector_data = VectorData::from_subpath(&circle);
	assert_eq!(vector_data.point_domain.ids().len(), 4);
	let bezier_paths = vector_data.segment_bezier_iter().map(|(_, bezier, _, _)| bezier).collect::<Vec<_>>();
	assert_eq!(bezier_paths.len(), 4);
	assert!(bezier_paths.iter().all(|&bezier| circle.iter().any(|original_bezier| original_bezier == bezier)));

	let generated = vector_data.stroke_bezier_paths().collect::<Vec<_>>();
	assert_subpath_eq(&generated, &[circle]);
}

#[test]
fn construct_open_subpath() {
	let bezier = bezier_rs::Bezier::from_cubic_dvec2(DVec2::ZERO, DVec2::NEG_ONE, DVec2::ONE, DVec2::X);
	let subpath = bezier_rs::Subpath::from_bezier(&bezier);
	let vector_data = VectorData::from_subpath(&subpath);
	assert_eq!(vector_data.point_domain.ids().len(), 2);
	let bezier_paths = vector_data.segment_bezier_iter().map(|(_, bezier, _, _)| bezier).collect::<Vec<_>>();
	assert_eq!(bezier_paths, vec![bezier]);

	let generated = vector_data.stroke_bezier_paths().collect::<Vec<_>>();
	assert_subpath_eq(&generated, &[subpath]);
}

#[test]
fn construct_many_subpath() {
	let curve = bezier_rs::Bezier::from_cubic_dvec2(DVec2::ZERO, DVec2::NEG_ONE, DVec2::ONE, DVec2::X);
	let curve = bezier_rs::Subpath::from_bezier(&curve);
	let circle = bezier_rs::Subpath::new_ellipse(DVec2::NEG_ONE, DVec2::ONE);

	let vector_data = VectorData::from_subpaths([&curve, &circle], false);
	assert_eq!(vector_data.point_domain.ids().len(), 6);

	let bezier_paths = vector_data.segment_bezier_iter().map(|(_, bezier, _, _)| bezier).collect::<Vec<_>>();
	assert_eq!(bezier_paths.len(), 5);
	assert!(bezier_paths.iter().all(|&bezier| circle.iter().chain(curve.iter()).any(|original_bezier| original_bezier == bezier)));

	let generated = vector_data.stroke_bezier_paths().collect::<Vec<_>>();
	assert_subpath_eq(&generated, &[curve, circle]);
}<|MERGE_RESOLUTION|>--- conflicted
+++ resolved
@@ -207,7 +207,6 @@
 		vector_data
 	}
 
-<<<<<<< HEAD
 	pub fn from_target_types(target_types: impl IntoIterator<Item = impl Borrow<ClickTargetType>>, preserve_id: bool) -> Self {
 		let mut vector_data = Self::default();
 		for target_type in target_types.into_iter() {
@@ -218,11 +217,11 @@
 			}
 		}
 		vector_data
-=======
+	}
+
 	/// Compute the bounding boxes of the bezpaths without any transform
 	pub fn bounding_box_rect(&self) -> Option<Rect> {
 		self.bounding_box_with_transform_rect(DAffine2::IDENTITY)
->>>>>>> 269c5722
 	}
 
 	pub fn close_subpaths(&mut self) {

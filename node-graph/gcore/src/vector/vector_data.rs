mod attributes;
mod modification;
<<<<<<< HEAD

use core::borrow::Borrow;

use super::style::{PathStyle, Stroke};
use crate::{AlphaBlending, Color};
pub use attributes::*;
pub use modification::*;
=======
pub use attributes::*;
pub use modification::*;

use super::style::{PathStyle, Stroke};
use crate::{AlphaBlending, Color};
>>>>>>> 176ce314

use bezier_rs::ManipulatorGroup;
use dyn_any::{DynAny, StaticType};

use core::borrow::Borrow;
use glam::{DAffine2, DVec2};

/// [VectorData] is passed between nodes.
/// It contains a list of subpaths (that may be open or closed), a transform, and some style information.
#[derive(Clone, Debug, PartialEq, DynAny)]
#[cfg_attr(feature = "serde", derive(serde::Serialize, serde::Deserialize))]
pub struct VectorData {
	pub transform: DAffine2,
	pub style: PathStyle,
	pub alpha_blending: AlphaBlending,
	/// A list of all manipulator groups (referenced in `subpaths`) that have colinear handles (where they're locked at 180° angles from one another).
	/// This gets read in `graph_operation_message_handler.rs` by calling `inputs.as_mut_slice()` (search for the string `"Shape does not have both `subpath` and `colinear_manipulators` inputs"` to find it).
	pub colinear_manipulators: Vec<[HandleId; 2]>,

	pub point_domain: PointDomain,
	pub segment_domain: SegmentDomain,
	pub region_domain: RegionDomain,
}

impl core::hash::Hash for VectorData {
	fn hash<H: core::hash::Hasher>(&self, state: &mut H) {
		self.point_domain.hash(state);
		self.segment_domain.hash(state);
		self.region_domain.hash(state);
		self.transform.to_cols_array().iter().for_each(|x| x.to_bits().hash(state));
		self.style.hash(state);
		self.alpha_blending.hash(state);
		self.colinear_manipulators.hash(state);
	}
}

impl VectorData {
	/// An empty subpath with no data, an identity transform, and a black fill.
	pub const fn empty() -> Self {
		Self {
			transform: DAffine2::IDENTITY,
			style: PathStyle::new(Some(Stroke::new(Some(Color::BLACK), 0.)), super::style::Fill::None),
			alpha_blending: AlphaBlending::new(),
			colinear_manipulators: Vec::new(),
			point_domain: PointDomain::new(),
			segment_domain: SegmentDomain::new(),
			region_domain: RegionDomain::new(),
		}
	}

	/// Construct some new vector data from a single subpath with an identity transform and black fill.
	pub fn from_subpath(subpath: impl Borrow<bezier_rs::Subpath<PointId>>) -> Self {
		Self::from_subpaths([subpath], false)
	}

	/// Push a subpath to the vector data
	pub fn append_subpath(&mut self, subpath: impl Borrow<bezier_rs::Subpath<PointId>>, preserve_id: bool) {
		let subpath: &bezier_rs::Subpath<PointId> = subpath.borrow();
		let stroke_id = StrokeId::ZERO;
		let mut point_id = self.point_domain.next_id();

		let handles = |a: &ManipulatorGroup<_>, b: &ManipulatorGroup<_>| match (a.out_handle, b.in_handle) {
			(None, None) => bezier_rs::BezierHandles::Linear,
			(Some(handle), None) | (None, Some(handle)) => bezier_rs::BezierHandles::Quadratic { handle },
			(Some(handle_start), Some(handle_end)) => bezier_rs::BezierHandles::Cubic { handle_start, handle_end },
		};
		let [mut first_seg, mut last_seg] = [None, None];
		let mut segment_id = self.segment_domain.next_id();
		let mut last_point = None;
		let mut first_point = None;
		for pair in subpath.manipulator_groups().windows(2) {
			let start = last_point.unwrap_or_else(|| {
				let id = if preserve_id && !self.point_domain.ids().contains(&pair[0].id) {
					pair[0].id
				} else {
					point_id.next_id()
				};
				self.point_domain.push(id, pair[0].anchor);
				id
			});
			first_point = Some(first_point.unwrap_or(start));
			let end = if preserve_id && !self.point_domain.ids().contains(&pair[1].id) {
				pair[1].id
			} else {
				point_id.next_id()
			};
			self.point_domain.push(end, pair[1].anchor);

			let id = segment_id.next_id();
			first_seg = Some(first_seg.unwrap_or(id));
			last_seg = Some(id);
			self.segment_domain.push(id, start, end, handles(&pair[0], &pair[1]), stroke_id);

			last_point = Some(end);
		}

		let fill_id = FillId::ZERO;

		if subpath.closed() {
			if let (Some(last), Some(first), Some(first_id), Some(last_id)) = (subpath.manipulator_groups().last(), subpath.manipulator_groups().first(), first_point, last_point) {
				let id = segment_id.next_id();
				first_seg = Some(first_seg.unwrap_or(id));
				last_seg = Some(id);
				self.segment_domain.push(id, last_id, first_id, handles(last, first), stroke_id);
			}

			if let [Some(first_seg), Some(last_seg)] = [first_seg, last_seg] {
				self.region_domain.push(self.region_domain.next_id(), first_seg..=last_seg, fill_id);
			}
		}
	}

	/// Construct some new vector data from subpaths with an identity transform and black fill.
	pub fn from_subpaths(subpaths: impl IntoIterator<Item = impl Borrow<bezier_rs::Subpath<PointId>>>, preserve_id: bool) -> Self {
		let mut vector_data = Self::empty();

		for subpath in subpaths.into_iter() {
			vector_data.append_subpath(subpath, preserve_id);
		}

		vector_data
	}

	/// Compute the bounding boxes of the subpaths without any transform
	pub fn bounding_box(&self) -> Option<[DVec2; 2]> {
		self.bounding_box_with_transform(DAffine2::IDENTITY)
	}

	/// Compute the bounding boxes of the subpaths with the specified transform
	pub fn bounding_box_with_transform(&self, transform: DAffine2) -> Option<[DVec2; 2]> {
		self.segment_bezier_iter()
			.map(|(_, bezier, _, _)| bezier.apply_transformation(|point| transform.transform_point2(point)).bounding_box())
			.reduce(|b1, b2| [b1[0].min(b2[0]), b1[1].max(b2[1])])
	}

	/// Calculate the corners of the bounding box but with a nonzero size.
	///
	/// If the layer bounds are `0` in either axis then they are changed to be `1`.
	pub fn nonzero_bounding_box(&self) -> [DVec2; 2] {
		let [bounds_min, mut bounds_max] = self.bounding_box().unwrap_or_default();

		let bounds_size = bounds_max - bounds_min;
		if bounds_size.x < 1e-10 {
			bounds_max.x = bounds_min.x + 1.;
		}
		if bounds_size.y < 1e-10 {
			bounds_max.y = bounds_min.y + 1.;
		}

		[bounds_min, bounds_max]
	}

	/// Compute the pivot of the layer in layerspace (the coordinates of the subpaths)
	pub fn layerspace_pivot(&self, normalized_pivot: DVec2) -> DVec2 {
		let [bounds_min, bounds_max] = self.nonzero_bounding_box();
		let bounds_size = bounds_max - bounds_min;
		bounds_min + bounds_size * normalized_pivot
	}

	/// Compute the pivot in local space with the current transform applied
	pub fn local_pivot(&self, normalized_pivot: DVec2) -> DVec2 {
		self.transform.transform_point2(self.layerspace_pivot(normalized_pivot))
	}

	/// Points connected to a single segment
	pub fn single_connected_points(&self) -> impl Iterator<Item = PointId> + '_ {
		self.point_domain.ids().iter().copied().filter(|&point| self.segment_domain.connected_count(point) == 1)
	}

	/// Computes if all the connected handles are colinear for an anchor, or if that handle is colinear for a handle.
	pub fn colinear(&self, point: ManipulatorPointId) -> bool {
		let has_handle = |target| self.colinear_manipulators.iter().flatten().any(|&handle| handle == target);
		match point {
			ManipulatorPointId::Anchor(id) => {
				self.segment_domain.start_connected(id).all(|segment| has_handle(HandleId::primary(segment))) && self.segment_domain.end_connected(id).all(|segment| has_handle(HandleId::end(segment)))
			}
			ManipulatorPointId::PrimaryHandle(segment) => has_handle(HandleId::primary(segment)),
			ManipulatorPointId::EndHandle(segment) => has_handle(HandleId::end(segment)),
		}
	}
<<<<<<< HEAD
=======

	pub fn other_colinear_handle(&self, handle: HandleId) -> Option<HandleId> {
		let pair = self.colinear_manipulators.iter().find(|pair| pair.iter().any(|&val| val == handle))?;
		let other = pair.iter().copied().find(|&val| val != handle)?;
		if handle.to_manipulator_point().get_anchor(self) == other.to_manipulator_point().get_anchor(self) {
			Some(other)
		} else {
			None
		}
	}
>>>>>>> 176ce314
}

impl Default for VectorData {
	fn default() -> Self {
		Self::empty()
	}
}

/// A selectable part of a curve, either an anchor (start or end of a bézier) or a handle (doesn't necessarily go through the bézier but influences curviture).
#[derive(Clone, Copy, PartialEq, Eq, Hash, Debug, DynAny)]
#[cfg_attr(feature = "serde", derive(serde::Serialize, serde::Deserialize))]
pub enum ManipulatorPointId {
	/// A control anchor - the start or end point of a bézier.
	Anchor(PointId),
	/// The handle for a bézier - the first handle on a cubic and the only handle on a quadratic.
	PrimaryHandle(SegmentId),
	/// The end handle on a cubic bézier.
	EndHandle(SegmentId),
}

impl ManipulatorPointId {
	/// Attempt to retrieve the manipulator position in layer space (no transformation applied).
	#[must_use]
	pub fn get_position(&self, vector_data: &VectorData) -> Option<DVec2> {
		match self {
			ManipulatorPointId::Anchor(id) => vector_data.point_domain.position_from_id(*id),
			ManipulatorPointId::PrimaryHandle(id) => vector_data.segment_from_id(*id).and_then(|bezier| bezier.handle_start()),
			ManipulatorPointId::EndHandle(id) => vector_data.segment_from_id(*id).and_then(|bezier| bezier.handle_end()),
		}
	}

	/// Attempt to get a pair of handles. For an anchor this is the first to handles connected. For a handle it is self and the first opposing handle.
	#[must_use]
	pub fn get_handle_pair(self, vector_data: &VectorData) -> Option<[HandleId; 2]> {
		match self {
			ManipulatorPointId::Anchor(point) => vector_data.segment_domain.all_connected(point).take(2).collect::<Vec<_>>().try_into().ok(),
			ManipulatorPointId::PrimaryHandle(segment) => {
				let point = vector_data.segment_domain.segment_start_from_id(segment)?;
				let current = HandleId::primary(segment);
				let other = vector_data.segment_domain.all_connected(point).find(|&value| value != current);
				other.map(|other| [current, other])
			}
			ManipulatorPointId::EndHandle(segment) => {
				let point = vector_data.segment_domain.segment_end_from_id(segment)?;
				let current = HandleId::end(segment);
				let other = vector_data.segment_domain.all_connected(point).find(|&value| value != current);
				other.map(|other| [current, other])
			}
		}
	}

	/// Attempt to find the closest anchor. If self is already an anchor then it is just self. If it is a start or end handle, then the start or end point is chosen.
	#[must_use]
	pub fn get_anchor(self, vector_data: &VectorData) -> Option<PointId> {
		match self {
			ManipulatorPointId::Anchor(point) => Some(point),
			ManipulatorPointId::PrimaryHandle(segment) => vector_data.segment_domain.segment_start_from_id(segment),
			ManipulatorPointId::EndHandle(segment) => vector_data.segment_domain.segment_end_from_id(segment),
		}
	}

	/// Attempt to convert self to a [`HandleId`], returning none for an anchor.
	#[must_use]
	pub fn as_handle(self) -> Option<HandleId> {
		match self {
			ManipulatorPointId::PrimaryHandle(segment) => Some(HandleId::primary(segment)),
			ManipulatorPointId::EndHandle(segment) => Some(HandleId::end(segment)),
			ManipulatorPointId::Anchor(_) => None,
		}
	}

	/// Attempt to convert self to an anchor, returning None for a handle.
	#[must_use]
	pub fn as_anchor(self) -> Option<PointId> {
		match self {
			ManipulatorPointId::Anchor(point) => Some(point),
			_ => None,
		}
	}
}

/// The type of handle found on a bézier curve.
#[derive(Clone, Copy, PartialEq, Eq, Hash, Debug, DynAny)]
#[cfg_attr(feature = "serde", derive(serde::Serialize, serde::Deserialize))]
pub enum HandleType {
	/// The first handle on a cubic bézier or the only handle on a quadratic bézier.
	Primary,
	/// The second handle on a cubic bézier.
	End,
}

/// Represents a primary or end handle found in a particular segment.
#[derive(Clone, Copy, PartialEq, Eq, Hash, Debug, DynAny)]
#[cfg_attr(feature = "serde", derive(serde::Serialize, serde::Deserialize))]
pub struct HandleId {
	pub ty: HandleType,
	pub segment: SegmentId,
}

impl HandleId {
	/// Construct a handle for the first handle on a cubic bézier or the only handle on a quadratic bézier.
	#[must_use]
	pub const fn primary(segment: SegmentId) -> Self {
		Self { ty: HandleType::Primary, segment }
	}

	/// Construct a handle for the end handle on a cubic bézier.
	#[must_use]
	pub const fn end(segment: SegmentId) -> Self {
		Self { ty: HandleType::End, segment }
	}

	/// Convert to [`ManipulatorPointId`].
	#[must_use]
	pub fn to_manipulator_point(self) -> ManipulatorPointId {
		match self.ty {
			HandleType::Primary => ManipulatorPointId::PrimaryHandle(self.segment),
			HandleType::End => ManipulatorPointId::EndHandle(self.segment),
		}
	}

	/// Set the handle's position relative to the anchor which is the start anchor for the primary handle and end anchor for the end handle.
	#[must_use]
	pub fn set_relative_position(self, relative_position: DVec2) -> VectorModificationType {
		let Self { ty, segment } = self;
		match ty {
			HandleType::Primary => VectorModificationType::SetPrimaryHandle { segment, relative_position },
			HandleType::End => VectorModificationType::SetEndHandle { segment, relative_position },
		}
<<<<<<< HEAD
	}

	/// Convert an end handle to the primary handle and a primary handle to an end handle. Note that the new handle may not exist (e.g. for a quadratic bézier).
	#[must_use]
	pub fn opposite(self) -> Self {
		match self.ty {
			HandleType::Primary => Self::end(self.segment),
			HandleType::End => Self::primary(self.segment),
		}
	}
=======
	}

	/// Convert an end handle to the primary handle and a primary handle to an end handle. Note that the new handle may not exist (e.g. for a quadratic bézier).
	#[must_use]
	pub fn opposite(self) -> Self {
		match self.ty {
			HandleType::Primary => Self::end(self.segment),
			HandleType::End => Self::primary(self.segment),
		}
	}
>>>>>>> 176ce314
}

#[cfg(test)]
fn assert_subpath_eq(generated: &Vec<bezier_rs::Subpath<PointId>>, expected: &[bezier_rs::Subpath<PointId>]) {
	assert_eq!(generated.len(), expected.len());
	for (generated, expected) in generated.iter().zip(expected) {
		assert_eq!(generated.manipulator_groups().len(), expected.manipulator_groups().len());
		assert_eq!(generated.closed(), expected.closed());
		for (generated, expected) in generated.manipulator_groups().iter().zip(expected.manipulator_groups()) {
			assert_eq!(generated.in_handle, expected.in_handle);
			assert_eq!(generated.out_handle, expected.out_handle);
			assert_eq!(generated.anchor, expected.anchor);
		}
	}
}

#[test]
fn construct_closed_subpath() {
	let circle = bezier_rs::Subpath::new_ellipse(DVec2::NEG_ONE, DVec2::ONE);
	let vector_data = VectorData::from_subpath(&circle);
	assert_eq!(vector_data.point_domain.ids().len(), 4);
	let bézier_paths = vector_data.segment_bezier_iter().map(|(_, bézier, _, _)| bézier).collect::<Vec<_>>();
	assert_eq!(bézier_paths.len(), 4);
	assert!(bézier_paths.iter().all(|&bézier| circle.iter().any(|original_bézier| original_bézier == bézier)));

	let generated = vector_data.stroke_bezier_paths().collect::<Vec<_>>();
	assert_subpath_eq(&generated, &[circle]);
}

#[test]
fn construct_open_subpath() {
	let bézier = bezier_rs::Bezier::from_cubic_dvec2(DVec2::ZERO, DVec2::NEG_ONE, DVec2::ONE, DVec2::X);
	let subpath = bezier_rs::Subpath::from_bezier(&bézier);
	let vector_data = VectorData::from_subpath(&subpath);
	assert_eq!(vector_data.point_domain.ids().len(), 2);
	let bézier_paths = vector_data.segment_bezier_iter().map(|(_, bézier, _, _)| bézier).collect::<Vec<_>>();
	assert_eq!(bézier_paths, vec![bézier]);

	let generated = vector_data.stroke_bezier_paths().collect::<Vec<_>>();
	assert_subpath_eq(&generated, &[subpath]);
}

#[test]
fn construct_many_subpath() {
	let curve = bezier_rs::Bezier::from_cubic_dvec2(DVec2::ZERO, DVec2::NEG_ONE, DVec2::ONE, DVec2::X);
	let curve = bezier_rs::Subpath::from_bezier(&curve);
	let circle = bezier_rs::Subpath::new_ellipse(DVec2::NEG_ONE, DVec2::ONE);

	let vector_data = VectorData::from_subpaths([&curve, &circle], false);
	assert_eq!(vector_data.point_domain.ids().len(), 6);

	let bézier_paths = vector_data.segment_bezier_iter().map(|(_, bézier, _, _)| bézier).collect::<Vec<_>>();
	assert_eq!(bézier_paths.len(), 5);
	assert!(bézier_paths.iter().all(|&bézier| circle.iter().chain(curve.iter()).any(|original_bézier| original_bézier == bézier)));

	let generated = vector_data.stroke_bezier_paths().collect::<Vec<_>>();
	assert_subpath_eq(&generated, &[curve, circle]);
}<|MERGE_RESOLUTION|>--- conflicted
+++ resolved
@@ -1,20 +1,10 @@
 mod attributes;
 mod modification;
-<<<<<<< HEAD
-
-use core::borrow::Borrow;
+pub use attributes::*;
+pub use modification::*;
 
 use super::style::{PathStyle, Stroke};
 use crate::{AlphaBlending, Color};
-pub use attributes::*;
-pub use modification::*;
-=======
-pub use attributes::*;
-pub use modification::*;
-
-use super::style::{PathStyle, Stroke};
-use crate::{AlphaBlending, Color};
->>>>>>> 176ce314
 
 use bezier_rs::ManipulatorGroup;
 use dyn_any::{DynAny, StaticType};
@@ -195,8 +185,6 @@
 			ManipulatorPointId::EndHandle(segment) => has_handle(HandleId::end(segment)),
 		}
 	}
-<<<<<<< HEAD
-=======
 
 	pub fn other_colinear_handle(&self, handle: HandleId) -> Option<HandleId> {
 		let pair = self.colinear_manipulators.iter().find(|pair| pair.iter().any(|&val| val == handle))?;
@@ -207,7 +195,6 @@
 			None
 		}
 	}
->>>>>>> 176ce314
 }
 
 impl Default for VectorData {
@@ -337,7 +324,6 @@
 			HandleType::Primary => VectorModificationType::SetPrimaryHandle { segment, relative_position },
 			HandleType::End => VectorModificationType::SetEndHandle { segment, relative_position },
 		}
-<<<<<<< HEAD
 	}
 
 	/// Convert an end handle to the primary handle and a primary handle to an end handle. Note that the new handle may not exist (e.g. for a quadratic bézier).
@@ -348,18 +334,6 @@
 			HandleType::End => Self::primary(self.segment),
 		}
 	}
-=======
-	}
-
-	/// Convert an end handle to the primary handle and a primary handle to an end handle. Note that the new handle may not exist (e.g. for a quadratic bézier).
-	#[must_use]
-	pub fn opposite(self) -> Self {
-		match self.ty {
-			HandleType::Primary => Self::end(self.segment),
-			HandleType::End => Self::primary(self.segment),
-		}
-	}
->>>>>>> 176ce314
 }
 
 #[cfg(test)]

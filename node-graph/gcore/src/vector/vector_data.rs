--- conflicted
+++ resolved
@@ -207,7 +207,6 @@
 		vector_data
 	}
 
-<<<<<<< HEAD
 	pub fn from_target_types(target_types: impl IntoIterator<Item = impl Borrow<ClickTargetType>>, preserve_id: bool) -> Self {
 		let mut vector_data = Self::empty();
 		for target_type in target_types.into_iter() {
@@ -218,7 +217,8 @@
 			}
 		}
 		vector_data
-=======
+	}
+
 	pub fn close_subpaths(&mut self) {
 		let segments_to_add: Vec<_> = self
 			.stroke_bezier_paths()
@@ -234,7 +234,6 @@
 			let segment_id = self.segment_domain.next_id().next_id();
 			self.segment_domain.push(segment_id, start, end, bezier_rs::BezierHandles::Linear, StrokeId::ZERO);
 		}
->>>>>>> f6e592da
 	}
 
 	/// Compute the bounding boxes of the subpaths without any transform

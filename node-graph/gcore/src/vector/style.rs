//! Contains stylistic options for SVG elements.

use crate::Color;
pub use crate::gradient::*;
use dyn_any::DynAny;
<<<<<<< HEAD
use glam::{DAffine2, DVec2};
use std::fmt::Write;

#[derive(Default, PartialEq, Eq, Clone, Copy, Debug, Hash, serde::Serialize, serde::Deserialize, DynAny, specta::Type, node_macro::ChoiceType)]
#[widget(Radio)]
pub enum GradientType {
	#[default]
	Linear,
	Radial,
}

// TODO: Someday we could switch this to a Box[T] to avoid over-allocation
// TODO: Use linear not gamma colors
/// A list of colors associated with positions (in the range 0 to 1) along a gradient.
#[derive(Debug, Clone, PartialEq, serde::Serialize, serde::Deserialize, DynAny, specta::Type)]
pub struct GradientStops(Vec<(f64, Color)>);

impl std::hash::Hash for GradientStops {
	fn hash<H: core::hash::Hasher>(&self, state: &mut H) {
		self.0.len().hash(state);
		self.0.iter().for_each(|(position, color)| {
			position.to_bits().hash(state);
			color.hash(state);
		});
	}
}

impl Default for GradientStops {
	fn default() -> Self {
		Self(vec![(0., Color::BLACK), (1., Color::WHITE)])
	}
}

impl IntoIterator for GradientStops {
	type Item = (f64, Color);
	type IntoIter = std::vec::IntoIter<(f64, Color)>;

	fn into_iter(self) -> Self::IntoIter {
		self.0.into_iter()
	}
}

impl<'a> IntoIterator for &'a GradientStops {
	type Item = &'a (f64, Color);
	type IntoIter = std::slice::Iter<'a, (f64, Color)>;

	fn into_iter(self) -> Self::IntoIter {
		self.0.iter()
	}
}

impl std::ops::Index<usize> for GradientStops {
	type Output = (f64, Color);

	fn index(&self, index: usize) -> &Self::Output {
		&self.0[index]
	}
}

impl std::ops::Deref for GradientStops {
	type Target = Vec<(f64, Color)>;

	fn deref(&self) -> &Self::Target {
		&self.0
	}
}

impl std::ops::DerefMut for GradientStops {
	fn deref_mut(&mut self) -> &mut Self::Target {
		&mut self.0
	}
}

impl GradientStops {
	pub fn new(stops: Vec<(f64, Color)>) -> Self {
		let mut stops = Self(stops);
		stops.sort();
		stops
	}

	pub fn evaluate(&self, t: f64) -> Color {
		if self.0.is_empty() {
			return Color::BLACK;
		}

		if t <= self.0[0].0 {
			return self.0[0].1;
		}
		if t >= self.0[self.0.len() - 1].0 {
			return self.0[self.0.len() - 1].1;
		}

		for i in 0..self.0.len() - 1 {
			let (t1, c1) = self.0[i];
			let (t2, c2) = self.0[i + 1];
			if t >= t1 && t <= t2 {
				let normalized_t = (t - t1) / (t2 - t1);
				return c1.lerp(&c2, normalized_t as f32);
			}
		}

		Color::BLACK
	}

	pub fn sort(&mut self) {
		self.0.sort_unstable_by(|a, b| a.0.partial_cmp(&b.0).unwrap());
	}

	pub fn reversed(&self) -> Self {
		Self(self.0.iter().rev().map(|(position, color)| (1. - position, *color)).collect())
	}

	pub fn map_colors<F: Fn(&Color) -> Color>(&self, f: F) -> Self {
		Self(self.0.iter().map(|(position, color)| (*position, f(color))).collect())
	}
}

/// A gradient fill.
///
/// Contains the start and end points, along with the colors at varying points along the length.
#[repr(C)]
#[derive(Debug, Clone, PartialEq, serde::Serialize, serde::Deserialize, DynAny, specta::Type)]
pub struct Gradient {
	pub stops: GradientStops,
	pub gradient_type: GradientType,
	pub start: DVec2,
	pub end: DVec2,
	pub transform: DAffine2,
}

impl Default for Gradient {
	fn default() -> Self {
		Self {
			stops: GradientStops::default(),
			gradient_type: GradientType::Linear,
			start: DVec2::new(0., 0.5),
			end: DVec2::new(1., 0.5),
			transform: DAffine2::IDENTITY,
		}
	}
}

impl core::hash::Hash for Gradient {
	fn hash<H: core::hash::Hasher>(&self, state: &mut H) {
		self.stops.0.len().hash(state);
		[].iter()
			.chain(self.start.to_array().iter())
			.chain(self.end.to_array().iter())
			.chain(self.transform.to_cols_array().iter())
			.chain(self.stops.0.iter().map(|(position, _)| position))
			.for_each(|x| x.to_bits().hash(state));
		self.stops.0.iter().for_each(|(_, color)| color.hash(state));
		self.gradient_type.hash(state);
	}
}

impl std::fmt::Display for Gradient {
	fn fmt(&self, f: &mut std::fmt::Formatter<'_>) -> std::fmt::Result {
		let round = |x: f64| (x * 1e3).round() / 1e3;
		let stops = self
			.stops
			.0
			.iter()
			.map(|(position, color)| format!("[{}%: #{}]", round(position * 100.), color.to_rgba_hex_srgb()))
			.collect::<Vec<_>>()
			.join(", ");
		write!(f, "{} Gradient: {stops}", self.gradient_type)
	}
}

impl Gradient {
	/// Constructs a new gradient with the colors at 0 and 1 specified.
	pub fn new(start: DVec2, start_color: Color, end: DVec2, end_color: Color, transform: DAffine2, gradient_type: GradientType) -> Self {
		Gradient {
			start,
			end,
			stops: GradientStops::new(vec![(0., start_color.to_gamma_srgb()), (1., end_color.to_gamma_srgb())]),
			transform,
			gradient_type,
		}
	}

	pub fn lerp(&self, other: &Self, time: f64) -> Self {
		let start = self.start + (other.start - self.start) * time;
		let end = self.end + (other.end - self.end) * time;
		let transform = self.transform;
		let stops = self
			.stops
			.0
			.iter()
			.zip(other.stops.0.iter())
			.map(|((a_pos, a_color), (b_pos, b_color))| {
				let position = a_pos + (b_pos - a_pos) * time;
				let color = a_color.lerp(b_color, time as f32);
				(position, color)
			})
			.collect::<Vec<_>>();
		let stops = GradientStops::new(stops);
		let gradient_type = if time < 0.5 { self.gradient_type } else { other.gradient_type };

		Self {
			start,
			end,
			transform,
			stops,
			gradient_type,
		}
	}

	/// Adds the gradient def through mutating the first argument, returning the gradient ID.
	fn render_defs(&self, svg_defs: &mut String, element_transform: DAffine2, stroke_transform: DAffine2, bounds: [DVec2; 2], transformed_bounds: [DVec2; 2]) -> u64 {
		// TODO: Figure out how to use `self.transform` as part of the gradient transform, since that field (`Gradient::transform`) is currently never read from, it's only written to.

		let bound_transform = DAffine2::from_scale_angle_translation(bounds[1] - bounds[0], 0., bounds[0]);
		let transformed_bound_transform = element_transform * DAffine2::from_scale_angle_translation(transformed_bounds[1] - transformed_bounds[0], 0., transformed_bounds[0]);

		let mut stop = String::new();
		for (position, color) in self.stops.0.iter() {
			stop.push_str("<stop");
			if *position != 0. {
				let _ = write!(stop, r#" offset="{}""#, (position * 1_000_000.).round() / 1_000_000.);
			}
			let _ = write!(stop, r##" stop-color="#{}""##, color.to_rgb_hex_srgb_from_gamma());
			if color.a() < 1. {
				let _ = write!(stop, r#" stop-opacity="{}""#, (color.a() * 1000.).round() / 1000.);
			}
			stop.push_str(" />")
		}

		let mod_gradient = if transformed_bound_transform.matrix2.determinant() != 0. {
			transformed_bound_transform.inverse()
		} else {
			DAffine2::IDENTITY // Ignore if the transform cannot be inverted (the bounds are zero). See issue #1944.
		};
		let mod_points = element_transform * stroke_transform * bound_transform;

		let start = mod_points.transform_point2(self.start);
		let end = mod_points.transform_point2(self.end);

		let gradient_id = crate::uuid::generate_uuid();

		let matrix = format_transform_matrix(mod_gradient);
		let gradient_transform = if matrix.is_empty() { String::new() } else { format!(r#" gradientTransform="{}""#, matrix) };

		match self.gradient_type {
			GradientType::Linear => {
				let _ = write!(
					svg_defs,
					r#"<linearGradient id="{}" x1="{}" x2="{}" y1="{}" y2="{}"{gradient_transform}>{}</linearGradient>"#,
					gradient_id, start.x, end.x, start.y, end.y, stop
				);
			}
			GradientType::Radial => {
				let radius = (f64::powi(start.x - end.x, 2) + f64::powi(start.y - end.y, 2)).sqrt();
				let _ = write!(
					svg_defs,
					r#"<radialGradient id="{}" cx="{}" cy="{}" r="{}"{gradient_transform}>{}</radialGradient>"#,
					gradient_id, start.x, start.y, radius, stop
				);
			}
		}

		gradient_id
	}

	/// Insert a stop into the gradient, the index if successful
	pub fn insert_stop(&mut self, mouse: DVec2, transform: DAffine2) -> Option<usize> {
		// Transform the start and end positions to the same coordinate space as the mouse.
		let (start, end) = (transform.transform_point2(self.start), transform.transform_point2(self.end));

		// Calculate the new position by finding the closest point on the line
		let new_position = ((end - start).angle_to(mouse - start)).cos() * start.distance(mouse) / start.distance(end);

		// Don't insert point past end of line
		if !(0. ..=1.).contains(&new_position) {
			return None;
		}

		// Compute the color of the inserted stop
		let get_color = |index: usize, time: f64| match (self.stops.0[index].1, self.stops.0.get(index + 1).map(|(_, c)| *c)) {
			// Lerp between the nearest colors if applicable
			(a, Some(b)) => a.lerp(
				&b,
				((time - self.stops.0[index].0) / self.stops.0.get(index + 1).map(|end| end.0 - self.stops.0[index].0).unwrap_or_default()) as f32,
			),
			// Use the start or the end color if applicable
			(v, _) => v,
		};

		// Compute the correct index to keep the positions in order
		let mut index = 0;
		while self.stops.0.len() > index && self.stops.0[index].0 <= new_position {
			index += 1;
		}

		let new_color = get_color(index - 1, new_position);

		// Insert the new stop
		self.stops.0.insert(index, (new_position, new_color));

		Some(index)
	}
}
=======
use glam::DAffine2;
>>>>>>> a4fbea91

/// Describes the fill of a layer.
///
/// Can be None, a solid [Color], or a linear/radial [Gradient].
///
/// In the future we'll probably also add a pattern fill. This will probably be named "Paint" in the future.
#[repr(C)]
#[derive(Default, Debug, Clone, PartialEq, serde::Serialize, serde::Deserialize, DynAny, Hash, specta::Type)]
pub enum Fill {
	#[default]
	None,
	Solid(Color),
	Gradient(Gradient),
}

impl std::fmt::Display for Fill {
	fn fmt(&self, f: &mut std::fmt::Formatter<'_>) -> std::fmt::Result {
		match self {
			Self::None => write!(f, "None"),
			Self::Solid(color) => write!(f, "#{} (Alpha: {}%)", color.to_rgb_hex_srgb(), color.a() * 100.),
			Self::Gradient(gradient) => write!(f, "{}", gradient),
		}
	}
}

impl Fill {
	/// Construct a new [Fill::Solid] from a [Color].
	pub fn solid(color: Color) -> Self {
		Self::Solid(color)
	}

	/// Construct a new [Fill::Solid] or [Fill::None] from an optional [Color].
	pub fn solid_or_none(color: Option<Color>) -> Self {
		match color {
			Some(color) => Self::Solid(color),
			None => Self::None,
		}
	}

	/// Evaluate the color at some point on the fill. Doesn't currently work for Gradient.
	pub fn color(&self) -> Color {
		match self {
			Self::None => Color::BLACK,
			Self::Solid(color) => *color,
			// TODO: Should correctly sample the gradient the equation here: https://svgwg.org/svg2-draft/pservers.html#Gradients
			Self::Gradient(Gradient { stops, .. }) => stops.0[0].1,
		}
	}

	pub fn lerp(&self, other: &Self, time: f64) -> Self {
		let transparent = Self::solid(Color::TRANSPARENT);
		let a = if *self == Self::None { &transparent } else { self };
		let b = if *other == Self::None { &transparent } else { other };

		match (a, b) {
			(Self::Solid(a), Self::Solid(b)) => Self::Solid(a.lerp(b, time as f32)),
			(Self::Solid(a), Self::Gradient(b)) => {
				let mut solid_to_gradient = b.clone();
				solid_to_gradient.stops.0.iter_mut().for_each(|(_, color)| *color = *a);
				let a = &solid_to_gradient;
				Self::Gradient(a.lerp(b, time))
			}
			(Self::Gradient(a), Self::Solid(b)) => {
				let mut gradient_to_solid = a.clone();
				gradient_to_solid.stops.0.iter_mut().for_each(|(_, color)| *color = *b);
				let b = &gradient_to_solid;
				Self::Gradient(a.lerp(b, time))
			}
			(Self::Gradient(a), Self::Gradient(b)) => Self::Gradient(a.lerp(b, time)),
			_ => Self::None,
		}
	}

	/// Extract a gradient from the fill
	pub fn as_gradient(&self) -> Option<&Gradient> {
		match self {
			Self::Gradient(gradient) => Some(gradient),
			_ => None,
		}
	}

	/// Extract a solid color from the fill
	pub fn as_solid(&self) -> Option<Color> {
		match self {
			Self::Solid(color) => Some(*color),
			_ => None,
		}
	}

	/// Find if fill can be represented with only opaque colors
	pub fn is_opaque(&self) -> bool {
		match self {
			Fill::Solid(color) => color.is_opaque(),
			Fill::Gradient(gradient) => gradient.stops.iter().all(|(_, color)| color.is_opaque()),
			Fill::None => true,
		}
	}

	/// Returns if fill is none
	pub fn is_none(&self) -> bool {
		*self == Self::None
	}
}

impl From<Color> for Fill {
	fn from(color: Color) -> Fill {
		Fill::Solid(color)
	}
}

impl From<Option<Color>> for Fill {
	fn from(color: Option<Color>) -> Fill {
		Fill::solid_or_none(color)
	}
}

impl From<Gradient> for Fill {
	fn from(gradient: Gradient) -> Fill {
		Fill::Gradient(gradient)
	}
}

/// Describes the fill of a layer, but unlike [`Fill`], this doesn't store a [`Gradient`] directly but just its [`GradientStops`].
///
/// Can be None, a solid [Color], or a linear/radial [Gradient].
///
/// In the future we'll probably also add a pattern fill.
#[repr(C)]
#[derive(Default, Debug, Clone, PartialEq, serde::Serialize, serde::Deserialize, DynAny, Hash, specta::Type)]
pub enum FillChoice {
	#[default]
	None,
	/// WARNING: Color is gamma, not linear!
	Solid(Color),
	/// WARNING: Color stops are gamma, not linear!
	Gradient(GradientStops),
}

impl FillChoice {
	pub fn as_solid(&self) -> Option<Color> {
		let Self::Solid(color) = self else { return None };
		Some(*color)
	}

	pub fn as_gradient(&self) -> Option<&GradientStops> {
		let Self::Gradient(gradient) = self else { return None };
		Some(gradient)
	}

	/// Convert this [`FillChoice`] to a [`Fill`] using the provided [`Gradient`] as a base for the positional information of the gradient.
	/// If a gradient isn't provided, default gradient positional information is used in cases where the [`FillChoice`] is a [`Gradient`].
	pub fn to_fill(&self, existing_gradient: Option<&Gradient>) -> Fill {
		match self {
			Self::None => Fill::None,
			Self::Solid(color) => Fill::Solid(*color),
			Self::Gradient(stops) => {
				let mut fill = existing_gradient.cloned().unwrap_or_default();
				fill.stops = stops.clone();
				Fill::Gradient(fill)
			}
		}
	}
}

impl From<Fill> for FillChoice {
	fn from(fill: Fill) -> Self {
		match fill {
			Fill::None => FillChoice::None,
			Fill::Solid(color) => FillChoice::Solid(color),
			Fill::Gradient(gradient) => FillChoice::Gradient(gradient.stops),
		}
	}
}

/// Enum describing the type of [Fill].
#[repr(C)]
#[derive(Debug, Clone, Copy, Default, PartialEq, serde::Serialize, serde::Deserialize, DynAny, Hash, specta::Type, node_macro::ChoiceType)]
#[widget(Radio)]
pub enum FillType {
	#[default]
	Solid,
	Gradient,
}

/// The stroke (outline) style of an SVG element.
#[repr(C)]
#[derive(Debug, Clone, Copy, Default, PartialEq, Eq, serde::Serialize, serde::Deserialize, Hash, DynAny, specta::Type, node_macro::ChoiceType)]
#[widget(Radio)]
pub enum StrokeCap {
	#[default]
	Butt,
	Round,
	Square,
}

impl StrokeCap {
	pub fn svg_name(&self) -> &'static str {
		match self {
			StrokeCap::Butt => "butt",
			StrokeCap::Round => "round",
			StrokeCap::Square => "square",
		}
	}
}

#[repr(C)]
#[derive(Debug, Clone, Copy, Default, PartialEq, Eq, serde::Serialize, serde::Deserialize, Hash, DynAny, specta::Type, node_macro::ChoiceType)]
#[widget(Radio)]
pub enum StrokeJoin {
	#[default]
	Miter,
	Bevel,
	Round,
}

impl StrokeJoin {
	pub fn svg_name(&self) -> &'static str {
		match self {
			StrokeJoin::Bevel => "bevel",
			StrokeJoin::Miter => "miter",
			StrokeJoin::Round => "round",
		}
	}
}

#[repr(C)]
#[derive(Debug, Clone, Copy, Default, PartialEq, Eq, serde::Serialize, serde::Deserialize, Hash, DynAny, specta::Type, node_macro::ChoiceType)]
#[widget(Radio)]
pub enum StrokeAlign {
	#[default]
	Center,
	Inside,
	Outside,
}

impl StrokeAlign {
	pub fn is_not_centered(self) -> bool {
		self != Self::Center
	}
}

#[repr(C)]
#[derive(Debug, Clone, Copy, Default, PartialEq, Eq, serde::Serialize, serde::Deserialize, Hash, DynAny, specta::Type, node_macro::ChoiceType)]
#[widget(Radio)]
pub enum PaintOrder {
	#[default]
	StrokeAbove,
	StrokeBelow,
}

impl PaintOrder {
	pub fn is_default(self) -> bool {
		self == Self::default()
	}
}

fn daffine2_identity() -> DAffine2 {
	DAffine2::IDENTITY
}

#[repr(C)]
#[derive(Debug, Clone, PartialEq, serde::Serialize, serde::Deserialize, DynAny, specta::Type)]
#[serde(default)]
pub struct Stroke {
	/// Stroke color
	pub color: Option<Color>,
	/// Line thickness
	pub weight: f64,
	pub dash_lengths: Vec<f64>,
	pub dash_offset: f64,
	#[serde(alias = "line_cap")]
	pub cap: StrokeCap,
	#[serde(alias = "line_join")]
	pub join: StrokeJoin,
	#[serde(alias = "line_join_miter_limit")]
	pub join_miter_limit: f64,
	#[serde(default)]
	pub align: StrokeAlign,
	#[serde(default = "daffine2_identity")]
	pub transform: DAffine2,
	#[serde(default)]
	pub non_scaling: bool,
	#[serde(default)]
	pub paint_order: PaintOrder,
}

impl std::hash::Hash for Stroke {
	fn hash<H: std::hash::Hasher>(&self, state: &mut H) {
		self.color.hash(state);
		self.weight.to_bits().hash(state);
		{
			self.dash_lengths.len().hash(state);
			self.dash_lengths.iter().for_each(|length| length.to_bits().hash(state));
		}
		self.dash_offset.to_bits().hash(state);
		self.cap.hash(state);
		self.join.hash(state);
		self.join_miter_limit.to_bits().hash(state);
		self.align.hash(state);
		self.transform.to_cols_array().iter().for_each(|x| x.to_bits().hash(state));
		self.non_scaling.hash(state);
		self.paint_order.hash(state);
	}
}

impl From<Color> for Stroke {
	fn from(color: Color) -> Self {
		Self::new(Some(color), 1.)
	}
}
impl From<Option<Color>> for Stroke {
	fn from(color: Option<Color>) -> Self {
		Self::new(color, 1.)
	}
}

impl Stroke {
	pub const fn new(color: Option<Color>, weight: f64) -> Self {
		Self {
			color,
			weight,
			dash_lengths: Vec::new(),
			dash_offset: 0.,
			cap: StrokeCap::Butt,
			join: StrokeJoin::Miter,
			join_miter_limit: 4.,
			align: StrokeAlign::Center,
			transform: DAffine2::IDENTITY,
			non_scaling: false,
			paint_order: PaintOrder::StrokeAbove,
		}
	}

	pub fn lerp(&self, other: &Self, time: f64) -> Self {
		Self {
			color: self.color.map(|color| color.lerp(&other.color.unwrap_or(color), time as f32)),
			weight: self.weight + (other.weight - self.weight) * time,
			dash_lengths: self.dash_lengths.iter().zip(other.dash_lengths.iter()).map(|(a, b)| a + (b - a) * time).collect(),
			dash_offset: self.dash_offset + (other.dash_offset - self.dash_offset) * time,
			cap: if time < 0.5 { self.cap } else { other.cap },
			join: if time < 0.5 { self.join } else { other.join },
			join_miter_limit: self.join_miter_limit + (other.join_miter_limit - self.join_miter_limit) * time,
			align: if time < 0.5 { self.align } else { other.align },
			transform: DAffine2::from_mat2_translation(
				time * self.transform.matrix2 + (1. - time) * other.transform.matrix2,
				self.transform.translation * time + other.transform.translation * (1. - time),
			),
			non_scaling: if time < 0.5 { self.non_scaling } else { other.non_scaling },
			paint_order: if time < 0.5 { self.paint_order } else { other.paint_order },
		}
	}

	/// Get the current stroke color.
	pub fn color(&self) -> Option<Color> {
		self.color
	}

	/// Get the current stroke weight.
	pub fn weight(&self) -> f64 {
		self.weight
	}

	pub fn dash_lengths(&self) -> String {
		if self.dash_lengths.is_empty() {
			"none".to_string()
		} else {
			self.dash_lengths.iter().map(|v| v.to_string()).collect::<Vec<_>>().join(", ")
		}
	}

	pub fn dash_offset(&self) -> f64 {
		self.dash_offset
	}

	pub fn cap_index(&self) -> u32 {
		self.cap as u32
	}

	pub fn join_index(&self) -> u32 {
		self.join as u32
	}

	pub fn join_miter_limit(&self) -> f32 {
		self.join_miter_limit as f32
	}

	pub fn with_color(mut self, color: &Option<Color>) -> Option<Self> {
		self.color = *color;

		Some(self)
	}

	pub fn with_weight(mut self, weight: f64) -> Self {
		self.weight = weight;
		self
	}

	pub fn with_dash_lengths(mut self, dash_lengths: &str) -> Option<Self> {
		dash_lengths
			.split(&[',', ' '])
			.filter(|x| !x.is_empty())
			.map(str::parse::<f64>)
			.collect::<Result<Vec<_>, _>>()
			.ok()
			.map(|lengths| {
				self.dash_lengths = lengths;
				self
			})
	}

	pub fn with_dash_offset(mut self, dash_offset: f64) -> Self {
		self.dash_offset = dash_offset;
		self
	}

	pub fn with_stroke_cap(mut self, stroke_cap: StrokeCap) -> Self {
		self.cap = stroke_cap;
		self
	}

	pub fn with_stroke_join(mut self, stroke_join: StrokeJoin) -> Self {
		self.join = stroke_join;
		self
	}

	pub fn with_stroke_join_miter_limit(mut self, limit: f64) -> Self {
		self.join_miter_limit = limit;
		self
	}

	pub fn with_stroke_align(mut self, stroke_align: StrokeAlign) -> Self {
		self.align = stroke_align;
		self
	}

	pub fn with_non_scaling(mut self, non_scaling: bool) -> Self {
		self.non_scaling = non_scaling;
		self
	}

	pub fn has_renderable_stroke(&self) -> bool {
		self.weight > 0. && self.color.is_some_and(|color| color.a() != 0.)
	}
}

// Having an alpha of 1 to start with leads to a better experience with the properties panel
impl Default for Stroke {
	fn default() -> Self {
		Self {
			weight: 0.,
			color: Some(Color::from_rgba8_srgb(0, 0, 0, 255)),
			dash_lengths: Vec::new(),
			dash_offset: 0.,
			cap: StrokeCap::Butt,
			join: StrokeJoin::Miter,
			join_miter_limit: 4.,
			align: StrokeAlign::Center,
			transform: DAffine2::IDENTITY,
			non_scaling: false,
			paint_order: PaintOrder::default(),
		}
	}
}

#[repr(C)]
#[derive(Debug, Clone, PartialEq, Default, serde::Serialize, serde::Deserialize, DynAny, specta::Type)]
pub struct PathStyle {
	pub stroke: Option<Stroke>,
	pub fill: Fill,
}

impl std::hash::Hash for PathStyle {
	fn hash<H: std::hash::Hasher>(&self, state: &mut H) {
		self.stroke.hash(state);
		self.fill.hash(state);
	}
}

impl std::fmt::Display for PathStyle {
	fn fmt(&self, f: &mut std::fmt::Formatter<'_>) -> std::fmt::Result {
		let fill = &self.fill;

		let stroke = match &self.stroke {
			Some(stroke) => format!("#{} (Weight: {} px)", stroke.color.map_or("None".to_string(), |c| c.to_rgba_hex_srgb()), stroke.weight),
			None => "None".to_string(),
		};

		write!(f, "Fill: {fill}\nStroke: {stroke}")
	}
}

impl PathStyle {
	pub const fn new(stroke: Option<Stroke>, fill: Fill) -> Self {
		Self { stroke, fill }
	}

	pub fn lerp(&self, other: &Self, time: f64) -> Self {
		Self {
			fill: self.fill.lerp(&other.fill, time),
			stroke: match (self.stroke.as_ref(), other.stroke.as_ref()) {
				(Some(a), Some(b)) => Some(a.lerp(b, time)),
				(Some(a), None) => {
					if time < 0.5 {
						Some(a.clone())
					} else {
						None
					}
				}
				(None, Some(b)) => {
					if time < 0.5 {
						Some(b.clone())
					} else {
						None
					}
				}
				(None, None) => None,
			},
		}
	}

	/// Get the current path's [Fill].
	///
	/// # Example
	/// ```
	/// # use graphene_core::vector::style::{Fill, PathStyle};
	/// # use graphene_core::raster::color::Color;
	/// let fill = Fill::solid(Color::RED);
	/// let style = PathStyle::new(None, fill.clone());
	///
	/// assert_eq!(*style.fill(), fill);
	/// ```
	pub fn fill(&self) -> &Fill {
		&self.fill
	}

	/// Get the current path's [Stroke].
	///
	/// # Example
	/// ```
	/// # use graphene_core::vector::style::{Fill, Stroke, PathStyle};
	/// # use graphene_core::raster::color::Color;
	/// let stroke = Stroke::new(Some(Color::GREEN), 42.);
	/// let style = PathStyle::new(Some(stroke.clone()), Fill::None);
	///
	/// assert_eq!(style.stroke(), Some(stroke));
	/// ```
	pub fn stroke(&self) -> Option<Stroke> {
		self.stroke.clone()
	}

	/// Replace the path's [Fill] with a provided one.
	///
	/// # Example
	/// ```
	/// # use graphene_core::vector::style::{Fill, PathStyle};
	/// # use graphene_core::raster::color::Color;
	/// let mut style = PathStyle::default();
	///
	/// assert_eq!(*style.fill(), Fill::None);
	///
	/// let fill = Fill::solid(Color::RED);
	/// style.set_fill(fill.clone());
	///
	/// assert_eq!(*style.fill(), fill);
	/// ```
	pub fn set_fill(&mut self, fill: Fill) {
		self.fill = fill;
	}

	pub fn set_stroke_transform(&mut self, transform: DAffine2) {
		if let Some(stroke) = &mut self.stroke {
			stroke.transform = transform;
		}
	}

	/// Replace the path's [Stroke] with a provided one.
	///
	/// # Example
	/// ```
	/// # use graphene_core::vector::style::{Stroke, PathStyle};
	/// # use graphene_core::raster::color::Color;
	/// let mut style = PathStyle::default();
	///
	/// assert_eq!(style.stroke(), None);
	///
	/// let stroke = Stroke::new(Some(Color::GREEN), 42.);
	/// style.set_stroke(stroke.clone());
	///
	/// assert_eq!(style.stroke(), Some(stroke));
	/// ```
	pub fn set_stroke(&mut self, stroke: Stroke) {
		self.stroke = Some(stroke);
	}

	/// Set the path's fill to None.
	///
	/// # Example
	/// ```
	/// # use graphene_core::vector::style::{Fill, PathStyle};
	/// # use graphene_core::raster::color::Color;
	/// let mut style = PathStyle::new(None, Fill::Solid(Color::RED));
	///
	/// assert_ne!(*style.fill(), Fill::None);
	///
	/// style.clear_fill();
	///
	/// assert_eq!(*style.fill(), Fill::None);
	/// ```
	pub fn clear_fill(&mut self) {
		self.fill = Fill::None;
	}

	/// Set the path's stroke to None.
	///
	/// # Example
	/// ```
	/// # use graphene_core::vector::style::{Fill, Stroke, PathStyle};
	/// # use graphene_core::raster::color::Color;
	/// let mut style = PathStyle::new(Some(Stroke::new(Some(Color::GREEN), 42.)), Fill::None);
	///
	/// assert!(style.stroke().is_some());
	///
	/// style.clear_stroke();
	///
	/// assert!(!style.stroke().is_some());
	/// ```
	pub fn clear_stroke(&mut self) {
		self.stroke = None;
	}
}

/// Represents different ways of rendering an object
#[derive(Default, Debug, Clone, Copy, PartialEq, Eq, serde::Serialize, serde::Deserialize, Hash, DynAny, specta::Type)]
pub enum ViewMode {
	/// Render with normal coloration at the current viewport resolution
	#[default]
	Normal,
	/// Render only the outlines of shapes at the current viewport resolution
	Outline,
	/// Render with normal coloration at the document resolution, showing the pixels when the current viewport resolution is higher
	Pixels,
}<|MERGE_RESOLUTION|>--- conflicted
+++ resolved
@@ -3,313 +3,7 @@
 use crate::Color;
 pub use crate::gradient::*;
 use dyn_any::DynAny;
-<<<<<<< HEAD
-use glam::{DAffine2, DVec2};
-use std::fmt::Write;
-
-#[derive(Default, PartialEq, Eq, Clone, Copy, Debug, Hash, serde::Serialize, serde::Deserialize, DynAny, specta::Type, node_macro::ChoiceType)]
-#[widget(Radio)]
-pub enum GradientType {
-	#[default]
-	Linear,
-	Radial,
-}
-
-// TODO: Someday we could switch this to a Box[T] to avoid over-allocation
-// TODO: Use linear not gamma colors
-/// A list of colors associated with positions (in the range 0 to 1) along a gradient.
-#[derive(Debug, Clone, PartialEq, serde::Serialize, serde::Deserialize, DynAny, specta::Type)]
-pub struct GradientStops(Vec<(f64, Color)>);
-
-impl std::hash::Hash for GradientStops {
-	fn hash<H: core::hash::Hasher>(&self, state: &mut H) {
-		self.0.len().hash(state);
-		self.0.iter().for_each(|(position, color)| {
-			position.to_bits().hash(state);
-			color.hash(state);
-		});
-	}
-}
-
-impl Default for GradientStops {
-	fn default() -> Self {
-		Self(vec![(0., Color::BLACK), (1., Color::WHITE)])
-	}
-}
-
-impl IntoIterator for GradientStops {
-	type Item = (f64, Color);
-	type IntoIter = std::vec::IntoIter<(f64, Color)>;
-
-	fn into_iter(self) -> Self::IntoIter {
-		self.0.into_iter()
-	}
-}
-
-impl<'a> IntoIterator for &'a GradientStops {
-	type Item = &'a (f64, Color);
-	type IntoIter = std::slice::Iter<'a, (f64, Color)>;
-
-	fn into_iter(self) -> Self::IntoIter {
-		self.0.iter()
-	}
-}
-
-impl std::ops::Index<usize> for GradientStops {
-	type Output = (f64, Color);
-
-	fn index(&self, index: usize) -> &Self::Output {
-		&self.0[index]
-	}
-}
-
-impl std::ops::Deref for GradientStops {
-	type Target = Vec<(f64, Color)>;
-
-	fn deref(&self) -> &Self::Target {
-		&self.0
-	}
-}
-
-impl std::ops::DerefMut for GradientStops {
-	fn deref_mut(&mut self) -> &mut Self::Target {
-		&mut self.0
-	}
-}
-
-impl GradientStops {
-	pub fn new(stops: Vec<(f64, Color)>) -> Self {
-		let mut stops = Self(stops);
-		stops.sort();
-		stops
-	}
-
-	pub fn evaluate(&self, t: f64) -> Color {
-		if self.0.is_empty() {
-			return Color::BLACK;
-		}
-
-		if t <= self.0[0].0 {
-			return self.0[0].1;
-		}
-		if t >= self.0[self.0.len() - 1].0 {
-			return self.0[self.0.len() - 1].1;
-		}
-
-		for i in 0..self.0.len() - 1 {
-			let (t1, c1) = self.0[i];
-			let (t2, c2) = self.0[i + 1];
-			if t >= t1 && t <= t2 {
-				let normalized_t = (t - t1) / (t2 - t1);
-				return c1.lerp(&c2, normalized_t as f32);
-			}
-		}
-
-		Color::BLACK
-	}
-
-	pub fn sort(&mut self) {
-		self.0.sort_unstable_by(|a, b| a.0.partial_cmp(&b.0).unwrap());
-	}
-
-	pub fn reversed(&self) -> Self {
-		Self(self.0.iter().rev().map(|(position, color)| (1. - position, *color)).collect())
-	}
-
-	pub fn map_colors<F: Fn(&Color) -> Color>(&self, f: F) -> Self {
-		Self(self.0.iter().map(|(position, color)| (*position, f(color))).collect())
-	}
-}
-
-/// A gradient fill.
-///
-/// Contains the start and end points, along with the colors at varying points along the length.
-#[repr(C)]
-#[derive(Debug, Clone, PartialEq, serde::Serialize, serde::Deserialize, DynAny, specta::Type)]
-pub struct Gradient {
-	pub stops: GradientStops,
-	pub gradient_type: GradientType,
-	pub start: DVec2,
-	pub end: DVec2,
-	pub transform: DAffine2,
-}
-
-impl Default for Gradient {
-	fn default() -> Self {
-		Self {
-			stops: GradientStops::default(),
-			gradient_type: GradientType::Linear,
-			start: DVec2::new(0., 0.5),
-			end: DVec2::new(1., 0.5),
-			transform: DAffine2::IDENTITY,
-		}
-	}
-}
-
-impl core::hash::Hash for Gradient {
-	fn hash<H: core::hash::Hasher>(&self, state: &mut H) {
-		self.stops.0.len().hash(state);
-		[].iter()
-			.chain(self.start.to_array().iter())
-			.chain(self.end.to_array().iter())
-			.chain(self.transform.to_cols_array().iter())
-			.chain(self.stops.0.iter().map(|(position, _)| position))
-			.for_each(|x| x.to_bits().hash(state));
-		self.stops.0.iter().for_each(|(_, color)| color.hash(state));
-		self.gradient_type.hash(state);
-	}
-}
-
-impl std::fmt::Display for Gradient {
-	fn fmt(&self, f: &mut std::fmt::Formatter<'_>) -> std::fmt::Result {
-		let round = |x: f64| (x * 1e3).round() / 1e3;
-		let stops = self
-			.stops
-			.0
-			.iter()
-			.map(|(position, color)| format!("[{}%: #{}]", round(position * 100.), color.to_rgba_hex_srgb()))
-			.collect::<Vec<_>>()
-			.join(", ");
-		write!(f, "{} Gradient: {stops}", self.gradient_type)
-	}
-}
-
-impl Gradient {
-	/// Constructs a new gradient with the colors at 0 and 1 specified.
-	pub fn new(start: DVec2, start_color: Color, end: DVec2, end_color: Color, transform: DAffine2, gradient_type: GradientType) -> Self {
-		Gradient {
-			start,
-			end,
-			stops: GradientStops::new(vec![(0., start_color.to_gamma_srgb()), (1., end_color.to_gamma_srgb())]),
-			transform,
-			gradient_type,
-		}
-	}
-
-	pub fn lerp(&self, other: &Self, time: f64) -> Self {
-		let start = self.start + (other.start - self.start) * time;
-		let end = self.end + (other.end - self.end) * time;
-		let transform = self.transform;
-		let stops = self
-			.stops
-			.0
-			.iter()
-			.zip(other.stops.0.iter())
-			.map(|((a_pos, a_color), (b_pos, b_color))| {
-				let position = a_pos + (b_pos - a_pos) * time;
-				let color = a_color.lerp(b_color, time as f32);
-				(position, color)
-			})
-			.collect::<Vec<_>>();
-		let stops = GradientStops::new(stops);
-		let gradient_type = if time < 0.5 { self.gradient_type } else { other.gradient_type };
-
-		Self {
-			start,
-			end,
-			transform,
-			stops,
-			gradient_type,
-		}
-	}
-
-	/// Adds the gradient def through mutating the first argument, returning the gradient ID.
-	fn render_defs(&self, svg_defs: &mut String, element_transform: DAffine2, stroke_transform: DAffine2, bounds: [DVec2; 2], transformed_bounds: [DVec2; 2]) -> u64 {
-		// TODO: Figure out how to use `self.transform` as part of the gradient transform, since that field (`Gradient::transform`) is currently never read from, it's only written to.
-
-		let bound_transform = DAffine2::from_scale_angle_translation(bounds[1] - bounds[0], 0., bounds[0]);
-		let transformed_bound_transform = element_transform * DAffine2::from_scale_angle_translation(transformed_bounds[1] - transformed_bounds[0], 0., transformed_bounds[0]);
-
-		let mut stop = String::new();
-		for (position, color) in self.stops.0.iter() {
-			stop.push_str("<stop");
-			if *position != 0. {
-				let _ = write!(stop, r#" offset="{}""#, (position * 1_000_000.).round() / 1_000_000.);
-			}
-			let _ = write!(stop, r##" stop-color="#{}""##, color.to_rgb_hex_srgb_from_gamma());
-			if color.a() < 1. {
-				let _ = write!(stop, r#" stop-opacity="{}""#, (color.a() * 1000.).round() / 1000.);
-			}
-			stop.push_str(" />")
-		}
-
-		let mod_gradient = if transformed_bound_transform.matrix2.determinant() != 0. {
-			transformed_bound_transform.inverse()
-		} else {
-			DAffine2::IDENTITY // Ignore if the transform cannot be inverted (the bounds are zero). See issue #1944.
-		};
-		let mod_points = element_transform * stroke_transform * bound_transform;
-
-		let start = mod_points.transform_point2(self.start);
-		let end = mod_points.transform_point2(self.end);
-
-		let gradient_id = crate::uuid::generate_uuid();
-
-		let matrix = format_transform_matrix(mod_gradient);
-		let gradient_transform = if matrix.is_empty() { String::new() } else { format!(r#" gradientTransform="{}""#, matrix) };
-
-		match self.gradient_type {
-			GradientType::Linear => {
-				let _ = write!(
-					svg_defs,
-					r#"<linearGradient id="{}" x1="{}" x2="{}" y1="{}" y2="{}"{gradient_transform}>{}</linearGradient>"#,
-					gradient_id, start.x, end.x, start.y, end.y, stop
-				);
-			}
-			GradientType::Radial => {
-				let radius = (f64::powi(start.x - end.x, 2) + f64::powi(start.y - end.y, 2)).sqrt();
-				let _ = write!(
-					svg_defs,
-					r#"<radialGradient id="{}" cx="{}" cy="{}" r="{}"{gradient_transform}>{}</radialGradient>"#,
-					gradient_id, start.x, start.y, radius, stop
-				);
-			}
-		}
-
-		gradient_id
-	}
-
-	/// Insert a stop into the gradient, the index if successful
-	pub fn insert_stop(&mut self, mouse: DVec2, transform: DAffine2) -> Option<usize> {
-		// Transform the start and end positions to the same coordinate space as the mouse.
-		let (start, end) = (transform.transform_point2(self.start), transform.transform_point2(self.end));
-
-		// Calculate the new position by finding the closest point on the line
-		let new_position = ((end - start).angle_to(mouse - start)).cos() * start.distance(mouse) / start.distance(end);
-
-		// Don't insert point past end of line
-		if !(0. ..=1.).contains(&new_position) {
-			return None;
-		}
-
-		// Compute the color of the inserted stop
-		let get_color = |index: usize, time: f64| match (self.stops.0[index].1, self.stops.0.get(index + 1).map(|(_, c)| *c)) {
-			// Lerp between the nearest colors if applicable
-			(a, Some(b)) => a.lerp(
-				&b,
-				((time - self.stops.0[index].0) / self.stops.0.get(index + 1).map(|end| end.0 - self.stops.0[index].0).unwrap_or_default()) as f32,
-			),
-			// Use the start or the end color if applicable
-			(v, _) => v,
-		};
-
-		// Compute the correct index to keep the positions in order
-		let mut index = 0;
-		while self.stops.0.len() > index && self.stops.0[index].0 <= new_position {
-			index += 1;
-		}
-
-		let new_color = get_color(index - 1, new_position);
-
-		// Insert the new stop
-		self.stops.0.insert(index, (new_position, new_color));
-
-		Some(index)
-	}
-}
-=======
 use glam::DAffine2;
->>>>>>> a4fbea91
 
 /// Describes the fill of a layer.
 ///

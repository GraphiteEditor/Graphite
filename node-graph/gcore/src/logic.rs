--- conflicted
+++ resolved
@@ -1,26 +1,10 @@
-<<<<<<< HEAD
+use crate::vector::VectorDataTable;
 use crate::Context;
-use crate::{vector::VectorData, Ctx};
+use crate::Ctx;
 use glam::{DAffine2, DVec2};
 
 #[node_macro::node(category("Debug"))]
-fn log_to_console<T: core::fmt::Debug>(_: impl Ctx, #[implementations(String, bool, f64, u32, u64, DVec2, VectorData, DAffine2)] value: T) -> T {
-=======
-use crate::transform::Footprint;
-use crate::vector::VectorDataTable;
-
-use glam::{DAffine2, DVec2};
-
-#[node_macro::node(category("Debug"))]
-async fn log_to_console<T: core::fmt::Debug, F: Send + 'n>(
-	#[implementations((), (), (), (), (), (), (), (), Footprint)] footprint: F,
-	#[implementations(
-		() -> String, () -> bool, () -> f64, () -> u32, () -> u64, () -> DVec2, () -> VectorDataTable, () -> DAffine2,
-		Footprint -> String, Footprint -> bool, Footprint -> f64, Footprint -> u32, Footprint -> u64, Footprint -> DVec2, Footprint -> VectorDataTable, Footprint -> DAffine2,
-	)]
-	value: impl Node<F, Output = T>,
-) -> T {
->>>>>>> eb0ff20d
+fn log_to_console<T: core::fmt::Debug>(_: impl Ctx, #[implementations(String, bool, f64, u32, u64, DVec2, VectorDataTable, DAffine2)] value: T) -> T {
 	#[cfg(not(target_arch = "spirv"))]
 	// KEEP THIS `debug!()` - It acts as the output for the debug node itself
 	debug!("{:#?}", value);
@@ -38,22 +22,12 @@
 	condition: bool,
 	#[expose]
 	#[implementations(
-<<<<<<< HEAD
-		Context -> String, Context -> bool, Context -> f64, Context -> u32, Context -> u64, Context -> DVec2, Context -> VectorData, Context -> DAffine2,
-=======
-		() -> String, () -> bool, () -> f64, () -> u32, () -> u64, () -> DVec2, () -> VectorDataTable, () -> DAffine2,
-		Footprint -> String, Footprint -> bool, Footprint -> f64, Footprint -> u32, Footprint -> u64, Footprint -> DVec2, Footprint -> VectorDataTable, Footprint -> DAffine2
->>>>>>> eb0ff20d
+		Context -> String, Context -> bool, Context -> f64, Context -> u32, Context -> u64, Context -> DVec2, Context -> VectorDataTable, Context -> DAffine2,
 	)]
 	if_true: impl Node<F, Output = T>,
 	#[expose]
 	#[implementations(
-<<<<<<< HEAD
-		Context -> String, Context -> bool, Context -> f64, Context -> u32, Context -> u64, Context -> DVec2, Context -> VectorData, Context -> DAffine2,
-=======
-		() -> String, () -> bool, () -> f64, () -> u32, () -> u64, () -> DVec2, () -> VectorDataTable, () -> DAffine2,
-		Footprint -> String, Footprint -> bool, Footprint -> f64, Footprint -> u32, Footprint -> u64, Footprint -> DVec2, Footprint -> VectorDataTable, Footprint -> DAffine2
->>>>>>> eb0ff20d
+		Context -> String, Context -> bool, Context -> f64, Context -> u32, Context -> u64, Context -> DVec2, Context -> VectorDataTable, Context -> DAffine2,
 	)]
 	if_false: impl Node<F, Output = T>,
 ) -> T {

pub use self::color::{Color, Luma, SRGBA8};
<<<<<<< HEAD
use crate::vector::VectorData;
use crate::{registry::types::Percentage, transform::Footprint};
use crate::{Ctx, GraphicGroup};
=======
use crate::raster::image::ImageFrameTable;
use crate::registry::types::Percentage;
use crate::transform::Footprint;
use crate::vector::VectorDataTable;
use crate::GraphicGroupTable;
>>>>>>> eb0ff20d

use bytemuck::{Pod, Zeroable};
use core::fmt::Debug;
use glam::DVec2;

#[cfg(target_arch = "spirv")]
use spirv_std::num_traits::float::Float;

pub mod adjustments;
pub mod bbox;
#[cfg(not(target_arch = "spirv"))]
pub mod brightness_contrast;
#[cfg(not(target_arch = "spirv"))]
pub mod brush_cache;
pub mod color;
#[cfg(not(target_arch = "spirv"))]
pub mod curve;
pub mod discrete_srgb;
pub use adjustments::*;

pub trait Linear {
	fn from_f32(x: f32) -> Self;
	fn to_f32(self) -> f32;
	fn from_f64(x: f64) -> Self;
	fn to_f64(self) -> f64;
	fn lerp(self, other: Self, value: Self) -> Self
	where
		Self: Sized + Copy,
		Self: core::ops::Sub<Self, Output = Self>,
		Self: core::ops::Mul<Self, Output = Self>,
		Self: core::ops::Add<Self, Output = Self>,
	{
		self + (other - self) * value
	}
}

#[rustfmt::skip]
impl Linear for f32 {
	#[inline(always)] fn from_f32(x: f32) -> Self { x }
	#[inline(always)] fn to_f32(self) -> f32 { self }
	#[inline(always)] fn from_f64(x: f64) -> Self { x as f32 }
	#[inline(always)] fn to_f64(self) -> f64 { self as f64 }
}

#[rustfmt::skip]
impl Linear for f64 {
	#[inline(always)] fn from_f32(x: f32) -> Self { x as f64 }
	#[inline(always)] fn to_f32(self) -> f32 { self as f32 }
	#[inline(always)] fn from_f64(x: f64) -> Self { x }
	#[inline(always)] fn to_f64(self) -> f64 { self }
}

pub trait Channel: Copy + Debug {
	fn to_linear<Out: Linear>(self) -> Out;
	fn from_linear<In: Linear>(linear: In) -> Self;
}

pub trait LinearChannel: Channel {
	fn cast_linear_channel<Out: LinearChannel>(self) -> Out {
		Out::from_linear(self.to_linear::<f64>())
	}
}

impl<T: Linear + Debug + Copy> Channel for T {
	#[inline(always)]
	fn to_linear<Out: Linear>(self) -> Out {
		Out::from_f64(self.to_f64())
	}

	#[inline(always)]
	fn from_linear<In: Linear>(linear: In) -> Self {
		Self::from_f64(linear.to_f64())
	}
}

impl<T: Linear + Debug + Copy> LinearChannel for T {}

use num_derive::*;
#[derive(Copy, Clone, Debug, PartialEq, PartialOrd, Num, NumCast, NumOps, One, Zero, ToPrimitive, FromPrimitive)]
pub struct SRGBGammaFloat(f32);

impl Channel for SRGBGammaFloat {
	#[inline(always)]
	fn to_linear<Out: Linear>(self) -> Out {
		let x = self.0;
		Out::from_f32(if x <= 0.04045 { x / 12.92 } else { ((x + 0.055) / 1.055).powf(2.4) })
	}

	#[inline(always)]
	fn from_linear<In: Linear>(linear: In) -> Self {
		let x = linear.to_f32();
		if x <= 0.0031308 {
			Self(x * 12.92)
		} else {
			Self(1.055 * x.powf(1. / 2.4) - 0.055)
		}
	}
}
pub trait RGBPrimaries {
	const RED: DVec2;
	const GREEN: DVec2;
	const BLUE: DVec2;
	const WHITE: DVec2;
}
pub trait Rec709Primaries {}
impl<T: Rec709Primaries> RGBPrimaries for T {
	const RED: DVec2 = DVec2::new(0.64, 0.33);
	const GREEN: DVec2 = DVec2::new(0.3, 0.6);
	const BLUE: DVec2 = DVec2::new(0.15, 0.06);
	const WHITE: DVec2 = DVec2::new(0.3127, 0.329);
}

pub trait SRGB: Rec709Primaries {}

#[cfg(feature = "serde")]
pub trait Serde: serde::Serialize + for<'a> serde::Deserialize<'a> {}
#[cfg(not(feature = "serde"))]
pub trait Serde {}

#[cfg(feature = "serde")]
impl<T: serde::Serialize + for<'a> serde::Deserialize<'a>> Serde for T {}
#[cfg(not(feature = "serde"))]
impl<T> Serde for T {}

// TODO: Come up with a better name for this trait
pub trait Pixel: Clone + Pod + Zeroable {
	#[cfg(not(target_arch = "spirv"))]
	fn to_bytes(&self) -> Vec<u8> {
		bytemuck::bytes_of(self).to_vec()
	}
	// TODO: use u8 for Color
	fn from_bytes(bytes: &[u8]) -> Self {
		*bytemuck::try_from_bytes(bytes).expect("Failed to convert bytes to pixel")
	}

	fn byte_size() -> usize {
		core::mem::size_of::<Self>()
	}
}
pub trait RGB: Pixel {
	type ColorChannel: Channel;

	fn red(&self) -> Self::ColorChannel;
	fn r(&self) -> Self::ColorChannel {
		self.red()
	}
	fn green(&self) -> Self::ColorChannel;
	fn g(&self) -> Self::ColorChannel {
		self.green()
	}
	fn blue(&self) -> Self::ColorChannel;
	fn b(&self) -> Self::ColorChannel {
		self.blue()
	}
}
pub trait RGBMut: RGB {
	fn set_red(&mut self, red: Self::ColorChannel);
	fn set_green(&mut self, green: Self::ColorChannel);
	fn set_blue(&mut self, blue: Self::ColorChannel);
}

pub trait AssociatedAlpha: RGB + Alpha {
	fn to_unassociated<Out: UnassociatedAlpha>(&self) -> Out;
}

pub trait UnassociatedAlpha: RGB + Alpha {
	fn to_associated<Out: AssociatedAlpha>(&self) -> Out;
}

pub trait Alpha {
	type AlphaChannel: LinearChannel;
	const TRANSPARENT: Self;
	fn alpha(&self) -> Self::AlphaChannel;
	fn a(&self) -> Self::AlphaChannel {
		self.alpha()
	}
	fn multiplied_alpha(&self, alpha: Self::AlphaChannel) -> Self;
}

pub trait Depth {
	type DepthChannel: Channel;
	fn depth(&self) -> Self::DepthChannel;
	fn d(&self) -> Self::DepthChannel {
		self.depth()
	}
}

pub trait ExtraChannels<const NUM: usize> {
	type ChannelType: Channel;
	fn extra_channels(&self) -> [Self::ChannelType; NUM];
}

pub trait Luminance {
	type LuminanceChannel: LinearChannel;
	fn luminance(&self) -> Self::LuminanceChannel;
	fn l(&self) -> Self::LuminanceChannel {
		self.luminance()
	}
}

pub trait LuminanceMut: Luminance {
	fn set_luminance(&mut self, luminance: Self::LuminanceChannel);
}

// TODO: We might rename this to Raster at some point
pub trait Sample {
	type Pixel: Pixel;
	// TODO: Add an area parameter
	fn sample(&self, pos: DVec2, area: DVec2) -> Option<Self::Pixel>;
}

impl<T: Sample> Sample for &T {
	type Pixel = T::Pixel;

	#[inline(always)]
	fn sample(&self, pos: DVec2, area: DVec2) -> Option<Self::Pixel> {
		(**self).sample(pos, area)
	}
}

pub trait Bitmap {
	type Pixel: Pixel;
	fn width(&self) -> u32;
	fn height(&self) -> u32;
	fn get_pixel(&self, x: u32, y: u32) -> Option<Self::Pixel>;
}

impl<T: Bitmap> Bitmap for &T {
	type Pixel = T::Pixel;

	fn width(&self) -> u32 {
		(**self).width()
	}

	fn height(&self) -> u32 {
		(**self).height()
	}

	fn get_pixel(&self, x: u32, y: u32) -> Option<Self::Pixel> {
		(**self).get_pixel(x, y)
	}
}

impl<T: Bitmap> Bitmap for &mut T {
	type Pixel = T::Pixel;

	fn width(&self) -> u32 {
		(**self).width()
	}

	fn height(&self) -> u32 {
		(**self).height()
	}

	fn get_pixel(&self, x: u32, y: u32) -> Option<Self::Pixel> {
		(**self).get_pixel(x, y)
	}
}

pub trait BitmapMut: Bitmap {
	fn get_pixel_mut(&mut self, x: u32, y: u32) -> Option<&mut Self::Pixel>;
	fn set_pixel(&mut self, x: u32, y: u32, pixel: Self::Pixel) {
		*self.get_pixel_mut(x, y).unwrap() = pixel;
	}
	fn map_pixels<F: Fn(Self::Pixel) -> Self::Pixel>(&mut self, map_fn: F) {
		for y in 0..self.height() {
			for x in 0..self.width() {
				let pixel = self.get_pixel(x, y).unwrap();
				self.set_pixel(x, y, map_fn(pixel));
			}
		}
	}
}

impl<T: BitmapMut + Bitmap> BitmapMut for &mut T {
	fn get_pixel_mut(&mut self, x: u32, y: u32) -> Option<&mut Self::Pixel> {
		(*self).get_pixel_mut(x, y)
	}
}

#[cfg(feature = "alloc")]
pub use self::image::Image;
#[cfg(feature = "alloc")]
pub mod image;

trait SetBlendMode {
	fn set_blend_mode(&mut self, blend_mode: BlendMode);
}

impl SetBlendMode for VectorDataTable {
	fn set_blend_mode(&mut self, blend_mode: BlendMode) {
		for instance in self.instances_mut() {
			instance.alpha_blending.blend_mode = blend_mode;
		}
	}
}
impl SetBlendMode for GraphicGroupTable {
	fn set_blend_mode(&mut self, blend_mode: BlendMode) {
		for instance in self.instances_mut() {
			instance.alpha_blending.blend_mode = blend_mode;
		}
	}
}
impl SetBlendMode for ImageFrameTable<Color> {
	fn set_blend_mode(&mut self, blend_mode: BlendMode) {
		for instance in self.instances_mut() {
			instance.alpha_blending.blend_mode = blend_mode;
		}
	}
}

#[node_macro::node(category("Style"))]
fn blend_mode<T: SetBlendMode>(
	_: impl Ctx,
	#[implementations(
		 GraphicGroup,
		 VectorData,
		 ImageFrame<Color>,
	)]
<<<<<<< HEAD
	mut value: T,
=======
	footprint: F,
	#[implementations(
		() -> GraphicGroupTable,
		() -> VectorDataTable,
		() -> ImageFrameTable<Color>,
		Footprint -> GraphicGroupTable,
		Footprint -> VectorDataTable,
		Footprint -> ImageFrameTable<Color>,
	)]
	value: impl Node<F, Output = T>,
>>>>>>> eb0ff20d
	blend_mode: BlendMode,
) -> T {
	value.set_blend_mode(blend_mode);
	value
}

#[node_macro::node(category("Style"))]
fn opacity<T: MultiplyAlpha>(
	_: impl Ctx,
	#[implementations(
<<<<<<< HEAD
		 GraphicGroup,
		 VectorData,
		 ImageFrame<Color>,
=======
		() -> GraphicGroupTable,
		() -> VectorDataTable,
		() -> ImageFrameTable<Color>,
		Footprint -> GraphicGroupTable,
		Footprint -> VectorDataTable,
		Footprint -> ImageFrameTable<Color>,
>>>>>>> eb0ff20d
	)]
	mut value: T,
	#[default(100.)] factor: Percentage,
) -> T {
	let opacity_multiplier = factor / 100.;
	value.multiply_alpha(opacity_multiplier);
	value
}<|MERGE_RESOLUTION|>--- conflicted
+++ resolved
@@ -1,15 +1,10 @@
 pub use self::color::{Color, Luma, SRGBA8};
-<<<<<<< HEAD
-use crate::vector::VectorData;
-use crate::{registry::types::Percentage, transform::Footprint};
-use crate::{Ctx, GraphicGroup};
-=======
 use crate::raster::image::ImageFrameTable;
 use crate::registry::types::Percentage;
 use crate::transform::Footprint;
 use crate::vector::VectorDataTable;
 use crate::GraphicGroupTable;
->>>>>>> eb0ff20d
+use crate::{Ctx, GraphicGroup};
 
 use bytemuck::{Pod, Zeroable};
 use core::fmt::Debug;
@@ -325,24 +320,11 @@
 fn blend_mode<T: SetBlendMode>(
 	_: impl Ctx,
 	#[implementations(
-		 GraphicGroup,
-		 VectorData,
-		 ImageFrame<Color>,
+		GraphicGroupTable,
+		VectorDataTable,
+		ImageFrameTable<Color>,
 	)]
-<<<<<<< HEAD
 	mut value: T,
-=======
-	footprint: F,
-	#[implementations(
-		() -> GraphicGroupTable,
-		() -> VectorDataTable,
-		() -> ImageFrameTable<Color>,
-		Footprint -> GraphicGroupTable,
-		Footprint -> VectorDataTable,
-		Footprint -> ImageFrameTable<Color>,
-	)]
-	value: impl Node<F, Output = T>,
->>>>>>> eb0ff20d
 	blend_mode: BlendMode,
 ) -> T {
 	value.set_blend_mode(blend_mode);
@@ -353,18 +335,9 @@
 fn opacity<T: MultiplyAlpha>(
 	_: impl Ctx,
 	#[implementations(
-<<<<<<< HEAD
-		 GraphicGroup,
-		 VectorData,
-		 ImageFrame<Color>,
-=======
-		() -> GraphicGroupTable,
-		() -> VectorDataTable,
-		() -> ImageFrameTable<Color>,
-		Footprint -> GraphicGroupTable,
-		Footprint -> VectorDataTable,
-		Footprint -> ImageFrameTable<Color>,
->>>>>>> eb0ff20d
+		GraphicGroupTable,
+		VectorDataTable,
+		ImageFrameTable<Color>,
 	)]
 	mut value: T,
 	#[default(100.)] factor: Percentage,

use core::{fmt::Debug, marker::PhantomData};

use crate::Node;

pub mod color;
pub use self::color::Color;

#[derive(Debug, Clone, Copy, Default)]
pub struct GrayscaleColorNode;

#[node_macro::node_fn(GrayscaleColorNode)]
fn grayscale_color_node(input: Color) -> Color {
	let avg = (input.r() + input.g() + input.b()) / 3.0;
	Color::from_rgbaf32_unchecked(avg, avg, avg, input.a())
}

#[derive(Debug, Default)]
pub struct MapNode<MapFn> {
	map_fn: MapFn,
}

#[node_macro::node_fn(MapNode)]
fn map_node<_Iter: Iterator, MapFnNode>(input: _Iter, map_fn: &'any_input MapFnNode) -> MapFnIterator<'input, 'input, _Iter, MapFnNode>
where
	MapFnNode: for<'any_input> Node<'any_input, _Iter::Item>,
{
	MapFnIterator::new(input, map_fn)
}

#[must_use = "iterators are lazy and do nothing unless consumed"]
pub struct MapFnIterator<'i, 's, Iter, MapFn> {
	iter: Iter,
	map_fn: &'s MapFn,
	_phantom: core::marker::PhantomData<&'i &'s ()>,
}

impl<'i, 's: 'i, Iter: Debug, MapFn> Debug for MapFnIterator<'i, 's, Iter, MapFn> {
	fn fmt(&self, f: &mut core::fmt::Formatter<'_>) -> core::fmt::Result {
		f.debug_struct("MapFnIterator").field("iter", &self.iter).field("map_fn", &"MapFn").finish()
	}
}

impl<'i, 's: 'i, Iter: Clone, MapFn> Clone for MapFnIterator<'i, 's, Iter, MapFn> {
	fn clone(&self) -> Self {
		Self {
			iter: self.iter.clone(),
			map_fn: self.map_fn,
			_phantom: core::marker::PhantomData,
		}
	}
}
impl<'i, 's: 'i, Iter: Copy, MapFn> Copy for MapFnIterator<'i, 's, Iter, MapFn> {}

impl<'i, 's: 'i, Iter, MapFn> MapFnIterator<'i, 's, Iter, MapFn> {
	pub fn new(iter: Iter, map_fn: &'s MapFn) -> Self {
		Self {
			iter,
			map_fn,
			_phantom: core::marker::PhantomData,
		}
	}
}

impl<'i, 's: 'i, I: Iterator + 's, F> Iterator for MapFnIterator<'i, 's, I, F>
where
	F: Node<'i, I::Item> + 'i,
	Self: 'i,
{
	type Item = F::Output;

	#[inline]
	fn next(&mut self) -> Option<F::Output> {
		self.iter.next().map(|x| self.map_fn.eval(x))
	}

	#[inline]
	fn size_hint(&self) -> (usize, Option<usize>) {
		self.iter.size_hint()
	}
}

#[derive(Debug, Clone, Copy)]
pub struct WeightedAvgNode {}

#[node_macro::node_fn(WeightedAvgNode)]
fn weighted_avg_node<_Iter: Iterator<Item = (Color, f32)>>(input: _Iter) -> Color
where
	_Iter: Clone,
{
	let total_weight: f32 = input.clone().map(|(_, weight)| weight).sum();
	let total_r: f32 = input.clone().map(|(color, weight)| color.r() * weight).sum();
	let total_g: f32 = input.clone().map(|(color, weight)| color.g() * weight).sum();
	let total_b: f32 = input.clone().map(|(color, weight)| color.b() * weight).sum();
	let total_a: f32 = input.map(|(color, weight)| color.a() * weight).sum();
	Color::from_rgbaf32_unchecked(total_r / total_weight, total_g / total_weight, total_b / total_weight, total_a / total_weight)
}

#[derive(Debug)]
pub struct GaussianNode<Sigma> {
	sigma: Sigma,
}
#[node_macro::node_fn(GaussianNode)]
fn gaussian_node(input: f32, sigma: f64) -> f32 {
	let sigma = sigma as f32;
	(1.0 / (2.0 * core::f32::consts::PI * sigma * sigma).sqrt()) * (-input * input / (2.0 * sigma * sigma)).exp()
}

#[derive(Debug, Clone, Copy)]
pub struct DistanceNode;

#[node_macro::node_fn(DistanceNode)]
fn distance_node(input: (i32, i32)) -> f32 {
	let (x, y) = input;
	((x * x + y * y) as f32).sqrt()
}

#[derive(Debug, Clone, Copy)]
pub struct ImageIndexIterNode;

#[node_macro::node_fn(ImageIndexIterNode)]
fn image_index_iter_node(input: ImageSlice<'input>) -> core::ops::Range<u32> {
	0..(input.width * input.height)
}

#[derive(Debug)]
pub struct WindowNode<Radius: for<'i> Node<'i, (), Output = u32>, Image: for<'i> Node<'i, (), Output = ImageSlice<'i>>> {
	radius: Radius,
	image: Image,
}

impl<'input, S0: 'input, S1: 'input> Node<'input, u32> for WindowNode<S0, S1>
where
	S0: for<'any_input> Node<'any_input, (), Output = u32>,
	S1: for<'any_input> Node<'any_input, (), Output = ImageSlice<'any_input>>,
{
	type Output = ImageWindowIterator<'input>;
	#[inline]
	fn eval<'node: 'input>(&'node self, input: u32) -> Self::Output {
		let radius = self.radius.eval(());
		let image = self.image.eval(());
		{
			let iter = ImageWindowIterator::new(image, radius, input);
			iter
		}
	}
}
impl<S0, S1> WindowNode<S0, S1>
where
	S0: for<'any_input> Node<'any_input, (), Output = u32>,
	S1: for<'any_input> Node<'any_input, (), Output = ImageSlice<'any_input>>,
{
	pub const fn new(radius: S0, image: S1) -> Self {
		Self { radius, image }
	}
}
/*
#[node_macro::node_fn(WindowNode)]
fn window_node(input: u32, radius: u32, image: ImageSlice<'input>) -> ImageWindowIterator<'input> {
	let iter = ImageWindowIterator::new(image, radius, input);
	iter
}*/

#[derive(Debug, Clone, Copy)]
pub struct ImageWindowIterator<'a> {
	image: ImageSlice<'a>,
	radius: u32,
	index: u32,
	x: u32,
	y: u32,
}

impl<'a> ImageWindowIterator<'a> {
	fn new(image: ImageSlice<'a>, radius: u32, index: u32) -> Self {
		let start_x = index as i32 % image.width as i32;
		let start_y = index as i32 / image.width as i32;
		let min_x = (start_x - radius as i32).max(0) as u32;
		let min_y = (start_y - radius as i32).max(0) as u32;

		Self {
			image,
			radius,
			index,
			x: min_x,
			y: min_y,
		}
	}
}

impl<'a> Iterator for ImageWindowIterator<'a> {
	type Item = (Color, (i32, i32));
	#[inline]
	fn next(&mut self) -> Option<Self::Item> {
		let start_x = self.index as i32 % self.image.width as i32;
		let start_y = self.index as i32 / self.image.width as i32;
		let radius = self.radius as i32;

		let min_x = (start_x - radius).max(0) as u32;
		let max_x = (start_x + radius).min(self.image.width as i32 - 1) as u32;
		let max_y = (start_y + radius).min(self.image.height as i32 - 1) as u32;
		if self.y > max_y {
			return None;
		}
		let value = Some((self.image.data[(self.x + self.y * self.image.width) as usize], (self.x as i32 - start_x, self.y as i32 - start_y)));

		self.x += 1;
		if self.x > max_x {
			self.x = min_x;
			self.y += 1;
		}
		value
	}
}

#[derive(Debug)]
pub struct MapSndNode<First, Second, MapFn> {
	map_fn: MapFn,
	_first: PhantomData<First>,
	_second: PhantomData<Second>,
}

#[node_macro::node_fn(MapSndNode< _First, _Second>)]
fn map_snd_node<MapFn, _First, _Second>(input: (_First, _Second), map_fn: &'any_input MapFn) -> (_First, <MapFn as Node<'input, _Second>>::Output)
where
	MapFn: for<'any_input> Node<'any_input, _Second>,
{
	let (a, b) = input;
	(a, map_fn.eval(b))
}

#[derive(Debug)]
pub struct BrightenColorNode<Brightness> {
	brightness: Brightness,
}
#[node_macro::node_fn(BrightenColorNode)]
fn brighten_color_node(color: Color, brightness: f32) -> Color {
	let per_channel = |col: f32| (col + brightness / 255.).clamp(0., 1.);
	Color::from_rgbaf32_unchecked(per_channel(color.r()), per_channel(color.g()), per_channel(color.b()), color.a())
}

#[derive(Debug)]
pub struct GammaColorNode<Gamma> {
	gamma: Gamma,
}

#[node_macro::node_fn(GammaColorNode)]
fn gamma_color_node(color: Color, gamma: f32) -> Color {
	let per_channel = |col: f32| col.powf(gamma);
	Color::from_rgbaf32_unchecked(per_channel(color.r()), per_channel(color.g()), per_channel(color.b()), color.a())
}

#[cfg(not(target_arch = "spirv"))]
pub use hue_shift::HueShiftColorNode;

#[cfg(not(target_arch = "spirv"))]
mod hue_shift {
	use super::*;
	#[derive(Debug)]
	pub struct HueShiftColorNode<Angle> {
		angle: Angle,
	}

	#[node_macro::node_fn(HueShiftColorNode)]
	fn hue_shift_color_node(color: Color, angle: f32) -> Color {
		let hue_shift = angle;
		let [hue, saturation, lightness, alpha] = color.to_hsla();
		Color::from_hsla(hue + hue_shift / 360., saturation, lightness, alpha)
	}
}

#[derive(Debug)]
pub struct ForEachNode<Iter, MapNode> {
	map_node: MapNode,
	_iter: PhantomData<Iter>,
}

#[node_macro::node_fn(ForEachNode<_Iter>)]
fn map_node<_Iter: Iterator, MapNode>(input: _Iter, map_node: &'any_input MapNode) -> ()
where
	MapNode: for<'any_input> Node<'any_input, _Iter::Item, Output = ()> + 'input,
{
	input.for_each(|x| map_node.eval(x));
}

use dyn_any::{DynAny, StaticType};
#[derive(Clone, Debug, PartialEq, DynAny, Default, Copy)]
#[cfg_attr(feature = "serde", derive(serde::Serialize))]
pub struct ImageSlice<'a> {
	pub width: u32,
	pub height: u32,
	pub data: &'a [Color],
}

impl ImageSlice<'_> {
	pub const fn empty() -> Self {
		Self { width: 0, height: 0, data: &[] }
	}
}

impl<'a> IntoIterator for ImageSlice<'a> {
	type Item = &'a Color;
	type IntoIter = core::slice::Iter<'a, Color>;
	fn into_iter(self) -> Self::IntoIter {
		self.data.iter()
	}
}

impl<'a> IntoIterator for &'a ImageSlice<'a> {
	type Item = &'a Color;
	type IntoIter = core::slice::Iter<'a, Color>;
	fn into_iter(self) -> Self::IntoIter {
		self.data.iter()
	}
}

#[derive(Debug)]
pub struct ImageDimensionsNode;

#[node_macro::node_fn(ImageDimensionsNode)]
fn dimensions_node(input: ImageSlice<'input>) -> (u32, u32) {
	(input.width, input.height)
}

#[cfg(feature = "alloc")]
pub use image::{CollectNode, Image, ImageRefNode, MapImageSliceNode};
#[cfg(feature = "alloc")]
mod image {
	use super::{Color, ImageSlice};
	use crate::Node;
	use alloc::vec::Vec;
	use dyn_any::{DynAny, StaticType};

	#[derive(Clone, Debug, PartialEq, DynAny, Default)]
	#[cfg_attr(feature = "serde", derive(serde::Serialize, serde::Deserialize))]
	pub struct Image {
		pub width: u32,
		pub height: u32,
		pub data: Vec<Color>,
	}

	impl Image {
		pub const fn empty() -> Self {
			Self {
				width: 0,
				height: 0,
				data: Vec::new(),
			}
		}
		pub fn as_slice(&self) -> ImageSlice {
			ImageSlice {
				width: self.width,
				height: self.height,
				data: self.data.as_slice(),
			}
		}
	}

	impl IntoIterator for Image {
		type Item = Color;
		type IntoIter = alloc::vec::IntoIter<Color>;
		fn into_iter(self) -> Self::IntoIter {
			self.data.into_iter()
		}
	}

	#[derive(Debug, Clone, Copy, Default)]
	pub struct ImageRefNode;

	#[node_macro::node_fn(ImageRefNode)]
	fn image_ref_node(image: &'input Image) -> ImageSlice<'input> {
		image.as_slice()
	}

	#[derive(Debug, Clone)]
	pub struct CollectNode {}

	#[node_macro::node_fn(CollectNode)]
	fn collect_node<_Iter>(input: _Iter) -> Vec<_Iter::Item>
	where
		_Iter: Iterator,
	{
		input.collect()
	}

	#[derive(Debug)]
	pub struct MapImageSliceNode<Data> {
		data: Data,
	}

	#[node_macro::node_fn(MapImageSliceNode)]
	fn map_node(input: (u32, u32), data: Vec<Color>) -> Image {
		Image {
			width: input.0,
			height: input.1,
			data,
		}
	}
}

/*pub struct MutWrapper<N>(pub N);

impl<'n, T: Clone, N> Node<&'n mut T> for &'n MutWrapper<N>
where
	&'n N: Node<T, Output = T>,
{
	type Output = ();
	fn eval(self, value: &'n mut T) {
		*value = (&self.0).eval(value.clone());
	}
}*/

#[cfg(test)]
mod test {
	use crate::{
		ops::{CloneNode, TypeNode},
		structural::Then,
		value::ValueNode,
		Node,
	};

	use super::*;

	#[test]
	fn map_node() {
		// let array = &mut [Color::from_rgbaf32(1.0, 0.0, 0.0, 1.0).unwrap()];
		GrayscaleColorNode.eval(Color::from_rgbf32_unchecked(1., 0., 0.));
		/*let map = ForEachNode(MutWrapper(GrayscaleNode));
		(&map).eval(array.iter_mut());
		assert_eq!(array[0], Color::from_rgbaf32(0.33333334, 0.33333334, 0.33333334, 1.0).unwrap());*/
	}

	#[test]
	fn window_node() {
<<<<<<< HEAD
		use alloc::vec;
		let radius = ValueNode::new(1u32).then(CloneNode::new());
		let image = ValueNode::<_>::new(Image {
			width: 5,
			height: 5,
			data: vec![Color::from_rgbf32_unchecked(1., 0., 0.); 25],
		});
		let image = image.then(ImageRefNode::new());
=======
		let radius = ValueNode::new(1u32);
		static DATA: &[Color] = &[Color::from_rgbf32_unchecked(1., 0., 0.); 25];
		let image = ValueNode::<_>::new(ImageSlice { width: 5, height: 5, data: DATA });
>>>>>>> 3fb5bbeb
		let window = WindowNode::new(radius, image);
		let vec = window.eval(0);
		assert_eq!(vec.count(), 4);
		let vec = window.eval(5);
		assert_eq!(vec.count(), 6);
		let vec = window.eval(12);
		assert_eq!(vec.count(), 9);
	}

	// TODO: I can't be bothered to fix this test rn
	/*
	#[test]
	fn blur_node() {
<<<<<<< HEAD
		use alloc::vec;
		let radius = ValueNode::new(1u32).then(CloneNode::new());
		let sigma = ValueNode::new(3f64).then(CloneNode::new());
		let radius = ValueNode::new(1u32).then(CloneNode::new());
		let image = ValueNode::<_>::new(Image {
			width: 5,
			height: 5,
			data: vec![Color::from_rgbf32_unchecked(1., 0., 0.); 25],
		});
		let image = image.then(ImageRefNode::new());
=======
		let radius = ValueNode::new(1u32);
		let sigma = ValueNode::new(3f64);
		static DATA: &[Color] = &[Color::from_rgbf32_unchecked(1., 0., 0.); 20];
		let image = ValueNode::<_>::new(ImageSlice { width: 10, height: 2, data: DATA });
>>>>>>> 3fb5bbeb
		let window = WindowNode::new(radius, image);
		let window: TypeNode<_, u32, ImageWindowIterator<'_>> = TypeNode::new(window);
		let distance = ValueNode::new(DistanceNode::new());
		let pos_to_dist = MapSndNode::new(distance);
		let type_erased = &window as &dyn for<'a> Node<'a, u32, Output = ImageWindowIterator<'a>>;
		type_erased.eval(0);
		let map_pos_to_dist = MapNode::new(ValueNode::new(pos_to_dist));

		let type_erased = &map_pos_to_dist as &dyn for<'a> Node<'a, u32, Output = ImageWindowIterator<'a>>;
		type_erased.eval(0);

		let distance = window.then(map_pos_to_dist);
		let map_gaussian = MapSndNode::new(ValueNode(GaussianNode::new(sigma)));
		let map_gaussian: TypeNode<_, (_, f32), (_, f32)> = TypeNode::new(map_gaussian);
		let map_gaussian = ValueNode(map_gaussian);
		let map_gaussian: TypeNode<_, (), &_> = TypeNode::new(map_gaussian);
		let map_distances = MapNode::new(map_gaussian);
		let map_distances: TypeNode<_, _, MapFnIterator<'_, '_, _, _>> = TypeNode::new(map_distances);
		let gaussian_iter = distance.then(map_distances);
		let avg = gaussian_iter.then(WeightedAvgNode::new());
		let avg: TypeNode<_, u32, Color> = TypeNode::new(avg);
		let blur_iter = MapNode::new(ValueNode::new(avg));
		let blur = image.then(ImageIndexIterNode).then(blur_iter);
		let blur: TypeNode<_, (), MapFnIterator<_, _>> = TypeNode::new(blur);
		let collect = CollectNode::new();
		let vec = collect.eval(0..10);
		assert_eq!(vec.len(), 10);
<<<<<<< HEAD
		let _ = blur.eval(());
		let vec = blur.then(collect);
=======
		let vec = ComposeNode::new(blur, collect);
		let vec: TypeNode<_, (), Vec<Color>> = TypeNode::new(vec);
>>>>>>> 3fb5bbeb
		let _image = vec.eval(());
	}
	*/
}<|MERGE_RESOLUTION|>--- conflicted
+++ resolved
@@ -396,18 +396,6 @@
 	}
 }
 
-/*pub struct MutWrapper<N>(pub N);
-
-impl<'n, T: Clone, N> Node<&'n mut T> for &'n MutWrapper<N>
-where
-	&'n N: Node<T, Output = T>,
-{
-	type Output = ();
-	fn eval(self, value: &'n mut T) {
-		*value = (&self.0).eval(value.clone());
-	}
-}*/
-
 #[cfg(test)]
 mod test {
 	use crate::{
@@ -430,7 +418,6 @@
 
 	#[test]
 	fn window_node() {
-<<<<<<< HEAD
 		use alloc::vec;
 		let radius = ValueNode::new(1u32).then(CloneNode::new());
 		let image = ValueNode::<_>::new(Image {
@@ -439,11 +426,6 @@
 			data: vec![Color::from_rgbf32_unchecked(1., 0., 0.); 25],
 		});
 		let image = image.then(ImageRefNode::new());
-=======
-		let radius = ValueNode::new(1u32);
-		static DATA: &[Color] = &[Color::from_rgbf32_unchecked(1., 0., 0.); 25];
-		let image = ValueNode::<_>::new(ImageSlice { width: 5, height: 5, data: DATA });
->>>>>>> 3fb5bbeb
 		let window = WindowNode::new(radius, image);
 		let vec = window.eval(0);
 		assert_eq!(vec.count(), 4);
@@ -457,7 +439,6 @@
 	/*
 	#[test]
 	fn blur_node() {
-<<<<<<< HEAD
 		use alloc::vec;
 		let radius = ValueNode::new(1u32).then(CloneNode::new());
 		let sigma = ValueNode::new(3f64).then(CloneNode::new());
@@ -468,12 +449,6 @@
 			data: vec![Color::from_rgbf32_unchecked(1., 0., 0.); 25],
 		});
 		let image = image.then(ImageRefNode::new());
-=======
-		let radius = ValueNode::new(1u32);
-		let sigma = ValueNode::new(3f64);
-		static DATA: &[Color] = &[Color::from_rgbf32_unchecked(1., 0., 0.); 20];
-		let image = ValueNode::<_>::new(ImageSlice { width: 10, height: 2, data: DATA });
->>>>>>> 3fb5bbeb
 		let window = WindowNode::new(radius, image);
 		let window: TypeNode<_, u32, ImageWindowIterator<'_>> = TypeNode::new(window);
 		let distance = ValueNode::new(DistanceNode::new());
@@ -501,13 +476,8 @@
 		let collect = CollectNode::new();
 		let vec = collect.eval(0..10);
 		assert_eq!(vec.len(), 10);
-<<<<<<< HEAD
 		let _ = blur.eval(());
 		let vec = blur.then(collect);
-=======
-		let vec = ComposeNode::new(blur, collect);
-		let vec: TypeNode<_, (), Vec<Color>> = TypeNode::new(vec);
->>>>>>> 3fb5bbeb
 		let _image = vec.eval(());
 	}
 	*/

<<<<<<< HEAD
use core::fmt::Debug;
=======
use core::{fmt::Debug, marker::PhantomData};
>>>>>>> 6fbc589e

use crate::Node;

pub mod color;
pub use self::color::Color;

#[derive(Debug, Clone, Copy, Default)]
pub struct GrayscaleColorNode;

#[node_macro::node_fn(GrayscaleColorNode)]
fn grayscale_color_node(input: Color) -> Color {
	let avg = (input.r() + input.g() + input.b()) / 3.0;
	Color::from_rgbaf32_unchecked(avg, avg, avg, input.a())
}

<<<<<<< HEAD
#[derive(Debug)]
pub struct MapNode<Iter: Iterator, MapFn: Node<Iter::Item>> {
	map_fn: MapFn,
	_phantom: core::marker::PhantomData<Iter>,
}

impl<Iter: Iterator, MapFn: Node<Iter::Item> + Clone> Clone for MapNode<Iter, MapFn> {
	fn clone(&self) -> Self {
		Self {
			map_fn: self.map_fn.clone(),
			_phantom: self._phantom,
		}
	}
}
impl<Iter: Iterator, MapFn: Node<Iter::Item> + Copy> Copy for MapNode<Iter, MapFn> {}

impl<Iter: Iterator, MapFn: Node<Iter::Item>> MapNode<Iter, MapFn> {
	pub fn new(map_fn: MapFn) -> Self {
		Self {
			map_fn,
			_phantom: core::marker::PhantomData,
		}
	}
}

impl<Iter: Iterator<Item = Item>, MapFn: Node<Item, Output = Out>, Item, Out> Node<Iter> for MapNode<Iter, MapFn> {
	type Output = MapFnIterator<Iter, MapFn>;

	#[inline]
	fn eval(self, input: Iter) -> Self::Output {
		MapFnIterator::new(input, self.map_fn)
	}
}

impl<Iter: Iterator<Item = Item>, MapFn: Node<Item, Output = Out> + Copy, Item, Out> Node<Iter> for &MapNode<Iter, MapFn> {
	type Output = MapFnIterator<Iter, MapFn>;

	#[inline]
	fn eval(self, input: Iter) -> Self::Output {
		MapFnIterator::new(input, self.map_fn)
	}
}

#[must_use = "iterators are lazy and do nothing unless consumed"]
#[derive(Clone)]
pub struct MapFnIterator<Iter, MapFn> {
	iter: Iter,
	map_fn: MapFn,
}

impl<Iter: Debug, MapFn> Debug for MapFnIterator<Iter, MapFn> {
=======
#[derive(Debug, Default)]
pub struct MapNode<MapFn> {
	map_fn: MapFn,
}

#[node_macro::node_fn(MapNode)]
fn map_node<_Iter: Iterator, MapFnNode>(input: _Iter, map_fn: &'any_input MapFnNode) -> MapFnIterator<'input, 'input, _Iter, MapFnNode>
where
	MapFnNode: for<'any_input> Node<'any_input, _Iter::Item>,
{
	MapFnIterator::new(input, map_fn)
}

#[must_use = "iterators are lazy and do nothing unless consumed"]
pub struct MapFnIterator<'i, 's, Iter, MapFn> {
	iter: Iter,
	map_fn: &'s MapFn,
	_phantom: core::marker::PhantomData<&'i &'s ()>,
}

impl<'i, 's: 'i, Iter: Debug, MapFn> Debug for MapFnIterator<'i, 's, Iter, MapFn> {
>>>>>>> 6fbc589e
	fn fmt(&self, f: &mut core::fmt::Formatter<'_>) -> core::fmt::Result {
		f.debug_struct("MapFnIterator").field("iter", &self.iter).field("map_fn", &"MapFn").finish()
	}
}

<<<<<<< HEAD
impl<Iter: Copy, MapFn: Copy> Copy for MapFnIterator<Iter, MapFn> {}

impl<Iter, MapFn> MapFnIterator<Iter, MapFn> {
	pub fn new(iter: Iter, map_fn: MapFn) -> Self {
		Self { iter, map_fn }
	}
}

impl<B, I: Iterator, F> Iterator for MapFnIterator<I, F>
where
	F: Node<I::Item, Output = B> + Copy,
{
	type Item = B;

	#[inline]
	fn next(&mut self) -> Option<B> {
		self.iter.next().map(|x| self.map_fn.eval(x))
	}

	#[inline]
	fn size_hint(&self) -> (usize, Option<usize>) {
		self.iter.size_hint()
	}
}

#[derive(Debug, Clone, Copy, Default)]
pub struct WeightedAvgNode<Iter> {
	_phantom: core::marker::PhantomData<Iter>,
}

impl<Iter> WeightedAvgNode<Iter> {
	pub fn new() -> Self {
		Self { _phantom: core::marker::PhantomData }
	}
}

#[inline]
fn weighted_avg_node<Iter: Iterator<Item = (Color, f32)> + Clone>(input: Iter) -> Color {
	let total_weight: f32 = input.clone().map(|(_, weight)| weight).sum();
	let total_r: f32 = input.clone().map(|(color, weight)| color.r() * weight).sum();
	let total_g: f32 = input.clone().map(|(color, weight)| color.g() * weight).sum();
	let total_b: f32 = input.clone().map(|(color, weight)| color.b() * weight).sum();
	let total_a: f32 = input.map(|(color, weight)| color.a() * weight).sum();
	Color::from_rgbaf32_unchecked(total_r / total_weight, total_g / total_weight, total_b / total_weight, total_a / total_weight)
}

impl<Iter: Iterator<Item = (Color, f32)> + Clone> Node<Iter> for WeightedAvgNode<Iter> {
	type Output = Color;

	#[inline]
	fn eval(self, input: Iter) -> Self::Output {
		weighted_avg_node(input)
	}
}
impl<Iter: Iterator<Item = (Color, f32)> + Clone> Node<Iter> for &WeightedAvgNode<Iter> {
	type Output = Color;

	#[inline]
	fn eval(self, input: Iter) -> Self::Output {
		weighted_avg_node(input)
	}
}

#[derive(Debug, Clone, Copy)]
pub struct GaussianNode<Sigma> {
	sigma: Sigma,
}

#[node_macro::node_fn(GaussianNode)]
fn gaussian_node(input: f32, sigma: f64) -> f32 {
	let sigma = sigma as f32;
	(1.0 / (2.0 * core::f32::consts::PI * sigma * sigma).sqrt()) * (-input * input / (2.0 * sigma * sigma)).exp()
}

#[derive(Debug, Clone, Copy)]
pub struct DistanceNode;

#[node_macro::node_fn(DistanceNode)]
fn distance_node(input: (i32, i32)) -> f32 {
	let (x, y) = input;
	((x * x + y * y) as f32).sqrt()
}

#[derive(Debug, Clone, Copy)]
pub struct ImageIndexIterNode;

#[node_macro::node_fn(ImageIndexIterNode)]
fn image_index_iter_node(input: ImageSlice<'static>) -> core::ops::Range<u32> {
	0..(input.width * input.height)
}

#[derive(Debug, Clone, Copy)]
pub struct WindowNode<Radius, Image> {
	radius: Radius,
	image: Image,
}

impl<Radius, Image> WindowNode<Radius, Image> {
	pub fn new(radius: Radius, image: Image) -> Self {
		Self { radius, image }
	}
}

impl<'a, Radius: Node<(), Output = u32>, Image: Node<(), Output = ImageSlice<'a>>> Node<u32> for WindowNode<Radius, Image> {
	type Output = ImageWindowIterator<'a>;
	#[inline]
	fn eval(self, input: u32) -> Self::Output {
		let radius = self.radius.eval(());
		let image = self.image.eval(());
		let iter = ImageWindowIterator::new(image, radius, input);
		iter
	}
}
impl<'a, 'b: 'a, Radius: Node<(), Output = u32> + Copy, Index: Node<(), Output = ImageSlice<'b>> + Copy> Node<u32> for &'a WindowNode<Radius, Index> {
	type Output = ImageWindowIterator<'a>;
	#[inline]
	fn eval(self, input: u32) -> Self::Output {
		let radius = self.radius.eval(());
		let image = self.image.eval(());
		let iter = ImageWindowIterator::new(image, radius, input);
		iter
	}
}

#[derive(Debug, Clone, Copy)]
pub struct ImageWindowIterator<'a> {
	image: ImageSlice<'a>,
	radius: u32,
	index: u32,
	x: u32,
	y: u32,
}

impl<'a> ImageWindowIterator<'a> {
	fn new(image: ImageSlice<'a>, radius: u32, index: u32) -> Self {
		let start_x = index as i32 % image.width as i32;
		let start_y = index as i32 / image.width as i32;
		let min_x = (start_x - radius as i32).max(0) as u32;
		let min_y = (start_y - radius as i32).max(0) as u32;

		Self {
			image,
			radius,
			index,
			x: min_x,
			y: min_y,
		}
	}
}

impl<'a> Iterator for ImageWindowIterator<'a> {
	type Item = (Color, (i32, i32));
	#[inline]
	fn next(&mut self) -> Option<Self::Item> {
		let start_x = self.index as i32 % self.image.width as i32;
		let start_y = self.index as i32 / self.image.width as i32;
		let radius = self.radius as i32;

		let min_x = (start_x - radius).max(0) as u32;
		let max_x = (start_x + radius).min(self.image.width as i32 - 1) as u32;
		let max_y = (start_y + radius).min(self.image.height as i32 - 1) as u32;
		if self.y > max_y {
			return None;
		}
		let value = Some((self.image.data[(self.x + self.y * self.image.width) as usize], (self.x as i32 - start_x, self.y as i32 - start_y)));

		self.x += 1;
		if self.x > max_x {
			self.x = min_x;
			self.y += 1;
		}
		value
	}
}

#[derive(Debug, Clone, Copy)]
pub struct MapSndNode<MapFn> {
	map_fn: MapFn,
}

impl<MapFn> MapSndNode<MapFn> {
	pub fn new(map_fn: MapFn) -> Self {
		Self { map_fn }
	}
}

impl<MapFn: Node<I>, I, F> Node<(F, I)> for MapSndNode<MapFn> {
	type Output = (F, MapFn::Output);
	#[inline]
	fn eval(self, input: (F, I)) -> Self::Output {
		(input.0, self.map_fn.eval(input.1))
	}
}
impl<MapFn: Node<I> + Copy, I, F> Node<(F, I)> for &MapSndNode<MapFn> {
	type Output = (F, MapFn::Output);
	#[inline]
	fn eval(self, input: (F, I)) -> Self::Output {
		(input.0, self.map_fn.eval(input.1))
=======
impl<'i, 's: 'i, Iter: Clone, MapFn> Clone for MapFnIterator<'i, 's, Iter, MapFn> {
	fn clone(&self) -> Self {
		Self {
			iter: self.iter.clone(),
			map_fn: self.map_fn,
			_phantom: core::marker::PhantomData,
		}
	}
}
impl<'i, 's: 'i, Iter: Copy, MapFn> Copy for MapFnIterator<'i, 's, Iter, MapFn> {}

impl<'i, 's: 'i, Iter, MapFn> MapFnIterator<'i, 's, Iter, MapFn> {
	pub fn new(iter: Iter, map_fn: &'s MapFn) -> Self {
		Self {
			iter,
			map_fn,
			_phantom: core::marker::PhantomData,
		}
	}
}

impl<'i, 's: 'i, I: Iterator + 's, F> Iterator for MapFnIterator<'i, 's, I, F>
where
	F: Node<'i, I::Item> + 'i,
	Self: 'i,
{
	type Item = F::Output;

	#[inline]
	fn next(&mut self) -> Option<F::Output> {
		self.iter.next().map(|x| self.map_fn.eval(x))
	}

	#[inline]
	fn size_hint(&self) -> (usize, Option<usize>) {
		self.iter.size_hint()
>>>>>>> 6fbc589e
	}
}

#[derive(Debug, Clone, Copy)]
pub struct WeightedAvgNode {}

#[node_macro::node_fn(WeightedAvgNode)]
fn weighted_avg_node<_Iter: Iterator<Item = (Color, f32)>>(input: _Iter) -> Color
where
	_Iter: Clone,
{
	let total_weight: f32 = input.clone().map(|(_, weight)| weight).sum();
	let total_r: f32 = input.clone().map(|(color, weight)| color.r() * weight).sum();
	let total_g: f32 = input.clone().map(|(color, weight)| color.g() * weight).sum();
	let total_b: f32 = input.clone().map(|(color, weight)| color.b() * weight).sum();
	let total_a: f32 = input.map(|(color, weight)| color.a() * weight).sum();
	Color::from_rgbaf32_unchecked(total_r / total_weight, total_g / total_weight, total_b / total_weight, total_a / total_weight)
}

#[derive(Debug)]
pub struct GaussianNode<Sigma> {
	sigma: Sigma,
}
#[node_macro::node_fn(GaussianNode)]
fn gaussian_node(input: f32, sigma: f64) -> f32 {
	let sigma = sigma as f32;
	(1.0 / (2.0 * core::f32::consts::PI * sigma * sigma).sqrt()) * (-input * input / (2.0 * sigma * sigma)).exp()
}

#[derive(Debug, Clone, Copy)]
pub struct DistanceNode;

#[node_macro::node_fn(DistanceNode)]
fn distance_node(input: (i32, i32)) -> f32 {
	let (x, y) = input;
	((x * x + y * y) as f32).sqrt()
}

#[derive(Debug, Clone, Copy)]
pub struct ImageIndexIterNode;

#[node_macro::node_fn(ImageIndexIterNode)]
fn image_index_iter_node(input: ImageSlice<'input>) -> core::ops::Range<u32> {
	0..(input.width * input.height)
}

#[derive(Debug)]
pub struct WindowNode<Radius: for<'i> Node<'i, (), Output = u32>, Image: for<'i> Node<'i, (), Output = ImageSlice<'i>>> {
	radius: Radius,
	image: Image,
}

impl<'input, S0: 'input, S1: 'input> Node<'input, u32> for WindowNode<S0, S1>
where
	S0: for<'any_input> Node<'any_input, (), Output = u32>,
	S1: for<'any_input> Node<'any_input, (), Output = ImageSlice<'any_input>>,
{
	type Output = ImageWindowIterator<'input>;
	#[inline]
	fn eval<'node: 'input>(&'node self, input: u32) -> Self::Output {
		let radius = self.radius.eval(());
		let image = self.image.eval(());
		{
			let iter = ImageWindowIterator::new(image, radius, input);
			iter
		}
	}
}
impl<S0, S1> WindowNode<S0, S1>
where
	S0: for<'any_input> Node<'any_input, (), Output = u32>,
	S1: for<'any_input> Node<'any_input, (), Output = ImageSlice<'any_input>>,
{
	pub const fn new(radius: S0, image: S1) -> Self {
		Self { radius, image }
	}
}
/*
#[node_macro::node_fn(WindowNode)]
fn window_node(input: u32, radius: u32, image: ImageSlice<'input>) -> ImageWindowIterator<'input> {
	let iter = ImageWindowIterator::new(image, radius, input);
	iter
}*/

#[derive(Debug, Clone, Copy)]
pub struct ImageWindowIterator<'a> {
	image: ImageSlice<'a>,
	radius: u32,
	index: u32,
	x: u32,
	y: u32,
}

impl<'a> ImageWindowIterator<'a> {
	fn new(image: ImageSlice<'a>, radius: u32, index: u32) -> Self {
		let start_x = index as i32 % image.width as i32;
		let start_y = index as i32 / image.width as i32;
		let min_x = (start_x - radius as i32).max(0) as u32;
		let min_y = (start_y - radius as i32).max(0) as u32;

		Self {
			image,
			radius,
			index,
			x: min_x,
			y: min_y,
		}
	}
}

<<<<<<< HEAD
#[derive(Debug, Clone, Copy)]
pub struct GammaColorNode<N: Node<(), Output = f32>>(N);

impl<N: Node<(), Output = f32>> Node<Color> for GammaColorNode<N> {
	type Output = Color;
	fn eval(self, color: Color) -> Color {
		let gamma = self.0.eval(());
		let per_channel = |col: f32| col.powf(gamma);
		Color::from_rgbaf32_unchecked(per_channel(color.r()), per_channel(color.g()), per_channel(color.b()), color.a())
	}
}
impl<N: Node<(), Output = f32> + Copy> Node<Color> for &GammaColorNode<N> {
	type Output = Color;
	fn eval(self, color: Color) -> Color {
		let gamma = self.0.eval(());
		let per_channel = |col: f32| col.powf(gamma);
		Color::from_rgbaf32_unchecked(per_channel(color.r()), per_channel(color.g()), per_channel(color.b()), color.a())
	}
}

impl<N: Node<(), Output = f32> + Copy> GammaColorNode<N> {
	pub fn new(node: N) -> Self {
		Self(node)
	}
}

#[derive(Debug, Clone, Copy)]
#[cfg(not(target_arch = "spirv"))]
pub struct HueShiftColorNode<N: Node<(), Output = f32>>(N);
=======
impl<'a> Iterator for ImageWindowIterator<'a> {
	type Item = (Color, (i32, i32));
	#[inline]
	fn next(&mut self) -> Option<Self::Item> {
		let start_x = self.index as i32 % self.image.width as i32;
		let start_y = self.index as i32 / self.image.width as i32;
		let radius = self.radius as i32;
>>>>>>> 6fbc589e

		let min_x = (start_x - radius).max(0) as u32;
		let max_x = (start_x + radius).min(self.image.width as i32 - 1) as u32;
		let max_y = (start_y + radius).min(self.image.height as i32 - 1) as u32;
		if self.y > max_y {
			return None;
		}
		let value = Some((self.image.data[(self.x + self.y * self.image.width) as usize], (self.x as i32 - start_x, self.y as i32 - start_y)));

		self.x += 1;
		if self.x > max_x {
			self.x = min_x;
			self.y += 1;
		}
		value
	}
}

#[derive(Debug)]
pub struct MapSndNode<First, Second, MapFn> {
	map_fn: MapFn,
	_first: PhantomData<First>,
	_second: PhantomData<Second>,
}

#[node_macro::node_fn(MapSndNode< _First, _Second>)]
fn map_snd_node<MapFn, _First, _Second>(input: (_First, _Second), map_fn: &'any_input MapFn) -> (_First, <MapFn as Node<'input, _Second>>::Output)
where
	MapFn: for<'any_input> Node<'any_input, _Second>,
{
	let (a, b) = input;
	(a, map_fn.eval(b))
}

#[derive(Debug)]
pub struct BrightenColorNode<Brightness> {
	brightness: Brightness,
}
#[node_macro::node_fn(BrightenColorNode)]
fn brighten_color_node(color: Color, brightness: f32) -> Color {
	let per_channel = |col: f32| (col + brightness / 255.).clamp(0., 1.);
	Color::from_rgbaf32_unchecked(per_channel(color.r()), per_channel(color.g()), per_channel(color.b()), color.a())
}

#[derive(Debug)]
pub struct GammaColorNode<Gamma> {
	gamma: Gamma,
}

#[node_macro::node_fn(GammaColorNode)]
fn gamma_color_node(color: Color, gamma: f32) -> Color {
	let per_channel = |col: f32| col.powf(gamma);
	Color::from_rgbaf32_unchecked(per_channel(color.r()), per_channel(color.g()), per_channel(color.b()), color.a())
}

#[cfg(not(target_arch = "spirv"))]
pub use hue_shift::HueShiftColorNode;

#[cfg(not(target_arch = "spirv"))]
mod hue_shift {
	use super::*;
	#[derive(Debug)]
	pub struct HueShiftColorNode<Angle> {
		angle: Angle,
	}

	#[node_macro::node_fn(HueShiftColorNode)]
	fn hue_shift_color_node(color: Color, angle: f32) -> Color {
		let hue_shift = angle;
		let [hue, saturation, lightness, alpha] = color.to_hsla();
		Color::from_hsla(hue + hue_shift / 360., saturation, lightness, alpha)
	}
}

#[derive(Debug)]
pub struct ForEachNode<Iter, MapNode> {
	map_node: MapNode,
	_iter: PhantomData<Iter>,
}

#[node_macro::node_fn(ForEachNode<_Iter>)]
fn map_node<_Iter: Iterator, MapNode>(input: _Iter, map_node: &'any_input MapNode) -> ()
where
	MapNode: for<'any_input> Node<'any_input, _Iter::Item, Output = ()> + 'input,
{
	input.for_each(|x| map_node.eval(x));
}

use dyn_any::{DynAny, StaticType};
#[derive(Clone, Debug, PartialEq, DynAny, Default, Copy)]
#[cfg_attr(feature = "serde", derive(serde::Serialize))]
pub struct ImageSlice<'a> {
	pub width: u32,
	pub height: u32,
	pub data: &'a [Color],
}

impl ImageSlice<'_> {
	pub const fn empty() -> Self {
		Self { width: 0, height: 0, data: &[] }
	}
}

impl<'a> IntoIterator for ImageSlice<'a> {
	type Item = &'a Color;
	type IntoIter = core::slice::Iter<'a, Color>;
	fn into_iter(self) -> Self::IntoIter {
		self.data.iter()
	}
}

impl<'a> IntoIterator for &'a ImageSlice<'a> {
	type Item = &'a Color;
	type IntoIter = core::slice::Iter<'a, Color>;
	fn into_iter(self) -> Self::IntoIter {
		self.data.iter()
	}
}

<<<<<<< HEAD
use dyn_any::{DynAny, StaticType};
#[derive(Clone, Debug, PartialEq, DynAny, Default, Copy)]
#[cfg_attr(feature = "serde", derive(serde::Serialize))]
pub struct ImageSlice<'a> {
	pub width: u32,
	pub height: u32,
	pub data: &'a [Color],
}

impl ImageSlice<'_> {
	pub const fn empty() -> Self {
		Self { width: 0, height: 0, data: &[] }
	}
}

impl<'a> IntoIterator for ImageSlice<'a> {
	type Item = &'a Color;
	type IntoIter = core::slice::Iter<'a, Color>;
	fn into_iter(self) -> Self::IntoIter {
		self.data.iter()
	}
}

impl<'a> IntoIterator for &'a ImageSlice<'a> {
	type Item = &'a Color;
	type IntoIter = core::slice::Iter<'a, Color>;
	fn into_iter(self) -> Self::IntoIter {
		self.data.iter()
	}
}

#[derive(Debug, Clone, Copy)]
pub struct MapImageSliceNode<MapFn>(MapFn);

impl<MapFn> MapImageSliceNode<MapFn> {
	pub fn new(map_fn: MapFn) -> Self {
		Self(map_fn)
	}
}

impl<'a, MapFn: Node<ImageSlice<'a>, Output = Vec<Color>>> Node<ImageSlice<'a>> for MapImageSliceNode<MapFn> {
	type Output = Image;
	fn eval(self, image: ImageSlice<'a>) -> Self::Output {
		let data = self.0.eval(image);
		Image {
			width: image.width,
			height: image.height,
			data,
		}
	}
}

impl<'a, MapFn: Copy + Node<ImageSlice<'a>, Output = Vec<Color>>> Node<ImageSlice<'a>> for &MapImageSliceNode<MapFn> {
	type Output = Image;
	fn eval(self, image: ImageSlice<'a>) -> Self::Output {
		let data = self.0.eval(image);
		Image {
			width: image.width,
			height: image.height,
			data,
		}
	}
}

#[cfg(feature = "alloc")]
pub use image::{CollectNode, Image, ImageRefNode};
#[cfg(feature = "alloc")]
mod image {
	use super::{Color, ImageSlice};
	use alloc::vec::Vec;
	use dyn_any::{DynAny, StaticType};
	#[derive(Clone, Debug, PartialEq, DynAny, Default, specta::Type)]
=======
#[derive(Debug)]
pub struct ImageDimensionsNode;

#[node_macro::node_fn(ImageDimensionsNode)]
fn dimensions_node(input: ImageSlice<'input>) -> (u32, u32) {
	(input.width, input.height)
}

#[cfg(feature = "alloc")]
pub use image::{CollectNode, Image, ImageRefNode, MapImageSliceNode};
#[cfg(feature = "alloc")]
mod image {
	use super::{Color, ImageSlice};
	use crate::Node;
	use alloc::vec::Vec;
	use dyn_any::{DynAny, StaticType};

	#[derive(Clone, Debug, PartialEq, DynAny, Default, specta::Type, Hash)]
>>>>>>> 6fbc589e
	#[cfg_attr(feature = "serde", derive(serde::Serialize, serde::Deserialize))]
	pub struct Image {
		pub width: u32,
		pub height: u32,
		pub data: Vec<Color>,
	}

	impl Image {
		pub const fn empty() -> Self {
			Self {
				width: 0,
				height: 0,
				data: Vec::new(),
			}
		}
		pub fn as_slice(&self) -> ImageSlice {
			ImageSlice {
				width: self.width,
				height: self.height,
				data: self.data.as_slice(),
			}
		}
		/// Generate Image from some frontend image data (the canvas pixels as u8s in a flat array)
		pub fn from_image_data(image_data: &[u8], width: u32, height: u32) -> Self {
			let data = image_data.chunks_exact(4).map(|v| Color::from_rgba8(v[0], v[1], v[2], v[3])).collect();
			Image { width, height, data }
		}
	}

	impl IntoIterator for Image {
		type Item = Color;
		type IntoIter = alloc::vec::IntoIter<Color>;
		fn into_iter(self) -> Self::IntoIter {
			self.data.into_iter()
		}
	}

	#[derive(Debug, Clone, Copy, Default)]
	pub struct ImageRefNode;

<<<<<<< HEAD
	impl ImageRefNode {
		pub fn new() -> Self {
			Self
		}
	}

	impl<'a> Node<&'a Image> for ImageRefNode {
		type Output = ImageSlice<'a>;
		fn eval(self, image: &'a Image) -> Self::Output {
			image.as_slice()
		}
	}

	impl<'a> Node<&'a Image> for &ImageRefNode {
		type Output = ImageSlice<'a>;
		fn eval(self, image: &'a Image) -> Self::Output {
			image.as_slice()
		}
	}

	#[derive(Debug, Clone, Copy)]
	pub struct CollectNode;

	use crate::Node;
	impl<Iter: Iterator> Node<Iter> for CollectNode {
		type Output = Vec<Iter::Item>;
		fn eval(self, iter: Iter) -> Self::Output {
			iter.collect()
		}
	}
	impl<Iter: Iterator> Node<Iter> for &CollectNode {
		type Output = Vec<Iter::Item>;
		fn eval(self, iter: Iter) -> Self::Output {
			iter.collect()
		}
=======
	#[node_macro::node_fn(ImageRefNode)]
	fn image_ref_node(image: &'input Image) -> ImageSlice<'input> {
		image.as_slice()
>>>>>>> 6fbc589e
	}

	#[derive(Debug, Clone)]
	pub struct CollectNode {}

	#[node_macro::node_fn(CollectNode)]
	fn collect_node<_Iter>(input: _Iter) -> Vec<_Iter::Item>
	where
		_Iter: Iterator,
	{
		input.collect()
	}

	#[derive(Debug)]
	pub struct MapImageSliceNode<Data> {
		data: Data,
	}

	#[node_macro::node_fn(MapImageSliceNode)]
	fn map_node(input: (u32, u32), data: Vec<Color>) -> Image {
		Image {
			width: input.0,
			height: input.1,
			data,
		}
	}
}

#[cfg(test)]
mod test {
<<<<<<< HEAD
	use crate::{
		ops::TypeNode,
		structural::{ComposeNode, Then},
		value::ValueNode,
	};
=======
	use crate::{ops::CloneNode, structural::Then, value::ValueNode, Node};
>>>>>>> 6fbc589e

	use super::*;
	use alloc::vec::Vec;

	#[test]
	fn map_node() {
		// let array = &mut [Color::from_rgbaf32(1.0, 0.0, 0.0, 1.0).unwrap()];
		GrayscaleColorNode.eval(Color::from_rgbf32_unchecked(1., 0., 0.));
		/*let map = ForEachNode(MutWrapper(GrayscaleNode));
		(&map).eval(array.iter_mut());
		assert_eq!(array[0], Color::from_rgbaf32(0.33333334, 0.33333334, 0.33333334, 1.0).unwrap());*/
	}
<<<<<<< HEAD
	#[test]
	fn window_node() {
		let radius = ValueNode::new(1u32);
		static DATA: &[Color] = &[Color::from_rgbf32_unchecked(1., 0., 0.); 25];
		let image = ValueNode::<_>::new(ImageSlice { width: 5, height: 5, data: DATA });
		let window = WindowNode::new(radius, image);
		//let window: TypeNode<_, u32, ImageWindowIterator<'static>> = TypeNode::new(window);
=======

	#[test]
	fn window_node() {
		use alloc::vec;
		let radius = ValueNode::new(1u32).then(CloneNode::new());
		let image = ValueNode::<_>::new(Image {
			width: 5,
			height: 5,
			data: vec![Color::from_rgbf32_unchecked(1., 0., 0.); 25],
		});
		let image = image.then(ImageRefNode::new());
		let window = WindowNode::new(radius, image);
>>>>>>> 6fbc589e
		let vec = window.eval(0);
		assert_eq!(vec.count(), 4);
		let vec = window.eval(5);
		assert_eq!(vec.count(), 6);
		let vec = window.eval(12);
		assert_eq!(vec.count(), 9);
	}

<<<<<<< HEAD
	#[test]
	fn blur_node() {
		let radius = ValueNode::new(1u32);
		let sigma = ValueNode::new(3f64);
		static DATA: &[Color] = &[Color::from_rgbf32_unchecked(1., 0., 0.); 20];
		let image = ValueNode::<_>::new(ImageSlice { width: 10, height: 2, data: DATA });
		let window = WindowNode::new(radius, image);
		let window: TypeNode<_, u32, ImageWindowIterator<'static>> = TypeNode::new(window);
		let pos_to_dist = MapSndNode::new(DistanceNode);
		let distance = window.then(MapNode::new(pos_to_dist));
		let map_gaussian = MapSndNode::new(GaussianNode::new(sigma));
		let map_distances: MapNode<_, MapSndNode<_>> = MapNode::new(map_gaussian);
		let gaussian_iter = distance.then(map_distances);
		let avg = gaussian_iter.then(WeightedAvgNode::new());
		let avg: TypeNode<_, u32, Color> = TypeNode::new(avg);
		let blur_iter = MapNode::new(avg);
		let blur = image.then(ImageIndexIterNode).then(blur_iter);
		let blur: TypeNode<_, (), MapFnIterator<_, _>> = TypeNode::new(blur);
		let collect = CollectNode {};
		let vec = collect.eval(0..10);
		assert_eq!(vec.len(), 10);
		let vec = ComposeNode::new(blur, collect);
		let vec: TypeNode<_, (), Vec<Color>> = TypeNode::new(vec);
		let _image = vec.eval(());
	}
=======
	// TODO: I can't be bothered to fix this test rn
	/*
	#[test]
	fn blur_node() {
		use alloc::vec;
		let radius = ValueNode::new(1u32).then(CloneNode::new());
		let sigma = ValueNode::new(3f64).then(CloneNode::new());
		let radius = ValueNode::new(1u32).then(CloneNode::new());
		let image = ValueNode::<_>::new(Image {
			width: 5,
			height: 5,
			data: vec![Color::from_rgbf32_unchecked(1., 0., 0.); 25],
		});
		let image = image.then(ImageRefNode::new());
		let window = WindowNode::new(radius, image);
		let window: TypeNode<_, u32, ImageWindowIterator<'_>> = TypeNode::new(window);
		let distance = ValueNode::new(DistanceNode::new());
		let pos_to_dist = MapSndNode::new(distance);
		let type_erased = &window as &dyn for<'a> Node<'a, u32, Output = ImageWindowIterator<'a>>;
		type_erased.eval(0);
		let map_pos_to_dist = MapNode::new(ValueNode::new(pos_to_dist));

		let type_erased = &map_pos_to_dist as &dyn for<'a> Node<'a, u32, Output = ImageWindowIterator<'a>>;
		type_erased.eval(0);

		let distance = window.then(map_pos_to_dist);
		let map_gaussian = MapSndNode::new(ValueNode(GaussianNode::new(sigma)));
		let map_gaussian: TypeNode<_, (_, f32), (_, f32)> = TypeNode::new(map_gaussian);
		let map_gaussian = ValueNode(map_gaussian);
		let map_gaussian: TypeNode<_, (), &_> = TypeNode::new(map_gaussian);
		let map_distances = MapNode::new(map_gaussian);
		let map_distances: TypeNode<_, _, MapFnIterator<'_, '_, _, _>> = TypeNode::new(map_distances);
		let gaussian_iter = distance.then(map_distances);
		let avg = gaussian_iter.then(WeightedAvgNode::new());
		let avg: TypeNode<_, u32, Color> = TypeNode::new(avg);
		let blur_iter = MapNode::new(ValueNode::new(avg));
		let blur = image.then(ImageIndexIterNode).then(blur_iter);
		let blur: TypeNode<_, (), MapFnIterator<_, _>> = TypeNode::new(blur);
		let collect = CollectNode::new();
		let vec = collect.eval(0..10);
		assert_eq!(vec.len(), 10);
		let _ = blur.eval(());
		let vec = blur.then(collect);
		let _image = vec.eval(());
	}
	*/
>>>>>>> 6fbc589e
}<|MERGE_RESOLUTION|>--- conflicted
+++ resolved
@@ -1,8 +1,4 @@
-<<<<<<< HEAD
-use core::fmt::Debug;
-=======
 use core::{fmt::Debug, marker::PhantomData};
->>>>>>> 6fbc589e
 
 use crate::Node;
 
@@ -18,59 +14,6 @@
 	Color::from_rgbaf32_unchecked(avg, avg, avg, input.a())
 }
 
-<<<<<<< HEAD
-#[derive(Debug)]
-pub struct MapNode<Iter: Iterator, MapFn: Node<Iter::Item>> {
-	map_fn: MapFn,
-	_phantom: core::marker::PhantomData<Iter>,
-}
-
-impl<Iter: Iterator, MapFn: Node<Iter::Item> + Clone> Clone for MapNode<Iter, MapFn> {
-	fn clone(&self) -> Self {
-		Self {
-			map_fn: self.map_fn.clone(),
-			_phantom: self._phantom,
-		}
-	}
-}
-impl<Iter: Iterator, MapFn: Node<Iter::Item> + Copy> Copy for MapNode<Iter, MapFn> {}
-
-impl<Iter: Iterator, MapFn: Node<Iter::Item>> MapNode<Iter, MapFn> {
-	pub fn new(map_fn: MapFn) -> Self {
-		Self {
-			map_fn,
-			_phantom: core::marker::PhantomData,
-		}
-	}
-}
-
-impl<Iter: Iterator<Item = Item>, MapFn: Node<Item, Output = Out>, Item, Out> Node<Iter> for MapNode<Iter, MapFn> {
-	type Output = MapFnIterator<Iter, MapFn>;
-
-	#[inline]
-	fn eval(self, input: Iter) -> Self::Output {
-		MapFnIterator::new(input, self.map_fn)
-	}
-}
-
-impl<Iter: Iterator<Item = Item>, MapFn: Node<Item, Output = Out> + Copy, Item, Out> Node<Iter> for &MapNode<Iter, MapFn> {
-	type Output = MapFnIterator<Iter, MapFn>;
-
-	#[inline]
-	fn eval(self, input: Iter) -> Self::Output {
-		MapFnIterator::new(input, self.map_fn)
-	}
-}
-
-#[must_use = "iterators are lazy and do nothing unless consumed"]
-#[derive(Clone)]
-pub struct MapFnIterator<Iter, MapFn> {
-	iter: Iter,
-	map_fn: MapFn,
-}
-
-impl<Iter: Debug, MapFn> Debug for MapFnIterator<Iter, MapFn> {
-=======
 #[derive(Debug, Default)]
 pub struct MapNode<MapFn> {
 	map_fn: MapFn,
@@ -92,212 +35,11 @@
 }
 
 impl<'i, 's: 'i, Iter: Debug, MapFn> Debug for MapFnIterator<'i, 's, Iter, MapFn> {
->>>>>>> 6fbc589e
 	fn fmt(&self, f: &mut core::fmt::Formatter<'_>) -> core::fmt::Result {
 		f.debug_struct("MapFnIterator").field("iter", &self.iter).field("map_fn", &"MapFn").finish()
 	}
 }
 
-<<<<<<< HEAD
-impl<Iter: Copy, MapFn: Copy> Copy for MapFnIterator<Iter, MapFn> {}
-
-impl<Iter, MapFn> MapFnIterator<Iter, MapFn> {
-	pub fn new(iter: Iter, map_fn: MapFn) -> Self {
-		Self { iter, map_fn }
-	}
-}
-
-impl<B, I: Iterator, F> Iterator for MapFnIterator<I, F>
-where
-	F: Node<I::Item, Output = B> + Copy,
-{
-	type Item = B;
-
-	#[inline]
-	fn next(&mut self) -> Option<B> {
-		self.iter.next().map(|x| self.map_fn.eval(x))
-	}
-
-	#[inline]
-	fn size_hint(&self) -> (usize, Option<usize>) {
-		self.iter.size_hint()
-	}
-}
-
-#[derive(Debug, Clone, Copy, Default)]
-pub struct WeightedAvgNode<Iter> {
-	_phantom: core::marker::PhantomData<Iter>,
-}
-
-impl<Iter> WeightedAvgNode<Iter> {
-	pub fn new() -> Self {
-		Self { _phantom: core::marker::PhantomData }
-	}
-}
-
-#[inline]
-fn weighted_avg_node<Iter: Iterator<Item = (Color, f32)> + Clone>(input: Iter) -> Color {
-	let total_weight: f32 = input.clone().map(|(_, weight)| weight).sum();
-	let total_r: f32 = input.clone().map(|(color, weight)| color.r() * weight).sum();
-	let total_g: f32 = input.clone().map(|(color, weight)| color.g() * weight).sum();
-	let total_b: f32 = input.clone().map(|(color, weight)| color.b() * weight).sum();
-	let total_a: f32 = input.map(|(color, weight)| color.a() * weight).sum();
-	Color::from_rgbaf32_unchecked(total_r / total_weight, total_g / total_weight, total_b / total_weight, total_a / total_weight)
-}
-
-impl<Iter: Iterator<Item = (Color, f32)> + Clone> Node<Iter> for WeightedAvgNode<Iter> {
-	type Output = Color;
-
-	#[inline]
-	fn eval(self, input: Iter) -> Self::Output {
-		weighted_avg_node(input)
-	}
-}
-impl<Iter: Iterator<Item = (Color, f32)> + Clone> Node<Iter> for &WeightedAvgNode<Iter> {
-	type Output = Color;
-
-	#[inline]
-	fn eval(self, input: Iter) -> Self::Output {
-		weighted_avg_node(input)
-	}
-}
-
-#[derive(Debug, Clone, Copy)]
-pub struct GaussianNode<Sigma> {
-	sigma: Sigma,
-}
-
-#[node_macro::node_fn(GaussianNode)]
-fn gaussian_node(input: f32, sigma: f64) -> f32 {
-	let sigma = sigma as f32;
-	(1.0 / (2.0 * core::f32::consts::PI * sigma * sigma).sqrt()) * (-input * input / (2.0 * sigma * sigma)).exp()
-}
-
-#[derive(Debug, Clone, Copy)]
-pub struct DistanceNode;
-
-#[node_macro::node_fn(DistanceNode)]
-fn distance_node(input: (i32, i32)) -> f32 {
-	let (x, y) = input;
-	((x * x + y * y) as f32).sqrt()
-}
-
-#[derive(Debug, Clone, Copy)]
-pub struct ImageIndexIterNode;
-
-#[node_macro::node_fn(ImageIndexIterNode)]
-fn image_index_iter_node(input: ImageSlice<'static>) -> core::ops::Range<u32> {
-	0..(input.width * input.height)
-}
-
-#[derive(Debug, Clone, Copy)]
-pub struct WindowNode<Radius, Image> {
-	radius: Radius,
-	image: Image,
-}
-
-impl<Radius, Image> WindowNode<Radius, Image> {
-	pub fn new(radius: Radius, image: Image) -> Self {
-		Self { radius, image }
-	}
-}
-
-impl<'a, Radius: Node<(), Output = u32>, Image: Node<(), Output = ImageSlice<'a>>> Node<u32> for WindowNode<Radius, Image> {
-	type Output = ImageWindowIterator<'a>;
-	#[inline]
-	fn eval(self, input: u32) -> Self::Output {
-		let radius = self.radius.eval(());
-		let image = self.image.eval(());
-		let iter = ImageWindowIterator::new(image, radius, input);
-		iter
-	}
-}
-impl<'a, 'b: 'a, Radius: Node<(), Output = u32> + Copy, Index: Node<(), Output = ImageSlice<'b>> + Copy> Node<u32> for &'a WindowNode<Radius, Index> {
-	type Output = ImageWindowIterator<'a>;
-	#[inline]
-	fn eval(self, input: u32) -> Self::Output {
-		let radius = self.radius.eval(());
-		let image = self.image.eval(());
-		let iter = ImageWindowIterator::new(image, radius, input);
-		iter
-	}
-}
-
-#[derive(Debug, Clone, Copy)]
-pub struct ImageWindowIterator<'a> {
-	image: ImageSlice<'a>,
-	radius: u32,
-	index: u32,
-	x: u32,
-	y: u32,
-}
-
-impl<'a> ImageWindowIterator<'a> {
-	fn new(image: ImageSlice<'a>, radius: u32, index: u32) -> Self {
-		let start_x = index as i32 % image.width as i32;
-		let start_y = index as i32 / image.width as i32;
-		let min_x = (start_x - radius as i32).max(0) as u32;
-		let min_y = (start_y - radius as i32).max(0) as u32;
-
-		Self {
-			image,
-			radius,
-			index,
-			x: min_x,
-			y: min_y,
-		}
-	}
-}
-
-impl<'a> Iterator for ImageWindowIterator<'a> {
-	type Item = (Color, (i32, i32));
-	#[inline]
-	fn next(&mut self) -> Option<Self::Item> {
-		let start_x = self.index as i32 % self.image.width as i32;
-		let start_y = self.index as i32 / self.image.width as i32;
-		let radius = self.radius as i32;
-
-		let min_x = (start_x - radius).max(0) as u32;
-		let max_x = (start_x + radius).min(self.image.width as i32 - 1) as u32;
-		let max_y = (start_y + radius).min(self.image.height as i32 - 1) as u32;
-		if self.y > max_y {
-			return None;
-		}
-		let value = Some((self.image.data[(self.x + self.y * self.image.width) as usize], (self.x as i32 - start_x, self.y as i32 - start_y)));
-
-		self.x += 1;
-		if self.x > max_x {
-			self.x = min_x;
-			self.y += 1;
-		}
-		value
-	}
-}
-
-#[derive(Debug, Clone, Copy)]
-pub struct MapSndNode<MapFn> {
-	map_fn: MapFn,
-}
-
-impl<MapFn> MapSndNode<MapFn> {
-	pub fn new(map_fn: MapFn) -> Self {
-		Self { map_fn }
-	}
-}
-
-impl<MapFn: Node<I>, I, F> Node<(F, I)> for MapSndNode<MapFn> {
-	type Output = (F, MapFn::Output);
-	#[inline]
-	fn eval(self, input: (F, I)) -> Self::Output {
-		(input.0, self.map_fn.eval(input.1))
-	}
-}
-impl<MapFn: Node<I> + Copy, I, F> Node<(F, I)> for &MapSndNode<MapFn> {
-	type Output = (F, MapFn::Output);
-	#[inline]
-	fn eval(self, input: (F, I)) -> Self::Output {
-		(input.0, self.map_fn.eval(input.1))
-=======
 impl<'i, 's: 'i, Iter: Clone, MapFn> Clone for MapFnIterator<'i, 's, Iter, MapFn> {
 	fn clone(&self) -> Self {
 		Self {
@@ -334,7 +76,6 @@
 	#[inline]
 	fn size_hint(&self) -> (usize, Option<usize>) {
 		self.iter.size_hint()
->>>>>>> 6fbc589e
 	}
 }
 
@@ -445,37 +186,6 @@
 	}
 }
 
-<<<<<<< HEAD
-#[derive(Debug, Clone, Copy)]
-pub struct GammaColorNode<N: Node<(), Output = f32>>(N);
-
-impl<N: Node<(), Output = f32>> Node<Color> for GammaColorNode<N> {
-	type Output = Color;
-	fn eval(self, color: Color) -> Color {
-		let gamma = self.0.eval(());
-		let per_channel = |col: f32| col.powf(gamma);
-		Color::from_rgbaf32_unchecked(per_channel(color.r()), per_channel(color.g()), per_channel(color.b()), color.a())
-	}
-}
-impl<N: Node<(), Output = f32> + Copy> Node<Color> for &GammaColorNode<N> {
-	type Output = Color;
-	fn eval(self, color: Color) -> Color {
-		let gamma = self.0.eval(());
-		let per_channel = |col: f32| col.powf(gamma);
-		Color::from_rgbaf32_unchecked(per_channel(color.r()), per_channel(color.g()), per_channel(color.b()), color.a())
-	}
-}
-
-impl<N: Node<(), Output = f32> + Copy> GammaColorNode<N> {
-	pub fn new(node: N) -> Self {
-		Self(node)
-	}
-}
-
-#[derive(Debug, Clone, Copy)]
-#[cfg(not(target_arch = "spirv"))]
-pub struct HueShiftColorNode<N: Node<(), Output = f32>>(N);
-=======
 impl<'a> Iterator for ImageWindowIterator<'a> {
 	type Item = (Color, (i32, i32));
 	#[inline]
@@ -483,7 +193,6 @@
 		let start_x = self.index as i32 % self.image.width as i32;
 		let start_y = self.index as i32 / self.image.width as i32;
 		let radius = self.radius as i32;
->>>>>>> 6fbc589e
 
 		let min_x = (start_x - radius).max(0) as u32;
 		let max_x = (start_x + radius).min(self.image.width as i32 - 1) as u32;
@@ -603,80 +312,6 @@
 	}
 }
 
-<<<<<<< HEAD
-use dyn_any::{DynAny, StaticType};
-#[derive(Clone, Debug, PartialEq, DynAny, Default, Copy)]
-#[cfg_attr(feature = "serde", derive(serde::Serialize))]
-pub struct ImageSlice<'a> {
-	pub width: u32,
-	pub height: u32,
-	pub data: &'a [Color],
-}
-
-impl ImageSlice<'_> {
-	pub const fn empty() -> Self {
-		Self { width: 0, height: 0, data: &[] }
-	}
-}
-
-impl<'a> IntoIterator for ImageSlice<'a> {
-	type Item = &'a Color;
-	type IntoIter = core::slice::Iter<'a, Color>;
-	fn into_iter(self) -> Self::IntoIter {
-		self.data.iter()
-	}
-}
-
-impl<'a> IntoIterator for &'a ImageSlice<'a> {
-	type Item = &'a Color;
-	type IntoIter = core::slice::Iter<'a, Color>;
-	fn into_iter(self) -> Self::IntoIter {
-		self.data.iter()
-	}
-}
-
-#[derive(Debug, Clone, Copy)]
-pub struct MapImageSliceNode<MapFn>(MapFn);
-
-impl<MapFn> MapImageSliceNode<MapFn> {
-	pub fn new(map_fn: MapFn) -> Self {
-		Self(map_fn)
-	}
-}
-
-impl<'a, MapFn: Node<ImageSlice<'a>, Output = Vec<Color>>> Node<ImageSlice<'a>> for MapImageSliceNode<MapFn> {
-	type Output = Image;
-	fn eval(self, image: ImageSlice<'a>) -> Self::Output {
-		let data = self.0.eval(image);
-		Image {
-			width: image.width,
-			height: image.height,
-			data,
-		}
-	}
-}
-
-impl<'a, MapFn: Copy + Node<ImageSlice<'a>, Output = Vec<Color>>> Node<ImageSlice<'a>> for &MapImageSliceNode<MapFn> {
-	type Output = Image;
-	fn eval(self, image: ImageSlice<'a>) -> Self::Output {
-		let data = self.0.eval(image);
-		Image {
-			width: image.width,
-			height: image.height,
-			data,
-		}
-	}
-}
-
-#[cfg(feature = "alloc")]
-pub use image::{CollectNode, Image, ImageRefNode};
-#[cfg(feature = "alloc")]
-mod image {
-	use super::{Color, ImageSlice};
-	use alloc::vec::Vec;
-	use dyn_any::{DynAny, StaticType};
-	#[derive(Clone, Debug, PartialEq, DynAny, Default, specta::Type)]
-=======
 #[derive(Debug)]
 pub struct ImageDimensionsNode;
 
@@ -695,7 +330,6 @@
 	use dyn_any::{DynAny, StaticType};
 
 	#[derive(Clone, Debug, PartialEq, DynAny, Default, specta::Type, Hash)]
->>>>>>> 6fbc589e
 	#[cfg_attr(feature = "serde", derive(serde::Serialize, serde::Deserialize))]
 	pub struct Image {
 		pub width: u32,
@@ -736,47 +370,9 @@
 	#[derive(Debug, Clone, Copy, Default)]
 	pub struct ImageRefNode;
 
-<<<<<<< HEAD
-	impl ImageRefNode {
-		pub fn new() -> Self {
-			Self
-		}
-	}
-
-	impl<'a> Node<&'a Image> for ImageRefNode {
-		type Output = ImageSlice<'a>;
-		fn eval(self, image: &'a Image) -> Self::Output {
-			image.as_slice()
-		}
-	}
-
-	impl<'a> Node<&'a Image> for &ImageRefNode {
-		type Output = ImageSlice<'a>;
-		fn eval(self, image: &'a Image) -> Self::Output {
-			image.as_slice()
-		}
-	}
-
-	#[derive(Debug, Clone, Copy)]
-	pub struct CollectNode;
-
-	use crate::Node;
-	impl<Iter: Iterator> Node<Iter> for CollectNode {
-		type Output = Vec<Iter::Item>;
-		fn eval(self, iter: Iter) -> Self::Output {
-			iter.collect()
-		}
-	}
-	impl<Iter: Iterator> Node<Iter> for &CollectNode {
-		type Output = Vec<Iter::Item>;
-		fn eval(self, iter: Iter) -> Self::Output {
-			iter.collect()
-		}
-=======
 	#[node_macro::node_fn(ImageRefNode)]
 	fn image_ref_node(image: &'input Image) -> ImageSlice<'input> {
 		image.as_slice()
->>>>>>> 6fbc589e
 	}
 
 	#[derive(Debug, Clone)]
@@ -807,18 +403,9 @@
 
 #[cfg(test)]
 mod test {
-<<<<<<< HEAD
-	use crate::{
-		ops::TypeNode,
-		structural::{ComposeNode, Then},
-		value::ValueNode,
-	};
-=======
 	use crate::{ops::CloneNode, structural::Then, value::ValueNode, Node};
->>>>>>> 6fbc589e
 
 	use super::*;
-	use alloc::vec::Vec;
 
 	#[test]
 	fn map_node() {
@@ -828,15 +415,6 @@
 		(&map).eval(array.iter_mut());
 		assert_eq!(array[0], Color::from_rgbaf32(0.33333334, 0.33333334, 0.33333334, 1.0).unwrap());*/
 	}
-<<<<<<< HEAD
-	#[test]
-	fn window_node() {
-		let radius = ValueNode::new(1u32);
-		static DATA: &[Color] = &[Color::from_rgbf32_unchecked(1., 0., 0.); 25];
-		let image = ValueNode::<_>::new(ImageSlice { width: 5, height: 5, data: DATA });
-		let window = WindowNode::new(radius, image);
-		//let window: TypeNode<_, u32, ImageWindowIterator<'static>> = TypeNode::new(window);
-=======
 
 	#[test]
 	fn window_node() {
@@ -849,7 +427,6 @@
 		});
 		let image = image.then(ImageRefNode::new());
 		let window = WindowNode::new(radius, image);
->>>>>>> 6fbc589e
 		let vec = window.eval(0);
 		assert_eq!(vec.count(), 4);
 		let vec = window.eval(5);
@@ -858,33 +435,6 @@
 		assert_eq!(vec.count(), 9);
 	}
 
-<<<<<<< HEAD
-	#[test]
-	fn blur_node() {
-		let radius = ValueNode::new(1u32);
-		let sigma = ValueNode::new(3f64);
-		static DATA: &[Color] = &[Color::from_rgbf32_unchecked(1., 0., 0.); 20];
-		let image = ValueNode::<_>::new(ImageSlice { width: 10, height: 2, data: DATA });
-		let window = WindowNode::new(radius, image);
-		let window: TypeNode<_, u32, ImageWindowIterator<'static>> = TypeNode::new(window);
-		let pos_to_dist = MapSndNode::new(DistanceNode);
-		let distance = window.then(MapNode::new(pos_to_dist));
-		let map_gaussian = MapSndNode::new(GaussianNode::new(sigma));
-		let map_distances: MapNode<_, MapSndNode<_>> = MapNode::new(map_gaussian);
-		let gaussian_iter = distance.then(map_distances);
-		let avg = gaussian_iter.then(WeightedAvgNode::new());
-		let avg: TypeNode<_, u32, Color> = TypeNode::new(avg);
-		let blur_iter = MapNode::new(avg);
-		let blur = image.then(ImageIndexIterNode).then(blur_iter);
-		let blur: TypeNode<_, (), MapFnIterator<_, _>> = TypeNode::new(blur);
-		let collect = CollectNode {};
-		let vec = collect.eval(0..10);
-		assert_eq!(vec.len(), 10);
-		let vec = ComposeNode::new(blur, collect);
-		let vec: TypeNode<_, (), Vec<Color>> = TypeNode::new(vec);
-		let _image = vec.eval(());
-	}
-=======
 	// TODO: I can't be bothered to fix this test rn
 	/*
 	#[test]
@@ -931,5 +481,4 @@
 		let _image = vec.eval(());
 	}
 	*/
->>>>>>> 6fbc589e
 }
--- conflicted
+++ resolved
@@ -328,12 +328,8 @@
 	use crate::Node;
 	use alloc::vec::Vec;
 	use dyn_any::{DynAny, StaticType};
-<<<<<<< HEAD
-
-	#[derive(Clone, Debug, PartialEq, DynAny, Default)]
-=======
+
 	#[derive(Clone, Debug, PartialEq, DynAny, Default, specta::Type)]
->>>>>>> 4cc3d508
 	#[cfg_attr(feature = "serde", derive(serde::Serialize, serde::Deserialize))]
 	pub struct Image {
 		pub width: u32,

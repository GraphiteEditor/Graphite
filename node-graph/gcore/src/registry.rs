use std::collections::HashMap;
use std::ops::Deref;
use std::pin::Pin;
use std::sync::{LazyLock, Mutex};

use dyn_any::DynAny;

use crate::transform::Footprint;
use crate::NodeIO;
use crate::NodeIOTypes;

pub mod types {
	/// 0% - 100%
	pub type Percentage = f64;
	/// -180° - 180°
	pub type Angle = f64;
	/// -100% - 100%
	pub type SignedPercentage = f64;
	/// Non negative integer, px unit
	pub type PixelLength = f64;
	/// Non negative
	pub type Length = f64;
	///  0.- 1.
	pub type Fraction = f64;
	pub type IntegerCount = u32;
	/// Int input with randomization button
	pub type SeedValue = u32;
	/// Non Negative integer vec with px unit
	pub type Resolution = glam::UVec2;
}

// Translation struct between macro and definition
#[derive(Clone)]
pub struct NodeMetadata {
	pub display_name: &'static str,
	pub category: Option<&'static str>,
	pub fields: Vec<FieldMetadata>,
	pub description: &'static str,
	pub properties: Option<&'static str>,
}

// Translation struct between macro and definition
#[derive(Clone, Debug)]
pub struct FieldMetadata {
	pub name: &'static str,
<<<<<<< HEAD
	pub widget_override: RegistryWidgetOverride,
=======
	pub description: &'static str,
>>>>>>> ae2637e0
	pub exposed: bool,
	pub value_source: RegistryValueSource,
	pub number_min: Option<f64>,
	pub number_max: Option<f64>,
	pub number_mode_range: Option<(f64, f64)>,
}

#[derive(Clone, Debug)]
pub enum RegistryWidgetOverride {
	None,
	Hidden,
	String(&'static str),
	Custom(&'static str),
}

#[derive(Clone, Debug)]
pub enum RegistryValueSource {
	None,
	Default(&'static str),
	Scope(&'static str),
}

type NodeRegistry = LazyLock<Mutex<HashMap<String, Vec<(NodeConstructor, NodeIOTypes)>>>>;

pub static NODE_REGISTRY: NodeRegistry = LazyLock::new(|| Mutex::new(HashMap::new()));

pub static NODE_METADATA: LazyLock<Mutex<HashMap<String, NodeMetadata>>> = LazyLock::new(|| Mutex::new(HashMap::new()));

#[cfg(not(target_arch = "wasm32"))]
pub type DynFuture<'n, T> = Pin<Box<dyn core::future::Future<Output = T> + 'n + Send>>;
#[cfg(target_arch = "wasm32")]
pub type DynFuture<'n, T> = Pin<Box<dyn core::future::Future<Output = T> + 'n>>;
pub type LocalFuture<'n, T> = Pin<Box<dyn core::future::Future<Output = T> + 'n>>;
#[cfg(not(target_arch = "wasm32"))]
pub type Any<'n> = Box<dyn DynAny<'n> + 'n + Send>;
#[cfg(target_arch = "wasm32")]
pub type Any<'n> = Box<dyn DynAny<'n> + 'n>;
pub type FutureAny<'n> = DynFuture<'n, Any<'n>>;
// TODO: is this safe? This is assumed to be send+sync.
#[cfg(not(target_arch = "wasm32"))]
pub type TypeErasedNode<'n> = dyn for<'i> NodeIO<'i, Any<'i>, Output = FutureAny<'i>> + 'n + Send + Sync;
#[cfg(target_arch = "wasm32")]
pub type TypeErasedNode<'n> = dyn for<'i> NodeIO<'i, Any<'i>, Output = FutureAny<'i>> + 'n;
pub type TypeErasedPinnedRef<'n> = Pin<&'n TypeErasedNode<'n>>;
pub type TypeErasedRef<'n> = &'n TypeErasedNode<'n>;
pub type TypeErasedBox<'n> = Box<TypeErasedNode<'n>>;
pub type TypeErasedPinned<'n> = Pin<Box<TypeErasedNode<'n>>>;

pub type SharedNodeContainer = std::sync::Arc<NodeContainer>;

pub type NodeConstructor = fn(Vec<SharedNodeContainer>) -> DynFuture<'static, TypeErasedBox<'static>>;

#[derive(Clone)]
pub struct NodeContainer {
	#[cfg(feature = "dealloc_nodes")]
	pub node: *const TypeErasedNode<'static>,
	#[cfg(not(feature = "dealloc_nodes"))]
	pub node: TypeErasedRef<'static>,
}

impl Deref for NodeContainer {
	type Target = TypeErasedNode<'static>;

	#[cfg(feature = "dealloc_nodes")]
	fn deref(&self) -> &Self::Target {
		unsafe { &*(self.node) }
		#[cfg(not(feature = "dealloc_nodes"))]
		self.node
	}
	#[cfg(not(feature = "dealloc_nodes"))]
	fn deref(&self) -> &Self::Target {
		self.node
	}
}

/// # Safety
/// Marks NodeContainer as Sync. This dissallows the use of threadlocal storage for nodes as this would invalidate references to them.
// TODO: implement this on a higher level wrapper to avoid missuse
#[cfg(feature = "dealloc_nodes")]
unsafe impl Send for NodeContainer {}
#[cfg(feature = "dealloc_nodes")]
unsafe impl Sync for NodeContainer {}

#[cfg(feature = "dealloc_nodes")]
impl Drop for NodeContainer {
	fn drop(&mut self) {
		unsafe { self.dealloc_unchecked() }
	}
}

impl core::fmt::Debug for NodeContainer {
	fn fmt(&self, f: &mut core::fmt::Formatter<'_>) -> std::fmt::Result {
		f.debug_struct("NodeContainer").finish()
	}
}

impl NodeContainer {
	pub fn new(node: TypeErasedBox<'static>) -> SharedNodeContainer {
		let node = Box::leak(node);
		Self { node }.into()
	}

	#[cfg(feature = "dealloc_nodes")]
	unsafe fn dealloc_unchecked(&mut self) {
		std::mem::drop(Box::from_raw(self.node as *mut TypeErasedNode));
	}
}

use crate::Node;
use crate::WasmNotSend;
use dyn_any::StaticType;
use std::marker::PhantomData;

/// Boxes the input and downcasts the output.
/// Wraps around a node taking Box<dyn DynAny> and returning Box<dyn DynAny>
#[derive(Clone)]
pub struct DowncastBothNode<I, O> {
	node: SharedNodeContainer,
	_i: PhantomData<I>,
	_o: PhantomData<O>,
}
impl<'input, O: 'input + StaticType + WasmNotSend, I: 'input + StaticType + WasmNotSend> Node<'input, I> for DowncastBothNode<I, O> {
	type Output = DynFuture<'input, O>;
	#[inline]
	fn eval(&'input self, input: I) -> Self::Output {
		{
			let node_name = self.node.node_name();
			let input = Box::new(input);
			let future = self.node.eval(input);
			Box::pin(async move {
				let out = dyn_any::downcast(future.await).unwrap_or_else(|e| panic!("DowncastBothNode Input {e} in: \n{node_name}"));
				*out
			})
		}
	}
	fn reset(&self) {
		self.node.reset();
	}

	fn serialize(&self) -> Option<std::sync::Arc<dyn core::any::Any>> {
		self.node.serialize()
	}
}
impl<I, O> DowncastBothNode<I, O> {
	pub const fn new(node: SharedNodeContainer) -> Self {
		Self {
			node,
			_i: core::marker::PhantomData,
			_o: core::marker::PhantomData,
		}
	}
}
pub struct FutureWrapperNode<Node> {
	node: Node,
}

impl<'i, T: 'i + WasmNotSend, N> Node<'i, T> for FutureWrapperNode<N>
where
	N: Node<'i, T, Output: WasmNotSend> + WasmNotSend,
{
	type Output = DynFuture<'i, N::Output>;
	#[inline(always)]
	fn eval(&'i self, input: T) -> Self::Output {
		let result = self.node.eval(input);
		Box::pin(async move { result })
	}
	#[inline(always)]
	fn reset(&self) {
		self.node.reset();
	}

	#[inline(always)]
	fn serialize(&self) -> Option<std::sync::Arc<dyn core::any::Any>> {
		self.node.serialize()
	}
}

impl<N> FutureWrapperNode<N> {
	pub const fn new(node: N) -> Self {
		Self { node }
	}
}

pub struct DynAnyNode<I, O, Node> {
	node: Node,
	_i: PhantomData<I>,
	_o: PhantomData<O>,
}

impl<'input, _I: 'input + StaticType + WasmNotSend, _O: 'input + StaticType + WasmNotSend, N: 'input> Node<'input, Any<'input>> for DynAnyNode<_I, _O, N>
where
	N: Node<'input, _I, Output = DynFuture<'input, _O>>,
{
	type Output = FutureAny<'input>;
	#[inline]
	fn eval(&'input self, input: Any<'input>) -> Self::Output {
		let node_name = core::any::type_name::<N>();
		let output = |input| {
			let result = self.node.eval(input);
			async move { Box::new(result.await) as Any<'input> }
		};
		match dyn_any::downcast(input) {
			Ok(input) => Box::pin(output(*input)),
			// If the input type of the node is `()` and we supply an invalid type, we can still call the
			// node and just ignore the input and call it with the unit type instead.
			Err(_) if core::any::TypeId::of::<_I::Static>() == core::any::TypeId::of::<()>() => {
				assert_eq!(std::mem::size_of::<_I>(), 0);
				// Rust can't know, that `_I` and `()` are the same size, so we have to use a `transmute_copy()` here
				Box::pin(output(unsafe { std::mem::transmute_copy(&()) }))
			}
			// If the Node expects a footprint but we provide (). In this case construct the default Footprint and pass that
			// This is pretty hacky pls fix
			Err(_) if core::any::TypeId::of::<_I::Static>() == core::any::TypeId::of::<Footprint>() => {
				assert_eq!(std::mem::size_of::<_I>(), std::mem::size_of::<Footprint>());
				assert_eq!(std::mem::align_of::<_I>(), std::mem::align_of::<Footprint>());
				// Rust can't know, that `_I` and `Footprint` are the same size, so we have to use a `transmute_copy()` here
				Box::pin(output(unsafe { std::mem::transmute_copy(&Footprint::default()) }))
			}
			Err(e) => panic!("DynAnyNode Input, {0} in:\n{1}", e, node_name),
		}
	}

	fn reset(&self) {
		self.node.reset();
	}

	fn serialize(&self) -> Option<std::sync::Arc<dyn core::any::Any>> {
		self.node.serialize()
	}
}
impl<'input, _I: 'input + StaticType, _O: 'input + StaticType, N: 'input> DynAnyNode<_I, _O, N>
where
	N: Node<'input, _I, Output = DynFuture<'input, _O>>,
{
	pub const fn new(node: N) -> Self {
		Self {
			node,
			_i: core::marker::PhantomData,
			_o: core::marker::PhantomData,
		}
	}
}
pub struct PanicNode<I: WasmNotSend, O: WasmNotSend>(PhantomData<I>, PhantomData<O>);

impl<'i, I: 'i + WasmNotSend, O: 'i + WasmNotSend> Node<'i, I> for PanicNode<I, O> {
	type Output = O;
	fn eval(&'i self, _: I) -> Self::Output {
		unimplemented!("This node should never be evaluated")
	}
}

impl<I: WasmNotSend, O: WasmNotSend> PanicNode<I, O> {
	pub const fn new() -> Self {
		Self(PhantomData, PhantomData)
	}
}

impl<I: WasmNotSend, O: WasmNotSend> Default for PanicNode<I, O> {
	fn default() -> Self {
		Self::new()
	}
}

// TODO: Evaluate safety
unsafe impl<I: WasmNotSend, O: WasmNotSend> Sync for PanicNode<I, O> {}<|MERGE_RESOLUTION|>--- conflicted
+++ resolved
@@ -43,12 +43,9 @@
 #[derive(Clone, Debug)]
 pub struct FieldMetadata {
 	pub name: &'static str,
-<<<<<<< HEAD
+	pub description: &'static str,
+	pub exposed: bool,
 	pub widget_override: RegistryWidgetOverride,
-=======
-	pub description: &'static str,
->>>>>>> ae2637e0
-	pub exposed: bool,
 	pub value_source: RegistryValueSource,
 	pub number_min: Option<f64>,
 	pub number_max: Option<f64>,

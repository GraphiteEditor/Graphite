use crate::raster::{BlendMode, ImageFrame};
use crate::transform::Footprint;
use crate::vector::VectorData;
use crate::{Color, Node};

use bezier_rs::BezierHandles;
use dyn_any::{DynAny, StaticType};
use node_macro::node_fn;

use core::future::Future;
use core::ops::{Deref, DerefMut};
use glam::{DAffine2, DVec2, IVec2, UVec2};

pub mod renderer;

#[derive(Copy, Clone, Debug, PartialEq, DynAny, specta::Type)]
#[cfg_attr(feature = "serde", derive(serde::Serialize, serde::Deserialize))]
pub struct AlphaBlending {
	pub opacity: f32,
	pub blend_mode: BlendMode,
}
impl Default for AlphaBlending {
	fn default() -> Self {
		Self::new()
	}
}
impl core::hash::Hash for AlphaBlending {
	fn hash<H: core::hash::Hasher>(&self, state: &mut H) {
		self.opacity.to_bits().hash(state);
		self.blend_mode.hash(state);
	}
}
impl AlphaBlending {
	pub const fn new() -> Self {
		Self {
			opacity: 1.,
			blend_mode: BlendMode::Normal,
		}
	}
}

/// A list of [`GraphicElement`]s
#[derive(Clone, Debug, PartialEq, DynAny, Default)]
#[cfg_attr(feature = "serde", derive(serde::Serialize, serde::Deserialize))]
pub struct GraphicGroup {
	elements: Vec<GraphicElement>,
	pub transform: DAffine2,
	pub alpha_blending: AlphaBlending,
}

impl core::hash::Hash for GraphicGroup {
	fn hash<H: core::hash::Hasher>(&self, state: &mut H) {
		self.transform.to_cols_array().iter().for_each(|element| element.to_bits().hash(state));
		self.elements.hash(state);
		self.alpha_blending.hash(state);
	}
}

/// The possible forms of graphical content held in a Vec by the `elements` field of [`GraphicElement`].
/// Can be another recursively nested [`GraphicGroup`], [`VectorData`], an [`ImageFrame`], text (not yet implemented), or an [`Artboard`].
#[derive(Clone, Debug, Hash, PartialEq, DynAny)]
#[cfg_attr(feature = "serde", derive(serde::Serialize, serde::Deserialize))]
pub enum GraphicElement {
	/// Equivalent to the SVG <g> tag: https://developer.mozilla.org/en-US/docs/Web/SVG/Element/g
	GraphicGroup(GraphicGroup),
	/// A vector shape, equivalent to the SVG <path> tag: https://developer.mozilla.org/en-US/docs/Web/SVG/Element/path
	VectorData(Box<VectorData>),
	/// A bitmap image with a finite position and extent, equivalent to the SVG <image> tag: https://developer.mozilla.org/en-US/docs/Web/SVG/Element/image
	ImageFrame(ImageFrame<Color>),
	// TODO: Switch from `String` to a proper formatted typography type
	/// Text, equivalent to the SVG <text> tag: https://developer.mozilla.org/en-US/docs/Web/SVG/Element/text
	/// (Not yet implemented.)
	Text(String),
	/// The bounds for displaying a page of contained content
	Artboard(Artboard),
}

// TODO: Can this be removed? It doesn't necessarily make that much sense to have a default when, instead, the entire GraphicElement just shouldn't exist if there's no specific content to assign it.
impl Default for GraphicElement {
	fn default() -> Self {
		Self::VectorData(Box::new(VectorData::empty()))
	}
}

/// Some [`ArtboardData`] with some optional clipping bounds that can be exported.
/// Similar to an Inkscape page: https://media.inkscape.org/media/doc/release_notes/1.2/Inkscape_1.2.html#Page_tool
#[derive(Clone, Debug, Hash, PartialEq, DynAny)]
#[cfg_attr(feature = "serde", derive(serde::Serialize, serde::Deserialize))]
pub struct Artboard {
	pub graphic_group: GraphicGroup,
	pub label: String,
	pub location: IVec2,
	pub dimensions: IVec2,
	pub background: Color,
	pub clip: bool,
	pub alias: Option<String>,
}

impl Artboard {
	pub fn new(location: IVec2, dimensions: IVec2) -> Self {
		Self {
			graphic_group: GraphicGroup::EMPTY,
			label: String::from("Artboard"),
			location: location.min(location + dimensions),
			dimensions: dimensions.abs(),
			background: Color::WHITE,
			clip: false,
			alias: None,
		}
	}
}

/// Contains multiple artboards.
#[derive(Clone, Default, Debug, Hash, PartialEq, DynAny)]
#[cfg_attr(feature = "serde", derive(serde::Serialize, serde::Deserialize))]
pub struct ArtboardGroup {
	pub artboards: Vec<Artboard>,
}

impl ArtboardGroup {
	pub const EMPTY: Self = Self { artboards: Vec::new() };

	pub fn new() -> Self {
		Default::default()
	}

	fn add_artboard(&mut self, artboard: Artboard) {
		self.artboards.push(artboard);
	}

	pub fn get_graphic_group(&self) -> GraphicGroup {
		let mut graphic_group = GraphicGroup::EMPTY;
		for artboard in self.artboards.clone() {
			let graphic_element: GraphicElement = artboard.into();
			graphic_group.push(graphic_element);
		}
		graphic_group
	}
}

pub struct ConstructLayerNode<Stack, GraphicElement> {
	stack: Stack,
	graphic_element: GraphicElement,
}

#[node_fn(ConstructLayerNode)]
async fn construct_layer<Data: Into<GraphicElement>, Fut1: Future<Output = GraphicGroup>, Fut2: Future<Output = Data>>(
	footprint: crate::transform::Footprint,
	mut stack: impl Node<crate::transform::Footprint, Output = Fut1>,
	graphic_element: impl Node<crate::transform::Footprint, Output = Fut2>,
) -> GraphicGroup {
	let graphic_element = self.graphic_element.eval(footprint).await;
	let mut stack = self.stack.eval(footprint).await;
	stack.push(graphic_element.into());
	stack
}

pub struct ToGraphicElementNode {}

#[node_fn(ToGraphicElementNode)]
fn to_graphic_element<Data: Into<GraphicElement>>(data: Data) -> GraphicElement {
	data.into()
}

pub struct ToGraphicGroupNode {}

#[node_fn(ToGraphicGroupNode)]
fn to_graphic_group<Data: Into<GraphicGroup>>(data: Data) -> GraphicGroup {
	data.into()
}

<<<<<<< HEAD
pub struct ConstructArtboardNode<Contents, Location, Dimensions, Background, Clip, Alias> {
=======
pub struct ConstructArtboardNode<Contents, Label, Location, Dimensions, Background, Clip> {
>>>>>>> cf496668
	contents: Contents,
	label: Label,
	location: Location,
	dimensions: Dimensions,
	background: Background,
	clip: Clip,
	alias: Alias,
}

#[node_fn(ConstructArtboardNode)]
async fn construct_artboard<Fut: Future<Output = GraphicGroup>>(
	mut footprint: Footprint,
	contents: impl Node<Footprint, Output = Fut>,
	label: String,
	location: IVec2,
	dimensions: IVec2,
	background: Color,
	clip: bool,
	alias: String,
) -> Artboard {
	footprint.transform *= DAffine2::from_translation(location.as_dvec2());
	let graphic_group = self.contents.eval(footprint).await;

	Artboard {
		graphic_group,
		label,
		location: location.min(location + dimensions),
		dimensions: dimensions.abs(),
		background,
		clip,
		alias: (!alias.is_empty()).then_some(alias),
	}
}
pub struct AddArtboardNode<ArtboardGroup, Artboard> {
	artboards: ArtboardGroup,
	artboard: Artboard,
}

#[node_fn(AddArtboardNode)]
async fn add_artboard<Data: Into<Artboard>, Fut1: Future<Output = ArtboardGroup>, Fut2: Future<Output = Data>>(
	footprint: Footprint,
	artboards: impl Node<Footprint, Output = Fut1>,
	artboard: impl Node<Footprint, Output = Fut2>,
) -> ArtboardGroup {
	let artboard = self.artboard.eval(footprint).await;
	let mut artboards = self.artboards.eval(footprint).await;

	artboards.add_artboard(artboard.into());

	artboards
}

impl From<ImageFrame<Color>> for GraphicElement {
	fn from(mut image_frame: ImageFrame<Color>) -> Self {
		use base64::Engine;

		let image = &image_frame.image;
		if !image.data.is_empty() {
			let output = image.to_png();
			let preamble = "data:image/png;base64,";
			let mut base64_string = String::with_capacity(preamble.len() + output.len() * 4);
			base64_string.push_str(preamble);
			base64::engine::general_purpose::STANDARD.encode_string(output, &mut base64_string);
			image_frame.image.base64_string = Some(base64_string);
		}

		GraphicElement::ImageFrame(image_frame)
	}
}
impl From<VectorData> for GraphicElement {
	fn from(vector_data: VectorData) -> Self {
		GraphicElement::VectorData(Box::new(vector_data))
	}
}
impl From<GraphicGroup> for GraphicElement {
	fn from(graphic_group: GraphicGroup) -> Self {
		GraphicElement::GraphicGroup(graphic_group)
	}
}
impl From<Artboard> for GraphicElement {
	fn from(artboard: Artboard) -> Self {
		GraphicElement::Artboard(artboard)
	}
}

impl Deref for GraphicGroup {
	type Target = Vec<GraphicElement>;
	fn deref(&self) -> &Self::Target {
		&self.elements
	}
}
impl DerefMut for GraphicGroup {
	fn deref_mut(&mut self) -> &mut Self::Target {
		&mut self.elements
	}
}

/// This is a helper trait used for the Into Implementation.
/// We can't just implement this for all for which from is implemented
/// as that would conflict with the implementation for `Self`
trait ToGraphicElement: Into<GraphicElement> {}

impl ToGraphicElement for VectorData {}
impl ToGraphicElement for ImageFrame<Color> {}
impl ToGraphicElement for Artboard {}

impl<T> From<T> for GraphicGroup
where
	T: ToGraphicElement,
{
	fn from(value: T) -> Self {
		Self {
			elements: (vec![value.into()]),
			transform: DAffine2::IDENTITY,
			alpha_blending: AlphaBlending::default(),
		}
	}
}

impl GraphicGroup {
	pub const EMPTY: Self = Self {
		elements: Vec::new(),
		transform: DAffine2::IDENTITY,
		alpha_blending: AlphaBlending::new(),
	};

	pub fn to_usvg_tree(&self, resolution: UVec2, viewbox: [DVec2; 2]) -> usvg::Tree {
		let mut root_node = usvg::Group::default();
		let tree = usvg::Tree {
			size: usvg::Size::from_wh(resolution.x as f32, resolution.y as f32).unwrap(),
			view_box: usvg::ViewBox {
				rect: usvg::NonZeroRect::from_ltrb(viewbox[0].x as f32, viewbox[0].y as f32, viewbox[1].x as f32, viewbox[1].y as f32).unwrap(),
				aspect: usvg::AspectRatio::default(),
			},
			root: root_node.clone(),
		};

		for element in self.iter() {
			root_node.children.push(element.to_usvg_node());
		}
		tree
	}
}

impl GraphicElement {
	fn to_usvg_node(&self) -> usvg::Node {
		fn to_transform(transform: DAffine2) -> usvg::Transform {
			let cols = transform.to_cols_array();
			usvg::Transform::from_row(cols[0] as f32, cols[1] as f32, cols[2] as f32, cols[3] as f32, cols[4] as f32, cols[5] as f32)
		}

		match self {
			GraphicElement::VectorData(vector_data) => {
				use usvg::tiny_skia_path::PathBuilder;
				let mut builder = PathBuilder::new();

				let transform = to_transform(vector_data.transform);
				for subpath in vector_data.stroke_bezier_paths() {
					let start = vector_data.transform.transform_point2(subpath[0].anchor);
					builder.move_to(start.x as f32, start.y as f32);
					for bezier in subpath.iter() {
						bezier.apply_transformation(|pos| vector_data.transform.transform_point2(pos));
						let end = bezier.end;
						match bezier.handles {
							BezierHandles::Linear => builder.line_to(end.x as f32, end.y as f32),
							BezierHandles::Quadratic { handle } => builder.quad_to(handle.x as f32, handle.y as f32, end.x as f32, end.y as f32),
							BezierHandles::Cubic { handle_start, handle_end } => {
								builder.cubic_to(handle_start.x as f32, handle_start.y as f32, handle_end.x as f32, handle_end.y as f32, end.x as f32, end.y as f32)
							}
						}
					}
					if subpath.closed {
						builder.close()
					}
				}
				let path = builder.finish().unwrap();
				let mut path = usvg::Path::new(path.into());
				path.abs_transform = transform;
				// TODO: use proper style
				path.fill = None;
				path.stroke = Some(usvg::Stroke::default());
				usvg::Node::Path(Box::new(path))
			}
			GraphicElement::ImageFrame(image_frame) => {
				if image_frame.image.width * image_frame.image.height == 0 {
					return usvg::Node::Group(Box::default());
				}
				let png = image_frame.image.to_png();
				usvg::Node::Image(Box::new(usvg::Image {
					id: String::new(),
					abs_transform: to_transform(image_frame.transform),
					visibility: usvg::Visibility::Visible,
					view_box: usvg::ViewBox {
						rect: usvg::NonZeroRect::from_xywh(0., 0., 1., 1.).unwrap(),
						aspect: usvg::AspectRatio::default(),
					},
					rendering_mode: usvg::ImageRendering::OptimizeSpeed,
					kind: usvg::ImageKind::PNG(png.into()),
					bounding_box: None,
				}))
			}
			GraphicElement::Text(text) => usvg::Node::Text(Box::new(usvg::Text {
				id: String::new(),
				abs_transform: usvg::Transform::identity(),
				rendering_mode: usvg::TextRendering::OptimizeSpeed,
				writing_mode: usvg::WritingMode::LeftToRight,
				chunks: vec![usvg::TextChunk {
					text: text.clone(),
					x: None,
					y: None,
					anchor: usvg::TextAnchor::Start,
					spans: vec![],
					text_flow: usvg::TextFlow::Linear,
				}],
				dx: Vec::new(),
				dy: Vec::new(),
				rotate: Vec::new(),
				bounding_box: None,
				abs_bounding_box: None,
				stroke_bounding_box: None,
				abs_stroke_bounding_box: None,
				flattened: None,
			})),
			GraphicElement::GraphicGroup(group) => {
				let mut group_element = usvg::Group::default();

				for element in group.iter() {
					group_element.children.push(element.to_usvg_node());
				}
				usvg::Node::Group(Box::new(group_element))
			}
			// TODO
			GraphicElement::Artboard(_board) => usvg::Node::Group(Box::default()),
		}
	}
}<|MERGE_RESOLUTION|>--- conflicted
+++ resolved
@@ -93,7 +93,6 @@
 	pub dimensions: IVec2,
 	pub background: Color,
 	pub clip: bool,
-	pub alias: Option<String>,
 }
 
 impl Artboard {
@@ -105,7 +104,6 @@
 			dimensions: dimensions.abs(),
 			background: Color::WHITE,
 			clip: false,
-			alias: None,
 		}
 	}
 }
@@ -169,18 +167,13 @@
 	data.into()
 }
 
-<<<<<<< HEAD
-pub struct ConstructArtboardNode<Contents, Location, Dimensions, Background, Clip, Alias> {
-=======
 pub struct ConstructArtboardNode<Contents, Label, Location, Dimensions, Background, Clip> {
->>>>>>> cf496668
 	contents: Contents,
 	label: Label,
 	location: Location,
 	dimensions: Dimensions,
 	background: Background,
 	clip: Clip,
-	alias: Alias,
 }
 
 #[node_fn(ConstructArtboardNode)]
@@ -192,7 +185,6 @@
 	dimensions: IVec2,
 	background: Color,
 	clip: bool,
-	alias: String,
 ) -> Artboard {
 	footprint.transform *= DAffine2::from_translation(location.as_dvec2());
 	let graphic_group = self.contents.eval(footprint).await;
@@ -204,7 +196,6 @@
 		dimensions: dimensions.abs(),
 		background,
 		clip,
-		alias: (!alias.is_empty()).then_some(alias),
 	}
 }
 pub struct AddArtboardNode<ArtboardGroup, Artboard> {

<<<<<<< HEAD
use crate::application_io::ImageTexture;
use crate::instances::{Instance, Instances};
use crate::raster::BlendMode;
use crate::raster::image::{Image, RasterDataTable};
=======
use crate::blending::AlphaBlending;
use crate::bounds::BoundingBox;
use crate::instances::{Instance, Instances};
use crate::math::quad::Quad;
use crate::raster::image::Image;
use crate::raster_types::{CPU, GPU, Raster, RasterDataTable};
>>>>>>> a4fbea91
use crate::transform::TransformMut;
use crate::uuid::NodeId;
use crate::vector::{VectorData, VectorDataTable};
use crate::{CloneVarArgs, Color, Context, Ctx, ExtractAll, OwnedContextImpl};
use dyn_any::DynAny;
use glam::{DAffine2, DVec2, IVec2};
use std::hash::Hash;

<<<<<<< HEAD
pub mod renderer;

#[derive(Copy, Clone, Debug, PartialEq, DynAny, specta::Type)]
#[cfg_attr(feature = "serde", derive(serde::Serialize, serde::Deserialize))]
pub struct AlphaBlending {
	pub opacity: f32,
	pub blend_mode: BlendMode,
}
impl Default for AlphaBlending {
	fn default() -> Self {
		Self::new()
	}
}
impl core::hash::Hash for AlphaBlending {
	fn hash<H: core::hash::Hasher>(&self, state: &mut H) {
		self.opacity.to_bits().hash(state);
		self.blend_mode.hash(state);
	}
}
impl std::fmt::Display for AlphaBlending {
	fn fmt(&self, f: &mut std::fmt::Formatter<'_>) -> std::fmt::Result {
		let round = |x: f32| (x * 1e3).round() / 1e3;
		write!(f, "Opacity: {}% — Blend Mode: {}", round(self.opacity * 100.), self.blend_mode)
	}
}

impl AlphaBlending {
	pub const fn new() -> Self {
		Self {
			opacity: 1.,
			blend_mode: BlendMode::Normal,
		}
	}

	pub fn lerp(&self, other: &Self, t: f32) -> Self {
		let lerp = |a: f32, b: f32, t: f32| a + (b - a) * t;

		AlphaBlending {
			opacity: lerp(self.opacity, other.opacity, t),
			blend_mode: if t < 0.5 { self.blend_mode } else { other.blend_mode },
		}
	}
}

=======
>>>>>>> a4fbea91
// TODO: Eventually remove this migration document upgrade code
pub fn migrate_graphic_group<'de, D: serde::Deserializer<'de>>(deserializer: D) -> Result<GraphicGroupTable, D::Error> {
	use serde::Deserialize;

	#[derive(Clone, Debug, PartialEq, DynAny, Default, serde::Serialize, serde::Deserialize)]
	pub struct OldGraphicGroup {
		elements: Vec<(GraphicElement, Option<NodeId>)>,
		transform: DAffine2,
		alpha_blending: AlphaBlending,
	}
	#[derive(Clone, Debug, PartialEq, DynAny, Default, serde::Serialize, serde::Deserialize)]
	pub struct GraphicGroup {
		elements: Vec<(GraphicElement, Option<NodeId>)>,
	}
	pub type OldGraphicGroupTable = Instances<GraphicGroup>;

	#[derive(serde::Serialize, serde::Deserialize)]
	#[serde(untagged)]
	enum EitherFormat {
		OldGraphicGroup(OldGraphicGroup),
		InstanceTable(serde_json::Value),
	}

	Ok(match EitherFormat::deserialize(deserializer)? {
		EitherFormat::OldGraphicGroup(old) => {
			let mut graphic_group_table = GraphicGroupTable::default();
			for (graphic_element, source_node_id) in old.elements {
				graphic_group_table.push(Instance {
					instance: graphic_element,
					transform: old.transform,
					alpha_blending: old.alpha_blending,
					source_node_id,
				});
			}
			graphic_group_table
		}
		EitherFormat::InstanceTable(value) => {
			// Try to deserialize as either table format
			if let Ok(old_table) = serde_json::from_value::<OldGraphicGroupTable>(value.clone()) {
				let mut graphic_group_table = GraphicGroupTable::default();
				for instance in old_table.instance_ref_iter() {
					for (graphic_element, source_node_id) in &instance.instance.elements {
						graphic_group_table.push(Instance {
							instance: graphic_element.clone(),
							transform: *instance.transform,
							alpha_blending: *instance.alpha_blending,
							source_node_id: *source_node_id,
						});
					}
				}
				graphic_group_table
			} else if let Ok(new_table) = serde_json::from_value::<GraphicGroupTable>(value) {
				new_table
			} else {
				return Err(serde::de::Error::custom("Failed to deserialize GraphicGroupTable"));
			}
		}
	})
}

// TODO: Rename to GraphicElementTable
pub type GraphicGroupTable = Instances<GraphicElement>;

impl From<VectorData> for GraphicGroupTable {
	fn from(vector_data: VectorData) -> Self {
		Self::new(GraphicElement::VectorData(VectorDataTable::new(vector_data)))
	}
}
impl From<VectorDataTable> for GraphicGroupTable {
	fn from(vector_data: VectorDataTable) -> Self {
		Self::new(GraphicElement::VectorData(vector_data))
	}
}
impl From<Image<Color>> for GraphicGroupTable {
	fn from(image: Image<Color>) -> Self {
<<<<<<< HEAD
		Self::new(GraphicElement::RasterData(RasterDataTable::<Color>::new(image)))
	}
}
impl From<RasterDataTable<Color>> for GraphicGroupTable {
	fn from(raster_data_table: RasterDataTable<Color>) -> Self {
		Self::new(GraphicElement::RasterData(raster_data_table))
=======
		Self::new(GraphicElement::RasterDataCPU(RasterDataTable::<CPU>::new(Raster::new_cpu(image))))
	}
}
impl From<RasterDataTable<CPU>> for GraphicGroupTable {
	fn from(raster_data_table: RasterDataTable<CPU>) -> Self {
		Self::new(GraphicElement::RasterDataCPU(raster_data_table))
	}
}
impl From<RasterDataTable<GPU>> for GraphicGroupTable {
	fn from(raster_data_table: RasterDataTable<GPU>) -> Self {
		Self::new(GraphicElement::RasterDataGPU(raster_data_table))
>>>>>>> a4fbea91
	}
}

/// The possible forms of graphical content held in a Vec by the `elements` field of [`GraphicElement`].
#[derive(Clone, Debug, Hash, PartialEq, DynAny, serde::Serialize, serde::Deserialize)]
pub enum GraphicElement {
	/// Equivalent to the SVG <g> tag: https://developer.mozilla.org/en-US/docs/Web/SVG/Element/g
	GraphicGroup(GraphicGroupTable),
	/// A vector shape, equivalent to the SVG <path> tag: https://developer.mozilla.org/en-US/docs/Web/SVG/Element/path
	VectorData(VectorDataTable),
<<<<<<< HEAD
	RasterData(RasterDataTable<Color>),
=======
	RasterDataCPU(RasterDataTable<CPU>),
	RasterDataGPU(RasterDataTable<GPU>),
>>>>>>> a4fbea91
}

impl Default for GraphicElement {
	fn default() -> Self {
		Self::GraphicGroup(GraphicGroupTable::default())
	}
}

impl GraphicElement {
	pub fn as_group(&self) -> Option<&GraphicGroupTable> {
		match self {
			GraphicElement::GraphicGroup(group) => Some(group),
			_ => None,
		}
	}

	pub fn as_group_mut(&mut self) -> Option<&mut GraphicGroupTable> {
		match self {
			GraphicElement::GraphicGroup(group) => Some(group),
			_ => None,
		}
	}

	pub fn as_vector_data(&self) -> Option<&VectorDataTable> {
		match self {
			GraphicElement::VectorData(data) => Some(data),
			_ => None,
		}
	}

	pub fn as_vector_data_mut(&mut self) -> Option<&mut VectorDataTable> {
		match self {
			GraphicElement::VectorData(data) => Some(data),
			_ => None,
		}
	}

<<<<<<< HEAD
	pub fn as_raster(&self) -> Option<&RasterDataTable<Color>> {
		match self {
			GraphicElement::RasterData(raster) => Some(raster),
=======
	pub fn as_raster(&self) -> Option<&RasterDataTable<CPU>> {
		match self {
			GraphicElement::RasterDataCPU(raster) => Some(raster),
>>>>>>> a4fbea91
			_ => None,
		}
	}

<<<<<<< HEAD
	pub fn as_raster_mut(&mut self) -> Option<&mut RasterDataTable<Color>> {
		match self {
			GraphicElement::RasterData(raster) => Some(raster),
=======
	pub fn as_raster_mut(&mut self) -> Option<&mut RasterDataTable<CPU>> {
		match self {
			GraphicElement::RasterDataCPU(raster) => Some(raster),
>>>>>>> a4fbea91
			_ => None,
		}
	}

	pub fn had_clip_enabled(&self) -> bool {
		match self {
			GraphicElement::VectorData(data) => data.instance_ref_iter().all(|instance| instance.alpha_blending.clip),
			GraphicElement::GraphicGroup(data) => data.instance_ref_iter().all(|instance| instance.alpha_blending.clip),
			GraphicElement::RasterDataCPU(data) => data.instance_ref_iter().all(|instance| instance.alpha_blending.clip),
			GraphicElement::RasterDataGPU(data) => data.instance_ref_iter().all(|instance| instance.alpha_blending.clip),
		}
	}

	pub fn can_reduce_to_clip_path(&self) -> bool {
		match self {
			GraphicElement::VectorData(vector_data_table) => vector_data_table.instance_ref_iter().all(|instance_data| {
				let style = &instance_data.instance.style;
				let alpha_blending = &instance_data.alpha_blending;
				(alpha_blending.opacity > 1. - f32::EPSILON) && style.fill().is_opaque() && style.stroke().is_none_or(|stroke| !stroke.has_renderable_stroke())
			}),
			_ => false,
		}
	}
}

<<<<<<< HEAD
pub enum RasterTexture {
	/// A CPU-based bitmap image with a finite position and extent, equivalent to the SVG <image> tag: https://developer.mozilla.org/en-US/docs/Web/SVG/Element/image
	Image(Image<Color>),
	/// A GPU texture with a finite position and extent
	Texture(ImageTexture),
=======
impl BoundingBox for GraphicElement {
	fn bounding_box(&self, transform: DAffine2, include_stroke: bool) -> Option<[DVec2; 2]> {
		match self {
			GraphicElement::VectorData(vector_data) => vector_data.bounding_box(transform, include_stroke),
			GraphicElement::RasterDataCPU(raster) => raster.bounding_box(transform, include_stroke),
			GraphicElement::RasterDataGPU(raster) => raster.bounding_box(transform, include_stroke),
			GraphicElement::GraphicGroup(graphic_group) => graphic_group.bounding_box(transform, include_stroke),
		}
	}
}

impl BoundingBox for GraphicGroupTable {
	fn bounding_box(&self, transform: DAffine2, include_stroke: bool) -> Option<[DVec2; 2]> {
		self.instance_ref_iter()
			.filter_map(|element| element.instance.bounding_box(transform * *element.transform, include_stroke))
			.reduce(Quad::combine_bounds)
	}
}

impl<'de> serde::Deserialize<'de> for Raster<CPU> {
	fn deserialize<D>(deserializer: D) -> Result<Self, D::Error>
	where
		D: serde::Deserializer<'de>,
	{
		Ok(Raster::new_cpu(Image::deserialize(deserializer)?))
	}
}

impl serde::Serialize for Raster<CPU> {
	fn serialize<S>(&self, serializer: S) -> Result<S::Ok, S::Error>
	where
		S: serde::Serializer,
	{
		self.data().serialize(serializer)
	}
}
impl<'de> serde::Deserialize<'de> for Raster<GPU> {
	fn deserialize<D>(_deserializer: D) -> Result<Self, D::Error>
	where
		D: serde::Deserializer<'de>,
	{
		unimplemented!()
	}
}

impl serde::Serialize for Raster<GPU> {
	fn serialize<S>(&self, _serializer: S) -> Result<S::Ok, S::Error>
	where
		S: serde::Serializer,
	{
		unimplemented!()
	}
>>>>>>> a4fbea91
}

/// Some [`ArtboardData`] with some optional clipping bounds that can be exported.
#[derive(Clone, Debug, Hash, PartialEq, DynAny, serde::Serialize, serde::Deserialize)]
pub struct Artboard {
	pub graphic_group: GraphicGroupTable,
	pub label: String,
	pub location: IVec2,
	pub dimensions: IVec2,
	pub background: Color,
	pub clip: bool,
}

impl Default for Artboard {
	fn default() -> Self {
		Self::new(IVec2::ZERO, IVec2::new(1920, 1080))
	}
}

impl Artboard {
	pub fn new(location: IVec2, dimensions: IVec2) -> Self {
		Self {
			graphic_group: GraphicGroupTable::default(),
			label: "Artboard".to_string(),
			location: location.min(location + dimensions),
			dimensions: dimensions.abs(),
			background: Color::WHITE,
			clip: false,
		}
	}
}

impl BoundingBox for Artboard {
	fn bounding_box(&self, transform: DAffine2, include_stroke: bool) -> Option<[DVec2; 2]> {
		let artboard_bounds = (transform * Quad::from_box([self.location.as_dvec2(), self.location.as_dvec2() + self.dimensions.as_dvec2()])).bounding_box();
		if self.clip {
			Some(artboard_bounds)
		} else {
			[self.graphic_group.bounding_box(transform, include_stroke), Some(artboard_bounds)]
				.into_iter()
				.flatten()
				.reduce(Quad::combine_bounds)
		}
	}
}

// TODO: Eventually remove this migration document upgrade code
pub fn migrate_artboard_group<'de, D: serde::Deserializer<'de>>(deserializer: D) -> Result<ArtboardGroupTable, D::Error> {
	use serde::Deserialize;

	#[derive(Clone, Default, Debug, Hash, PartialEq, DynAny, serde::Serialize, serde::Deserialize)]
	pub struct ArtboardGroup {
		pub artboards: Vec<(Artboard, Option<NodeId>)>,
	}

	#[derive(serde::Serialize, serde::Deserialize)]
	#[serde(untagged)]
	enum EitherFormat {
		ArtboardGroup(ArtboardGroup),
		ArtboardGroupTable(ArtboardGroupTable),
	}

	Ok(match EitherFormat::deserialize(deserializer)? {
		EitherFormat::ArtboardGroup(artboard_group) => {
			let mut table = ArtboardGroupTable::default();
			for (artboard, source_node_id) in artboard_group.artboards {
				table.push(Instance {
					instance: artboard,
					transform: DAffine2::IDENTITY,
					alpha_blending: AlphaBlending::default(),
					source_node_id,
				});
			}
			table
		}
		EitherFormat::ArtboardGroupTable(artboard_group_table) => artboard_group_table,
	})
}

pub type ArtboardGroupTable = Instances<Artboard>;

impl BoundingBox for ArtboardGroupTable {
	fn bounding_box(&self, transform: DAffine2, include_stroke: bool) -> Option<[DVec2; 2]> {
		self.instance_ref_iter()
			.filter_map(|instance| instance.instance.bounding_box(transform, include_stroke))
			.reduce(Quad::combine_bounds)
	}
}

#[node_macro::node(category(""))]
async fn layer<I: 'n + Send + Clone>(
	_: impl Ctx,
	#[implementations(GraphicGroupTable, VectorDataTable, RasterDataTable<CPU>, RasterDataTable<GPU>)] mut stack: Instances<I>,
	#[implementations(GraphicElement, VectorData, Raster<CPU>, Raster<GPU>)] element: I,
	node_path: Vec<NodeId>,
) -> Instances<I> {
	// Get the penultimate element of the node path, or None if the path is too short
	let source_node_id = node_path.get(node_path.len().wrapping_sub(2)).copied();

	stack.push(Instance {
		instance: element,
		transform: DAffine2::IDENTITY,
		alpha_blending: AlphaBlending::default(),
		source_node_id,
	});

	stack
}

#[node_macro::node(category("Debug"))]
async fn to_element<Data: Into<GraphicElement> + 'n>(
	_: impl Ctx,
	#[implementations(
		GraphicGroupTable,
	 	VectorDataTable,
<<<<<<< HEAD
		RasterDataTable<Color>,
=======
		RasterDataTable<CPU>,
	 	RasterDataTable<GPU>,
>>>>>>> a4fbea91
	)]
	data: Data,
) -> GraphicElement {
	data.into()
}

#[node_macro::node(category("General"))]
async fn to_group<Data: Into<GraphicGroupTable> + 'n>(
	_: impl Ctx,
	#[implementations(
		GraphicGroupTable,
		VectorDataTable,
<<<<<<< HEAD
		RasterDataTable<Color>,
=======
		RasterDataTable<CPU>,
		RasterDataTable<GPU>,
>>>>>>> a4fbea91
	)]
	element: Data,
) -> GraphicGroupTable {
	element.into()
}

#[node_macro::node(category("General"))]
async fn flatten_group(_: impl Ctx, group: GraphicGroupTable, fully_flatten: bool) -> GraphicGroupTable {
	// TODO: Avoid mutable reference, instead return a new GraphicGroupTable?
	fn flatten_group(output_group_table: &mut GraphicGroupTable, current_group_table: GraphicGroupTable, fully_flatten: bool, recursion_depth: usize) {
		for current_instance in current_group_table.instance_ref_iter() {
			let current_element = current_instance.instance.clone();
			let reference = *current_instance.source_node_id;

			let recurse = fully_flatten || recursion_depth == 0;

			match current_element {
				// If we're allowed to recurse, flatten any GraphicGroups we encounter
				GraphicElement::GraphicGroup(mut current_element) if recurse => {
					// Apply the parent group's transform to all child elements
					for graphic_element in current_element.instance_mut_iter() {
						*graphic_element.transform = *current_instance.transform * *graphic_element.transform;
					}

					flatten_group(output_group_table, current_element, fully_flatten, recursion_depth + 1);
				}
				// Handle any leaf elements we encounter, which can be either non-GraphicGroup elements or GraphicGroups that we don't want to flatten
				_ => {
					output_group_table.push(Instance {
						instance: current_element,
						transform: *current_instance.transform,
						alpha_blending: *current_instance.alpha_blending,
						source_node_id: reference,
					});
				}
			}
		}
	}

	let mut output = GraphicGroupTable::default();
	flatten_group(&mut output, group, fully_flatten, 0);

	output
}

<<<<<<< HEAD
#[node_macro::node(category("General"))]
=======
#[node_macro::node(category("Vector"))]
>>>>>>> a4fbea91
async fn flatten_vector(_: impl Ctx, group: GraphicGroupTable) -> VectorDataTable {
	// TODO: Avoid mutable reference, instead return a new GraphicGroupTable?
	fn flatten_group(output_group_table: &mut VectorDataTable, current_group_table: GraphicGroupTable) {
		for current_instance in current_group_table.instance_ref_iter() {
			let current_element = current_instance.instance.clone();
			let reference = *current_instance.source_node_id;

			match current_element {
				// If we're allowed to recurse, flatten any GraphicGroups we encounter
				GraphicElement::GraphicGroup(mut current_element) => {
					// Apply the parent group's transform to all child elements
					for graphic_element in current_element.instance_mut_iter() {
						*graphic_element.transform = *current_instance.transform * *graphic_element.transform;
					}

					flatten_group(output_group_table, current_element);
				}
				// Handle any leaf elements we encounter, which can be either non-GraphicGroup elements or GraphicGroups that we don't want to flatten
				GraphicElement::VectorData(vector_instance) => {
					for current_element in vector_instance.instance_ref_iter() {
						output_group_table.push(Instance {
							instance: current_element.instance.clone(),
							transform: *current_instance.transform * *current_element.transform,
							alpha_blending: AlphaBlending {
<<<<<<< HEAD
								opacity: current_instance.alpha_blending.opacity * current_element.alpha_blending.opacity,
								blend_mode: current_element.alpha_blending.blend_mode,
=======
								blend_mode: current_element.alpha_blending.blend_mode,
								opacity: current_instance.alpha_blending.opacity * current_element.alpha_blending.opacity,
								fill: current_element.alpha_blending.fill,
								clip: current_element.alpha_blending.clip,
>>>>>>> a4fbea91
							},
							source_node_id: reference,
						});
					}
				}
				_ => {}
			}
		}
	}

	let mut output = VectorDataTable::default();
	flatten_group(&mut output, group);

	output
}

#[node_macro::node(category(""))]
async fn to_artboard<Data: Into<GraphicGroupTable> + 'n>(
	ctx: impl ExtractAll + CloneVarArgs + Ctx,
	#[implementations(
		Context -> GraphicGroupTable,
		Context -> VectorDataTable,
<<<<<<< HEAD
		Context -> RasterDataTable<Color>,
=======
		Context -> RasterDataTable<CPU>,
		Context -> RasterDataTable<GPU>,
>>>>>>> a4fbea91
	)]
	contents: impl Node<Context<'static>, Output = Data>,
	label: String,
	location: IVec2,
	dimensions: IVec2,
	background: Color,
	clip: bool,
) -> Artboard {
	let footprint = ctx.try_footprint().copied();
	let mut new_ctx = OwnedContextImpl::from(ctx);
	if let Some(mut footprint) = footprint {
		footprint.translate(location.as_dvec2());
		new_ctx = new_ctx.with_footprint(footprint);
	}
	let graphic_group = contents.eval(new_ctx.into_context()).await;

	Artboard {
		graphic_group: graphic_group.into(),
		label,
		location: location.min(location + dimensions),
		dimensions: dimensions.abs(),
		background,
		clip,
	}
}

#[node_macro::node(category(""))]
async fn append_artboard(_ctx: impl Ctx, mut artboards: ArtboardGroupTable, artboard: Artboard, node_path: Vec<NodeId>) -> ArtboardGroupTable {
	// Get the penultimate element of the node path, or None if the path is too short.
	// This is used to get the ID of the user-facing "Artboard" node (which encapsulates this internal "Append Artboard" node).
	let encapsulating_node_id = node_path.get(node_path.len().wrapping_sub(2)).copied();

	artboards.push(Instance {
		instance: artboard,
		transform: DAffine2::IDENTITY,
		alpha_blending: AlphaBlending::default(),
		source_node_id: encapsulating_node_id,
	});

	artboards
}

<<<<<<< HEAD
impl From<GraphicGroupTable> for GraphicElement {
	fn from(graphic_group: GraphicGroupTable) -> Self {
		GraphicElement::GraphicGroup(graphic_group)
	}
}
impl From<VectorDataTable> for GraphicElement {
	fn from(vector_data: VectorDataTable) -> Self {
		GraphicElement::VectorData(vector_data)
	}
}
impl From<RasterDataTable<Color>> for GraphicElement {
	fn from(image_frame: RasterDataTable<Color>) -> Self {
		GraphicElement::RasterData(image_frame)
	}
}
// TODO: Remove this one
impl From<Image<Color>> for GraphicElement {
	fn from(image_frame: Image<Color>) -> Self {
		GraphicElement::RasterData(RasterDataTable::<Color>::new(image_frame))
=======
// TODO: Remove this one
impl From<Image<Color>> for GraphicElement {
	fn from(raster_data: Image<Color>) -> Self {
		GraphicElement::RasterDataCPU(RasterDataTable::<CPU>::new(Raster::new_cpu(raster_data)))
	}
}
impl From<RasterDataTable<CPU>> for GraphicElement {
	fn from(raster_data: RasterDataTable<CPU>) -> Self {
		GraphicElement::RasterDataCPU(raster_data)
	}
}
impl From<RasterDataTable<GPU>> for GraphicElement {
	fn from(raster_data: RasterDataTable<GPU>) -> Self {
		GraphicElement::RasterDataGPU(raster_data)
	}
}
impl From<Raster<CPU>> for GraphicElement {
	fn from(raster_data: Raster<CPU>) -> Self {
		GraphicElement::RasterDataCPU(RasterDataTable::new(raster_data))
	}
}
impl From<Raster<GPU>> for GraphicElement {
	fn from(raster_data: Raster<GPU>) -> Self {
		GraphicElement::RasterDataGPU(RasterDataTable::new(raster_data))
>>>>>>> a4fbea91
	}
}
// TODO: Remove this one
impl From<VectorData> for GraphicElement {
	fn from(vector_data: VectorData) -> Self {
		GraphicElement::VectorData(VectorDataTable::new(vector_data))
	}
<<<<<<< HEAD
=======
}
impl From<VectorDataTable> for GraphicElement {
	fn from(vector_data: VectorDataTable) -> Self {
		GraphicElement::VectorData(vector_data)
	}
}
impl From<GraphicGroupTable> for GraphicElement {
	fn from(graphic_group: GraphicGroupTable) -> Self {
		GraphicElement::GraphicGroup(graphic_group)
	}
}

pub trait ToGraphicElement {
	fn to_graphic_element(&self) -> GraphicElement;
>>>>>>> a4fbea91
}<|MERGE_RESOLUTION|>--- conflicted
+++ resolved
@@ -1,16 +1,9 @@
-<<<<<<< HEAD
-use crate::application_io::ImageTexture;
-use crate::instances::{Instance, Instances};
-use crate::raster::BlendMode;
-use crate::raster::image::{Image, RasterDataTable};
-=======
 use crate::blending::AlphaBlending;
 use crate::bounds::BoundingBox;
 use crate::instances::{Instance, Instances};
 use crate::math::quad::Quad;
 use crate::raster::image::Image;
 use crate::raster_types::{CPU, GPU, Raster, RasterDataTable};
->>>>>>> a4fbea91
 use crate::transform::TransformMut;
 use crate::uuid::NodeId;
 use crate::vector::{VectorData, VectorDataTable};
@@ -19,53 +12,6 @@
 use glam::{DAffine2, DVec2, IVec2};
 use std::hash::Hash;
 
-<<<<<<< HEAD
-pub mod renderer;
-
-#[derive(Copy, Clone, Debug, PartialEq, DynAny, specta::Type)]
-#[cfg_attr(feature = "serde", derive(serde::Serialize, serde::Deserialize))]
-pub struct AlphaBlending {
-	pub opacity: f32,
-	pub blend_mode: BlendMode,
-}
-impl Default for AlphaBlending {
-	fn default() -> Self {
-		Self::new()
-	}
-}
-impl core::hash::Hash for AlphaBlending {
-	fn hash<H: core::hash::Hasher>(&self, state: &mut H) {
-		self.opacity.to_bits().hash(state);
-		self.blend_mode.hash(state);
-	}
-}
-impl std::fmt::Display for AlphaBlending {
-	fn fmt(&self, f: &mut std::fmt::Formatter<'_>) -> std::fmt::Result {
-		let round = |x: f32| (x * 1e3).round() / 1e3;
-		write!(f, "Opacity: {}% — Blend Mode: {}", round(self.opacity * 100.), self.blend_mode)
-	}
-}
-
-impl AlphaBlending {
-	pub const fn new() -> Self {
-		Self {
-			opacity: 1.,
-			blend_mode: BlendMode::Normal,
-		}
-	}
-
-	pub fn lerp(&self, other: &Self, t: f32) -> Self {
-		let lerp = |a: f32, b: f32, t: f32| a + (b - a) * t;
-
-		AlphaBlending {
-			opacity: lerp(self.opacity, other.opacity, t),
-			blend_mode: if t < 0.5 { self.blend_mode } else { other.blend_mode },
-		}
-	}
-}
-
-=======
->>>>>>> a4fbea91
 // TODO: Eventually remove this migration document upgrade code
 pub fn migrate_graphic_group<'de, D: serde::Deserializer<'de>>(deserializer: D) -> Result<GraphicGroupTable, D::Error> {
 	use serde::Deserialize;
@@ -141,14 +87,6 @@
 }
 impl From<Image<Color>> for GraphicGroupTable {
 	fn from(image: Image<Color>) -> Self {
-<<<<<<< HEAD
-		Self::new(GraphicElement::RasterData(RasterDataTable::<Color>::new(image)))
-	}
-}
-impl From<RasterDataTable<Color>> for GraphicGroupTable {
-	fn from(raster_data_table: RasterDataTable<Color>) -> Self {
-		Self::new(GraphicElement::RasterData(raster_data_table))
-=======
 		Self::new(GraphicElement::RasterDataCPU(RasterDataTable::<CPU>::new(Raster::new_cpu(image))))
 	}
 }
@@ -160,7 +98,6 @@
 impl From<RasterDataTable<GPU>> for GraphicGroupTable {
 	fn from(raster_data_table: RasterDataTable<GPU>) -> Self {
 		Self::new(GraphicElement::RasterDataGPU(raster_data_table))
->>>>>>> a4fbea91
 	}
 }
 
@@ -171,12 +108,8 @@
 	GraphicGroup(GraphicGroupTable),
 	/// A vector shape, equivalent to the SVG <path> tag: https://developer.mozilla.org/en-US/docs/Web/SVG/Element/path
 	VectorData(VectorDataTable),
-<<<<<<< HEAD
-	RasterData(RasterDataTable<Color>),
-=======
 	RasterDataCPU(RasterDataTable<CPU>),
 	RasterDataGPU(RasterDataTable<GPU>),
->>>>>>> a4fbea91
 }
 
 impl Default for GraphicElement {
@@ -214,28 +147,16 @@
 		}
 	}
 
-<<<<<<< HEAD
-	pub fn as_raster(&self) -> Option<&RasterDataTable<Color>> {
-		match self {
-			GraphicElement::RasterData(raster) => Some(raster),
-=======
 	pub fn as_raster(&self) -> Option<&RasterDataTable<CPU>> {
 		match self {
 			GraphicElement::RasterDataCPU(raster) => Some(raster),
->>>>>>> a4fbea91
 			_ => None,
 		}
 	}
 
-<<<<<<< HEAD
-	pub fn as_raster_mut(&mut self) -> Option<&mut RasterDataTable<Color>> {
-		match self {
-			GraphicElement::RasterData(raster) => Some(raster),
-=======
 	pub fn as_raster_mut(&mut self) -> Option<&mut RasterDataTable<CPU>> {
 		match self {
 			GraphicElement::RasterDataCPU(raster) => Some(raster),
->>>>>>> a4fbea91
 			_ => None,
 		}
 	}
@@ -261,13 +182,6 @@
 	}
 }
 
-<<<<<<< HEAD
-pub enum RasterTexture {
-	/// A CPU-based bitmap image with a finite position and extent, equivalent to the SVG <image> tag: https://developer.mozilla.org/en-US/docs/Web/SVG/Element/image
-	Image(Image<Color>),
-	/// A GPU texture with a finite position and extent
-	Texture(ImageTexture),
-=======
 impl BoundingBox for GraphicElement {
 	fn bounding_box(&self, transform: DAffine2, include_stroke: bool) -> Option<[DVec2; 2]> {
 		match self {
@@ -320,7 +234,6 @@
 	{
 		unimplemented!()
 	}
->>>>>>> a4fbea91
 }
 
 /// Some [`ArtboardData`] with some optional clipping bounds that can be exported.
@@ -436,12 +349,8 @@
 	#[implementations(
 		GraphicGroupTable,
 	 	VectorDataTable,
-<<<<<<< HEAD
-		RasterDataTable<Color>,
-=======
 		RasterDataTable<CPU>,
 	 	RasterDataTable<GPU>,
->>>>>>> a4fbea91
 	)]
 	data: Data,
 ) -> GraphicElement {
@@ -454,12 +363,8 @@
 	#[implementations(
 		GraphicGroupTable,
 		VectorDataTable,
-<<<<<<< HEAD
-		RasterDataTable<Color>,
-=======
 		RasterDataTable<CPU>,
 		RasterDataTable<GPU>,
->>>>>>> a4fbea91
 	)]
 	element: Data,
 ) -> GraphicGroupTable {
@@ -505,11 +410,7 @@
 	output
 }
 
-<<<<<<< HEAD
-#[node_macro::node(category("General"))]
-=======
 #[node_macro::node(category("Vector"))]
->>>>>>> a4fbea91
 async fn flatten_vector(_: impl Ctx, group: GraphicGroupTable) -> VectorDataTable {
 	// TODO: Avoid mutable reference, instead return a new GraphicGroupTable?
 	fn flatten_group(output_group_table: &mut VectorDataTable, current_group_table: GraphicGroupTable) {
@@ -534,15 +435,10 @@
 							instance: current_element.instance.clone(),
 							transform: *current_instance.transform * *current_element.transform,
 							alpha_blending: AlphaBlending {
-<<<<<<< HEAD
-								opacity: current_instance.alpha_blending.opacity * current_element.alpha_blending.opacity,
-								blend_mode: current_element.alpha_blending.blend_mode,
-=======
 								blend_mode: current_element.alpha_blending.blend_mode,
 								opacity: current_instance.alpha_blending.opacity * current_element.alpha_blending.opacity,
 								fill: current_element.alpha_blending.fill,
 								clip: current_element.alpha_blending.clip,
->>>>>>> a4fbea91
 							},
 							source_node_id: reference,
 						});
@@ -565,12 +461,8 @@
 	#[implementations(
 		Context -> GraphicGroupTable,
 		Context -> VectorDataTable,
-<<<<<<< HEAD
-		Context -> RasterDataTable<Color>,
-=======
 		Context -> RasterDataTable<CPU>,
 		Context -> RasterDataTable<GPU>,
->>>>>>> a4fbea91
 	)]
 	contents: impl Node<Context<'static>, Output = Data>,
 	label: String,
@@ -613,27 +505,6 @@
 	artboards
 }
 
-<<<<<<< HEAD
-impl From<GraphicGroupTable> for GraphicElement {
-	fn from(graphic_group: GraphicGroupTable) -> Self {
-		GraphicElement::GraphicGroup(graphic_group)
-	}
-}
-impl From<VectorDataTable> for GraphicElement {
-	fn from(vector_data: VectorDataTable) -> Self {
-		GraphicElement::VectorData(vector_data)
-	}
-}
-impl From<RasterDataTable<Color>> for GraphicElement {
-	fn from(image_frame: RasterDataTable<Color>) -> Self {
-		GraphicElement::RasterData(image_frame)
-	}
-}
-// TODO: Remove this one
-impl From<Image<Color>> for GraphicElement {
-	fn from(image_frame: Image<Color>) -> Self {
-		GraphicElement::RasterData(RasterDataTable::<Color>::new(image_frame))
-=======
 // TODO: Remove this one
 impl From<Image<Color>> for GraphicElement {
 	fn from(raster_data: Image<Color>) -> Self {
@@ -658,7 +529,6 @@
 impl From<Raster<GPU>> for GraphicElement {
 	fn from(raster_data: Raster<GPU>) -> Self {
 		GraphicElement::RasterDataGPU(RasterDataTable::new(raster_data))
->>>>>>> a4fbea91
 	}
 }
 // TODO: Remove this one
@@ -666,8 +536,6 @@
 	fn from(vector_data: VectorData) -> Self {
 		GraphicElement::VectorData(VectorDataTable::new(vector_data))
 	}
-<<<<<<< HEAD
-=======
 }
 impl From<VectorDataTable> for GraphicElement {
 	fn from(vector_data: VectorDataTable) -> Self {
@@ -682,5 +550,4 @@
 
 pub trait ToGraphicElement {
 	fn to_graphic_element(&self) -> GraphicElement;
->>>>>>> a4fbea91
 }
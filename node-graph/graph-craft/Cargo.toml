[package]
name = "graph-craft"
version = "0.1.0"
edition = "2021"
license = "MIT OR Apache-2.0"

[features]
default = ["dealloc_nodes"]
serde = ["dep:serde", "graphene-core/serde", "glam/serde", "bezier-rs/serde"]
dealloc_nodes = []
wgpu = ["wgpu-executor"]

[dependencies]
# Local dependencies
dyn-any = { path = "../../libraries/dyn-any", features = [
	"log-bad-types",
	"rc",
	"glam",
] }

# Workspace dependencies
graphene-core = { workspace = true, features = ["std"] }
num-traits = { workspace = true }
log = { workspace = true }
glam = { workspace = true }
base64 = { workspace = true }
bezier-rs = { workspace = true }
specta = { workspace = true }
bytemuck = { workspace = true }
rustc-hash = { workspace = true }
<<<<<<< HEAD
url = { workspace = true }
reqwest = { workspace = true }
wgpu-executor = { workspace = true, optional = true }

[target.'cfg(target_arch = "wasm32")'.dependencies]
web-sys = { workspace = true }
js-sys = { workspace = true }
wasm-bindgen = { workspace = true }

[target.'cfg(not(target_arch = "wasm32"))'.dependencies]
winit = { workspace = true }
=======

# Optional workspace dependencies
serde = { workspace = true, optional = true }
>>>>>>> f4e3e5ab
<|MERGE_RESOLUTION|>--- conflicted
+++ resolved
@@ -28,20 +28,19 @@
 specta = { workspace = true }
 bytemuck = { workspace = true }
 rustc-hash = { workspace = true }
-<<<<<<< HEAD
 url = { workspace = true }
 reqwest = { workspace = true }
+
+# Optional workspace dependencies
 wgpu-executor = { workspace = true, optional = true }
+serde = { workspace = true, optional = true }
 
 [target.'cfg(target_arch = "wasm32")'.dependencies]
+# Workspace dependencies
 web-sys = { workspace = true }
 js-sys = { workspace = true }
 wasm-bindgen = { workspace = true }
 
 [target.'cfg(not(target_arch = "wasm32"))'.dependencies]
-winit = { workspace = true }
-=======
-
-# Optional workspace dependencies
-serde = { workspace = true, optional = true }
->>>>>>> f4e3e5ab
+# Workspace dependencies
+winit = { workspace = true }
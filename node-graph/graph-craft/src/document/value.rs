use super::DocumentNode;
use crate::graphene_compiler::Any;
pub use crate::imaginate_input::{ImaginateCache, ImaginateController, ImaginateMaskStartingFill, ImaginateSamplingMethod};
use crate::proto::{Any as DAny, FutureAny};

use graphene_core::raster::brush_cache::BrushCache;
use graphene_core::raster::{BlendMode, LuminanceCalculation};
use graphene_core::{Color, Node, Type};

use dyn_any::DynAny;
pub use dyn_any::StaticType;
pub use glam::{DAffine2, DVec2, IVec2, UVec2};
use std::hash::Hash;
pub use std::sync::Arc;

/// Macro to generate the tagged value enum.
macro_rules! tagged_value {
	($ ($( #[$meta:meta] )* $identifier:ident ($ty:ty) ),* $(,)?) => {
		/// A type that is known, allowing serialization (serde::Deserialize is not object safe)
		#[derive(Clone, Debug, PartialEq)]
		#[cfg_attr(feature = "serde", derive(serde::Serialize, serde::Deserialize))]
		pub enum TaggedValue {
			None,
			$( $(#[$meta] ) *$identifier( $ty )),*
		}

		// We must manually implement hashing because some values are floats and so do not reproducably hash (see FakeHash bellow)
		#[allow(clippy::derived_hash_with_manual_eq)]
		impl Hash for TaggedValue {
			fn hash<H: std::hash::Hasher>(&self, state: &mut H) {
				core::mem::discriminant(self).hash(state);
				match self {
					Self::None => {}
					$( Self::$identifier(x) => {x.hash(state)}),*
				}
			}
		}
		impl<'a> TaggedValue {
			/// Converts to a Box<dyn DynAny> - this isn't very neat but I'm not sure of a better approach
			pub fn to_any(self) -> Any<'a> {
				match self {
					Self::None => Box::new(()),
					$( Self::$identifier(x) => Box::new(x), )*
				}
			}
			/// Creates a graphene_core::Type::Concrete(TypeDescriptor { .. }) with the type of the value inside the tagged value
			pub fn ty(&self) -> Type {
				match self {
					Self::None => concrete!(()),
					$( Self::$identifier(_) => concrete!($ty), )*
				}
			}
			/// Attempts to downcast the dynamic type to a tagged value
			pub fn try_from_any(input: Box<dyn DynAny<'a> + 'a>) -> Result<Self, String> {
				use dyn_any::downcast;
				use std::any::TypeId;

				match DynAny::type_id(input.as_ref()) {
					x if x == TypeId::of::<()>() => Ok(TaggedValue::None),
					$( x if x == TypeId::of::<$ty>() => Ok(TaggedValue::$identifier(*downcast(input).unwrap())), )*

					x if x == TypeId::of::<graphene_core::WasmSurfaceHandleFrame>() => {
						let frame = *downcast::<graphene_core::WasmSurfaceHandleFrame>(input).unwrap();
						Ok(TaggedValue::SurfaceFrame(frame.into()))
					}

					_ => Err(format!("Cannot convert {:?} to TaggedValue", DynAny::type_name(input.as_ref()))),
				}
			}
		}
	};
}

tagged_value! {
	String(String),
	U32(u32),
	U64(u64),
	#[serde(alias = "F32")] // TODO: Eventually remove this alias (probably starting late 2024)
	F64(f64),
	Bool(bool),
	UVec2(UVec2),
	IVec2(IVec2),
	DVec2(DVec2),
	OptionalDVec2(Option<DVec2>),
	DAffine2(DAffine2),
	Image(graphene_core::raster::Image<Color>),
	ImaginateCache(ImaginateCache),
	ImageFrame(graphene_core::raster::ImageFrame<Color>),
	Color(graphene_core::raster::color::Color),
	Subpaths(Vec<bezier_rs::Subpath<graphene_core::vector::PointId>>),
	RcSubpath(Arc<bezier_rs::Subpath<graphene_core::vector::PointId>>),
	BlendMode(BlendMode),
	LuminanceCalculation(LuminanceCalculation),
	ImaginateSamplingMethod(ImaginateSamplingMethod),
	ImaginateMaskStartingFill(ImaginateMaskStartingFill),
	ImaginateController(ImaginateController),
	VectorData(graphene_core::vector::VectorData),
	Fill(graphene_core::vector::style::Fill),
	Stroke(graphene_core::vector::style::Stroke),
	F64Array4([f64; 4]),
	#[serde(alias = "VecF32")] // TODO: Eventually remove this alias (probably starting late 2024)
	VecF64(Vec<f64>),
	VecDVec2(Vec<DVec2>),
	RedGreenBlue(graphene_core::raster::RedGreenBlue),
	RedGreenBlueAlpha(graphene_core::raster::RedGreenBlueAlpha),
	NoiseType(graphene_core::raster::NoiseType),
	FractalType(graphene_core::raster::FractalType),
	CellularDistanceFunction(graphene_core::raster::CellularDistanceFunction),
	CellularReturnType(graphene_core::raster::CellularReturnType),
	DomainWarpType(graphene_core::raster::DomainWarpType),
	RelativeAbsolute(graphene_core::raster::RelativeAbsolute),
	SelectiveColorChoice(graphene_core::raster::SelectiveColorChoice),
	LineCap(graphene_core::vector::style::LineCap),
	LineJoin(graphene_core::vector::style::LineJoin),
	FillType(graphene_core::vector::style::FillType),
	GradientType(graphene_core::vector::style::GradientType),
	GradientPositions(Vec<(f64, graphene_core::Color)>),
	Quantization(graphene_core::quantization::QuantizationChannels),
	OptionalColor(Option<graphene_core::raster::color::Color>),
	PointIds(Vec<graphene_core::vector::PointId>),
	Font(graphene_core::text::Font),
	BrushStrokes(Vec<graphene_core::vector::brush_stroke::BrushStroke>),
	BrushCache(BrushCache),
	Segments(Vec<graphene_core::raster::ImageFrame<Color>>),
	DocumentNode(DocumentNode),
	GraphicGroup(graphene_core::GraphicGroup),
	GraphicElement(graphene_core::GraphicElement),
	ArtboardGroup(graphene_core::ArtboardGroup),
	Curve(graphene_core::raster::curve::Curve),
	SurfaceFrame(graphene_core::SurfaceFrame),
	Footprint(graphene_core::transform::Footprint),
	RenderOutput(RenderOutput),
	Palette(Vec<Color>),
	VectorModification(graphene_core::vector::VectorModification),
	CentroidType(graphene_core::vector::misc::CentroidType),
	BooleanOperation(graphene_core::vector::misc::BooleanOperation),
}

<<<<<<< HEAD
impl<'a> TaggedValue {
=======
#[allow(clippy::derived_hash_with_manual_eq)]
impl Hash for TaggedValue {
	fn hash<H: std::hash::Hasher>(&self, state: &mut H) {
		core::mem::discriminant(self).hash(state);
		match self {
			Self::None => {}
			Self::String(x) => x.hash(state),
			Self::U32(x) => x.hash(state),
			Self::U64(x) => x.hash(state),
			Self::F64(x) => x.to_bits().hash(state),
			Self::Bool(x) => x.hash(state),
			Self::UVec2(x) => x.to_array().iter().for_each(|x| x.hash(state)),
			Self::IVec2(x) => x.hash(state),
			Self::DVec2(x) => x.to_array().iter().for_each(|x| x.to_bits().hash(state)),
			Self::OptionalDVec2(None) => 0.hash(state),
			Self::OptionalDVec2(Some(x)) => {
				1.hash(state);
				Self::DVec2(*x).hash(state)
			}
			Self::DAffine2(x) => x.to_cols_array().iter().for_each(|x| x.to_bits().hash(state)),
			Self::Image(x) => x.hash(state),
			Self::ImaginateCache(x) => x.hash(state),
			Self::Color(x) => x.hash(state),
			Self::Subpaths(x) => x.iter().for_each(|subpath| subpath.hash(state)),
			Self::RcSubpath(x) => x.hash(state),
			Self::BlendMode(x) => x.hash(state),
			Self::LuminanceCalculation(x) => x.hash(state),
			Self::ImaginateSamplingMethod(x) => x.hash(state),
			Self::ImaginateMaskStartingFill(x) => x.hash(state),
			Self::ImaginateController(x) => x.hash(state),
			Self::ImageFrame(x) => x.hash(state),
			Self::VectorData(x) => x.hash(state),
			Self::Fill(x) => x.hash(state),
			Self::Stroke(x) => x.hash(state),
			Self::F64Array4(x) => x.iter().for_each(|x| x.to_bits().hash(state)),
			Self::VecF64(x) => x.iter().for_each(|val| val.to_bits().hash(state)),
			Self::VecDVec2(x) => x.iter().for_each(|val| val.to_array().iter().for_each(|x| x.to_bits().hash(state))),
			Self::RedGreenBlue(x) => x.hash(state),
			Self::RedGreenBlueAlpha(x) => x.hash(state),
			Self::NoiseType(x) => x.hash(state),
			Self::FractalType(x) => x.hash(state),
			Self::CellularDistanceFunction(x) => x.hash(state),
			Self::CellularReturnType(x) => x.hash(state),
			Self::DomainWarpType(x) => x.hash(state),
			Self::RelativeAbsolute(x) => x.hash(state),
			Self::SelectiveColorChoice(x) => x.hash(state),
			Self::LineCap(x) => x.hash(state),
			Self::LineJoin(x) => x.hash(state),
			Self::FillType(x) => x.hash(state),
			Self::GradientType(x) => x.hash(state),
			Self::GradientPositions(x) => {
				x.len().hash(state);
				for (position, color) in x {
					position.to_bits().hash(state);
					color.hash(state);
				}
			}
			Self::Quantization(x) => x.hash(state),
			Self::OptionalColor(x) => x.hash(state),
			Self::ManipulatorGroupIds(x) => x.hash(state),
			Self::Font(x) => x.hash(state),
			Self::BrushStrokes(x) => x.hash(state),
			Self::BrushCache(x) => x.hash(state),
			Self::Segments(x) => {
				for segment in x {
					segment.hash(state)
				}
			}
			Self::DocumentNode(x) => x.hash(state),
			Self::GraphicGroup(x) => x.hash(state),
			Self::GraphicElement(x) => x.hash(state),
			Self::ArtboardGroup(x) => x.hash(state),
			Self::Curve(x) => x.hash(state),
			Self::SurfaceFrame(x) => x.hash(state),
			Self::Footprint(x) => x.hash(state),
			Self::RenderOutput(x) => x.hash(state),
			Self::Palette(x) => x.hash(state),
			Self::CentroidType(x) => x.hash(state),
			Self::BooleanOperation(x) => x.hash(state),
		}
	}
}

impl<'a> TaggedValue {
	/// Converts to a Box<dyn DynAny> - this isn't very neat but I'm not sure of a better approach
	pub fn to_any(self) -> Any<'a> {
		match self {
			TaggedValue::None => Box::new(()),
			TaggedValue::String(x) => Box::new(x),
			TaggedValue::U32(x) => Box::new(x),
			TaggedValue::U64(x) => Box::new(x),
			TaggedValue::F64(x) => Box::new(x),
			TaggedValue::Bool(x) => Box::new(x),
			TaggedValue::UVec2(x) => Box::new(x),
			TaggedValue::IVec2(x) => Box::new(x),
			TaggedValue::DVec2(x) => Box::new(x),
			TaggedValue::OptionalDVec2(x) => Box::new(x),
			TaggedValue::DAffine2(x) => Box::new(x),
			TaggedValue::Image(x) => Box::new(x),
			TaggedValue::ImaginateCache(x) => Box::new(x),
			TaggedValue::ImageFrame(x) => Box::new(x),
			TaggedValue::Color(x) => Box::new(x),
			TaggedValue::Subpaths(x) => Box::new(x),
			TaggedValue::RcSubpath(x) => Box::new(x),
			TaggedValue::BlendMode(x) => Box::new(x),
			TaggedValue::LuminanceCalculation(x) => Box::new(x),
			TaggedValue::ImaginateSamplingMethod(x) => Box::new(x),
			TaggedValue::ImaginateMaskStartingFill(x) => Box::new(x),
			TaggedValue::ImaginateController(x) => Box::new(x),
			TaggedValue::VectorData(x) => Box::new(x),
			TaggedValue::Fill(x) => Box::new(x),
			TaggedValue::Stroke(x) => Box::new(x),
			TaggedValue::F64Array4(x) => Box::new(x),
			TaggedValue::VecF64(x) => Box::new(x),
			TaggedValue::VecDVec2(x) => Box::new(x),
			TaggedValue::RedGreenBlue(x) => Box::new(x),
			TaggedValue::RedGreenBlueAlpha(x) => Box::new(x),
			TaggedValue::NoiseType(x) => Box::new(x),
			TaggedValue::FractalType(x) => Box::new(x),
			TaggedValue::CellularDistanceFunction(x) => Box::new(x),
			TaggedValue::CellularReturnType(x) => Box::new(x),
			TaggedValue::DomainWarpType(x) => Box::new(x),
			TaggedValue::RelativeAbsolute(x) => Box::new(x),
			TaggedValue::SelectiveColorChoice(x) => Box::new(x),
			TaggedValue::LineCap(x) => Box::new(x),
			TaggedValue::LineJoin(x) => Box::new(x),
			TaggedValue::FillType(x) => Box::new(x),
			TaggedValue::GradientType(x) => Box::new(x),
			TaggedValue::GradientPositions(x) => Box::new(x),
			TaggedValue::Quantization(x) => Box::new(x),
			TaggedValue::OptionalColor(x) => Box::new(x),
			TaggedValue::ManipulatorGroupIds(x) => Box::new(x),
			TaggedValue::Font(x) => Box::new(x),
			TaggedValue::BrushStrokes(x) => Box::new(x),
			TaggedValue::BrushCache(x) => Box::new(x),
			TaggedValue::Segments(x) => Box::new(x),
			TaggedValue::DocumentNode(x) => Box::new(x),
			TaggedValue::GraphicGroup(x) => Box::new(x),
			TaggedValue::GraphicElement(x) => Box::new(x),
			TaggedValue::ArtboardGroup(x) => Box::new(x),
			TaggedValue::Curve(x) => Box::new(x),
			TaggedValue::SurfaceFrame(x) => Box::new(x),
			TaggedValue::Footprint(x) => Box::new(x),
			TaggedValue::RenderOutput(x) => Box::new(x),
			TaggedValue::Palette(x) => Box::new(x),
			TaggedValue::CentroidType(x) => Box::new(x),
			TaggedValue::BooleanOperation(x) => Box::new(x),
		}
	}

>>>>>>> 6d74abb4
	pub fn to_primitive_string(&self) -> String {
		match self {
			TaggedValue::None => "()".to_string(),
			TaggedValue::String(x) => format!("\"{x}\""),
			TaggedValue::U32(x) => x.to_string() + "_u32",
			TaggedValue::U64(x) => x.to_string() + "_u64",
			TaggedValue::F64(x) => x.to_string() + "_f64",
			TaggedValue::Bool(x) => x.to_string(),
			TaggedValue::BlendMode(x) => "BlendMode::".to_string() + &x.to_string(),
			TaggedValue::Color(x) => format!("Color {x:?}"),
			_ => panic!("Cannot convert to primitive string"),
		}
	}
<<<<<<< HEAD
=======

	pub fn ty(&self) -> Type {
		match self {
			TaggedValue::None => concrete!(()),
			TaggedValue::String(_) => concrete!(String),
			TaggedValue::U32(_) => concrete!(u32),
			TaggedValue::U64(_) => concrete!(u64),
			TaggedValue::F64(_) => concrete!(f64),
			TaggedValue::Bool(_) => concrete!(bool),
			TaggedValue::UVec2(_) => concrete!(UVec2),
			TaggedValue::IVec2(_) => concrete!(IVec2),
			TaggedValue::DVec2(_) => concrete!(DVec2),
			TaggedValue::OptionalDVec2(_) => concrete!(Option<DVec2>),
			TaggedValue::Image(_) => concrete!(graphene_core::raster::Image<Color>),
			TaggedValue::ImaginateCache(_) => concrete!(ImaginateCache),
			TaggedValue::ImageFrame(_) => concrete!(graphene_core::raster::ImageFrame<Color>),
			TaggedValue::Color(_) => concrete!(graphene_core::raster::Color),
			TaggedValue::Subpaths(_) => concrete!(Vec<bezier_rs::Subpath<graphene_core::uuid::ManipulatorGroupId>>),
			TaggedValue::RcSubpath(_) => concrete!(Arc<bezier_rs::Subpath<graphene_core::uuid::ManipulatorGroupId>>),
			TaggedValue::BlendMode(_) => concrete!(BlendMode),
			TaggedValue::ImaginateSamplingMethod(_) => concrete!(ImaginateSamplingMethod),
			TaggedValue::ImaginateMaskStartingFill(_) => concrete!(ImaginateMaskStartingFill),
			TaggedValue::ImaginateController(_) => concrete!(ImaginateController),
			TaggedValue::DAffine2(_) => concrete!(DAffine2),
			TaggedValue::LuminanceCalculation(_) => concrete!(LuminanceCalculation),
			TaggedValue::VectorData(_) => concrete!(graphene_core::vector::VectorData),
			TaggedValue::Fill(_) => concrete!(graphene_core::vector::style::Fill),
			TaggedValue::Stroke(_) => concrete!(graphene_core::vector::style::Stroke),
			TaggedValue::F64Array4(_) => concrete!([f64; 4]),
			TaggedValue::VecF64(_) => concrete!(Vec<f64>),
			TaggedValue::VecDVec2(_) => concrete!(Vec<DVec2>),
			TaggedValue::RedGreenBlue(_) => concrete!(graphene_core::raster::RedGreenBlue),
			TaggedValue::RedGreenBlueAlpha(_) => concrete!(graphene_core::raster::RedGreenBlueAlpha),
			TaggedValue::NoiseType(_) => concrete!(graphene_core::raster::NoiseType),
			TaggedValue::FractalType(_) => concrete!(graphene_core::raster::FractalType),
			TaggedValue::CellularDistanceFunction(_) => concrete!(graphene_core::raster::CellularDistanceFunction),
			TaggedValue::CellularReturnType(_) => concrete!(graphene_core::raster::CellularReturnType),
			TaggedValue::DomainWarpType(_) => concrete!(graphene_core::raster::DomainWarpType),
			TaggedValue::RelativeAbsolute(_) => concrete!(graphene_core::raster::RelativeAbsolute),
			TaggedValue::SelectiveColorChoice(_) => concrete!(graphene_core::raster::SelectiveColorChoice),
			TaggedValue::LineCap(_) => concrete!(graphene_core::vector::style::LineCap),
			TaggedValue::LineJoin(_) => concrete!(graphene_core::vector::style::LineJoin),
			TaggedValue::FillType(_) => concrete!(graphene_core::vector::style::FillType),
			TaggedValue::GradientType(_) => concrete!(graphene_core::vector::style::GradientType),
			TaggedValue::GradientPositions(_) => concrete!(Vec<(f64, graphene_core::Color)>),
			TaggedValue::Quantization(_) => concrete!(graphene_core::quantization::QuantizationChannels),
			TaggedValue::OptionalColor(_) => concrete!(Option<graphene_core::Color>),
			TaggedValue::ManipulatorGroupIds(_) => concrete!(Vec<graphene_core::uuid::ManipulatorGroupId>),
			TaggedValue::Font(_) => concrete!(graphene_core::text::Font),
			TaggedValue::BrushStrokes(_) => concrete!(Vec<graphene_core::vector::brush_stroke::BrushStroke>),
			TaggedValue::BrushCache(_) => concrete!(BrushCache),
			TaggedValue::Segments(_) => concrete!(graphene_core::raster::IndexNode<Vec<graphene_core::raster::ImageFrame<Color>>>),
			TaggedValue::DocumentNode(_) => concrete!(crate::document::DocumentNode),
			TaggedValue::GraphicGroup(_) => concrete!(graphene_core::GraphicGroup),
			TaggedValue::GraphicElement(_) => concrete!(graphene_core::GraphicElement),
			TaggedValue::ArtboardGroup(_) => concrete!(graphene_core::ArtboardGroup),
			TaggedValue::Curve(_) => concrete!(graphene_core::raster::curve::Curve),
			TaggedValue::SurfaceFrame(_) => concrete!(graphene_core::SurfaceFrame),
			TaggedValue::Footprint(_) => concrete!(graphene_core::transform::Footprint),
			TaggedValue::RenderOutput(_) => concrete!(RenderOutput),
			TaggedValue::Palette(_) => concrete!(Vec<Color>),
			TaggedValue::CentroidType(_) => concrete!(graphene_core::vector::misc::CentroidType),
			TaggedValue::BooleanOperation(_) => concrete!(graphene_core::vector::misc::BooleanOperation),
		}
	}

	pub fn try_from_any(input: Box<dyn DynAny<'a> + 'a>) -> Result<Self, String> {
		use dyn_any::downcast;
		use std::any::TypeId;

		match DynAny::type_id(input.as_ref()) {
			x if x == TypeId::of::<()>() => Ok(TaggedValue::None),
			x if x == TypeId::of::<String>() => Ok(TaggedValue::String(*downcast(input).unwrap())),
			x if x == TypeId::of::<u32>() => Ok(TaggedValue::U32(*downcast(input).unwrap())),
			x if x == TypeId::of::<u64>() => Ok(TaggedValue::U64(*downcast(input).unwrap())),
			x if x == TypeId::of::<f64>() => Ok(TaggedValue::F64(*downcast(input).unwrap())),
			x if x == TypeId::of::<bool>() => Ok(TaggedValue::Bool(*downcast(input).unwrap())),
			x if x == TypeId::of::<UVec2>() => Ok(TaggedValue::UVec2(*downcast(input).unwrap())),
			x if x == TypeId::of::<IVec2>() => Ok(TaggedValue::IVec2(*downcast(input).unwrap())),
			x if x == TypeId::of::<DVec2>() => Ok(TaggedValue::DVec2(*downcast(input).unwrap())),
			x if x == TypeId::of::<Option<DVec2>>() => Ok(TaggedValue::OptionalDVec2(*downcast(input).unwrap())),
			x if x == TypeId::of::<graphene_core::raster::Image<Color>>() => Ok(TaggedValue::Image(*downcast(input).unwrap())),
			x if x == TypeId::of::<ImaginateCache>() => Ok(TaggedValue::ImaginateCache(*downcast(input).unwrap())),
			x if x == TypeId::of::<graphene_core::raster::ImageFrame<Color>>() => Ok(TaggedValue::ImageFrame(*downcast(input).unwrap())),
			x if x == TypeId::of::<graphene_core::raster::Color>() => Ok(TaggedValue::Color(*downcast(input).unwrap())),
			x if x == TypeId::of::<Vec<bezier_rs::Subpath<graphene_core::uuid::ManipulatorGroupId>>>() => Ok(TaggedValue::Subpaths(*downcast(input).unwrap())),
			x if x == TypeId::of::<Arc<bezier_rs::Subpath<graphene_core::uuid::ManipulatorGroupId>>>() => Ok(TaggedValue::RcSubpath(*downcast(input).unwrap())),
			x if x == TypeId::of::<BlendMode>() => Ok(TaggedValue::BlendMode(*downcast(input).unwrap())),
			x if x == TypeId::of::<ImaginateSamplingMethod>() => Ok(TaggedValue::ImaginateSamplingMethod(*downcast(input).unwrap())),
			x if x == TypeId::of::<ImaginateMaskStartingFill>() => Ok(TaggedValue::ImaginateMaskStartingFill(*downcast(input).unwrap())),
			x if x == TypeId::of::<ImaginateController>() => Ok(TaggedValue::ImaginateController(*downcast(input).unwrap())),
			x if x == TypeId::of::<DAffine2>() => Ok(TaggedValue::DAffine2(*downcast(input).unwrap())),
			x if x == TypeId::of::<LuminanceCalculation>() => Ok(TaggedValue::LuminanceCalculation(*downcast(input).unwrap())),
			x if x == TypeId::of::<graphene_core::vector::VectorData>() => Ok(TaggedValue::VectorData(*downcast(input).unwrap())),
			x if x == TypeId::of::<graphene_core::vector::style::Fill>() => Ok(TaggedValue::Fill(*downcast(input).unwrap())),
			x if x == TypeId::of::<graphene_core::vector::style::Stroke>() => Ok(TaggedValue::Stroke(*downcast(input).unwrap())),
			x if x == TypeId::of::<Vec<f64>>() => Ok(TaggedValue::VecF64(*downcast(input).unwrap())),
			x if x == TypeId::of::<Vec<DVec2>>() => Ok(TaggedValue::VecDVec2(*downcast(input).unwrap())),
			x if x == TypeId::of::<graphene_core::raster::RedGreenBlue>() => Ok(TaggedValue::RedGreenBlue(*downcast(input).unwrap())),
			x if x == TypeId::of::<graphene_core::raster::RedGreenBlueAlpha>() => Ok(TaggedValue::RedGreenBlueAlpha(*downcast(input).unwrap())),
			x if x == TypeId::of::<graphene_core::raster::NoiseType>() => Ok(TaggedValue::NoiseType(*downcast(input).unwrap())),
			x if x == TypeId::of::<graphene_core::raster::FractalType>() => Ok(TaggedValue::FractalType(*downcast(input).unwrap())),
			x if x == TypeId::of::<graphene_core::raster::CellularDistanceFunction>() => Ok(TaggedValue::CellularDistanceFunction(*downcast(input).unwrap())),
			x if x == TypeId::of::<graphene_core::raster::CellularReturnType>() => Ok(TaggedValue::CellularReturnType(*downcast(input).unwrap())),
			x if x == TypeId::of::<graphene_core::raster::DomainWarpType>() => Ok(TaggedValue::DomainWarpType(*downcast(input).unwrap())),
			x if x == TypeId::of::<graphene_core::raster::RelativeAbsolute>() => Ok(TaggedValue::RelativeAbsolute(*downcast(input).unwrap())),
			x if x == TypeId::of::<graphene_core::raster::SelectiveColorChoice>() => Ok(TaggedValue::SelectiveColorChoice(*downcast(input).unwrap())),
			x if x == TypeId::of::<graphene_core::vector::style::LineCap>() => Ok(TaggedValue::LineCap(*downcast(input).unwrap())),
			x if x == TypeId::of::<graphene_core::vector::style::LineJoin>() => Ok(TaggedValue::LineJoin(*downcast(input).unwrap())),
			x if x == TypeId::of::<graphene_core::vector::style::FillType>() => Ok(TaggedValue::FillType(*downcast(input).unwrap())),
			x if x == TypeId::of::<graphene_core::vector::style::GradientType>() => Ok(TaggedValue::GradientType(*downcast(input).unwrap())),
			x if x == TypeId::of::<Vec<(f64, graphene_core::Color)>>() => Ok(TaggedValue::GradientPositions(*downcast(input).unwrap())),
			x if x == TypeId::of::<graphene_core::quantization::QuantizationChannels>() => Ok(TaggedValue::Quantization(*downcast(input).unwrap())),
			x if x == TypeId::of::<Option<graphene_core::Color>>() => Ok(TaggedValue::OptionalColor(*downcast(input).unwrap())),
			x if x == TypeId::of::<Vec<graphene_core::uuid::ManipulatorGroupId>>() => Ok(TaggedValue::ManipulatorGroupIds(*downcast(input).unwrap())),
			x if x == TypeId::of::<graphene_core::text::Font>() => Ok(TaggedValue::Font(*downcast(input).unwrap())),
			x if x == TypeId::of::<Vec<graphene_core::vector::brush_stroke::BrushStroke>>() => Ok(TaggedValue::BrushStrokes(*downcast(input).unwrap())),
			x if x == TypeId::of::<BrushCache>() => Ok(TaggedValue::BrushCache(*downcast(input).unwrap())),
			x if x == TypeId::of::<graphene_core::raster::IndexNode<Vec<graphene_core::raster::ImageFrame<Color>>>>() => Ok(TaggedValue::Segments(*downcast(input).unwrap())),
			x if x == TypeId::of::<crate::document::DocumentNode>() => Ok(TaggedValue::DocumentNode(*downcast(input).unwrap())),
			x if x == TypeId::of::<graphene_core::GraphicGroup>() => Ok(TaggedValue::GraphicGroup(*downcast(input).unwrap())),
			x if x == TypeId::of::<graphene_core::GraphicElement>() => Ok(TaggedValue::GraphicElement(*downcast(input).unwrap())),
			x if x == TypeId::of::<graphene_core::ArtboardGroup>() => Ok(TaggedValue::ArtboardGroup(*downcast(input).unwrap())),
			x if x == TypeId::of::<graphene_core::SurfaceFrame>() => Ok(TaggedValue::SurfaceFrame(*downcast(input).unwrap())),
			x if x == TypeId::of::<RenderOutput>() => Ok(TaggedValue::RenderOutput(*downcast(input).unwrap())),
			x if x == TypeId::of::<graphene_core::WasmSurfaceHandleFrame>() => {
				let frame = *downcast::<graphene_core::WasmSurfaceHandleFrame>(input).unwrap();
				Ok(TaggedValue::SurfaceFrame(frame.into()))
			}
			x if x == TypeId::of::<graphene_core::transform::Footprint>() => Ok(TaggedValue::Footprint(*downcast(input).unwrap())),
			x if x == TypeId::of::<Vec<Color>>() => Ok(TaggedValue::Palette(*downcast(input).unwrap())),
			x if x == TypeId::of::<graphene_core::vector::misc::CentroidType>() => Ok(TaggedValue::CentroidType(*downcast(input).unwrap())),
			x if x == TypeId::of::<graphene_core::vector::misc::BooleanOperation>() => Ok(TaggedValue::BooleanOperation(*downcast(input).unwrap())),
			_ => Err(format!("Cannot convert {:?} to TaggedValue", DynAny::type_name(input.as_ref()))),
		}
	}
	pub fn from_type(input: &Type) -> Self {
		match input {
			Type::Generic(_) => {
				log::warn!("Generic type should be resolved");
				TaggedValue::None
			}
			Type::Concrete(concrete_type) => {
				let Some(internal_id) = concrete_type.id else {
					return TaggedValue::None;
				};
				use std::any::TypeId;
				// TODO: Add default implementations for types such as TaggedValue::Subpaths, and use the defaults here and in document_node_types
				// Tries using the default for the tagged value type. If it not implemented, then uses the default used in document_node_types. If it is not used there, then TaggedValue::None is returned.
				match internal_id {
					x if x == TypeId::of::<()>() => TaggedValue::None,
					x if x == TypeId::of::<String>() => TaggedValue::String(Default::default()),
					x if x == TypeId::of::<u32>() => TaggedValue::U32(Default::default()),
					x if x == TypeId::of::<u64>() => TaggedValue::U64(Default::default()),
					x if x == TypeId::of::<f64>() => TaggedValue::F64(Default::default()),
					x if x == TypeId::of::<bool>() => TaggedValue::Bool(Default::default()),
					x if x == TypeId::of::<UVec2>() => TaggedValue::UVec2(Default::default()),
					x if x == TypeId::of::<IVec2>() => TaggedValue::IVec2(Default::default()),
					x if x == TypeId::of::<DVec2>() => TaggedValue::DVec2(Default::default()),
					x if x == TypeId::of::<Option<DVec2>>() => TaggedValue::OptionalDVec2(Default::default()),
					x if x == TypeId::of::<graphene_core::raster::Image<Color>>() => TaggedValue::Image(Default::default()),
					x if x == TypeId::of::<ImaginateCache>() => TaggedValue::ImaginateCache(Default::default()),
					x if x == TypeId::of::<graphene_core::raster::ImageFrame<Color>>() => TaggedValue::ImageFrame(Default::default()),
					x if x == TypeId::of::<graphene_core::raster::Color>() => TaggedValue::Color(Default::default()),
					x if x == TypeId::of::<Vec<bezier_rs::Subpath<graphene_core::uuid::ManipulatorGroupId>>>() => TaggedValue::Subpaths(vec![]),
					x if x == TypeId::of::<Arc<bezier_rs::Subpath<graphene_core::uuid::ManipulatorGroupId>>>() => TaggedValue::None,
					x if x == TypeId::of::<BlendMode>() => TaggedValue::BlendMode(Default::default()),
					x if x == TypeId::of::<ImaginateSamplingMethod>() => TaggedValue::ImaginateSamplingMethod(Default::default()),
					x if x == TypeId::of::<ImaginateMaskStartingFill>() => TaggedValue::ImaginateMaskStartingFill(Default::default()),
					x if x == TypeId::of::<ImaginateController>() => TaggedValue::ImaginateController(Default::default()),
					x if x == TypeId::of::<DAffine2>() => TaggedValue::DAffine2(Default::default()),
					x if x == TypeId::of::<LuminanceCalculation>() => TaggedValue::LuminanceCalculation(Default::default()),
					x if x == TypeId::of::<graphene_core::vector::VectorData>() => TaggedValue::VectorData(Default::default()),
					x if x == TypeId::of::<graphene_core::vector::style::Fill>() => TaggedValue::Fill(Default::default()),
					x if x == TypeId::of::<graphene_core::vector::style::Stroke>() => TaggedValue::Stroke(Default::default()),
					x if x == TypeId::of::<Vec<f64>>() => TaggedValue::VecF64(Default::default()),
					x if x == TypeId::of::<Vec<DVec2>>() => TaggedValue::VecDVec2(Default::default()),
					x if x == TypeId::of::<graphene_core::raster::RedGreenBlue>() => TaggedValue::RedGreenBlue(graphene_core::raster::RedGreenBlue::Red),
					x if x == TypeId::of::<graphene_core::raster::RedGreenBlueAlpha>() => TaggedValue::RedGreenBlueAlpha(graphene_core::raster::RedGreenBlueAlpha::Red),
					x if x == TypeId::of::<graphene_core::raster::NoiseType>() => TaggedValue::NoiseType(graphene_core::raster::NoiseType::Perlin),
					x if x == TypeId::of::<graphene_core::raster::FractalType>() => TaggedValue::FractalType(graphene_core::raster::FractalType::None),
					x if x == TypeId::of::<graphene_core::raster::CellularDistanceFunction>() => TaggedValue::CellularDistanceFunction(graphene_core::raster::CellularDistanceFunction::Euclidean),
					x if x == TypeId::of::<graphene_core::raster::CellularReturnType>() => TaggedValue::CellularReturnType(graphene_core::raster::CellularReturnType::Nearest),
					x if x == TypeId::of::<graphene_core::raster::DomainWarpType>() => TaggedValue::DomainWarpType(graphene_core::raster::DomainWarpType::None),
					x if x == TypeId::of::<graphene_core::raster::RelativeAbsolute>() => TaggedValue::RelativeAbsolute(graphene_core::raster::RelativeAbsolute::Relative),
					x if x == TypeId::of::<graphene_core::raster::SelectiveColorChoice>() => TaggedValue::SelectiveColorChoice(graphene_core::raster::SelectiveColorChoice::Reds),
					x if x == TypeId::of::<graphene_core::vector::style::LineCap>() => TaggedValue::LineCap(graphene_core::vector::style::LineCap::Butt),
					x if x == TypeId::of::<graphene_core::vector::style::LineJoin>() => TaggedValue::LineJoin(graphene_core::vector::style::LineJoin::Miter),
					x if x == TypeId::of::<graphene_core::vector::style::FillType>() => TaggedValue::FillType(graphene_core::vector::style::FillType::Solid),
					x if x == TypeId::of::<graphene_core::vector::style::GradientType>() => TaggedValue::GradientType(Default::default()),
					x if x == TypeId::of::<Vec<(f64, graphene_core::Color)>>() => TaggedValue::GradientPositions(Default::default()),
					x if x == TypeId::of::<graphene_core::quantization::QuantizationChannels>() => TaggedValue::Quantization(Default::default()),
					x if x == TypeId::of::<Option<graphene_core::Color>>() => TaggedValue::OptionalColor(Default::default()),
					x if x == TypeId::of::<Vec<graphene_core::uuid::ManipulatorGroupId>>() => TaggedValue::ManipulatorGroupIds(Default::default()),
					x if x == TypeId::of::<graphene_core::text::Font>() => TaggedValue::Font(graphene_core::text::Font::new(
						graphene_core::consts::DEFAULT_FONT_FAMILY.into(),
						graphene_core::consts::DEFAULT_FONT_STYLE.into(),
					)),
					x if x == TypeId::of::<Vec<graphene_core::vector::brush_stroke::BrushStroke>>() => TaggedValue::BrushStrokes(Default::default()),
					x if x == TypeId::of::<BrushCache>() => TaggedValue::BrushCache(Default::default()),
					x if x == TypeId::of::<graphene_core::raster::IndexNode<Vec<graphene_core::raster::ImageFrame<Color>>>>() => TaggedValue::Segments(Default::default()),
					x if x == TypeId::of::<crate::document::DocumentNode>() => TaggedValue::DocumentNode(Default::default()),
					x if x == TypeId::of::<graphene_core::GraphicGroup>() => TaggedValue::GraphicGroup(Default::default()),
					x if x == TypeId::of::<graphene_core::GraphicElement>() => TaggedValue::GraphicElement(Default::default()),
					x if x == TypeId::of::<graphene_core::Artboard>() => TaggedValue::ArtboardGroup(graphene_core::ArtboardGroup::EMPTY),
					x if x == TypeId::of::<graphene_core::ArtboardGroup>() => TaggedValue::ArtboardGroup(graphene_core::ArtboardGroup::EMPTY),
					x if x == TypeId::of::<graphene_core::SurfaceFrame>() => TaggedValue::None,
					x if x == TypeId::of::<RenderOutput>() => TaggedValue::None,
					x if x == TypeId::of::<graphene_core::WasmSurfaceHandleFrame>() => TaggedValue::None,
					x if x == TypeId::of::<graphene_core::transform::Footprint>() => TaggedValue::Footprint(Default::default()),
					x if x == TypeId::of::<Vec<Color>>() => TaggedValue::Palette(Default::default()),
					x if x == TypeId::of::<graphene_core::vector::misc::CentroidType>() => TaggedValue::CentroidType(Default::default()),
					x if x == TypeId::of::<graphene_core::vector::misc::BooleanOperation>() => TaggedValue::BooleanOperation(Default::default()),
					_ => TaggedValue::None,
				}
			}
			Type::Fn(_, output) => TaggedValue::from_type(output),
			Type::Future(_) => {
				log::warn!("Future type not used");
				TaggedValue::None
			}
		}
	}
>>>>>>> 6d74abb4
}

pub struct UpcastNode {
	value: TaggedValue,
}
impl<'input> Node<'input, DAny<'input>> for UpcastNode {
	type Output = FutureAny<'input>;

	fn eval(&'input self, _: DAny<'input>) -> Self::Output {
		Box::pin(async move { self.value.clone().to_any() })
	}
}
impl UpcastNode {
	pub fn new(value: TaggedValue) -> Self {
		Self { value }
	}
}

#[derive(Debug, Clone, PartialEq, dyn_any::DynAny, Hash)]
#[cfg_attr(feature = "serde", derive(serde::Serialize, serde::Deserialize))]
pub enum RenderOutput {
	CanvasFrame(graphene_core::SurfaceFrame),
	Svg(String),
	Image(Vec<u8>),
}

/// We hash the floats and soforth despite it not being reproducable because all inputs to the node graph must be hashed otherwise the graph execution breaks (so sorry about this hack)
trait FakeHash {
	fn hash<H: core::hash::Hasher>(&self, state: &mut H);
}
mod fake_hash {
	use super::*;
	impl FakeHash for f64 {
		fn hash<H: core::hash::Hasher>(&self, state: &mut H) {
			self.to_bits().hash(state)
		}
	}
	impl FakeHash for DVec2 {
		fn hash<H: core::hash::Hasher>(&self, state: &mut H) {
			self.to_array().iter().for_each(|x| x.to_bits().hash(state))
		}
	}
	impl FakeHash for DAffine2 {
		fn hash<H: core::hash::Hasher>(&self, state: &mut H) {
			self.to_cols_array().iter().for_each(|x| x.to_bits().hash(state))
		}
	}
	impl<X: FakeHash> FakeHash for Option<X> {
		fn hash<H: core::hash::Hasher>(&self, state: &mut H) {
			if let Some(x) = self {
				1.hash(state);
				x.hash(state);
			} else {
				0.hash(state);
			}
		}
	}
	impl<X: FakeHash> FakeHash for Vec<X> {
		fn hash<H: core::hash::Hasher>(&self, state: &mut H) {
			self.len().hash(state);
			self.iter().for_each(|x| x.hash(state))
		}
	}
	impl<T: FakeHash, const N: usize> FakeHash for [T; N] {
		fn hash<H: core::hash::Hasher>(&self, state: &mut H) {
			self.iter().for_each(|x| x.hash(state))
		}
	}
	impl FakeHash for (f64, Color) {
		fn hash<H: core::hash::Hasher>(&self, state: &mut H) {
			self.0.to_bits().hash(state);
			self.1.hash(state)
		}
	}
}<|MERGE_RESOLUTION|>--- conflicted
+++ resolved
@@ -21,7 +21,9 @@
 		#[cfg_attr(feature = "serde", derive(serde::Serialize, serde::Deserialize))]
 		pub enum TaggedValue {
 			None,
-			$( $(#[$meta] ) *$identifier( $ty )),*
+			$( $(#[$meta] ) *$identifier( $ty ), )*
+			RenderOutput(RenderOutput),
+			SurfaceFrame(graphene_core::SurfaceFrame),
 		}
 
 		// We must manually implement hashing because some values are floats and so do not reproducably hash (see FakeHash bellow)
@@ -32,6 +34,8 @@
 				match self {
 					Self::None => {}
 					$( Self::$identifier(x) => {x.hash(state)}),*
+					Self::RenderOutput(x) => x.hash(state),
+					Self::SurfaceFrame(x) => x.hash(state),
 				}
 			}
 		}
@@ -41,6 +45,8 @@
 				match self {
 					Self::None => Box::new(()),
 					$( Self::$identifier(x) => Box::new(x), )*
+					Self::RenderOutput(x) => Box::new(x),
+					Self::SurfaceFrame(x) => Box::new(x),
 				}
 			}
 			/// Creates a graphene_core::Type::Concrete(TypeDescriptor { .. }) with the type of the value inside the tagged value
@@ -48,6 +54,8 @@
 				match self {
 					Self::None => concrete!(()),
 					$( Self::$identifier(_) => concrete!($ty), )*
+					Self::RenderOutput(_) => concrete!(RenderOutput),
+					Self::SurfaceFrame(_) => concrete!(graphene_core::SurfaceFrame),
 				}
 			}
 			/// Attempts to downcast the dynamic type to a tagged value
@@ -58,6 +66,8 @@
 				match DynAny::type_id(input.as_ref()) {
 					x if x == TypeId::of::<()>() => Ok(TaggedValue::None),
 					$( x if x == TypeId::of::<$ty>() => Ok(TaggedValue::$identifier(*downcast(input).unwrap())), )*
+					x if x == TypeId::of::<RenderOutput>() => Ok(TaggedValue::RenderOutput(*downcast(input).unwrap())),
+					x if x == TypeId::of::<graphene_core::SurfaceFrame>() => Ok(TaggedValue::SurfaceFrame(*downcast(input).unwrap())),
 
 					x if x == TypeId::of::<graphene_core::WasmSurfaceHandleFrame>() => {
 						let frame = *downcast::<graphene_core::WasmSurfaceHandleFrame>(input).unwrap();
@@ -65,6 +75,32 @@
 					}
 
 					_ => Err(format!("Cannot convert {:?} to TaggedValue", DynAny::type_name(input.as_ref()))),
+				}
+			}
+			pub fn from_type(input: &Type) -> Self {
+				match input {
+					Type::Generic(_) => {
+						log::warn!("Generic type should be resolved");
+						TaggedValue::None
+					}
+					Type::Concrete(concrete_type) => {
+						let Some(internal_id) = concrete_type.id else {
+							return TaggedValue::None;
+						};
+						use std::any::TypeId;
+						// TODO: Add default implementations for types such as TaggedValue::Subpaths, and use the defaults here and in document_node_types
+						// Tries using the default for the tagged value type. If it not implemented, then uses the default used in document_node_types. If it is not used there, then TaggedValue::None is returned.
+						match internal_id {
+							x if x == TypeId::of::<()>() => TaggedValue::None,
+							$( x if x == TypeId::of::<$ty>() => TaggedValue::$identifier(Default::default()), )*
+							_ => TaggedValue::None,
+						}
+					}
+					Type::Fn(_, output) => TaggedValue::from_type(output),
+					Type::Future(_) => {
+						log::warn!("Future type not used");
+						TaggedValue::None
+					}
 				}
 			}
 		}
@@ -88,7 +124,6 @@
 	ImageFrame(graphene_core::raster::ImageFrame<Color>),
 	Color(graphene_core::raster::color::Color),
 	Subpaths(Vec<bezier_rs::Subpath<graphene_core::vector::PointId>>),
-	RcSubpath(Arc<bezier_rs::Subpath<graphene_core::vector::PointId>>),
 	BlendMode(BlendMode),
 	LuminanceCalculation(LuminanceCalculation),
 	ImaginateSamplingMethod(ImaginateSamplingMethod),
@@ -127,169 +162,14 @@
 	GraphicElement(graphene_core::GraphicElement),
 	ArtboardGroup(graphene_core::ArtboardGroup),
 	Curve(graphene_core::raster::curve::Curve),
-	SurfaceFrame(graphene_core::SurfaceFrame),
 	Footprint(graphene_core::transform::Footprint),
-	RenderOutput(RenderOutput),
 	Palette(Vec<Color>),
 	VectorModification(graphene_core::vector::VectorModification),
 	CentroidType(graphene_core::vector::misc::CentroidType),
 	BooleanOperation(graphene_core::vector::misc::BooleanOperation),
 }
 
-<<<<<<< HEAD
 impl<'a> TaggedValue {
-=======
-#[allow(clippy::derived_hash_with_manual_eq)]
-impl Hash for TaggedValue {
-	fn hash<H: std::hash::Hasher>(&self, state: &mut H) {
-		core::mem::discriminant(self).hash(state);
-		match self {
-			Self::None => {}
-			Self::String(x) => x.hash(state),
-			Self::U32(x) => x.hash(state),
-			Self::U64(x) => x.hash(state),
-			Self::F64(x) => x.to_bits().hash(state),
-			Self::Bool(x) => x.hash(state),
-			Self::UVec2(x) => x.to_array().iter().for_each(|x| x.hash(state)),
-			Self::IVec2(x) => x.hash(state),
-			Self::DVec2(x) => x.to_array().iter().for_each(|x| x.to_bits().hash(state)),
-			Self::OptionalDVec2(None) => 0.hash(state),
-			Self::OptionalDVec2(Some(x)) => {
-				1.hash(state);
-				Self::DVec2(*x).hash(state)
-			}
-			Self::DAffine2(x) => x.to_cols_array().iter().for_each(|x| x.to_bits().hash(state)),
-			Self::Image(x) => x.hash(state),
-			Self::ImaginateCache(x) => x.hash(state),
-			Self::Color(x) => x.hash(state),
-			Self::Subpaths(x) => x.iter().for_each(|subpath| subpath.hash(state)),
-			Self::RcSubpath(x) => x.hash(state),
-			Self::BlendMode(x) => x.hash(state),
-			Self::LuminanceCalculation(x) => x.hash(state),
-			Self::ImaginateSamplingMethod(x) => x.hash(state),
-			Self::ImaginateMaskStartingFill(x) => x.hash(state),
-			Self::ImaginateController(x) => x.hash(state),
-			Self::ImageFrame(x) => x.hash(state),
-			Self::VectorData(x) => x.hash(state),
-			Self::Fill(x) => x.hash(state),
-			Self::Stroke(x) => x.hash(state),
-			Self::F64Array4(x) => x.iter().for_each(|x| x.to_bits().hash(state)),
-			Self::VecF64(x) => x.iter().for_each(|val| val.to_bits().hash(state)),
-			Self::VecDVec2(x) => x.iter().for_each(|val| val.to_array().iter().for_each(|x| x.to_bits().hash(state))),
-			Self::RedGreenBlue(x) => x.hash(state),
-			Self::RedGreenBlueAlpha(x) => x.hash(state),
-			Self::NoiseType(x) => x.hash(state),
-			Self::FractalType(x) => x.hash(state),
-			Self::CellularDistanceFunction(x) => x.hash(state),
-			Self::CellularReturnType(x) => x.hash(state),
-			Self::DomainWarpType(x) => x.hash(state),
-			Self::RelativeAbsolute(x) => x.hash(state),
-			Self::SelectiveColorChoice(x) => x.hash(state),
-			Self::LineCap(x) => x.hash(state),
-			Self::LineJoin(x) => x.hash(state),
-			Self::FillType(x) => x.hash(state),
-			Self::GradientType(x) => x.hash(state),
-			Self::GradientPositions(x) => {
-				x.len().hash(state);
-				for (position, color) in x {
-					position.to_bits().hash(state);
-					color.hash(state);
-				}
-			}
-			Self::Quantization(x) => x.hash(state),
-			Self::OptionalColor(x) => x.hash(state),
-			Self::ManipulatorGroupIds(x) => x.hash(state),
-			Self::Font(x) => x.hash(state),
-			Self::BrushStrokes(x) => x.hash(state),
-			Self::BrushCache(x) => x.hash(state),
-			Self::Segments(x) => {
-				for segment in x {
-					segment.hash(state)
-				}
-			}
-			Self::DocumentNode(x) => x.hash(state),
-			Self::GraphicGroup(x) => x.hash(state),
-			Self::GraphicElement(x) => x.hash(state),
-			Self::ArtboardGroup(x) => x.hash(state),
-			Self::Curve(x) => x.hash(state),
-			Self::SurfaceFrame(x) => x.hash(state),
-			Self::Footprint(x) => x.hash(state),
-			Self::RenderOutput(x) => x.hash(state),
-			Self::Palette(x) => x.hash(state),
-			Self::CentroidType(x) => x.hash(state),
-			Self::BooleanOperation(x) => x.hash(state),
-		}
-	}
-}
-
-impl<'a> TaggedValue {
-	/// Converts to a Box<dyn DynAny> - this isn't very neat but I'm not sure of a better approach
-	pub fn to_any(self) -> Any<'a> {
-		match self {
-			TaggedValue::None => Box::new(()),
-			TaggedValue::String(x) => Box::new(x),
-			TaggedValue::U32(x) => Box::new(x),
-			TaggedValue::U64(x) => Box::new(x),
-			TaggedValue::F64(x) => Box::new(x),
-			TaggedValue::Bool(x) => Box::new(x),
-			TaggedValue::UVec2(x) => Box::new(x),
-			TaggedValue::IVec2(x) => Box::new(x),
-			TaggedValue::DVec2(x) => Box::new(x),
-			TaggedValue::OptionalDVec2(x) => Box::new(x),
-			TaggedValue::DAffine2(x) => Box::new(x),
-			TaggedValue::Image(x) => Box::new(x),
-			TaggedValue::ImaginateCache(x) => Box::new(x),
-			TaggedValue::ImageFrame(x) => Box::new(x),
-			TaggedValue::Color(x) => Box::new(x),
-			TaggedValue::Subpaths(x) => Box::new(x),
-			TaggedValue::RcSubpath(x) => Box::new(x),
-			TaggedValue::BlendMode(x) => Box::new(x),
-			TaggedValue::LuminanceCalculation(x) => Box::new(x),
-			TaggedValue::ImaginateSamplingMethod(x) => Box::new(x),
-			TaggedValue::ImaginateMaskStartingFill(x) => Box::new(x),
-			TaggedValue::ImaginateController(x) => Box::new(x),
-			TaggedValue::VectorData(x) => Box::new(x),
-			TaggedValue::Fill(x) => Box::new(x),
-			TaggedValue::Stroke(x) => Box::new(x),
-			TaggedValue::F64Array4(x) => Box::new(x),
-			TaggedValue::VecF64(x) => Box::new(x),
-			TaggedValue::VecDVec2(x) => Box::new(x),
-			TaggedValue::RedGreenBlue(x) => Box::new(x),
-			TaggedValue::RedGreenBlueAlpha(x) => Box::new(x),
-			TaggedValue::NoiseType(x) => Box::new(x),
-			TaggedValue::FractalType(x) => Box::new(x),
-			TaggedValue::CellularDistanceFunction(x) => Box::new(x),
-			TaggedValue::CellularReturnType(x) => Box::new(x),
-			TaggedValue::DomainWarpType(x) => Box::new(x),
-			TaggedValue::RelativeAbsolute(x) => Box::new(x),
-			TaggedValue::SelectiveColorChoice(x) => Box::new(x),
-			TaggedValue::LineCap(x) => Box::new(x),
-			TaggedValue::LineJoin(x) => Box::new(x),
-			TaggedValue::FillType(x) => Box::new(x),
-			TaggedValue::GradientType(x) => Box::new(x),
-			TaggedValue::GradientPositions(x) => Box::new(x),
-			TaggedValue::Quantization(x) => Box::new(x),
-			TaggedValue::OptionalColor(x) => Box::new(x),
-			TaggedValue::ManipulatorGroupIds(x) => Box::new(x),
-			TaggedValue::Font(x) => Box::new(x),
-			TaggedValue::BrushStrokes(x) => Box::new(x),
-			TaggedValue::BrushCache(x) => Box::new(x),
-			TaggedValue::Segments(x) => Box::new(x),
-			TaggedValue::DocumentNode(x) => Box::new(x),
-			TaggedValue::GraphicGroup(x) => Box::new(x),
-			TaggedValue::GraphicElement(x) => Box::new(x),
-			TaggedValue::ArtboardGroup(x) => Box::new(x),
-			TaggedValue::Curve(x) => Box::new(x),
-			TaggedValue::SurfaceFrame(x) => Box::new(x),
-			TaggedValue::Footprint(x) => Box::new(x),
-			TaggedValue::RenderOutput(x) => Box::new(x),
-			TaggedValue::Palette(x) => Box::new(x),
-			TaggedValue::CentroidType(x) => Box::new(x),
-			TaggedValue::BooleanOperation(x) => Box::new(x),
-		}
-	}
-
->>>>>>> 6d74abb4
 	pub fn to_primitive_string(&self) -> String {
 		match self {
 			TaggedValue::None => "()".to_string(),
@@ -303,232 +183,6 @@
 			_ => panic!("Cannot convert to primitive string"),
 		}
 	}
-<<<<<<< HEAD
-=======
-
-	pub fn ty(&self) -> Type {
-		match self {
-			TaggedValue::None => concrete!(()),
-			TaggedValue::String(_) => concrete!(String),
-			TaggedValue::U32(_) => concrete!(u32),
-			TaggedValue::U64(_) => concrete!(u64),
-			TaggedValue::F64(_) => concrete!(f64),
-			TaggedValue::Bool(_) => concrete!(bool),
-			TaggedValue::UVec2(_) => concrete!(UVec2),
-			TaggedValue::IVec2(_) => concrete!(IVec2),
-			TaggedValue::DVec2(_) => concrete!(DVec2),
-			TaggedValue::OptionalDVec2(_) => concrete!(Option<DVec2>),
-			TaggedValue::Image(_) => concrete!(graphene_core::raster::Image<Color>),
-			TaggedValue::ImaginateCache(_) => concrete!(ImaginateCache),
-			TaggedValue::ImageFrame(_) => concrete!(graphene_core::raster::ImageFrame<Color>),
-			TaggedValue::Color(_) => concrete!(graphene_core::raster::Color),
-			TaggedValue::Subpaths(_) => concrete!(Vec<bezier_rs::Subpath<graphene_core::uuid::ManipulatorGroupId>>),
-			TaggedValue::RcSubpath(_) => concrete!(Arc<bezier_rs::Subpath<graphene_core::uuid::ManipulatorGroupId>>),
-			TaggedValue::BlendMode(_) => concrete!(BlendMode),
-			TaggedValue::ImaginateSamplingMethod(_) => concrete!(ImaginateSamplingMethod),
-			TaggedValue::ImaginateMaskStartingFill(_) => concrete!(ImaginateMaskStartingFill),
-			TaggedValue::ImaginateController(_) => concrete!(ImaginateController),
-			TaggedValue::DAffine2(_) => concrete!(DAffine2),
-			TaggedValue::LuminanceCalculation(_) => concrete!(LuminanceCalculation),
-			TaggedValue::VectorData(_) => concrete!(graphene_core::vector::VectorData),
-			TaggedValue::Fill(_) => concrete!(graphene_core::vector::style::Fill),
-			TaggedValue::Stroke(_) => concrete!(graphene_core::vector::style::Stroke),
-			TaggedValue::F64Array4(_) => concrete!([f64; 4]),
-			TaggedValue::VecF64(_) => concrete!(Vec<f64>),
-			TaggedValue::VecDVec2(_) => concrete!(Vec<DVec2>),
-			TaggedValue::RedGreenBlue(_) => concrete!(graphene_core::raster::RedGreenBlue),
-			TaggedValue::RedGreenBlueAlpha(_) => concrete!(graphene_core::raster::RedGreenBlueAlpha),
-			TaggedValue::NoiseType(_) => concrete!(graphene_core::raster::NoiseType),
-			TaggedValue::FractalType(_) => concrete!(graphene_core::raster::FractalType),
-			TaggedValue::CellularDistanceFunction(_) => concrete!(graphene_core::raster::CellularDistanceFunction),
-			TaggedValue::CellularReturnType(_) => concrete!(graphene_core::raster::CellularReturnType),
-			TaggedValue::DomainWarpType(_) => concrete!(graphene_core::raster::DomainWarpType),
-			TaggedValue::RelativeAbsolute(_) => concrete!(graphene_core::raster::RelativeAbsolute),
-			TaggedValue::SelectiveColorChoice(_) => concrete!(graphene_core::raster::SelectiveColorChoice),
-			TaggedValue::LineCap(_) => concrete!(graphene_core::vector::style::LineCap),
-			TaggedValue::LineJoin(_) => concrete!(graphene_core::vector::style::LineJoin),
-			TaggedValue::FillType(_) => concrete!(graphene_core::vector::style::FillType),
-			TaggedValue::GradientType(_) => concrete!(graphene_core::vector::style::GradientType),
-			TaggedValue::GradientPositions(_) => concrete!(Vec<(f64, graphene_core::Color)>),
-			TaggedValue::Quantization(_) => concrete!(graphene_core::quantization::QuantizationChannels),
-			TaggedValue::OptionalColor(_) => concrete!(Option<graphene_core::Color>),
-			TaggedValue::ManipulatorGroupIds(_) => concrete!(Vec<graphene_core::uuid::ManipulatorGroupId>),
-			TaggedValue::Font(_) => concrete!(graphene_core::text::Font),
-			TaggedValue::BrushStrokes(_) => concrete!(Vec<graphene_core::vector::brush_stroke::BrushStroke>),
-			TaggedValue::BrushCache(_) => concrete!(BrushCache),
-			TaggedValue::Segments(_) => concrete!(graphene_core::raster::IndexNode<Vec<graphene_core::raster::ImageFrame<Color>>>),
-			TaggedValue::DocumentNode(_) => concrete!(crate::document::DocumentNode),
-			TaggedValue::GraphicGroup(_) => concrete!(graphene_core::GraphicGroup),
-			TaggedValue::GraphicElement(_) => concrete!(graphene_core::GraphicElement),
-			TaggedValue::ArtboardGroup(_) => concrete!(graphene_core::ArtboardGroup),
-			TaggedValue::Curve(_) => concrete!(graphene_core::raster::curve::Curve),
-			TaggedValue::SurfaceFrame(_) => concrete!(graphene_core::SurfaceFrame),
-			TaggedValue::Footprint(_) => concrete!(graphene_core::transform::Footprint),
-			TaggedValue::RenderOutput(_) => concrete!(RenderOutput),
-			TaggedValue::Palette(_) => concrete!(Vec<Color>),
-			TaggedValue::CentroidType(_) => concrete!(graphene_core::vector::misc::CentroidType),
-			TaggedValue::BooleanOperation(_) => concrete!(graphene_core::vector::misc::BooleanOperation),
-		}
-	}
-
-	pub fn try_from_any(input: Box<dyn DynAny<'a> + 'a>) -> Result<Self, String> {
-		use dyn_any::downcast;
-		use std::any::TypeId;
-
-		match DynAny::type_id(input.as_ref()) {
-			x if x == TypeId::of::<()>() => Ok(TaggedValue::None),
-			x if x == TypeId::of::<String>() => Ok(TaggedValue::String(*downcast(input).unwrap())),
-			x if x == TypeId::of::<u32>() => Ok(TaggedValue::U32(*downcast(input).unwrap())),
-			x if x == TypeId::of::<u64>() => Ok(TaggedValue::U64(*downcast(input).unwrap())),
-			x if x == TypeId::of::<f64>() => Ok(TaggedValue::F64(*downcast(input).unwrap())),
-			x if x == TypeId::of::<bool>() => Ok(TaggedValue::Bool(*downcast(input).unwrap())),
-			x if x == TypeId::of::<UVec2>() => Ok(TaggedValue::UVec2(*downcast(input).unwrap())),
-			x if x == TypeId::of::<IVec2>() => Ok(TaggedValue::IVec2(*downcast(input).unwrap())),
-			x if x == TypeId::of::<DVec2>() => Ok(TaggedValue::DVec2(*downcast(input).unwrap())),
-			x if x == TypeId::of::<Option<DVec2>>() => Ok(TaggedValue::OptionalDVec2(*downcast(input).unwrap())),
-			x if x == TypeId::of::<graphene_core::raster::Image<Color>>() => Ok(TaggedValue::Image(*downcast(input).unwrap())),
-			x if x == TypeId::of::<ImaginateCache>() => Ok(TaggedValue::ImaginateCache(*downcast(input).unwrap())),
-			x if x == TypeId::of::<graphene_core::raster::ImageFrame<Color>>() => Ok(TaggedValue::ImageFrame(*downcast(input).unwrap())),
-			x if x == TypeId::of::<graphene_core::raster::Color>() => Ok(TaggedValue::Color(*downcast(input).unwrap())),
-			x if x == TypeId::of::<Vec<bezier_rs::Subpath<graphene_core::uuid::ManipulatorGroupId>>>() => Ok(TaggedValue::Subpaths(*downcast(input).unwrap())),
-			x if x == TypeId::of::<Arc<bezier_rs::Subpath<graphene_core::uuid::ManipulatorGroupId>>>() => Ok(TaggedValue::RcSubpath(*downcast(input).unwrap())),
-			x if x == TypeId::of::<BlendMode>() => Ok(TaggedValue::BlendMode(*downcast(input).unwrap())),
-			x if x == TypeId::of::<ImaginateSamplingMethod>() => Ok(TaggedValue::ImaginateSamplingMethod(*downcast(input).unwrap())),
-			x if x == TypeId::of::<ImaginateMaskStartingFill>() => Ok(TaggedValue::ImaginateMaskStartingFill(*downcast(input).unwrap())),
-			x if x == TypeId::of::<ImaginateController>() => Ok(TaggedValue::ImaginateController(*downcast(input).unwrap())),
-			x if x == TypeId::of::<DAffine2>() => Ok(TaggedValue::DAffine2(*downcast(input).unwrap())),
-			x if x == TypeId::of::<LuminanceCalculation>() => Ok(TaggedValue::LuminanceCalculation(*downcast(input).unwrap())),
-			x if x == TypeId::of::<graphene_core::vector::VectorData>() => Ok(TaggedValue::VectorData(*downcast(input).unwrap())),
-			x if x == TypeId::of::<graphene_core::vector::style::Fill>() => Ok(TaggedValue::Fill(*downcast(input).unwrap())),
-			x if x == TypeId::of::<graphene_core::vector::style::Stroke>() => Ok(TaggedValue::Stroke(*downcast(input).unwrap())),
-			x if x == TypeId::of::<Vec<f64>>() => Ok(TaggedValue::VecF64(*downcast(input).unwrap())),
-			x if x == TypeId::of::<Vec<DVec2>>() => Ok(TaggedValue::VecDVec2(*downcast(input).unwrap())),
-			x if x == TypeId::of::<graphene_core::raster::RedGreenBlue>() => Ok(TaggedValue::RedGreenBlue(*downcast(input).unwrap())),
-			x if x == TypeId::of::<graphene_core::raster::RedGreenBlueAlpha>() => Ok(TaggedValue::RedGreenBlueAlpha(*downcast(input).unwrap())),
-			x if x == TypeId::of::<graphene_core::raster::NoiseType>() => Ok(TaggedValue::NoiseType(*downcast(input).unwrap())),
-			x if x == TypeId::of::<graphene_core::raster::FractalType>() => Ok(TaggedValue::FractalType(*downcast(input).unwrap())),
-			x if x == TypeId::of::<graphene_core::raster::CellularDistanceFunction>() => Ok(TaggedValue::CellularDistanceFunction(*downcast(input).unwrap())),
-			x if x == TypeId::of::<graphene_core::raster::CellularReturnType>() => Ok(TaggedValue::CellularReturnType(*downcast(input).unwrap())),
-			x if x == TypeId::of::<graphene_core::raster::DomainWarpType>() => Ok(TaggedValue::DomainWarpType(*downcast(input).unwrap())),
-			x if x == TypeId::of::<graphene_core::raster::RelativeAbsolute>() => Ok(TaggedValue::RelativeAbsolute(*downcast(input).unwrap())),
-			x if x == TypeId::of::<graphene_core::raster::SelectiveColorChoice>() => Ok(TaggedValue::SelectiveColorChoice(*downcast(input).unwrap())),
-			x if x == TypeId::of::<graphene_core::vector::style::LineCap>() => Ok(TaggedValue::LineCap(*downcast(input).unwrap())),
-			x if x == TypeId::of::<graphene_core::vector::style::LineJoin>() => Ok(TaggedValue::LineJoin(*downcast(input).unwrap())),
-			x if x == TypeId::of::<graphene_core::vector::style::FillType>() => Ok(TaggedValue::FillType(*downcast(input).unwrap())),
-			x if x == TypeId::of::<graphene_core::vector::style::GradientType>() => Ok(TaggedValue::GradientType(*downcast(input).unwrap())),
-			x if x == TypeId::of::<Vec<(f64, graphene_core::Color)>>() => Ok(TaggedValue::GradientPositions(*downcast(input).unwrap())),
-			x if x == TypeId::of::<graphene_core::quantization::QuantizationChannels>() => Ok(TaggedValue::Quantization(*downcast(input).unwrap())),
-			x if x == TypeId::of::<Option<graphene_core::Color>>() => Ok(TaggedValue::OptionalColor(*downcast(input).unwrap())),
-			x if x == TypeId::of::<Vec<graphene_core::uuid::ManipulatorGroupId>>() => Ok(TaggedValue::ManipulatorGroupIds(*downcast(input).unwrap())),
-			x if x == TypeId::of::<graphene_core::text::Font>() => Ok(TaggedValue::Font(*downcast(input).unwrap())),
-			x if x == TypeId::of::<Vec<graphene_core::vector::brush_stroke::BrushStroke>>() => Ok(TaggedValue::BrushStrokes(*downcast(input).unwrap())),
-			x if x == TypeId::of::<BrushCache>() => Ok(TaggedValue::BrushCache(*downcast(input).unwrap())),
-			x if x == TypeId::of::<graphene_core::raster::IndexNode<Vec<graphene_core::raster::ImageFrame<Color>>>>() => Ok(TaggedValue::Segments(*downcast(input).unwrap())),
-			x if x == TypeId::of::<crate::document::DocumentNode>() => Ok(TaggedValue::DocumentNode(*downcast(input).unwrap())),
-			x if x == TypeId::of::<graphene_core::GraphicGroup>() => Ok(TaggedValue::GraphicGroup(*downcast(input).unwrap())),
-			x if x == TypeId::of::<graphene_core::GraphicElement>() => Ok(TaggedValue::GraphicElement(*downcast(input).unwrap())),
-			x if x == TypeId::of::<graphene_core::ArtboardGroup>() => Ok(TaggedValue::ArtboardGroup(*downcast(input).unwrap())),
-			x if x == TypeId::of::<graphene_core::SurfaceFrame>() => Ok(TaggedValue::SurfaceFrame(*downcast(input).unwrap())),
-			x if x == TypeId::of::<RenderOutput>() => Ok(TaggedValue::RenderOutput(*downcast(input).unwrap())),
-			x if x == TypeId::of::<graphene_core::WasmSurfaceHandleFrame>() => {
-				let frame = *downcast::<graphene_core::WasmSurfaceHandleFrame>(input).unwrap();
-				Ok(TaggedValue::SurfaceFrame(frame.into()))
-			}
-			x if x == TypeId::of::<graphene_core::transform::Footprint>() => Ok(TaggedValue::Footprint(*downcast(input).unwrap())),
-			x if x == TypeId::of::<Vec<Color>>() => Ok(TaggedValue::Palette(*downcast(input).unwrap())),
-			x if x == TypeId::of::<graphene_core::vector::misc::CentroidType>() => Ok(TaggedValue::CentroidType(*downcast(input).unwrap())),
-			x if x == TypeId::of::<graphene_core::vector::misc::BooleanOperation>() => Ok(TaggedValue::BooleanOperation(*downcast(input).unwrap())),
-			_ => Err(format!("Cannot convert {:?} to TaggedValue", DynAny::type_name(input.as_ref()))),
-		}
-	}
-	pub fn from_type(input: &Type) -> Self {
-		match input {
-			Type::Generic(_) => {
-				log::warn!("Generic type should be resolved");
-				TaggedValue::None
-			}
-			Type::Concrete(concrete_type) => {
-				let Some(internal_id) = concrete_type.id else {
-					return TaggedValue::None;
-				};
-				use std::any::TypeId;
-				// TODO: Add default implementations for types such as TaggedValue::Subpaths, and use the defaults here and in document_node_types
-				// Tries using the default for the tagged value type. If it not implemented, then uses the default used in document_node_types. If it is not used there, then TaggedValue::None is returned.
-				match internal_id {
-					x if x == TypeId::of::<()>() => TaggedValue::None,
-					x if x == TypeId::of::<String>() => TaggedValue::String(Default::default()),
-					x if x == TypeId::of::<u32>() => TaggedValue::U32(Default::default()),
-					x if x == TypeId::of::<u64>() => TaggedValue::U64(Default::default()),
-					x if x == TypeId::of::<f64>() => TaggedValue::F64(Default::default()),
-					x if x == TypeId::of::<bool>() => TaggedValue::Bool(Default::default()),
-					x if x == TypeId::of::<UVec2>() => TaggedValue::UVec2(Default::default()),
-					x if x == TypeId::of::<IVec2>() => TaggedValue::IVec2(Default::default()),
-					x if x == TypeId::of::<DVec2>() => TaggedValue::DVec2(Default::default()),
-					x if x == TypeId::of::<Option<DVec2>>() => TaggedValue::OptionalDVec2(Default::default()),
-					x if x == TypeId::of::<graphene_core::raster::Image<Color>>() => TaggedValue::Image(Default::default()),
-					x if x == TypeId::of::<ImaginateCache>() => TaggedValue::ImaginateCache(Default::default()),
-					x if x == TypeId::of::<graphene_core::raster::ImageFrame<Color>>() => TaggedValue::ImageFrame(Default::default()),
-					x if x == TypeId::of::<graphene_core::raster::Color>() => TaggedValue::Color(Default::default()),
-					x if x == TypeId::of::<Vec<bezier_rs::Subpath<graphene_core::uuid::ManipulatorGroupId>>>() => TaggedValue::Subpaths(vec![]),
-					x if x == TypeId::of::<Arc<bezier_rs::Subpath<graphene_core::uuid::ManipulatorGroupId>>>() => TaggedValue::None,
-					x if x == TypeId::of::<BlendMode>() => TaggedValue::BlendMode(Default::default()),
-					x if x == TypeId::of::<ImaginateSamplingMethod>() => TaggedValue::ImaginateSamplingMethod(Default::default()),
-					x if x == TypeId::of::<ImaginateMaskStartingFill>() => TaggedValue::ImaginateMaskStartingFill(Default::default()),
-					x if x == TypeId::of::<ImaginateController>() => TaggedValue::ImaginateController(Default::default()),
-					x if x == TypeId::of::<DAffine2>() => TaggedValue::DAffine2(Default::default()),
-					x if x == TypeId::of::<LuminanceCalculation>() => TaggedValue::LuminanceCalculation(Default::default()),
-					x if x == TypeId::of::<graphene_core::vector::VectorData>() => TaggedValue::VectorData(Default::default()),
-					x if x == TypeId::of::<graphene_core::vector::style::Fill>() => TaggedValue::Fill(Default::default()),
-					x if x == TypeId::of::<graphene_core::vector::style::Stroke>() => TaggedValue::Stroke(Default::default()),
-					x if x == TypeId::of::<Vec<f64>>() => TaggedValue::VecF64(Default::default()),
-					x if x == TypeId::of::<Vec<DVec2>>() => TaggedValue::VecDVec2(Default::default()),
-					x if x == TypeId::of::<graphene_core::raster::RedGreenBlue>() => TaggedValue::RedGreenBlue(graphene_core::raster::RedGreenBlue::Red),
-					x if x == TypeId::of::<graphene_core::raster::RedGreenBlueAlpha>() => TaggedValue::RedGreenBlueAlpha(graphene_core::raster::RedGreenBlueAlpha::Red),
-					x if x == TypeId::of::<graphene_core::raster::NoiseType>() => TaggedValue::NoiseType(graphene_core::raster::NoiseType::Perlin),
-					x if x == TypeId::of::<graphene_core::raster::FractalType>() => TaggedValue::FractalType(graphene_core::raster::FractalType::None),
-					x if x == TypeId::of::<graphene_core::raster::CellularDistanceFunction>() => TaggedValue::CellularDistanceFunction(graphene_core::raster::CellularDistanceFunction::Euclidean),
-					x if x == TypeId::of::<graphene_core::raster::CellularReturnType>() => TaggedValue::CellularReturnType(graphene_core::raster::CellularReturnType::Nearest),
-					x if x == TypeId::of::<graphene_core::raster::DomainWarpType>() => TaggedValue::DomainWarpType(graphene_core::raster::DomainWarpType::None),
-					x if x == TypeId::of::<graphene_core::raster::RelativeAbsolute>() => TaggedValue::RelativeAbsolute(graphene_core::raster::RelativeAbsolute::Relative),
-					x if x == TypeId::of::<graphene_core::raster::SelectiveColorChoice>() => TaggedValue::SelectiveColorChoice(graphene_core::raster::SelectiveColorChoice::Reds),
-					x if x == TypeId::of::<graphene_core::vector::style::LineCap>() => TaggedValue::LineCap(graphene_core::vector::style::LineCap::Butt),
-					x if x == TypeId::of::<graphene_core::vector::style::LineJoin>() => TaggedValue::LineJoin(graphene_core::vector::style::LineJoin::Miter),
-					x if x == TypeId::of::<graphene_core::vector::style::FillType>() => TaggedValue::FillType(graphene_core::vector::style::FillType::Solid),
-					x if x == TypeId::of::<graphene_core::vector::style::GradientType>() => TaggedValue::GradientType(Default::default()),
-					x if x == TypeId::of::<Vec<(f64, graphene_core::Color)>>() => TaggedValue::GradientPositions(Default::default()),
-					x if x == TypeId::of::<graphene_core::quantization::QuantizationChannels>() => TaggedValue::Quantization(Default::default()),
-					x if x == TypeId::of::<Option<graphene_core::Color>>() => TaggedValue::OptionalColor(Default::default()),
-					x if x == TypeId::of::<Vec<graphene_core::uuid::ManipulatorGroupId>>() => TaggedValue::ManipulatorGroupIds(Default::default()),
-					x if x == TypeId::of::<graphene_core::text::Font>() => TaggedValue::Font(graphene_core::text::Font::new(
-						graphene_core::consts::DEFAULT_FONT_FAMILY.into(),
-						graphene_core::consts::DEFAULT_FONT_STYLE.into(),
-					)),
-					x if x == TypeId::of::<Vec<graphene_core::vector::brush_stroke::BrushStroke>>() => TaggedValue::BrushStrokes(Default::default()),
-					x if x == TypeId::of::<BrushCache>() => TaggedValue::BrushCache(Default::default()),
-					x if x == TypeId::of::<graphene_core::raster::IndexNode<Vec<graphene_core::raster::ImageFrame<Color>>>>() => TaggedValue::Segments(Default::default()),
-					x if x == TypeId::of::<crate::document::DocumentNode>() => TaggedValue::DocumentNode(Default::default()),
-					x if x == TypeId::of::<graphene_core::GraphicGroup>() => TaggedValue::GraphicGroup(Default::default()),
-					x if x == TypeId::of::<graphene_core::GraphicElement>() => TaggedValue::GraphicElement(Default::default()),
-					x if x == TypeId::of::<graphene_core::Artboard>() => TaggedValue::ArtboardGroup(graphene_core::ArtboardGroup::EMPTY),
-					x if x == TypeId::of::<graphene_core::ArtboardGroup>() => TaggedValue::ArtboardGroup(graphene_core::ArtboardGroup::EMPTY),
-					x if x == TypeId::of::<graphene_core::SurfaceFrame>() => TaggedValue::None,
-					x if x == TypeId::of::<RenderOutput>() => TaggedValue::None,
-					x if x == TypeId::of::<graphene_core::WasmSurfaceHandleFrame>() => TaggedValue::None,
-					x if x == TypeId::of::<graphene_core::transform::Footprint>() => TaggedValue::Footprint(Default::default()),
-					x if x == TypeId::of::<Vec<Color>>() => TaggedValue::Palette(Default::default()),
-					x if x == TypeId::of::<graphene_core::vector::misc::CentroidType>() => TaggedValue::CentroidType(Default::default()),
-					x if x == TypeId::of::<graphene_core::vector::misc::BooleanOperation>() => TaggedValue::BooleanOperation(Default::default()),
-					_ => TaggedValue::None,
-				}
-			}
-			Type::Fn(_, output) => TaggedValue::from_type(output),
-			Type::Future(_) => {
-				log::warn!("Future type not used");
-				TaggedValue::None
-			}
-		}
-	}
->>>>>>> 6d74abb4
 }
 
 pub struct UpcastNode {

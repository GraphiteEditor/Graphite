--- conflicted
+++ resolved
@@ -55,11 +55,8 @@
 	Font(graphene_core::text::Font),
 	VecDVec2(Vec<DVec2>),
 	Segments(Vec<graphene_core::raster::ImageFrame<Color>>),
-<<<<<<< HEAD
 	EditorApi(graphene_core::EditorApi<'static>),
-=======
 	DocumentNode(DocumentNode),
->>>>>>> c8b86d45
 }
 
 #[allow(clippy::derived_hash_with_manual_eq)]
@@ -132,13 +129,8 @@
 					segment.hash(state)
 				}
 			}
-<<<<<<< HEAD
 			Self::EditorApi(editor_api) => editor_api.hash(state),
-=======
-			Self::DocumentNode(document_node) => {
-				document_node.hash(state);
-			}
->>>>>>> c8b86d45
+			Self::DocumentNode(document_node) => document_node.hash(state),
 		}
 	}
 }
@@ -186,9 +178,7 @@
 			TaggedValue::Font(x) => Box::new(x),
 			TaggedValue::VecDVec2(x) => Box::new(x),
 			TaggedValue::Segments(x) => Box::new(x),
-<<<<<<< HEAD
 			TaggedValue::EditorApi(x) => Box::new(x),
-=======
 			TaggedValue::DocumentNode(x) => Box::new(x),
 		}
 	}
@@ -202,7 +192,6 @@
 			TaggedValue::F64(x) => x.to_string(),
 			TaggedValue::Bool(x) => x.to_string(),
 			_ => panic!("Cannot convert to primitive string"),
->>>>>>> c8b86d45
 		}
 	}
 
@@ -249,11 +238,8 @@
 			TaggedValue::Font(_) => concrete!(graphene_core::text::Font),
 			TaggedValue::VecDVec2(_) => concrete!(Vec<DVec2>),
 			TaggedValue::Segments(_) => concrete!(graphene_core::raster::IndexNode<Vec<graphene_core::raster::ImageFrame<Color>>>),
-<<<<<<< HEAD
 			TaggedValue::EditorApi(_) => concrete!(graphene_core::EditorApi),
-=======
 			TaggedValue::DocumentNode(_) => concrete!(crate::document::DocumentNode),
->>>>>>> c8b86d45
 		}
 	}
 }

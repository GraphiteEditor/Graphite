pub use dyn_any::StaticType;
use dyn_any::{DynAny, Upcast};
use dyn_clone::DynClone;
pub use glam::{DAffine2, DVec2};
use graphene_core::raster::{BlendMode, LuminanceCalculation};
use graphene_core::{Node, Type};
use std::hash::Hash;
pub use std::sync::Arc;

use crate::executor::Any;
pub use crate::imaginate_input::{ImaginateMaskStartingFill, ImaginateSamplingMethod, ImaginateStatus};

/// A type that is known, allowing serialization (serde::Deserialize is not object safe)
#[derive(Clone, Debug, PartialEq)]
#[cfg_attr(feature = "serde", derive(serde::Serialize, serde::Deserialize))]
pub enum TaggedValue {
	None,
	String(String),
	U32(u32),
	F32(f32),
	F64(f64),
	Bool(bool),
	DVec2(DVec2),
	OptionalDVec2(Option<DVec2>),
	DAffine2(DAffine2),
	Image(graphene_core::raster::Image),
	RcImage(Option<Arc<graphene_core::raster::Image>>),
	ImageFrame(graphene_core::raster::ImageFrame),
	Color(graphene_core::raster::color::Color),
	Subpaths(Vec<bezier_rs::Subpath<graphene_core::uuid::ManipulatorGroupId>>),
	RcSubpath(Arc<bezier_rs::Subpath<graphene_core::uuid::ManipulatorGroupId>>),
	BlendMode(BlendMode),
	LuminanceCalculation(LuminanceCalculation),
	ImaginateSamplingMethod(ImaginateSamplingMethod),
	ImaginateMaskStartingFill(ImaginateMaskStartingFill),
	ImaginateStatus(ImaginateStatus),
	LayerPath(Option<Vec<u64>>),
	VectorData(graphene_core::vector::VectorData),
	Fill(graphene_core::vector::style::Fill),
	Stroke(graphene_core::vector::style::Stroke),
	VecF32(Vec<f32>),
	LineCap(graphene_core::vector::style::LineCap),
	LineJoin(graphene_core::vector::style::LineJoin),
	FillType(graphene_core::vector::style::FillType),
	GradientType(graphene_core::vector::style::GradientType),
	GradientPositions(Vec<(f64, Option<graphene_core::Color>)>),
	Quantization(graphene_core::quantization::QuantizationChannels),
	OptionalColor(Option<graphene_core::raster::color::Color>),
	ManipulatorGroupIds(Vec<graphene_core::uuid::ManipulatorGroupId>),
<<<<<<< HEAD
	Font(graphene_core::text::Font),
=======
	VecDVec2(Vec<DVec2>),
>>>>>>> b133fc7f
}

#[allow(clippy::derived_hash_with_manual_eq)]
impl Hash for TaggedValue {
	fn hash<H: std::hash::Hasher>(&self, state: &mut H) {
		core::mem::discriminant(self).hash(state);
		match self {
			Self::None => {}
			Self::String(s) => s.hash(state),
			Self::U32(u) => u.hash(state),
			Self::F32(f) => f.to_bits().hash(state),
			Self::F64(f) => f.to_bits().hash(state),
			Self::Bool(b) => b.hash(state),
			Self::DVec2(v) => v.to_array().iter().for_each(|x| x.to_bits().hash(state)),
			Self::OptionalDVec2(None) => 0.hash(state),
			Self::OptionalDVec2(Some(v)) => {
				1.hash(state);
				Self::DVec2(*v).hash(state)
			}
			Self::DAffine2(m) => m.to_cols_array().iter().for_each(|x| x.to_bits().hash(state)),
			Self::Image(i) => i.hash(state),
			Self::RcImage(i) => i.hash(state),
			Self::Color(c) => c.hash(state),
			Self::Subpaths(s) => s.iter().for_each(|subpath| subpath.hash(state)),
			Self::RcSubpath(s) => s.hash(state),
			Self::BlendMode(b) => b.hash(state),
			Self::LuminanceCalculation(l) => l.hash(state),
			Self::ImaginateSamplingMethod(m) => m.hash(state),
			Self::ImaginateMaskStartingFill(f) => f.hash(state),
			Self::ImaginateStatus(s) => s.hash(state),
			Self::LayerPath(p) => p.hash(state),
			Self::ImageFrame(i) => {
				i.image.hash(state);
				i.transform.to_cols_array().iter().for_each(|x| x.to_bits().hash(state))
			}
			Self::VectorData(vector_data) => {
				vector_data.subpaths.hash(state);
				vector_data.transform.to_cols_array().iter().for_each(|x| x.to_bits().hash(state));
				vector_data.style.hash(state);
			}
			Self::Fill(fill) => fill.hash(state),
			Self::Stroke(stroke) => stroke.hash(state),
			Self::VecF32(vec_f32) => vec_f32.iter().for_each(|val| val.to_bits().hash(state)),
			Self::LineCap(line_cap) => line_cap.hash(state),
			Self::LineJoin(line_join) => line_join.hash(state),
			Self::FillType(fill_type) => fill_type.hash(state),
			Self::GradientType(gradient_type) => gradient_type.hash(state),
			Self::GradientPositions(gradient_positions) => {
				gradient_positions.len().hash(state);
				for (position, color) in gradient_positions {
					position.to_bits().hash(state);
					color.hash(state);
				}
			}
			Self::Quantization(quantized_image) => quantized_image.hash(state),
			Self::OptionalColor(color) => color.hash(state),
			Self::ManipulatorGroupIds(mirror) => mirror.hash(state),
<<<<<<< HEAD
			Self::Font(font) => font.hash(state),
=======
			Self::VecDVec2(vec_dvec2) => {
				vec_dvec2.len().hash(state);
				for dvec2 in vec_dvec2 {
					dvec2.to_array().iter().for_each(|x| x.to_bits().hash(state));
				}
			}
>>>>>>> b133fc7f
		}
	}
}

impl<'a> TaggedValue {
	/// Converts to a Box<dyn DynAny> - this isn't very neat but I'm not sure of a better approach
	pub fn to_any(self) -> Any<'a> {
		match self {
			TaggedValue::None => Box::new(()),
			TaggedValue::String(x) => Box::new(x),
			TaggedValue::U32(x) => Box::new(x),
			TaggedValue::F32(x) => Box::new(x),
			TaggedValue::F64(x) => Box::new(x),
			TaggedValue::Bool(x) => Box::new(x),
			TaggedValue::DVec2(x) => Box::new(x),
			TaggedValue::OptionalDVec2(x) => Box::new(x),
			TaggedValue::DAffine2(x) => Box::new(x),
			TaggedValue::Image(x) => Box::new(x),
			TaggedValue::RcImage(x) => Box::new(x),
			TaggedValue::ImageFrame(x) => Box::new(x),
			TaggedValue::Color(x) => Box::new(x),
			TaggedValue::Subpaths(x) => Box::new(x),
			TaggedValue::RcSubpath(x) => Box::new(x),
			TaggedValue::BlendMode(x) => Box::new(x),
			TaggedValue::LuminanceCalculation(x) => Box::new(x),
			TaggedValue::ImaginateSamplingMethod(x) => Box::new(x),
			TaggedValue::ImaginateMaskStartingFill(x) => Box::new(x),
			TaggedValue::ImaginateStatus(x) => Box::new(x),
			TaggedValue::LayerPath(x) => Box::new(x),
			TaggedValue::VectorData(x) => Box::new(x),
			TaggedValue::Fill(x) => Box::new(x),
			TaggedValue::Stroke(x) => Box::new(x),
			TaggedValue::VecF32(x) => Box::new(x),
			TaggedValue::LineCap(x) => Box::new(x),
			TaggedValue::LineJoin(x) => Box::new(x),
			TaggedValue::FillType(x) => Box::new(x),
			TaggedValue::GradientType(x) => Box::new(x),
			TaggedValue::GradientPositions(x) => Box::new(x),
			TaggedValue::Quantization(x) => Box::new(x),
			TaggedValue::OptionalColor(x) => Box::new(x),
			TaggedValue::ManipulatorGroupIds(x) => Box::new(x),
<<<<<<< HEAD
			TaggedValue::Font(x) => Box::new(x),
=======
			TaggedValue::VecDVec2(x) => Box::new(x),
>>>>>>> b133fc7f
		}
	}

	pub fn ty(&self) -> Type {
		use graphene_core::TypeDescriptor;
		use std::borrow::Cow;
		match self {
			TaggedValue::None => concrete!(()),
			TaggedValue::String(_) => concrete!(String),
			TaggedValue::U32(_) => concrete!(u32),
			TaggedValue::F32(_) => concrete!(f32),
			TaggedValue::F64(_) => concrete!(f64),
			TaggedValue::Bool(_) => concrete!(bool),
			TaggedValue::DVec2(_) => concrete!(DVec2),
			TaggedValue::OptionalDVec2(_) => concrete!(Option<DVec2>),
			TaggedValue::Image(_) => concrete!(graphene_core::raster::Image),
			TaggedValue::RcImage(_) => concrete!(Option<Arc<graphene_core::raster::Image>>),
			TaggedValue::ImageFrame(_) => concrete!(graphene_core::raster::ImageFrame),
			TaggedValue::Color(_) => concrete!(graphene_core::raster::Color),
			TaggedValue::Subpaths(_) => concrete!(Vec<bezier_rs::Subpath<graphene_core::uuid::ManipulatorGroupId>>),
			TaggedValue::RcSubpath(_) => concrete!(Arc<bezier_rs::Subpath<graphene_core::uuid::ManipulatorGroupId>>),
			TaggedValue::BlendMode(_) => concrete!(BlendMode),
			TaggedValue::ImaginateSamplingMethod(_) => concrete!(ImaginateSamplingMethod),
			TaggedValue::ImaginateMaskStartingFill(_) => concrete!(ImaginateMaskStartingFill),
			TaggedValue::ImaginateStatus(_) => concrete!(ImaginateStatus),
			TaggedValue::LayerPath(_) => concrete!(Option<Vec<u64>>),
			TaggedValue::DAffine2(_) => concrete!(DAffine2),
			TaggedValue::LuminanceCalculation(_) => concrete!(LuminanceCalculation),
			TaggedValue::VectorData(_) => concrete!(graphene_core::vector::VectorData),
			TaggedValue::Fill(_) => concrete!(graphene_core::vector::style::Fill),
			TaggedValue::Stroke(_) => concrete!(graphene_core::vector::style::Stroke),
			TaggedValue::VecF32(_) => concrete!(Vec<f32>),
			TaggedValue::LineCap(_) => concrete!(graphene_core::vector::style::LineCap),
			TaggedValue::LineJoin(_) => concrete!(graphene_core::vector::style::LineJoin),
			TaggedValue::FillType(_) => concrete!(graphene_core::vector::style::FillType),
			TaggedValue::GradientType(_) => concrete!(graphene_core::vector::style::GradientType),
			TaggedValue::GradientPositions(_) => concrete!(Vec<(f64, Option<graphene_core::Color>)>),
			TaggedValue::Quantization(_) => concrete!(graphene_core::quantization::QuantizationChannels),
			TaggedValue::OptionalColor(_) => concrete!(Option<graphene_core::Color>),
			TaggedValue::ManipulatorGroupIds(_) => concrete!(Vec<graphene_core::uuid::ManipulatorGroupId>),
<<<<<<< HEAD
			TaggedValue::Font(_) => concrete!(graphene_core::text::Font),
=======
			TaggedValue::VecDVec2(_) => concrete!(Vec<DVec2>),
>>>>>>> b133fc7f
		}
	}
}

pub struct UpcastNode {
	value: TaggedValue,
}
impl<'input> Node<'input, Box<dyn DynAny<'input> + 'input>> for UpcastNode {
	type Output = Box<dyn DynAny<'input> + 'input>;

	fn eval<'s: 'input>(&'s self, _: Box<dyn DynAny<'input> + 'input>) -> Self::Output {
		self.value.clone().to_any()
	}
}
impl UpcastNode {
	pub fn new(value: TaggedValue) -> Self {
		Self { value }
	}
}

pub type Value<'a> = Box<dyn for<'i> ValueTrait<'i> + 'a>;

pub trait ValueTrait<'a>: DynAny<'a> + Upcast<dyn DynAny<'a> + 'a> + std::fmt::Debug + DynClone + Sync + Send + 'a {}

pub trait IntoValue<'a>: Sized + for<'i> ValueTrait<'i> + 'a {
	fn into_any(self) -> Value<'a> {
		Box::new(self)
	}
}

impl<'a, T: 'a + StaticType + Upcast<dyn DynAny<'a> + 'a> + std::fmt::Debug + PartialEq + Clone + Sync + Send + 'a> ValueTrait<'a> for T {}

impl<'a, T: for<'i> ValueTrait<'i> + 'a> IntoValue<'a> for T {}

#[repr(C)]
pub(crate) struct Vtable {
	pub(crate) destructor: unsafe fn(*mut ()),
	pub(crate) size: usize,
	pub(crate) align: usize,
}

#[repr(C)]
pub(crate) struct TraitObject {
	pub(crate) self_ptr: *mut u8,
	pub(crate) vtable: &'static Vtable,
}

impl<'a> PartialEq for Box<dyn for<'i> ValueTrait<'i> + 'a> {
	#[cfg_attr(miri, ignore)]
	fn eq(&self, other: &Self) -> bool {
		if self.type_id() != other.type_id() {
			return false;
		}
		let self_trait_object = unsafe { std::mem::transmute::<&dyn ValueTrait, TraitObject>(self.as_ref()) };
		let other_trait_object = unsafe { std::mem::transmute::<&dyn ValueTrait, TraitObject>(other.as_ref()) };
		let size = self_trait_object.vtable.size;
		let self_mem = unsafe { std::slice::from_raw_parts(self_trait_object.self_ptr, size) };
		let other_mem = unsafe { std::slice::from_raw_parts(other_trait_object.self_ptr, size) };
		self_mem == other_mem
	}
}

impl<'a> Hash for Value<'a> {
	fn hash<H: std::hash::Hasher>(&self, state: &mut H) {
		let self_trait_object = unsafe { std::mem::transmute::<&dyn ValueTrait, TraitObject>(self.as_ref()) };
		let size = self_trait_object.vtable.size;
		let self_mem = unsafe { std::slice::from_raw_parts(self_trait_object.self_ptr, size) };
		self_mem.hash(state);
	}
}

impl<'a> Clone for Value<'a> {
	fn clone(&self) -> Self {
		let self_trait_object = unsafe { std::mem::transmute::<&dyn ValueTrait, TraitObject>(self.as_ref()) };
		let size = self_trait_object.vtable.size;
		let self_mem = unsafe { std::slice::from_raw_parts(self_trait_object.self_ptr, size) }.to_owned();
		let ptr = Vec::leak(self_mem);
		unsafe {
			std::mem::transmute(TraitObject {
				self_ptr: ptr as *mut [u8] as *mut u8,
				vtable: self_trait_object.vtable,
			})
		}
	}
}

#[cfg(test)]
mod test {
	use super::*;

	#[test]
	#[cfg_attr(miri, ignore)]
	fn test_any_src() {
		assert!(2_u32.into_any() == 2_u32.into_any());
		assert!(2_u32.into_any() != 3_u32.into_any());
		assert!(2_u32.into_any() != 3_i32.into_any());
	}
}<|MERGE_RESOLUTION|>--- conflicted
+++ resolved
@@ -47,11 +47,8 @@
 	Quantization(graphene_core::quantization::QuantizationChannels),
 	OptionalColor(Option<graphene_core::raster::color::Color>),
 	ManipulatorGroupIds(Vec<graphene_core::uuid::ManipulatorGroupId>),
-<<<<<<< HEAD
 	Font(graphene_core::text::Font),
-=======
 	VecDVec2(Vec<DVec2>),
->>>>>>> b133fc7f
 }
 
 #[allow(clippy::derived_hash_with_manual_eq)]
@@ -109,16 +106,13 @@
 			Self::Quantization(quantized_image) => quantized_image.hash(state),
 			Self::OptionalColor(color) => color.hash(state),
 			Self::ManipulatorGroupIds(mirror) => mirror.hash(state),
-<<<<<<< HEAD
 			Self::Font(font) => font.hash(state),
-=======
 			Self::VecDVec2(vec_dvec2) => {
 				vec_dvec2.len().hash(state);
 				for dvec2 in vec_dvec2 {
 					dvec2.to_array().iter().for_each(|x| x.to_bits().hash(state));
 				}
 			}
->>>>>>> b133fc7f
 		}
 	}
 }
@@ -160,11 +154,8 @@
 			TaggedValue::Quantization(x) => Box::new(x),
 			TaggedValue::OptionalColor(x) => Box::new(x),
 			TaggedValue::ManipulatorGroupIds(x) => Box::new(x),
-<<<<<<< HEAD
 			TaggedValue::Font(x) => Box::new(x),
-=======
 			TaggedValue::VecDVec2(x) => Box::new(x),
->>>>>>> b133fc7f
 		}
 	}
 
@@ -205,11 +196,8 @@
 			TaggedValue::Quantization(_) => concrete!(graphene_core::quantization::QuantizationChannels),
 			TaggedValue::OptionalColor(_) => concrete!(Option<graphene_core::Color>),
 			TaggedValue::ManipulatorGroupIds(_) => concrete!(Vec<graphene_core::uuid::ManipulatorGroupId>),
-<<<<<<< HEAD
 			TaggedValue::Font(_) => concrete!(graphene_core::text::Font),
-=======
 			TaggedValue::VecDVec2(_) => concrete!(Vec<DVec2>),
->>>>>>> b133fc7f
 		}
 	}
 }

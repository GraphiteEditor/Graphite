--- conflicted
+++ resolved
@@ -136,12 +136,10 @@
 	/// - From other nodes within this graph [`NodeInput::Node`],
 	/// - A constant value [`NodeInput::Value`],
 	/// - A [`NodeInput::Network`] which specifies that this input is from outside the graph, which is resolved in the graph flattening step in the case of nested networks.
-	///   In the root network, it is resolved when evaluating the borrow tree.
-<<<<<<< HEAD
-=======
-	///  Ensure the click target in the encapsulating network is updated when the inputs cause the node shape to change (currently only when exposing/hiding an input) by using network.update_click_target(node_id).
-	#[serde(deserialize_with = "deserialize_inputs")]
->>>>>>> 02360c7b
+	///
+	/// In the root network, it is resolved when evaluating the borrow tree.
+	/// Ensure the click target in the encapsulating network is updated when the inputs cause the node shape to change (currently only when exposing/hiding an input) by using network.update_click_target(node_id).
+	// #[serde(deserialize_with = "deserialize_inputs")]
 	pub inputs: Vec<NodeInput>,
 	/// Manual composition is a way to override the default composition flow of one node into another.
 	///

use crate::document::value::TaggedValue;
use crate::proto::{ConstructionArgs, ProtoNetwork, ProtoNode, ProtoNodeInput};

use dyn_any::{DynAny, StaticType};
use glam::IVec2;
pub use graphene_core::uuid::generate_uuid;
use graphene_core::{Cow, MemoHash, ProtoNodeIdentifier, Type};

use std::collections::hash_map::DefaultHasher;
use std::collections::HashMap;
use std::hash::{Hash, Hasher};

pub mod value;

#[repr(transparent)]
#[derive(Debug, Clone, Copy, Default, PartialEq, Eq, Hash, PartialOrd, Ord, serde::Serialize, serde::Deserialize, specta::Type)]
pub struct NodeId(pub u64);

// TODO: Find and replace all `NodeId(generate_uuid())` with `NodeId::new()`.
impl NodeId {
	pub fn new() -> Self {
		Self(generate_uuid())
	}
}

impl core::fmt::Display for NodeId {
	fn fmt(&self, f: &mut core::fmt::Formatter<'_>) -> core::fmt::Result {
		write!(f, "{}", self.0)
	}
}

/// Hash two IDs together, returning a new ID that is always consistant for two input IDs in a specific order.
/// This is used during [`NodeNetwork::flatten`] in order to ensure consistant yet non-conflicting IDs for inner networks.
fn merge_ids(a: NodeId, b: NodeId) -> NodeId {
	let mut hasher = DefaultHasher::new();
	a.hash(&mut hasher);
	b.hash(&mut hasher);
	NodeId(hasher.finish())
}

/// Utility function for providing a default boolean value to serde.
#[inline(always)]
fn return_true() -> bool {
	true
}

// TODO: Eventually remove this (probably starting late 2024)
#[derive(Debug, serde::Deserialize)]
#[serde(untagged)]
enum NodeInputVersions {
	OldNodeInput(OldNodeInput),
	NodeInput(NodeInput),
}

// TODO: Eventually remove this (probably starting late 2024)
#[derive(Debug, serde::Deserialize)]
pub enum OldNodeInput {
	/// A reference to another node in the same network from which this node can receive its input.
	Node { node_id: NodeId, output_index: usize, lambda: bool },

	/// A hardcoded value that can't change after the graph is compiled. Gets converted into a value node during graph compilation.
	Value { tagged_value: TaggedValue, exposed: bool },

	/// Input that is provided by the parent network to this document node, instead of from a hardcoded value or another node within the same network.
	Network(Type),

	/// A Rust source code string. Allows us to insert literal Rust code. Only used for GPU compilation.
	/// We can use this whenever we spin up Rustc. Sort of like inline assembly, but because our language is Rust, it acts as inline Rust.
	Inline(InlineRust),
}

// TODO: Eventually remove this (probably starting late 2024)
use serde::Deserialize;
fn deserialize_inputs<'de, D>(deserializer: D) -> Result<Vec<NodeInput>, D::Error>
where
	D: serde::Deserializer<'de>,
{
	let input_versions = Vec::<NodeInputVersions>::deserialize(deserializer)?;

	let inputs = input_versions
		.into_iter()
		.map(|old_input| {
			let old_input = match old_input {
				NodeInputVersions::OldNodeInput(old_input) => old_input,
				NodeInputVersions::NodeInput(node_input) => return node_input,
			};
			match old_input {
				OldNodeInput::Node { node_id, output_index, .. } => NodeInput::node(node_id, output_index),
				OldNodeInput::Value { tagged_value, exposed } => NodeInput::value(tagged_value, exposed),
				OldNodeInput::Network(network_type) => NodeInput::network(network_type, 0),
				OldNodeInput::Inline(inline) => NodeInput::Inline(inline),
			}
		})
		.collect();

	Ok(inputs)
}

/// An instance of a [`DocumentNodeDefinition`] that has been instantiated in a [`NodeNetwork`].
/// Currently, when an instance is made, it lives all on its own without any lasting connection to the definition.
/// But we will want to change it in the future so it merely references its definition.
#[derive(Clone, Debug, PartialEq, Hash, DynAny)]
#[cfg_attr(feature = "serde", derive(serde::Serialize, serde::Deserialize))]
pub struct DocumentNode {
	/// The inputs to a node, which are either:
	/// - From other nodes within this graph [`NodeInput::Node`],
	/// - A constant value [`NodeInput::Value`],
	/// - A [`NodeInput::Network`] which specifies that this input is from outside the graph, which is resolved in the graph flattening step in the case of nested networks.
	///
	/// In the root network, it is resolved when evaluating the borrow tree.
	/// Ensure the click target in the encapsulating network is updated when the inputs cause the node shape to change (currently only when exposing/hiding an input) by using network.update_click_target(node_id).
	#[serde(deserialize_with = "deserialize_inputs")]
	pub inputs: Vec<NodeInput>,
	/// Manual composition is a way to override the default composition flow of one node into another.
	///
	/// Through the usual node composition flow, the upstream node providing the primary input for a node is evaluated before the node itself is run.
	/// - Abstract example: upstream node `G` is evaluated and its data feeds into the primary input of downstream node `F`,
	///   just like function composition where function `G` is evaluated and its result is fed into function `F`.
	/// - Concrete example: a node that takes an image as primary input will get that image data from an upstream node that produces image output data and is evaluated first before being fed downstream.
	///
	/// This is achieved by automatically inserting `ComposeNode`s, which run the first node with the overall input and then feed the resulting output into the second node.
	/// The `ComposeNode` is basically a function composition operator: the parentheses in `F(G(x))` or circle math operator in `(F ∘ G)(x)`.
	/// For flexibility, instead of being a language construct, Graphene splits out composition itself as its own low-level node so that behavior can be overridden.
	/// The `ComposeNode`s are then inserted during the graph rewriting step for nodes that don't opt out with `manual_composition`.
	/// Instead of node `G` feeding into node `F` feeding as the result back to the caller,
	/// the graph is rewritten so nodes `G` and `F` both feed as lambdas into the parameters of a `ComposeNode` which calls `F(G(input))` and returns the result to the caller.
	///
	/// A node's manual composition input represents an input that is not resolved through graph rewriting with a `ComposeNode`,
	/// and is instead just passed in when evaluating this node within the borrow tree.
	/// This is similar to having the first input be a `NodeInput::Network` after the graph flattening.
	///
	/// ## Example Use Case: CacheNode
	///
	/// The `CacheNode` is a pass-through node on cache miss, but on cache hit it needs to avoid evaluating the upstream node and instead just return the cached value.
	///
	/// First, let's consider what that would look like using the default composition flow if the `CacheNode` instead just always acted as a pass-through (akin to a cache that always misses):
	///
	/// ```text
	/// ┌───────────────┐    ┌───────────────┐    ┌───────────────┐
	/// │               │◄───┤               │◄───┤               │◄─── EVAL (START)
	/// │       G       │    │PassThroughNode│    │       F       │
	/// │               ├───►│               ├───►│               │───► RESULT (END)
	/// └───────────────┘    └───────────────┘    └───────────────┘
	/// ```
	///
	/// This acts like the function call `F(PassThroughNode(G(input)))` when evaluating `F` with some `input`: `F.eval(input)`.
	/// - The diagram's upper track of arrows represents the flow of building up the call stack:
	///   since `F` is the output it is encountered first but deferred to its upstream caller `PassThroughNode` and that is once again deferred to its upstream caller `G`.
	/// - The diagram's lower track of arrows represents the flow of evaluating the call stack:
	///   `G` is evaluated first, then `PassThroughNode` is evaluated with the result of `G`, and finally `F` is evaluated with the result of `PassThroughNode`.
	///
	/// With the default composition flow (no manual composition), `ComposeNode`s would be automatically inserted during the graph rewriting step like this:
	///
	/// ```text
	///                                           ┌───────────────┐
	///                                           │               │◄─── EVAL (START)
	///                                           │  ComposeNode  │
	///                      ┌───────────────┐    │               ├───► RESULT (END)
	///                      │               │◄─┐ ├───────────────┤
	///                      │       G       │  └─┤               │
	///                      │               ├─┐  │     First     │
	///                      └───────────────┘ └─►│               │
	///                      ┌───────────────┐    ├───────────────┤
	///                      │               │◄───┤               │
	///                      │  ComposeNode  │    │     Second    │
	/// ┌───────────────┐    │               ├───►│               │
	/// │               │◄─┐ ├───────────────┤    └───────────────┘
	/// │PassThroughNode│  └─┤               │
	/// │               ├─┐  │     First     │
	/// └───────────────┘ └─►│               │
	/// ┌───────────────┐    ├───────────────┤
	/// |               │◄───┤               │
	/// │       F       │    │     Second    │
	/// │               ├───►│               │
	/// └───────────────┘    └───────────────┘
	/// ```
	///
	/// Now let's swap back from the `PassThroughNode` to the `CacheNode` to make caching actually work.
	/// It needs to override the default composition flow so that `G` is not automatically evaluated when the cache is hit.
	/// We need to give the `CacheNode` more manual control over the order of execution.
	/// So the `CacheNode` opts into manual composition and, instead of deferring to its upstream caller, it consumes the input directly:
	///
	/// ```text
	///                      ┌───────────────┐    ┌───────────────┐
	///                      │               │◄───┤               │◄─── EVAL (START)
	///                      │   CacheNode   │    │       F       │
	///                      │               ├───►│               │───► RESULT (END)
	/// ┌───────────────┐    ├───────────────┤    └───────────────┘
	/// │               │◄───┤               │
	/// │       G       │    │  Cached Data  │
	/// │               ├───►│               │
	/// └───────────────┘    └───────────────┘
	/// ```
	///
	/// Now, the call from `F` directly reaches the `CacheNode` and the `CacheNode` can decide whether to call `G.eval(input_from_f)`
	/// in the event of a cache miss or just return the cached data in the event of a cache hit.
	pub manual_composition: Option<Type>,
	// A nested document network or a proto-node identifier.
	pub implementation: DocumentNodeImplementation,
	/// Represents the eye icon for hiding/showing the node in the graph UI. When hidden, a node gets replaced with an identity node during the graph flattening step.
	#[serde(default = "return_true")]
	pub visible: bool,
	/// When two different proto nodes hash to the same value (e.g. two value nodes each containing `2_u32` or two multiply nodes that have the same node IDs as input), the duplicates are removed.
	/// See [`crate::proto::ProtoNetwork::generate_stable_node_ids`] for details.
	/// However sometimes this is not desirable, for example in the case of a [`graphene_core::memo::MonitorNode`] that needs to be accessed outside of the graph.
	#[serde(default)]
	pub skip_deduplication: bool,
	/// The path to this node and its inputs and outputs as of when [`NodeNetwork::generate_node_paths`] was called.
	#[serde(skip)]
	pub original_location: OriginalLocation,
}

/// Represents the original location of a node input/output when [`NodeNetwork::generate_node_paths`] was called, allowing the types and errors to be derived.
#[derive(Clone, Debug, PartialEq, Eq, Hash, DynAny)]
#[cfg_attr(feature = "serde", derive(serde::Serialize, serde::Deserialize))]
pub struct Source {
	pub node: Vec<NodeId>,
	pub index: usize,
}

/// The path to this node and its inputs and outputs as of when [`NodeNetwork::generate_node_paths`] was called.
#[derive(Clone, Debug, PartialEq, Eq, DynAny, Default)]
#[cfg_attr(feature = "serde", derive(serde::Serialize, serde::Deserialize))]
pub struct OriginalLocation {
	/// The original location to the document node - e.g. [grandparent_id, parent_id, node_id].
	pub path: Option<Vec<NodeId>>,
	/// Each document input source maps to one proto node input (however one proto node input may come from several sources)
	pub inputs_source: HashMap<Source, usize>,
	/// A list of document sources for the node's output
	pub outputs_source: HashMap<Source, usize>,
	pub inputs_exposed: Vec<bool>,
	/// Skipping inputs is useful for the manual composition thing - whereby a hidden `Footprint` input is added as the first input.
	pub skip_inputs: usize,
}

impl Default for DocumentNode {
	fn default() -> Self {
		Self {
			inputs: Default::default(),
			manual_composition: Default::default(),
			implementation: Default::default(),
			visible: true,
			skip_deduplication: Default::default(),
			original_location: OriginalLocation::default(),
		}
	}
}

impl Hash for OriginalLocation {
	fn hash<H: Hasher>(&self, state: &mut H) {
		self.path.hash(state);
		self.inputs_source.iter().for_each(|val| val.hash(state));
		self.outputs_source.iter().for_each(|val| val.hash(state));
		self.inputs_exposed.hash(state);
		self.skip_inputs.hash(state);
	}
}
impl OriginalLocation {
	pub fn inputs(&self, index: usize) -> impl Iterator<Item = Source> + '_ {
		[(index >= self.skip_inputs).then(|| Source {
			node: self.path.clone().unwrap_or_default(),
			index: self.inputs_exposed.iter().take(index - self.skip_inputs).filter(|&&exposed| exposed).count(),
		})]
		.into_iter()
		.flatten()
		.chain(self.inputs_source.iter().filter(move |x| *x.1 == index).map(|(source, _)| source.clone()))
	}
	pub fn outputs(&self, index: usize) -> impl Iterator<Item = Source> + '_ {
		[Source {
			node: self.path.clone().unwrap_or_default(),
			index,
		}]
		.into_iter()
		.chain(self.outputs_source.iter().filter(move |x| *x.1 == index).map(|(source, _)| source.clone()))
	}
}
impl DocumentNode {
	/// Locate the input that is a [`NodeInput::Network`] at index `offset` and replace it with a [`NodeInput::Node`].
	pub fn populate_first_network_input(&mut self, node_id: NodeId, output_index: usize, offset: usize, lambda: bool, source: impl Iterator<Item = Source>, skip: usize) {
		let (index, _) = self
			.inputs
			.iter()
			.enumerate()
			.nth(offset)
			.unwrap_or_else(|| panic!("no network input found for {self:#?} and offset: {offset}"));

		self.inputs[index] = NodeInput::Node { node_id, output_index, lambda };
		let input_source = &mut self.original_location.inputs_source;
		for source in source {
			input_source.insert(source, index + self.original_location.skip_inputs - skip);
		}
	}

	fn resolve_proto_node(mut self) -> ProtoNode {
		assert!(!self.inputs.is_empty() || self.manual_composition.is_some(), "Resolving document node {self:#?} with no inputs");
		let DocumentNodeImplementation::ProtoNode(fqn) = self.implementation else {
			unreachable!("tried to resolve not flattened node on resolved node {self:?}");
		};
		let (input, mut args) = if let Some(ty) = self.manual_composition {
			(ProtoNodeInput::ManualComposition(ty), ConstructionArgs::Nodes(vec![]))
		} else {
			let first = self.inputs.remove(0);
			match first {
				NodeInput::Value { tagged_value, .. } => {
					assert_eq!(self.inputs.len(), 0, "A value node cannot have any inputs. Current inputs: {:?}", self.inputs);
					(ProtoNodeInput::None, ConstructionArgs::Value(tagged_value))
				}
				NodeInput::Node { node_id, output_index, lambda } => {
					assert_eq!(output_index, 0, "Outputs should be flattened before converting to proto node");
					let node = if lambda { ProtoNodeInput::NodeLambda(node_id) } else { ProtoNodeInput::Node(node_id) };
					(node, ConstructionArgs::Nodes(vec![]))
				}
				NodeInput::Network { import_type, .. } => (ProtoNodeInput::ManualComposition(import_type), ConstructionArgs::Nodes(vec![])),
				NodeInput::Inline(inline) => (ProtoNodeInput::None, ConstructionArgs::Inline(inline)),
				NodeInput::Scope(_) => unreachable!("Scope input was not resolved"),
			}
		};
		assert!(!self.inputs.iter().any(|input| matches!(input, NodeInput::Network { .. })), "received non resolved parameter");
		assert!(
			!self.inputs.iter().any(|input| matches!(input, NodeInput::Value { .. })),
			"received value as parameter. inputs: {:#?}, construction_args: {:#?}",
			self.inputs,
			args
		);

		// If we have one parameter of the type inline, set it as the construction args
		if let &[NodeInput::Inline(ref inline)] = self.inputs.as_slice() {
			args = ConstructionArgs::Inline(inline.clone());
		}
		if let ConstructionArgs::Nodes(nodes) = &mut args {
			nodes.extend(self.inputs.iter().map(|input| match input {
				NodeInput::Node { node_id, lambda, .. } => (*node_id, *lambda),
				_ => unreachable!(),
			}));
		}
		ProtoNode {
			identifier: fqn,
			input,
			construction_args: args,
			original_location: self.original_location,
			skip_deduplication: self.skip_deduplication,
		}
	}
}

/// Represents the possible inputs to a node.
#[derive(Debug, Clone, PartialEq, Hash, DynAny)]
#[cfg_attr(feature = "serde", derive(serde::Serialize, serde::Deserialize))]
pub enum NodeInput {
	/// A reference to another node in the same network from which this node can receive its input.
	Node { node_id: NodeId, output_index: usize, lambda: bool },

	/// A hardcoded value that can't change after the graph is compiled. Gets converted into a value node during graph compilation.
	Value { tagged_value: MemoHash<TaggedValue>, exposed: bool },

	// TODO: Remove import_type and get type from parent node input
	/// Input that is provided by the parent network to this document node, instead of from a hardcoded value or another node within the same network.
	Network { import_type: Type, import_index: usize },

	/// Input that is extracted from the parent scopes the node resides in. The string argument is the key.
	Scope(Cow<'static, str>),

	/// A Rust source code string. Allows us to insert literal Rust code. Only used for GPU compilation.
	/// We can use this whenever we spin up Rustc. Sort of like inline assembly, but because our language is Rust, it acts as inline Rust.
	Inline(InlineRust),
}

#[derive(Debug, Clone, PartialEq, Hash, DynAny)]
#[cfg_attr(feature = "serde", derive(serde::Serialize, serde::Deserialize))]
pub struct InlineRust {
	pub expr: String,
	pub ty: Type,
}

impl InlineRust {
	pub fn new(expr: String, ty: Type) -> Self {
		Self { expr, ty }
	}
}

impl NodeInput {
	pub const fn node(node_id: NodeId, output_index: usize) -> Self {
		Self::Node { node_id, output_index, lambda: false }
	}

	pub const fn lambda(node_id: NodeId, output_index: usize) -> Self {
		Self::Node { node_id, output_index, lambda: true }
	}

	pub fn value(tagged_value: TaggedValue, exposed: bool) -> Self {
		let tagged_value = tagged_value.into();
		Self::Value { tagged_value, exposed }
	}

	pub const fn network(import_type: Type, import_index: usize) -> Self {
		Self::Network { import_type, import_index }
	}

	pub fn scope(key: impl Into<Cow<'static, str>>) -> Self {
		Self::Scope(key.into())
	}

	fn map_ids(&mut self, f: impl Fn(NodeId) -> NodeId) {
		if let &mut NodeInput::Node { node_id, output_index, lambda } = self {
			*self = NodeInput::Node {
				node_id: f(node_id),
				output_index,
				lambda,
			}
		}
	}

	pub fn is_exposed(&self) -> bool {
		match self {
			NodeInput::Node { .. } => true,
			NodeInput::Value { exposed, .. } => *exposed,
			NodeInput::Network { .. } => true,
			NodeInput::Inline(_) => false,
			NodeInput::Scope(_) => false,
		}
	}
	/// Network node inputs in the document network are not displayed, but still exist in the compiled network
	pub fn is_exposed_to_frontend(&self, is_document_network: bool) -> bool {
		match self {
			NodeInput::Node { .. } => true,
			NodeInput::Value { exposed, .. } => *exposed,
			NodeInput::Network { .. } => !is_document_network,
			NodeInput::Inline(_) => false,
			NodeInput::Scope(_) => false,
		}
	}

	pub fn ty(&self) -> Type {
		match self {
			NodeInput::Node { .. } => unreachable!("ty() called on NodeInput::Node"),
			NodeInput::Value { tagged_value, .. } => tagged_value.ty(),
			NodeInput::Network { import_type, .. } => import_type.clone(),
			NodeInput::Inline(_) => panic!("ty() called on NodeInput::Inline"),
			NodeInput::Scope(_) => unreachable!("ty() called on NodeInput::Scope"),
		}
	}

	pub fn as_value(&self) -> Option<&TaggedValue> {
		if let NodeInput::Value { tagged_value, .. } = self {
			Some(tagged_value)
		} else {
			None
		}
	}
	pub fn as_non_exposed_value(&self) -> Option<&TaggedValue> {
		if let NodeInput::Value { tagged_value, exposed: false } = self {
			Some(tagged_value)
		} else {
			None
		}
	}

	pub fn as_node(&self) -> Option<NodeId> {
		if let NodeInput::Node { node_id, .. } = self {
			Some(*node_id)
		} else {
			None
		}
	}
}

#[derive(Clone, Debug, DynAny)]
#[cfg_attr(feature = "serde", derive(serde::Serialize, serde::Deserialize))]
/// Represents the implementation of a node, which can be a nested [`NodeNetwork`], a proto [`ProtoNodeIdentifier`], or `Extract`.
pub enum OldDocumentNodeImplementation {
	/// This describes a (document) node built out of a subgraph of other (document) nodes.
	///
	/// A nested [`NodeNetwork`] that is flattened by the [`NodeNetwork::flatten`] function.
	Network(OldNodeNetwork),
	/// This describes a (document) node implemented as a proto node.
	///
	/// A proto node identifier which can be found in `node_registry.rs`.
	#[serde(alias = "Unresolved")] // TODO: Eventually remove this alias (probably starting late 2024)
	ProtoNode(ProtoNodeIdentifier),
	/// The Extract variant is a tag which tells the compilation process to do something special. It invokes language-level functionality built for use by the ExtractNode to enable metaprogramming.
	/// When the ExtractNode is compiled, it gets replaced by a value node containing a representation of the source code for the function/lambda of the document node that's fed into the ExtractNode
	/// (but only that one document node, not upstream nodes).
	///
	/// This is explained in more detail here: <https://www.youtube.com/watch?v=72KJa3jQClo>
	///
	/// Currently we use it for GPU execution, where a node has to get "extracted" to its source code representation and stored as a value that can be given to the GpuCompiler node at runtime
	/// (to become a compute shader). Future use could involve the addition of an InjectNode to convert the source code form back into an executable node, enabling metaprogramming in the node graph.
	/// We would use an assortment of nodes that operate on Graphene source code (just data, no different from any other data flowing through the graph) to make graph transformations.
	///
	/// We use this for dealing with macros in a syntactic way of modifying the node graph from within the graph itself. Just like we often deal with lambdas to represent a whole group of
	/// operations/code/logic, this allows us to basically deal with a lambda at a meta/source-code level, because we need to pass the GPU SPIR-V compiler the source code for a lambda,
	/// not the executable logic of a lambda.
	///
	/// This is analogous to how Rust macros operate at the level of source code, not executable code. When we speak of source code, that represents Graphene's source code in the form of a
	/// DocumentNode network, not the text form of Rust's source code. (Analogous to the token stream/AST of a Rust macro.)
	///
	/// `DocumentNode`s with a `DocumentNodeImplementation::Extract` are converted into a `ClonedNode` that returns the `DocumentNode` specified by the single `NodeInput::Node`. The referenced node
	/// (specified by the single `NodeInput::Node`) is removed from the network, and any `NodeInput::Node`s used by the referenced node are replaced with a generically typed network input.
	Extract,
}

#[derive(Clone, Debug, PartialEq, Hash, DynAny)]
#[cfg_attr(feature = "serde", derive(serde::Serialize, serde::Deserialize))]
/// Represents the implementation of a node, which can be a nested [`NodeNetwork`], a proto [`ProtoNodeIdentifier`], or `Extract`.
pub enum DocumentNodeImplementation {
	/// This describes a (document) node built out of a subgraph of other (document) nodes.
	///
	/// A nested [`NodeNetwork`] that is flattened by the [`NodeNetwork::flatten`] function.
	Network(NodeNetwork),
	/// This describes a (document) node implemented as a proto node.
	///
	/// A proto node identifier which can be found in `node_registry.rs`.
	#[serde(alias = "Unresolved")] // TODO: Eventually remove this alias (probably starting late 2024)
	ProtoNode(ProtoNodeIdentifier),
	/// The Extract variant is a tag which tells the compilation process to do something special. It invokes language-level functionality built for use by the ExtractNode to enable metaprogramming.
	/// When the ExtractNode is compiled, it gets replaced by a value node containing a representation of the source code for the function/lambda of the document node that's fed into the ExtractNode
	/// (but only that one document node, not upstream nodes).
	///
	/// This is explained in more detail here: <https://www.youtube.com/watch?v=72KJa3jQClo>
	///
	/// Currently we use it for GPU execution, where a node has to get "extracted" to its source code representation and stored as a value that can be given to the GpuCompiler node at runtime
	/// (to become a compute shader). Future use could involve the addition of an InjectNode to convert the source code form back into an executable node, enabling metaprogramming in the node graph.
	/// We would use an assortment of nodes that operate on Graphene source code (just data, no different from any other data flowing through the graph) to make graph transformations.
	///
	/// We use this for dealing with macros in a syntactic way of modifying the node graph from within the graph itself. Just like we often deal with lambdas to represent a whole group of
	/// operations/code/logic, this allows us to basically deal with a lambda at a meta/source-code level, because we need to pass the GPU SPIR-V compiler the source code for a lambda,
	/// not the executable logic of a lambda.
	///
	/// This is analogous to how Rust macros operate at the level of source code, not executable code. When we speak of source code, that represents Graphene's source code in the form of a
	/// DocumentNode network, not the text form of Rust's source code. (Analogous to the token stream/AST of a Rust macro.)
	///
	/// `DocumentNode`s with a `DocumentNodeImplementation::Extract` are converted into a `ClonedNode` that returns the `DocumentNode` specified by the single `NodeInput::Node`. The referenced node
	/// (specified by the single `NodeInput::Node`) is removed from the network, and any `NodeInput::Node`s used by the referenced node are replaced with a generically typed network input.
	Extract,
}

impl Default for DocumentNodeImplementation {
	fn default() -> Self {
		Self::ProtoNode(ProtoNodeIdentifier::new("graphene_core::ops::IdentityNode"))
	}
}

impl DocumentNodeImplementation {
	pub fn get_network(&self) -> Option<&NodeNetwork> {
		match self {
			DocumentNodeImplementation::Network(n) => Some(n),
			_ => None,
		}
	}

	pub fn get_network_mut(&mut self) -> Option<&mut NodeNetwork> {
		match self {
			DocumentNodeImplementation::Network(n) => Some(n),
			_ => None,
		}
	}

	pub const fn proto(name: &'static str) -> Self {
		Self::ProtoNode(ProtoNodeIdentifier::new(name))
	}
}

// TODO: Eventually remove this (probably starting late 2024)
#[derive(Debug, serde::Deserialize)]
#[serde(untagged)]
pub enum NodeExportVersions {
	OldNodeInput(NodeOutput),
	NodeInput(NodeInput),
}

// TODO: Eventually remove this (probably starting late 2024)
#[derive(Debug, serde::Deserialize)]
pub struct NodeOutput {
	pub node_id: NodeId,
	pub node_output_index: usize,
}

// TODO: Eventually remove this (probably starting late 2024)
fn deserialize_exports<'de, D>(deserializer: D) -> Result<Vec<NodeInput>, D::Error>
where
	D: serde::Deserializer<'de>,
{
	let node_input_versions = Vec::<NodeExportVersions>::deserialize(deserializer)?;

	// Convert Vec<NodeOutput> to Vec<NodeInput>
	let inputs = node_input_versions
		.into_iter()
		.map(|node_input_version| {
			let node_output = match node_input_version {
				NodeExportVersions::OldNodeInput(node_output) => node_output,
				NodeExportVersions::NodeInput(node_input) => return node_input,
			};
			NodeInput::node(node_output.node_id, node_output.node_output_index)
		})
		.collect();

	Ok(inputs)
}

/// An instance of a [`DocumentNodeDefinition`] that has been instantiated in a [`NodeNetwork`].
/// Currently, when an instance is made, it lives all on its own without any lasting connection to the definition.
/// But we will want to change it in the future so it merely references its definition.
#[derive(Clone, Debug, DynAny)]
#[cfg_attr(feature = "serde", derive(serde::Serialize, serde::Deserialize))]
pub struct OldDocumentNode {
	/// A name chosen by the user for this instance of the node. Empty indicates no given name, in which case the node definition's name is displayed to the user in italics.
	///  Ensure the click target in the encapsulating network is updated when this is modified by using network.update_click_target(node_id).
	#[serde(default)]
	pub alias: String,
	// TODO: Replace this name with a reference to the [`DocumentNodeDefinition`] node definition to use the name from there instead.
	/// The name of the node definition, as originally set by [`DocumentNodeDefinition`], used to display in the UI and to display the appropriate properties.
	#[serde(deserialize_with = "migrate_layer_to_merge")]
	pub name: String,
	/// The inputs to a node, which are either:
	/// - From other nodes within this graph [`NodeInput::Node`],
	/// - A constant value [`NodeInput::Value`],
	/// - A [`NodeInput::Network`] which specifies that this input is from outside the graph, which is resolved in the graph flattening step in the case of nested networks.
	///
	/// In the root network, it is resolved when evaluating the borrow tree.
	/// Ensure the click target in the encapsulating network is updated when the inputs cause the node shape to change (currently only when exposing/hiding an input) by using network.update_click_target(node_id).
	#[serde(deserialize_with = "deserialize_inputs")]
	pub inputs: Vec<NodeInput>,
	/// Manual composition is a way to override the default composition flow of one node into another.
	///
	/// Through the usual node composition flow, the upstream node providing the primary input for a node is evaluated before the node itself is run.
	/// - Abstract example: upstream node `G` is evaluated and its data feeds into the primary input of downstream node `F`,
	///   just like function composition where function `G` is evaluated and its result is fed into function `F`.
	/// - Concrete example: a node that takes an image as primary input will get that image data from an upstream node that produces image output data and is evaluated first before being fed downstream.
	///
	/// This is achieved by automatically inserting `ComposeNode`s, which run the first node with the overall input and then feed the resulting output into the second node.
	/// The `ComposeNode` is basically a function composition operator: the parentheses in `F(G(x))` or circle math operator in `(F ∘ G)(x)`.
	/// For flexibility, instead of being a language construct, Graphene splits out composition itself as its own low-level node so that behavior can be overridden.
	/// The `ComposeNode`s are then inserted during the graph rewriting step for nodes that don't opt out with `manual_composition`.
	/// Instead of node `G` feeding into node `F` feeding as the result back to the caller,
	/// the graph is rewritten so nodes `G` and `F` both feed as lambdas into the parameters of a `ComposeNode` which calls `F(G(input))` and returns the result to the caller.
	///
	/// A node's manual composition input represents an input that is not resolved through graph rewriting with a `ComposeNode`,
	/// and is instead just passed in when evaluating this node within the borrow tree.
	/// This is similar to having the first input be a `NodeInput::Network` after the graph flattening.
	///
	/// ## Example Use Case: CacheNode
	///
	/// The `CacheNode` is a pass-through node on cache miss, but on cache hit it needs to avoid evaluating the upstream node and instead just return the cached value.
	///
	/// First, let's consider what that would look like using the default composition flow if the `CacheNode` instead just always acted as a pass-through (akin to a cache that always misses):
	///
	/// ```text
	/// ┌───────────────┐    ┌───────────────┐    ┌───────────────┐
	/// │               │◄───┤               │◄───┤               │◄─── EVAL (START)
	/// │       G       │    │PassThroughNode│    │       F       │
	/// │               ├───►│               ├───►│               │───► RESULT (END)
	/// └───────────────┘    └───────────────┘    └───────────────┘
	/// ```
	///
	/// This acts like the function call `F(PassThroughNode(G(input)))` when evaluating `F` with some `input`: `F.eval(input)`.
	/// - The diagram's upper track of arrows represents the flow of building up the call stack:
	///   since `F` is the output it is encountered first but deferred to its upstream caller `PassThroughNode` and that is once again deferred to its upstream caller `G`.
	/// - The diagram's lower track of arrows represents the flow of evaluating the call stack:
	///   `G` is evaluated first, then `PassThroughNode` is evaluated with the result of `G`, and finally `F` is evaluated with the result of `PassThroughNode`.
	///
	/// With the default composition flow (no manual composition), `ComposeNode`s would be automatically inserted during the graph rewriting step like this:
	///
	/// ```text
	///                                           ┌───────────────┐
	///                                           │               │◄─── EVAL (START)
	///                                           │  ComposeNode  │
	///                      ┌───────────────┐    │               ├───► RESULT (END)
	///                      │               │◄─┐ ├───────────────┤
	///                      │       G       │  └─┤               │
	///                      │               ├─┐  │     First     │
	///                      └───────────────┘ └─►│               │
	///                      ┌───────────────┐    ├───────────────┤
	///                      │               │◄───┤               │
	///                      │  ComposeNode  │    │     Second    │
	/// ┌───────────────┐    │               ├───►│               │
	/// │               │◄─┐ ├───────────────┤    └───────────────┘
	/// │PassThroughNode│  └─┤               │
	/// │               ├─┐  │     First     │
	/// └───────────────┘ └─►│               │
	/// ┌───────────────┐    ├───────────────┤
	/// |               │◄───┤               │
	/// │       F       │    │     Second    │
	/// │               ├───►│               │
	/// └───────────────┘    └───────────────┘
	/// ```
	///
	/// Now let's swap back from the `PassThroughNode` to the `CacheNode` to make caching actually work.
	/// It needs to override the default composition flow so that `G` is not automatically evaluated when the cache is hit.
	/// We need to give the `CacheNode` more manual control over the order of execution.
	/// So the `CacheNode` opts into manual composition and, instead of deferring to its upstream caller, it consumes the input directly:
	///
	/// ```text
	///                      ┌───────────────┐    ┌───────────────┐
	///                      │               │◄───┤               │◄─── EVAL (START)
	///                      │   CacheNode   │    │       F       │
	///                      │               ├───►│               │───► RESULT (END)
	/// ┌───────────────┐    ├───────────────┤    └───────────────┘
	/// │               │◄───┤               │
	/// │       G       │    │  Cached Data  │
	/// │               ├───►│               │
	/// └───────────────┘    └───────────────┘
	/// ```
	///
	/// Now, the call from `F` directly reaches the `CacheNode` and the `CacheNode` can decide whether to call `G.eval(input_from_f)`
	/// in the event of a cache miss or just return the cached data in the event of a cache hit.
	pub manual_composition: Option<Type>,
	// TODO: Remove once this references its definition instead (see above TODO).
	/// Indicates to the UI if a primary output should be drawn for this node.
	/// True for most nodes, but the Split Channels node is an example of a node that has multiple secondary outputs but no primary output.
	#[serde(default = "return_true")]
	pub has_primary_output: bool,
	// A nested document network or a proto-node identifier.
	pub implementation: OldDocumentNodeImplementation,
	/// User chosen state for displaying this as a left-to-right node or bottom-to-top layer. Ensure the click target in the encapsulating network is updated when the node changes to a layer by using network.update_click_target(node_id).
	#[serde(default)]
	pub is_layer: bool,
	/// Represents the eye icon for hiding/showing the node in the graph UI. When hidden, a node gets replaced with an identity node during the graph flattening step.
	#[serde(default = "return_true")]
	pub visible: bool,
	/// Represents the lock icon for locking/unlocking the node in the graph UI. When locked, a node cannot be moved in the graph UI.
	#[serde(default)]
	pub locked: bool,
	/// Metadata about the node including its position in the graph UI. Ensure the click target in the encapsulating network is updated when the node moves by using network.update_click_target(node_id).
	pub metadata: OldDocumentNodeMetadata,
	/// When two different proto nodes hash to the same value (e.g. two value nodes each containing `2_u32` or two multiply nodes that have the same node IDs as input), the duplicates are removed.
	/// See [`crate::proto::ProtoNetwork::generate_stable_node_ids`] for details.
	/// However sometimes this is not desirable, for example in the case of a [`graphene_core::memo::MonitorNode`] that needs to be accessed outside of the graph.
	#[serde(default)]
	pub skip_deduplication: bool,
	/// The path to this node and its inputs and outputs as of when [`NodeNetwork::generate_node_paths`] was called.
	#[serde(skip)]
	pub original_location: OriginalLocation,
}

// TODO: Eventually remove this (probably starting late 2024)
#[derive(Clone, Debug, PartialEq, Default, specta::Type, Hash, DynAny)]
#[cfg_attr(feature = "serde", derive(serde::Serialize, serde::Deserialize))]
/// Metadata about the node including its position in the graph UI
pub struct OldDocumentNodeMetadata {
	pub position: IVec2,
}

// TODO: Eventually remove this (probably starting late 2024)
#[derive(Clone, Copy, Debug, PartialEq, Hash)]
#[cfg_attr(feature = "serde", derive(serde::Serialize, serde::Deserialize))]
/// Root Node is the "default" export for a node network. Used by document metadata, displaying UI-only "Export" node, and for restoring the default preview node.
pub struct OldRootNode {
	pub id: NodeId,
	pub output_index: usize,
}

// TODO: Eventually remove this (probably starting late 2024)
#[derive(PartialEq, Debug, Clone, Hash, Default)]
#[cfg_attr(feature = "serde", derive(serde::Serialize, serde::Deserialize))]
pub enum OldPreviewing {
	/// If there is a node to restore the connection to the export for, then it is stored in the option.
	/// Otherwise, nothing gets restored and the primary export is disconnected.
	Yes { root_node_to_restore: Option<OldRootNode> },
	#[default]
	No,
}

// TODO: Eventually remove this (probably starting late 2024)
#[derive(Clone, Debug, DynAny)]
#[cfg_attr(feature = "serde", derive(serde::Serialize, serde::Deserialize))]
/// A network (subgraph) of nodes containing each [`DocumentNode`] and its ID, as well as list mapping each export to its connected node, or a value if disconnected
pub struct OldNodeNetwork {
	/// The list of data outputs that are exported from this network to the parent network.
	/// Each export is a reference to a node within this network, paired with its output index, that is the source of the network's exported data.
	#[serde(alias = "outputs", deserialize_with = "deserialize_exports")] // TODO: Eventually remove this alias (probably starting late 2024)
	pub exports: Vec<NodeInput>,
	/// The list of all nodes in this network.
	//#[serde(serialize_with = "graphene_core::vector::serialize_hashmap", deserialize_with = "graphene_core::vector::deserialize_hashmap")]
	pub nodes: HashMap<NodeId, OldDocumentNode>,
	/// Indicates whether the network is currently rendered with a particular node that is previewed, and if so, which connection should be restored when the preview ends.
	#[serde(default)]
	pub previewing: OldPreviewing,
	/// Temporary fields to store metadata for "Import"/"Export" UI-only nodes, eventually will be replaced with lines leading to edges
	#[serde(default = "default_import_metadata")]
	pub imports_metadata: (NodeId, IVec2),
	#[serde(default = "default_export_metadata")]
	pub exports_metadata: (NodeId, IVec2),

	/// A network may expose nodes as constants which can by used by other nodes using a `NodeInput::Scope(key)`.
	#[serde(default)]
	//#[serde(serialize_with = "graphene_core::vector::serialize_hashmap", deserialize_with = "graphene_core::vector::deserialize_hashmap")]
	pub scope_injections: HashMap<String, (NodeId, Type)>,
}

// TODO: Eventually remove this (probably starting late 2024)
fn migrate_layer_to_merge<'de, D: serde::Deserializer<'de>>(deserializer: D) -> Result<String, D::Error> {
	let mut s: String = serde::Deserialize::deserialize(deserializer)?;
	if s == "Layer" {
		s = "Merge".to_string();
	}
	Ok(s)
}
// TODO: Eventually remove this (probably starting late 2024)
fn default_import_metadata() -> (NodeId, IVec2) {
	(NodeId(generate_uuid()), IVec2::new(-25, -4))
}
// TODO: Eventually remove this (probably starting late 2024)
fn default_export_metadata() -> (NodeId, IVec2) {
	(NodeId(generate_uuid()), IVec2::new(8, -4))
}

#[derive(Clone, Debug, DynAny)]
#[cfg_attr(feature = "serde", derive(serde::Serialize, serde::Deserialize))]
/// A network (subgraph) of nodes containing each [`DocumentNode`] and its ID, as well as list mapping each export to its connected node, or a value if disconnected
pub struct NodeNetwork {
	/// The list of data outputs that are exported from this network to the parent network.
	/// Each export is a reference to a node within this network, paired with its output index, that is the source of the network's exported data.
	#[serde(alias = "outputs", deserialize_with = "deserialize_exports")] // TODO: Eventually remove this alias (probably starting late 2024)
	pub exports: Vec<NodeInput>,
	/// TODO: Instead of storing import types in each NodeInput::Network connection, the types are stored here. This is similar to how types need to be defined for parameters when creating a function in Rust.
	// pub import_types: Vec<Type>,
	/// The list of all nodes in this network.
	#[serde(serialize_with = "graphene_core::vector::serialize_hashmap", deserialize_with = "graphene_core::vector::deserialize_hashmap")]
	pub nodes: HashMap<NodeId, DocumentNode>,
	/// A network may expose nodes as constants which can by used by other nodes using a `NodeInput::Scope(key)`.
	#[serde(default)]
	#[serde(serialize_with = "graphene_core::vector::serialize_hashmap", deserialize_with = "graphene_core::vector::deserialize_hashmap")]
	pub scope_injections: HashMap<String, (NodeId, Type)>,
}

impl std::hash::Hash for NodeNetwork {
	fn hash<H: std::hash::Hasher>(&self, state: &mut H) {
		self.exports.hash(state);
		let mut nodes: Vec<_> = self.nodes.iter().collect();
		nodes.sort_by_key(|(id, _)| *id);
		for (id, node) in nodes {
			id.hash(state);
			node.hash(state);
		}
	}
}
impl Default for NodeNetwork {
	fn default() -> Self {
		NodeNetwork {
			exports: Default::default(),
			//import_types: Default::default(),
			nodes: Default::default(),
			scope_injections: Default::default(),
		}
	}
}
impl PartialEq for NodeNetwork {
	fn eq(&self, other: &Self) -> bool {
		self.exports == other.exports
	}
}

/// Graph modification functions
impl NodeNetwork {
	pub fn current_hash(&self) -> u64 {
		let mut hasher = DefaultHasher::new();
		self.hash(&mut hasher);
		hasher.finish()
	}

	pub fn value_network(node: DocumentNode) -> Self {
		Self {
			exports: vec![NodeInput::node(NodeId(0), 0)],
			nodes: [(NodeId(0), node)].into_iter().collect(),
			..Default::default()
		}
	}

	/// A graph with just an input node
	// pub fn new_network() -> Self {
	// 	Self {
	// 		exports: vec![NodeInput::node(NodeId(0), 0)],
	// 		nodes: [(
	// 			NodeId(0),
	// 			DocumentNode {
	// 				name: "Input Frame".into(),
	// 				manual_composition: Some(concrete!(u32)),
	// 				implementation: DocumentNodeImplementation::ProtoNode("graphene_core::ops::IdentityNode".into()),
	// 				metadata: DocumentNodeMetadata { position: (8, 4).into() },
	// 				..Default::default()
	// 			},
	// 		)]
	// 		.into_iter()
	// 		.collect(),
	// 		..Default::default()
	// 	}
	// }

	/// Appends a new node to the network after the output node and sets it as the new output
	// pub fn push_node_to_document_network(&mut self, mut node: DocumentNode) -> NodeId {
	// 	let id = NodeId(self.nodes.len().try_into().expect("Too many nodes in network"));
	// 	// Set the correct position for the new node
	// 	if node.metadata().position == IVec2::default() {
	// 		if let Some(pos) = self.get_root_node().and_then(|root_node| self.nodes.get(&root_node.id)).map(|n| n.metadata().position) {
	// 			node.metadata().position = pos + IVec2::new(8, 0);
	// 		}
	// 	}
	// 	if !self.exports.is_empty() {
	// 		let input = self.exports[0].clone();
	// 		if node.inputs.is_empty() {
	// 			node.inputs.push(input);
	// 		} else {
	// 			node.inputs[0] = input;
	// 		}
	// 	}
	//  // Use node_graph.insert_node
	// 	self.insert_node(id, node);
	// 	self.exports = vec![NodeInput::node(id, 0)];
	// 	id
	// }

	/// Get the nested network given by the path of node ids
	pub fn nested_network(&self, nested_path: &[NodeId]) -> Option<&Self> {
		let mut network = Some(self);

		for segment in nested_path {
			network = network.and_then(|network| network.nodes.get(segment)).and_then(|node| node.implementation.get_network());
		}
		network
	}

	/// Get the mutable nested network given by the path of node ids
	pub fn nested_network_mut(&mut self, nested_path: &[NodeId]) -> Option<&mut Self> {
		let mut network = Some(self);

		for segment in nested_path {
			network = network.and_then(|network| network.nodes.get_mut(segment)).and_then(|node| node.implementation.get_network_mut());
		}
		network
	}

	/// Is the node being used directly as an output?
	pub fn outputs_contain(&self, node_id_to_check: NodeId) -> bool {
		self.exports
			.iter()
			.any(|output| if let NodeInput::Node { node_id, .. } = output { *node_id == node_id_to_check } else { false })
	}

	/// Check there are no cycles in the graph (this should never happen).
	pub fn is_acyclic(&self) -> bool {
		let mut dependencies: HashMap<NodeId, Vec<NodeId>> = HashMap::new();
		for (node_id, node) in &self.nodes {
			dependencies.insert(
				*node_id,
				node.inputs
					.iter()
					.filter_map(|input| if let NodeInput::Node { node_id, .. } = input { Some(*node_id) } else { None })
					.collect(),
			);
		}
		while !dependencies.is_empty() {
			let Some((&disconnected, _)) = dependencies.iter().find(|(_, l)| l.is_empty()) else {
				error!("Dependencies {dependencies:?}");
				return false;
			};
			dependencies.remove(&disconnected);
			for connections in dependencies.values_mut() {
				connections.retain(|&id| id != disconnected);
			}
		}
		true
	}
}

/// Functions for compiling the network
impl NodeNetwork {
	/// Replace all references in the graph of a node ID with a new node ID defined by the function `f`.
	pub fn map_ids(&mut self, f: impl Fn(NodeId) -> NodeId + Copy) {
		self.exports.iter_mut().for_each(|output| {
			if let NodeInput::Node { node_id, .. } = output {
				*node_id = f(*node_id)
			}
		});
		self.scope_injections.values_mut().for_each(|(id, _ty)| *id = f(*id));
		let nodes = std::mem::take(&mut self.nodes);
		self.nodes = nodes
			.into_iter()
			.map(|(id, mut node)| {
				node.inputs.iter_mut().for_each(|input| input.map_ids(f));
				(f(id), node)
			})
			.collect();
	}

	/// Populate the [`DocumentNode::path`], which stores the location of the document node to allow for matching the resulting proto nodes to the document node for the purposes of typing and finding monitor nodes.
	pub fn generate_node_paths(&mut self, prefix: &[NodeId]) {
		for (node_id, node) in &mut self.nodes {
			let mut new_path = prefix.to_vec();
			new_path.push(*node_id);
			if let DocumentNodeImplementation::Network(network) = &mut node.implementation {
				network.generate_node_paths(new_path.as_slice());
			}
			if node.original_location.path.is_some() {
				log::warn!("Attempting to overwrite node path");
			} else {
				node.original_location = OriginalLocation {
					path: Some(new_path),
					inputs_exposed: node.inputs.iter().map(|input| input.is_exposed()).collect(),
					skip_inputs: if node.manual_composition.is_some() { 1 } else { 0 },
					..Default::default()
				}
			}
		}
	}

	/// Replace all references in any node of `old_input` with `new_input`
	fn replace_node_inputs(&mut self, old_input: NodeInput, new_input: NodeInput) {
		for node in self.nodes.values_mut() {
			node.inputs.iter_mut().for_each(|input| {
				if *input == old_input {
					*input = new_input.clone();
				}
			});
		}
	}

	/// Replace all references in any node of `old_output` with `new_output`
	fn replace_network_outputs(&mut self, old_output: NodeInput, new_output: NodeInput) {
		for output in self.exports.iter_mut() {
			if *output == old_output {
				*output = new_output.clone();
			}
		}
	}

	/// Removes unused nodes from the graph. Returns a list of booleans which represent if each of the inputs have been retained.
	pub fn remove_dead_nodes(&mut self, number_of_inputs: usize) -> Vec<bool> {
		// Take all the nodes out of the nodes list
		let mut old_nodes = std::mem::take(&mut self.nodes);

		let mut stack = self
			.exports
			.iter()
			.filter_map(|output| if let NodeInput::Node { node_id, .. } = output { Some(*node_id) } else { None })
			.collect::<Vec<_>>();
		while let Some(node_id) = stack.pop() {
			let Some((node_id, mut document_node)) = old_nodes.remove_entry(&node_id) else {
				continue;
			};
			// Remove dead nodes from child networks
			if let DocumentNodeImplementation::Network(network) = &mut document_node.implementation {
				// Remove inputs to the parent node if they have been removed from the child
				let mut retain_inputs = network.remove_dead_nodes(document_node.inputs.len()).into_iter();
				document_node.inputs.retain(|_| retain_inputs.next().unwrap_or(true))
			}
			// Visit all nodes that this node references
			stack.extend(
				document_node
					.inputs
					.iter()
					.filter_map(|input| if let NodeInput::Node { node_id, .. } = input { Some(node_id) } else { None }),
			);
			// Add the node back to the list of nodes
			self.nodes.insert(node_id, document_node);
		}

		// Check if inputs are used and store for return value
		let mut are_inputs_used = vec![false; number_of_inputs];
		for node in &self.nodes {
			for node_input in &node.1.inputs {
				if let NodeInput::Network { import_index, .. } = node_input {
					if let Some(is_used) = are_inputs_used.get_mut(*import_index) {
						*is_used = true;
					}
				}
			}
		}
		are_inputs_used
	}

	pub fn resolve_scope_inputs(&mut self) {
		for node in self.nodes.values_mut() {
			for input in node.inputs.iter_mut() {
				if let NodeInput::Scope(key) = input {
					let (import_id, _ty) = self.scope_injections.get(key.as_ref()).expect("Tried to import a non existent key from scope");
					// TODO use correct output index
					*input = NodeInput::node(*import_id, 0);
				}
			}
		}
	}

	/// Remove all nodes that contain [`DocumentNodeImplementation::Network`] by moving the nested nodes into the parent network.
	pub fn flatten(&mut self, node_id: NodeId) {
		self.flatten_with_fns(node_id, merge_ids, || NodeId(generate_uuid()))
	}

	/// Remove all nodes that contain [`DocumentNodeImplementation::Network`] by moving the nested nodes into the parent network.
	pub fn flatten_with_fns(&mut self, node_id: NodeId, map_ids: impl Fn(NodeId, NodeId) -> NodeId + Copy, gen_id: impl Fn() -> NodeId + Copy) {
		let Some((id, mut node)) = self.nodes.remove_entry(&node_id) else {
			warn!("The node which was supposed to be flattened does not exist in the network, id {node_id} network {self:#?}");
			return;
		};

		// If the node is hidden, replace it with an identity node
		let identity_node = DocumentNodeImplementation::ProtoNode("graphene_core::ops::IdentityNode".into());
		if !node.visible && node.implementation != identity_node {
			node.implementation = identity_node;

			// Connect layer node to the graphic group below
			node.inputs.drain(1..);
			self.nodes.insert(id, node);

			return;
		}

		// Skip nodes that are already value nodes
		if node.implementation != DocumentNodeImplementation::ProtoNode("graphene_core::value::ClonedNode".into()) {
			// Replace value exports with value nodes, added inside nested network
			if let DocumentNodeImplementation::Network(nested_network) = &mut node.implementation {
				for export in nested_network.exports.iter_mut() {
					let previous_export = std::mem::replace(export, NodeInput::network(concrete!(()), 0));
					if let NodeInput::Value { tagged_value, exposed } = previous_export {
						let value_node_id = gen_id();
						let merged_node_id = map_ids(id, value_node_id);
						let mut original_location = node.original_location.clone();
						if let Some(path) = &mut original_location.path {
							path.push(value_node_id);
						}
						nested_network.nodes.insert(
							merged_node_id,
							DocumentNode {
								inputs: vec![NodeInput::Value { tagged_value, exposed }],
								implementation: DocumentNodeImplementation::ProtoNode("graphene_core::value::ClonedNode".into()),
								original_location,
								..Default::default()
							},
						);
						*export = NodeInput::Node {
							node_id: merged_node_id,
							output_index: 0,
							lambda: false,
						};
					} else {
						*export = previous_export;
					}
				}
			}

			// Replace value inputs with value nodes, added to flattened network
			for input in node.inputs.iter_mut() {
				let previous_input = std::mem::replace(input, NodeInput::network(concrete!(()), 0));
				if let NodeInput::Value { tagged_value, exposed } = previous_input {
					let value_node_id = gen_id();
					let merged_node_id = map_ids(id, value_node_id);
					let mut original_location = node.original_location.clone();
					if let Some(path) = &mut original_location.path {
						path.push(value_node_id);
					}
					self.nodes.insert(
						merged_node_id,
						DocumentNode {
							inputs: vec![NodeInput::Value { tagged_value, exposed }],
							implementation: DocumentNodeImplementation::ProtoNode("graphene_core::value::ClonedNode".into()),
							original_location,
							..Default::default()
						},
					);
					*input = NodeInput::Node {
						node_id: merged_node_id,
						output_index: 0,
						lambda: false,
					};
				} else {
					*input = previous_input;
				}
			}
		}

		if let DocumentNodeImplementation::Network(mut inner_network) = node.implementation {
			// Connect all network inputs to either the parent network nodes, or newly created value nodes for the parent node.
			inner_network.map_ids(|inner_id| map_ids(id, inner_id));
			let new_nodes = inner_network.nodes.keys().cloned().collect::<Vec<_>>();

			for (key, value) in inner_network.scope_injections.into_iter() {
				match self.scope_injections.entry(key) {
					std::collections::hash_map::Entry::Occupied(o) => {
						log::warn!("Found duplicate scope injection for key {}, ignoring", o.key());
					}
					std::collections::hash_map::Entry::Vacant(v) => {
						v.insert(value);
					}
				}
			}

			// Match the document node input and the inputs of the inner network
			for (nested_node_id, mut nested_node) in inner_network.nodes.into_iter() {
				for (nested_input_index, nested_input) in nested_node.clone().inputs.iter().enumerate() {
					if let NodeInput::Network { import_index, .. } = nested_input {
						let parent_input = node.inputs.get(*import_index).unwrap_or_else(|| panic!("Import index {} should always exist", import_index));
						match *parent_input {
							// If the input to self is a node, connect the corresponding output of the inner network to it
							NodeInput::Node { node_id, output_index, lambda } => {
								let skip = node.original_location.skip_inputs;
								nested_node.populate_first_network_input(node_id, output_index, nested_input_index, lambda, node.original_location.inputs(*import_index), skip);
							}
							NodeInput::Network { import_index, .. } => {
								let parent_input_index = import_index;
								let Some(NodeInput::Network { import_index, .. }) = nested_node.inputs.get_mut(nested_input_index) else {
									log::error!("Nested node should have a network input");
									continue;
								};
								*import_index = parent_input_index;
							}
							NodeInput::Value { .. } => unreachable!("Value inputs should have been replaced with value nodes"),
							NodeInput::Inline(_) => (),
							NodeInput::Scope(ref key) => {
								let (import_id, _ty) = self.scope_injections.get(key.as_ref()).expect("Tried to import a non existent key from scope");
								// TODO use correct output index
								nested_node.inputs[nested_input_index] = NodeInput::node(*import_id, 0);
							}
						}
					}
				}
				self.nodes.insert(nested_node_id, nested_node);
			}
			// TODO: Add support for flattening exports that are NodeInput::Network (https://github.com/GraphiteEditor/Graphite/issues/1762)
			// Match the document node input and the exports of the inner network if the export is a NodeInput::Network
			// for (i, export) in inner_network.exports.iter().enumerate() {
			// 	if let NodeInput::Network { import_index, .. } = export {
			// 		let parent_input = node.inputs.get(*import_index).expect(&format!("Import index {} should always exist", import_index));
			// 		match *parent_input {
			// 			// If the input to self is a node, connect the corresponding output of the inner network to it
			// 			NodeInput::Node { node_id, output_index, lambda } => {
			// 				inner_network.populate_first_network_export(&mut node, node_id, output_index, lambda, i, node.original_location.outputs(i), 0);
			// 			}
			// 			NodeInput::Network { import_index, .. } => {
			// 				let parent_input_index = import_index;
			// 				let Some(NodeInput::Network { import_index, .. }) = inner_network.exports.get_mut(i) else {
			// 					log::error!("Nested node should have a network input");
			// 					continue;
			// 				};
			// 				*import_index = parent_input_index;
			// 			}
			// 			NodeInput::Value { .. } => unreachable!("Value inputs should have been replaced with value nodes"),
			// 			NodeInput::Inline(_) => (),
			// 		}
			// 	}
			// }

			// Connect all nodes that were previously connected to this node to the nodes of the inner network
			for (i, export) in inner_network.exports.into_iter().enumerate() {
				let node_input = |node_id, output_index, lambda| NodeInput::Node { node_id, output_index, lambda };

				if let NodeInput::Node { node_id, output_index, .. } = &export {
					self.replace_node_inputs(node_input(id, i, false), node_input(*node_id, *output_index, false));
					self.replace_node_inputs(node_input(id, i, true), node_input(*node_id, *output_index, true));
					if let Some(new_output_node) = self.nodes.get_mut(node_id) {
						for source in node.original_location.outputs(i) {
							new_output_node.original_location.outputs_source.insert(source, *output_index);
						}
					}
				}

				self.replace_network_outputs(NodeInput::node(id, i), export);
			}

			for node_id in new_nodes {
				self.flatten_with_fns(node_id, map_ids, gen_id);
			}
		} else {
			// If the node is not a network, it is a primitive node and can be inserted into the network as is.
			assert!(!self.nodes.contains_key(&id), "Trying to insert a node into the network caused an id conflict");
			self.nodes.insert(id, node);
		}
	}

	/// Locate the export that is a [`NodeInput::Network`] at index `offset` and replace it with a [`NodeInput::Node`].
	// fn populate_first_network_export(&mut self, node: &mut DocumentNode, node_id: NodeId, output_index: usize, lambda: bool, export_index: usize, source: impl Iterator<Item = Source>, skip: usize) {
	// 	self.exports[export_index] = NodeInput::Node { node_id, output_index, lambda };
	// 	let input_source = &mut node.original_location.inputs_source;
	// 	for source in source {
	// 		input_source.insert(source, output_index + node.original_location.skip_inputs - skip);
	// 	}
	// }

	fn remove_id_node(&mut self, id: NodeId) -> Result<(), String> {
		let node = self.nodes.get(&id).ok_or_else(|| format!("Node with id {id} does not exist"))?.clone();
		if let DocumentNodeImplementation::ProtoNode(ident) = &node.implementation {
			if ident.name == "graphene_core::ops::IdentityNode" {
				assert_eq!(node.inputs.len(), 1, "Id node has more than one input");
				if let NodeInput::Node { node_id, output_index, .. } = node.inputs[0] {
					let node_input_output_index = output_index;
					if let Some(input_node) = self.nodes.get_mut(&node_id) {
						for source in node.original_location.outputs(0) {
							input_node.original_location.outputs_source.insert(source, node_input_output_index);
						}
					}

					let input_node_id = node_id;
					for output in self.nodes.values_mut() {
						for (index, input) in output.inputs.iter_mut().enumerate() {
							if let NodeInput::Node {
								node_id: output_node_id,
								output_index: output_output_index,
								..
							} = input
							{
								if *output_node_id == id {
									*output_node_id = input_node_id;
									*output_output_index = node_input_output_index;

									let input_source = &mut output.original_location.inputs_source;
									for source in node.original_location.inputs(index) {
										input_source.insert(source, index + output.original_location.skip_inputs - node.original_location.skip_inputs);
									}
								}
							}
						}
						for node_input in self.exports.iter_mut() {
							if let NodeInput::Node {
								ref mut node_id,
								ref mut output_index,
								..
							} = node_input
							{
								if *node_id == id {
									*node_id = input_node_id;
									*output_index = node_input_output_index;
								}
							}
						}
					}
				}
				self.nodes.remove(&id);
			}
		}
		Ok(())
	}

	/// Strips out any [`graphene_core::ops::IdentityNode`]s that are unnecessary.
	pub fn remove_redundant_id_nodes(&mut self) {
		let id_nodes = self
			.nodes
			.iter()
			.filter(|(_, node)| {
				matches!(&node.implementation, DocumentNodeImplementation::ProtoNode(ident) if ident == &ProtoNodeIdentifier::new("graphene_core::ops::IdentityNode"))
					&& node.inputs.len() == 1
					&& matches!(node.inputs[0], NodeInput::Node { .. })
			})
			.map(|(id, _)| *id)
			.collect::<Vec<_>>();
		for id in id_nodes {
			if let Err(e) = self.remove_id_node(id) {
				log::warn!("{e}")
			}
		}
	}

	/// Converts the `DocumentNode`s with a `DocumentNodeImplementation::Extract` into a `ClonedNode` that returns
	/// the `DocumentNode` specified by the single `NodeInput::Node`.
	/// The referenced node is removed from the network, and any `NodeInput::Node`s used by the referenced node are replaced with a generically typed network input.
	pub fn resolve_extract_nodes(&mut self) {
		let mut extraction_nodes = self
			.nodes
			.iter()
			.filter(|(_, node)| matches!(node.implementation, DocumentNodeImplementation::Extract))
			.map(|(id, node)| (*id, node.clone()))
			.collect::<Vec<_>>();
		self.nodes.retain(|_, node| !matches!(node.implementation, DocumentNodeImplementation::Extract));

		for (_, node) in &mut extraction_nodes {
			assert_eq!(node.inputs.len(), 1);
			let NodeInput::Node { node_id, output_index, .. } = node.inputs.pop().unwrap() else {
				panic!("Extract node has no input, inputs: {:?}", node.inputs);
			};
			assert_eq!(output_index, 0);
			// TODO: check if we can read lambda checking?
			let mut input_node = self.nodes.remove(&node_id).unwrap();
			node.implementation = DocumentNodeImplementation::ProtoNode("graphene_core::value::ClonedNode".into());
			if let Some(input) = input_node.inputs.get_mut(0) {
				*input = match &input {
					NodeInput::Node { .. } => NodeInput::network(generic!(T), 0),
					ni => NodeInput::network(ni.ty(), 0),
				};
			}

			for input in input_node.inputs.iter_mut() {
				if let NodeInput::Node { .. } = input {
					*input = NodeInput::network(generic!(T), 0)
				}
			}
			node.inputs = vec![NodeInput::value(TaggedValue::DocumentNode(input_node), false)];
		}
		self.nodes.extend(extraction_nodes);
	}

	/// Creates a proto network for evaluating each output of this network.
	pub fn into_proto_networks(self) -> impl Iterator<Item = ProtoNetwork> {
		// let input_node = self.nodes.iter().find_map(|(node_id, node)| if node.name == "SetNode" { Some(node_id.clone()) } else { None });
		let mut nodes: Vec<_> = self.nodes.into_iter().map(|(id, node)| (id, node.resolve_proto_node())).collect();
		nodes.sort_unstable_by_key(|(i, _)| *i);

		// Create a network to evaluate each output
		self.exports.into_iter().filter_map(move |output| {
			if let NodeInput::Node { node_id, .. } = output {
				Some(ProtoNetwork {
					inputs: Vec::new(), // Inputs field is not used. Should be deleted
					// inputs: vec![input_node.expect("Set node should always exist")],
					// inputs: self.imports.clone(),
					output: node_id,
					nodes: nodes.clone(),
				})
			} else {
				None
			}
		})
	}

	/// Create a [`RecursiveNodeIter`] that iterates over all [`DocumentNode`]s, including ones that are deeply nested.
	pub fn recursive_nodes(&self) -> RecursiveNodeIter {
		let nodes = self.nodes.iter().collect();
		RecursiveNodeIter { nodes }
	}
}

/// An iterator over all [`DocumentNode`]s, including ones that are deeply nested.
pub struct RecursiveNodeIter<'a> {
	nodes: Vec<(&'a NodeId, &'a DocumentNode)>,
}

impl<'a> Iterator for RecursiveNodeIter<'a> {
	type Item = (&'a NodeId, &'a DocumentNode);
	fn next(&mut self) -> Option<Self::Item> {
		let node = self.nodes.pop()?;
		if let DocumentNodeImplementation::Network(network) = &node.1.implementation {
			self.nodes.extend(network.nodes.iter());
		}
		Some(node)
	}
}

#[cfg(test)]
mod test {
	use super::*;
	use crate::proto::{ConstructionArgs, ProtoNetwork, ProtoNode, ProtoNodeInput};

	use graphene_core::ProtoNodeIdentifier;

	use std::sync::atomic::AtomicU64;

	fn gen_node_id() -> NodeId {
		static NODE_ID: AtomicU64 = AtomicU64::new(4);
		NodeId(NODE_ID.fetch_add(1, std::sync::atomic::Ordering::SeqCst))
	}

	fn add_network() -> NodeNetwork {
		NodeNetwork {
			exports: vec![NodeInput::node(NodeId(1), 0)],
			nodes: [
				(
					NodeId(0),
					DocumentNode {
						inputs: vec![NodeInput::network(concrete!(u32), 0), NodeInput::network(concrete!(u32), 1)],
						implementation: DocumentNodeImplementation::ProtoNode("graphene_core::structural::ConsNode".into()),
						..Default::default()
					},
				),
				(
					NodeId(1),
					DocumentNode {
						inputs: vec![NodeInput::node(NodeId(0), 0)],
						implementation: DocumentNodeImplementation::ProtoNode("graphene_core::ops::AddPairNode".into()),
						..Default::default()
					},
				),
			]
			.into_iter()
			.collect(),
			..Default::default()
		}
	}

	#[test]
	fn map_ids() {
		let mut network = add_network();
		network.map_ids(|id| NodeId(id.0 + 1));
		let mut mapped_add = NodeNetwork {
			exports: vec![NodeInput::node(NodeId(2), 0)],
			nodes: [
				(
					NodeId(1),
					DocumentNode {
						inputs: vec![NodeInput::network(concrete!(u32), 0), NodeInput::network(concrete!(u32), 1)],
						implementation: DocumentNodeImplementation::ProtoNode("graphene_core::structural::ConsNode".into()),
						..Default::default()
					},
				),
				(
					NodeId(2),
					DocumentNode {
						inputs: vec![NodeInput::node(NodeId(1), 0)],
						implementation: DocumentNodeImplementation::ProtoNode("graphene_core::ops::AddPairNode".into()),
						..Default::default()
					},
				),
			]
			.into_iter()
			.collect(),
			..Default::default()
		};
		assert_eq!(network, mapped_add);
	}

	#[test]
	fn extract_node() {
		let id_node = DocumentNode {
			inputs: vec![],
			implementation: DocumentNodeImplementation::ProtoNode("graphene_core::ops::IdentityNode".into()),
			..Default::default()
		};
		// TODO: Extend test cases to test nested network
		let mut extraction_network = NodeNetwork {
			exports: vec![NodeInput::node(NodeId(1), 0)],
			nodes: [
				id_node.clone(),
				DocumentNode {
					inputs: vec![NodeInput::lambda(NodeId(0), 0)],
					implementation: DocumentNodeImplementation::Extract,
					..Default::default()
				},
			]
			.into_iter()
			.enumerate()
			.map(|(id, node)| (NodeId(id as u64), node))
			.collect(),
			..Default::default()
		};
		extraction_network.resolve_extract_nodes();
		assert_eq!(extraction_network.nodes.len(), 1);
		let inputs = extraction_network.nodes.get(&NodeId(1)).unwrap().inputs.clone();
		assert_eq!(inputs.len(), 1);
		assert!(matches!(&inputs[0].as_value(), &Some(TaggedValue::DocumentNode(ref network), ..) if network == &id_node));
	}

	#[test]
	fn flatten_add() {
		let mut network = NodeNetwork {
			exports: vec![NodeInput::node(NodeId(1), 0)],
			nodes: [(
				NodeId(1),
				DocumentNode {
<<<<<<< HEAD
					inputs: vec![
						NodeInput::network(concrete!(u32), 0),
						NodeInput::Value {
							tagged_value: TaggedValue::U32(2),
							exposed: false,
						},
					],
=======
					name: "Inc".into(),
					inputs: vec![NodeInput::network(concrete!(u32), 0), NodeInput::value(TaggedValue::U32(2), false)],
>>>>>>> a6af5d48
					implementation: DocumentNodeImplementation::Network(add_network()),
					..Default::default()
				},
			)]
			.into_iter()
			.collect(),
			..Default::default()
		};
		network.generate_node_paths(&[]);
		network.flatten_with_fns(NodeId(1), |self_id, inner_id| NodeId(self_id.0 * 10 + inner_id.0), gen_node_id);
		let mut flat_network = flat_network();
		println!("{flat_network:#?}");
		println!("{network:#?}");

		assert_eq!(flat_network, network);
	}

	#[test]
	fn resolve_proto_node_add() {
		let document_node = DocumentNode {
			inputs: vec![NodeInput::network(concrete!(u32), 0), NodeInput::node(NodeId(0), 0)],
			implementation: DocumentNodeImplementation::ProtoNode("graphene_core::structural::ConsNode".into()),
			..Default::default()
		};

		let proto_node = document_node.resolve_proto_node();
		let reference = ProtoNode {
			identifier: "graphene_core::structural::ConsNode".into(),
			input: ProtoNodeInput::ManualComposition(concrete!(u32)),
			construction_args: ConstructionArgs::Nodes(vec![(NodeId(0), false)]),
			..Default::default()
		};
		assert_eq!(proto_node, reference);
	}

	#[test]
	fn resolve_flatten_add_as_proto_network() {
		let construction_network = ProtoNetwork {
			inputs: Vec::new(),
			output: NodeId(11),
			nodes: [
				(
					NodeId(10),
					ProtoNode {
						identifier: "graphene_core::structural::ConsNode".into(),
						input: ProtoNodeInput::ManualComposition(concrete!(u32)),
						construction_args: ConstructionArgs::Nodes(vec![(NodeId(14), false)]),
						original_location: OriginalLocation {
							path: Some(vec![NodeId(1), NodeId(0)]),
							inputs_source: [(Source { node: vec![NodeId(1)], index: 1 }, 1)].into(),
							outputs_source: HashMap::new(),
							inputs_exposed: vec![true, true],
							skip_inputs: 0,
						},

						..Default::default()
					},
				),
				(
					NodeId(11),
					ProtoNode {
						identifier: "graphene_core::ops::AddPairNode".into(),
						input: ProtoNodeInput::Node(NodeId(10)),
						construction_args: ConstructionArgs::Nodes(vec![]),
						original_location: OriginalLocation {
							path: Some(vec![NodeId(1), NodeId(1)]),
							inputs_source: HashMap::new(),
							outputs_source: [(Source { node: vec![NodeId(1)], index: 0 }, 0)].into(),
							inputs_exposed: vec![true],
							skip_inputs: 0,
						},
						..Default::default()
					},
				),
				(
					NodeId(14),
					ProtoNode {
						identifier: "graphene_core::value::ClonedNode".into(),
						input: ProtoNodeInput::None,
						construction_args: ConstructionArgs::Value(TaggedValue::U32(2).into()),
						original_location: OriginalLocation {
							path: Some(vec![NodeId(1), NodeId(4)]),
							inputs_source: HashMap::new(),
							outputs_source: HashMap::new(),
							inputs_exposed: vec![true, false],
							skip_inputs: 0,
						},
						..Default::default()
					},
				),
			]
			.into_iter()
			.collect(),
		};
		let network = flat_network();
		let resolved_network = network.into_proto_networks().collect::<Vec<_>>();

		println!("{:#?}", resolved_network[0]);
		println!("{construction_network:#?}");
		assert_eq!(resolved_network[0], construction_network);
	}

	fn flat_network() -> NodeNetwork {
		NodeNetwork {
			exports: vec![NodeInput::node(NodeId(11), 0)],
			nodes: [
				(
					NodeId(10),
					DocumentNode {
						inputs: vec![NodeInput::network(concrete!(u32), 0), NodeInput::node(NodeId(14), 0)],
						implementation: DocumentNodeImplementation::ProtoNode("graphene_core::structural::ConsNode".into()),
						original_location: OriginalLocation {
							path: Some(vec![NodeId(1), NodeId(0)]),
							inputs_source: [(Source { node: vec![NodeId(1)], index: 1 }, 1)].into(),
							outputs_source: HashMap::new(),
							inputs_exposed: vec![true, true],
							skip_inputs: 0,
						},
						..Default::default()
					},
				),
				(
					NodeId(14),
					DocumentNode {
<<<<<<< HEAD
						inputs: vec![NodeInput::Value {
							tagged_value: TaggedValue::U32(2),
							exposed: false,
						}],
=======
						name: "Value".into(),
						inputs: vec![NodeInput::value(TaggedValue::U32(2), false)],
>>>>>>> a6af5d48
						implementation: DocumentNodeImplementation::ProtoNode("graphene_core::value::ClonedNode".into()),
						original_location: OriginalLocation {
							path: Some(vec![NodeId(1), NodeId(4)]),
							inputs_source: HashMap::new(),
							outputs_source: HashMap::new(),
							inputs_exposed: vec![true, false],
							skip_inputs: 0,
						},
						..Default::default()
					},
				),
				(
					NodeId(11),
					DocumentNode {
						inputs: vec![NodeInput::node(NodeId(10), 0)],
						implementation: DocumentNodeImplementation::ProtoNode("graphene_core::ops::AddPairNode".into()),
						original_location: OriginalLocation {
							path: Some(vec![NodeId(1), NodeId(1)]),
							inputs_source: HashMap::new(),
							outputs_source: [(Source { node: vec![NodeId(1)], index: 0 }, 0)].into(),
							inputs_exposed: vec![true],
							skip_inputs: 0,
						},
						..Default::default()
					},
				),
			]
			.into_iter()
			.collect(),
			..Default::default()
		}
	}

	fn two_node_identity() -> NodeNetwork {
		NodeNetwork {
			exports: vec![NodeInput::node(NodeId(1), 0), NodeInput::node(NodeId(2), 0)],
			nodes: [
				(
					NodeId(1),
					DocumentNode {
						inputs: vec![NodeInput::network(concrete!(u32), 0)],
						implementation: DocumentNodeImplementation::ProtoNode(ProtoNodeIdentifier::new("graphene_core::ops::IdentityNode")),
						..Default::default()
					},
				),
				(
					NodeId(2),
					DocumentNode {
						inputs: vec![NodeInput::network(concrete!(u32), 1)],
						implementation: DocumentNodeImplementation::ProtoNode(ProtoNodeIdentifier::new("graphene_core::ops::IdentityNode")),
						..Default::default()
					},
				),
			]
			.into_iter()
			.collect(),
			..Default::default()
		}
	}

	fn output_duplicate(network_outputs: Vec<NodeInput>, result_node_input: NodeInput) -> NodeNetwork {
		let mut network = NodeNetwork {
			exports: network_outputs,
			nodes: [
				(
					NodeId(1),
					DocumentNode {
						inputs: vec![NodeInput::value(TaggedValue::F64(1.), false), NodeInput::value(TaggedValue::F64(2.), false)],
						implementation: DocumentNodeImplementation::Network(two_node_identity()),
						..Default::default()
					},
				),
				(
					NodeId(2),
					DocumentNode {
						inputs: vec![result_node_input],
						implementation: DocumentNodeImplementation::ProtoNode(ProtoNodeIdentifier::new("graphene_core::ops::IdentityNode")),
						..Default::default()
					},
				),
			]
			.into_iter()
			.collect(),
			..Default::default()
		};
		let _new_ids = 101..;
		network.flatten_with_fns(NodeId(1), |self_id, inner_id| NodeId(self_id.0 * 10 + inner_id.0), || NodeId(10000));
		network.flatten_with_fns(NodeId(2), |self_id, inner_id| NodeId(self_id.0 * 10 + inner_id.0), || NodeId(10001));
		network.remove_dead_nodes(0);
		network
	}

	#[test]
	fn simple_duplicate() {
		let result = output_duplicate(vec![NodeInput::node(NodeId(1), 0)], NodeInput::node(NodeId(1), 0));
		println!("{result:#?}");
		assert_eq!(result.exports.len(), 1, "The number of outputs should remain as 1");
		assert_eq!(result.exports[0], NodeInput::node(NodeId(11), 0), "The outer network output should be from a duplicated inner network");
		let mut ids = result.nodes.keys().copied().collect::<Vec<_>>();
		ids.sort();
		assert_eq!(ids, vec![NodeId(11), NodeId(10010)], "Should only contain identity and values");
	}

	// TODO: Write more tests
	// #[test]
	// fn out_of_order_duplicate() {
	// 	let result = output_duplicate(vec![NodeInput::node(NodeId(10), 1), NodeInput::node(NodeId(10), 0)], NodeInput::node(NodeId(10), 0);
	// 	assert_eq!(
	// 		result.outputs[0],
	// 		NodeInput::node(NodeId(101), 0),
	// 		"The first network output should be from a duplicated nested network"
	// 	);
	// 	assert_eq!(
	// 		result.outputs[1],
	// 		NodeInput::node(NodeId(10), 0),
	// 		"The second network output should be from the original nested network"
	// 	);
	// 	assert!(
	// 		result.nodes.contains_key(&NodeId(10)) && result.nodes.contains_key(&NodeId(101)) && result.nodes.len() == 2,
	// 		"Network should contain two duplicated nodes"
	// 	);
	// 	for (node_id, input_value, inner_id) in [(10, 1., 1), (101, 2., 2)] {
	// 		let nested_network_node = result.nodes.get(&NodeId(node_id)).unwrap();
	// 		assert_eq!(nested_network_node.name, "Nested network".to_string(), "Name should not change");
	// 		assert_eq!(nested_network_node.inputs, vec![NodeInput::value(TaggedValue::F32(input_value), false)], "Input should be stable");
	// 		let inner_network = nested_network_node.implementation.get_network().expect("Implementation should be network");
	// 		assert_eq!(inner_network.inputs, vec![inner_id], "The input should be sent to the second node");
	// 		assert_eq!(inner_network.outputs, vec![NodeInput::node(NodeId(inner_id), 0)], "The output should be node id");
	// 		assert_eq!(inner_network.nodes.get(&NodeId(inner_id)).unwrap().name, format!("Identity {inner_id}"), "The node should be identity");
	// 	}
	// }
	// #[test]
	// fn using_other_node_duplicate() {
	// 	let result = output_duplicate(vec![NodeInput::node(NodeId(11), 0)], NodeInput::node(NodeId(10), 1);
	// 	assert_eq!(result.outputs, vec![NodeInput::node(NodeId(11), 0)], "The network output should be the result node");
	// 	assert!(
	// 		result.nodes.contains_key(&NodeId(11)) && result.nodes.contains_key(&NodeId(101)) && result.nodes.len() == 2,
	// 		"Network should contain a duplicated node and a result node"
	// 	);
	// 	let result_node = result.nodes.get(&NodeId(11)).unwrap();
	// 	assert_eq!(result_node.inputs, vec![NodeInput::node(NodeId(101), 0)], "Result node should refer to duplicate node as input");
	// 	let nested_network_node = result.nodes.get(&NodeId(101)).unwrap();
	// 	assert_eq!(nested_network_node.name, "Nested network".to_string(), "Name should not change");
	// 	assert_eq!(nested_network_node.inputs, vec![NodeInput::value(TaggedValue::F32(2.), false)], "Input should be 2");
	// 	let inner_network = nested_network_node.implementation.get_network().expect("Implementation should be network");
	// 	assert_eq!(inner_network.inputs, vec![2], "The input should be sent to the second node");
	// 	assert_eq!(inner_network.outputs, vec![NodeInput::node(NodeId(2), 0)], "The output should be node id 2");
	// 	assert_eq!(inner_network.nodes.get(&NodeId(2)).unwrap().name, "Identity 2", "The node should be identity 2");
	// }
}<|MERGE_RESOLUTION|>--- conflicted
+++ resolved
@@ -1540,18 +1540,7 @@
 			nodes: [(
 				NodeId(1),
 				DocumentNode {
-<<<<<<< HEAD
-					inputs: vec![
-						NodeInput::network(concrete!(u32), 0),
-						NodeInput::Value {
-							tagged_value: TaggedValue::U32(2),
-							exposed: false,
-						},
-					],
-=======
-					name: "Inc".into(),
 					inputs: vec![NodeInput::network(concrete!(u32), 0), NodeInput::value(TaggedValue::U32(2), false)],
->>>>>>> a6af5d48
 					implementation: DocumentNodeImplementation::Network(add_network()),
 					..Default::default()
 				},
@@ -1676,15 +1665,7 @@
 				(
 					NodeId(14),
 					DocumentNode {
-<<<<<<< HEAD
-						inputs: vec![NodeInput::Value {
-							tagged_value: TaggedValue::U32(2),
-							exposed: false,
-						}],
-=======
-						name: "Value".into(),
 						inputs: vec![NodeInput::value(TaggedValue::U32(2), false)],
->>>>>>> a6af5d48
 						implementation: DocumentNodeImplementation::ProtoNode("graphene_core::value::ClonedNode".into()),
 						original_location: OriginalLocation {
 							path: Some(vec![NodeId(1), NodeId(4)]),

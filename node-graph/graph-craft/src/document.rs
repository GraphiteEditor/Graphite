--- conflicted
+++ resolved
@@ -4,11 +4,7 @@
 use dyn_any::{DynAny, StaticType};
 pub use graphene_core::uuid::generate_uuid;
 use graphene_core::vector::VectorData;
-<<<<<<< HEAD
-use graphene_core::{GraphicGroup, ProtoNodeIdentifier, Type};
-=======
 use graphene_core::{ArtboardGroup, GraphicGroup, ProtoNodeIdentifier, Type};
->>>>>>> 8d83fa70
 
 use glam::IVec2;
 use std::collections::hash_map::DefaultHasher;
@@ -1191,15 +1187,11 @@
 	/// However, in the case of the default input, we must insert a node that takes an input of `Footprint` and returns `GraphicGroup::Empty`, in order to satisfy the type system.
 	/// This is because the standard value node takes in `()`.
 	pub fn resolve_empty_stacks(&mut self) {
-<<<<<<< HEAD
-		for value in [TaggedValue::GraphicGroup(GraphicGroup::EMPTY), TaggedValue::VectorData(VectorData::empty())] {
-=======
 		for value in [
 			TaggedValue::GraphicGroup(GraphicGroup::EMPTY),
 			TaggedValue::VectorData(VectorData::empty()),
 			TaggedValue::ArtboardGroup(ArtboardGroup::EMPTY),
 		] {
->>>>>>> 8d83fa70
 			const EMPTY_STACK: &str = "Empty Stack";
 
 			let new_id = generate_uuid();

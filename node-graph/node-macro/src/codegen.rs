use std::sync::atomic::AtomicU64;

use crate::parsing::*;
use convert_case::{Case, Casing};
use proc_macro2::TokenStream as TokenStream2;
use proc_macro_crate::FoundCrate;
use quote::{format_ident, quote};
use syn::{parse_quote, punctuated::Punctuated, spanned::Spanned, token::Comma, Error, Ident, Token, WhereClause, WherePredicate};
static NODE_ID: AtomicU64 = AtomicU64::new(0);

pub(crate) fn generate_node_code(parsed: &ParsedNodeFn) -> syn::Result<TokenStream2> {
	let ParsedNodeFn {
		attributes,
		fn_name,
		struct_name,
		mod_name,
		fn_generics,
		where_clause,
		input,
		output_type,
		is_async,
		fields,
		body,
		crate_name: graphene_core_crate,
		description,
		..
	} = parsed;

	let category = &attributes.category.as_ref().map(|value| quote!(Some(#value))).unwrap_or(quote!(None));
	let mod_name = format_ident!("_{}_mod", mod_name);

	let display_name = match &attributes.display_name.as_ref() {
		Some(lit) => lit.value(),
		None => struct_name.to_string().to_case(Case::Title),
	};
	let struct_name = format_ident!("{}Node", struct_name);

	let struct_generics: Vec<Ident> = fields.iter().enumerate().map(|(i, _)| format_ident!("Node{}", i)).collect();
	let input_ident = &input.pat_ident;

	let field_idents: Vec<_> = fields
		.iter()
		.map(|field| match field {
			ParsedField::Regular { pat_ident, .. } | ParsedField::Node { pat_ident, .. } => pat_ident,
		})
		.collect();
	let field_names: Vec<_> = field_idents.iter().map(|pat_ident| &pat_ident.ident).collect();

	let input_names: Vec<_> = fields
		.iter()
		.map(|field| match field {
			ParsedField::Regular { name, .. } | ParsedField::Node { name, .. } => name,
		})
		.zip(field_names.iter())
		.map(|zipped| match zipped {
			(Some(name), _) => name.value(),
			(_, name) => name.to_string().to_case(convert_case::Case::Title),
		})
		.collect();

	let input_descriptions: Vec<_> = fields
		.iter()
		.map(|field| match field {
			ParsedField::Regular { description, .. } | ParsedField::Node { description, .. } => description,
		})
		.collect();

	let struct_fields = field_names.iter().zip(struct_generics.iter()).map(|(name, gen)| {
		quote! { pub(super) #name: #gen }
	});

	let graphene_core = match graphene_core_crate {
		FoundCrate::Itself => quote!(crate),
		FoundCrate::Name(name) => {
			let ident = Ident::new(name, proc_macro2::Span::call_site());
			quote!( #ident )
		}
	};

	let mut future_idents = Vec::new();

	let field_types: Vec<_> = fields
		.iter()
		.map(|field| match field {
			ParsedField::Regular { ty, .. } => ty.clone(),
			ParsedField::Node { output_type, input_type, .. } => match parsed.is_async {
<<<<<<< HEAD
				true => parse_quote!(&'n impl #graphene_core::Node<'n, #input_type, Output = impl core::future::Future<Output=#output_type> > ),

=======
				true => parse_quote!(&'n impl #graphene_core::Node<'n, #input_type, Output: core::future::Future<Output=#output_type> + #graphene_core::WasmNotSend>),
>>>>>>> 408f9bff
				false => parse_quote!(&'n impl #graphene_core::Node<'n, #input_type, Output = #output_type>),
			},
		})
		.collect();

	let widget_override: Vec<_> = fields
		.iter()
		.map(|field| {
			let parsed_widget_override = match field {
				ParsedField::Regular { widget_override, .. } => widget_override,
				ParsedField::Node { widget_override, .. } => widget_override,
			};
			match parsed_widget_override {
				ParsedWidgetOverride::None => quote!(RegistryWidgetOverride::None),
				ParsedWidgetOverride::Hidden => quote!(RegistryWidgetOverride::Hidden),
				ParsedWidgetOverride::String(lit_str) => quote!(RegistryWidgetOverride::String(#lit_str)),
				ParsedWidgetOverride::Custom(lit_str) => quote!(RegistryWidgetOverride::Custom(#lit_str)),
			}
		})
		.collect();

	let value_sources: Vec<_> = fields
		.iter()
		.map(|field| match field {
			ParsedField::Regular { value_source, .. } => match value_source {
				ParsedValueSource::Default(data) => quote!(RegistryValueSource::Default(stringify!(#data))),
				ParsedValueSource::Scope(data) => quote!(RegistryValueSource::Scope(#data)),
				_ => quote!(RegistryValueSource::None),
			},
			_ => quote!(RegistryValueSource::None),
		})
		.collect();

	let number_min_values: Vec<_> = fields
		.iter()
		.map(|field| match field {
			ParsedField::Regular { number_min: Some(number_min), .. } => quote!(Some(#number_min)),
			_ => quote!(None),
		})
		.collect();
	let number_max_values: Vec<_> = fields
		.iter()
		.map(|field| match field {
			ParsedField::Regular { number_max: Some(number_max), .. } => quote!(Some(#number_max)),
			_ => quote!(None),
		})
		.collect();
	let number_mode_range_values: Vec<_> = fields
		.iter()
		.map(|field| match field {
			ParsedField::Regular {
				number_mode_range: Some(number_mode_range),
				..
			} => quote!(Some(#number_mode_range)),
			_ => quote!(None),
		})
		.collect();

	let exposed: Vec<_> = fields
		.iter()
		.map(|field| match field {
			ParsedField::Regular { exposed, .. } => quote!(#exposed),
			_ => quote!(true),
		})
		.collect();

	let eval_args = fields.iter().map(|field| match field {
		ParsedField::Regular { pat_ident, .. } => {
			let name = &pat_ident.ident;
			quote! { let #name = self.#name.eval(__input.clone()); }
			// quote! { let #name = self.#name.eval(()); }
		}
		ParsedField::Node { pat_ident, .. } => {
			let name = &pat_ident.ident;
			quote! { let #name = &self.#name; }
		}
	});

	let all_implementation_types = fields.iter().flat_map(|field| match field {
		ParsedField::Regular { implementations, .. } => implementations.into_iter().cloned().collect::<Vec<_>>(),
		ParsedField::Node { implementations, .. } => implementations
			.into_iter()
			.flat_map(|implementation| [implementation.input.clone(), implementation.output.clone()])
			.collect(),
	});
	let all_implementation_types = all_implementation_types.chain(input.implementations.iter().cloned());

	let input_type = &parsed.input.ty;
	let mut clauses = Vec::new();
	for (field, name) in fields.iter().zip(struct_generics.iter()) {
		clauses.push(match (field, *is_async) {
			(ParsedField::Regular { ty, .. }, _) => {
				let all_lifetime_ty = substitute_lifetimes(ty.clone(), "all");
				quote!(
					for<'all> #all_lifetime_ty: Send,
					// #name: 'n,
					#name: #graphene_core::Node<'n, #input_type, Output = #ty>
				)
			}
			(ParsedField::Node { input_type, output_type, .. }, false) => {
				quote!(
					// #name: 'n,
					#name:  #graphene_core::Node<'n, #input_type, Output = #output_type> + #graphene_core::WasmNotSync
				)
			}
			(ParsedField::Node { input_type, output_type, .. }, true) => {
				let id = future_idents.len();
				let fut_ident = format_ident!("F{}", id);
				future_idents.push(fut_ident.clone());

				quote!(
					#fut_ident: core::future::Future<Output = #output_type> + #graphene_core::WasmNotSend + 'n,
					// #name: Send + Sync + 'n,
					#name: #graphene_core::Node<'n, #input_type, Output = #fut_ident > + #graphene_core::WasmNotSync
				)
			}
		});
	}
	let where_clause = where_clause.clone().unwrap_or(WhereClause {
		where_token: Token![where](output_type.span()),
		predicates: Default::default(),
	});

	let mut struct_where_clause = where_clause.clone();
	let extra_where: Punctuated<WherePredicate, Comma> = parse_quote!(
		#(#clauses,)*
		#output_type: 'n,
	);
	struct_where_clause.predicates.extend(extra_where);

	let new_args = struct_generics.iter().zip(field_names.iter()).map(|(gen, name)| {
		quote! { #name: #gen }
	});

	let async_keyword = is_async.then(|| quote!(async));

	let eval_impl = if *is_async {
		quote! {
			type Output = #graphene_core::registry::DynFuture<'n, #output_type>;
			#[inline]
			fn eval(&'n self, __input: #input_type) -> Self::Output {
				#(#eval_args)*
				Box::pin(self::#fn_name(__input #(, #field_names)*))
			}
		}
	} else {
		quote! {
			type Output = #output_type;
			#[inline]
			fn eval(&'n self, __input: #input_type) -> Self::Output {
				#(#eval_args)*
				self::#fn_name(__input #(, #field_names)*)
			}
		}
	};
	let path = match parsed.attributes.path {
		Some(ref path) => quote!(stringify!(#path).replace(' ', "")),
		None => quote!(std::module_path!().rsplit_once("::").unwrap().0),
	};
	let identifier = quote!(format!("{}::{}", #path, stringify!(#struct_name)));

	let register_node_impl = generate_register_node_impl(parsed, &field_names, &struct_name, &identifier)?;
	let import_name = format_ident!("_IMPORT_STUB_{}", mod_name.to_string().to_case(Case::UpperSnake));

	let properties = &attributes.properties_string.as_ref().map(|value| quote!(Some(#value))).unwrap_or(quote!(None));

	Ok(quote! {
		/// Underlying implementation for [#struct_name]
		#[inline]
		#[allow(clippy::too_many_arguments)]
		#async_keyword fn #fn_name <'n, #(#fn_generics,)*> (#input_ident: #input_type #(, #field_idents: #field_types)*) -> #output_type #where_clause #body

		#[automatically_derived]
		impl<'n, #(#fn_generics,)* #(#struct_generics,)* #(#future_idents,)*> #graphene_core::Node<'n, #input_type> for #mod_name::#struct_name<#(#struct_generics,)*>
		#struct_where_clause
		{
			#eval_impl
		}
		#[doc(inline)]
		pub use #mod_name::#struct_name;

		#[doc(hidden)]
		mod #mod_name {
			use super::*;
			use #graphene_core as gcore;
			use gcore::{Node, NodeIOTypes, concrete, fn_type, future, ProtoNodeIdentifier, WasmNotSync, NodeIO};
			use gcore::value::ClonedNode;
			use gcore::ops::TypeNode;
			use gcore::registry::{NodeMetadata, FieldMetadata, NODE_REGISTRY, NODE_METADATA, DynAnyNode, DowncastBothNode, DynFuture, TypeErasedBox, PanicNode, RegistryValueSource, RegistryWidgetOverride};
			use gcore::ctor::ctor;

			// Use the types specified in the implementation

			static #import_name: core::marker::PhantomData<(#(#all_implementation_types,)*)> = core::marker::PhantomData;

			#[derive(Debug, Copy, Clone, PartialEq, Eq, PartialOrd, Ord, Hash)]
			pub struct #struct_name<#(#struct_generics,)*> {
				#(#struct_fields,)*
			}

			#[automatically_derived]
			impl<'n, #(#struct_generics,)*> #struct_name<#(#struct_generics,)*>
			{
				#[allow(clippy::too_many_arguments)]
				pub fn new(#(#new_args,)*) -> Self {
					Self {
						#(#field_names,)*
					}
				}
			}

			#register_node_impl

			#[cfg_attr(not(target_arch = "wasm32"), ctor)]
			fn register_metadata() {
				let metadata = NodeMetadata {
					display_name: #display_name,
					category: #category,
					description: #description,
					properties: #properties,
					fields: vec![
						#(
							FieldMetadata {
								name: #input_names,
								widget_override: #widget_override,
								description: #input_descriptions,
								exposed: #exposed,
								value_source: #value_sources,
								number_min: #number_min_values,
								number_max: #number_max_values,
								number_mode_range: #number_mode_range_values,
							},
						)*
					],
				};
				NODE_METADATA.lock().unwrap().insert(#identifier, metadata);
			}
		}
	})
}

fn generate_register_node_impl(parsed: &ParsedNodeFn, field_names: &[&Ident], struct_name: &Ident, identifier: &TokenStream2) -> Result<TokenStream2, syn::Error> {
	if parsed.attributes.skip_impl {
		return Ok(quote!());
	}

	let mut constructors = Vec::new();
	let unit = parse_quote!(gcore::Context);
	let parameter_types: Vec<_> = parsed
		.fields
		.iter()
		.map(|field| {
			match field {
				ParsedField::Regular { implementations, ty, .. } => {
					if !implementations.is_empty() {
						implementations.iter().map(|ty| (&unit, ty, false)).collect()
					} else {
						vec![(&unit, ty, false)]
					}
				}
				ParsedField::Node {
					implementations,
					input_type,
					output_type,
					..
				} => {
					if !implementations.is_empty() {
						implementations.iter().map(|impl_| (&impl_.input, &impl_.output, true)).collect()
					} else {
						vec![(input_type, output_type, true)]
					}
				}
			}
			.into_iter()
			.map(|(input, out, node)| (substitute_lifetimes(input.clone(), "_"), substitute_lifetimes(out.clone(), "_"), node))
			.collect::<Vec<_>>()
		})
		.collect();

	let max_implementations = parameter_types.iter().map(|x| x.len()).chain([parsed.input.implementations.len().max(1)]).max();
	let future_node = (!parsed.is_async).then(|| quote!(let node = gcore::registry::FutureWrapperNode::new(node);));

	for i in 0..max_implementations.unwrap_or(0) {
		let mut temp_constructors = Vec::new();
		let mut temp_node_io = Vec::new();
		let mut panic_node_types = Vec::new();

		for (j, types) in parameter_types.iter().enumerate() {
			let field_name = field_names[j];
			let (input_type, output_type, impl_node) = &types[i.min(types.len() - 1)];

			let node = matches!(parsed.fields[j], ParsedField::Node { .. });

			let downcast_node = quote!(
			let #field_name: DowncastBothNode<#input_type, #output_type> = DowncastBothNode::new(args[#j].clone());
			 );
			temp_constructors.push(if node {
				if !parsed.is_async {
					return Err(Error::new_spanned(&parsed.fn_name, "Node needs to be async if you want to use lambda parameters"));
				}
				downcast_node
			} else {
				quote!(
						#downcast_node
						let #field_name = #field_name.eval(None).await;
						let #field_name = ClonedNode::new(#field_name);
						let #field_name: TypeNode<_, #input_type, #output_type> = TypeNode::new(#field_name);
						// try polling futures
				)
			});
			temp_node_io.push(quote!(fn_type!(#input_type, #output_type, alias: #output_type)));
			match parsed.is_async && *impl_node {
				true => panic_node_types.push(quote!(#input_type, DynFuture<'static, #output_type>)),
				false => panic_node_types.push(quote!(#input_type, #output_type)),
			};
		}
		let input_type = match parsed.input.implementations.is_empty() {
			true => parsed.input.ty.clone(),
			false => parsed.input.implementations[i.min(parsed.input.implementations.len() - 1)].clone(),
		};
		let node_io = if parsed.is_async { quote!(to_async_node_io) } else { quote!(to_node_io) };
		constructors.push(quote!(
			(
				|args| {
					Box::pin(async move {
						#(#temp_constructors;)*
						let node = #struct_name::new(#(#field_names,)*);
						// try polling futures
						#future_node
						let any: DynAnyNode<#input_type, _, _> = DynAnyNode::new(node);
						Box::new(any) as TypeErasedBox<'_>
					})
				}, {
					let node = #struct_name::new(#(PanicNode::<#panic_node_types>::new(),)*);
					let params = vec![#(#temp_node_io,)*];
					let mut node_io = NodeIO::<'_, #input_type>::#node_io(&node, params);
					node_io

				}
			)
		));
	}
	let registry_name = format_ident!("__node_registry_{}_{}", NODE_ID.fetch_add(1, std::sync::atomic::Ordering::SeqCst), struct_name);

	Ok(quote! {

		#[cfg_attr(not(target_arch = "wasm32"), ctor)]
		fn register_node() {
			let mut registry = NODE_REGISTRY.lock().unwrap();
			registry.insert(
				#identifier,
				vec![
					#(#constructors,)*
				]
			);
		}
		#[cfg(target_arch = "wasm32")]
		#[no_mangle]
		extern "C" fn #registry_name() {
			register_node();
			register_metadata();
		}
	})
}

use syn::{visit_mut::VisitMut, GenericArgument, Lifetime, Type};

struct LifetimeReplacer(&'static str);

impl VisitMut for LifetimeReplacer {
	fn visit_lifetime_mut(&mut self, lifetime: &mut Lifetime) {
		lifetime.ident = syn::Ident::new(self.0, lifetime.ident.span());
	}

	fn visit_type_mut(&mut self, ty: &mut Type) {
		match ty {
			Type::Reference(type_reference) => {
				if let Some(lifetime) = &mut type_reference.lifetime {
					self.visit_lifetime_mut(lifetime);
				}
				self.visit_type_mut(&mut type_reference.elem);
			}
			_ => syn::visit_mut::visit_type_mut(self, ty),
		}
	}

	fn visit_generic_argument_mut(&mut self, arg: &mut GenericArgument) {
		if let GenericArgument::Lifetime(lifetime) = arg {
			self.visit_lifetime_mut(lifetime);
		} else {
			syn::visit_mut::visit_generic_argument_mut(self, arg);
		}
	}
}

#[must_use]
fn substitute_lifetimes(mut ty: Type, lifetime: &'static str) -> Type {
	LifetimeReplacer(lifetime).visit_type_mut(&mut ty);
	ty
}<|MERGE_RESOLUTION|>--- conflicted
+++ resolved
@@ -84,12 +84,7 @@
 		.map(|field| match field {
 			ParsedField::Regular { ty, .. } => ty.clone(),
 			ParsedField::Node { output_type, input_type, .. } => match parsed.is_async {
-<<<<<<< HEAD
 				true => parse_quote!(&'n impl #graphene_core::Node<'n, #input_type, Output = impl core::future::Future<Output=#output_type> > ),
-
-=======
-				true => parse_quote!(&'n impl #graphene_core::Node<'n, #input_type, Output: core::future::Future<Output=#output_type> + #graphene_core::WasmNotSend>),
->>>>>>> 408f9bff
 				false => parse_quote!(&'n impl #graphene_core::Node<'n, #input_type, Output = #output_type>),
 			},
 		})

use std::sync::atomic::AtomicU64;

use crate::parsing::*;
use convert_case::{Case, Casing};
use proc_macro2::TokenStream as TokenStream2;
use proc_macro_crate::FoundCrate;
use quote::{format_ident, quote};
use syn::{parse_quote, punctuated::Punctuated, spanned::Spanned, token::Comma, Error, Ident, Token, WhereClause, WherePredicate};
static NODE_ID: AtomicU64 = AtomicU64::new(0);

pub(crate) fn generate_node_code(parsed: &ParsedNodeFn) -> syn::Result<TokenStream2> {
	let ParsedNodeFn {
		attributes,
		fn_name,
		struct_name,
		mod_name,
		fn_generics,
		where_clause,
		input,
		output_type,
		is_async,
		fields,
		body,
		crate_name: graphene_core_crate,
		description,
		..
	} = parsed;

	let category = &attributes.category.as_ref().map(|value| quote!(Some(#value))).unwrap_or(quote!(None));
	let mod_name = format_ident!("_{}_mod", mod_name);

	let display_name = match &attributes.display_name.as_ref() {
		Some(lit) => lit.value(),
		None => struct_name.to_string().to_case(Case::Title),
	};
	let struct_name = format_ident!("{}Node", struct_name);

	let struct_generics: Vec<Ident> = fields.iter().enumerate().map(|(i, _)| format_ident!("Node{}", i)).collect();
	let input_ident = &input.pat_ident;
	let input_type = &input.ty;

	let field_idents: Vec<_> = fields
		.iter()
		.map(|field| match field {
			ParsedField::Regular { pat_ident, .. } | ParsedField::Node { pat_ident, .. } => pat_ident,
		})
		.collect();
	let field_names: Vec<_> = field_idents.iter().map(|pat_ident| &pat_ident.ident).collect();

	let input_names: Vec<_> = fields
		.iter()
		.map(|field| match field {
			ParsedField::Regular { name, .. } | ParsedField::Node { name, .. } => name,
		})
		.zip(field_names.iter())
		.map(|zipped| match zipped {
			(Some(name), _) => name.value(),
			(_, name) => name.to_string().to_case(convert_case::Case::Title),
		})
		.collect();

	let input_descriptions: Vec<_> = fields
		.iter()
		.map(|field| match field {
			ParsedField::Regular { description, .. } | ParsedField::Node { description, .. } => description,
		})
		.collect();

	let struct_fields = field_names.iter().zip(struct_generics.iter()).map(|(name, gen)| {
		quote! { pub(super) #name: #gen }
	});

	let graphene_core = match graphene_core_crate {
		FoundCrate::Itself => quote!(crate),
		FoundCrate::Name(name) => {
			let ident = Ident::new(name, proc_macro2::Span::call_site());
			quote!( #ident )
		}
	};

	let field_types: Vec<_> = fields
		.iter()
		.map(|field| match field {
			ParsedField::Regular { ty, .. } => ty.clone(),
			ParsedField::Node { output_type, input_type, .. } => match parsed.is_async {
				true => parse_quote!(&'n impl #graphene_core::Node<'n, #input_type, Output: core::future::Future<Output=#output_type> + #graphene_core::WasmNotSend>),
				false => parse_quote!(&'n impl #graphene_core::Node<'n, #input_type, Output = #output_type>),
			},
		})
		.collect();

	let widget_override: Vec<_> = fields
		.iter()
		.map(|field| {
			let parsed_widget_override = match field {
				ParsedField::Regular { widget_override, .. } => widget_override,
				ParsedField::Node { widget_override, .. } => widget_override,
			};
			match parsed_widget_override {
				ParsedWidgetOverride::None => quote!(RegistryWidgetOverride::None),
				ParsedWidgetOverride::Hidden => quote!(RegistryWidgetOverride::Hidden),
				ParsedWidgetOverride::String(lit_str) => quote!(RegistryWidgetOverride::String(#lit_str)),
				ParsedWidgetOverride::Custom(lit_str) => quote!(RegistryWidgetOverride::Custom(#lit_str)),
			}
		})
		.collect();

	let value_sources: Vec<_> = fields
		.iter()
		.map(|field| match field {
			ParsedField::Regular { value_source, .. } => match value_source {
				ParsedValueSource::Default(data) => quote!(RegistryValueSource::Default(stringify!(#data))),
				ParsedValueSource::Scope(data) => quote!(RegistryValueSource::Scope(#data)),
				_ => quote!(RegistryValueSource::None),
			},
			_ => quote!(RegistryValueSource::None),
		})
		.collect();

	let number_min_values: Vec<_> = fields
		.iter()
		.map(|field| match field {
			ParsedField::Regular { number_min: Some(number_min), .. } => quote!(Some(#number_min)),
			_ => quote!(None),
		})
		.collect();
	let number_max_values: Vec<_> = fields
		.iter()
		.map(|field| match field {
			ParsedField::Regular { number_max: Some(number_max), .. } => quote!(Some(#number_max)),
			_ => quote!(None),
		})
		.collect();
	let number_mode_range_values: Vec<_> = fields
		.iter()
		.map(|field| match field {
			ParsedField::Regular {
				number_mode_range: Some(number_mode_range),
				..
			} => quote!(Some(#number_mode_range)),
			_ => quote!(None),
		})
		.collect();

	let exposed: Vec<_> = fields
		.iter()
		.map(|field| match field {
			ParsedField::Regular { exposed, .. } => quote!(#exposed),
			_ => quote!(true),
		})
		.collect();

	let eval_args = fields.iter().map(|field| match field {
		ParsedField::Regular { pat_ident, .. } => {
			let name = &pat_ident.ident;
			quote! { let #name = self.#name.eval(()); }
		}
		ParsedField::Node { pat_ident, .. } => {
			let name = &pat_ident.ident;
			quote! { let #name = &self.#name; }
		}
	});

	let all_implementation_types = fields.iter().flat_map(|field| match field {
		ParsedField::Regular { implementations, .. } => implementations.into_iter().cloned().collect::<Vec<_>>(),
		ParsedField::Node { implementations, .. } => implementations
			.into_iter()
			.flat_map(|implementation| [implementation.input.clone(), implementation.output.clone()])
			.collect(),
	});
	let all_implementation_types = all_implementation_types.chain(input.implementations.iter().cloned());

	let mut clauses = Vec::new();
	for (field, name) in fields.iter().zip(struct_generics.iter()) {
		clauses.push(match (field, *is_async) {
			(ParsedField::Regular { ty, .. }, _) => quote!(#name: #graphene_core::Node<'n, (), Output = #ty> ),
			(ParsedField::Node { input_type, output_type, .. }, false) => {
				quote!(for<'all_input> #name: #graphene_core::Node<'all_input, #input_type, Output = #output_type> + #graphene_core::WasmNotSync)
			}
			(ParsedField::Node { input_type, output_type, .. }, true) => {
				quote!(for<'all_input> #name: #graphene_core::Node<'all_input, #input_type, Output: core::future::Future<Output = #output_type> + #graphene_core::WasmNotSend> + #graphene_core::WasmNotSync)
			}
		});
	}
	let where_clause = where_clause.clone().unwrap_or(WhereClause {
		where_token: Token![where](output_type.span()),
		predicates: Default::default(),
	});

	let mut struct_where_clause = where_clause.clone();
	let extra_where: Punctuated<WherePredicate, Comma> = parse_quote!(
		#(#clauses,)*
		#output_type: 'n,
	);
	struct_where_clause.predicates.extend(extra_where);

	let new_args = struct_generics.iter().zip(field_names.iter()).map(|(gen, name)| {
		quote! { #name: #gen }
	});

	let async_keyword = is_async.then(|| quote!(async));

	let eval_impl = if *is_async {
		quote! {
			type Output = #graphene_core::registry::DynFuture<'n, #output_type>;
			#[inline]
			fn eval(&'n self, __input: #input_type) -> Self::Output {
				#(#eval_args)*
				Box::pin(self::#fn_name(__input #(, #field_names)*))
			}
		}
	} else {
		quote! {
			type Output = #output_type;
			#[inline]
			fn eval(&'n self, __input: #input_type) -> Self::Output {
				#(#eval_args)*
				self::#fn_name(__input #(, #field_names)*)
			}
		}
	};
	let path = match parsed.attributes.path {
		Some(ref path) => quote!(stringify!(#path).replace(' ', "")),
		None => quote!(std::module_path!().rsplit_once("::").unwrap().0),
	};
	let identifier = quote!(format!("{}::{}", #path, stringify!(#struct_name)));

	let register_node_impl = generate_register_node_impl(parsed, &field_names, &struct_name, &identifier)?;
	let import_name = format_ident!("_IMPORT_STUB_{}", mod_name.to_string().to_case(Case::UpperSnake));

	let properties = &attributes.properties_string.as_ref().map(|value| quote!(Some(#value))).unwrap_or(quote!(None));

	Ok(quote! {
		/// Underlying implementation for [#struct_name]
		#[inline]
		#[allow(clippy::too_many_arguments)]
		#async_keyword fn #fn_name <'n, #(#fn_generics,)*> (#input_ident: #input_type #(, #field_idents: #field_types)*) -> #output_type #where_clause #body

		#[automatically_derived]
		impl<'n, #(#fn_generics,)* #(#struct_generics,)*> #graphene_core::Node<'n, #input_type> for #mod_name::#struct_name<#(#struct_generics,)*>
		#struct_where_clause
		{
			#eval_impl
		}
		#[doc(inline)]
		pub use #mod_name::#struct_name;

		#[doc(hidden)]
		mod #mod_name {
			use super::*;
			use #graphene_core as gcore;
			use gcore::{Node, NodeIOTypes, concrete, fn_type, future, ProtoNodeIdentifier, WasmNotSync, NodeIO};
			use gcore::value::ClonedNode;
			use gcore::ops::TypeNode;
			use gcore::registry::{NodeMetadata, FieldMetadata, NODE_REGISTRY, NODE_METADATA, DynAnyNode, DowncastBothNode, DynFuture, TypeErasedBox, PanicNode, RegistryValueSource, RegistryWidgetOverride};
			use gcore::ctor::ctor;

			// Use the types specified in the implementation

			static #import_name: core::marker::PhantomData<(#(#all_implementation_types,)*)> = core::marker::PhantomData;

			#[derive(Debug, Copy, Clone, PartialEq, Eq, PartialOrd, Ord, Hash)]
			pub struct #struct_name<#(#struct_generics,)*> {
				#(#struct_fields,)*
			}

			#[automatically_derived]
			impl<'n, #(#struct_generics,)*> #struct_name<#(#struct_generics,)*>
			{
				#[allow(clippy::too_many_arguments)]
				pub fn new(#(#new_args,)*) -> Self {
					Self {
						#(#field_names,)*
					}
				}
			}

			#register_node_impl

			#[cfg_attr(not(target_arch = "wasm32"), ctor)]
			fn register_metadata() {
				let metadata = NodeMetadata {
					display_name: #display_name,
					category: #category,
					description: #description,
					properties: #properties,
					fields: vec![
						#(
							FieldMetadata {
								name: #input_names,
<<<<<<< HEAD
								widget_override: #widget_override,
=======
								description: #input_descriptions,
>>>>>>> ae2637e0
								exposed: #exposed,
								value_source: #value_sources,
								number_min: #number_min_values,
								number_max: #number_max_values,
								number_mode_range: #number_mode_range_values,
							},
						)*
					],
				};
				NODE_METADATA.lock().unwrap().insert(#identifier, metadata);
			}
		}
	})
}

fn generate_register_node_impl(parsed: &ParsedNodeFn, field_names: &[&Ident], struct_name: &Ident, identifier: &TokenStream2) -> Result<TokenStream2, syn::Error> {
	if parsed.attributes.skip_impl {
		return Ok(quote!());
	}

	let mut constructors = Vec::new();
	let unit = parse_quote!(());
	let parameter_types: Vec<_> = parsed
		.fields
		.iter()
		.map(|field| {
			match field {
				ParsedField::Regular { implementations, ty, .. } => {
					if !implementations.is_empty() {
						implementations.iter().map(|ty| (&unit, ty, false)).collect()
					} else {
						vec![(&unit, ty, false)]
					}
				}
				ParsedField::Node {
					implementations,
					input_type,
					output_type,
					..
				} => {
					if !implementations.is_empty() {
						implementations.iter().map(|impl_| (&impl_.input, &impl_.output, true)).collect()
					} else {
						vec![(input_type, output_type, true)]
					}
				}
			}
			.into_iter()
			.map(|(input, out, node)| (substitute_lifetimes(input.clone()), substitute_lifetimes(out.clone()), node))
			.collect::<Vec<_>>()
		})
		.collect();

	let max_implementations = parameter_types.iter().map(|x| x.len()).chain([parsed.input.implementations.len().max(1)]).max();
	let future_node = (!parsed.is_async).then(|| quote!(let node = gcore::registry::FutureWrapperNode::new(node);));

	for i in 0..max_implementations.unwrap_or(0) {
		let mut temp_constructors = Vec::new();
		let mut temp_node_io = Vec::new();
		let mut panic_node_types = Vec::new();

		for (j, types) in parameter_types.iter().enumerate() {
			let field_name = field_names[j];
			let (input_type, output_type, impl_node) = &types[i.min(types.len() - 1)];

			let node = matches!(parsed.fields[j], ParsedField::Node { .. });

			let downcast_node = quote!(
			let #field_name: DowncastBothNode<#input_type, #output_type> = DowncastBothNode::new(args[#j].clone());
			 );
			temp_constructors.push(if node {
				if !parsed.is_async {
					return Err(Error::new_spanned(&parsed.fn_name, "Node needs to be async if you want to use lambda parameters"));
				}
				downcast_node
			} else {
				quote!(
						#downcast_node
						let #field_name = #field_name.eval(()).await;
						let #field_name = ClonedNode::new(#field_name);
						let #field_name: TypeNode<_, #input_type, #output_type> = TypeNode::new(#field_name);
						// try polling futures
				)
			});
			temp_node_io.push(quote!(fn_type!(#input_type, #output_type, alias: #output_type)));
			match parsed.is_async && *impl_node {
				true => panic_node_types.push(quote!(#input_type, DynFuture<'static, #output_type>)),
				false => panic_node_types.push(quote!(#input_type, #output_type)),
			};
		}
		let input_type = match parsed.input.implementations.is_empty() {
			true => parsed.input.ty.clone(),
			false => parsed.input.implementations[i.min(parsed.input.implementations.len() - 1)].clone(),
		};
		let node_io = if parsed.is_async { quote!(to_async_node_io) } else { quote!(to_node_io) };
		constructors.push(quote!(
			(
				|args| {
					Box::pin(async move {
						#(#temp_constructors;)*
						let node = #struct_name::new(#(#field_names,)*);
						// try polling futures
						#future_node
						let any: DynAnyNode<#input_type, _, _> = DynAnyNode::new(node);
						Box::new(any) as TypeErasedBox<'_>
					})
				}, {
					let node = #struct_name::new(#(PanicNode::<#panic_node_types>::new(),)*);
					let params = vec![#(#temp_node_io,)*];
					let mut node_io = NodeIO::<'_, #input_type>::#node_io(&node, params);
					node_io

				}
			)
		));
	}
	let registry_name = format_ident!("__node_registry_{}_{}", NODE_ID.fetch_add(1, std::sync::atomic::Ordering::SeqCst), struct_name);

	Ok(quote! {

		#[cfg_attr(not(target_arch = "wasm32"), ctor)]
		fn register_node() {
			let mut registry = NODE_REGISTRY.lock().unwrap();
			registry.insert(
				#identifier,
				vec![
					#(#constructors,)*
				]
			);
		}
		#[cfg(target_arch = "wasm32")]
		#[no_mangle]
		extern "C" fn #registry_name() {
			register_node();
			register_metadata();
		}
	})
}

use syn::{visit_mut::VisitMut, GenericArgument, Lifetime, Type};

struct LifetimeReplacer;

impl VisitMut for LifetimeReplacer {
	fn visit_lifetime_mut(&mut self, lifetime: &mut Lifetime) {
		lifetime.ident = syn::Ident::new("_", lifetime.ident.span());
	}

	fn visit_type_mut(&mut self, ty: &mut Type) {
		match ty {
			Type::Reference(type_reference) => {
				if let Some(lifetime) = &mut type_reference.lifetime {
					self.visit_lifetime_mut(lifetime);
				}
				self.visit_type_mut(&mut type_reference.elem);
			}
			_ => syn::visit_mut::visit_type_mut(self, ty),
		}
	}

	fn visit_generic_argument_mut(&mut self, arg: &mut GenericArgument) {
		if let GenericArgument::Lifetime(lifetime) = arg {
			self.visit_lifetime_mut(lifetime);
		} else {
			syn::visit_mut::visit_generic_argument_mut(self, arg);
		}
	}
}

#[must_use]
fn substitute_lifetimes(mut ty: Type) -> Type {
	LifetimeReplacer.visit_type_mut(&mut ty);
	ty
}<|MERGE_RESOLUTION|>--- conflicted
+++ resolved
@@ -288,11 +288,8 @@
 						#(
 							FieldMetadata {
 								name: #input_names,
-<<<<<<< HEAD
 								widget_override: #widget_override,
-=======
 								description: #input_descriptions,
->>>>>>> ae2637e0
 								exposed: #exposed,
 								value_source: #value_sources,
 								number_min: #number_min_values,

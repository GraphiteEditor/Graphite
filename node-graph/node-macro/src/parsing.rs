--- conflicted
+++ resolved
@@ -97,11 +97,8 @@
 	Regular {
 		pat_ident: PatIdent,
 		name: Option<LitStr>,
-<<<<<<< HEAD
+		description: String,
 		widget_override: ParsedWidgetOverride,
-=======
-		description: String,
->>>>>>> ae2637e0
 		ty: Type,
 		exposed: bool,
 		value_source: ParsedValueSource,
@@ -113,11 +110,8 @@
 	Node {
 		pat_ident: PatIdent,
 		name: Option<LitStr>,
-<<<<<<< HEAD
+		description: String,
 		widget_override: ParsedWidgetOverride,
-=======
-		description: String,
->>>>>>> ae2637e0
 		input_type: Type,
 		output_type: Type,
 		implementations: Punctuated<Implementation, Comma>,
@@ -486,11 +480,8 @@
 		Ok(ParsedField::Node {
 			pat_ident,
 			name,
-<<<<<<< HEAD
+			description,
 			widget_override,
-=======
-			description,
->>>>>>> ae2637e0
 			input_type,
 			output_type,
 			implementations,
@@ -503,11 +494,8 @@
 		Ok(ParsedField::Regular {
 			pat_ident,
 			name,
-<<<<<<< HEAD
+			description,
 			widget_override,
-=======
-			description,
->>>>>>> ae2637e0
 			exposed,
 			number_min,
 			number_max,

--- conflicted
+++ resolved
@@ -39,11 +39,6 @@
 	NodeNetwork {
 		imports: vec![],
 		exports: vec![NodeOutput::new(NodeId(0), 0)],
-<<<<<<< HEAD
-		disabled: vec![],
-		locked: vec![],
-=======
->>>>>>> 46a9fc03
 		previous_outputs: None,
 		nodes: [DocumentNode {
 			name: "Blend Image".into(),

<<<<<<< HEAD
use graphene_core::raster::image::RasterDataTable;
=======
use graphene_core::raster_types::{CPU, RasterDataTable};
>>>>>>> a4fbea91
use graphene_core::{Color, Ctx};

#[node_macro::node(category("Color"))]
async fn image_color_palette(
	_: impl Ctx,
<<<<<<< HEAD
	image: RasterDataTable<Color>,
=======
	image: RasterDataTable<CPU>,
>>>>>>> a4fbea91
	#[hard_min(1.)]
	#[soft_max(28.)]
	max_size: u32,
) -> Vec<Color> {
	const GRID: f32 = 3.;

	let bins = GRID * GRID * GRID;

	let mut histogram: Vec<usize> = vec![0; (bins + 1.) as usize];
	let mut colors: Vec<Vec<Color>> = vec![vec![]; (bins + 1.) as usize];

	for image_instance in image.instance_ref_iter() {
		for pixel in image_instance.instance.data.iter() {
			let r = pixel.r() * GRID;
			let g = pixel.g() * GRID;
			let b = pixel.b() * GRID;

			let bin = (r * GRID + g * GRID + b * GRID) as usize;

			histogram[bin] += 1;
			colors[bin].push(pixel.to_gamma_srgb());
		}
	}

	let shorted = histogram.iter().enumerate().filter(|&(_, &count)| count > 0).map(|(i, _)| i).collect::<Vec<usize>>();

	let mut palette = vec![];

	for i in shorted.iter().take(max_size as usize) {
		let list = colors[*i].clone();

		let mut r = 0.;
		let mut g = 0.;
		let mut b = 0.;
		let mut a = 0.;

		for color in list.iter() {
			r += color.r();
			g += color.g();
			b += color.b();
			a += color.a();
		}

		r /= list.len() as f32;
		g /= list.len() as f32;
		b /= list.len() as f32;
		a /= list.len() as f32;

		let color = Color::from_rgbaf32(r, g, b, a).unwrap();

		palette.push(color);
	}

	palette
}

#[cfg(test)]
mod test {
	use super::*;
<<<<<<< HEAD
	use graphene_core::raster::image::{Image, RasterDataTable};
=======
	use graphene_core::raster::image::Image;
	use graphene_core::raster_types::{Raster, RasterDataTable};
>>>>>>> a4fbea91

	#[test]
	fn test_image_color_palette() {
		let result = image_color_palette(
			(),
<<<<<<< HEAD
			RasterDataTable::new(Image {
=======
			RasterDataTable::new(Raster::new_cpu(Image {
>>>>>>> a4fbea91
				width: 100,
				height: 100,
				data: vec![Color::from_rgbaf32(0., 0., 0., 1.).unwrap(); 10000],
				base64_string: None,
			})),
			1,
		);
		assert_eq!(futures::executor::block_on(result), [Color::from_rgbaf32(0., 0., 0., 1.).unwrap()]);
	}
}<|MERGE_RESOLUTION|>--- conflicted
+++ resolved
@@ -1,18 +1,10 @@
-<<<<<<< HEAD
-use graphene_core::raster::image::RasterDataTable;
-=======
 use graphene_core::raster_types::{CPU, RasterDataTable};
->>>>>>> a4fbea91
 use graphene_core::{Color, Ctx};
 
 #[node_macro::node(category("Color"))]
 async fn image_color_palette(
 	_: impl Ctx,
-<<<<<<< HEAD
-	image: RasterDataTable<Color>,
-=======
 	image: RasterDataTable<CPU>,
->>>>>>> a4fbea91
 	#[hard_min(1.)]
 	#[soft_max(28.)]
 	max_size: u32,
@@ -72,22 +64,14 @@
 #[cfg(test)]
 mod test {
 	use super::*;
-<<<<<<< HEAD
-	use graphene_core::raster::image::{Image, RasterDataTable};
-=======
 	use graphene_core::raster::image::Image;
 	use graphene_core::raster_types::{Raster, RasterDataTable};
->>>>>>> a4fbea91
 
 	#[test]
 	fn test_image_color_palette() {
 		let result = image_color_palette(
 			(),
-<<<<<<< HEAD
-			RasterDataTable::new(Image {
-=======
 			RasterDataTable::new(Raster::new_cpu(Image {
->>>>>>> a4fbea91
 				width: 100,
 				height: 100,
 				data: vec![Color::from_rgbaf32(0., 0., 0., 1.).unwrap(); 10000],

--- conflicted
+++ resolved
@@ -434,12 +434,8 @@
 #[node_macro::node(category("Raster: Generator"))]
 #[allow(clippy::too_many_arguments)]
 fn noise_pattern(
-<<<<<<< HEAD
 	ctx: impl ExtractFootprint,
-=======
-	footprint: Footprint,
 	_primary: (),
->>>>>>> 408f9bff
 	clip: bool,
 	seed: u32,
 	scale: f64,

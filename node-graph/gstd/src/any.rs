use dyn_any::{DynAny, StaticType};
pub use graphene_core::{generic, ops, Node};
use std::{marker::PhantomData, pin::Pin};

pub struct DynAnyNode<I, O, Node> {
	node: Node,
	_i: PhantomData<I>,
	_o: PhantomData<O>,
}
#[node_macro::node_fn(DynAnyNode<_I, _O>)]
fn any_node<_I: StaticType, _O: StaticType, N>(input: Any<'input>, node: &'any_input N) -> Any<'input>
where
	N: for<'any_input> Node<'any_input, _I, Output = _O>,
{
<<<<<<< HEAD
	type Output = Any<'n>;
	fn eval(self, input: Any<'n>) -> Self::Output {
		let node = core::any::type_name::<N>();
		let input: Box<I> = dyn_any::downcast(input).unwrap_or_else(|_| panic!("DynAnyNode Input in:\n{node}"));
		Box::new(self.0.eval(*input))
	}
=======
	let node_name = core::any::type_name::<N>();
	let input: Box<_I> = dyn_any::downcast(input).unwrap_or_else(|e| panic!("DynAnyNode Input, {e} in:\n{node_name}"));
	Box::new(node.eval(*input))
}
pub struct DynAnyRefNode<I, O, Node> {
	node: Node,
	_i: PhantomData<(I, O)>,
>>>>>>> 6fbc589e
}
impl<'input, _I: 'input + StaticType, _O: 'input + StaticType, N: 'input> Node<'input, Any<'input>> for DynAnyRefNode<_I, _O, N>
where
	N: for<'any_input> Node<'any_input, _I, Output = &'any_input _O>,
{
<<<<<<< HEAD
	type Output = Any<'n>;
	fn eval(self, input: Any<'n>) -> Self::Output {
		let node = core::any::type_name::<N>();
		let input: Box<I> = dyn_any::downcast(input).unwrap_or_else(|_| panic!("DynAnyNode Input in:\n{node}"));
		Box::new((&self.0).eval_ref(*input))
	}
}
pub struct TypeErasedNode<'n>(pub Box<dyn AsRefNode<'n, Any<'n>, Output = Any<'n>> + 'n>);
impl<'n> Node<Any<'n>> for &'n TypeErasedNode<'n> {
	type Output = Any<'n>;
	fn eval(self, input: Any<'n>) -> Self::Output {
		self.0.eval_box(input)
=======
	type Output = Any<'input>;
	fn eval<'node: 'input>(&'node self, input: Any<'input>) -> Self::Output {
		{
			let node_name = core::any::type_name::<N>();
			let input: Box<_I> = dyn_any::downcast(input).unwrap_or_else(|e| panic!("DynAnyNode Input, {e} in:\n{node_name}"));
			Box::new(self.node.eval(*input))
		}
>>>>>>> 6fbc589e
	}
}
impl<_I, _O, S0> DynAnyRefNode<_I, _O, S0> {
	pub const fn new(node: S0) -> Self {
		Self { node, _i: core::marker::PhantomData }
	}
}

pub type TypeErasedNode<'n> = dyn for<'i> Node<'i, Any<'i>, Output = Any<'i>> + 'n + Send + Sync;
pub type TypeErasedPinnedRef<'n> = Pin<&'n (dyn for<'i> Node<'i, Any<'i>, Output = Any<'i>> + 'n + Send + Sync)>;
pub type TypeErasedPinned<'n> = Pin<Box<dyn for<'i> Node<'i, Any<'i>, Output = Any<'i>> + 'n + Send + Sync>>;

pub trait IntoTypeErasedNode<'n> {
	fn into_type_erased(self) -> TypeErasedPinned<'n>;
}

impl<'n, N: 'n> IntoTypeErasedNode<'n> for N
where
	N: for<'i> Node<'i, Any<'i>, Output = Any<'i>> + Send + Sync + 'n,
{
	fn into_type_erased(self) -> TypeErasedPinned<'n> {
		Box::pin(self)
	}
}

pub struct DowncastNode<O, Node> {
	node: Node,
	_o: PhantomData<O>,
}
impl<N: Clone, O: StaticType> Clone for DowncastNode<O, N> {
	fn clone(&self) -> Self {
		Self { node: self.node.clone(), _o: self._o }
	}
}
impl<N: Copy, O: StaticType> Copy for DowncastNode<O, N> {}

#[node_macro::node_fn(DowncastNode<_O>)]
fn downcast<N, _O: StaticType>(input: Any<'input>, node: &'input N) -> _O
where
	N: Node<'input, Any<'input>, Output = Any<'input>>,
{
	let node_name = core::any::type_name::<N>();
	let out = dyn_any::downcast(node.eval(input)).unwrap_or_else(|e| panic!("DynAnyNode Input {e} in:\n{node_name}"));
	*out
}

/// Boxes the input and downcasts the output.
/// Wraps around a node taking Box<dyn DynAny> and returning Box<dyn DynAny>
#[derive(Clone, Copy)]
pub struct DowncastBothNode<'a, I, O> {
	node: TypeErasedPinnedRef<'a>,
	_i: PhantomData<I>,
	_o: PhantomData<O>,
}
impl<'n: 'input, 'input, O: 'input + StaticType, I: 'input + StaticType> Node<'input, I> for DowncastBothNode<'n, I, O> {
	type Output = O;
	#[inline]
	fn eval<'node: 'input>(&'node self, input: I) -> Self::Output {
		{
			let input = Box::new(input);
			let out = dyn_any::downcast(self.node.eval(input)).unwrap_or_else(|e| panic!("DynAnyNode Input {e}"));
			*out
		}
	}
}
<<<<<<< HEAD
impl<'n, N, I: 'n + StaticType, O: 'n + StaticType> Node<I> for &DowncastBothNode<N, I, O>
where
	N: Node<Any<'n>, Output = Any<'n>> + Copy,
{
	type Output = O;
	fn eval(self, input: I) -> Self::Output {
		let input = Box::new(input) as Box<dyn DynAny>;
		let output = self.0.eval(input);
		*dyn_any::downcast(output).expect("DowncastBothNode Output")
	}
}
impl<'n, N, I: StaticType, O: StaticType> DowncastBothNode<N, I, O>
where
	N: Node<Any<'n>>,
{
	pub fn new(n: N) -> Self {
		DowncastBothNode(n, PhantomData)
=======
impl<'n, I, O> DowncastBothNode<'n, I, O> {
	pub const fn new(node: TypeErasedPinnedRef<'n>) -> Self {
		Self {
			node,
			_i: core::marker::PhantomData,
			_o: core::marker::PhantomData,
		}
>>>>>>> 6fbc589e
	}
}
/// Boxes the input and downcasts the output.
/// Wraps around a node taking Box<dyn DynAny> and returning Box<dyn DynAny>
#[derive(Clone, Copy)]
pub struct DowncastBothRefNode<'a, I, O> {
	node: TypeErasedPinnedRef<'a>,
	_i: PhantomData<(I, O)>,
}
impl<'n: 'input, 'input, O: 'input + StaticType, I: 'input + StaticType> Node<'input, I> for DowncastBothRefNode<'n, I, O> {
	type Output = &'input O;
	#[inline]
	fn eval<'node: 'input>(&'node self, input: I) -> Self::Output {
		{
			let input = Box::new(input);
			let out: Box<&_> = dyn_any::downcast::<&O>(self.node.eval(input)).unwrap_or_else(|e| panic!("DynAnyNode Input {e}"));
			*out
		}
	}
}
impl<'n, I, O> DowncastBothRefNode<'n, I, O> {
	pub const fn new(node: TypeErasedPinnedRef<'n>) -> Self {
		Self { node, _i: core::marker::PhantomData }
	}
<<<<<<< HEAD
}*/

use graphene_core::ops::dynamic::Dynamic;
use graphene_core::AsRefNode;
pub struct BoxedComposition<'a, Second> {
	pub first: Box<dyn Node<(), Output = Dynamic<'a>>>,
	pub second: Second,
=======
>>>>>>> 6fbc589e
}

pub struct ComposeTypeErased<'a> {
	first: TypeErasedPinnedRef<'a>,
	second: TypeErasedPinnedRef<'a>,
}

impl<'i, 'a: 'i> Node<'i, Any<'i>> for ComposeTypeErased<'a> {
	type Output = Any<'i>;
	fn eval<'s: 'i>(&'s self, input: Any<'i>) -> Self::Output {
		let arg = self.first.eval(input);
		self.second.eval(arg)
	}
}

impl<'a> ComposeTypeErased<'a> {
	pub const fn new(first: TypeErasedPinnedRef<'a>, second: TypeErasedPinnedRef<'a>) -> Self {
		ComposeTypeErased { first, second }
	}
}

pub type Any<'n> = Box<dyn DynAny<'n> + 'n>;

pub fn input_node<O: StaticType>(n: TypeErasedPinnedRef) -> DowncastBothNode<(), O> {
	DowncastBothNode::new(n)
}

#[cfg(test)]
mod test {
	use super::*;
	use graphene_core::{ops::AddNode, ops::IdNode, value::ValueNode};

	#[test]
	#[should_panic]
	pub fn dyn_input_invalid_eval_panic() {
		//let add = DynAnyNode::new(AddNode::new()).into_type_erased();
		//add.eval(Box::new(&("32", 32u32)));
		let dyn_any = DynAnyNode::<(u32, u32), u32, _>::new(ValueNode::new(AddNode::new()));
		let type_erased = dyn_any.into_type_erased();
		let _ref_type_erased = type_erased.as_ref();
		//let type_erased = Box::pin(dyn_any) as TypeErasedPinned<'_>;
		type_erased.eval(Box::new(&("32", 32u32)));
	}

	#[test]
	pub fn dyn_input_invalid_eval_panic_() {
		//let add = DynAnyNode::new(AddNode::new()).into_type_erased();
		//add.eval(Box::new(&("32", 32u32)));
		let dyn_any = DynAnyNode::<(u32, u32), u32, _>::new(ValueNode::new(AddNode::new()));
		let type_erased = Box::pin(dyn_any) as TypeErasedPinned<'_>;
		type_erased.eval(Box::new((4u32, 2u32)));
		let id_node = IdNode::new();
		let type_erased_id = Box::pin(id_node) as TypeErasedPinned;
		let type_erased = ComposeTypeErased::new(type_erased.as_ref(), type_erased_id.as_ref());
		type_erased.eval(Box::new((4u32, 2u32)));
		//let downcast: DowncastBothNode<(u32, u32), u32> = DowncastBothNode::new(type_erased.as_ref());
		//downcast.eval((4u32, 2u32));
	}

	// TODO: Fix this test
	/*
	#[test]
	pub fn dyn_input_storage_composition() {
		// todo readd test
		let node = <graphene_core::ops::IdNode>::new();
		let any: DynAnyNode<Any<'_>, Any<'_>, _> = DynAnyNode::new(ValueNode::new(node));
		any.into_type_erased();
	}
	*/
}<|MERGE_RESOLUTION|>--- conflicted
+++ resolved
@@ -12,14 +12,6 @@
 where
 	N: for<'any_input> Node<'any_input, _I, Output = _O>,
 {
-<<<<<<< HEAD
-	type Output = Any<'n>;
-	fn eval(self, input: Any<'n>) -> Self::Output {
-		let node = core::any::type_name::<N>();
-		let input: Box<I> = dyn_any::downcast(input).unwrap_or_else(|_| panic!("DynAnyNode Input in:\n{node}"));
-		Box::new(self.0.eval(*input))
-	}
-=======
 	let node_name = core::any::type_name::<N>();
 	let input: Box<_I> = dyn_any::downcast(input).unwrap_or_else(|e| panic!("DynAnyNode Input, {e} in:\n{node_name}"));
 	Box::new(node.eval(*input))
@@ -27,26 +19,11 @@
 pub struct DynAnyRefNode<I, O, Node> {
 	node: Node,
 	_i: PhantomData<(I, O)>,
->>>>>>> 6fbc589e
 }
 impl<'input, _I: 'input + StaticType, _O: 'input + StaticType, N: 'input> Node<'input, Any<'input>> for DynAnyRefNode<_I, _O, N>
 where
 	N: for<'any_input> Node<'any_input, _I, Output = &'any_input _O>,
 {
-<<<<<<< HEAD
-	type Output = Any<'n>;
-	fn eval(self, input: Any<'n>) -> Self::Output {
-		let node = core::any::type_name::<N>();
-		let input: Box<I> = dyn_any::downcast(input).unwrap_or_else(|_| panic!("DynAnyNode Input in:\n{node}"));
-		Box::new((&self.0).eval_ref(*input))
-	}
-}
-pub struct TypeErasedNode<'n>(pub Box<dyn AsRefNode<'n, Any<'n>, Output = Any<'n>> + 'n>);
-impl<'n> Node<Any<'n>> for &'n TypeErasedNode<'n> {
-	type Output = Any<'n>;
-	fn eval(self, input: Any<'n>) -> Self::Output {
-		self.0.eval_box(input)
-=======
 	type Output = Any<'input>;
 	fn eval<'node: 'input>(&'node self, input: Any<'input>) -> Self::Output {
 		{
@@ -54,7 +31,6 @@
 			let input: Box<_I> = dyn_any::downcast(input).unwrap_or_else(|e| panic!("DynAnyNode Input, {e} in:\n{node_name}"));
 			Box::new(self.node.eval(*input))
 		}
->>>>>>> 6fbc589e
 	}
 }
 impl<_I, _O, S0> DynAnyRefNode<_I, _O, S0> {
@@ -120,25 +96,6 @@
 		}
 	}
 }
-<<<<<<< HEAD
-impl<'n, N, I: 'n + StaticType, O: 'n + StaticType> Node<I> for &DowncastBothNode<N, I, O>
-where
-	N: Node<Any<'n>, Output = Any<'n>> + Copy,
-{
-	type Output = O;
-	fn eval(self, input: I) -> Self::Output {
-		let input = Box::new(input) as Box<dyn DynAny>;
-		let output = self.0.eval(input);
-		*dyn_any::downcast(output).expect("DowncastBothNode Output")
-	}
-}
-impl<'n, N, I: StaticType, O: StaticType> DowncastBothNode<N, I, O>
-where
-	N: Node<Any<'n>>,
-{
-	pub fn new(n: N) -> Self {
-		DowncastBothNode(n, PhantomData)
-=======
 impl<'n, I, O> DowncastBothNode<'n, I, O> {
 	pub const fn new(node: TypeErasedPinnedRef<'n>) -> Self {
 		Self {
@@ -146,7 +103,6 @@
 			_i: core::marker::PhantomData,
 			_o: core::marker::PhantomData,
 		}
->>>>>>> 6fbc589e
 	}
 }
 /// Boxes the input and downcasts the output.
@@ -171,16 +127,6 @@
 	pub const fn new(node: TypeErasedPinnedRef<'n>) -> Self {
 		Self { node, _i: core::marker::PhantomData }
 	}
-<<<<<<< HEAD
-}*/
-
-use graphene_core::ops::dynamic::Dynamic;
-use graphene_core::AsRefNode;
-pub struct BoxedComposition<'a, Second> {
-	pub first: Box<dyn Node<(), Output = Dynamic<'a>>>,
-	pub second: Second,
-=======
->>>>>>> 6fbc589e
 }
 
 pub struct ComposeTypeErased<'a> {

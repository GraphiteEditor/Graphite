use dyn_any::DynAny;
use parley::fontique::Blob;
use std::collections::HashMap;
use std::sync::Arc;

// Import specta so derive macros can find it
use core_types::specta;

/// A font type (storing font family and font style and an optional preview URL)
#[derive(Debug, Clone, serde::Serialize, serde::Deserialize, Eq, DynAny, core_types::specta::Type)]
pub struct Font {
	#[serde(rename = "fontFamily")]
	pub font_family: String,
	#[serde(rename = "fontStyle", deserialize_with = "migrate_font_style")]
	pub font_style: String,
	#[serde(skip)]
	pub font_style_to_restore: Option<String>,
}

impl std::hash::Hash for Font {
	fn hash<H: std::hash::Hasher>(&self, state: &mut H) {
		self.font_family.hash(state);
		self.font_style.hash(state);
		// Don't consider `font_style_to_restore` in the HashMaps
	}
}

impl PartialEq for Font {
	fn eq(&self, other: &Self) -> bool {
		// Don't consider `font_style_to_restore` in the HashMaps
		self.font_family == other.font_family && self.font_style == other.font_style
	}
}

impl Font {
	pub fn new(font_family: String, font_style: String) -> Self {
		Self {
			font_family,
			font_style,
			font_style_to_restore: None,
		}
	}

	pub fn named_weight(weight: u32) -> &'static str {
		// From https://developer.mozilla.org/en-US/docs/Web/CSS/font-weight#common_weight_name_mapping
		match weight {
			100 => "Thin",
			200 => "Extra Light",
			300 => "Light",
			400 => "Regular",
			500 => "Medium",
			600 => "Semi Bold",
			700 => "Bold",
			800 => "Extra Bold",
			900 => "Black",
			950 => "Extra Black",
			_ => "Regular",
		}
	}
}
impl Default for Font {
	fn default() -> Self {
		Self::new(core_types::consts::DEFAULT_FONT_FAMILY.into(), core_types::consts::DEFAULT_FONT_STYLE.into())
	}
}

/// A cache of all loaded font data and preview urls along with the default font (send from `init_app` in `editor_api.rs`)
#[derive(Clone, serde::Serialize, serde::Deserialize, Default, DynAny)]
pub struct FontCache {
	/// Actual font file data used for rendering a font
	font_file_data: HashMap<Font, Vec<u8>>,
}

impl std::fmt::Debug for FontCache {
	fn fmt(&self, f: &mut std::fmt::Formatter<'_>) -> std::fmt::Result {
		f.debug_struct("FontCache").field("font_file_data", &self.font_file_data.keys().collect::<Vec<_>>()).finish()
	}
}

impl std::hash::Hash for FontCache {
	fn hash<H: std::hash::Hasher>(&self, state: &mut H) {
		self.font_file_data.len().hash(state);
		self.font_file_data.keys().for_each(|font| font.hash(state));
	}
}

impl PartialEq for FontCache {
	fn eq(&self, other: &Self) -> bool {
		if self.font_file_data.len() != other.font_file_data.len() {
			return false;
		}
		self.font_file_data.keys().all(|font| other.font_file_data.contains_key(font))
	}
}

impl FontCache {
	/// Returns the font family name if the font is cached, otherwise returns the fallback font family name if that is cached
	pub fn resolve_font<'a>(&'a self, font: &'a Font) -> Option<&'a Font> {
		if self.font_file_data.contains_key(font) {
			Some(font)
		} else {
			self.font_file_data
				.keys()
				.find(|font| font.font_family == core_types::consts::DEFAULT_FONT_FAMILY && font.font_style == core_types::consts::DEFAULT_FONT_STYLE)
		}
	}

	/// Try to get the bytes for a font
	pub fn get<'a>(&'a self, font: &'a Font) -> Option<(&'a Vec<u8>, &'a Font)> {
		self.resolve_font(font).and_then(|font| self.font_file_data.get(font).map(|data| (data, font)))
	}

	/// Get font data as a Blob for use with parley/skrifa
	pub fn get_blob<'a>(&'a self, font: &'a Font) -> Option<(Blob<u8>, &'a Font)> {
		self.get(font).map(|(data, font)| (Blob::new(Arc::new(data.clone())), font))
	}

	/// Check if the font is already loaded
	pub fn loaded_font(&self, font: &Font) -> bool {
		self.font_file_data.contains_key(font)
	}

	/// Insert a new font into the cache
<<<<<<< HEAD
	pub fn insert(&mut self, font: Font, preview_url: String, data: Vec<u8>) {
		self.font_file_data.insert(font.clone(), data);
		self.preview_urls.insert(font, preview_url);
	}

	/// Gets the preview URL for showing in text field when live editing
	pub fn get_preview_url(&self, font: &Font) -> Option<&String> {
		self.preview_urls.get(font)
	}
}

impl std::hash::Hash for FontCache {
	fn hash<H: std::hash::Hasher>(&self, state: &mut H) {
		self.preview_urls.len().hash(state);
		self.preview_urls.iter().for_each(|(font, url)| {
			font.hash(state);
			url.hash(state)
		});
		self.font_file_data.len().hash(state);
		self.font_file_data.keys().for_each(|font| font.hash(state));
=======
	pub fn insert(&mut self, font: Font, data: Vec<u8>) {
		self.font_file_data.insert(font.clone(), data);
>>>>>>> fa45efa9
	}
}

// TODO: Eventually remove this migration document upgrade code
fn migrate_font_style<'de, D: serde::Deserializer<'de>>(deserializer: D) -> Result<String, D::Error> {
	use serde::Deserialize;
	String::deserialize(deserializer).map(|name| if name == "Normal (400)" { "Regular (400)".to_string() } else { name })
}<|MERGE_RESOLUTION|>--- conflicted
+++ resolved
@@ -121,7 +121,6 @@
 	}
 
 	/// Insert a new font into the cache
-<<<<<<< HEAD
 	pub fn insert(&mut self, font: Font, preview_url: String, data: Vec<u8>) {
 		self.font_file_data.insert(font.clone(), data);
 		self.preview_urls.insert(font, preview_url);
@@ -142,10 +141,8 @@
 		});
 		self.font_file_data.len().hash(state);
 		self.font_file_data.keys().for_each(|font| font.hash(state));
-=======
 	pub fn insert(&mut self, font: Font, data: Vec<u8>) {
 		self.font_file_data.insert(font.clone(), data);
->>>>>>> fa45efa9
 	}
 }
 

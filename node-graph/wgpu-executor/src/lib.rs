mod context;
mod executor;

pub use context::Context;
pub use executor::GpuExecutor;

use dyn_any::{DynAny, StaticType};
use gpu_executor::{ComputePassDimensions, GPUConstant, StorageBufferOptions, TextureBufferOptions, TextureBufferType, ToStorageBuffer, ToUniformBuffer};
use graphene_core::application_io::{ApplicationIo, EditorApi, SurfaceHandle};
use graphene_core::transform::{Footprint, Transform};
<<<<<<< HEAD
use graphene_core::{Color, Cow, ExtractFootprint, Node, OwnedContextImpl, SurfaceFrame};
use graphene_core::{Ctx, Type};
=======
use graphene_core::{Cow, Node, SurfaceFrame, Type};
>>>>>>> eb0ff20d

use anyhow::{bail, Result};
use futures::Future;
use glam::{DAffine2, UVec2};
use std::pin::Pin;
use std::sync::Arc;
use vello::{AaConfig, AaSupport, RenderParams, Renderer, RendererOptions, Scene};
use wgpu::util::DeviceExt;
use wgpu::{Buffer, BufferDescriptor, Origin3d, ShaderModule, SurfaceConfiguration, SurfaceError, Texture, TextureAspect, TextureView};

#[cfg(target_arch = "wasm32")]
use web_sys::HtmlCanvasElement;

#[derive(dyn_any::DynAny)]
pub struct WgpuExecutor {
	pub context: Context,
	render_configuration: RenderConfiguration,
	vello_renderer: futures::lock::Mutex<vello::Renderer>,
}

impl std::fmt::Debug for WgpuExecutor {
	fn fmt(&self, f: &mut std::fmt::Formatter<'_>) -> std::fmt::Result {
		f.debug_struct("WgpuExecutor")
			.field("context", &self.context)
			.field("render_configuration", &self.render_configuration)
			.finish()
	}
}

impl<'a, T: ApplicationIo<Executor = WgpuExecutor>> From<&'a EditorApi<T>> for &'a WgpuExecutor {
	fn from(editor_api: &'a EditorApi<T>) -> Self {
		editor_api.application_io.as_ref().unwrap().gpu_executor().unwrap()
	}
}

pub type WgpuSurface = Arc<SurfaceHandle<Surface>>;
pub type WgpuWindow = Arc<SurfaceHandle<WindowHandle>>;

impl graphene_core::application_io::Size for Surface {
	fn size(&self) -> UVec2 {
		self.resolution
	}
}

#[repr(C)]
#[derive(Copy, Clone, Debug, bytemuck::Pod, bytemuck::Zeroable)]
struct Vertex {
	position: [f32; 3],
	tex_coords: [f32; 2],
}

impl Vertex {
	fn desc() -> wgpu::VertexBufferLayout<'static> {
		use std::mem;
		wgpu::VertexBufferLayout {
			array_stride: mem::size_of::<Vertex>() as wgpu::BufferAddress,
			step_mode: wgpu::VertexStepMode::Vertex,
			attributes: &[
				wgpu::VertexAttribute {
					offset: 0,
					shader_location: 0,
					format: wgpu::VertexFormat::Float32x3,
				},
				wgpu::VertexAttribute {
					offset: mem::size_of::<[f32; 3]>() as wgpu::BufferAddress,
					shader_location: 1,
					format: wgpu::VertexFormat::Float32x2,
				},
			],
		}
	}
}

const VERTICES: &[Vertex] = &[
	Vertex {
		position: [-1., 1., 0.],
		tex_coords: [0., 0.],
	}, // A
	Vertex {
		position: [-1., -1., 0.],
		tex_coords: [0., 1.],
	}, // B
	Vertex {
		position: [1., 1., 0.],
		tex_coords: [1., 0.],
	}, // C
	Vertex {
		position: [1., -1., 0.],
		tex_coords: [1., 1.],
	}, // D
];

const INDICES: &[u16] = &[0, 1, 2, 2, 1, 3];

#[derive(Debug, DynAny)]
#[repr(transparent)]
pub struct CommandBuffer(wgpu::CommandBuffer);

#[derive(Debug, DynAny)]
#[repr(transparent)]
pub struct ShaderModuleWrapper(ShaderModule);
pub type ShaderHandle = ShaderModuleWrapper;
pub type BufferHandle = Buffer;
pub type TextureHandle = Texture;
pub struct Surface {
	pub inner: wgpu::Surface<'static>,
	resolution: UVec2,
}
#[cfg(target_arch = "wasm32")]
pub type Window = HtmlCanvasElement;
#[cfg(not(target_arch = "wasm32"))]
pub type Window = Arc<winit::window::Window>;

unsafe impl StaticType for Surface {
	type Static = Surface;
}

pub use graphene_core::renderer::RenderContext;

// pub trait SpirVCompiler {
// 	fn compile(&self, network: &[ProtoNetwork], io: &ShaderIO) -> Result<Shader>;
// }

impl WgpuExecutor {
	pub async fn render_vello_scene(&self, scene: &Scene, surface: &WgpuSurface, width: u32, height: u32, context: &RenderContext) -> Result<()> {
		let surface = &surface.surface.inner;
		let surface_caps = surface.get_capabilities(&self.context.adapter);
		surface.configure(
			&self.context.device,
			&SurfaceConfiguration {
				usage: wgpu::TextureUsages::RENDER_ATTACHMENT | wgpu::TextureUsages::STORAGE_BINDING,
				format: wgpu::TextureFormat::Rgba8Unorm,
				width,
				height,
				present_mode: surface_caps.present_modes[0],
				alpha_mode: wgpu::CompositeAlphaMode::Opaque,
				view_formats: vec![],
				desired_maximum_frame_latency: 2,
			},
		);
		let surface_texture = surface.get_current_texture()?;

		let render_params = RenderParams {
			// We are using an explicit opaque color here to eliminate the alpha premultiplication step
			// which would be required to support a transparent webgpu canvas
			base_color: vello::peniko::Color::from_rgba8(0x22, 0x22, 0x22, 0xff),
			width,
			height,
			antialiasing_method: AaConfig::Msaa8,
		};

		{
			let mut renderer = self.vello_renderer.lock().await;
			for (id, texture) in context.resource_overrides.iter() {
				let texture_view = wgpu::ImageCopyTextureBase {
					texture: texture.clone(),
					mip_level: 0,
					origin: Origin3d::ZERO,
					aspect: TextureAspect::All,
				};
				renderer.override_image(
					&vello::peniko::Image::new(vello::peniko::Blob::from_raw_parts(Arc::new(vec![]), *id), vello::peniko::Format::Rgba8, 0, 0),
					Some(texture_view),
				);
			}
			renderer.render_to_surface(&self.context.device, &self.context.queue, scene, &surface_texture, &render_params).unwrap();
		}

		surface_texture.present();

		Ok(())
	}

	pub fn load_shader(&self, shader: Shader) -> Result<ShaderHandle> {
		#[cfg(not(feature = "passthrough"))]
		let shader_module = self.context.device.create_shader_module(wgpu::ShaderModuleDescriptor {
			label: Some(shader.name),
			source: wgpu::ShaderSource::SpirV(shader.source),
		});
		#[cfg(feature = "passthrough")]
		let shader_module = unsafe {
			self.context.device.create_shader_module_spirv(&wgpu::ShaderModuleDescriptorSpirV {
				label: Some(shader.name),
				source: shader.source,
			})
		};
		Ok(ShaderModuleWrapper(shader_module))
	}

	pub fn create_uniform_buffer<T: ToUniformBuffer>(&self, data: T) -> Result<WgpuShaderInput> {
		let bytes = data.to_bytes();
		let buffer = self.context.device.create_buffer_init(&wgpu::util::BufferInitDescriptor {
			label: None,
			contents: bytes.as_ref(),
			usage: wgpu::BufferUsages::UNIFORM,
		});
		Ok(ShaderInput::UniformBuffer(buffer, Type::new::<T>()))
	}

	pub fn create_storage_buffer<T: ToStorageBuffer>(&self, data: T, options: StorageBufferOptions) -> Result<WgpuShaderInput> {
		let bytes = data.to_bytes();
		let mut usage = wgpu::BufferUsages::empty();

		if options.storage {
			usage |= wgpu::BufferUsages::STORAGE;
		}
		if options.gpu_writable {
			usage |= wgpu::BufferUsages::COPY_SRC | wgpu::BufferUsages::COPY_DST;
		}
		if options.cpu_readable {
			usage |= wgpu::BufferUsages::MAP_READ | wgpu::BufferUsages::COPY_DST;
		}
		if options.cpu_writable {
			usage |= wgpu::BufferUsages::MAP_WRITE | wgpu::BufferUsages::COPY_SRC;
		}

		log::warn!("Creating storage buffer with usage {:?} and len: {}", usage, bytes.len());
		let buffer = self.context.device.create_buffer_init(&wgpu::util::BufferInitDescriptor {
			label: None,
			contents: bytes.as_ref(),
			usage,
		});
		Ok(ShaderInput::StorageBuffer(buffer, data.ty()))
	}
	pub fn create_texture_buffer<T: gpu_executor::ToTextureBuffer>(&self, data: T, options: TextureBufferOptions) -> Result<WgpuShaderInput> {
		let bytes = data.to_bytes();
		let usage = match options {
			TextureBufferOptions::Storage => wgpu::TextureUsages::STORAGE_BINDING | wgpu::TextureUsages::COPY_DST | wgpu::TextureUsages::COPY_SRC,
			TextureBufferOptions::Texture => wgpu::TextureUsages::TEXTURE_BINDING | wgpu::TextureUsages::COPY_DST | wgpu::TextureUsages::COPY_SRC,
			TextureBufferOptions::Surface => wgpu::TextureUsages::RENDER_ATTACHMENT,
		};

		let format = match T::format() {
			TextureBufferType::Rgba32Float => wgpu::TextureFormat::Rgba32Float,
			TextureBufferType::Rgba16Float => wgpu::TextureFormat::Rgba16Float,
			TextureBufferType::Rgba8Srgb => wgpu::TextureFormat::Rgba8UnormSrgb,
		};

		let buffer = self.context.device.create_texture_with_data(
			self.context.queue.as_ref(),
			&wgpu::TextureDescriptor {
				label: None,
				size: wgpu::Extent3d {
					width: data.size().0,
					height: data.size().1,
					depth_or_array_layers: 1,
				},
				mip_level_count: 1,
				sample_count: 1,
				dimension: wgpu::TextureDimension::D2,
				format,
				usage,
				view_formats: &[format],
			},
			wgpu::util::TextureDataOrder::LayerMajor,
			bytes.as_ref(),
		);
		match options {
			TextureBufferOptions::Storage => Ok(ShaderInput::StorageTextureBuffer(buffer, T::ty())),
			TextureBufferOptions::Texture => Ok(ShaderInput::TextureBuffer(buffer, T::ty())),
			TextureBufferOptions::Surface => Ok(ShaderInput::TextureBuffer(buffer, T::ty())),
		}
	}

	pub fn create_output_buffer(&self, len: usize, ty: Type, cpu_readable: bool) -> Result<WgpuShaderInput> {
		log::warn!("Creating output buffer with len: {len}");
		let create_buffer = |usage| {
			Ok::<_, anyhow::Error>(self.context.device.create_buffer(&BufferDescriptor {
				label: None,
				size: len as u64 * ty.size().ok_or_else(|| anyhow::anyhow!("Cannot create buffer of type {ty:?}"))? as u64,
				usage,
				mapped_at_creation: false,
			}))
		};
		let buffer = match cpu_readable {
			true => ShaderInput::ReadBackBuffer(create_buffer(wgpu::BufferUsages::COPY_DST | wgpu::BufferUsages::MAP_READ)?, ty),
			false => ShaderInput::OutputBuffer(create_buffer(wgpu::BufferUsages::STORAGE | wgpu::BufferUsages::COPY_SRC)?, ty),
		};
		Ok(buffer)
	}
	pub fn create_compute_pass(&self, layout: &PipelineLayout, read_back: Option<Arc<WgpuShaderInput>>, instances: ComputePassDimensions) -> Result<CommandBuffer> {
		let compute_pipeline = self.context.device.create_compute_pipeline(&wgpu::ComputePipelineDescriptor {
			label: None,
			layout: None,
			module: &layout.shader.0,
			entry_point: Some(layout.entry_point.as_str()),
			compilation_options: Default::default(),
			cache: None,
		});
		let bind_group_layout = compute_pipeline.get_bind_group_layout(0);

		let entries = layout
			.bind_group
			.buffers
			.iter()
			.chain(std::iter::once(&layout.output_buffer))
			.flat_map(|input| input.binding())
			.enumerate()
			.map(|(i, buffer)| wgpu::BindGroupEntry {
				binding: i as u32,
				resource: match buffer {
					BindingType::UniformBuffer(buf) => buf.as_entire_binding(),
					BindingType::StorageBuffer(buf) => buf.as_entire_binding(),
					BindingType::TextureView(buf) => wgpu::BindingResource::TextureView(buf),
				},
			})
			.collect::<Vec<_>>();

		let bind_group = self.context.device.create_bind_group(&wgpu::BindGroupDescriptor {
			label: None,
			layout: &bind_group_layout,
			entries: entries.as_slice(),
		});

		let mut encoder = self.context.device.create_command_encoder(&wgpu::CommandEncoderDescriptor { label: Some("compute encoder") });
		{
			let dimensions = instances.get();
			let mut cpass = encoder.begin_compute_pass(&wgpu::ComputePassDescriptor { label: None, timestamp_writes: None });
			cpass.set_pipeline(&compute_pipeline);
			cpass.set_bind_group(0, Some(&bind_group), &[]);
			cpass.insert_debug_marker("compute node network evaluation");
			cpass.push_debug_group("compute shader");
			cpass.dispatch_workgroups(dimensions.0, dimensions.1, dimensions.2); // Number of cells to run, the (x,y,z) size of item being processed
			cpass.pop_debug_group();
		}
		// Sets adds copy operation to command encoder.
		// Will copy data from storage buffer on GPU to staging buffer on CPU.
		if let Some(buffer) = read_back {
			let ShaderInput::ReadBackBuffer(output, _ty) = buffer.as_ref() else {
				bail!("Tried to read back from a non read back buffer");
			};
			let size = output.size();
			let ShaderInput::OutputBuffer(output_buffer, ty) = layout.output_buffer.as_ref() else {
				bail!("Tried to read back from a non output buffer");
			};
			assert_eq!(size, output_buffer.size());
			assert_eq!(ty, &layout.output_buffer.ty());
			encoder.copy_buffer_to_buffer(output_buffer, 0, output, 0, size);
		}

		// Submits command encoder for processing
		Ok(CommandBuffer(encoder.finish()))
	}

	pub fn create_render_pass(&self, _footprint: Footprint, texture: ShaderInputFrame, canvas: Arc<SurfaceHandle<Surface>>) -> Result<()> {
		let transform = texture.transform;
		let texture = texture.shader_input.texture().expect("Expected texture input");
		let texture_view = texture.create_view(&wgpu::TextureViewDescriptor {
			format: Some(wgpu::TextureFormat::Rgba16Float),
			..Default::default()
		});

		let surface = &canvas.as_ref().surface.inner;
		let surface_caps = surface.get_capabilities(&self.context.adapter);
		if surface_caps.formats.is_empty() {
			log::warn!("No surface formats available");
			return Ok(());
		}
		// TODO:
		let resolution = transform.decompose_scale().as_uvec2();
		let surface_format = wgpu::TextureFormat::Bgra8Unorm;
		let config = SurfaceConfiguration {
			usage: wgpu::TextureUsages::RENDER_ATTACHMENT,
			format: surface_format,
			width: resolution.x,
			height: resolution.y,
			present_mode: surface_caps.present_modes[0],
			alpha_mode: surface_caps.alpha_modes[0],
			view_formats: vec![],
			desired_maximum_frame_latency: 2,
		};
		surface.configure(&self.context.device, &config);
		let result = surface.get_current_texture();

		let output = match result {
			Err(SurfaceError::Timeout) => {
				log::warn!("Timeout when getting current texture");
				return Ok(());
			}
			Err(SurfaceError::Lost) => {
				log::warn!("Surface lost");

				// surface.configure(&self.context.device, &new_config);
				return Ok(());
			}
			Err(SurfaceError::OutOfMemory) => {
				log::warn!("Out of memory");
				return Ok(());
			}
			Err(SurfaceError::Outdated) => {
				log::warn!("Surface outdated");
				// surface.configure(&self.context.device, &new_config);
				return Ok(());
			}
			Ok(surface) => surface,
		};
		let view = output.texture.create_view(&wgpu::TextureViewDescriptor {
			format: Some(wgpu::TextureFormat::Bgra8Unorm),
			..Default::default()
		});
		let output_texture_bind_group = self.context.device.create_bind_group(&wgpu::BindGroupDescriptor {
			layout: &self.render_configuration.texture_bind_group_layout,
			entries: &[
				wgpu::BindGroupEntry {
					binding: 0,
					resource: wgpu::BindingResource::TextureView(&texture_view),
				},
				wgpu::BindGroupEntry {
					binding: 1,
					resource: wgpu::BindingResource::Sampler(&self.render_configuration.sampler),
				},
			],
			label: Some("output_texture_bind_group"),
		});

		let mut encoder = self.context.device.create_command_encoder(&wgpu::CommandEncoderDescriptor { label: Some("Render Encoder") });

		{
			let mut render_pass = encoder.begin_render_pass(&wgpu::RenderPassDescriptor {
				label: Some("Render Pass"),
				color_attachments: &[Some(wgpu::RenderPassColorAttachment {
					view: &view,
					resolve_target: None,
					ops: wgpu::Operations {
						load: wgpu::LoadOp::Clear(wgpu::Color::RED),
						store: wgpu::StoreOp::Store,
					},
				})],
				depth_stencil_attachment: None,
				timestamp_writes: None,
				occlusion_query_set: None,
			});

			render_pass.set_pipeline(&self.render_configuration.render_pipeline);
			render_pass.set_bind_group(0, Some(&output_texture_bind_group), &[]);
			render_pass.set_vertex_buffer(0, self.render_configuration.vertex_buffer.slice(..));
			render_pass.set_index_buffer(self.render_configuration.index_buffer.slice(..), wgpu::IndexFormat::Uint16);
			render_pass.draw_indexed(0..self.render_configuration.num_indices, 0, 0..1);
			render_pass.insert_debug_marker("render node network");
		}

		let encoder = encoder.finish();
		#[cfg(feature = "profiling")]
		nvtx::range_push!("render");
		self.context.queue.submit(Some(encoder));
		#[cfg(feature = "profiling")]
		nvtx::range_pop!();
		log::trace!("Submitted render pass");
		output.present();

		Ok(())
	}

	pub fn execute_compute_pipeline(&self, encoder: CommandBuffer) -> Result<()> {
		self.context.queue.submit(Some(encoder.0));

		Ok(())
	}

	pub fn read_output_buffer(&self, buffer: Arc<WgpuShaderInput>) -> Pin<Box<dyn Future<Output = Result<Vec<u8>>> + Send>> {
		Box::pin(async move {
			if let ShaderInput::ReadBackBuffer(buffer, _) = buffer.as_ref() {
				let buffer_slice = buffer.slice(..);

				// Sets the buffer up for mapping, sending over the result of the mapping back to us when it is finished.
				let (sender, receiver) = futures_intrusive::channel::shared::oneshot_channel();
				buffer_slice.map_async(wgpu::MapMode::Read, move |v| sender.send(v).unwrap());

				// Wait for the mapping to finish.
				#[cfg(feature = "profiling")]
				nvtx::range_push!("compute");
				let result = receiver.receive().await;
				#[cfg(feature = "profiling")]
				nvtx::range_pop!();

				if result == Some(Ok(())) {
					// Gets contents of buffer
					let data = buffer_slice.get_mapped_range();
					// Since contents are got in bytes, this converts these bytes back to u32
					let result = bytemuck::cast_slice(&data).to_vec();

					// With the current interface, we have to make sure all mapped views are
					// dropped before we unmap the buffer.
					drop(data);
					buffer.unmap(); // Unmaps buffer from memory

					// Returns data from buffer
					Ok(result)
				} else {
					bail!("failed to run compute on gpu!")
				}
			} else {
				bail!("Tried to read a non readback buffer")
			}
		})
	}

	pub fn create_texture_view(&self, texture: WgpuShaderInput) -> Result<WgpuShaderInput> {
		// Ok(ShaderInput::TextureView(texture.create_view(&wgpu::TextureViewDescriptor::default()), ) )
		let ShaderInput::TextureBuffer(texture, ty) = &texture else {
			bail!("Tried to create a texture view from a non texture");
		};
		let view = texture.create_view(&wgpu::TextureViewDescriptor::default());
		Ok(ShaderInput::TextureView(view, ty.clone()))
	}

	#[cfg(target_arch = "wasm32")]
	pub fn create_surface(&self, canvas: graphene_core::WasmSurfaceHandle) -> Result<SurfaceHandle<Surface>> {
		let surface = self.context.instance.create_surface(wgpu::SurfaceTarget::Canvas(canvas.surface))?;

		Ok(SurfaceHandle {
			window_id: canvas.window_id,
			surface: Surface {
				inner: surface,
				resolution: UVec2::ZERO,
			},
		})
	}
	#[cfg(not(target_arch = "wasm32"))]
	pub fn create_surface(&self, window: SurfaceHandle<Window>) -> Result<SurfaceHandle<Surface>> {
		let size = window.surface.inner_size();
		let resolution = UVec2::new(size.width, size.height);
		let surface = self.context.instance.create_surface(wgpu::SurfaceTarget::Window(Box::new(window.surface)))?;

		Ok(SurfaceHandle {
			window_id: window.window_id,
			surface: Surface { inner: surface, resolution },
		})
	}
}

impl WgpuExecutor {
	pub async fn new() -> Option<Self> {
		let context = Context::new().await?;
		println!("wgpu executor created");

		let texture_bind_group_layout = context.device.create_bind_group_layout(&wgpu::BindGroupLayoutDescriptor {
			entries: &[
				wgpu::BindGroupLayoutEntry {
					binding: 0,
					visibility: wgpu::ShaderStages::FRAGMENT,
					ty: wgpu::BindingType::Texture {
						multisampled: false,
						view_dimension: wgpu::TextureViewDimension::D2,
						sample_type: wgpu::TextureSampleType::Float { filterable: false },
					},
					count: None,
				},
				wgpu::BindGroupLayoutEntry {
					binding: 1,
					visibility: wgpu::ShaderStages::FRAGMENT,
					ty: wgpu::BindingType::Sampler(wgpu::SamplerBindingType::NonFiltering),
					count: None,
				},
			],
			label: Some("texture_bind_group_layout"),
		});

		let sampler = context.device.create_sampler(&wgpu::SamplerDescriptor {
			address_mode_u: wgpu::AddressMode::ClampToEdge,
			address_mode_v: wgpu::AddressMode::ClampToEdge,
			address_mode_w: wgpu::AddressMode::ClampToEdge,
			mag_filter: wgpu::FilterMode::Nearest,
			min_filter: wgpu::FilterMode::Nearest,
			mipmap_filter: wgpu::FilterMode::Nearest,
			..Default::default()
		});

		let shader = context.device.create_shader_module(wgpu::ShaderModuleDescriptor {
			label: Some("Shader"),
			source: wgpu::ShaderSource::Wgsl(include_str!("shader.wgsl").into()),
		});

		let render_pipeline_layout = context.device.create_pipeline_layout(&wgpu::PipelineLayoutDescriptor {
			label: Some("Render Pipeline Layout"),
			bind_group_layouts: &[&texture_bind_group_layout],
			push_constant_ranges: &[],
		});

		let render_pipeline = context.device.create_render_pipeline(&wgpu::RenderPipelineDescriptor {
			label: Some("Render Pipeline"),
			layout: Some(&render_pipeline_layout),
			vertex: wgpu::VertexState {
				module: &shader,
				entry_point: Some("vs_main"),
				buffers: &[Vertex::desc()],
				compilation_options: Default::default(),
			},
			fragment: Some(wgpu::FragmentState {
				module: &shader,
				entry_point: Some("fs_main"),
				targets: &[Some(wgpu::ColorTargetState {
					format: wgpu::TextureFormat::Bgra8Unorm,
					blend: Some(wgpu::BlendState {
						color: wgpu::BlendComponent::REPLACE,
						alpha: wgpu::BlendComponent::REPLACE,
					}),
					write_mask: wgpu::ColorWrites::ALL,
				})],
				compilation_options: Default::default(),
			}),
			primitive: wgpu::PrimitiveState {
				topology: wgpu::PrimitiveTopology::TriangleList,
				strip_index_format: None,
				front_face: wgpu::FrontFace::Ccw,
				cull_mode: None,
				// Setting this to anything other than Fill requires Features::POLYGON_MODE_LINE
				// or Features::POLYGON_MODE_POINT
				polygon_mode: wgpu::PolygonMode::Fill,
				// Requires Features::DEPTH_CLIP_CONTROL
				unclipped_depth: false,
				// Requires Features::CONSERVATIVE_RASTERIZATION
				conservative: false,
			},
			depth_stencil: None,
			multisample: wgpu::MultisampleState {
				count: 1,
				mask: !0,
				alpha_to_coverage_enabled: false,
			},
			// If the pipeline will be used with a multiview render pass, this
			// indicates how many array layers the attachments will have.
			multiview: None,
			cache: None,
		});

		let vertex_buffer = context.device.create_buffer_init(&wgpu::util::BufferInitDescriptor {
			label: Some("Vertex Buffer"),
			contents: bytemuck::cast_slice(VERTICES),
			usage: wgpu::BufferUsages::VERTEX,
		});
		let index_buffer = context.device.create_buffer_init(&wgpu::util::BufferInitDescriptor {
			label: Some("Index Buffer"),
			contents: bytemuck::cast_slice(INDICES),
			usage: wgpu::BufferUsages::INDEX,
		});
		let num_indices = INDICES.len() as u32;
		let render_configuration = RenderConfiguration {
			vertex_buffer,
			index_buffer,
			num_indices,
			render_pipeline,
			texture_bind_group_layout,
			sampler,
		};

		let vello_renderer = Renderer::new(
			&context.device,
			RendererOptions {
				surface_format: Some(wgpu::TextureFormat::Rgba8Unorm),
				use_cpu: false,
				antialiasing_support: AaSupport::all(),
				num_init_threads: std::num::NonZeroUsize::new(1),
			},
		)
		.map_err(|e| anyhow::anyhow!("Failed to create Vello renderer: {:?}", e))
		.ok()?;

		Some(Self {
			context,
			render_configuration,
			vello_renderer: vello_renderer.into(),
		})
	}
}

#[derive(Debug)]
struct RenderConfiguration {
	vertex_buffer: wgpu::Buffer,
	index_buffer: wgpu::Buffer,
	num_indices: u32,
	render_pipeline: wgpu::RenderPipeline,
	texture_bind_group_layout: wgpu::BindGroupLayout,
	sampler: wgpu::Sampler,
}

pub type WgpuShaderInput = ShaderInput<BufferHandle, TextureHandle, TextureView>;
pub type AbstractShaderInput = ShaderInput<(), (), ()>;

#[derive(Clone, Debug, PartialEq, Eq, Hash, serde::Serialize, serde::Deserialize)]
/// All the possible inputs to a shader.
pub enum ShaderInput<BufferHandle, TextureHandle, TextureView> {
	UniformBuffer(BufferHandle, Type),
	StorageBuffer(BufferHandle, Type),
	TextureBuffer(TextureHandle, Type),
	StorageTextureBuffer(TextureHandle, Type),
	TextureView(TextureView, Type),
	/// A struct representing a work group memory buffer. This cannot be accessed by the CPU.
	WorkGroupMemory(usize, Type),
	Constant(GPUConstant),
	OutputBuffer(BufferHandle, Type),
	ReadBackBuffer(BufferHandle, Type),
}

unsafe impl<T: 'static, U: 'static, V: 'static> StaticType for ShaderInput<T, U, V> {
	type Static = ShaderInput<T, U, V>;
}

pub enum BindingType<'a> {
	UniformBuffer(&'a BufferHandle),
	StorageBuffer(&'a BufferHandle),
	TextureView(&'a TextureView),
}

/// Extract the buffer handle from a shader input.
impl ShaderInput<BufferHandle, TextureHandle, TextureView> {
	pub fn binding(&self) -> Option<BindingType> {
		match self {
			ShaderInput::UniformBuffer(buffer, _) => Some(BindingType::UniformBuffer(buffer)),
			ShaderInput::StorageBuffer(buffer, _) => Some(BindingType::StorageBuffer(buffer)),
			ShaderInput::WorkGroupMemory(_, _) => None,
			ShaderInput::Constant(_) => None,
			ShaderInput::TextureBuffer(_, _) => None,
			ShaderInput::StorageTextureBuffer(_, _) => None,
			ShaderInput::TextureView(tex, _) => Some(BindingType::TextureView(tex)),
			ShaderInput::OutputBuffer(buffer, _) => Some(BindingType::StorageBuffer(buffer)),
			ShaderInput::ReadBackBuffer(buffer, _) => Some(BindingType::StorageBuffer(buffer)),
		}
	}
	pub fn buffer(&self) -> Option<&BufferHandle> {
		match self {
			ShaderInput::UniformBuffer(buffer, _) => Some(buffer),
			ShaderInput::StorageBuffer(buffer, _) => Some(buffer),
			ShaderInput::WorkGroupMemory(_, _) => None,
			ShaderInput::Constant(_) => None,
			ShaderInput::TextureBuffer(_, _) => None,
			ShaderInput::StorageTextureBuffer(_, _) => None,
			ShaderInput::TextureView(_tex, _) => None,
			ShaderInput::OutputBuffer(buffer, _) => Some(buffer),
			ShaderInput::ReadBackBuffer(buffer, _) => Some(buffer),
		}
	}
	pub fn texture(&self) -> Option<&TextureHandle> {
		match self {
			ShaderInput::UniformBuffer(_, _) => None,
			ShaderInput::StorageBuffer(_, _) => None,
			ShaderInput::WorkGroupMemory(_, _) => None,
			ShaderInput::Constant(_) => None,
			ShaderInput::TextureBuffer(tex, _) => Some(tex),
			ShaderInput::StorageTextureBuffer(tex, _) => Some(tex),
			ShaderInput::TextureView(_, _) => None,
			ShaderInput::OutputBuffer(_, _) => None,
			ShaderInput::ReadBackBuffer(_, _) => None,
		}
	}
}
impl<T, U, V> ShaderInput<T, U, V> {
	pub fn ty(&self) -> Type {
		match self {
			ShaderInput::UniformBuffer(_, ty) => ty.clone(),
			ShaderInput::StorageBuffer(_, ty) => ty.clone(),
			ShaderInput::WorkGroupMemory(_, ty) => ty.clone(),
			ShaderInput::Constant(c) => c.ty(),
			ShaderInput::TextureBuffer(_, ty) => ty.clone(),
			ShaderInput::StorageTextureBuffer(_, ty) => ty.clone(),
			ShaderInput::TextureView(_, ty) => ty.clone(),
			ShaderInput::OutputBuffer(_, ty) => ty.clone(),
			ShaderInput::ReadBackBuffer(_, ty) => ty.clone(),
		}
	}

	pub fn is_output(&self) -> bool {
		matches!(self, ShaderInput::OutputBuffer(_, _))
	}
}

pub struct Shader<'a> {
	pub source: Cow<'a, [u32]>,
	pub name: &'a str,
	pub io: ShaderIO,
}

#[derive(Clone, Debug, PartialEq, Eq, Hash, serde::Serialize, serde::Deserialize, dyn_any::DynAny)]
pub struct ShaderIO {
	pub inputs: Vec<AbstractShaderInput>,
	pub output: AbstractShaderInput,
}

/// Collection of all arguments that are passed to the shader.
#[derive(DynAny)]
pub struct Bindgroup {
	pub buffers: Vec<Arc<WgpuShaderInput>>,
}

/// A struct representing a compute pipeline.
#[derive(DynAny, Clone)]
pub struct PipelineLayout {
	pub shader: Arc<ShaderHandle>,
	pub entry_point: String,
	pub bind_group: Arc<Bindgroup>,
	pub output_buffer: Arc<WgpuShaderInput>,
}

/// Extracts arguments from the function arguments and wraps them in a node.
pub struct ShaderInputNode<T> {
	data: T,
}

impl<'i, T: 'i> Node<'i, ()> for ShaderInputNode<T> {
	type Output = &'i T;

	fn eval(&'i self, _: ()) -> Self::Output {
		&self.data
	}
}

impl<T> ShaderInputNode<T> {
	pub fn new(data: T) -> Self {
		Self { data }
	}
}

#[node_macro::node(category(""))]
async fn uniform<'a: 'n, T: ToUniformBuffer + Send + 'n>(_: impl Ctx, #[implementations(f32, DAffine2)] data: T, executor: &'a WgpuExecutor) -> WgpuShaderInput {
	executor.create_uniform_buffer(data).unwrap()
}

#[node_macro::node(category(""))]
async fn storage<'a: 'n, T: ToStorageBuffer + Send + 'n>(_: impl Ctx, #[implementations(Vec<u8>)] data: T, executor: &'a WgpuExecutor) -> WgpuShaderInput {
	executor
		.create_storage_buffer(
			data,
			StorageBufferOptions {
				cpu_writable: false,
				gpu_writable: true,
				cpu_readable: false,
				storage: true,
			},
		)
		.unwrap()
}

#[node_macro::node(category(""))]
async fn create_output_buffer<'a: 'n>(_: impl Ctx + 'a, size: usize, executor: &'a WgpuExecutor, ty: Type) -> Arc<WgpuShaderInput> {
	Arc::new(executor.create_output_buffer(size, ty, true).unwrap())
}

#[node_macro::node(skip_impl)]
async fn create_compute_pass<'a: 'n>(_: impl Ctx + 'a, layout: PipelineLayout, executor: &'a WgpuExecutor, output: WgpuShaderInput, instances: ComputePassDimensions) -> CommandBuffer {
	executor.create_compute_pass(&layout, Some(output.into()), instances).unwrap()
}

#[node_macro::node(category("Debug: GPU"))]
async fn create_pipeline_layout(
	_: impl Ctx,
	shader: impl Node<(), Output = ShaderHandle>,
	entry_point: String,
	bind_group: impl Node<(), Output = Bindgroup>,
	output_buffer: Arc<WgpuShaderInput>,
) -> PipelineLayout {
	PipelineLayout {
		shader: shader.eval(()).await.into(),
		entry_point,
		bind_group: bind_group.eval(()).await.into(),
		output_buffer,
	}
}

#[node_macro::node(category(""))]
async fn read_output_buffer<'a: 'n>(_: impl Ctx + 'a, buffer: Arc<WgpuShaderInput>, executor: &'a WgpuExecutor, _compute_pass: ()) -> Vec<u8> {
	executor.read_output_buffer(buffer).await.unwrap()
}

pub type WindowHandle = Arc<SurfaceHandle<Window>>;

#[node_macro::node(skip_impl)]
fn create_gpu_surface<'a: 'n, Io: ApplicationIo<Executor = WgpuExecutor, Surface = Window> + 'a + Send + Sync>(_: impl Ctx + 'a, editor_api: &'a EditorApi<Io>) -> Option<WgpuSurface> {
	let canvas = editor_api.application_io.as_ref()?.window()?;
	let executor = editor_api.application_io.as_ref()?.gpu_executor()?;
	Some(Arc::new(executor.create_surface(canvas).ok()?))
}

#[derive(DynAny, Clone, Debug)]
pub struct ShaderInputFrame {
	shader_input: Arc<WgpuShaderInput>,
	transform: DAffine2,
}

#[node_macro::node(category(""))]
async fn render_texture<'a: 'n>(
	_: impl Ctx + 'a,
	footprint: Footprint,
	image: impl Node<Footprint, Output = ShaderInputFrame>,
	surface: Option<WgpuSurface>,
	executor: &'a WgpuExecutor,
) -> SurfaceFrame {
	let surface = surface.unwrap();
	let surface_id = surface.window_id;
	let image = image.eval(footprint).await;
	let transform = image.transform;

	executor.create_render_pass(footprint, image, surface).unwrap();

	SurfaceFrame {
		surface_id,
		transform,
		resolution: footprint.resolution,
	}
}

<<<<<<< HEAD
#[node_macro::node(category(""))]
async fn upload_texture<'a: 'n>(
	footprint: impl ExtractFootprint + Ctx,
	#[implementations(graphene_core::Context -> ImageFrame<Color>)] input: impl Node<graphene_core::Context<'static>, Output = ImageFrame<Color>>,
	executor: &'a WgpuExecutor,
) -> TextureFrame {
	// let new_data: Vec<RGBA16F> = input.image.data.into_iter().map(|c| c.into()).collect();
	let footprint = footprint.try_footprint().copied();
	let ctx = OwnedContextImpl { footprint, ..Default::default() };
	let input = input.eval(Some(ctx.into())).await;
	let new_data = input.image.data.into_iter().map(SRGBA8::from).collect();
	let new_image = Image {
		width: input.image.width,
		height: input.image.height,
		data: new_data,
		base64_string: None,
	};

	let shader_input = executor.create_texture_buffer(new_image, TextureBufferOptions::Texture).unwrap();
	let texture = match shader_input {
		ShaderInput::TextureBuffer(buffer, _) => buffer,
		ShaderInput::StorageTextureBuffer(buffer, _) => buffer,
		_ => unreachable!("Unsupported ShaderInput type"),
	};

	TextureFrame {
		texture: texture.into(),
		transform: input.transform,
		alpha_blend: Default::default(),
	}
}
=======
// #[node_macro::node(category(""))]
// async fn upload_texture<'a: 'n, F: Copy + Send + Sync + 'n>(
// 	#[implementations((), Footprint)] footprint: F,
// 	#[implementations(() -> ImageFrameTable<Color>, Footprint -> ImageFrameTable<Color>)] input: impl Node<F, Output = ImageFrameTable<Color>>,
// 	executor: &'a WgpuExecutor,
// ) -> TextureFrame {
// 	// let new_data: Vec<RGBA16F> = input.image.data.into_iter().map(|c| c.into()).collect();
// 	let input = input.eval(footprint).await;
// 	let input = input.one_item();

// 	let new_data: Vec<SRGBA8> = input.image.data.iter().map(|x| (*x).into()).collect();
// 	let new_image = Image {
// 		width: input.image.width,
// 		height: input.image.height,
// 		data: new_data,
// 		base64_string: None,
// 	};

// 	let shader_input = executor.create_texture_buffer(new_image, TextureBufferOptions::Texture).unwrap();
// 	let texture = match shader_input {
// 		ShaderInput::TextureBuffer(buffer, _) => buffer,
// 		ShaderInput::StorageTextureBuffer(buffer, _) => buffer,
// 		_ => unreachable!("Unsupported ShaderInput type"),
// 	};

// 	TextureFrame {
// 		texture: texture.into(),
// 		transform: input.transform,
// 		alpha_blend: Default::default(),
// 	}
// }
>>>>>>> eb0ff20d
<|MERGE_RESOLUTION|>--- conflicted
+++ resolved
@@ -8,12 +8,7 @@
 use gpu_executor::{ComputePassDimensions, GPUConstant, StorageBufferOptions, TextureBufferOptions, TextureBufferType, ToStorageBuffer, ToUniformBuffer};
 use graphene_core::application_io::{ApplicationIo, EditorApi, SurfaceHandle};
 use graphene_core::transform::{Footprint, Transform};
-<<<<<<< HEAD
-use graphene_core::{Color, Cow, ExtractFootprint, Node, OwnedContextImpl, SurfaceFrame};
-use graphene_core::{Ctx, Type};
-=======
-use graphene_core::{Cow, Node, SurfaceFrame, Type};
->>>>>>> eb0ff20d
+use graphene_core::{Color, Cow, ExtractFootprint, Node, OwnedContextImpl, SurfaceFrame, Ctx, Type};
 
 use anyhow::{bail, Result};
 use futures::Future;
@@ -914,18 +909,20 @@
 	}
 }
 
-<<<<<<< HEAD
 #[node_macro::node(category(""))]
 async fn upload_texture<'a: 'n>(
 	footprint: impl ExtractFootprint + Ctx,
-	#[implementations(graphene_core::Context -> ImageFrame<Color>)] input: impl Node<graphene_core::Context<'static>, Output = ImageFrame<Color>>,
+	#[implementations(graphene_core::Context -> ImageFrameTable<Color>)] input: impl Node<graphene_core::Context<'static>, Output = ImageFrameTable<Color>>,
 	executor: &'a WgpuExecutor,
 ) -> TextureFrame {
 	// let new_data: Vec<RGBA16F> = input.image.data.into_iter().map(|c| c.into()).collect();
+
 	let footprint = footprint.try_footprint().copied();
 	let ctx = OwnedContextImpl { footprint, ..Default::default() };
+
+	let input = input.one_item();
 	let input = input.eval(Some(ctx.into())).await;
-	let new_data = input.image.data.into_iter().map(SRGBA8::from).collect();
+	let new_data: Vec<SRGBA8> = input.image.data.iter().map(|x| (*x).into()).collect();
 	let new_image = Image {
 		width: input.image.width,
 		height: input.image.height,
@@ -933,38 +930,6 @@
 		base64_string: None,
 	};
 
-	let shader_input = executor.create_texture_buffer(new_image, TextureBufferOptions::Texture).unwrap();
-	let texture = match shader_input {
-		ShaderInput::TextureBuffer(buffer, _) => buffer,
-		ShaderInput::StorageTextureBuffer(buffer, _) => buffer,
-		_ => unreachable!("Unsupported ShaderInput type"),
-	};
-
-	TextureFrame {
-		texture: texture.into(),
-		transform: input.transform,
-		alpha_blend: Default::default(),
-	}
-}
-=======
-// #[node_macro::node(category(""))]
-// async fn upload_texture<'a: 'n, F: Copy + Send + Sync + 'n>(
-// 	#[implementations((), Footprint)] footprint: F,
-// 	#[implementations(() -> ImageFrameTable<Color>, Footprint -> ImageFrameTable<Color>)] input: impl Node<F, Output = ImageFrameTable<Color>>,
-// 	executor: &'a WgpuExecutor,
-// ) -> TextureFrame {
-// 	// let new_data: Vec<RGBA16F> = input.image.data.into_iter().map(|c| c.into()).collect();
-// 	let input = input.eval(footprint).await;
-// 	let input = input.one_item();
-
-// 	let new_data: Vec<SRGBA8> = input.image.data.iter().map(|x| (*x).into()).collect();
-// 	let new_image = Image {
-// 		width: input.image.width,
-// 		height: input.image.height,
-// 		data: new_data,
-// 		base64_string: None,
-// 	};
-
 // 	let shader_input = executor.create_texture_buffer(new_image, TextureBufferOptions::Texture).unwrap();
 // 	let texture = match shader_input {
 // 		ShaderInput::TextureBuffer(buffer, _) => buffer,
@@ -977,5 +942,4 @@
 // 		transform: input.transform,
 // 		alpha_blend: Default::default(),
 // 	}
-// }
->>>>>>> eb0ff20d
+// }
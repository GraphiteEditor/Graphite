mod context;

use anyhow::Result;
pub use context::Context;
<<<<<<< HEAD
use dyn_any::{DynAny, StaticType};
pub use executor::GpuExecutor;
use futures::Future;
use glam::{DAffine2, UVec2};
use gpu_executor::{ComputePassDimensions, GPUConstant, StorageBufferOptions, TextureBufferOptions, TextureBufferType, ToStorageBuffer, ToUniformBuffer};
use graphene_core::application_io::{ApplicationIo, EditorApi, SurfaceHandle};
use graphene_core::transform::{Footprint, Transform};
use graphene_core::{Color, Cow, Ctx, Node, SurfaceFrame, Type};
use std::pin::Pin;
=======
use dyn_any::StaticType;
use glam::UVec2;
use graphene_application_io::{ApplicationIo, EditorApi, SurfaceHandle};
use graphene_core::{Color, Ctx};
pub use graphene_svg_renderer::RenderContext;
>>>>>>> a4fbea91
use std::sync::Arc;
use vello::{AaConfig, AaSupport, RenderParams, Renderer, RendererOptions, Scene};
use wgpu::{Origin3d, SurfaceConfiguration, TextureAspect};

#[derive(dyn_any::DynAny)]
pub struct WgpuExecutor {
	pub context: Context,
	vello_renderer: futures::lock::Mutex<Renderer>,
}

impl std::fmt::Debug for WgpuExecutor {
	fn fmt(&self, f: &mut std::fmt::Formatter<'_>) -> std::fmt::Result {
		f.debug_struct("WgpuExecutor").field("context", &self.context).finish()
	}
}

impl<'a, T: ApplicationIo<Executor = WgpuExecutor>> From<&'a EditorApi<T>> for &'a WgpuExecutor {
	fn from(editor_api: &'a EditorApi<T>) -> Self {
		editor_api.application_io.as_ref().unwrap().gpu_executor().unwrap()
	}
}

pub type WgpuSurface = Arc<SurfaceHandle<Surface>>;
pub type WgpuWindow = Arc<SurfaceHandle<WindowHandle>>;

impl graphene_application_io::Size for Surface {
	fn size(&self) -> UVec2 {
		self.resolution
	}
}

pub struct Surface {
	pub inner: wgpu::Surface<'static>,
	resolution: UVec2,
}
#[cfg(target_arch = "wasm32")]
pub type Window = web_sys::HtmlCanvasElement;
#[cfg(not(target_arch = "wasm32"))]
pub type Window = Arc<winit::window::Window>;

unsafe impl StaticType for Surface {
	type Static = Surface;
}

impl WgpuExecutor {
	pub async fn render_vello_scene(&self, scene: &Scene, surface: &WgpuSurface, width: u32, height: u32, context: &RenderContext, background: Color) -> Result<()> {
		let surface = &surface.surface.inner;
		let surface_caps = surface.get_capabilities(&self.context.adapter);
		surface.configure(
			&self.context.device,
			&SurfaceConfiguration {
				usage: wgpu::TextureUsages::RENDER_ATTACHMENT | wgpu::TextureUsages::STORAGE_BINDING,
				format: wgpu::TextureFormat::Rgba8Unorm,
				width,
				height,
				present_mode: surface_caps.present_modes[0],
				alpha_mode: wgpu::CompositeAlphaMode::Opaque,
				view_formats: vec![],
				desired_maximum_frame_latency: 2,
			},
		);
		let surface_texture = surface.get_current_texture()?;

		let [r, g, b, _] = background.to_rgba8_srgb();
		let render_params = RenderParams {
			// We are using an explicit opaque color here to eliminate the alpha premultiplication step
			// which would be required to support a transparent webgpu canvas
			base_color: vello::peniko::Color::from_rgba8(r, g, b, 0xff),
			width,
			height,
			antialiasing_method: AaConfig::Msaa16,
		};

		{
			let mut renderer = self.vello_renderer.lock().await;
			for (id, texture) in context.resource_overrides.iter() {
				let texture_view = wgpu::ImageCopyTextureBase {
					texture: texture.clone(),
					mip_level: 0,
					origin: Origin3d::ZERO,
					aspect: TextureAspect::All,
				};
				renderer.override_image(
					&vello::peniko::Image::new(vello::peniko::Blob::from_raw_parts(Arc::new(vec![]), *id), vello::peniko::Format::Rgba8, 0, 0),
					Some(texture_view),
				);
			}
			renderer.render_to_surface(&self.context.device, &self.context.queue, scene, &surface_texture, &render_params).unwrap();
		}

		surface_texture.present();

		Ok(())
	}

	#[cfg(target_arch = "wasm32")]
	pub fn create_surface(&self, canvas: graphene_application_io::WasmSurfaceHandle) -> Result<SurfaceHandle<Surface>> {
		let surface = self.context.instance.create_surface(wgpu::SurfaceTarget::Canvas(canvas.surface))?;

		Ok(SurfaceHandle {
			window_id: canvas.window_id,
			surface: Surface {
				inner: surface,
				resolution: UVec2::ZERO,
			},
		})
	}
	#[cfg(not(target_arch = "wasm32"))]
	pub fn create_surface(&self, window: SurfaceHandle<Window>) -> Result<SurfaceHandle<Surface>> {
		let size = window.surface.inner_size();
		let resolution = UVec2::new(size.width, size.height);
		let surface = self.context.instance.create_surface(wgpu::SurfaceTarget::Window(Box::new(window.surface)))?;

		Ok(SurfaceHandle {
			window_id: window.window_id,
			surface: Surface { inner: surface, resolution },
		})
	}
}

impl WgpuExecutor {
	pub async fn new() -> Option<Self> {
		let context = Context::new().await?;

		let vello_renderer = Renderer::new(
			&context.device,
			RendererOptions {
				surface_format: Some(wgpu::TextureFormat::Rgba8Unorm),
				use_cpu: false,
				antialiasing_support: AaSupport::all(),
				num_init_threads: std::num::NonZeroUsize::new(1),
			},
		)
		.map_err(|e| anyhow::anyhow!("Failed to create Vello renderer: {:?}", e))
		.ok()?;

		Some(Self {
			context,
			vello_renderer: vello_renderer.into(),
		})
	}
}

pub type WindowHandle = Arc<SurfaceHandle<Window>>;

#[node_macro::node(skip_impl)]
fn create_gpu_surface<'a: 'n, Io: ApplicationIo<Executor = WgpuExecutor, Surface = Window> + 'a + Send + Sync>(_: impl Ctx + 'a, editor_api: &'a EditorApi<Io>) -> Option<WgpuSurface> {
	let canvas = editor_api.application_io.as_ref()?.window()?;
	let executor = editor_api.application_io.as_ref()?.gpu_executor()?;
	Some(Arc::new(executor.create_surface(canvas).ok()?))
<<<<<<< HEAD
}

#[derive(DynAny, Clone, Debug)]
pub struct ShaderInputFrame {
	shader_input: Arc<WgpuShaderInput>,
	transform: DAffine2,
}

#[node_macro::node(category(""))]
async fn render_texture<'a: 'n>(
	_: impl Ctx + 'a,
	footprint: Footprint,
	image: impl Node<Footprint, Output = ShaderInputFrame>,
	surface: Option<WgpuSurface>,
	executor: &'a WgpuExecutor,
) -> SurfaceFrame {
	let surface = surface.unwrap();
	let surface_id = surface.window_id;
	let image = image.eval(footprint).await;
	let transform = image.transform;

	executor.create_render_pass(footprint, image, surface).unwrap();

	SurfaceFrame {
		surface_id,
		transform,
		resolution: footprint.resolution,
	}
}

// #[node_macro::node(category(""))]
// async fn upload_texture<'a: 'n>(_: impl ExtractFootprint + Ctx, input: RasterDataTable<Color>, executor: &'a WgpuExecutor) -> TextureFrameTable {
// 	let mut result_table = TextureFrameTable::default();

// 	for instance in input.instance_ref_iter() {
// 		let image = instance.instance;
// 		let new_data: Vec<SRGBA8> = image.data.iter().map(|x| (*x).into()).collect();
// 		let new_image = Image {
// 			width: image.width,
// 			height: image.height,
// 			data: new_data,
// 			base64_string: None,
// 		};

// 		let shader_input = executor.create_texture_buffer(new_image, TextureBufferOptions::Texture).unwrap();
// 		let texture = match shader_input {
// 			ShaderInput::TextureBuffer(buffer, _) => buffer,
// 			ShaderInput::StorageTextureBuffer(buffer, _) => buffer,
// 			_ => unreachable!("Unsupported ShaderInput type"),
// 		};

// 		result_table.push(Instance {
// 			instance: ImageTexture { texture: texture.into() },
// 			transform: *instance.transform,
// 			alpha_blending: *instance.alpha_blending,
// 			source_node_id: *instance.source_node_id,
// 		});
// 	}

// 	result_table
// }
=======
}
>>>>>>> a4fbea91
<|MERGE_RESOLUTION|>--- conflicted
+++ resolved
@@ -2,23 +2,11 @@
 
 use anyhow::Result;
 pub use context::Context;
-<<<<<<< HEAD
-use dyn_any::{DynAny, StaticType};
-pub use executor::GpuExecutor;
-use futures::Future;
-use glam::{DAffine2, UVec2};
-use gpu_executor::{ComputePassDimensions, GPUConstant, StorageBufferOptions, TextureBufferOptions, TextureBufferType, ToStorageBuffer, ToUniformBuffer};
-use graphene_core::application_io::{ApplicationIo, EditorApi, SurfaceHandle};
-use graphene_core::transform::{Footprint, Transform};
-use graphene_core::{Color, Cow, Ctx, Node, SurfaceFrame, Type};
-use std::pin::Pin;
-=======
 use dyn_any::StaticType;
 use glam::UVec2;
 use graphene_application_io::{ApplicationIo, EditorApi, SurfaceHandle};
 use graphene_core::{Color, Ctx};
 pub use graphene_svg_renderer::RenderContext;
->>>>>>> a4fbea91
 use std::sync::Arc;
 use vello::{AaConfig, AaSupport, RenderParams, Renderer, RendererOptions, Scene};
 use wgpu::{Origin3d, SurfaceConfiguration, TextureAspect};
@@ -169,68 +157,4 @@
 	let canvas = editor_api.application_io.as_ref()?.window()?;
 	let executor = editor_api.application_io.as_ref()?.gpu_executor()?;
 	Some(Arc::new(executor.create_surface(canvas).ok()?))
-<<<<<<< HEAD
-}
-
-#[derive(DynAny, Clone, Debug)]
-pub struct ShaderInputFrame {
-	shader_input: Arc<WgpuShaderInput>,
-	transform: DAffine2,
-}
-
-#[node_macro::node(category(""))]
-async fn render_texture<'a: 'n>(
-	_: impl Ctx + 'a,
-	footprint: Footprint,
-	image: impl Node<Footprint, Output = ShaderInputFrame>,
-	surface: Option<WgpuSurface>,
-	executor: &'a WgpuExecutor,
-) -> SurfaceFrame {
-	let surface = surface.unwrap();
-	let surface_id = surface.window_id;
-	let image = image.eval(footprint).await;
-	let transform = image.transform;
-
-	executor.create_render_pass(footprint, image, surface).unwrap();
-
-	SurfaceFrame {
-		surface_id,
-		transform,
-		resolution: footprint.resolution,
-	}
-}
-
-// #[node_macro::node(category(""))]
-// async fn upload_texture<'a: 'n>(_: impl ExtractFootprint + Ctx, input: RasterDataTable<Color>, executor: &'a WgpuExecutor) -> TextureFrameTable {
-// 	let mut result_table = TextureFrameTable::default();
-
-// 	for instance in input.instance_ref_iter() {
-// 		let image = instance.instance;
-// 		let new_data: Vec<SRGBA8> = image.data.iter().map(|x| (*x).into()).collect();
-// 		let new_image = Image {
-// 			width: image.width,
-// 			height: image.height,
-// 			data: new_data,
-// 			base64_string: None,
-// 		};
-
-// 		let shader_input = executor.create_texture_buffer(new_image, TextureBufferOptions::Texture).unwrap();
-// 		let texture = match shader_input {
-// 			ShaderInput::TextureBuffer(buffer, _) => buffer,
-// 			ShaderInput::StorageTextureBuffer(buffer, _) => buffer,
-// 			_ => unreachable!("Unsupported ShaderInput type"),
-// 		};
-
-// 		result_table.push(Instance {
-// 			instance: ImageTexture { texture: texture.into() },
-// 			transform: *instance.transform,
-// 			alpha_blending: *instance.alpha_blending,
-// 			source_node_id: *instance.source_node_id,
-// 		});
-// 	}
-
-// 	result_table
-// }
-=======
-}
->>>>>>> a4fbea91
+}
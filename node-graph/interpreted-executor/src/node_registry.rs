use glam::{DAffine2, DVec2};
<<<<<<< HEAD
use graph_craft::imaginate_input::{ImaginateMaskStartingFill, ImaginateSamplingMethod, ImaginateStatus};
use graphene_core::ops::{CloneNode, IdNode, TypeNode};
use graphene_core::raster::bbox::AxisAlignedBbox;
use graphene_core::vector::brush_stroke::BrushStroke;
=======

use graph_craft::document::DocumentNode;
use graphene_core::ops::IdNode;
>>>>>>> e01ffe51
use graphene_core::vector::VectorData;
use once_cell::sync::Lazy;
use std::collections::HashMap;

use graphene_core::raster::color::Color;
use graphene_core::structural::Then;
use graphene_core::value::{ClonedNode, CopiedNode, ValueNode};
use graphene_core::{fn_type, raster::*};
use graphene_core::{Node, NodeIO, NodeIOTypes};
use graphene_std::brush::*;
use graphene_std::raster::*;

use graphene_std::any::{ComposeTypeErased, DowncastBothNode, DynAnyInRefNode, DynAnyNode, FutureWrapperNode, IntoTypeErasedNode, TypeErasedPinnedRef};

use graphene_core::{Cow, NodeIdentifier, Type, TypeDescriptor};

use graph_craft::proto::{NodeConstructor, TypeErasedPinned};

use graphene_core::{concrete, generic, value_fn};
use graphene_std::memo::{CacheNode, LetNode};
use graphene_std::raster::BlendImageTupleNode;

use dyn_any::StaticType;

use graphene_core::quantization::QuantizationChannels;

macro_rules! construct_node {
	($args: ident, $path:ty, [$($type:tt),*]) => { async move {
		let mut args: Vec<TypeErasedPinnedRef<'static>> = $args.clone();
		args.reverse();
		let node = <$path>::new($(
				{
					let node = graphene_std::any::input_node::<$type>(args.pop().expect("Not enough arguments provided to construct node"));
					let value = node.eval(()).await;
					graphene_core::value::ClonedNode::new(value)
				}
			),*
		);
		node

	}}
}

macro_rules! register_node {
	($path:ty, input: $input:ty, params: [$($type:ty),*]) => {
		vec![
		(
			NodeIdentifier::new(stringify!($path)),
			|args| {
				Box::pin(async move {
				let node = construct_node!(args, $path, [$($type),*]).await;
				let node = graphene_std::any::FutureWrapperNode::new(node);
				let any: DynAnyNode<$input, _, _> = graphene_std::any::DynAnyNode::new(graphene_core::value::ValueNode::new(node));
				Box::pin(any) as TypeErasedPinned
				})
			},
			{
				let node = <$path>::new($(
						graphene_std::any::PanicNode::<(), $type>::new()
				),*);
				let params = vec![$(value_fn!($type)),*];
				let mut node_io = <$path as NodeIO<'_, $input>>::to_node_io(&node, params);
				node_io.input = concrete!(<$input as StaticType>::Static);
				node_io
			},
		)
		]
	};
}
macro_rules! raster_node {
	($path:ty, params: [$($type:ty),*]) => {{
		// this function could also be inlined but serves as a workaround for
		// [wasm-pack#981](https://github.com/rustwasm/wasm-pack/issues/981).
		// The non-inlining function leads to fewer locals in the resulting
		// wasm binary. This issue currently only applies to debug builds, so
		// we guard inlining to only happen on production builds for
		// optimization purposes.
		#[cfg_attr(debug_assertions, inline(never))]
		#[cfg_attr(not(debug_assertions), inline)]
		fn generate_triples() -> Vec<(NodeIdentifier, NodeConstructor, NodeIOTypes)> {
			vec![
			(
				NodeIdentifier::new(stringify!($path)),
				|args| {
					Box::pin(async move {
						let node = construct_node!(args, $path, [$($type),*]).await;
						let node = graphene_std::any::FutureWrapperNode::new(node);
						let any: DynAnyNode<Color, _, _> = graphene_std::any::DynAnyNode::new(graphene_core::value::ValueNode::new(node));
						Box::pin(any) as TypeErasedPinned
					})
				},
				{
					let params = vec![$(value_fn!($type)),*];
					NodeIOTypes::new(concrete!(Color), concrete!(Color), params)
				},
			),
			(
				NodeIdentifier::new(stringify!($path)),
				|args| {
					Box::pin(async move {
						let node = construct_node!(args, $path, [$($type),*]).await;
						let map_node = graphene_std::raster::MapImageNode::new(graphene_core::value::ValueNode::new(node));
						let map_node = graphene_std::any::FutureWrapperNode::new(map_node);
						let any: DynAnyNode<Image<Color>, _, _> = graphene_std::any::DynAnyNode::new(graphene_core::value::ValueNode::new(map_node));
						Box::pin(any) as TypeErasedPinned
					})
				},
				{
					let params = vec![$(value_fn!($type)),*];
					NodeIOTypes::new(concrete!(Image<Color>), concrete!(Image<Color>), params)
				},
			),
			(
				NodeIdentifier::new(stringify!($path)),
				|args| {
					Box::pin(async move {
						let node = construct_node!(args, $path, [$($type),*]).await;
						let map_node = graphene_std::raster::MapImageNode::new(graphene_core::value::ValueNode::new(node));
						let map_node = graphene_std::any::FutureWrapperNode::new(map_node);
						let any: DynAnyNode<ImageFrame<Color>, _, _> = graphene_std::any::DynAnyNode::new(graphene_core::value::ValueNode::new(map_node));
						Box::pin(any) as TypeErasedPinned
					})
				},
				{
					let params = vec![$(value_fn!($type)),*];
					NodeIOTypes::new(concrete!(ImageFrame<Color>), concrete!(ImageFrame<Color>), params)
				},
			)
			]
		}
		generate_triples()
	}};
}

//TODO: turn into hashmap
fn node_registry() -> HashMap<NodeIdentifier, HashMap<NodeIOTypes, NodeConstructor>> {
	let node_types: Vec<Vec<(NodeIdentifier, NodeConstructor, NodeIOTypes)>> = vec![
		//register_node!(graphene_core::ops::IdNode, input: Any<'_>, params: []),
		vec![(
			NodeIdentifier::new("graphene_core::ops::IdNode"),
			|_| Box::pin(async move { Box::pin(FutureWrapperNode::new(IdNode::new())) as TypeErasedPinned }),
			NodeIOTypes::new(generic!(I), generic!(I), vec![]),
		)],
		// TODO: create macro to impl for all types
		register_node!(graphene_core::structural::ConsNode<_, _>, input: u32, params: [u32]),
		register_node!(graphene_core::structural::ConsNode<_, _>, input: u32, params: [&u32]),
		register_node!(graphene_core::structural::ConsNode<_, _>, input: &u32, params: [u32]),
		register_node!(graphene_core::structural::ConsNode<_, _>, input: &u32, params: [&u32]),
		register_node!(graphene_core::ops::AddNode, input: (u32, u32), params: []),
		register_node!(graphene_core::ops::AddNode, input: (u32, &u32), params: []),
		register_node!(graphene_core::ops::CloneNode<_>, input: &ImageFrame<Color>, params: []),
		register_node!(graphene_core::ops::CloneNode<_>, input: &graphene_core::EditorApi, params: []),
		register_node!(graphene_core::ops::AddParameterNode<_>, input: u32, params: [u32]),
		register_node!(graphene_core::ops::AddParameterNode<_>, input: &u32, params: [u32]),
		register_node!(graphene_core::ops::AddParameterNode<_>, input: u32, params: [&u32]),
		register_node!(graphene_core::ops::AddParameterNode<_>, input: &u32, params: [&u32]),
		register_node!(graphene_core::ops::AddParameterNode<_>, input: f64, params: [f64]),
		register_node!(graphene_core::ops::AddParameterNode<_>, input: &f64, params: [f64]),
		register_node!(graphene_core::ops::AddParameterNode<_>, input: f64, params: [&f64]),
		register_node!(graphene_core::ops::AddParameterNode<_>, input: &f64, params: [&f64]),
		register_node!(graphene_core::ops::SomeNode, input: graphene_core::EditorApi, params: []),
		register_node!(graphene_std::raster::DownresNode<_>, input: ImageFrame<Color>, params: []),
		register_node!(graphene_std::raster::MaskImageNode<_, _, _>, input: ImageFrame<Color>, params: [ImageFrame<Color>]),
		register_node!(graphene_std::raster::MaskImageNode<_, _, _>, input: ImageFrame<Color>, params: [ImageFrame<Luma>]),
		register_node!(graphene_std::raster::InsertChannelNode<_, _, _, _>, input: ImageFrame<Color>, params: [ImageFrame<Color>, RedGreenBlue]),
		register_node!(graphene_std::raster::InsertChannelNode<_, _, _, _>, input: ImageFrame<Color>, params: [ImageFrame<Luma>, RedGreenBlue]),
		vec![(
			NodeIdentifier::new("graphene_std::raster::CombineChannelsNode"),
			|args| {
				Box::pin(async move {
					use graphene_core::raster::*;
					use graphene_core::value::*;

					let channel_r: ImageFrame<Color> = DowncastBothNode::new(args[0]).eval(()).await;
					let channel_g: ImageFrame<Color> = DowncastBothNode::new(args[1]).eval(()).await;
					let channel_b: ImageFrame<Color> = DowncastBothNode::new(args[2]).eval(()).await;
					let channel_a: ImageFrame<Color> = DowncastBothNode::new(args[3]).eval(()).await;

					let insert_r = InsertChannelNode::new(ClonedNode::new(channel_r.clone()), CopiedNode::new(RedGreenBlue::Red));
					let insert_g = InsertChannelNode::new(ClonedNode::new(channel_g.clone()), CopiedNode::new(RedGreenBlue::Green));
					let insert_b = InsertChannelNode::new(ClonedNode::new(channel_b.clone()), CopiedNode::new(RedGreenBlue::Blue));
					let complete_node = insert_r.then(insert_g).then(insert_b);
					let complete_node = complete_node.then(MaskImageNode::new(ClonedNode::new(channel_a.clone())));

					// TODO: Move to FN Node for better performance
					let (mut transform, mut bounds) = (DAffine2::ZERO, glam::UVec2::ZERO);
					for image in [channel_a, channel_r, channel_g, channel_b] {
						if image.image.width() > bounds.x {
							bounds = glam::UVec2::new(image.image.width(), image.image.height());
							transform = image.transform;
						}
					}
					let empty_image = ImageFrame {
						image: Image::new(bounds.x, bounds.y, Color::BLACK),
						transform,
					};
					let final_image = ClonedNode::new(empty_image).then(complete_node);
					let final_image = FutureWrapperNode::new(final_image);

					let any: DynAnyNode<(), _, _> = graphene_std::any::DynAnyNode::new(ValueNode::new(final_image));
					Box::pin(any) as TypeErasedPinned
				})
			},
			NodeIOTypes::new(
				concrete!(()),
				concrete!(ImageFrame<Color>),
				vec![value_fn!(ImageFrame<Color>), value_fn!(ImageFrame<Color>), value_fn!(ImageFrame<Color>), value_fn!(ImageFrame<Color>)],
			),
		)],
		register_node!(graphene_std::raster::EmptyImageNode<_, _>, input: DAffine2, params: [Color]),
		register_node!(graphene_std::memo::MonitorNode<_>, input: ImageFrame<Color>, params: []),
		register_node!(graphene_std::memo::MonitorNode<_>, input: graphene_core::GraphicGroup, params: []),
		#[cfg(feature = "gpu")]
		vec![(
			NodeIdentifier::new("graphene_std::executor::MapGpuSingleImageNode<_>"),
			|args| {
				Box::pin(async move {
					let document_node: DowncastBothNode<(), DocumentNode> = DowncastBothNode::new(args[0]);
					//let document_node = ClonedNode::new(document_node.eval(()));
					let node = graphene_std::executor::MapGpuNode::new(document_node);
					let any: DynAnyNode<ImageFrame<Color>, _, _> = graphene_std::any::DynAnyNode::new(graphene_core::value::ValueNode::new(node));
					Box::pin(any) as TypeErasedPinned
				})
			},
			NodeIOTypes::new(concrete!(ImageFrame<Color>), concrete!(ImageFrame<Color>), vec![value_fn!(DocumentNode)]),
		)],
		vec![(
			NodeIdentifier::new("graphene_core::structural::ComposeNode<_, _, _>"),
			|args| {
				Box::pin(async move {
					let node = ComposeTypeErased::new(args[0], args[1]);
					node.into_type_erased()
				})
			},
			NodeIOTypes::new(
				generic!(T),
				generic!(U),
				vec![Type::Fn(Box::new(generic!(T)), Box::new(generic!(V))), Type::Fn(Box::new(generic!(V)), Box::new(generic!(U)))],
			),
		)],
<<<<<<< HEAD
		//register_node!(graphene_std::brush::ReduceNode<_, _>, input: core::slice::Iter<ImageFrame<Color>>, params: [ImageFrame<Color>, &ValueNode<BlendImageTupleNode<ValueNode<BlendNode<ClonedNode<BlendMode>, ClonedNode<f64>>>>>]),
		//register_node!(graphene_std::brush::ReduceNode<_, _>, input: core::slice::Iter<ImageFrame<Color>>, params: [AxisAlignedBbox, &MergeBoundingBoxNode]),
		register_node!(graphene_std::brush::IntoIterNode<_>, input: &Vec<BrushStroke>, params: []),
=======
		register_node!(graphene_std::brush::IntoIterNode<_>, input: &Vec<DVec2>, params: []),
>>>>>>> e01ffe51
		vec![(
			NodeIdentifier::new("graphene_std::brush::BrushNode"),
			|args| {
				use graphene_core::structural::*;
				use graphene_core::value::*;
				use graphene_std::brush::*;

<<<<<<< HEAD
				let image: DowncastBothNode<(), ImageFrame<Color>> = DowncastBothNode::new(args[0]);
				let bounds: DowncastBothNode<(), ImageFrame<Color>> = DowncastBothNode::new(args[1]);
				let strokes: DowncastBothNode<(), Vec<BrushStroke>> = DowncastBothNode::new(args[2]);

				let strokes = strokes.eval(());
				let bbox = strokes.iter().map(|s| s.bounding_box()).reduce(|a, b| a.union(&b)).unwrap_or(AxisAlignedBbox::ZERO);

				let mut background_bounds = CopiedNode::new(bbox.to_transform());
				let bounds_transform = bounds.eval(()).transform;
				if bounds_transform != DAffine2::ZERO {
					background_bounds = CopiedNode::new(bounds_transform);
				}

				let blank_image = background_bounds.then(EmptyImageNode::new(CopiedNode::new(Color::TRANSPARENT)));
				let background = image.then(ExtendImageNode::new(blank_image));

				let mut blits = Vec::new();
				for stroke in strokes {
					let stamp = BrushStampGeneratorNode::new(CopiedNode::new(stroke.style.color), CopiedNode::new(stroke.style.hardness), CopiedNode::new(stroke.style.flow));
					let stamp = stamp.eval(stroke.style.diameter);

					let transform = DAffine2::from_scale_angle_translation(DVec2::splat(stroke.style.diameter), 0., -DVec2::splat(stroke.style.diameter / 2.0));
					let blank_texture = EmptyImageNode::new(CopiedNode::new(Color::TRANSPARENT)).eval(transform);

					let blend_params = graphene_core::raster::BlendNode::new(CopiedNode::new(BlendMode::Normal), CopiedNode::new(100.));
					let blend_executor = BlendImageTupleNode::new(ValueNode::new(blend_params));
					let texture = blend_executor.eval((blank_texture, stamp));

					let translations: Vec<_> = stroke.compute_blit_points().into_iter().collect();
					let blit_node = BlitNode::new(ClonedNode::new(texture), ClonedNode::new(translations), ClonedNode::new(blend_params));
					blits.push(blit_node);
				}

				let all_blits = ChainApplyNode::new(background);
				let node = ClonedNode::new(blits.into_iter()).then(all_blits);

				let any: DynAnyNode<(), _, _> = graphene_std::any::DynAnyNode::new(ValueNode::new(node));
				Box::pin(any)
=======
				Box::pin(async move {
					let image: DowncastBothNode<(), ImageFrame<Color>> = DowncastBothNode::new(args[0]);
					let bounds: DowncastBothNode<(), ImageFrame<Color>> = DowncastBothNode::new(args[1]);
					let trace: DowncastBothNode<(), Vec<DVec2>> = DowncastBothNode::new(args[2]);
					let diameter: DowncastBothNode<(), f64> = DowncastBothNode::new(args[3]);
					let hardness: DowncastBothNode<(), f64> = DowncastBothNode::new(args[4]);
					let flow: DowncastBothNode<(), f64> = DowncastBothNode::new(args[5]);
					let color: DowncastBothNode<(), Color> = DowncastBothNode::new(args[6]);

					let stamp = BrushStampGeneratorNode::new(CopiedNode::new(color.eval(()).await), CopiedNode::new(hardness.eval(()).await), CopiedNode::new(flow.eval(()).await));
					let stamp = stamp.eval(diameter.eval(()).await);

					let frames = TranslateNode::new(CopiedNode::new(stamp));
					let frames = MapNode::new(ValueNode::new(frames));
					let frames = frames.eval(trace.eval(()).await.into_iter()).collect::<Vec<_>>();

					let background_bounds = ReduceNode::new(ClonedNode::new(None), ValueNode::new(MergeBoundingBoxNode::new()));
					let background_bounds = background_bounds.eval(frames.clone().into_iter());
					let background_bounds = MergeBoundingBoxNode::new().eval((background_bounds, image.eval(()).await));
					let mut background_bounds = CopiedNode::new(background_bounds.unwrap().to_transform());

					let bounds_transform = bounds.eval(()).await.transform;
					if bounds_transform != DAffine2::ZERO {
						background_bounds = CopiedNode::new(bounds_transform);
					}

					let background_image = background_bounds.then(EmptyImageNode::new(CopiedNode::new(Color::TRANSPARENT)));
					let blend_node = graphene_core::raster::BlendNode::new(CopiedNode::new(BlendMode::Normal), CopiedNode::new(100.));

					let background = ExtendImageNode::new(background_image);
					let background_image = image.and_then(background);

					let final_image = ReduceNode::new(ClonedNode::new(background_image.eval(()).await), ValueNode::new(BlendImageTupleNode::new(ValueNode::new(blend_node))));
					let final_image = ClonedNode::new(frames.into_iter()).then(final_image);

					let final_image = FutureWrapperNode::new(final_image);
					let any: DynAnyNode<(), _, _> = graphene_std::any::DynAnyNode::new(ValueNode::new(final_image));
					any.into_type_erased()
				})
>>>>>>> e01ffe51
			},
			NodeIOTypes::new(
				concrete!(()),
				concrete!(ImageFrame<Color>),
				vec![value_fn!(ImageFrame<Color>), value_fn!(ImageFrame<Color>), value_fn!(Vec<BrushStroke>)],
			),
		)],
		vec![(
			NodeIdentifier::new("graphene_std::brush::ReduceNode<_, _>"),
			|args| {
				Box::pin(async move {
					let acc: DowncastBothNode<(), ImageFrame<Color>> = DowncastBothNode::new(args[0]);
					let image = acc.eval(()).await;
					let blend_node = graphene_core::raster::BlendNode::new(ClonedNode::new(BlendMode::Normal), ClonedNode::new(1.0));
					let _ = &blend_node as &dyn for<'i> Node<'i, (Color, Color), Output = Color>;
					let node = ReduceNode::new(ClonedNode::new(image), ValueNode::new(BlendImageTupleNode::new(ValueNode::new(blend_node))));
					//let _ = &node as &dyn for<'i> Node<'i, core::slice::Iter<ImageFrame<Color>>, Output = ImageFrame<Color>>;
					let node = FutureWrapperNode::new(node);
					let any: DynAnyNode<Box<dyn Iterator<Item = ImageFrame<Color>> + Sync + Send>, _, _> = graphene_std::any::DynAnyNode::new(ValueNode::new(node));
					any.into_type_erased()
				})
			},
			NodeIOTypes::new(
				concrete!(Box<dyn Iterator<Item = &ImageFrame<Color>> + Sync + Send>),
				concrete!(ImageFrame<Color>),
				vec![value_fn!(ImageFrame<Color>)],
			),
		)],
		// Filters
		raster_node!(graphene_core::raster::LuminanceNode<_>, params: [LuminanceCalculation]),
		raster_node!(graphene_core::raster::ExtractChannelNode<_>, params: [RedGreenBlue]),
		raster_node!(graphene_core::raster::ExtractAlphaNode<>, params: []),
		raster_node!(graphene_core::raster::LevelsNode<_, _, _, _, _>, params: [f64, f64, f64, f64, f64]),
		register_node!(graphene_std::image_segmentation::ImageSegmentationNode<_>, input: ImageFrame<Color>, params: [ImageFrame<Color>]),
		register_node!(graphene_core::raster::IndexNode<_>, input: Vec<ImageFrame<Color>>, params: [u32]),
		vec![(
			NodeIdentifier::new("graphene_core::raster::BlendNode<_, _, _, _>"),
			|args| {
				Box::pin(async move {
					let image: DowncastBothNode<(), ImageFrame<Color>> = DowncastBothNode::new(args[0]);
					let blend_mode: DowncastBothNode<(), BlendMode> = DowncastBothNode::new(args[1]);
					let opacity: DowncastBothNode<(), f64> = DowncastBothNode::new(args[2]);
					let blend_node = graphene_core::raster::BlendNode::new(CopiedNode::new(blend_mode.eval(()).await), CopiedNode::new(opacity.eval(()).await));
					let node = graphene_std::raster::BlendImageNode::new(image, FutureWrapperNode::new(ValueNode::new(blend_node)));
					let any: DynAnyNode<ImageFrame<Color>, _, _> = graphene_std::any::DynAnyNode::new(graphene_core::value::ValueNode::new(node));
					Box::pin(any) as TypeErasedPinned
				})
			},
			NodeIOTypes::new(
				concrete!(ImageFrame<Color>),
				concrete!(ImageFrame<Color>),
				vec![value_fn!(ImageFrame<Color>), value_fn!(BlendMode), value_fn!(f64)],
			),
		)],
		raster_node!(graphene_core::raster::GrayscaleNode<_, _, _, _, _, _, _>, params: [Color, f64, f64, f64, f64, f64, f64]),
		raster_node!(graphene_core::raster::HueSaturationNode<_, _, _>, params: [f64, f64, f64]),
		raster_node!(graphene_core::raster::InvertRGBNode, params: []),
		raster_node!(graphene_core::raster::ThresholdNode<_, _, _>, params: [f64, f64, LuminanceCalculation]),
		raster_node!(graphene_core::raster::VibranceNode<_>, params: [f64]),
		raster_node!(
			graphene_core::raster::ChannelMixerNode<_, _, _, _, _, _, _, _, _, _, _, _, _, _, _, _, _>,
			params: [bool, f64, f64, f64, f64, f64, f64, f64, f64, f64, f64, f64, f64, f64, f64, f64, f64]
		),
		raster_node!(
			graphene_core::raster::SelectiveColorNode<_, _, _, _, _, _, _, _, _, _, _, _, _, _, _, _, _, _, _, _, _, _, _, _, _, _, _, _, _, _, _, _, _, _, _, _, _>,
			params: [RelativeAbsolute, f64, f64, f64, f64, f64, f64, f64, f64, f64, f64, f64, f64, f64, f64, f64, f64, f64, f64, f64, f64, f64, f64, f64, f64, f64, f64, f64, f64, f64, f64, f64, f64, f64, f64, f64, f64]
		),
		vec![(
			NodeIdentifier::new("graphene_core::raster::BrightnessContrastNode<_, _, _>"),
			|args| {
				Box::pin(async move {
					use graphene_core::raster::brightness_contrast::*;

					let brightness: DowncastBothNode<(), f64> = DowncastBothNode::new(args[0]);
					let brightness = ClonedNode::new(brightness.eval(()).await as f32);
					let contrast: DowncastBothNode<(), f64> = DowncastBothNode::new(args[1]);
					let contrast = ClonedNode::new(contrast.eval(()).await as f32);
					let use_legacy: DowncastBothNode<(), bool> = DowncastBothNode::new(args[2]);

					if use_legacy.eval(()).await {
						let generate_brightness_contrast_legacy_mapper_node = GenerateBrightnessContrastLegacyMapperNode::new(brightness, contrast);
						let map_image_frame_node = graphene_std::raster::MapImageNode::new(ValueNode::new(generate_brightness_contrast_legacy_mapper_node.eval(())));
						let map_image_frame_node = FutureWrapperNode::new(map_image_frame_node);
						let any: DynAnyNode<ImageFrame<Color>, _, _> = graphene_std::any::DynAnyNode::new(ValueNode::new(map_image_frame_node));
						Box::pin(any) as TypeErasedPinned
					} else {
						let generate_brightness_contrast_mapper_node = GenerateBrightnessContrastMapperNode::new(brightness, contrast);
						let map_image_frame_node = graphene_std::raster::MapImageNode::new(ValueNode::new(generate_brightness_contrast_mapper_node.eval(())));
						let map_image_frame_node = FutureWrapperNode::new(map_image_frame_node);
						let any: DynAnyNode<ImageFrame<Color>, _, _> = graphene_std::any::DynAnyNode::new(ValueNode::new(map_image_frame_node));
						Box::pin(any) as TypeErasedPinned
					}
				})
			},
			NodeIOTypes::new(concrete!(ImageFrame<Color>), concrete!(ImageFrame<Color>), vec![value_fn!(f64), value_fn!(f64), value_fn!(bool)]),
		)],
		raster_node!(graphene_core::raster::OpacityNode<_>, params: [f64]),
		raster_node!(graphene_core::raster::PosterizeNode<_>, params: [f64]),
		raster_node!(graphene_core::raster::ExposureNode<_, _, _>, params: [f64, f64, f64]),
		vec![
			(
				NodeIdentifier::new("graphene_std::memo::LetNode<_>"),
				|_| {
					Box::pin(async move {
						let node: LetNode<ImageFrame<Color>> = graphene_std::memo::LetNode::new();
						let any = graphene_std::any::DynAnyRefNode::new(node);
						any.into_type_erased()
					})
				},
				NodeIOTypes::new(concrete!(Option<ImageFrame<Color>>), concrete!(&ImageFrame<Color>), vec![]),
			),
			(
				NodeIdentifier::new("graphene_std::memo::LetNode<_>"),
				|_| {
					Box::pin(async move {
						let node: LetNode<graphene_core::EditorApi> = graphene_std::memo::LetNode::new();
						let any = graphene_std::any::DynAnyRefNode::new(node);
						any.into_type_erased()
					})
				},
				NodeIOTypes::new(concrete!(Option<graphene_core::EditorApi>), concrete!(&graphene_core::EditorApi), vec![]),
			),
			(
				NodeIdentifier::new("graphene_std::memo::EndLetNode<_>"),
				|args| {
					Box::pin(async move {
						let input: DowncastBothNode<(), ImageFrame<Color>> = DowncastBothNode::new(args[0]);
						let node = graphene_std::memo::EndLetNode::new(input);
						let any: DynAnyInRefNode<graphene_core::EditorApi, _, _> = graphene_std::any::DynAnyInRefNode::new(node);
						Box::pin(any) as TypeErasedPinned<'_>
					})
				},
				NodeIOTypes::new(generic!(T), concrete!(ImageFrame<Color>), vec![value_fn!(ImageFrame<Color>)]),
			),
			(
				NodeIdentifier::new("graphene_std::memo::EndLetNode<_>"),
				|args| {
					Box::pin(async move {
						let input: DowncastBothNode<(), VectorData> = DowncastBothNode::new(args[0]);
						let node = graphene_std::memo::EndLetNode::new(input);
						let any: DynAnyInRefNode<graphene_core::EditorApi, _, _> = graphene_std::any::DynAnyInRefNode::new(node);
						Box::pin(any) as TypeErasedPinned
					})
				},
				NodeIOTypes::new(generic!(T), concrete!(VectorData), vec![value_fn!(VectorData)]),
			),
			(
				NodeIdentifier::new("graphene_std::memo::EndLetNode<_>"),
				|args| {
					Box::pin(async move {
						let input: DowncastBothNode<(), graphene_core::GraphicGroup> = DowncastBothNode::new(args[0]);
						let node = graphene_std::memo::EndLetNode::new(input);
						let any: DynAnyInRefNode<graphene_core::EditorApi, _, _> = graphene_std::any::DynAnyInRefNode::new(node);
						Box::pin(any) as TypeErasedPinned
					})
				},
				NodeIOTypes::new(generic!(T), concrete!(graphene_core::GraphicGroup), vec![value_fn!(graphene_core::GraphicGroup)]),
			),
			(
				NodeIdentifier::new("graphene_std::memo::EndLetNode<_>"),
				|args| {
					Box::pin(async move {
						let input: DowncastBothNode<(), graphene_core::Artboard> = DowncastBothNode::new(args[0]);
						let node = graphene_std::memo::EndLetNode::new(input);
						let any: DynAnyInRefNode<graphene_core::EditorApi, _, _> = graphene_std::any::DynAnyInRefNode::new(node);
						Box::pin(any) as TypeErasedPinned
					})
				},
				NodeIOTypes::new(generic!(T), concrete!(graphene_core::Artboard), vec![value_fn!(graphene_core::Artboard)]),
			),
			(
				NodeIdentifier::new("graphene_std::memo::RefNode<_, _>"),
				|args| {
					Box::pin(async move {
						let map_fn: DowncastBothNode<Option<graphene_core::EditorApi>, &graphene_core::EditorApi> = DowncastBothNode::new(args[0]);
						//let map_fn = map_fn.then(EvalSyncNode::new());
						let node = graphene_std::memo::RefNode::new(map_fn);
						let any = graphene_std::any::DynAnyNode::new(ValueNode::new(node));
						Box::pin(any) as TypeErasedPinned
					})
				},
				NodeIOTypes::new(
					concrete!(()),
					concrete!(&graphene_core::EditorApi),
					vec![fn_type!(Option<graphene_core::EditorApi>, &graphene_core::EditorApi)],
				),
			),
			/*
			(
				NodeIdentifier::new("graphene_std::raster::ImaginateNode<_>"),
				|args| {
					Box::pin(async move {
						let cached = graphene_std::any::input_node::<Option<std::sync::Arc<Image<Color>>>>(args[15]);
						let cached = cached.then(EvalSyncNode::new());
						let node = graphene_std::raster::ImaginateNode::new(cached);
						let node = FutureWrapperNode::new(node);
						let any = DynAnyNode::new(ValueNode::new(node));
						Box::pin(any) as TypeErasedPinned
					})
				},
				NodeIOTypes::new(
					concrete!(ImageFrame<Color>),
					concrete!(ImageFrame<Color>),
					vec![
						value_fn!(f64),
						value_fn!(Option<DVec2>),
						value_fn!(f64),
						value_fn!(ImaginateSamplingMethod),
						value_fn!(f64),
						value_fn!(String),
						value_fn!(String),
						value_fn!(bool),
						value_fn!(f64),
						value_fn!(Option<Vec<u64>>),
						value_fn!(bool),
						value_fn!(f64),
						value_fn!(ImaginateMaskStartingFill),
						value_fn!(bool),
						value_fn!(bool),
						value_fn!(Option<std::sync::Arc<Image<Color>>>),
						value_fn!(f64),
						value_fn!(ImaginateStatus),
					],
				),
			),
			*/
			/*
			(
				NodeIdentifier::new("graphene_core::raster::BlurNode"),
				|args| {
					let radius = DowncastBothNode::<(), u32>::new(args[0]);
					let sigma = DowncastBothNode::<(), f64>::new(args[1]);
					let image = DowncastBothRefNode::<Image<Color>, Image<Color>>::new(args[2]);
					let image = image.then(EvalSyncNode::new());
					let empty_image: ValueNode<Image<Color>> = ValueNode::new(Image::empty());
					let empty: TypeNode<_, (), Image<Color>> = TypeNode::new(empty_image.then(CloneNode::new()));
					use graphene_core::Node;
					let radius = ClonedNode::new(radius.eval(()));
					let sigma = ClonedNode::new(sigma.eval(()));

					//let image = &image as &dyn for<'a> Node<'a, (), Output = &'a Image>;
					// dirty hack: we abuse that the cache node will ignore the input if it is evaluated a second time
					let image = empty.then(image).then(ImageRefNode::new());

					let window = WindowNode::new(radius, image.clone());
					let map_gaussian = MapSndNode::new(ValueNode::new(DistanceNode.then(GaussianNode::new(sigma))));
					let map_distances = MapNode::new(ValueNode::new(map_gaussian));
					let gaussian_iter = window.then(map_distances);
					let avg = gaussian_iter.then(WeightedAvgNode::new());
					let avg: TypeNode<_, u32, Color> = TypeNode::new(avg);
					let blur_iter = MapNode::new(ValueNode::new(avg));
					let pixel_iter = image.clone().then(ImageIndexIterNode::new());
					let blur = pixel_iter.then(blur_iter);
					let collect = CollectNode {};
					let vec = blur.then(collect);
					let new_image = MapImageSliceNode::new(vec);
					let dimensions = image.then(ImageDimensionsNode::new());
					let dimensions: TypeNode<_, (), (u32, u32)> = TypeNode::new(dimensions);
					let new_image = dimensions.then(new_image);
					let new_image = ForgetNode::new().then(new_image);
					let new_image = FutureWrapperNode::new(new_image);
					let node: DynAnyNode<&Image<Color>, _, _> = DynAnyNode::new(ValueNode::new(new_image));
					Box::pin(node)
				},
				NodeIOTypes::new(concrete!(Image<Color>), concrete!(Image<Color>), vec![value_fn!(u32), value_fn!(f64)]),
			),
			//register_node!(graphene_std::memo::CacheNode<_>, input: Image<Color>, params: []),
			*/
			(
				NodeIdentifier::new("graphene_std::memo::CacheNode"),
				|args| {
					Box::pin(async move {
						let input: DowncastBothNode<(), Image<Color>> = DowncastBothNode::new(args[0]);
						let node: CacheNode<Image<Color>, _> = graphene_std::memo::CacheNode::new(input);
						let any = DynAnyNode::new(ValueNode::new(node));
						Box::pin(any) as TypeErasedPinned
					})
				},
				NodeIOTypes::new(concrete!(()), concrete!(Image<Color>), vec![value_fn!(Image<Color>)]),
			),
			(
				NodeIdentifier::new("graphene_std::memo::CacheNode"),
				|args| {
					Box::pin(async move {
						let input: DowncastBothNode<(), ImageFrame<Color>> = DowncastBothNode::new(args[0]);
						let node: CacheNode<ImageFrame<Color>, _> = graphene_std::memo::CacheNode::new(input);
						let any = DynAnyNode::new(ValueNode::new(node));
						Box::pin(any) as TypeErasedPinned
					})
				},
				NodeIOTypes::new(concrete!(()), concrete!(ImageFrame<Color>), vec![value_fn!(ImageFrame<Color>)]),
			),
			(
				NodeIdentifier::new("graphene_std::memo::CacheNode"),
				|args| {
					Box::pin(async move {
						let input: DowncastBothNode<ImageFrame<Color>, ImageFrame<Color>> = DowncastBothNode::new(args[0]);
						let node: CacheNode<ImageFrame<Color>, _> = graphene_std::memo::CacheNode::new(input);
						let any = DynAnyNode::new(ValueNode::new(node));
						Box::pin(any) as TypeErasedPinned
					})
				},
				NodeIOTypes::new(concrete!(ImageFrame<Color>), concrete!(ImageFrame<Color>), vec![fn_type!(ImageFrame<Color>, ImageFrame<Color>)]),
			),
			(
				NodeIdentifier::new("graphene_std::memo::CacheNode"),
				|args| {
					Box::pin(async move {
						let input: DowncastBothNode<(), QuantizationChannels> = DowncastBothNode::new(args[0]);
						let node: CacheNode<QuantizationChannels, _> = graphene_std::memo::CacheNode::new(input);
						let any = DynAnyNode::new(ValueNode::new(node));
						Box::pin(any) as TypeErasedPinned
					})
				},
				NodeIOTypes::new(concrete!(()), concrete!(QuantizationChannels), vec![value_fn!(QuantizationChannels)]),
			),
			(
				NodeIdentifier::new("graphene_std::memo::CacheNode"),
				|args| {
					Box::pin(async move {
						let input: DowncastBothNode<(), Vec<DVec2>> = DowncastBothNode::new(args[0]);
						let node: CacheNode<Vec<DVec2>, _> = graphene_std::memo::CacheNode::new(input);
						let any = DynAnyNode::new(ValueNode::new(node));
						Box::pin(any) as TypeErasedPinned
					})
				},
				NodeIOTypes::new(concrete!(()), concrete!(Vec<DVec2>), vec![value_fn!(Vec<DVec2>)]),
			),
		],
		register_node!(graphene_core::structural::ConsNode<_, _>, input: Image<Color>, params: [&str]),
		register_node!(graphene_std::raster::ImageFrameNode<_, _>, input: Image<Color>, params: [DAffine2]),
		#[cfg(feature = "quantization")]
		register_node!(graphene_std::quantization::GenerateQuantizationNode<_, _>, input: ImageFrame<Color>, params: [u32, u32]),
		raster_node!(graphene_core::quantization::QuantizeNode<_>, params: [QuantizationChannels]),
		raster_node!(graphene_core::quantization::DeQuantizeNode<_>, params: [QuantizationChannels]),
		register_node!(graphene_core::ops::CloneNode<_>, input: &QuantizationChannels, params: []),
		register_node!(graphene_core::transform::TransformNode<_, _, _, _, _>, input: VectorData, params: [DVec2, f64, DVec2, DVec2, DVec2]),
		register_node!(graphene_core::transform::TransformNode<_, _, _, _, _>, input: ImageFrame<Color>, params: [DVec2, f64, DVec2, DVec2, DVec2]),
		register_node!(graphene_core::transform::SetTransformNode<_>, input: VectorData, params: [VectorData]),
		register_node!(graphene_core::transform::SetTransformNode<_>, input: ImageFrame<Color>, params: [ImageFrame<Color>]),
		register_node!(graphene_core::transform::SetTransformNode<_>, input: VectorData, params: [DAffine2]),
		register_node!(graphene_core::transform::SetTransformNode<_>, input: ImageFrame<Color>, params: [DAffine2]),
		register_node!(graphene_core::vector::SetFillNode<_, _, _, _, _, _, _>, input: VectorData, params: [graphene_core::vector::style::FillType, Option<graphene_core::Color>, graphene_core::vector::style::GradientType, DVec2, DVec2, DAffine2, Vec<(f64, Option<graphene_core::Color>)>]),
		register_node!(graphene_core::vector::SetStrokeNode<_, _, _, _, _, _, _>, input: VectorData, params: [Option<graphene_core::Color>, f64, Vec<f32>, f64, graphene_core::vector::style::LineCap, graphene_core::vector::style::LineJoin, f64]),
		register_node!(graphene_core::vector::generator_nodes::UnitCircleGenerator, input: (), params: []),
		register_node!(
			graphene_core::vector::generator_nodes::PathGenerator<_>,
			input: Vec<graphene_core::vector::bezier_rs::Subpath<graphene_core::uuid::ManipulatorGroupId>>,
			params: [Vec<graphene_core::uuid::ManipulatorGroupId>]
		),
		register_node!(graphene_core::text::TextGenerator<_, _, _>, input: &graphene_core::EditorApi, params: [String, graphene_core::text::Font, f64]),
		register_node!(graphene_std::brush::VectorPointsNode, input: VectorData, params: []),
		register_node!(graphene_core::ExtractImageFrame, input: &graphene_core::EditorApi, params: []),
		register_node!(graphene_core::ConstructLayerNode<_, _, _, _, _, _, _>, input: graphene_core::vector::VectorData, params: [String, BlendMode, f32, bool, bool, bool, graphene_core::GraphicGroup]),
		register_node!(graphene_core::ConstructLayerNode<_, _, _, _, _, _, _>, input: ImageFrame<Color>, params: [String, BlendMode, f32, bool, bool, bool, graphene_core::GraphicGroup]),
		register_node!(graphene_core::ConstructLayerNode<_, _, _, _, _, _, _>, input: graphene_core::GraphicGroup, params: [String, BlendMode, f32, bool, bool, bool, graphene_core::GraphicGroup]),
		register_node!(graphene_core::ConstructLayerNode<_, _, _, _, _, _, _>, input: graphene_core::Artboard, params: [String, BlendMode, f32, bool, bool, bool, graphene_core::GraphicGroup]),
		register_node!(graphene_core::ConstructArtboardNode<_, _, _>, input: graphene_core::GraphicGroup, params: [glam::IVec2, glam::IVec2, Color]),
	];
	let mut map: HashMap<NodeIdentifier, HashMap<NodeIOTypes, NodeConstructor>> = HashMap::new();
	for (id, c, types) in node_types.into_iter().flatten() {
		// TODO: this is a hack to remove the newline from the node new_name
		// This occurs for the ChannelMixerNode presumably because of the long name.
		// This might be caused by the stringify! macro
		let new_name = id.name.replace('\n', " ");
		let nid = NodeIdentifier { name: Cow::Owned(new_name) };
		map.entry(nid).or_default().insert(types.clone(), c);
	}
	map
}

pub static NODE_REGISTRY: Lazy<HashMap<NodeIdentifier, HashMap<NodeIOTypes, NodeConstructor>>> = Lazy::new(|| node_registry());

#[cfg(test)]
mod protograph_testing {
	// TODO: adde tests testing the node registry
}<|MERGE_RESOLUTION|>--- conflicted
+++ resolved
@@ -1,39 +1,27 @@
-use glam::{DAffine2, DVec2};
-<<<<<<< HEAD
-use graph_craft::imaginate_input::{ImaginateMaskStartingFill, ImaginateSamplingMethod, ImaginateStatus};
-use graphene_core::ops::{CloneNode, IdNode, TypeNode};
+use graph_craft::document::DocumentNode;
+use graph_craft::proto::{NodeConstructor, TypeErasedPinned};
+use graphene_core::ops::IdNode;
+use graphene_core::quantization::QuantizationChannels;
 use graphene_core::raster::bbox::AxisAlignedBbox;
-use graphene_core::vector::brush_stroke::BrushStroke;
-=======
-
-use graph_craft::document::DocumentNode;
-use graphene_core::ops::IdNode;
->>>>>>> e01ffe51
-use graphene_core::vector::VectorData;
-use once_cell::sync::Lazy;
-use std::collections::HashMap;
-
 use graphene_core::raster::color::Color;
 use graphene_core::structural::Then;
 use graphene_core::value::{ClonedNode, CopiedNode, ValueNode};
+use graphene_core::vector::brush_stroke::BrushStroke;
+use graphene_core::vector::VectorData;
+use graphene_core::{concrete, generic, value_fn};
 use graphene_core::{fn_type, raster::*};
+use graphene_core::{Cow, NodeIdentifier, Type, TypeDescriptor};
 use graphene_core::{Node, NodeIO, NodeIOTypes};
+use graphene_std::any::{ComposeTypeErased, DowncastBothNode, DynAnyInRefNode, DynAnyNode, FutureWrapperNode, IntoTypeErasedNode, TypeErasedPinnedRef};
 use graphene_std::brush::*;
-use graphene_std::raster::*;
-
-use graphene_std::any::{ComposeTypeErased, DowncastBothNode, DynAnyInRefNode, DynAnyNode, FutureWrapperNode, IntoTypeErasedNode, TypeErasedPinnedRef};
-
-use graphene_core::{Cow, NodeIdentifier, Type, TypeDescriptor};
-
-use graph_craft::proto::{NodeConstructor, TypeErasedPinned};
-
-use graphene_core::{concrete, generic, value_fn};
 use graphene_std::memo::{CacheNode, LetNode};
 use graphene_std::raster::BlendImageTupleNode;
+use graphene_std::raster::*;
 
 use dyn_any::StaticType;
-
-use graphene_core::quantization::QuantizationChannels;
+use glam::{DAffine2, DVec2};
+use once_cell::sync::Lazy;
+use std::collections::HashMap;
 
 macro_rules! construct_node {
 	($args: ident, $path:ty, [$($type:tt),*]) => { async move {
@@ -249,13 +237,7 @@
 				vec![Type::Fn(Box::new(generic!(T)), Box::new(generic!(V))), Type::Fn(Box::new(generic!(V)), Box::new(generic!(U)))],
 			),
 		)],
-<<<<<<< HEAD
-		//register_node!(graphene_std::brush::ReduceNode<_, _>, input: core::slice::Iter<ImageFrame<Color>>, params: [ImageFrame<Color>, &ValueNode<BlendImageTupleNode<ValueNode<BlendNode<ClonedNode<BlendMode>, ClonedNode<f64>>>>>]),
-		//register_node!(graphene_std::brush::ReduceNode<_, _>, input: core::slice::Iter<ImageFrame<Color>>, params: [AxisAlignedBbox, &MergeBoundingBoxNode]),
 		register_node!(graphene_std::brush::IntoIterNode<_>, input: &Vec<BrushStroke>, params: []),
-=======
-		register_node!(graphene_std::brush::IntoIterNode<_>, input: &Vec<DVec2>, params: []),
->>>>>>> e01ffe51
 		vec![(
 			NodeIdentifier::new("graphene_std::brush::BrushNode"),
 			|args| {
@@ -263,86 +245,46 @@
 				use graphene_core::value::*;
 				use graphene_std::brush::*;
 
-<<<<<<< HEAD
-				let image: DowncastBothNode<(), ImageFrame<Color>> = DowncastBothNode::new(args[0]);
-				let bounds: DowncastBothNode<(), ImageFrame<Color>> = DowncastBothNode::new(args[1]);
-				let strokes: DowncastBothNode<(), Vec<BrushStroke>> = DowncastBothNode::new(args[2]);
-
-				let strokes = strokes.eval(());
-				let bbox = strokes.iter().map(|s| s.bounding_box()).reduce(|a, b| a.union(&b)).unwrap_or(AxisAlignedBbox::ZERO);
-
-				let mut background_bounds = CopiedNode::new(bbox.to_transform());
-				let bounds_transform = bounds.eval(()).transform;
-				if bounds_transform != DAffine2::ZERO {
-					background_bounds = CopiedNode::new(bounds_transform);
-				}
-
-				let blank_image = background_bounds.then(EmptyImageNode::new(CopiedNode::new(Color::TRANSPARENT)));
-				let background = image.then(ExtendImageNode::new(blank_image));
-
-				let mut blits = Vec::new();
-				for stroke in strokes {
-					let stamp = BrushStampGeneratorNode::new(CopiedNode::new(stroke.style.color), CopiedNode::new(stroke.style.hardness), CopiedNode::new(stroke.style.flow));
-					let stamp = stamp.eval(stroke.style.diameter);
-
-					let transform = DAffine2::from_scale_angle_translation(DVec2::splat(stroke.style.diameter), 0., -DVec2::splat(stroke.style.diameter / 2.0));
-					let blank_texture = EmptyImageNode::new(CopiedNode::new(Color::TRANSPARENT)).eval(transform);
-
-					let blend_params = graphene_core::raster::BlendNode::new(CopiedNode::new(BlendMode::Normal), CopiedNode::new(100.));
-					let blend_executor = BlendImageTupleNode::new(ValueNode::new(blend_params));
-					let texture = blend_executor.eval((blank_texture, stamp));
-
-					let translations: Vec<_> = stroke.compute_blit_points().into_iter().collect();
-					let blit_node = BlitNode::new(ClonedNode::new(texture), ClonedNode::new(translations), ClonedNode::new(blend_params));
-					blits.push(blit_node);
-				}
-
-				let all_blits = ChainApplyNode::new(background);
-				let node = ClonedNode::new(blits.into_iter()).then(all_blits);
-
-				let any: DynAnyNode<(), _, _> = graphene_std::any::DynAnyNode::new(ValueNode::new(node));
-				Box::pin(any)
-=======
 				Box::pin(async move {
 					let image: DowncastBothNode<(), ImageFrame<Color>> = DowncastBothNode::new(args[0]);
 					let bounds: DowncastBothNode<(), ImageFrame<Color>> = DowncastBothNode::new(args[1]);
-					let trace: DowncastBothNode<(), Vec<DVec2>> = DowncastBothNode::new(args[2]);
-					let diameter: DowncastBothNode<(), f64> = DowncastBothNode::new(args[3]);
-					let hardness: DowncastBothNode<(), f64> = DowncastBothNode::new(args[4]);
-					let flow: DowncastBothNode<(), f64> = DowncastBothNode::new(args[5]);
-					let color: DowncastBothNode<(), Color> = DowncastBothNode::new(args[6]);
-
-					let stamp = BrushStampGeneratorNode::new(CopiedNode::new(color.eval(()).await), CopiedNode::new(hardness.eval(()).await), CopiedNode::new(flow.eval(()).await));
-					let stamp = stamp.eval(diameter.eval(()).await);
-
-					let frames = TranslateNode::new(CopiedNode::new(stamp));
-					let frames = MapNode::new(ValueNode::new(frames));
-					let frames = frames.eval(trace.eval(()).await.into_iter()).collect::<Vec<_>>();
-
-					let background_bounds = ReduceNode::new(ClonedNode::new(None), ValueNode::new(MergeBoundingBoxNode::new()));
-					let background_bounds = background_bounds.eval(frames.clone().into_iter());
-					let background_bounds = MergeBoundingBoxNode::new().eval((background_bounds, image.eval(()).await));
-					let mut background_bounds = CopiedNode::new(background_bounds.unwrap().to_transform());
-
+					let strokes: DowncastBothNode<(), Vec<BrushStroke>> = DowncastBothNode::new(args[2]);
+
+					let strokes = strokes.eval(()).await;
+					let bbox = strokes.iter().map(|s| s.bounding_box()).reduce(|a, b| a.union(&b)).unwrap_or(AxisAlignedBbox::ZERO);
+
+					let mut background_bounds = CopiedNode::new(bbox.to_transform());
 					let bounds_transform = bounds.eval(()).await.transform;
 					if bounds_transform != DAffine2::ZERO {
 						background_bounds = CopiedNode::new(bounds_transform);
 					}
 
-					let background_image = background_bounds.then(EmptyImageNode::new(CopiedNode::new(Color::TRANSPARENT)));
-					let blend_node = graphene_core::raster::BlendNode::new(CopiedNode::new(BlendMode::Normal), CopiedNode::new(100.));
-
-					let background = ExtendImageNode::new(background_image);
-					let background_image = image.and_then(background);
-
-					let final_image = ReduceNode::new(ClonedNode::new(background_image.eval(()).await), ValueNode::new(BlendImageTupleNode::new(ValueNode::new(blend_node))));
-					let final_image = ClonedNode::new(frames.into_iter()).then(final_image);
-
-					let final_image = FutureWrapperNode::new(final_image);
-					let any: DynAnyNode<(), _, _> = graphene_std::any::DynAnyNode::new(ValueNode::new(final_image));
-					any.into_type_erased()
-				})
->>>>>>> e01ffe51
+					let blank_image = background_bounds.then(EmptyImageNode::new(CopiedNode::new(Color::TRANSPARENT)));
+					let background = image.and_then(ExtendImageNode::new(blank_image));
+
+					let mut blits = Vec::new();
+					for stroke in strokes {
+						let stamp = BrushStampGeneratorNode::new(CopiedNode::new(stroke.style.color), CopiedNode::new(stroke.style.hardness), CopiedNode::new(stroke.style.flow));
+						let stamp = stamp.eval(stroke.style.diameter);
+
+						let transform = DAffine2::from_scale_angle_translation(DVec2::splat(stroke.style.diameter), 0., -DVec2::splat(stroke.style.diameter / 2.0));
+						let blank_texture = EmptyImageNode::new(CopiedNode::new(Color::TRANSPARENT)).eval(transform);
+
+						let blend_params = graphene_core::raster::BlendNode::new(CopiedNode::new(BlendMode::Normal), CopiedNode::new(100.));
+						let blend_executor = BlendImageTupleNode::new(ValueNode::new(blend_params));
+						let texture = blend_executor.eval((blank_texture, stamp));
+
+						let translations: Vec<_> = stroke.compute_blit_points().into_iter().collect();
+						let blit_node = BlitNode::new(ClonedNode::new(texture), ClonedNode::new(translations), ClonedNode::new(blend_params));
+						blits.push(blit_node);
+					}
+
+					let all_blits = ChainApplyNode::new(background);
+					let node = ClonedNode::new(blits.into_iter()).then(all_blits);
+
+					let any: DynAnyNode<(), _, _> = graphene_std::any::DynAnyNode::new(ValueNode::new(node));
+					Box::pin(any) as TypeErasedPinned
+				})
 			},
 			NodeIOTypes::new(
 				concrete!(()),

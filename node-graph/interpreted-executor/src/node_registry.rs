--- conflicted
+++ resolved
@@ -10,11 +10,7 @@
 use graphene_core::value::{ClonedNode, ForgetNode, ValueNode};
 use graphene_core::{Node, NodeIO, NodeIOTypes};
 
-<<<<<<< HEAD
-use graphene_std::any::{ComposeTypeErased, DowncastBothNode, DowncastBothRefNode, DynAnyInRefNode, DynAnyNode, DynAnyRefNode, IntoTypeErasedNode};
-=======
-use graphene_std::any::{ComposeTypeErased, DowncastBothNode, DowncastBothRefNode, DynAnyNode, IntoTypeErasedNode, TypeErasedPinnedRef};
->>>>>>> ebd31d07
+use graphene_std::any::{ComposeTypeErased, DowncastBothNode, DowncastBothRefNode, DynAnyInRefNode, DynAnyNode, DynAnyRefNode, IntoTypeErasedNode, TypeErasedPinnedRef};
 
 use graphene_core::{Cow, NodeIdentifier, Type, TypeDescriptor};
 
@@ -135,12 +131,8 @@
 		register_node!(graphene_core::ops::AddParameterNode<_>, input: &f64, params: [f64]),
 		register_node!(graphene_core::ops::AddParameterNode<_>, input: f64, params: [&f64]),
 		register_node!(graphene_core::ops::AddParameterNode<_>, input: &f64, params: [&f64]),
-<<<<<<< HEAD
 		register_node!(graphene_core::ops::SomeNode, input: Image, params: []),
-		(
-=======
 		vec![(
->>>>>>> ebd31d07
 			NodeIdentifier::new("graphene_core::structural::ComposeNode<_, _, _>"),
 			|args| {
 				let node = ComposeTypeErased::new(args[0], args[1]);
@@ -179,7 +171,7 @@
 		raster_node!(graphene_core::raster::OpacityNode<_>, params: [f64]),
 		raster_node!(graphene_core::raster::PosterizeNode<_>, params: [f64]),
 		raster_node!(graphene_core::raster::ExposureNode<_, _, _>, params: [f64, f64, f64]),
-<<<<<<< HEAD
+		vec![
 		(
 			NodeIdentifier::new("graphene_std::memo::EndLetNode<_>"),
 			|args| {
@@ -219,99 +211,6 @@
 			},
 			NodeIOTypes::new(concrete!(()), concrete!(&Image), vec![]),
 		),
-		(
-			NodeIdentifier::new("graphene_core::structural::MapImageNode"),
-			|args| {
-				let map_fn: DowncastBothNode<Color, Color> = DowncastBothNode::new(args[0]);
-				let node = graphene_std::raster::MapImageNode::new(ValueNode::new(map_fn));
-				let any: DynAnyNode<Image, _, _> = graphene_std::any::DynAnyNode::new(graphene_core::value::ValueNode::new(node));
-				any.into_type_erased()
-			},
-			NodeIOTypes::new(concrete!(Image), concrete!(Image), vec![]),
-		),
-		(
-			NodeIdentifier::new("graphene_std::raster::ImaginateNode<_>"),
-			|args| {
-				let cached = graphene_std::any::input_node::<Option<std::sync::Arc<Image>>>(args[16]);
-				let node = graphene_std::raster::ImaginateNode::new(cached);
-				let any = DynAnyNode::new(ValueNode::new(node));
-				any.into_type_erased()
-			},
-			NodeIOTypes::new(
-				concrete!(Image),
-				concrete!(Image),
-				vec![
-					(concrete!(()), concrete!(DAffine2)),
-					(concrete!(()), concrete!(f64)),
-					(concrete!(()), concrete!(Option<DVec2>)),
-					(concrete!(()), concrete!(f64)),
-					(concrete!(()), concrete!(ImaginateSamplingMethod)),
-					(concrete!(()), concrete!(f64)),
-					(concrete!(()), concrete!(String)),
-					(concrete!(()), concrete!(String)),
-					(concrete!(()), concrete!(bool)),
-					(concrete!(()), concrete!(f64)),
-					(concrete!(()), concrete!(Option<Vec<u64>>)),
-					(concrete!(()), concrete!(bool)),
-					(concrete!(()), concrete!(f64)),
-					(concrete!(()), concrete!(ImaginateMaskStartingFill)),
-					(concrete!(()), concrete!(bool)),
-					(concrete!(()), concrete!(bool)),
-					(concrete!(()), concrete!(Option<std::sync::Arc<Image>>)),
-					(concrete!(()), concrete!(f64)),
-					(concrete!(()), concrete!(ImaginateStatus)),
-				],
-			),
-		),
-		(
-			NodeIdentifier::new("graphene_core::raster::BlurNode"),
-			|args| {
-				let radius = DowncastBothNode::<(), u32>::new(args[0]);
-				let sigma = DowncastBothNode::<(), f64>::new(args[1]);
-				let image = DowncastBothRefNode::<Image, Image>::new(args[2]);
-				let empty_image: ValueNode<Image> = ValueNode::new(Image::empty());
-				let empty: TypeNode<_, (), Image> = TypeNode::new(empty_image.then(CloneNode::new()));
-				use graphene_core::Node;
-				let radius = ClonedNode::new(radius.eval(()));
-				let sigma = ClonedNode::new(sigma.eval(()));
-
-				//let image = &image as &dyn for<'a> Node<'a, (), Output = &'a Image>;
-				// dirty hack: we abuse that the cache node will ignore the input if it is evaluated a second time
-				let image = empty.then(image).then(ImageRefNode::new());
-
-				let window = WindowNode::new(radius, image.clone());
-				let map_gaussian = MapSndNode::new(ValueNode::new(DistanceNode.then(GaussianNode::new(sigma))));
-				let map_distances = MapNode::new(ValueNode::new(map_gaussian));
-				let gaussian_iter = window.then(map_distances);
-				let avg = gaussian_iter.then(WeightedAvgNode::new());
-				let avg: TypeNode<_, u32, Color> = TypeNode::new(avg);
-				let blur_iter = MapNode::new(ValueNode::new(avg));
-				let pixel_iter = image.clone().then(ImageIndexIterNode::new());
-				let blur = pixel_iter.then(blur_iter);
-				let collect = CollectNode {};
-				let vec = blur.then(collect);
-				let new_image = MapImageSliceNode::new(vec);
-				let dimensions = image.then(ImageDimensionsNode::new());
-				let dimensions: TypeNode<_, (), (u32, u32)> = TypeNode::new(dimensions);
-				let new_image = dimensions.then(new_image);
-				let new_image = ForgetNode::new().then(new_image);
-				let node: DynAnyNode<&Image, _, _> = DynAnyNode::new(ValueNode::new(new_image));
-				node.into_type_erased()
-			},
-			NodeIOTypes::new(concrete!(Image), concrete!(Image), vec![(concrete!(()), concrete!(u32)), (concrete!(()), concrete!(f64))]),
-		),
-		//register_node!(graphene_std::memo::CacheNode<_>, input: Image, params: []),
-		(
-			NodeIdentifier::new("graphene_std::memo::CacheNode"),
-			|_| {
-				let node: CacheNode<Image> = graphene_std::memo::CacheNode::new();
-				let any = DynAnyRefNode::new(node);
-				any.into_type_erased()
-			},
-			NodeIOTypes::new(concrete!(Image), concrete!(&Image), vec![]),
-		),
-=======
-		vec![
 			(
 				NodeIdentifier::new("graphene_core::structural::MapImageNode"),
 				|args| {
@@ -398,13 +297,12 @@
 				NodeIdentifier::new("graphene_std::memo::CacheNode"),
 				|_| {
 					let node: CacheNode<Image> = graphene_std::memo::CacheNode::new();
-					let any = graphene_std::any::DynAnyRefNode::new(node);
+					let any = DynAnyRefNode::new(node);
 					any.into_type_erased()
 				},
 				NodeIOTypes::new(concrete!(Image), concrete!(&Image), vec![]),
 			),
 		],
->>>>>>> ebd31d07
 		register_node!(graphene_core::structural::ConsNode<_, _>, input: Image, params: [&str]),
 		register_node!(graphene_std::raster::ImageFrameNode<_>, input: Image, params: [DAffine2]),
 		/*

--- conflicted
+++ resolved
@@ -459,19 +459,6 @@
 					let contrast = ClonedNode::new(contrast.eval(()).await as f32);
 					let use_legacy: DowncastBothNode<(), bool> = DowncastBothNode::new(args[2].clone());
 
-<<<<<<< HEAD
-				if use_legacy.eval(()) {
-					let generate_brightness_contrast_legacy_mapper_node = GenerateBrightnessContrastLegacyMapperNode::new(brightness, contrast);
-					let map_image_frame_node = graphene_std::raster::MapImageNode::new(ValueNode::new(generate_brightness_contrast_legacy_mapper_node.eval(())));
-					let any: DynAnyNode<ImageFrame<Color>, _, _> = graphene_std::any::DynAnyNode::new(ValueNode::new(map_image_frame_node));
-					Box::pin(any)
-				} else {
-					let generate_brightness_contrast_mapper_node = GenerateBrightnessContrastMapperNode::<f32, _, _>::new(brightness, contrast);
-					let map_image_frame_node = graphene_std::raster::MapImageNode::new(ValueNode::new(generate_brightness_contrast_mapper_node.eval(())));
-					let any: DynAnyNode<ImageFrame<Color>, _, _> = graphene_std::any::DynAnyNode::new(ValueNode::new(map_image_frame_node));
-					Box::pin(any)
-				}
-=======
 					if use_legacy.eval(()).await {
 						let generate_brightness_contrast_legacy_mapper_node = GenerateBrightnessContrastLegacyMapperNode::new(brightness, contrast);
 						let map_image_frame_node = graphene_std::raster::MapImageNode::new(ValueNode::new(generate_brightness_contrast_legacy_mapper_node.eval(())));
@@ -479,55 +466,56 @@
 						let any: DynAnyNode<ImageFrame<Color>, _, _> = graphene_std::any::DynAnyNode::new(map_image_frame_node);
 						any.into_type_erased()
 					} else {
-						let generate_brightness_contrast_mapper_node = GenerateBrightnessContrastMapperNode::new(brightness, contrast);
+						let generate_brightness_contrast_mapper_node = GenerateBrightnessContrastMapperNode::<f32, _, _>::new(brightness, contrast);
 						let map_image_frame_node = graphene_std::raster::MapImageNode::new(ValueNode::new(generate_brightness_contrast_mapper_node.eval(())));
 						let map_image_frame_node = FutureWrapperNode::new(map_image_frame_node);
 						let any: DynAnyNode<ImageFrame<Color>, _, _> = graphene_std::any::DynAnyNode::new(map_image_frame_node);
 						any.into_type_erased()
 					}
 				})
->>>>>>> cfe38c64
 			},
 			NodeIOTypes::new(concrete!(ImageFrame<Color>), concrete!(ImageFrame<Color>), vec![fn_type!(f32), fn_type!(f32), fn_type!(bool)]),
 		)],
-<<<<<<< HEAD
 		vec![
 			(
 				NodeIdentifier::new("graphene_core::raster::CurvesNode<_>"),
 				|args| {
 					use graphene_core::raster::{curve::Curve, GenerateCurvesNode};
-
-					let curve: DowncastBothNode<(), Curve> = DowncastBothNode::new(args[0]);
-					let curve = ClonedNode::new(curve.eval(()));
+					let curve: DowncastBothNode<(), Curve> = DowncastBothNode::new(args[0].clone());
+					Box::pin(async move {
+
+					let curve = ClonedNode::new(curve.eval(()).await);
 
 					let generate_curves_node = GenerateCurvesNode::<f32, _>::new(curve);
 					let map_image_frame_node = graphene_std::raster::MapImageNode::new(ValueNode::new(generate_curves_node.eval(())));
-					let any: DynAnyNode<ImageFrame<Luma>, _, _> = graphene_std::any::DynAnyNode::new(ValueNode::new(map_image_frame_node));
-					Box::pin(any)
-				},
-				NodeIOTypes::new(concrete!(ImageFrame<Luma>), concrete!(ImageFrame<Luma>), vec![value_fn!(graphene_core::raster::curve::Curve)]),
+					let map_image_frame_node = FutureWrapperNode::new(map_image_frame_node);
+					let any: DynAnyNode<ImageFrame<Luma>, _, _> = graphene_std::any::DynAnyNode::new(map_image_frame_node);
+					any.into_type_erased()
+					}
+					)
+				},
+				NodeIOTypes::new(concrete!(ImageFrame<Luma>), concrete!(ImageFrame<Luma>), vec![fn_type!(graphene_core::raster::curve::Curve)]),
 			),
 			// TODO: Use channel split and merge for this instead of using LuminanceMut for the whole color.
 			(
 				NodeIdentifier::new("graphene_core::raster::CurvesNode<_>"),
 				|args| {
 					use graphene_core::raster::{curve::Curve, GenerateCurvesNode};
-
-					let curve: DowncastBothNode<(), Curve> = DowncastBothNode::new(args[0]);
-					let curve = ClonedNode::new(curve.eval(()));
+					let curve: DowncastBothNode<(), Curve> = DowncastBothNode::new(args[0].clone());
+					Box::pin(async move {
+
+					let curve = ClonedNode::new(curve.eval(()).await);
 
 					let generate_curves_node = GenerateCurvesNode::<f32, _>::new(curve);
 					let map_image_frame_node = graphene_std::raster::MapImageNode::new(ValueNode::new(generate_curves_node.eval(())));
-					let any: DynAnyNode<ImageFrame<Color>, _, _> = graphene_std::any::DynAnyNode::new(ValueNode::new(map_image_frame_node));
-					Box::pin(any)
-				},
-				NodeIOTypes::new(concrete!(ImageFrame<Color>), concrete!(ImageFrame<Color>), vec![value_fn!(graphene_core::raster::curve::Curve)]),
+					let map_image_frame_node = FutureWrapperNode::new(map_image_frame_node);
+					let any: DynAnyNode<ImageFrame<Color>, _, _> = graphene_std::any::DynAnyNode::new(map_image_frame_node);
+					any.into_type_erased()
+					})
+				},
+				NodeIOTypes::new(concrete!(ImageFrame<Color>), concrete!(ImageFrame<Color>), vec![fn_type!(graphene_core::raster::curve::Curve)]),
 			),
 		],
-		raster_node!(graphene_core::raster::OpacityNode<_>, params: [f64]),
-		raster_node!(graphene_core::raster::PosterizeNode<_>, params: [f64]),
-		raster_node!(graphene_core::raster::ExposureNode<_, _, _>, params: [f64, f64, f64]),
-=======
 		raster_node!(graphene_core::raster::OpacityNode<_>, params: [f32]),
 		raster_node!(graphene_core::raster::PosterizeNode<_>, params: [f32]),
 		raster_node!(graphene_core::raster::ExposureNode<_, _, _>, params: [f32, f32, f32]),
@@ -554,7 +542,6 @@
 			params: [WasmSurfaceHandleFrame]
 		),
 		async_node!(graphene_core::memo::EndLetNode<_>, input: WasmEditorApi, output: SurfaceFrame, params: [SurfaceFrame]),
->>>>>>> cfe38c64
 		vec![
 			(
 				NodeIdentifier::new("graphene_core::memo::RefNode<_, _>"),

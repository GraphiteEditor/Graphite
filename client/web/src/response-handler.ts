/* eslint-disable @typescript-eslint/no-explicit-any */

type ResponseCallback = (responseData: Response) => void;
type ResponseMap = {
	[response: string]: ResponseCallback | undefined;
};
declare global {
	interface Window {
		responseMap: ResponseMap;
	}
}

export enum ResponseType {
	UpdateCanvas = "UpdateCanvas",
<<<<<<< HEAD
	UpdateDocumentTransform = "UpdateDocumentTransform",
=======
	ExportDocument = "ExportDocument",
>>>>>>> eb48fbd1
	ExpandFolder = "ExpandFolder",
	CollapseFolder = "CollapseFolder",
	SetActiveTool = "SetActiveTool",
}

export function attachResponseHandlerToPage() {
	window.responseMap = {};
}

export function registerResponseHandler(responseType: ResponseType, callback: ResponseCallback) {
	window.responseMap[responseType] = callback;
}

// eslint-disable-next-line @typescript-eslint/no-explicit-any
export function handleResponse(responseType: string, responseData: any) {
	const callback = window.responseMap[responseType];
	const data = parseResponse(responseType, responseData);

	if (callback && data) {
		callback(data);
	} else if (data) {
		console.error(`Received a Response of type "${responseType}" but no handler was registered for it from the client.`);
	} else {
		console.error(`Received a Response of type "${responseType}" but but was not able to parse the data.`);
	}
}

// eslint-disable-next-line @typescript-eslint/no-explicit-any
function parseResponse(responseType: string, data: any): Response {
	switch (responseType) {
		case "DocumentChanged":
			return newDocumentChanged(data.DocumentChanged);
		case "CollapseFolder":
			return newCollapseFolder(data.CollapseFolder);
		case "ExpandFolder":
			return newExpandFolder(data.ExpandFolder);
		case "SetActiveTool":
			return newSetActiveTool(data.SetActiveTool);
		case "UpdateCanvas":
			return newUpdateCanvas(data.UpdateCanvas);
<<<<<<< HEAD
		case "UpdateDocumentTransform":
			return newUpdateDocumentTransform(data.UpdateDocumentTransform);
=======
		case "ExportDocument":
			return newExportDocument(data.ExportDocument);
>>>>>>> eb48fbd1
		default:
			throw new Error(`Unrecognized origin/responseType pair: ${origin}, ${responseType}`);
	}
}

export type Response = SetActiveTool | UpdateCanvas | UpdateDocumentTransform | DocumentChanged | CollapseFolder | ExpandFolder;

export interface SetActiveTool {
	tool_name: string;
}
function newSetActiveTool(input: any): SetActiveTool {
	return {
		tool_name: input.tool_name,
	};
}

export interface UpdateCanvas {
	document: string;
}
function newUpdateCanvas(input: any): UpdateCanvas {
	return {
		document: input.document,
	};
}
export interface UpdateDocumentTransform {
	transform: string;
}
function newUpdateDocumentTransform(input: any): UpdateDocumentTransform {
	return {
		transform: input.transform,
	};
}

export interface ExportDocument {
	document: string;
}
function newExportDocument(input: any): UpdateCanvas {
	return {
		document: input.document,
	};
}

export type DocumentChanged = {};
function newDocumentChanged(_: any): DocumentChanged {
	return {};
}

export interface CollapseFolder {
	path: BigUint64Array;
}
function newCollapseFolder(input: any): CollapseFolder {
	return {
		path: new BigUint64Array(input.path.map((n: number) => BigInt(n))),
	};
}

export interface ExpandFolder {
	path: BigUint64Array;
	children: Array<LayerPanelEntry>;
}
function newExpandFolder(input: any): ExpandFolder {
	return {
		path: new BigUint64Array(input.path.map((n: number) => BigInt(n))),
		children: input.children.map((child: any) => newLayerPanelEntry(child)),
	};
}

export interface LayerPanelEntry {
	name: string;
	visible: boolean;
	layer_type: LayerType;
	collapsed: boolean;
	path: BigUint64Array;
}
function newLayerPanelEntry(input: any): LayerPanelEntry {
	return {
		name: input.name,
		visible: input.visible,
		layer_type: newLayerType(input.layer_type),
		collapsed: input.collapsed,
		path: new BigUint64Array(input.path.map((n: number) => BigInt(n))),
	};
}

export enum LayerType {
	Folder = "Folder",
	Shape = "Shape",
	Circle = "Circle",
	Rect = "Rect",
	Line = "Line",
	PolyLine = "PolyLine",
	Ellipse = "Ellipse",
}
function newLayerType(input: any): LayerType {
	switch (input) {
		case "Folder":
			return LayerType.Folder;
		case "Shape":
			return LayerType.Shape;
		case "Circle":
			return LayerType.Circle;
		case "Rect":
			return LayerType.Rect;
		case "Line":
			return LayerType.Line;
		case "PolyLine":
			return LayerType.PolyLine;
		case "Ellipse":
			return LayerType.Ellipse;
		default:
			throw Error(`Received invalid input as an enum variant for LayerType: ${input}`);
	}
}<|MERGE_RESOLUTION|>--- conflicted
+++ resolved
@@ -12,11 +12,8 @@
 
 export enum ResponseType {
 	UpdateCanvas = "UpdateCanvas",
-<<<<<<< HEAD
 	UpdateDocumentTransform = "UpdateDocumentTransform",
-=======
 	ExportDocument = "ExportDocument",
->>>>>>> eb48fbd1
 	ExpandFolder = "ExpandFolder",
 	CollapseFolder = "CollapseFolder",
 	SetActiveTool = "SetActiveTool",
@@ -57,13 +54,10 @@
 			return newSetActiveTool(data.SetActiveTool);
 		case "UpdateCanvas":
 			return newUpdateCanvas(data.UpdateCanvas);
-<<<<<<< HEAD
 		case "UpdateDocumentTransform":
 			return newUpdateDocumentTransform(data.UpdateDocumentTransform);
-=======
 		case "ExportDocument":
 			return newExportDocument(data.ExportDocument);
->>>>>>> eb48fbd1
 		default:
 			throw new Error(`Unrecognized origin/responseType pair: ${origin}, ${responseType}`);
 	}

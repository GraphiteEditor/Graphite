--- conflicted
+++ resolved
@@ -176,58 +176,6 @@
 
 					<ItemDivider horizontal />
 
-<<<<<<< HEAD
-					<ShelfItem
-						title="Path Tool"
-						:active="activeTool === 'Path'"
-						@click="'tool not implemented' || selectTool('Path')"
-						><PathTool
-					/></ShelfItem>
-					<ShelfItem
-						title="Pen Tool"
-						:active="activeTool === 'Pen'"
-						@click="'tool not implemented' || selectTool('Pen')"
-						><PenTool
-					/></ShelfItem>
-					<ShelfItem
-						title="Freehand Tool"
-						:active="activeTool === 'Freehand'"
-						@click="
-							'tool not implemented' || selectTool('Freehand')
-						"
-						><FreehandTool
-					/></ShelfItem>
-					<ShelfItem
-						title="Spline Tool"
-						:active="activeTool === 'Spline'"
-						@click="'tool not implemented' || selectTool('Spline')"
-						><SplineTool
-					/></ShelfItem>
-					<ShelfItem
-						title="Line Tool"
-						:active="activeTool === 'Line'"
-						@click="'tool not implemented' || selectTool('Line')"
-						><LineTool
-					/></ShelfItem>
-					<ShelfItem
-						title="Rectangle Tool (M)"
-						:active="activeTool === 'Rectangle'"
-						@click="selectTool('Rectangle')"
-						><RectangleTool
-					/></ShelfItem>
-					<ShelfItem
-						title="Ellipse Tool (E)"
-						:active="activeTool === 'Ellipse'"
-						@click="selectTool('Ellipse')"
-						><EllipseTool
-					/></ShelfItem>
-					<ShelfItem
-						title="Shape Tool"
-						:active="activeTool === 'Shape'"
-						@click="'tool not implemented' || selectTool('Shape')"
-						><ShapeTool
-					/></ShelfItem>
-=======
 					<ShelfItem title="Path Tool" :active="activeTool === 'Path'" @click="'tool not implemented' || selectTool('Path')"><PathTool /></ShelfItem>
 					<ShelfItem title="Pen Tool" :active="activeTool === 'Pen'" @click="'tool not implemented' || selectTool('Pen')"><PenTool /></ShelfItem>
 					<ShelfItem title="Freehand Tool" :active="activeTool === 'Freehand'" @click="'tool not implemented' || selectTool('Freehand')"><FreehandTool /></ShelfItem>
@@ -236,7 +184,6 @@
 					<ShelfItem title="Rectangle Tool (M)" :active="activeTool === 'Rectangle'" @click="selectTool('Rectangle')"><RectangleTool /></ShelfItem>
 					<ShelfItem title="Ellipse Tool (E)" :active="activeTool === 'Ellipse'" @click="selectTool('Ellipse')"><EllipseTool /></ShelfItem>
 					<ShelfItem title="Shape Tool" :active="activeTool === 'Shape'" @click="'tool not implemented' || selectTool('Shape')"><ShapeTool /></ShelfItem>
->>>>>>> fcc4c187
 				</div>
 				<div class="spacer"></div>
 				<WorkingColors></WorkingColors>
@@ -437,16 +384,9 @@
 			select_tool(toolName);
 		},
 		async viewModeChanged(toolIndex: number) {
-<<<<<<< HEAD
-			console.log(
-				`The view mode has been changed to index match the icon at index ${toolIndex}`
-			);
-		}
-=======
 			function todo(_: number) { return _; }
 			todo(toolIndex);
 		},
->>>>>>> fcc4c187
 	},
 	mounted() {
 		registerResponseHandler(ResponseType.UpdateCanvas, responseData => {

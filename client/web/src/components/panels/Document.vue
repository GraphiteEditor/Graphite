<template>
	<LayoutCol :class="'document'">
		<LayoutRow :class="'options-bar'">
			<div class="left side">
				<span class="label">Select</span>

				<ItemDivider />

				<IconButton :size="24" title="Horizontal Align Left"
					><AlignHorizontalLeft
				/></IconButton>
				<IconButton :size="24" title="Horizontal Align Center"
					><AlignHorizontalCenter
				/></IconButton>
				<IconButton :size="24" gapAfter title="Horizontal Align Right"
					><AlignHorizontalRight
				/></IconButton>
				<IconButton :size="24" title="Vertical Align Top"
					><AlignVerticalTop
				/></IconButton>
				<IconButton :size="24" title="Vertical Align Center"
					><AlignVerticalCenter
				/></IconButton>
				<IconButton :size="24" title="Vertical Align Bottom"
					><AlignVerticalBottom
				/></IconButton>
				<DropdownButton />

				<ItemDivider />

				<IconButton :size="24" title="Flip Horizontal"
					><FlipHorizontal
				/></IconButton>
				<IconButton :size="24" title="Flip Vertical"
					><FlipVertical
				/></IconButton>
				<DropdownButton />

				<ItemDivider />

				<IconButton :size="24" title="Boolean Union"
					><BooleanUnion
				/></IconButton>
				<IconButton :size="24" title="Boolean Subtract Front"
					><BooleanSubtractFront
				/></IconButton>
				<IconButton :size="24" title="Boolean Subtract Back"
					><BooleanSubtractBack
				/></IconButton>
				<IconButton :size="24" title="Boolean Intersect"
					><BooleanIntersect
				/></IconButton>
				<IconButton :size="24" title="Boolean Difference"
					><BooleanDifference
				/></IconButton>
				<DropdownButton />
			</div>
			<div class="spacer"></div>
			<div class="right side">
				<RadioPicker :initialIndex="0" @changed="viewModeChanged">
					<IconButton :size="24" title="View Mode: Normal"
						><ViewModeNormal
					/></IconButton>
					<IconButton :size="24" title="View Mode: Outline"
						><ViewModeOutline
					/></IconButton>
					<IconButton :size="24" title="View Mode: Pixels"
						><ViewModePixels
					/></IconButton>
					<DropdownButton />
				</RadioPicker>

				<ItemDivider />

				<IconButton :size="24" title="Zoom Out"><ZoomOut /></IconButton>
				<IconButton :size="24" title="Zoom In"><ZoomIn /></IconButton>
				<IconButton :size="24" title="Zoom to 100%"
					><ZoomReset
				/></IconButton>
				<NumberInput />
			</div>
		</LayoutRow>
		<LayoutRow :class="'shelf-and-viewport'">
			<LayoutCol :class="'shelf'">
				<div class="tools">
					<ShelfItem
						title="Select Tool (V)"
						:active="activeTool === 'Select'"
						@click="selectTool('Select')"
						><SelectTool
					/></ShelfItem>
					<ShelfItem
						title="Crop Tool"
						:active="activeTool === 'Crop'"
						@click="'tool not implemented' || selectTool('Crop')"
						><CropTool
					/></ShelfItem>
					<ShelfItem
						title="Navigate Tool"
						:active="activeTool === 'Navigate'"
						@click="
							'tool not implemented' || selectTool('Navigate')
						"
						><NavigateTool
					/></ShelfItem>
					<ShelfItem
						title="Sample Tool"
						:active="activeTool === 'Sample'"
						@click="'tool not implemented' || selectTool('Sample')"
						><SampleTool
					/></ShelfItem>

					<ItemDivider horizontal />

					<ShelfItem
						title="Text Tool"
						:active="activeTool === 'Text'"
						@click="'tool not implemented' || selectTool('Text')"
						><TextTool
					/></ShelfItem>
					<ShelfItem
						title="Fill Tool"
						:active="activeTool === 'Fill'"
						@click="'tool not implemented' || selectTool('Fill')"
						><FillTool
					/></ShelfItem>
					<ShelfItem
						title="Gradient Tool"
						:active="activeTool === 'Gradient'"
						@click="
							'tool not implemented' || selectTool('Gradient')
						"
						><GradientTool
					/></ShelfItem>

					<ItemDivider horizontal />

					<ShelfItem
						title="Brush Tool"
						:active="activeTool === 'Brush'"
						@click="'tool not implemented' || selectTool('Brush')"
						><BrushTool
					/></ShelfItem>
					<ShelfItem
						title="Heal Tool"
						:active="activeTool === 'Heal'"
						@click="'tool not implemented' || selectTool('Heal')"
						><HealTool
					/></ShelfItem>
					<ShelfItem
						title="Clone Tool"
						:active="activeTool === 'Clone'"
						@click="'tool not implemented' || selectTool('Clone')"
						><CloneTool
					/></ShelfItem>
					<ShelfItem
						title="Patch Tool"
						:active="activeTool === 'Patch'"
						@click="'tool not implemented' || selectTool('Patch')"
						><PatchTool
					/></ShelfItem>
					<ShelfItem
						title="Blur/Sharpen Tool"
						:active="activeTool === 'BlurSharpen'"
						@click="
							'tool not implemented' || selectTool('BlurSharpen')
						"
						><BlurSharpenTool
					/></ShelfItem>
					<ShelfItem
						title="Relight Tool"
						:active="activeTool === 'Relight'"
						@click="'tool not implemented' || selectTool('Relight')"
						><RelightTool
					/></ShelfItem>

					<ItemDivider horizontal />

					<ShelfItem title="Path Tool" :active="activeTool === 'Path'" @click="'tool not implemented' || selectTool('Path')"><PathTool /></ShelfItem>
					<ShelfItem title="Pen Tool" :active="activeTool === 'Pen'" @click="'tool not implemented' || selectTool('Pen')"><PenTool /></ShelfItem>
					<ShelfItem title="Freehand Tool" :active="activeTool === 'Freehand'" @click="'tool not implemented' || selectTool('Freehand')"><FreehandTool /></ShelfItem>
					<ShelfItem title="Spline Tool" :active="activeTool === 'Spline'" @click="'tool not implemented' || selectTool('Spline')"><SplineTool /></ShelfItem>
					<ShelfItem title="Line Tool" :active="activeTool === 'Line'" @click="selectTool('Line')"><LineTool /></ShelfItem>
					<ShelfItem title="Rectangle Tool (M)" :active="activeTool === 'Rectangle'" @click="selectTool('Rectangle')"><RectangleTool /></ShelfItem>
					<ShelfItem title="Ellipse Tool (E)" :active="activeTool === 'Ellipse'" @click="selectTool('Ellipse')"><EllipseTool /></ShelfItem>
					<ShelfItem title="Shape Tool" :active="activeTool === 'Shape'" @click="'tool not implemented' || selectTool('Shape')"><ShapeTool /></ShelfItem>
				</div>
				<div class="spacer"></div>
<<<<<<< HEAD
				<WorkingColors></WorkingColors>
=======
				<div class="working-colors">
					<div class="swatch-pair">
						<button class="secondary swatch" style="background: white"></button>
						<button class="primary swatch" style="background: black"></button>
					</div>
					<div class="swap-and-reset">
						<IconButton :size="16">
							<SwapButton />
						</IconButton>
						<IconButton :size="16">
							<ResetColorsButton />
						</IconButton>
					</div>
				</div>
>>>>>>> c94c2b33
			</LayoutCol>
			<LayoutCol :class="'viewport'">
				<div class="canvas" @mousedown="canvasMouseDown" @mouseup="canvasMouseUp" @mousemove="canvasMouseMove">
					<svg v-html="viewportSvg"></svg>
				</div>
			</LayoutCol>
		</LayoutRow>
	</LayoutCol>
</template>

<style lang="scss">
.document {
	height: 100%;

	.options-bar {
		flex: 0 0 32px;

		.side {
			height: 100%;
			flex: 0 0 auto;
			display: flex;
			align-items: center;
			margin: 0 8px;

			.label {
				white-space: nowrap;
				font-weight: bold;
			}
		}
	}

	.shelf-and-viewport {
		.shelf {
			flex: 0 0 32px;
		}

		.viewport {
			flex: 1 1 100%;

			.canvas {
				background: #111;
				width: 100%;
				height: 100%;

				svg {
					width: 100%;
					height: 100%;
				}
			}
		}
	}
}

// The `where` pseduo-class does not contribtue to specificity
:where(.document .options-bar .side > :not(:first-child)) {
	margin-left: 8px;
}
</style>

<script lang="ts">
import { defineComponent } from "vue";
import { ResponseType, registerResponseHandler } from "../../response-handler";
import LayoutRow from "../layout/LayoutRow.vue";
import LayoutCol from "../layout/LayoutCol.vue";
import ShelfItem from "../widgets/ShelfItem.vue";
import ItemDivider from "../widgets/ItemDivider.vue";
import IconButton from "../widgets/IconButton.vue";
import DropdownButton from "../widgets/DropdownButton.vue";
import RadioPicker from "../widgets/RadioPicker.vue";
import NumberInput from "../widgets/NumberInput.vue";
import WorkingColors from "../widgets/WorkingColors.vue";
import SelectTool from "../../../assets/svg/24x24-bounds-24x24-icon/document-tool-layout-select.svg";
import CropTool from "../../../assets/svg/24x24-bounds-24x24-icon/document-tool-layout-crop.svg";
import NavigateTool from "../../../assets/svg/24x24-bounds-24x24-icon/document-tool-layout-navigate.svg";
import SampleTool from "../../../assets/svg/24x24-bounds-24x24-icon/document-tool-layout-sample.svg";
import TextTool from "../../../assets/svg/24x24-bounds-24x24-icon/document-tool-parametric-text.svg";
import FillTool from "../../../assets/svg/24x24-bounds-24x24-icon/document-tool-parametric-fill.svg";
import GradientTool from "../../../assets/svg/24x24-bounds-24x24-icon/document-tool-parametric-gradient.svg";
import BrushTool from "../../../assets/svg/24x24-bounds-24x24-icon/document-tool-raster-brush.svg";
import HealTool from "../../../assets/svg/24x24-bounds-24x24-icon/document-tool-raster-heal.svg";
import CloneTool from "../../../assets/svg/24x24-bounds-24x24-icon/document-tool-raster-clone.svg";
import PatchTool from "../../../assets/svg/24x24-bounds-24x24-icon/document-tool-raster-patch.svg";
import BlurSharpenTool from "../../../assets/svg/24x24-bounds-24x24-icon/document-tool-raster-blur-sharpen.svg";
import RelightTool from "../../../assets/svg/24x24-bounds-24x24-icon/document-tool-raster-relight.svg";
import PathTool from "../../../assets/svg/24x24-bounds-24x24-icon/document-tool-vector-path.svg";
import PenTool from "../../../assets/svg/24x24-bounds-24x24-icon/document-tool-vector-pen.svg";
import FreehandTool from "../../../assets/svg/24x24-bounds-24x24-icon/document-tool-vector-freehand.svg";
import SplineTool from "../../../assets/svg/24x24-bounds-24x24-icon/document-tool-vector-spline.svg";
import LineTool from "../../../assets/svg/24x24-bounds-24x24-icon/document-tool-vector-line.svg";
import RectangleTool from "../../../assets/svg/24x24-bounds-24x24-icon/document-tool-vector-rectangle.svg";
import EllipseTool from "../../../assets/svg/24x24-bounds-24x24-icon/document-tool-vector-ellipse.svg";
import ShapeTool from "../../../assets/svg/24x24-bounds-24x24-icon/document-tool-vector-shape.svg";
import AlignHorizontalLeft from "../../../assets/svg/24x24-bounds-16x16-icon/align-horizontal-left.svg";
import AlignHorizontalCenter from "../../../assets/svg/24x24-bounds-16x16-icon/align-horizontal-center.svg";
import AlignHorizontalRight from "../../../assets/svg/24x24-bounds-16x16-icon/align-horizontal-right.svg";
import AlignVerticalTop from "../../../assets/svg/24x24-bounds-16x16-icon/align-vertical-top.svg";
import AlignVerticalCenter from "../../../assets/svg/24x24-bounds-16x16-icon/align-vertical-center.svg";
import AlignVerticalBottom from "../../../assets/svg/24x24-bounds-16x16-icon/align-vertical-bottom.svg";
import FlipHorizontal from "../../../assets/svg/24x24-bounds-16x16-icon/flip-horizontal.svg";
import FlipVertical from "../../../assets/svg/24x24-bounds-16x16-icon/flip-vertical.svg";
import BooleanUnion from "../../../assets/svg/24x24-bounds-16x16-icon/boolean-union.svg";
import BooleanSubtractFront from "../../../assets/svg/24x24-bounds-16x16-icon/boolean-subtract-front.svg";
import BooleanSubtractBack from "../../../assets/svg/24x24-bounds-16x16-icon/boolean-subtract-back.svg";
import BooleanIntersect from "../../../assets/svg/24x24-bounds-16x16-icon/boolean-intersect.svg";
import BooleanDifference from "../../../assets/svg/24x24-bounds-16x16-icon/boolean-difference.svg";
import ZoomReset from "../../../assets/svg/24x24-bounds-16x16-icon/zoom-reset.svg";
import ZoomIn from "../../../assets/svg/24x24-bounds-16x16-icon/zoom-in.svg";
import ZoomOut from "../../../assets/svg/24x24-bounds-16x16-icon/zoom-out.svg";
import ViewModeNormal from "../../../assets/svg/24x24-bounds-16x16-icon/view-mode-normal.svg";
import ViewModeOutline from "../../../assets/svg/24x24-bounds-16x16-icon/view-mode-outline.svg";
import ViewModePixels from "../../../assets/svg/24x24-bounds-16x16-icon/view-mode-pixels.svg";

const wasm = import("../../../wasm/pkg");

export default defineComponent({
	components: {
		LayoutRow,
		LayoutCol,
		ShelfItem,
		ItemDivider,
		IconButton,
		DropdownButton,
		RadioPicker,
		NumberInput,
		SelectTool,
		CropTool,
		NavigateTool,
		SampleTool,
		TextTool,
		FillTool,
		GradientTool,
		BrushTool,
		HealTool,
		CloneTool,
		PatchTool,
		BlurSharpenTool,
		RelightTool,
		PathTool,
		PenTool,
		FreehandTool,
		SplineTool,
		LineTool,
		RectangleTool,
		EllipseTool,
		ShapeTool,
		AlignHorizontalLeft,
		AlignHorizontalCenter,
		AlignHorizontalRight,
		AlignVerticalTop,
		AlignVerticalCenter,
		AlignVerticalBottom,
		FlipHorizontal,
		FlipVertical,
		BooleanUnion,
		BooleanSubtractFront,
		BooleanSubtractBack,
		BooleanIntersect,
		BooleanDifference,
		ZoomReset,
		ZoomIn,
		ZoomOut,
		ViewModeNormal,
		ViewModeOutline,
		ViewModePixels,
		WorkingColors,
	},
	methods: {
		async canvasMouseDown(e: MouseEvent) {
			const { on_mouse_down } = await wasm;
			on_mouse_down(e.offsetX, e.offsetY, e.buttons);
		},
		async canvasMouseUp(e: MouseEvent) {
			const { on_mouse_up } = await wasm;
			on_mouse_up(e.offsetX, e.offsetY, e.buttons);
		},
		async canvasMouseMove(e: MouseEvent) {
			const { on_mouse_move } = await wasm;
			on_mouse_move(e.offsetX, e.offsetY);
		},
		async keyDown(e: KeyboardEvent) {
			const { on_key_down } = await wasm;
			on_key_down(e.key);
		},
		async keyUp(e: KeyboardEvent) {
			const { on_key_up } = await wasm;
			on_key_up(e.key);
		},
		async selectTool(toolName: string) {
			const { select_tool } = await wasm;
			select_tool(toolName);
		},
		async viewModeChanged(toolIndex: number) {
			function todo(_: number) {
				return _;
			}
			todo(toolIndex);
		},
	},
	mounted() {
		registerResponseHandler(ResponseType.UpdateCanvas, (responseData) => {
			this.viewportSvg = responseData
				.split("\n")
<<<<<<< HEAD
				.map((shape, i) => shape.replace(
					"#fff",
					`#${Math.floor(
						Math.abs(Math.sin(i + 1)) * 16777215,
					).toString(16)}`,
				))
=======
				.map((shape, i) => shape.replace("#fff", `#${Math.floor(Math.abs(Math.sin(i + 1)) * 16777215).toString(16)}`))
>>>>>>> c94c2b33
				.join("\n");
		});
		registerResponseHandler(ResponseType.SetActiveTool, (responseData) => {
			this.activeTool = responseData;
		});

		window.addEventListener("keyup", (e: KeyboardEvent) => this.keyUp(e));
		window.addEventListener("keydown", (e: KeyboardEvent) => this.keyDown(e));
	},
	data() {
		return {
			viewportSvg: "",
			activeTool: "Select",
		};
	},
});
</script><|MERGE_RESOLUTION|>--- conflicted
+++ resolved
@@ -186,24 +186,7 @@
 					<ShelfItem title="Shape Tool" :active="activeTool === 'Shape'" @click="'tool not implemented' || selectTool('Shape')"><ShapeTool /></ShelfItem>
 				</div>
 				<div class="spacer"></div>
-<<<<<<< HEAD
 				<WorkingColors></WorkingColors>
-=======
-				<div class="working-colors">
-					<div class="swatch-pair">
-						<button class="secondary swatch" style="background: white"></button>
-						<button class="primary swatch" style="background: black"></button>
-					</div>
-					<div class="swap-and-reset">
-						<IconButton :size="16">
-							<SwapButton />
-						</IconButton>
-						<IconButton :size="16">
-							<ResetColorsButton />
-						</IconButton>
-					</div>
-				</div>
->>>>>>> c94c2b33
 			</LayoutCol>
 			<LayoutCol :class="'viewport'">
 				<div class="canvas" @mousedown="canvasMouseDown" @mouseup="canvasMouseUp" @mousemove="canvasMouseMove">
@@ -406,16 +389,7 @@
 		registerResponseHandler(ResponseType.UpdateCanvas, (responseData) => {
 			this.viewportSvg = responseData
 				.split("\n")
-<<<<<<< HEAD
-				.map((shape, i) => shape.replace(
-					"#fff",
-					`#${Math.floor(
-						Math.abs(Math.sin(i + 1)) * 16777215,
-					).toString(16)}`,
-				))
-=======
 				.map((shape, i) => shape.replace("#fff", `#${Math.floor(Math.abs(Math.sin(i + 1)) * 16777215).toString(16)}`))
->>>>>>> c94c2b33
 				.join("\n");
 		});
 		registerResponseHandler(ResponseType.SetActiveTool, (responseData) => {

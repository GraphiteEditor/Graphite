--- conflicted
+++ resolved
@@ -247,14 +247,8 @@
 
 		window.addEventListener("keyup", (e: KeyboardEvent) => this.keyUp(e));
 		window.addEventListener("keydown", (e: KeyboardEvent) => this.keyDown(e));
-<<<<<<< HEAD
 		window.addEventListener("resize", () => this.viewportResize());
 		window.addEventListener("load", () => this.viewportResize());
-
-		// TODO: Implement an actual UI for chosing colors (this is completely temporary)
-		this.updatePrimaryColor({ r: 247 / 255, g: 76 / 255, b: 0 / 255, a: 0.6 });
-=======
->>>>>>> 9f63c6e8
 	},
 	data() {
 		return {

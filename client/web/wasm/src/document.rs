use crate::shims::Error;
use crate::wrappers::{translate_key, translate_tool, Color};
use crate::EDITOR_STATE;
use editor_core::events;
use wasm_bindgen::prelude::*;

fn convert_error(err: editor_core::EditorError) -> JsValue {
	Error::new(&err.to_string()).into()
}
<<<<<<< HEAD

=======
mod mouse_state {
	pub(super) type MouseKeys = u8;
	use editor_core::events::{self, Event, MouseState, ViewportPosition};
	static mut MOUSE_STATE: MouseKeys = 0;

	pub(super) fn translate_mouse_down(mod_keys: MouseKeys, position: ViewportPosition) -> Event {
		translate_mouse_event(mod_keys, position, true)
	}
	pub(super) fn translate_mouse_up(mod_keys: MouseKeys, position: ViewportPosition) -> Event {
		translate_mouse_event(mod_keys, position, false)
	}

	fn translate_mouse_event(mod_keys: MouseKeys, position: ViewportPosition, down: bool) -> Event {
		let diff = unsafe { MOUSE_STATE } ^ mod_keys;
		unsafe { MOUSE_STATE = mod_keys };
		let mouse_keys = events::MouseKeys::from_bits(mod_keys).expect("invalid modifier keys");
		let state = MouseState { position, mouse_keys };
		match (down, diff) {
			(true, 1) => Event::LmbDown(state),
			(true, 2) => Event::RmbDown(state),
			(true, 4) => Event::MmbDown(state),
			(false, 1) => Event::LmbUp(state),
			(false, 2) => Event::RmbUp(state),
			(false, 4) => Event::MmbUp(state),
			_ => panic!("two buttons where modified at the same time. modification: {:#010b}", diff),
		}
	}
}
>>>>>>> 6986fbf9
/// Modify the currently selected tool in the document state store
#[wasm_bindgen]
pub fn select_tool(tool: String) -> Result<(), JsValue> {
	EDITOR_STATE.with(|editor| match translate_tool(&tool) {
		Some(tool) => editor.borrow_mut().handle_event(events::Event::SelectTool(tool)).map_err(convert_error),
		None => Err(Error::new(&format!("Couldn't select {} because it was not recognized as a valid tool", tool)).into()),
	})
}

// TODO: When a mouse button is down that started in the viewport, this should trigger even when the mouse is outside the viewport (or even the browser window if the browser supports it)
/// Mouse movement within the screenspace bounds of the viewport
#[wasm_bindgen]
pub fn on_mouse_move(x: u32, y: u32) -> Result<(), JsValue> {
	// TODO: Convert these screenspace viewport coordinates to canvas coordinates based on the current zoom and pan
	let ev = events::Event::MouseMove(events::ViewportPosition { x, y });
	EDITOR_STATE.with(|editor| editor.borrow_mut().handle_event(ev)).map_err(convert_error)
}

/// A mouse button depressed within screenspace the bounds of the viewport
#[wasm_bindgen]
pub fn on_mouse_down(x: u32, y: u32, mouse_keys: u8) -> Result<(), JsValue> {
	// TODO: Convert these screenspace viewport coordinates to canvas coordinates based on the current zoom and pan
<<<<<<< HEAD
	let mouse_keys = events::MouseKeys::from_bits(mouse_keys).expect("invalid modifier keys");
	let ev = events::Event::MouseDown(events::MouseState {
		position: events::ViewportPosition { x, y },
		mouse_keys,
	});
=======
	let pos = events::ViewportPosition { x, y };
	let ev = mouse_state::translate_mouse_down(mouse_keys, pos);
>>>>>>> 6986fbf9
	EDITOR_STATE.with(|editor| editor.borrow_mut().handle_event(ev)).map_err(convert_error)
}

/// A mouse button released
#[wasm_bindgen]
pub fn on_mouse_up(x: u32, y: u32, mouse_keys: u8) -> Result<(), JsValue> {
	// TODO: Convert these screenspace viewport coordinates to canvas coordinates based on the current zoom and pan
<<<<<<< HEAD
	let mouse_keys = events::MouseKeys::from_bits(mouse_keys).expect("invalid modifier keys");
	let ev = events::Event::MouseUp(events::MouseState {
		position: events::ViewportPosition { x, y },
		mouse_keys,
	});
=======
	let pos = events::ViewportPosition { x, y };
	let ev = mouse_state::translate_mouse_up(mouse_keys, pos);
>>>>>>> 6986fbf9
	EDITOR_STATE.with(|editor| editor.borrow_mut().handle_event(ev)).map_err(convert_error)
}

/// A keyboard button depressed within screenspace the bounds of the viewport
#[wasm_bindgen]
pub fn on_key_down(name: String) -> Result<(), JsValue> {
	let key = translate_key(&name);
	log::trace!("key down {:?}, name: {}", key, name);
	let ev = events::Event::KeyDown(key);
	EDITOR_STATE.with(|editor| editor.borrow_mut().handle_event(ev)).map_err(convert_error)
}

/// A keyboard button released
#[wasm_bindgen]
pub fn on_key_up(name: String) -> Result<(), JsValue> {
	let key = translate_key(&name);
	log::trace!("key up {:?}, name: {}", key, name);
	let ev = events::Event::KeyUp(key);
	EDITOR_STATE.with(|editor| editor.borrow_mut().handle_event(ev)).map_err(convert_error)
}

/// Update primary color
#[wasm_bindgen]
pub fn update_primary_color(primary_color: Color) -> Result<(), JsValue> {
	EDITOR_STATE
		.with(|editor| editor.borrow_mut().handle_event(events::Event::SelectPrimaryColor(primary_color.inner())))
		.map_err(convert_error)
}

/// Update secondary color
#[wasm_bindgen]
pub fn update_secondary_color(secondary_color: Color) -> Result<(), JsValue> {
	EDITOR_STATE
		.with(|editor| editor.borrow_mut().handle_event(events::Event::SelectSecondaryColor(secondary_color.inner())))
		.map_err(convert_error)
}

/// Swap primary and secondary color
#[wasm_bindgen]
pub fn swap_colors() -> Result<(), JsValue> {
	EDITOR_STATE.with(|editor| editor.borrow_mut().handle_event(events::Event::SwapColors)).map_err(convert_error)
}

/// Reset primary and secondary colors to their defaults
#[wasm_bindgen]
pub fn reset_colors() -> Result<(), JsValue> {
	EDITOR_STATE.with(|editor| editor.borrow_mut().handle_event(events::Event::ResetColors)).map_err(convert_error)
}<|MERGE_RESOLUTION|>--- conflicted
+++ resolved
@@ -7,9 +7,7 @@
 fn convert_error(err: editor_core::EditorError) -> JsValue {
 	Error::new(&err.to_string()).into()
 }
-<<<<<<< HEAD
 
-=======
 mod mouse_state {
 	pub(super) type MouseKeys = u8;
 	use editor_core::events::{self, Event, MouseState, ViewportPosition};
@@ -38,7 +36,7 @@
 		}
 	}
 }
->>>>>>> 6986fbf9
+
 /// Modify the currently selected tool in the document state store
 #[wasm_bindgen]
 pub fn select_tool(tool: String) -> Result<(), JsValue> {
@@ -61,16 +59,8 @@
 #[wasm_bindgen]
 pub fn on_mouse_down(x: u32, y: u32, mouse_keys: u8) -> Result<(), JsValue> {
 	// TODO: Convert these screenspace viewport coordinates to canvas coordinates based on the current zoom and pan
-<<<<<<< HEAD
-	let mouse_keys = events::MouseKeys::from_bits(mouse_keys).expect("invalid modifier keys");
-	let ev = events::Event::MouseDown(events::MouseState {
-		position: events::ViewportPosition { x, y },
-		mouse_keys,
-	});
-=======
 	let pos = events::ViewportPosition { x, y };
 	let ev = mouse_state::translate_mouse_down(mouse_keys, pos);
->>>>>>> 6986fbf9
 	EDITOR_STATE.with(|editor| editor.borrow_mut().handle_event(ev)).map_err(convert_error)
 }
 
@@ -78,16 +68,8 @@
 #[wasm_bindgen]
 pub fn on_mouse_up(x: u32, y: u32, mouse_keys: u8) -> Result<(), JsValue> {
 	// TODO: Convert these screenspace viewport coordinates to canvas coordinates based on the current zoom and pan
-<<<<<<< HEAD
-	let mouse_keys = events::MouseKeys::from_bits(mouse_keys).expect("invalid modifier keys");
-	let ev = events::Event::MouseUp(events::MouseState {
-		position: events::ViewportPosition { x, y },
-		mouse_keys,
-	});
-=======
 	let pos = events::ViewportPosition { x, y };
 	let ev = mouse_state::translate_mouse_up(mouse_keys, pos);
->>>>>>> 6986fbf9
 	EDITOR_STATE.with(|editor| editor.borrow_mut().handle_event(ev)).map_err(convert_error)
 }
 

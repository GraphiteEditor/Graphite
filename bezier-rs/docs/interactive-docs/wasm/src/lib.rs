pub mod subpath;
mod svg_drawing;

use bezier_rs::{Bezier, ProjectionOptions};
use glam::DVec2;
use serde::{Deserialize, Serialize};
use wasm_bindgen::prelude::*;

#[derive(Serialize, Deserialize)]
struct Point {
	x: f64,
	y: f64,
}

/// Wrapper of the `Bezier` struct to be used in JS.
#[wasm_bindgen]
#[derive(Clone)]
pub struct WasmBezier(Bezier);

/// Convert a `DVec2` into a `JsValue`.
fn vec_to_point(p: &DVec2) -> JsValue {
	JsValue::from_serde(&serde_json::to_string(&Point { x: p.x, y: p.y }).unwrap()).unwrap()
}

/// Convert a bezier to a list of points.
fn bezier_to_points(bezier: Bezier) -> Vec<Point> {
	bezier.get_points().map(|point| Point { x: point.x, y: point.y }).collect()
}

/// Serialize some data and then convert it to a JsValue.
fn to_js_value<T: Serialize>(data: T) -> JsValue {
	JsValue::from_serde(&serde_json::to_string(&data).unwrap()).unwrap()
}

#[wasm_bindgen]
impl WasmBezier {
	/// Expect js_points to be a list of 2 pairs.
	pub fn new_linear(js_points: &JsValue) -> WasmBezier {
		let points: [DVec2; 2] = js_points.into_serde().unwrap();
		WasmBezier(Bezier::from_linear_dvec2(points[0], points[1]))
	}

	/// Expect js_points to be a list of 3 pairs.
	pub fn new_quadratic(js_points: &JsValue) -> WasmBezier {
		let points: [DVec2; 3] = js_points.into_serde().unwrap();
		WasmBezier(Bezier::from_quadratic_dvec2(points[0], points[1], points[2]))
	}

	/// Expect js_points to be a list of 4 pairs.
	pub fn new_cubic(js_points: &JsValue) -> WasmBezier {
		let points: [DVec2; 4] = js_points.into_serde().unwrap();
		WasmBezier(Bezier::from_cubic_dvec2(points[0], points[1], points[2], points[3]))
	}

	pub fn quadratic_through_points(js_points: &JsValue, t: f64) -> WasmBezier {
		let points: [DVec2; 3] = js_points.into_serde().unwrap();
		WasmBezier(Bezier::quadratic_through_points(points[0], points[1], points[2], Some(t)))
	}

	pub fn cubic_through_points(js_points: &JsValue, t: f64, midpoint_separation: f64) -> WasmBezier {
		let points: [DVec2; 3] = js_points.into_serde().unwrap();
		WasmBezier(Bezier::cubic_through_points(points[0], points[1], points[2], Some(t), Some(midpoint_separation)))
	}

	pub fn set_start(&mut self, x: f64, y: f64) {
		self.0.set_start(DVec2::new(x, y));
	}

	pub fn set_end(&mut self, x: f64, y: f64) {
		self.0.set_end(DVec2::new(x, y));
	}

	pub fn set_handle_start(&mut self, x: f64, y: f64) {
		self.0.set_handle_start(DVec2::new(x, y));
	}

	pub fn set_handle_end(&mut self, x: f64, y: f64) {
		self.0.set_handle_end(DVec2::new(x, y));
	}

	pub fn get_points(&self) -> Vec<JsValue> {
		self.0.get_points().map(|point| vec_to_point(&point)).collect()
	}

	pub fn to_svg(&self) -> String {
		self.0.to_svg()
	}

	pub fn length(&self) -> f64 {
		self.0.length(None)
	}

	pub fn evaluate(&self, t: f64) -> JsValue {
		vec_to_point(&self.0.evaluate(t))
	}

	pub fn compute_lookup_table(&self, steps: i32) -> Vec<JsValue> {
		self.0.compute_lookup_table(Some(steps)).iter().map(vec_to_point).collect()
	}

	pub fn derivative(&self) -> Option<WasmBezier> {
		self.0.derivative().map(WasmBezier)
	}

	pub fn tangent(&self, t: f64) -> JsValue {
		vec_to_point(&self.0.tangent(t))
	}

	pub fn normal(&self, t: f64) -> JsValue {
		vec_to_point(&self.0.normal(t))
	}

	pub fn split(&self, t: f64) -> JsValue {
		let bezier_points: [Vec<Point>; 2] = self.0.split(t).map(bezier_to_points);
		to_js_value(bezier_points)
	}

	pub fn trim(&self, t1: f64, t2: f64) -> WasmBezier {
		WasmBezier(self.0.trim(t1, t2))
	}

	pub fn project(&self, x: f64, y: f64) -> JsValue {
		vec_to_point(&self.0.project(DVec2::new(x, y), ProjectionOptions::default()))
	}

	pub fn local_extrema(&self) -> JsValue {
		let local_extrema = self.0.local_extrema();
		to_js_value(local_extrema)
	}

	pub fn de_casteljau_points(&self, t: f64) -> JsValue {
		let hull = self
			.0
			.de_casteljau_points(t)
			.iter()
			.map(|level| level.iter().map(|&point| Point { x: point.x, y: point.y }).collect::<Vec<Point>>())
			.collect::<Vec<Vec<Point>>>();
		to_js_value(hull)
	}

	pub fn rotate(&self, angle: f64) -> WasmBezier {
		WasmBezier(self.0.rotate(angle))
	}

	pub fn intersect_line_segment(&self, js_points: &JsValue) -> Vec<JsValue> {
		let line: [DVec2; 2] = js_points.into_serde().unwrap();
		self.0.intersect_line_segment(line).iter().map(|&p| vec_to_point(&p)).collect::<Vec<JsValue>>()
	}

	pub fn reduce(&self) -> JsValue {
		let bezier_points: Vec<Vec<Point>> = self.0.reduce(None).into_iter().map(bezier_to_points).collect();
		to_js_value(bezier_points)
	}

<<<<<<< HEAD
	pub fn inflections(&self) -> JsValue {
		let inflections = self.0.inflections();
		to_js_value(inflections)
=======
	pub fn bounding_box(&self) -> JsValue {
		let bbox_points: [Point; 2] = self.0.bounding_box().map(|p| Point { x: p.x, y: p.y });
		to_js_value(bbox_points)
>>>>>>> a5bb153d
	}
}<|MERGE_RESOLUTION|>--- conflicted
+++ resolved
@@ -152,14 +152,13 @@
 		to_js_value(bezier_points)
 	}
 
-<<<<<<< HEAD
+	pub fn bounding_box(&self) -> JsValue {
+		let bbox_points: [Point; 2] = self.0.bounding_box().map(|p| Point { x: p.x, y: p.y });
+		to_js_value(bbox_points)
+	}
+
 	pub fn inflections(&self) -> JsValue {
 		let inflections = self.0.inflections();
 		to_js_value(inflections)
-=======
-	pub fn bounding_box(&self) -> JsValue {
-		let bbox_points: [Point; 2] = self.0.bounding_box().map(|p| Point { x: p.x, y: p.y });
-		to_js_value(bbox_points)
->>>>>>> a5bb153d
 	}
 }
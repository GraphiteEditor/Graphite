--- conflicted
+++ resolved
@@ -73,7 +73,14 @@
 	ctx.stroke();
 };
 
-<<<<<<< HEAD
+export const drawCircle = (ctx: CanvasRenderingContext2D, point: Point, radius: number, strokeColor = COLORS.INTERACTIVE.STROKE_1): void => {
+	ctx.strokeStyle = strokeColor;
+	ctx.lineWidth = 1;
+	ctx.beginPath();
+	ctx.arc(point.x, point.y, radius, 0, 2 * Math.PI, false);
+	ctx.stroke();
+};
+
 export const drawCircleSector = (ctx: CanvasRenderingContext2D, circleSector: CircleSector, strokeColor = COLORS.INTERACTIVE.STROKE_1, fillColor = COLORS.NON_INTERACTIVE.STROKE_1): void => {
 	ctx.strokeStyle = strokeColor;
 	ctx.fillStyle = fillColor;
@@ -86,14 +93,6 @@
 	ctx.lineTo(center.x, center.y);
 	ctx.closePath();
 	ctx.fill();
-=======
-export const drawCircle = (ctx: CanvasRenderingContext2D, point: Point, radius: number, strokeColor = COLORS.INTERACTIVE.STROKE_1): void => {
-	ctx.strokeStyle = strokeColor;
-	ctx.lineWidth = 1;
-	ctx.beginPath();
-	ctx.arc(point.x, point.y, radius, 0, 2 * Math.PI, false);
-	ctx.stroke();
->>>>>>> fd434a11
 };
 
 export const drawBezierHelper = (ctx: CanvasRenderingContext2D, bezier: WasmBezierInstance, bezierStyleConfig: Partial<BezierStyleConfig> = {}): void => {

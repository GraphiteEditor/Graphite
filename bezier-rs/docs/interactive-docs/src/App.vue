--- conflicted
+++ resolved
@@ -24,11 +24,6 @@
 import ExamplePane from "@/components/ExamplePane.vue";
 import SliderExample from "@/components/SliderExample.vue";
 
-<<<<<<< HEAD
-// eslint-disable-next-line
-
-=======
->>>>>>> 4fa7a81f
 const tSliderOptions = {
 	min: 0,
 	max: 1,

--- conflicted
+++ resolved
@@ -284,6 +284,31 @@
 					},
 				},
 				{
+					name: "Bounding Box",
+					callback: (canvas: HTMLCanvasElement, bezier: WasmBezierInstance): void => {
+						const context = getContextFromCanvas(canvas);
+						const bboxPoints: Point[] = JSON.parse(bezier.bounding_box());
+						const minPoint = bboxPoints[0];
+						const maxPoint = bboxPoints[1];
+						drawLine(context, minPoint, { x: minPoint.x, y: maxPoint.y }, COLORS.NON_INTERACTIVE.STROKE_1);
+						drawLine(context, minPoint, { x: maxPoint.x, y: minPoint.y }, COLORS.NON_INTERACTIVE.STROKE_1);
+						drawLine(context, maxPoint, { x: minPoint.x, y: maxPoint.y }, COLORS.NON_INTERACTIVE.STROKE_1);
+						drawLine(context, maxPoint, { x: maxPoint.x, y: minPoint.y }, COLORS.NON_INTERACTIVE.STROKE_1);
+					},
+				},
+				{
+					name: "Inflections",
+					callback: (canvas: HTMLCanvasElement, bezier: WasmBezierInstance): void => {
+						const context = getContextFromCanvas(canvas);
+						const inflections: number[] = JSON.parse(bezier.inflections());
+						inflections.forEach((t) => {
+							const point = JSON.parse(bezier.evaluate(t));
+							drawPoint(context, point, 4, COLORS.NON_INTERACTIVE.STROKE_1);
+						});
+					},
+					curveDegrees: new Set([BezierCurveType.Cubic]),
+				},
+				{
 					name: "De Casteljau Points",
 					callback: (canvas: HTMLCanvasElement, bezier: WasmBezierInstance, options: Record<string, number>): void => {
 						const hullPoints: Point[][] = JSON.parse(bezier.de_casteljau_points(options.t));
@@ -357,7 +382,6 @@
 					},
 				},
 				{
-<<<<<<< HEAD
 					name: "Offset",
 					callback: (canvas: HTMLCanvasElement, bezier: WasmBezierInstance, options: Record<string, number>): void => {
 						const context = getContextFromCanvas(canvas);
@@ -384,31 +408,6 @@
 							},
 						],
 					},
-=======
-					name: "Bounding Box",
-					callback: (canvas: HTMLCanvasElement, bezier: WasmBezierInstance): void => {
-						const context = getContextFromCanvas(canvas);
-						const bboxPoints: Point[] = JSON.parse(bezier.bounding_box());
-						const minPoint = bboxPoints[0];
-						const maxPoint = bboxPoints[1];
-						drawLine(context, minPoint, { x: minPoint.x, y: maxPoint.y }, COLORS.NON_INTERACTIVE.STROKE_1);
-						drawLine(context, minPoint, { x: maxPoint.x, y: minPoint.y }, COLORS.NON_INTERACTIVE.STROKE_1);
-						drawLine(context, maxPoint, { x: minPoint.x, y: maxPoint.y }, COLORS.NON_INTERACTIVE.STROKE_1);
-						drawLine(context, maxPoint, { x: maxPoint.x, y: minPoint.y }, COLORS.NON_INTERACTIVE.STROKE_1);
-					},
-				},
-				{
-					name: "Inflections",
-					callback: (canvas: HTMLCanvasElement, bezier: WasmBezierInstance): void => {
-						const context = getContextFromCanvas(canvas);
-						const inflections: number[] = JSON.parse(bezier.inflections());
-						inflections.forEach((t) => {
-							const point = JSON.parse(bezier.evaluate(t));
-							drawPoint(context, point, 4, COLORS.NON_INTERACTIVE.STROKE_1);
-						});
-					},
-					curveDegrees: new Set([BezierCurveType.Cubic]),
->>>>>>> 06524bac
 				},
 			],
 			subpathFeatures: [

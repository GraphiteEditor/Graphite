<template>
	<div class="App">
		<h1>Bezier-rs Interactive Documentation</h1>
		<p>This is the interactive documentation for the <b>bezier-rs</b> library. Click and drag on the endpoints of the example curves to visualize the various Bezier utilities and functions.</p>
		<h2>Beziers</h2>
		<div v-for="(feature, index) in bezierFeatures" :key="index">
			<ExamplePane
				:template="feature.template"
				:templateOptions="feature.templateOptions"
				:name="feature.name"
				:callback="feature.callback"
				:createThroughPoints="feature.createThroughPoints"
				:curveDegrees="feature.curveDegrees"
				:customPoints="feature.customPoints"
				:customOptions="feature.customOptions"
			/>
		</div>
		<h2>Subpaths</h2>
		<div v-for="(feature, index) in subpathFeatures" :key="index">
			<SubpathExamplePane :name="feature.name" :callback="feature.callback" />
		</div>
	</div>
</template>

<script lang="ts">
import { defineComponent, markRaw } from "vue";

import { drawText, drawPoint, drawBezier, drawLine, drawCircleSector, getContextFromCanvas, drawBezierHelper, COLORS } from "@/utils/drawing";
import { BezierCurveType, CircleSector, Point, WasmBezierInstance, WasmSubpathInstance } from "@/utils/types";

import ExamplePane from "@/components/ExamplePane.vue";
import SliderExample from "@/components/SliderExample.vue";
import SubpathExamplePane from "@/components/SubpathExamplePane.vue";

const tSliderOptions = {
	min: 0,
	max: 1,
	step: 0.01,
	default: 0.5,
	variable: "t",
};

const SCALE_UNIT_VECTOR_FACTOR = 50;

export default defineComponent({
	data() {
		return {
			bezierFeatures: [
				{
					name: "Constructor",
					// eslint-disable-next-line
					callback: (): void => {},
				},
				{
					name: "Bezier Through Points",
					// eslint-disable-next-line
					callback: (): void => {},
					curveDegrees: new Set([BezierCurveType.Quadratic, BezierCurveType.Cubic]),
					createThroughPoints: true,
					template: markRaw(SliderExample),
					templateOptions: {
						sliders: [
							{
								min: 0.01,
								max: 0.99,
								step: 0.01,
								default: 0.5,
								variable: "t",
							},
						],
					},
					customOptions: {
						[BezierCurveType.Cubic]: {
							sliders: [
								{
									min: 0.01,
									max: 0.99,
									step: 0.01,
									default: 0.5,
									variable: "t",
								},
								{
									min: 0,
									max: 100,
									step: 2,
									default: 30,
									variable: "midpoint separation",
								},
							],
						},
					},
					customPoints: {
						[BezierCurveType.Quadratic]: [
							[30, 50],
							[120, 70],
							[160, 170],
						],
					},
				},
				{
					name: "Length",
					callback: (canvas: HTMLCanvasElement, bezier: WasmBezierInstance): void => {
						drawText(getContextFromCanvas(canvas), `Length: ${bezier.length().toFixed(2)}`, 5, canvas.height - 7);
					},
				},
				{
					name: "Evaluate",
					callback: (canvas: HTMLCanvasElement, bezier: WasmBezierInstance, options: Record<string, number>): void => {
						const point = JSON.parse(bezier.evaluate(options.t));
						drawPoint(getContextFromCanvas(canvas), point, 4, COLORS.NON_INTERACTIVE.STROKE_1);
					},
					template: markRaw(SliderExample),
					templateOptions: { sliders: [tSliderOptions] },
				},
				{
					name: "Lookup Table",
					callback: (canvas: HTMLCanvasElement, bezier: WasmBezierInstance, options: Record<string, number>): void => {
						const lookupPoints: Point[] = JSON.parse(bezier.compute_lookup_table(options.steps));
						lookupPoints.forEach((point, index) => {
							if (index !== 0 && index !== lookupPoints.length - 1) {
								drawPoint(getContextFromCanvas(canvas), point, 3, COLORS.NON_INTERACTIVE.STROKE_1);
							}
						});
					},
					template: markRaw(SliderExample),
					templateOptions: {
						sliders: [
							{
								min: 2,
								max: 15,
								step: 1,
								default: 5,
								variable: "steps",
							},
						],
					},
				},
				{
					name: "Derivative",
					callback: (canvas: HTMLCanvasElement, bezier: WasmBezierInstance): void => {
						const context = getContextFromCanvas(canvas);

						const derivativeBezier = bezier.derivative();
						if (derivativeBezier) {
							const points: Point[] = JSON.parse(derivativeBezier.get_points());
							if (points.length === 2) {
								drawLine(context, points[0], points[1], COLORS.NON_INTERACTIVE.STROKE_1);
							} else {
								drawBezier(context, points, null, { curveStrokeColor: COLORS.NON_INTERACTIVE.STROKE_1, radius: 3.5 });
							}
						}
					},
					curveDegrees: new Set([BezierCurveType.Quadratic, BezierCurveType.Cubic]),
					customPoints: {
						[BezierCurveType.Quadratic]: [
							[30, 40],
							[110, 50],
							[120, 130],
						],
						[BezierCurveType.Cubic]: [
							[50, 50],
							[60, 100],
							[100, 140],
							[140, 150],
						],
					},
				},
				{
					name: "Tangent",
					callback: (canvas: HTMLCanvasElement, bezier: WasmBezierInstance, options: Record<string, number>): void => {
						const context = getContextFromCanvas(canvas);

						const intersection = JSON.parse(bezier.evaluate(options.t));
						const tangent = JSON.parse(bezier.tangent(options.t));

						const tangentEnd = {
							x: intersection.x + tangent.x * SCALE_UNIT_VECTOR_FACTOR,
							y: intersection.y + tangent.y * SCALE_UNIT_VECTOR_FACTOR,
						};

						drawPoint(context, intersection, 3, COLORS.NON_INTERACTIVE.STROKE_1);
						drawLine(context, intersection, tangentEnd, COLORS.NON_INTERACTIVE.STROKE_1);
						drawPoint(context, tangentEnd, 3, COLORS.NON_INTERACTIVE.STROKE_1);
					},
					template: markRaw(SliderExample),
					templateOptions: { sliders: [tSliderOptions] },
				},
				{
					name: "Normal",
					callback: (canvas: HTMLCanvasElement, bezier: WasmBezierInstance, options: Record<string, number>): void => {
						const context = getContextFromCanvas(canvas);

						const intersection = JSON.parse(bezier.evaluate(options.t));
						const normal = JSON.parse(bezier.normal(options.t));

						const normalEnd = {
							x: intersection.x - normal.x * SCALE_UNIT_VECTOR_FACTOR,
							y: intersection.y - normal.y * SCALE_UNIT_VECTOR_FACTOR,
						};

						drawPoint(context, intersection, 3, COLORS.NON_INTERACTIVE.STROKE_1);
						drawLine(context, intersection, normalEnd, COLORS.NON_INTERACTIVE.STROKE_1);
						drawPoint(context, normalEnd, 3, COLORS.NON_INTERACTIVE.STROKE_1);
					},
					template: markRaw(SliderExample),
					templateOptions: { sliders: [tSliderOptions] },
				},
				{
					name: "Split",
					callback: (canvas: HTMLCanvasElement, bezier: WasmBezierInstance, options: Record<string, number>): void => {
						const context = getContextFromCanvas(canvas);
						const bezierPairPoints = JSON.parse(bezier.split(options.t));

						drawBezier(context, bezierPairPoints[0], null, { curveStrokeColor: COLORS.NON_INTERACTIVE.STROKE_2, radius: 3.5 });
						drawBezier(context, bezierPairPoints[1], null, { curveStrokeColor: COLORS.NON_INTERACTIVE.STROKE_1, radius: 3.5 });
					},
					template: markRaw(SliderExample),
					templateOptions: { sliders: [tSliderOptions] },
				},
				{
					name: "Trim",
					callback: (canvas: HTMLCanvasElement, bezier: WasmBezierInstance, options: Record<string, number>): void => {
						const context = getContextFromCanvas(canvas);
						const trimmedBezier = bezier.trim(options.t1, options.t2);
						drawBezierHelper(context, trimmedBezier, { curveStrokeColor: COLORS.NON_INTERACTIVE.STROKE_1, radius: 3.5 });
					},
					template: markRaw(SliderExample),
					templateOptions: {
						sliders: [
							{
								variable: "t1",
								min: 0,
								max: 1,
								step: 0.01,
								default: 0.25,
							},
							{
								variable: "t2",
								min: 0,
								max: 1,
								step: 0.01,
								default: 0.75,
							},
						],
					},
				},
				{
					name: "Project",
					callback: (canvas: HTMLCanvasElement, bezier: WasmBezierInstance, options: Record<string, number>, mouseLocation?: Point): void => {
						if (mouseLocation != null) {
							const context = getContextFromCanvas(canvas);
							const closestPoint = JSON.parse(bezier.project(mouseLocation.x, mouseLocation.y));
							drawLine(context, mouseLocation, closestPoint, COLORS.NON_INTERACTIVE.STROKE_1);
						}
					},
				},
				{
					name: "Local Extrema",
					callback: (canvas: HTMLCanvasElement, bezier: WasmBezierInstance): void => {
						const context = getContextFromCanvas(canvas);
						const dimensionColors = ["red", "green"];
						const extrema: number[][] = JSON.parse(bezier.local_extrema());
						extrema.forEach((tValues, index) => {
							tValues.forEach((t) => {
								const point: Point = JSON.parse(bezier.evaluate(t));
								drawPoint(context, point, 4, dimensionColors[index]);
							});
						});
						drawText(getContextFromCanvas(canvas), "X extrema", 5, canvas.height - 20, dimensionColors[0]);
						drawText(getContextFromCanvas(canvas), "Y extrema", 5, canvas.height - 5, dimensionColors[1]);
					},
					customPoints: {
						[BezierCurveType.Quadratic]: [
							[40, 40],
							[160, 30],
							[110, 150],
						],
						[BezierCurveType.Cubic]: [
							[160, 180],
							[170, 10],
							[30, 90],
							[180, 160],
						],
					},
				},
				{
					name: "De Casteljau Points",
					callback: (canvas: HTMLCanvasElement, bezier: WasmBezierInstance, options: Record<string, number>): void => {
						const hullPoints: Point[][] = JSON.parse(bezier.de_casteljau_points(options.t));
						hullPoints.reverse().forEach((iteration: Point[], iterationIndex) => {
							const colorLight = `hsl(${90 * iterationIndex}, 100%, 50%)`;

							iteration.forEach((point: Point, index) => {
								// Skip the anchor and handle points which are already drawn in black
								if (iterationIndex !== hullPoints.length - 1) {
									drawPoint(getContextFromCanvas(canvas), point, 4, colorLight);
								}

								if (index !== 0) {
									const prevPoint: Point = iteration[index - 1];
									drawLine(getContextFromCanvas(canvas), point, prevPoint, colorLight);
								}
							});
						});
					},
					template: markRaw(SliderExample),
					templateOptions: { sliders: [tSliderOptions] },
				},
				{
					name: "Rotate",
					callback: (canvas: HTMLCanvasElement, bezier: WasmBezierInstance, options: Record<string, number>): void => {
						const context = getContextFromCanvas(canvas);
						const rotatedBezier = JSON.parse(bezier.rotate(options.angle * Math.PI).get_points());
						drawBezier(context, rotatedBezier, null, { curveStrokeColor: COLORS.NON_INTERACTIVE.STROKE_1, radius: 3.5 });
					},
					template: markRaw(SliderExample),
					templateOptions: {
						sliders: [
							{
								variable: "angle",
								min: 0,
								max: 2,
								step: 1 / 50,
								default: 0.12,
								unit: "π",
							},
						],
					},
				},
				{
					name: "Intersect Line Segment",
					callback: (canvas: HTMLCanvasElement, bezier: WasmBezierInstance): void => {
						const context = getContextFromCanvas(canvas);
						const line = [
							{ x: 150, y: 150 },
							{ x: 20, y: 20 },
						];
						const mappedLine = line.map((p) => [p.x, p.y]);
						drawLine(context, line[0], line[1], COLORS.NON_INTERACTIVE.STROKE_1);
						const intersections: Point[] = JSON.parse(bezier.intersect_line_segment(mappedLine));
						intersections.forEach((p: Point) => {
							drawPoint(context, p, 3, COLORS.NON_INTERACTIVE.STROKE_2);
						});
					},
				},
				{
					name: "Reduce",
					callback: (canvas: HTMLCanvasElement, bezier: WasmBezierInstance): void => {
						const context = getContextFromCanvas(canvas);
						const curves: Point[][] = JSON.parse(bezier.reduce());
						curves.forEach((points, index) => {
							drawBezier(context, points, null, { curveStrokeColor: `hsl(${40 * index}, 100%, 50%)`, radius: 3.5, drawHandles: false });
						});
					},
				},
				{
<<<<<<< HEAD
					name: "Arcs",
					callback: (canvas: HTMLCanvasElement, bezier: WasmBezierInstance, options: Record<string, number>): void => {
						const context = getContextFromCanvas(canvas);
						const arcs: CircleSector[] = JSON.parse(bezier.arcs(options.error, options.max_iterations, options.maximize_arcs));
						arcs.forEach((circleSector, index) => {
							drawCircleSector(context, circleSector, `hsl(${40 * index}, 100%, 50%, 75%)`, `hsl(${40 * index}, 100%, 50%, 37.5%)`);
						});
					},
					template: markRaw(SliderExample),
					templateOptions: {
						sliders: [
							{
								variable: "maximize_arcs",
								min: 0,
								max: 2,
								step: 1,
								default: 0,
							},
							{
								variable: "error",
								min: 0.05,
								max: 1,
								step: 0.05,
								default: 0.5,
							},
							{
								variable: "max_iterations",
								min: 50,
								max: 200,
								step: 1,
								default: 100,
							},
						],
					},
					curveDegrees: new Set([BezierCurveType.Quadratic, BezierCurveType.Cubic]),
					customPoints: {
						[BezierCurveType.Quadratic]: [
							[50, 50],
							[85, 65],
							[100, 100],
						],
						[BezierCurveType.Cubic]: [
							[160, 180],
							[170, 10],
							[30, 90],
							[180, 160],
						],
=======
					name: "Bounding Box",
					callback: (canvas: HTMLCanvasElement, bezier: WasmBezierInstance): void => {
						const context = getContextFromCanvas(canvas);
						const bboxPoints: Point[] = JSON.parse(bezier.bounding_box());
						const minPoint = bboxPoints[0];
						const maxPoint = bboxPoints[1];
						drawLine(context, minPoint, { x: minPoint.x, y: maxPoint.y }, COLORS.NON_INTERACTIVE.STROKE_1);
						drawLine(context, minPoint, { x: maxPoint.x, y: minPoint.y }, COLORS.NON_INTERACTIVE.STROKE_1);
						drawLine(context, maxPoint, { x: minPoint.x, y: maxPoint.y }, COLORS.NON_INTERACTIVE.STROKE_1);
						drawLine(context, maxPoint, { x: maxPoint.x, y: minPoint.y }, COLORS.NON_INTERACTIVE.STROKE_1);
>>>>>>> a5bb153d
					},
				},
			],
			subpathFeatures: [
				{
					name: "Constructor",
					callback: (subpath: WasmSubpathInstance): string => subpath.to_svg(),
				},
				{
					name: "Length",
					callback: (subpath: WasmSubpathInstance): string => subpath.length(),
				},
			],
		};
	},
	components: {
		ExamplePane,
		SubpathExamplePane,
	},
});
</script>

<style>
#app {
	font-family: Arial, sans-serif;
	text-align: center;
	color: #2c3e50;
	margin-top: 60px;
}
</style><|MERGE_RESOLUTION|>--- conflicted
+++ resolved
@@ -354,7 +354,6 @@
 					},
 				},
 				{
-<<<<<<< HEAD
 					name: "Arcs",
 					callback: (canvas: HTMLCanvasElement, bezier: WasmBezierInstance, options: Record<string, number>): void => {
 						const context = getContextFromCanvas(canvas);
@@ -402,7 +401,8 @@
 							[30, 90],
 							[180, 160],
 						],
-=======
+        },
+        {
 					name: "Bounding Box",
 					callback: (canvas: HTMLCanvasElement, bezier: WasmBezierInstance): void => {
 						const context = getContextFromCanvas(canvas);
@@ -413,7 +413,6 @@
 						drawLine(context, minPoint, { x: maxPoint.x, y: minPoint.y }, COLORS.NON_INTERACTIVE.STROKE_1);
 						drawLine(context, maxPoint, { x: minPoint.x, y: maxPoint.y }, COLORS.NON_INTERACTIVE.STROKE_1);
 						drawLine(context, maxPoint, { x: maxPoint.x, y: minPoint.y }, COLORS.NON_INTERACTIVE.STROKE_1);
->>>>>>> a5bb153d
 					},
 				},
 			],

--- conflicted
+++ resolved
@@ -357,18 +357,6 @@
 					},
 				},
 				{
-<<<<<<< HEAD
-					name: "Inflections",
-					callback: (canvas: HTMLCanvasElement, bezier: WasmBezierInstance): void => {
-						const context = getContextFromCanvas(canvas);
-						const inflections: number[] = JSON.parse(bezier.inflections());
-						inflections.forEach((t) => {
-							const point = JSON.parse(bezier.evaluate(t));
-							drawPoint(context, point, 4, COLORS.NON_INTERACTIVE.STROKE_1);
-						});
-					},
-					curveDegrees: new Set([BezierCurveType.Cubic]),
-=======
 					name: "Bounding Box",
 					callback: (canvas: HTMLCanvasElement, bezier: WasmBezierInstance): void => {
 						const context = getContextFromCanvas(canvas);
@@ -381,6 +369,18 @@
 						drawLine(context, maxPoint, { x: maxPoint.x, y: minPoint.y }, COLORS.NON_INTERACTIVE.STROKE_1);
 					},
 				},
+				{
+					name: "Inflections",
+					callback: (canvas: HTMLCanvasElement, bezier: WasmBezierInstance): void => {
+						const context = getContextFromCanvas(canvas);
+						const inflections: number[] = JSON.parse(bezier.inflections());
+						inflections.forEach((t) => {
+							const point = JSON.parse(bezier.evaluate(t));
+							drawPoint(context, point, 4, COLORS.NON_INTERACTIVE.STROKE_1);
+						});
+					},
+					curveDegrees: new Set([BezierCurveType.Cubic]),
+				},
 			],
 			subpathFeatures: [
 				{
@@ -390,7 +390,6 @@
 				{
 					name: "Length",
 					callback: (subpath: WasmSubpathInstance): string => subpath.length(),
->>>>>>> a5bb153d
 				},
 			],
 		};

//! Bezier-rs: A Bezier Math Library for Rust

mod consts;
pub mod subpath;
mod utils;

use consts::*;
pub use subpath::*;

use glam::{DMat2, DVec2};

/// Representation of the handle point(s) in a bezier segment.
#[derive(Copy, Clone)]
enum BezierHandles {
	Linear,
	/// Handles for a quadratic curve.
	Quadratic {
		/// Point representing the location of the single handle.
		handle: DVec2,
	},
	/// Handles for a cubic curve.
	Cubic {
		/// Point representing the location of the handle associated to the start point.
		handle_start: DVec2,
		/// Point representing the location of the handle associated to the end point.
		handle_end: DVec2,
	},
}

/// Struct to represent optional parameters that can be passed to the `project` function.
#[derive(Copy, Clone)]
pub struct ProjectionOptions {
	/// Size of the lookup table for the initial passthrough. The default value is 20.
	pub lut_size: i32,
	/// Difference used between floating point numbers to be considered as equal. The default value is `0.0001`
	pub convergence_epsilon: f64,
	/// Controls the number of iterations needed to consider that minimum distance to have converged. The default value is 3.
	pub convergence_limit: i32,
	/// Controls the maximum total number of iterations to be used. The default value is 10.
	pub iteration_limit: i32,
}

impl Default for ProjectionOptions {
	fn default() -> Self {
		ProjectionOptions {
			lut_size: 20,
			convergence_epsilon: 1e-4,
			convergence_limit: 3,
			iteration_limit: 10,
		}
	}
}

/// Representation of a bezier curve with 2D points.
#[derive(Copy, Clone)]
pub struct Bezier {
	/// Start point of the bezier curve.
	start: DVec2,
	/// Start point of the bezier curve.
	end: DVec2,
	/// Handles of the bezier curve.
	handles: BezierHandles,
}

impl Bezier {
	// TODO: Consider removing this function
	/// Create a quadratic bezier using the provided coordinates as the start, handle, and end points.
	pub fn from_linear_coordinates(x1: f64, y1: f64, x2: f64, y2: f64) -> Self {
		Bezier {
			start: DVec2::new(x1, y1),
			handles: BezierHandles::Linear,
			end: DVec2::new(x2, y2),
		}
	}

	/// Create a quadratic bezier using the provided DVec2s as the start, handle, and end points.
	pub fn from_linear_dvec2(p1: DVec2, p2: DVec2) -> Self {
		Bezier {
			start: p1,
			handles: BezierHandles::Linear,
			end: p2,
		}
	}

	// TODO: Consider removing this function
	/// Create a quadratic bezier using the provided coordinates as the start, handle, and end points.
	pub fn from_quadratic_coordinates(x1: f64, y1: f64, x2: f64, y2: f64, x3: f64, y3: f64) -> Self {
		Bezier {
			start: DVec2::new(x1, y1),
			handles: BezierHandles::Quadratic { handle: DVec2::new(x2, y2) },
			end: DVec2::new(x3, y3),
		}
	}

	/// Create a quadratic bezier using the provided DVec2s as the start, handle, and end points.
	pub fn from_quadratic_dvec2(p1: DVec2, p2: DVec2, p3: DVec2) -> Self {
		Bezier {
			start: p1,
			handles: BezierHandles::Quadratic { handle: p2 },
			end: p3,
		}
	}

	// TODO: Consider removing this function
	/// Create a cubic bezier using the provided coordinates as the start, handles, and end points.
	pub fn from_cubic_coordinates(x1: f64, y1: f64, x2: f64, y2: f64, x3: f64, y3: f64, x4: f64, y4: f64) -> Self {
		Bezier {
			start: DVec2::new(x1, y1),
			handles: BezierHandles::Cubic {
				handle_start: DVec2::new(x2, y2),
				handle_end: DVec2::new(x3, y3),
			},
			end: DVec2::new(x4, y4),
		}
	}

	/// Create a cubic bezier using the provided DVec2s as the start, handles, and end points.
	pub fn from_cubic_dvec2(p1: DVec2, p2: DVec2, p3: DVec2, p4: DVec2) -> Self {
		Bezier {
			start: p1,
			handles: BezierHandles::Cubic { handle_start: p2, handle_end: p3 },
			end: p4,
		}
	}

	/// Create a quadratic bezier curve that goes through 3 points, where the middle point will be at the corresponding position `t` on the curve.
	/// - `t` - A representation of how far along the curve the provided point should occur at. The default value is 0.5.
	/// Note that when `t = 0` or `t = 1`, the expectation is that the `point_on_curve` should be equal to `start` and `end` respectively.
	/// In these cases, if the provided values are not equal, this function will use the `point_on_curve` as the `start`/`end` instead.
	pub fn quadratic_through_points(start: DVec2, point_on_curve: DVec2, end: DVec2, t: Option<f64>) -> Self {
		let t = t.unwrap_or(DEFAULT_T_VALUE);
		if t == 0. {
			return Bezier::from_quadratic_dvec2(point_on_curve, point_on_curve, end);
		}
		if t == 1. {
			return Bezier::from_quadratic_dvec2(start, point_on_curve, point_on_curve);
		}
		let [a, _, _] = utils::compute_abc_for_quadratic_through_points(start, point_on_curve, end, t);
		Bezier::from_quadratic_dvec2(start, a, end)
	}

	/// Create a cubic bezier curve that goes through 3 points, where the middle point will be at the corresponding position `t` on the curve.
	/// - `t` - A representation of how far along the curve the provided point should occur at. The default value is 0.5.
	/// Note that when `t = 0` or `t = 1`, the expectation is that the `point_on_curve` should be equal to `start` and `end` respectively.
	/// In these cases, if the provided values are not equal, this function will use the `point_on_curve` as the `start`/`end` instead.
	/// - `midpoint_separation` - A representation of how wide the resulting curve will be around `t` on the curve. This parameter designates the distance between the `e1` and `e2` defined in [the projection identity section](https://pomax.github.io/bezierinfo/#abc) of Pomax's bezier curve primer. It is an optional parameter and the default value is the distance between the points `B` and `C` defined in the primer.
	pub fn cubic_through_points(start: DVec2, point_on_curve: DVec2, end: DVec2, t: Option<f64>, midpoint_separation: Option<f64>) -> Self {
		let t = t.unwrap_or(DEFAULT_T_VALUE);
		if t == 0. {
			return Bezier::from_cubic_dvec2(point_on_curve, point_on_curve, end, end);
		}
		if t == 1. {
			return Bezier::from_cubic_dvec2(start, start, point_on_curve, point_on_curve);
		}
		let [a, b, c] = utils::compute_abc_for_cubic_through_points(start, point_on_curve, end, t);
		let midpoint_separation = midpoint_separation.unwrap_or_else(|| b.distance(c));
		let distance_between_start_and_end = (end - start) / (start.distance(end));
		let e1 = b - (distance_between_start_and_end * midpoint_separation);
		let e2 = b + (distance_between_start_and_end * midpoint_separation * (1. - t) / t);

		// TODO: these functions can be changed to helpers, but need to come up with an appropriate name first
		let v1 = (e1 - t * a) / (1. - t);
		let v2 = (e2 - (1. - t) * a) / t;
		let handle_start = (v1 - (1. - t) * start) / t;
		let handle_end = (v2 - t * end) / (1. - t);
		Bezier::from_cubic_dvec2(start, handle_start, handle_end, end)
	}

	/// Return the string argument used to create a curve in an SVG `path`, excluding the start point.
	pub(crate) fn svg_curve_argument(&self) -> String {
		let handle_args = match self.handles {
			BezierHandles::Linear => SVG_ARG_LINEAR.to_string(),
			BezierHandles::Quadratic { handle } => {
				format!("{SVG_ARG_QUADRATIC}{} {}", handle.x, handle.y)
			}
			BezierHandles::Cubic { handle_start, handle_end } => {
				format!("{SVG_ARG_CUBIC}{} {} {} {}", handle_start.x, handle_start.y, handle_end.x, handle_end.y)
			}
		};
		format!("{handle_args} {} {}", self.end.x, self.end.y)
	}

	/// Return the string argument used to create the lines connecting handles to endpoints in an SVG `path`
	pub(crate) fn svg_handle_line_argument(&self) -> Option<String> {
		match self.handles {
			BezierHandles::Linear => None,
			BezierHandles::Quadratic { handle } => {
				let handle_line = format!("{SVG_ARG_LINEAR}{} {}", handle.x, handle.y);
				Some(format!(
					"{SVG_ARG_MOVE}{} {} {handle_line} {SVG_ARG_MOVE}{} {} {handle_line}",
					self.start.x, self.start.y, self.end.x, self.end.y
				))
			}
			BezierHandles::Cubic { handle_start, handle_end } => {
				let handle_start_line = format!("{SVG_ARG_LINEAR}{} {}", handle_start.x, handle_start.y);
				let handle_end_line = format!("{SVG_ARG_LINEAR}{} {}", handle_end.x, handle_end.y);
				Some(format!(
					"{SVG_ARG_MOVE}{} {} {handle_start_line} {SVG_ARG_MOVE}{} {} {handle_end_line}",
					self.start.x, self.start.y, self.end.x, self.end.y
				))
			}
		}
	}

	/// Convert `Bezier` to SVG `path`.
	pub fn to_svg(&self) -> String {
		format!(
			r#"<path d="{SVG_ARG_MOVE}{} {} {}" stroke="black" fill="none"/>"#,
			self.start.x,
			self.start.y,
			self.svg_curve_argument()
		)
	}

	/// Set the coordinates of the start point.
	pub fn set_start(&mut self, s: DVec2) {
		self.start = s;
	}

	/// Set the coordinates of the end point.
	pub fn set_end(&mut self, e: DVec2) {
		self.end = e;
	}

	/// Set the coordinates of the first handle point. This represents the only handle in a quadratic segment. If used on a linear segment, it will be changed to a quadratic.
	pub fn set_handle_start(&mut self, h1: DVec2) {
		match self.handles {
			BezierHandles::Linear => {
				self.handles = BezierHandles::Quadratic { handle: h1 };
			}
			BezierHandles::Quadratic { ref mut handle } => {
				*handle = h1;
			}
			BezierHandles::Cubic { ref mut handle_start, .. } => {
				*handle_start = h1;
			}
		};
	}

	/// Set the coordinates of the second handle point. This will convert both linear and quadratic segments into cubic ones. For a linear segment, the first handle will be set to the start point.
	pub fn set_handle_end(&mut self, h2: DVec2) {
		match self.handles {
			BezierHandles::Linear => {
				self.handles = BezierHandles::Cubic {
					handle_start: self.start,
					handle_end: h2,
				};
			}
			BezierHandles::Quadratic { handle } => {
				self.handles = BezierHandles::Cubic { handle_start: handle, handle_end: h2 };
			}
			BezierHandles::Cubic { ref mut handle_end, .. } => {
				*handle_end = h2;
			}
		};
	}

	/// Get the coordinates of the bezier segment's start point.
	pub fn start(&self) -> DVec2 {
		self.start
	}

	/// Get the coordinates of the bezier segment's end point.
	pub fn end(&self) -> DVec2 {
		self.end
	}

	/// Get the coordinates of the bezier segment's first handle point. This represents the only handle in a quadratic segment.
	pub fn handle_start(&self) -> Option<DVec2> {
		match self.handles {
			BezierHandles::Linear => None,
			BezierHandles::Quadratic { handle } => Some(handle),
			BezierHandles::Cubic { handle_start, .. } => Some(handle_start),
		}
	}

	/// Get the coordinates of the second handle point. This will return `None` for a quadratic segment.
	pub fn handle_end(&self) -> Option<DVec2> {
		match self.handles {
			BezierHandles::Linear { .. } => None,
			BezierHandles::Quadratic { .. } => None,
			BezierHandles::Cubic { handle_end, .. } => Some(handle_end),
		}
	}

	/// Get an iterator over the coordinates of all points in a vector.
	/// - For a linear segment, the order of the points will be: `start`, `end`.
	/// - For a quadratic segment, the order of the points will be: `start`, `handle`, `end`.
	/// - For a cubic segment, the order of the points will be: `start`, `handle_start`, `handle_end`, `end`.
	pub fn get_points(&self) -> impl Iterator<Item = DVec2> {
		match self.handles {
			BezierHandles::Linear => [self.start, self.end, DVec2::ZERO, DVec2::ZERO].into_iter().take(2),
			BezierHandles::Quadratic { handle } => [self.start, handle, self.end, DVec2::ZERO].into_iter().take(3),
			BezierHandles::Cubic { handle_start, handle_end } => [self.start, handle_start, handle_end, self.end].into_iter().take(4),
		}
	}

	/// Calculate the point on the curve based on the `t`-value provided.
	fn unrestricted_evaluate(&self, t: f64) -> DVec2 {
		// Basis code based off of pseudocode found here: <https://pomax.github.io/bezierinfo/#explanation>.

		let t_squared = t * t;
		let one_minus_t = 1.0 - t;
		let squared_one_minus_t = one_minus_t * one_minus_t;

		match self.handles {
			BezierHandles::Linear => self.start.lerp(self.end, t),
			BezierHandles::Quadratic { handle } => squared_one_minus_t * self.start + 2.0 * one_minus_t * t * handle + t_squared * self.end,
			BezierHandles::Cubic { handle_start, handle_end } => {
				let t_cubed = t_squared * t;
				let cubed_one_minus_t = squared_one_minus_t * one_minus_t;
				cubed_one_minus_t * self.start + 3.0 * squared_one_minus_t * t * handle_start + 3.0 * one_minus_t * t_squared * handle_end + t_cubed * self.end
			}
		}
	}

	/// Calculate the point on the curve based on the `t`-value provided.
	/// Expects `t` to be within the inclusive range `[0, 1]`.
	pub fn evaluate(&self, t: f64) -> DVec2 {
		assert!((0.0..=1.0).contains(&t));
		self.unrestricted_evaluate(t)
	}

	/// Return a selection of equidistant points on the bezier curve.
	/// If no value is provided for `steps`, then the function will default `steps` to be 10.
	pub fn compute_lookup_table(&self, steps: Option<i32>) -> Vec<DVec2> {
		let steps_unwrapped = steps.unwrap_or(DEFAULT_LUT_STEP_SIZE);
		let ratio: f64 = 1.0 / (steps_unwrapped as f64);
		let mut steps_array = Vec::with_capacity((steps_unwrapped + 1) as usize);

		for t in 0..steps_unwrapped + 1 {
			steps_array.push(self.evaluate(f64::from(t) * ratio))
		}

		steps_array
	}

	/// Return an approximation of the length of the bezier curve.
	/// - `num_subdivisions` - Number of subdivisions used to approximate the curve. The default value is 1000.
	pub fn length(&self, num_subdivisions: Option<i32>) -> f64 {
		match self.handles {
			BezierHandles::Linear => self.start.distance(self.end),
			_ => {
				// Code example from <https://gamedev.stackexchange.com/questions/5373/moving-ships-between-two-planets-along-a-bezier-missing-some-equations-for-acce/5427#5427>.

				// We will use an approximate approach where we split the curve into many subdivisions
				// and calculate the euclidean distance between the two endpoints of the subdivision
				let lookup_table = self.compute_lookup_table(Some(num_subdivisions.unwrap_or(DEFAULT_LENGTH_SUBDIVISIONS)));
				let mut approx_curve_length = 0.0;
				let mut previous_point = lookup_table[0];
				// Calculate approximate distance between subdivision
				for current_point in lookup_table.iter().skip(1) {
					// Calculate distance of subdivision
					approx_curve_length += (*current_point - previous_point).length();
					// Update the previous point
					previous_point = *current_point;
				}

				approx_curve_length
			}
		}
	}

	/// Returns a Bezier representing the derivative of the original curve.
	/// - This function returns `None` for a linear segment.
	pub fn derivative(&self) -> Option<Bezier> {
		match self.handles {
			BezierHandles::Linear => None,
			BezierHandles::Quadratic { handle } => {
				let p1_minus_p0 = handle - self.start;
				let p2_minus_p1 = self.end - handle;
				Some(Bezier::from_linear_dvec2(2. * p1_minus_p0, 2. * p2_minus_p1))
			}
			BezierHandles::Cubic { handle_start, handle_end } => {
				let p1_minus_p0 = handle_start - self.start;
				let p2_minus_p1 = handle_end - handle_start;
				let p3_minus_p2 = self.end - handle_end;
				Some(Bezier::from_quadratic_dvec2(3. * p1_minus_p0, 3. * p2_minus_p1, 3. * p3_minus_p2))
			}
		}
	}

	/// Returns a normalized unit vector representing the tangent at the point designated by `t` on the curve.
	pub fn tangent(&self, t: f64) -> DVec2 {
		match self.handles {
			BezierHandles::Linear => self.end - self.start,
			_ => self.derivative().unwrap().evaluate(t),
		}
		.normalize()
	}

	/// Returns a normalized unit vector representing the direction of the normal at the point designated by `t` on the curve.
	pub fn normal(&self, t: f64) -> DVec2 {
		self.tangent(t).perp()
	}

	/// Returns the pair of Bezier curves that result from splitting the original curve at the point corresponding to `t`.
	pub fn split(&self, t: f64) -> [Bezier; 2] {
		let split_point = self.evaluate(t);

		match self.handles {
			BezierHandles::Linear => [Bezier::from_linear_dvec2(self.start, split_point), Bezier::from_linear_dvec2(split_point, self.end)],
			// TODO: Actually calculate the correct handle locations
			BezierHandles::Quadratic { handle } => {
				let t_minus_one = t - 1.;
				[
					Bezier::from_quadratic_dvec2(self.start, t * handle - t_minus_one * self.start, split_point),
					Bezier::from_quadratic_dvec2(split_point, t * self.end - t_minus_one * handle, self.end),
				]
			}
			BezierHandles::Cubic { handle_start, handle_end } => {
				let t_minus_one = t - 1.;
				[
					Bezier::from_cubic_dvec2(
						self.start,
						t * handle_start - t_minus_one * self.start,
						(t * t) * handle_end - 2. * t * t_minus_one * handle_start + (t_minus_one * t_minus_one) * self.start,
						split_point,
					),
					Bezier::from_cubic_dvec2(
						split_point,
						(t * t) * self.end - 2. * t * t_minus_one * handle_end + (t_minus_one * t_minus_one) * handle_start,
						t * self.end - t_minus_one * handle_end,
						self.end,
					),
				]
			}
		}
	}

	/// Returns the Bezier curve representing the sub-curve starting at the point corresponding to `t1` and ending at the point corresponding to `t2`.
	pub fn trim(&self, t1: f64, t2: f64) -> Bezier {
		// Depending on the order of `t1` and `t2`, determine which half of the split we need to keep
		let t1_split_side = if t1 <= t2 { 1 } else { 0 };
		let t2_split_side = if t1 <= t2 { 0 } else { 1 };
		let bezier_starting_at_t1 = self.split(t1)[t1_split_side];
		// Adjust the ratio `t2` to its corresponding value on the new curve that was split on `t1`
		let adjusted_t2 = if t1 < t2 || (t1 == t2 && t1 == 0.) {
			// Case where we took the split from t1 to the end
			// Also cover the `t1` == t2 case where there would otherwise be a divide by 0
			(t2 - t1) / (1. - t1)
		} else {
			// Case where we took the split from the beginning to `t1`
			t2 / t1
		};
		bezier_starting_at_t1.split(adjusted_t2)[t2_split_side]
	}

	/// Returns the closest point on the curve to the provided point.
	/// Uses a searching algorithm akin to binary search that can be customized using the [ProjectionOptions] structure.
	pub fn project(&self, point: DVec2, options: ProjectionOptions) -> DVec2 {
		let ProjectionOptions {
			lut_size,
			convergence_epsilon,
			convergence_limit,
			iteration_limit,
		} = options;

		// TODO: Consider optimizations from precomputing useful values, or using the GPU
		// First find the closest point from the results of a lookup table
		let lut = self.compute_lookup_table(Some(lut_size));
		let (minimum_position, minimum_distance) = utils::get_closest_point_in_lut(&lut, point);

		// Get the t values to the left and right of the closest result in the lookup table
		let mut left_t = (0.max(minimum_position - 1) as f64) / lut_size as f64;
		let mut right_t = (lut_size.min(minimum_position + 1)) as f64 / lut_size as f64;

		// Perform a finer search by finding closest t from 5 points between [left_t, right_t] inclusive
		// Choose new left_t and right_t for a smaller range around the closest t and repeat the process
		let mut final_t = left_t;
		let mut distance;

		// Increment minimum_distance to ensure that the distance < minimum_distance comparison will be true for at least one iteration
		let mut new_minimum_distance = minimum_distance + 1.;
		// Maintain the previous distance to identify convergence
		let mut previous_distance;
		// Counter to limit the number of iterations
		let mut iteration_count = 0;
		// Counter to identify how many iterations have had a similar result. Used for convergence test
		let mut convergence_count = 0;

		// Store calculated distances to minimize unnecessary recomputations
		let mut distances: [f64; NUM_DISTANCES] = [
			point.distance(lut[0.max(minimum_position - 1) as usize]),
			0.,
			0.,
			0.,
			point.distance(lut[lut_size.min(minimum_position + 1) as usize]),
		];

		while left_t <= right_t && convergence_count < convergence_limit && iteration_count < iteration_limit {
			previous_distance = new_minimum_distance;
			let step = (right_t - left_t) / ((NUM_DISTANCES - 1) as f64);
			let mut iterator_t = left_t;
			let mut target_index = 0;
			// Iterate through first 4 points and will handle the right most point later
			for (step_index, table_distance) in distances.iter_mut().enumerate().take(4) {
				// Use previously computed distance for the left most point, and compute new values for the others
				if step_index == 0 {
					distance = *table_distance;
				} else {
					distance = point.distance(self.evaluate(iterator_t));
					*table_distance = distance;
				}
				if distance < new_minimum_distance {
					new_minimum_distance = distance;
					target_index = step_index;
					final_t = iterator_t
				}
				iterator_t += step;
			}
			// Check right most edge separately since step may not perfectly add up to it (floating point errors)
			if distances[NUM_DISTANCES - 1] < new_minimum_distance {
				new_minimum_distance = distances[NUM_DISTANCES - 1];
				final_t = right_t;
			}

			// Update left_t and right_t to be the t values (final_t +/- step), while handling the edges (i.e. if final_t is 0, left_t will be 0 instead of -step)
			// Ensure that the t values never exceed the [0, 1] range
			left_t = (final_t - step).max(0.);
			right_t = (final_t + step).min(1.);

			// Re-use the corresponding computed distances (target_index is the index corresponding to final_t)
			// Since target_index is a u_size, can't subtract one if it is zero
			distances[0] = distances[if target_index == 0 { 0 } else { target_index - 1 }];
			distances[NUM_DISTANCES - 1] = distances[(target_index + 1).min(NUM_DISTANCES - 1)];

			iteration_count += 1;
			// update count for consecutive iterations of similar minimum distances
			if previous_distance - new_minimum_distance < convergence_epsilon {
				convergence_count += 1;
			} else {
				convergence_count = 0;
			}
		}

		self.evaluate(final_t)
	}

	/// Returns two lists of `t`-values representing the local extrema of the `x` and `y` parametric curves respectively.
	/// The local extrema are defined to be points at which the derivative of the curve is equal to zero.
	fn unrestricted_local_extrema(&self) -> [Vec<f64>; 2] {
		match self.handles {
			BezierHandles::Linear => [Vec::new(), Vec::new()],
			BezierHandles::Quadratic { handle } => {
				let a = handle - self.start;
				let b = self.end - handle;
				let b_minus_a = b - a;
				[utils::solve_linear(b_minus_a.x, a.x), utils::solve_linear(b_minus_a.y, a.y)]
			}
			BezierHandles::Cubic { handle_start, handle_end } => {
				let a = 3. * (-self.start + 3. * handle_start - 3. * handle_end + self.end);
				let b = 6. * (self.start - 2. * handle_start + handle_end);
				let c = 3. * (handle_start - self.start);
				let discriminant = b * b - 4. * a * c;
				let two_times_a = 2. * a;
				[
					utils::solve_quadratic(discriminant.x, two_times_a.x, b.x, c.x),
					utils::solve_quadratic(discriminant.y, two_times_a.y, b.y, c.y),
				]
			}
		}
	}

	/// Returns two lists of `t`-values representing the local extrema of the `x` and `y` parametric curves respectively.
	/// The list of `t`-values returned are filtered such that they fall within the range `[0, 1]`.
	pub fn local_extrema(&self) -> [Vec<f64>; 2] {
		self.unrestricted_local_extrema()
			.into_iter()
			.map(|t_values| t_values.into_iter().filter(|&t| t > 0. && t < 1.).collect::<Vec<f64>>())
			.collect::<Vec<Vec<f64>>>()
			.try_into()
			.unwrap()
	}

	/// Returns a Bezier curve that results from applying the tranformation function to each point in the Bezier.
	pub fn apply_transformation(&self, transformation_function: &dyn Fn(DVec2) -> DVec2) -> Bezier {
		let transformed_start = transformation_function(self.start);
		let transformed_end = transformation_function(self.end);
		match self.handles {
			BezierHandles::Linear => Bezier::from_linear_dvec2(transformed_start, transformed_end),
			BezierHandles::Quadratic { handle } => {
				let transformed_handle = transformation_function(handle);
				Bezier::from_quadratic_dvec2(transformed_start, transformed_handle, transformed_end)
			}
			BezierHandles::Cubic { handle_start, handle_end } => {
				let transformed_handle_start = transformation_function(handle_start);
				let transformed_handle_end = transformation_function(handle_end);
				Bezier::from_cubic_dvec2(transformed_start, transformed_handle_start, transformed_handle_end, transformed_end)
			}
		}
	}

	/// Returns a Bezier curve that results from rotating the curve around the origin by the given angle (in radians).
	pub fn rotate(&self, angle: f64) -> Bezier {
		let rotation_matrix = DMat2::from_angle(angle);
		self.apply_transformation(&|point| rotation_matrix.mul_vec2(point))
	}

	/// Returns a Bezier curve that results from translating the curve by the given `DVec2`.
	pub fn translate(&self, translation: DVec2) -> Bezier {
		self.apply_transformation(&|point| point + translation)
	}

	// TODO: Use an `impl Iterator` return type instead of a `Vec`
	// TODO: Change this to `intersect(&self, other: &Bezier)` to also work on quadratic and cubic segments
	// TODO: (or keep this and add two more functions that perform the logic, and make the `intersect` function call the correct one)
	/// Returns a list of points where the provided line segment intersects with the Bezier curve. If the provided segment is colinear with the bezier, zero intersection points will be returned.
	/// - `line` - A line segment expected to be received in the format of `[start_point, end_point]`.
	pub fn intersect_line_segment(&self, line: [DVec2; 2]) -> Vec<DVec2> {
		// Rotate the bezier and the line by the angle that the line makes with the x axis
		let slope = line[1] - line[0];
		let angle = slope.angle_between(DVec2::new(1., 0.));
		let rotation_matrix = DMat2::from_angle(angle);
		let rotated_bezier = self.apply_transformation(&|point| rotation_matrix.mul_vec2(point));
		let rotated_line = [rotation_matrix.mul_vec2(line[0]), rotation_matrix.mul_vec2(line[1])];

		// Translate the bezier such that the line becomes aligned on top of the x-axis
		let vertical_distance = rotated_line[0].y;
		let translated_bezier = rotated_bezier.translate(DVec2::new(0., -vertical_distance));

		// Compute the roots of the resulting bezier curve
		let list_intersection_t = match translated_bezier.handles {
			BezierHandles::Linear => {
				// If the transformed linear bezier is on the x-axis, `a` and `b` will both be zero and `solve_linear` will return no roots
				let a = translated_bezier.end.y - translated_bezier.start.y;
				let b = translated_bezier.start.y;
				utils::solve_linear(a, b)
			}
			BezierHandles::Quadratic { handle } => {
				let a = translated_bezier.start.y - 2. * handle.y + translated_bezier.end.y;
				let b = 2. * (handle.y - translated_bezier.start.y);
				let c = translated_bezier.start.y;

				let discriminant = b * b - 4. * a * c;
				let two_times_a = 2. * a;

				utils::solve_quadratic(discriminant, two_times_a, b, c)
			}
			BezierHandles::Cubic { handle_start, handle_end } => {
				let start_y = translated_bezier.start.y;
				let a = -start_y + 3. * handle_start.y - 3. * handle_end.y + translated_bezier.end.y;
				let b = 3. * start_y - 6. * handle_start.y + 3. * handle_end.y;
				let c = -3. * start_y + 3. * handle_start.y;
				let d = start_y;

				utils::solve_cubic(a, b, c, d)
			}
		};

		let min = line[0].min(line[1]);
		let max = line[0].max(line[1]);

		list_intersection_t
			.iter()
			.filter(|&&t| utils::f64_approximately_in_range(t, 0., 1., MAX_ABSOLUTE_DIFFERENCE))
			.map(|&t| self.unrestricted_evaluate(t))
			.filter(|&point| utils::dvec2_approximately_in_range(point, min, max, MAX_ABSOLUTE_DIFFERENCE).all())
			.collect::<Vec<DVec2>>()
	}

	/// Returns a list of lists of points representing the De Casteljau points for all iterations at the point corresponding to `t` using De Casteljau's algorithm.
	/// The `i`th element of the list represents the set of points in the `i`th iteration.
	/// More information on the algorithm can be found in the [De Casteljau section](https://pomax.github.io/bezierinfo/#decasteljau) in Pomax's primer.
	pub fn de_casteljau_points(&self, t: f64) -> Vec<Vec<DVec2>> {
		let bezier_points = match self.handles {
			BezierHandles::Linear => vec![self.start, self.end],
			BezierHandles::Quadratic { handle } => vec![self.start, handle, self.end],
			BezierHandles::Cubic { handle_start, handle_end } => vec![self.start, handle_start, handle_end, self.end],
		};
		let mut de_casteljau_points = vec![bezier_points];
		let mut current_points = de_casteljau_points.last().unwrap();

		// Iterate until one point is left, that point will be equal to `evaluate(t)`
		while current_points.len() > 1 {
			// Map from every adjacent pair of points to their respective midpoints, which decrements by 1 the number of points for the next iteration
			let next_points: Vec<DVec2> = current_points.as_slice().windows(2).map(|pair| DVec2::lerp(pair[0], pair[1], t)).collect();
			de_casteljau_points.push(next_points);

			current_points = de_casteljau_points.last().unwrap();
		}

		de_casteljau_points
	}

	/// Determine if it is possible to scale the given curve, using the following conditions:
	/// 1. All the handles are located on a single side of the curve.
	/// 2. The on-curve point for `t = 0.5` must occur roughly in the center of the polygon defined by the curve's endpoint normals.
	/// See [the offset section](https://pomax.github.io/bezierinfo/#offsetting) of Pomax's bezier curve primer for more details.
	fn is_scalable(&self) -> bool {
		if let BezierHandles::Linear = self.handles {
			return true;
		}
		// Verify all the handles are located on a single side of the curve.
		if let BezierHandles::Cubic { handle_start, handle_end } = self.handles {
			let angle_1 = (self.end - self.start).angle_between(handle_start - self.start);
			let angle_2 = (self.end - self.start).angle_between(handle_end - self.start);
			if (angle_1 > 0. && angle_2 < 0.) || (angle_1 < 0. && angle_2 > 0.) {
				return false;
			}
		}
		// Verify the angle formed by the endpoint normals is sufficiently small, ensuring the on-curve point for `t = 0.5` occurs roughly in the center of the polygon.
		let normal_0 = self.normal(0.);
		let normal_1 = self.normal(1.);
		let endpoint_normal_angle = (normal_0.x * normal_1.x + normal_0.y * normal_1.y).acos();
		endpoint_normal_angle < SCALABLE_CURVE_MAX_ENDPOINT_NORMAL_ANGLE
	}

	/// Split the curve into a number of scalable subcurves. This function may introduce gaps if subsections of the curve are not reducible.
	/// The function takes the following parameter:
	/// - `step_size` - Dictates the granularity at which the function searches for reducible subcurves. The default value is `0.01`.
	///   A small granularity may increase the chance the function does not introduce gaps, but will increase computation time.
	pub fn reduce(&self, step_size: Option<f64>) -> Vec<Bezier> {
		// A linear segment is scalable, so return itself
		if let BezierHandles::Linear = self.handles {
			return vec![*self];
		}

		let step_size = step_size.unwrap_or(DEFAULT_REDUCE_STEP_SIZE);

		let mut extrema: Vec<f64> = self.local_extrema().into_iter().flatten().collect::<Vec<f64>>();
		extrema.append(&mut vec![0., 1.]);
		extrema.dedup();
		extrema.sort_by(|ex1, ex2| ex1.partial_cmp(ex2).unwrap());

		// Split the curve on the extremas. Simplifies procedure for ensuring each curve can be scaled.
		let mut subcurves = Vec::new();
		let mut t1: f64 = extrema[0];
		for t2 in extrema.iter().skip(1) {
			subcurves.push(self.trim(t1, *t2));
			t1 = *t2;
		}

		// Split each subcurve such that each resulting segment is scalable.
		let mut result: Vec<Bezier> = Vec::new();
		subcurves.iter().for_each(|&subcurve| {
			// Perform no processing on the subcurve if it's already scalable.
			if subcurve.is_scalable() {
				result.push(subcurve);
				return;
			}
			// According to <https://pomax.github.io/bezierinfo/#offsetting>, it is generally sufficient to split subcurves with no local extrema at `t = 0.5` to generate two scalable segments.
			let [first_half, second_half] = subcurve.split(0.5);
			if first_half.is_scalable() && second_half.is_scalable() {
				result.push(first_half);
				result.push(second_half);
				return;
			}

			// Greedily iterate across the subcurve at intervals of size `step_size` to break up the curve into maximally large segments
			let mut segment: Bezier;
			let mut t1 = 0.;
			let mut t2 = step_size;
			while t2 <= 1. + step_size {
				segment = subcurve.trim(t1, f64::min(t2, 1.));
				if !segment.is_scalable() {
					t2 -= step_size;

					// If the previous step does not exist, the start of the subcurve is irreducible.
					// Otherwise, add the valid segment from the previous step to the result.
					if f64::abs(t1 - t2) >= step_size {
						segment = subcurve.trim(t1, t2);
						result.push(segment);
					} else {
						return;
					}
					t1 = t2;
				}
				t2 += step_size;
			}
			// Collect final remainder of the curve.
			if t1 < 1. {
				segment = subcurve.trim(t1, 1.);
				if segment.is_scalable() {
					result.push(segment);
				}
			}
		});
		result
	}

<<<<<<< HEAD
	/// Scale will translate a bezier curve a fixed distance away from its original position, and stretch/compress the transformed curve to match the translation ratio.
	/// Note that not all bezier curves are possible to scale, so this function asserts that the provided curve is scalable.
	/// A proof for why this is true can be found in the [Curve offsetting section](https://pomax.github.io/bezierinfo/#offsetting) of Pomax's bezier curve primer.
	/// `scale` takes the following parameters:
	/// - `distance` - The distance away from the curve that the new one will be scaled to. Positive values will scale the curve in the same direction as the endpoint normals,
	/// while negative values will scale in the opposite direction.
	fn scale(&self, distance: f64) -> Bezier {
		assert!(self.is_scalable());

		let normal_start = self.normal(0.);
		let normal_end = self.normal(1.);

		// If normal unit vectors are equal, then the lines are parallel
		if normal_start == normal_end {
			return self.translate(distance * normal_start);
		}

		// Find the intersection point of the endpoint normals
		let intersection = utils::line_intersection(self.start, normal_start, self.end, normal_end);

		let should_flip_direction = (self.start - intersection).normalize().abs_diff_eq(normal_start, MAX_ABSOLUTE_DIFFERENCE);
		self.apply_transformation(&|point| {
			let mut direction_unit_vector = (intersection - point).normalize();
			if should_flip_direction {
				direction_unit_vector *= -1.;
			}
			point + distance * direction_unit_vector
		})
	}

	/// Offset will get all the reducable subcurves, and for each subcurve, it will scale the subcurve a set distance away from the original curve.
	/// Note that not all bezier curves are possible to offset, so this function first reduces the curve to scalable segments and then offsets those segments.
	/// A proof for why this is true can be found in the [Curve offsetting section](https://pomax.github.io/bezierinfo/#offsetting) of Pomax's bezier curve primer.
	/// Offset takes the following parameter:
	/// - `distance` - The distance away from the curve that the new one will be offset to. Positive values will offset the curve in the same direction as the endpoint normals,
	/// while negative values will offset in the opposite direction.
	pub fn offset(&self, distance: f64) -> Vec<Bezier> {
		self.reduce(None).into_iter().map(|bezier| bezier.scale(distance)).collect()
=======
	/// Return the min and max corners that represent the bounding box of the curve.
	pub fn bounding_box(&self) -> [DVec2; 2] {
		// Start by taking min/max of endpoints.
		let mut endpoints_min = self.start.min(self.end);
		let mut endpoints_max = self.start.max(self.end);

		// Iterate through extrema points.
		let extrema = self.local_extrema();
		for t_values in extrema {
			for t in t_values {
				let point = self.evaluate(t);
				// Update bounding box if new min/max is found.
				endpoints_min = endpoints_min.min(point);
				endpoints_max = endpoints_max.max(point);
			}
		}

		[endpoints_min, endpoints_max]
	}

	// TODO: Use an `impl Iterator` return type instead of a `Vec`
	/// Returns list of `t`-values representing the inflection points of the curve.
	/// The inflection points are defined to be points at which the second derivative of the curve is equal to zero.
	pub fn unrestricted_inflections(&self) -> Vec<f64> {
		match self.handles {
			// There exists no inflection points for linear and quadratic beziers.
			BezierHandles::Linear => Vec::new(),
			BezierHandles::Quadratic { .. } => Vec::new(),
			BezierHandles::Cubic { .. } => {
				// Axis align the curve.
				let translated_bezier = self.translate(-self.start);
				let angle = translated_bezier.end.angle_between(DVec2::new(1., 0.));
				let rotated_bezier = translated_bezier.rotate(angle);
				if let BezierHandles::Cubic { handle_start, handle_end } = rotated_bezier.handles {
					// These formulas and naming conventions follows https://pomax.github.io/bezierinfo/#inflections
					let a = handle_end.x * handle_start.y;
					let b = rotated_bezier.end.x * handle_start.y;
					let c = handle_start.x * handle_end.y;
					let d = rotated_bezier.end.x * handle_end.y;

					let x = -3. * a + 2. * b + 3. * c - d;
					let y = 3. * a - b - 3. * c;
					let z = c - a;

					let discriminant = y * y - 4. * x * z;
					utils::solve_quadratic(discriminant, 2. * x, y, z)
				} else {
					unreachable!("shouldn't happen")
				}
			}
		}
	}

	/// Returns list of `t`-values representing the inflection points of the curve.
	/// The list of `t`-values returned are filtered such that they fall within the range `[0, 1]`.
	pub fn inflections(&self) -> Vec<f64> {
		self.unrestricted_inflections().into_iter().filter(|&t| t > 0. && t < 1.).collect::<Vec<f64>>()
>>>>>>> 06524bac
	}
}

#[cfg(test)]
mod tests {
	use super::*;
	use crate::consts::MAX_ABSOLUTE_DIFFERENCE;

	use glam::DVec2;

	// Compare points by allowing some maximum absolute difference to account for floating point errors
	fn compare_points(p1: DVec2, p2: DVec2) -> bool {
		p1.abs_diff_eq(p2, MAX_ABSOLUTE_DIFFERENCE)
	}

	// Compare vectors of points by allowing some maximum absolute difference to account for floating point errors
	fn compare_vector_of_points(vec1: Vec<DVec2>, vec2: Vec<DVec2>) -> bool {
		vec1.len() == vec2.len() && vec1.into_iter().zip(vec2.into_iter()).all(|(a, b)| a.abs_diff_eq(b, MAX_ABSOLUTE_DIFFERENCE))
	}

	// Compare vectors of beziers by allowing some maximum absolute difference between points to account for floating point errors
	fn compare_vector_of_beziers(beziers: Vec<Bezier>, expected_bezier_points: Vec<Vec<DVec2>>) -> bool {
		beziers
			.iter()
			.zip(expected_bezier_points.iter())
			.all(|(&a, b)| compare_vector_of_points(a.get_points().collect::<Vec<DVec2>>(), b.to_vec()))
	}

	#[test]
	fn quadratic_from_points() {
		let p1 = DVec2::new(30., 50.);
		let p2 = DVec2::new(140., 30.);
		let p3 = DVec2::new(160., 170.);

		let bezier1 = Bezier::quadratic_through_points(p1, p2, p3, None);
		assert!(compare_points(bezier1.evaluate(0.5), p2));

		let bezier2 = Bezier::quadratic_through_points(p1, p2, p3, Some(0.8));
		assert!(compare_points(bezier2.evaluate(0.8), p2));

		let bezier3 = Bezier::quadratic_through_points(p1, p2, p3, Some(0.));
		assert!(compare_points(bezier3.evaluate(0.), p2));
	}

	#[test]
	fn cubic_through_points() {
		let p1 = DVec2::new(30., 30.);
		let p2 = DVec2::new(60., 140.);
		let p3 = DVec2::new(160., 160.);

		let bezier1 = Bezier::cubic_through_points(p1, p2, p3, Some(0.3), Some(10.));
		assert!(compare_points(bezier1.evaluate(0.3), p2));

		let bezier2 = Bezier::cubic_through_points(p1, p2, p3, Some(0.8), Some(91.7));
		assert!(compare_points(bezier2.evaluate(0.8), p2));

		let bezier3 = Bezier::cubic_through_points(p1, p2, p3, Some(0.), Some(91.7));
		assert!(compare_points(bezier3.evaluate(0.), p2));
	}

	#[test]
	fn project() {
		let project_options = ProjectionOptions::default();

		let bezier1 = Bezier::from_cubic_coordinates(4., 4., 23., 45., 10., 30., 56., 90.);
		assert!(bezier1.project(DVec2::new(100., 100.), project_options) == DVec2::new(56., 90.));
		assert!(bezier1.project(DVec2::new(0., 0.), project_options) == DVec2::new(4., 4.));

		let bezier2 = Bezier::from_quadratic_coordinates(0., 0., 0., 100., 100., 100.);
		assert!(bezier2.project(DVec2::new(100., 0.), project_options) == DVec2::new(0., 0.));
	}
	#[test]
	fn intersect_line_segment_linear() {
		let p1 = DVec2::new(30., 60.);
		let p2 = DVec2::new(140., 120.);

		// Intersection at edge of curve
		let bezier1 = Bezier::from_linear_dvec2(p1, p2);
		let line1 = [DVec2::new(20., 60.), DVec2::new(70., 60.)];
		let intersections1 = bezier1.intersect_line_segment(line1);
		assert!(intersections1.len() == 1);
		assert!(compare_points(intersections1[0], DVec2::new(30., 60.)));

		// Intersection in the middle of curve
		let line2 = [DVec2::new(150., 150.), DVec2::new(30., 30.)];
		let intersections2 = bezier1.intersect_line_segment(line2);
		assert!(compare_points(intersections2[0], DVec2::new(96., 96.)));
	}

	#[test]
	fn intersect_line_segment_quadratic() {
		let p1 = DVec2::new(30., 50.);
		let p2 = DVec2::new(140., 30.);
		let p3 = DVec2::new(160., 170.);

		// Intersection at edge of curve
		let bezier1 = Bezier::from_quadratic_dvec2(p1, p2, p3);
		let line1 = [DVec2::new(20., 50.), DVec2::new(40., 50.)];
		let intersections1 = bezier1.intersect_line_segment(line1);
		assert!(intersections1.len() == 1);
		assert!(compare_points(intersections1[0], p1));

		// Intersection in the middle of curve
		let line2 = [DVec2::new(150., 150.), DVec2::new(30., 30.)];
		let intersections2 = bezier1.intersect_line_segment(line2);
		assert!(compare_points(intersections2[0], DVec2::new(47.77355, 47.77354)));
	}

	#[test]
	fn intersect_line_segment_cubic() {
		let p1 = DVec2::new(30., 30.);
		let p2 = DVec2::new(60., 140.);
		let p3 = DVec2::new(150., 30.);
		let p4 = DVec2::new(160., 160.);

		let bezier = Bezier::from_cubic_dvec2(p1, p2, p3, p4);
		// Intersection at edge of curve, Discriminant > 0
		let line1 = [DVec2::new(20., 30.), DVec2::new(40., 30.)];
		let intersections1 = bezier.intersect_line_segment(line1);
		assert!(intersections1.len() == 1);
		assert!(compare_points(intersections1[0], p1));

		// Intersection at edge and in middle of curve, Discriminant < 0
		let line2 = [DVec2::new(150., 150.), DVec2::new(30., 30.)];
		let intersections2 = bezier.intersect_line_segment(line2);
		assert!(intersections2.len() == 2);
		assert!(compare_points(intersections2[0], p1));
		assert!(compare_points(intersections2[1], DVec2::new(85.84, 85.84)));
	}

	#[test]
	fn offset() {
		let p1 = DVec2::new(30., 50.);
		let p2 = DVec2::new(140., 30.);
		let p3 = DVec2::new(160., 170.);
		let bezier1 = Bezier::from_quadratic_dvec2(p1, p2, p3);
		let expected_bezier_points1 = vec![
			vec![DVec2::new(31.7888, 59.8387), DVec2::new(44.5924, 57.46446), DVec2::new(56.09375, 57.5)],
			vec![DVec2::new(56.09375, 57.5), DVec2::new(94.94197, 56.5019), DVec2::new(117.6473, 84.5936)],
			vec![DVec2::new(117.6473, 84.5936), DVec2::new(142.3985, 113.403), DVec2::new(150.1005, 171.4142)],
		];
		assert!(compare_vector_of_beziers(bezier1.offset(10.), expected_bezier_points1));

		let p4 = DVec2::new(32., 77.);
		let p5 = DVec2::new(169., 25.);
		let p6 = DVec2::new(164., 157.);
		let bezier2 = Bezier::from_quadratic_dvec2(p4, p5, p6);
		let expected_bezier_points2 = vec![
			vec![DVec2::new(42.6458, 105.04758), DVec2::new(75.0218, 91.9939), DVec2::new(98.09357, 92.3043)],
			vec![DVec2::new(98.09357, 92.3043), DVec2::new(116.5995, 88.5479), DVec2::new(123.9055, 102.0401)],
			vec![DVec2::new(123.9055, 102.0401), DVec2::new(136.6087, 116.9522), DVec2::new(134.1761, 147.9324)],
			vec![DVec2::new(134.1761, 147.9324), DVec2::new(134.1812, 151.7987), DVec2::new(134.0215, 155.86445)],
		];
		assert!(compare_vector_of_beziers(bezier2.offset(30.), expected_bezier_points2));
	}

	#[test]
	fn reduce() {
		let p1 = DVec2::new(0., 0.);
		let p2 = DVec2::new(50., 50.);
		let p3 = DVec2::new(0., 0.);
		let bezier = Bezier::from_quadratic_dvec2(p1, p2, p3);

		let expected_bezier_points = vec![
			vec![DVec2::new(0., 0.), DVec2::new(0.5, 0.5), DVec2::new(0.989, 0.989)],
			vec![DVec2::new(0.989, 0.989), DVec2::new(2.705, 2.705), DVec2::new(4.2975, 4.2975)],
			vec![DVec2::new(4.2975, 4.2975), DVec2::new(5.6625, 5.6625), DVec2::new(6.9375, 6.9375)],
		];
		assert!(compare_vector_of_beziers(bezier.reduce(None), expected_bezier_points));
	}
}<|MERGE_RESOLUTION|>--- conflicted
+++ resolved
@@ -779,46 +779,6 @@
 		result
 	}
 
-<<<<<<< HEAD
-	/// Scale will translate a bezier curve a fixed distance away from its original position, and stretch/compress the transformed curve to match the translation ratio.
-	/// Note that not all bezier curves are possible to scale, so this function asserts that the provided curve is scalable.
-	/// A proof for why this is true can be found in the [Curve offsetting section](https://pomax.github.io/bezierinfo/#offsetting) of Pomax's bezier curve primer.
-	/// `scale` takes the following parameters:
-	/// - `distance` - The distance away from the curve that the new one will be scaled to. Positive values will scale the curve in the same direction as the endpoint normals,
-	/// while negative values will scale in the opposite direction.
-	fn scale(&self, distance: f64) -> Bezier {
-		assert!(self.is_scalable());
-
-		let normal_start = self.normal(0.);
-		let normal_end = self.normal(1.);
-
-		// If normal unit vectors are equal, then the lines are parallel
-		if normal_start == normal_end {
-			return self.translate(distance * normal_start);
-		}
-
-		// Find the intersection point of the endpoint normals
-		let intersection = utils::line_intersection(self.start, normal_start, self.end, normal_end);
-
-		let should_flip_direction = (self.start - intersection).normalize().abs_diff_eq(normal_start, MAX_ABSOLUTE_DIFFERENCE);
-		self.apply_transformation(&|point| {
-			let mut direction_unit_vector = (intersection - point).normalize();
-			if should_flip_direction {
-				direction_unit_vector *= -1.;
-			}
-			point + distance * direction_unit_vector
-		})
-	}
-
-	/// Offset will get all the reducable subcurves, and for each subcurve, it will scale the subcurve a set distance away from the original curve.
-	/// Note that not all bezier curves are possible to offset, so this function first reduces the curve to scalable segments and then offsets those segments.
-	/// A proof for why this is true can be found in the [Curve offsetting section](https://pomax.github.io/bezierinfo/#offsetting) of Pomax's bezier curve primer.
-	/// Offset takes the following parameter:
-	/// - `distance` - The distance away from the curve that the new one will be offset to. Positive values will offset the curve in the same direction as the endpoint normals,
-	/// while negative values will offset in the opposite direction.
-	pub fn offset(&self, distance: f64) -> Vec<Bezier> {
-		self.reduce(None).into_iter().map(|bezier| bezier.scale(distance)).collect()
-=======
 	/// Return the min and max corners that represent the bounding box of the curve.
 	pub fn bounding_box(&self) -> [DVec2; 2] {
 		// Start by taking min/max of endpoints.
@@ -876,7 +836,46 @@
 	/// The list of `t`-values returned are filtered such that they fall within the range `[0, 1]`.
 	pub fn inflections(&self) -> Vec<f64> {
 		self.unrestricted_inflections().into_iter().filter(|&t| t > 0. && t < 1.).collect::<Vec<f64>>()
->>>>>>> 06524bac
+	}
+
+	/// Scale will translate a bezier curve a fixed distance away from its original position, and stretch/compress the transformed curve to match the translation ratio.
+	/// Note that not all bezier curves are possible to scale, so this function asserts that the provided curve is scalable.
+	/// A proof for why this is true can be found in the [Curve offsetting section](https://pomax.github.io/bezierinfo/#offsetting) of Pomax's bezier curve primer.
+	/// `scale` takes the following parameters:
+	/// - `distance` - The distance away from the curve that the new one will be scaled to. Positive values will scale the curve in the same direction as the endpoint normals,
+	/// while negative values will scale in the opposite direction.
+	fn scale(&self, distance: f64) -> Bezier {
+		assert!(self.is_scalable());
+
+		let normal_start = self.normal(0.);
+		let normal_end = self.normal(1.);
+
+		// If normal unit vectors are equal, then the lines are parallel
+		if normal_start == normal_end {
+			return self.translate(distance * normal_start);
+		}
+
+		// Find the intersection point of the endpoint normals
+		let intersection = utils::line_intersection(self.start, normal_start, self.end, normal_end);
+
+		let should_flip_direction = (self.start - intersection).normalize().abs_diff_eq(normal_start, MAX_ABSOLUTE_DIFFERENCE);
+		self.apply_transformation(&|point| {
+			let mut direction_unit_vector = (intersection - point).normalize();
+			if should_flip_direction {
+				direction_unit_vector *= -1.;
+			}
+			point + distance * direction_unit_vector
+		})
+	}
+
+	/// Offset will get all the reducable subcurves, and for each subcurve, it will scale the subcurve a set distance away from the original curve.
+	/// Note that not all bezier curves are possible to offset, so this function first reduces the curve to scalable segments and then offsets those segments.
+	/// A proof for why this is true can be found in the [Curve offsetting section](https://pomax.github.io/bezierinfo/#offsetting) of Pomax's bezier curve primer.
+	/// Offset takes the following parameter:
+	/// - `distance` - The distance away from the curve that the new one will be offset to. Positive values will offset the curve in the same direction as the endpoint normals,
+	/// while negative values will offset in the opposite direction.
+	pub fn offset(&self, distance: f64) -> Vec<Bezier> {
+		self.reduce(None).into_iter().map(|bezier| bezier.scale(distance)).collect()
 	}
 }
 

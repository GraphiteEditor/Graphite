--- conflicted
+++ resolved
@@ -1,21 +1,12 @@
 //! Bezier-rs: A Bezier Math Library for Rust
 
 mod consts;
-<<<<<<< HEAD
 mod utils;
 
 use consts::*;
 use glam::{DMat2, DVec2};
 
 /// Representation of the handle point(s) in a bezier segment.
-=======
-use consts::*;
-mod utils;
-
-use glam::{DMat2, DVec2};
-
-/// Representation of the handle point(s) in a bezier curve.
->>>>>>> f3d50281
 #[derive(Copy, Clone)]
 enum BezierHandles {
 	/// Handles for a quadratic curve.

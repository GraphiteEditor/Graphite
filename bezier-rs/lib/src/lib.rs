//! Bezier-rs: A Bezier Math Library for Rust

mod consts;
<<<<<<< HEAD
mod structs;
mod utils;

use consts::*;
pub use structs::*;
=======
pub mod subpath;
mod utils;

use consts::*;
pub use subpath::*;
>>>>>>> aeb9e857

use glam::{DMat2, DVec2};
use std::f64::consts::PI;

/// Representation of the handle point(s) in a bezier segment.
#[derive(Copy, Clone)]
enum BezierHandles {
	Linear,
	/// Handles for a quadratic curve.
	Quadratic {
		/// Point representing the location of the single handle.
		handle: DVec2,
	},
	/// Handles for a cubic curve.
	Cubic {
		/// Point representing the location of the handle associated to the start point.
		handle_start: DVec2,
		/// Point representing the location of the handle associated to the end point.
		handle_end: DVec2,
	},
}

/// Representation of a bezier curve with 2D points.
#[derive(Copy, Clone)]
pub struct Bezier {
	/// Start point of the bezier curve.
	start: DVec2,
	/// Start point of the bezier curve.
	end: DVec2,
	/// Handles of the bezier curve.
	handles: BezierHandles,
}

impl Bezier {
	// TODO: Consider removing this function
	/// Create a quadratic bezier using the provided coordinates as the start, handle, and end points.
	pub fn from_linear_coordinates(x1: f64, y1: f64, x2: f64, y2: f64) -> Self {
		Bezier {
			start: DVec2::new(x1, y1),
			handles: BezierHandles::Linear,
			end: DVec2::new(x2, y2),
		}
	}

	/// Create a quadratic bezier using the provided DVec2s as the start, handle, and end points.
	pub fn from_linear_dvec2(p1: DVec2, p2: DVec2) -> Self {
		Bezier {
			start: p1,
			handles: BezierHandles::Linear,
			end: p2,
		}
	}

	// TODO: Consider removing this function
	/// Create a quadratic bezier using the provided coordinates as the start, handle, and end points.
	pub fn from_quadratic_coordinates(x1: f64, y1: f64, x2: f64, y2: f64, x3: f64, y3: f64) -> Self {
		Bezier {
			start: DVec2::new(x1, y1),
			handles: BezierHandles::Quadratic { handle: DVec2::new(x2, y2) },
			end: DVec2::new(x3, y3),
		}
	}

	/// Create a quadratic bezier using the provided DVec2s as the start, handle, and end points.
	pub fn from_quadratic_dvec2(p1: DVec2, p2: DVec2, p3: DVec2) -> Self {
		Bezier {
			start: p1,
			handles: BezierHandles::Quadratic { handle: p2 },
			end: p3,
		}
	}

	// TODO: Consider removing this function
	/// Create a cubic bezier using the provided coordinates as the start, handles, and end points.
	pub fn from_cubic_coordinates(x1: f64, y1: f64, x2: f64, y2: f64, x3: f64, y3: f64, x4: f64, y4: f64) -> Self {
		Bezier {
			start: DVec2::new(x1, y1),
			handles: BezierHandles::Cubic {
				handle_start: DVec2::new(x2, y2),
				handle_end: DVec2::new(x3, y3),
			},
			end: DVec2::new(x4, y4),
		}
	}

	/// Create a cubic bezier using the provided DVec2s as the start, handles, and end points.
	pub fn from_cubic_dvec2(p1: DVec2, p2: DVec2, p3: DVec2, p4: DVec2) -> Self {
		Bezier {
			start: p1,
			handles: BezierHandles::Cubic { handle_start: p2, handle_end: p3 },
			end: p4,
		}
	}

	/// Create a quadratic bezier curve that goes through 3 points, where the middle point will be at the corresponding position `t` on the curve.
	/// - `t` - A representation of how far along the curve the provided point should occur at. The default value is 0.5.
	/// Note that when `t = 0` or `t = 1`, the expectation is that the `point_on_curve` should be equal to `start` and `end` respectively.
	/// In these cases, if the provided values are not equal, this function will use the `point_on_curve` as the `start`/`end` instead.
	pub fn quadratic_through_points(start: DVec2, point_on_curve: DVec2, end: DVec2, t: Option<f64>) -> Self {
		let t = t.unwrap_or(DEFAULT_T_VALUE);
		if t == 0. {
			return Bezier::from_quadratic_dvec2(point_on_curve, point_on_curve, end);
		}
		if t == 1. {
			return Bezier::from_quadratic_dvec2(start, point_on_curve, point_on_curve);
		}
		let [a, _, _] = utils::compute_abc_for_quadratic_through_points(start, point_on_curve, end, t);
		Bezier::from_quadratic_dvec2(start, a, end)
	}

	/// Create a cubic bezier curve that goes through 3 points, where the middle point will be at the corresponding position `t` on the curve.
	/// - `t` - A representation of how far along the curve the provided point should occur at. The default value is 0.5.
	/// Note that when `t = 0` or `t = 1`, the expectation is that the `point_on_curve` should be equal to `start` and `end` respectively.
	/// In these cases, if the provided values are not equal, this function will use the `point_on_curve` as the `start`/`end` instead.
	/// - `midpoint_separation` - A representation of how wide the resulting curve will be around `t` on the curve. This parameter designates the distance between the `e1` and `e2` defined in [the projection identity section](https://pomax.github.io/bezierinfo/#abc) of Pomax's bezier curve primer. It is an optional parameter and the default value is the distance between the points `B` and `C` defined in the primer.
	pub fn cubic_through_points(start: DVec2, point_on_curve: DVec2, end: DVec2, t: Option<f64>, midpoint_separation: Option<f64>) -> Self {
		let t = t.unwrap_or(DEFAULT_T_VALUE);
		if t == 0. {
			return Bezier::from_cubic_dvec2(point_on_curve, point_on_curve, end, end);
		}
		if t == 1. {
			return Bezier::from_cubic_dvec2(start, start, point_on_curve, point_on_curve);
		}
		let [a, b, c] = utils::compute_abc_for_cubic_through_points(start, point_on_curve, end, t);
		let midpoint_separation = midpoint_separation.unwrap_or_else(|| b.distance(c));
		let distance_between_start_and_end = (end - start) / (start.distance(end));
		let e1 = b - (distance_between_start_and_end * midpoint_separation);
		let e2 = b + (distance_between_start_and_end * midpoint_separation * (1. - t) / t);

		// TODO: these functions can be changed to helpers, but need to come up with an appropriate name first
		let v1 = (e1 - t * a) / (1. - t);
		let v2 = (e2 - (1. - t) * a) / t;
		let handle_start = (v1 - (1. - t) * start) / t;
		let handle_end = (v2 - t * end) / (1. - t);
		Bezier::from_cubic_dvec2(start, handle_start, handle_end, end)
	}

	/// Return the string argument used to create a curve in an SVG `path`, excluding the start point.
	pub(crate) fn svg_curve_argument(&self) -> String {
		let handle_args = match self.handles {
			BezierHandles::Linear => SVG_ARG_LINEAR.to_string(),
			BezierHandles::Quadratic { handle } => {
				format!("{SVG_ARG_QUADRATIC}{} {}", handle.x, handle.y)
			}
			BezierHandles::Cubic { handle_start, handle_end } => {
				format!("{SVG_ARG_CUBIC}{} {} {} {}", handle_start.x, handle_start.y, handle_end.x, handle_end.y)
			}
		};
		format!("{handle_args} {} {}", self.end.x, self.end.y)
	}

	/// Return the string argument used to create the lines connecting handles to endpoints in an SVG `path`
	pub(crate) fn svg_handle_line_argument(&self) -> Option<String> {
		match self.handles {
			BezierHandles::Linear => None,
			BezierHandles::Quadratic { handle } => {
				let handle_line = format!("{SVG_ARG_LINEAR}{} {}", handle.x, handle.y);
				Some(format!(
					"{SVG_ARG_MOVE}{} {} {handle_line} {SVG_ARG_MOVE}{} {} {handle_line}",
					self.start.x, self.start.y, self.end.x, self.end.y
				))
			}
			BezierHandles::Cubic { handle_start, handle_end } => {
				let handle_start_line = format!("{SVG_ARG_LINEAR}{} {}", handle_start.x, handle_start.y);
				let handle_end_line = format!("{SVG_ARG_LINEAR}{} {}", handle_end.x, handle_end.y);
				Some(format!(
					"{SVG_ARG_MOVE}{} {} {handle_start_line} {SVG_ARG_MOVE}{} {} {handle_end_line}",
					self.start.x, self.start.y, self.end.x, self.end.y
				))
			}
		}
	}

	/// Convert `Bezier` to SVG `path`.
	pub fn to_svg(&self) -> String {
		format!(
			r#"<path d="{SVG_ARG_MOVE}{} {} {}" stroke="black" fill="none"/>"#,
			self.start.x,
			self.start.y,
			self.svg_curve_argument()
		)
	}

	/// Set the coordinates of the start point.
	pub fn set_start(&mut self, s: DVec2) {
		self.start = s;
	}

	/// Set the coordinates of the end point.
	pub fn set_end(&mut self, e: DVec2) {
		self.end = e;
	}

	/// Set the coordinates of the first handle point. This represents the only handle in a quadratic segment. If used on a linear segment, it will be changed to a quadratic.
	pub fn set_handle_start(&mut self, h1: DVec2) {
		match self.handles {
			BezierHandles::Linear => {
				self.handles = BezierHandles::Quadratic { handle: h1 };
			}
			BezierHandles::Quadratic { ref mut handle } => {
				*handle = h1;
			}
			BezierHandles::Cubic { ref mut handle_start, .. } => {
				*handle_start = h1;
			}
		};
	}

	/// Set the coordinates of the second handle point. This will convert both linear and quadratic segments into cubic ones. For a linear segment, the first handle will be set to the start point.
	pub fn set_handle_end(&mut self, h2: DVec2) {
		match self.handles {
			BezierHandles::Linear => {
				self.handles = BezierHandles::Cubic {
					handle_start: self.start,
					handle_end: h2,
				};
			}
			BezierHandles::Quadratic { handle } => {
				self.handles = BezierHandles::Cubic { handle_start: handle, handle_end: h2 };
			}
			BezierHandles::Cubic { ref mut handle_end, .. } => {
				*handle_end = h2;
			}
		};
	}

	/// Get the coordinates of the bezier segment's start point.
	pub fn start(&self) -> DVec2 {
		self.start
	}

	/// Get the coordinates of the bezier segment's end point.
	pub fn end(&self) -> DVec2 {
		self.end
	}

	/// Get the coordinates of the bezier segment's first handle point. This represents the only handle in a quadratic segment.
	pub fn handle_start(&self) -> Option<DVec2> {
		match self.handles {
			BezierHandles::Linear => None,
			BezierHandles::Quadratic { handle } => Some(handle),
			BezierHandles::Cubic { handle_start, .. } => Some(handle_start),
		}
	}

	/// Get the coordinates of the second handle point. This will return `None` for a quadratic segment.
	pub fn handle_end(&self) -> Option<DVec2> {
		match self.handles {
			BezierHandles::Linear { .. } => None,
			BezierHandles::Quadratic { .. } => None,
			BezierHandles::Cubic { handle_end, .. } => Some(handle_end),
		}
	}

	/// Get an iterator over the coordinates of all points in a vector.
	/// - For a linear segment, the order of the points will be: `start`, `end`.
	/// - For a quadratic segment, the order of the points will be: `start`, `handle`, `end`.
	/// - For a cubic segment, the order of the points will be: `start`, `handle_start`, `handle_end`, `end`.
	pub fn get_points(&self) -> impl Iterator<Item = DVec2> {
		match self.handles {
			BezierHandles::Linear => [self.start, self.end, DVec2::ZERO, DVec2::ZERO].into_iter().take(2),
			BezierHandles::Quadratic { handle } => [self.start, handle, self.end, DVec2::ZERO].into_iter().take(3),
			BezierHandles::Cubic { handle_start, handle_end } => [self.start, handle_start, handle_end, self.end].into_iter().take(4),
		}
	}

	/// Calculate the point on the curve based on the `t`-value provided.
	fn unrestricted_evaluate(&self, t: f64) -> DVec2 {
		// Basis code based off of pseudocode found here: <https://pomax.github.io/bezierinfo/#explanation>.

		let t_squared = t * t;
		let one_minus_t = 1.0 - t;
		let squared_one_minus_t = one_minus_t * one_minus_t;

		match self.handles {
			BezierHandles::Linear => self.start.lerp(self.end, t),
			BezierHandles::Quadratic { handle } => squared_one_minus_t * self.start + 2.0 * one_minus_t * t * handle + t_squared * self.end,
			BezierHandles::Cubic { handle_start, handle_end } => {
				let t_cubed = t_squared * t;
				let cubed_one_minus_t = squared_one_minus_t * one_minus_t;
				cubed_one_minus_t * self.start + 3.0 * squared_one_minus_t * t * handle_start + 3.0 * one_minus_t * t_squared * handle_end + t_cubed * self.end
			}
		}
	}

	/// Calculate the point on the curve based on the `t`-value provided.
	/// Expects `t` to be within the inclusive range `[0, 1]`.
	pub fn evaluate(&self, t: f64) -> DVec2 {
		assert!((0.0..=1.0).contains(&t));
		self.unrestricted_evaluate(t)
	}

	/// Return a selection of equidistant points on the bezier curve.
	/// If no value is provided for `steps`, then the function will default `steps` to be 10.
	pub fn compute_lookup_table(&self, steps: Option<i32>) -> Vec<DVec2> {
		let steps_unwrapped = steps.unwrap_or(DEFAULT_LUT_STEP_SIZE);
		let ratio: f64 = 1.0 / (steps_unwrapped as f64);
		let mut steps_array = Vec::with_capacity((steps_unwrapped + 1) as usize);

		for t in 0..steps_unwrapped + 1 {
			steps_array.push(self.evaluate(f64::from(t) * ratio))
		}

		steps_array
	}

	/// Return an approximation of the length of the bezier curve.
	/// - `num_subdivisions` - Number of subdivisions used to approximate the curve. The default value is 1000.
	pub fn length(&self, num_subdivisions: Option<i32>) -> f64 {
		match self.handles {
			BezierHandles::Linear => self.start.distance(self.end),
			_ => {
				// Code example from <https://gamedev.stackexchange.com/questions/5373/moving-ships-between-two-planets-along-a-bezier-missing-some-equations-for-acce/5427#5427>.

				// We will use an approximate approach where we split the curve into many subdivisions
				// and calculate the euclidean distance between the two endpoints of the subdivision
				let lookup_table = self.compute_lookup_table(Some(num_subdivisions.unwrap_or(DEFAULT_LENGTH_SUBDIVISIONS)));
				let mut approx_curve_length = 0.0;
				let mut previous_point = lookup_table[0];
				// Calculate approximate distance between subdivision
				for current_point in lookup_table.iter().skip(1) {
					// Calculate distance of subdivision
					approx_curve_length += (*current_point - previous_point).length();
					// Update the previous point
					previous_point = *current_point;
				}

				approx_curve_length
			}
		}
	}

	/// Returns a Bezier representing the derivative of the original curve.
	/// - This function returns `None` for a linear segment.
	pub fn derivative(&self) -> Option<Bezier> {
		match self.handles {
			BezierHandles::Linear => None,
			BezierHandles::Quadratic { handle } => {
				let p1_minus_p0 = handle - self.start;
				let p2_minus_p1 = self.end - handle;
				Some(Bezier::from_linear_dvec2(2. * p1_minus_p0, 2. * p2_minus_p1))
			}
			BezierHandles::Cubic { handle_start, handle_end } => {
				let p1_minus_p0 = handle_start - self.start;
				let p2_minus_p1 = handle_end - handle_start;
				let p3_minus_p2 = self.end - handle_end;
				Some(Bezier::from_quadratic_dvec2(3. * p1_minus_p0, 3. * p2_minus_p1, 3. * p3_minus_p2))
			}
		}
	}

	/// Returns a normalized unit vector representing the tangent at the point designated by `t` on the curve.
	pub fn tangent(&self, t: f64) -> DVec2 {
		match self.handles {
			BezierHandles::Linear => self.end - self.start,
			_ => self.derivative().unwrap().evaluate(t),
		}
		.normalize()
	}

	/// Returns a normalized unit vector representing the direction of the normal at the point designated by `t` on the curve.
	pub fn normal(&self, t: f64) -> DVec2 {
		self.tangent(t).perp()
	}

	/// Returns the pair of Bezier curves that result from splitting the original curve at the point corresponding to `t`.
	pub fn split(&self, t: f64) -> [Bezier; 2] {
		let split_point = self.evaluate(t);

		match self.handles {
			BezierHandles::Linear => [Bezier::from_linear_dvec2(self.start, split_point), Bezier::from_linear_dvec2(split_point, self.end)],
			// TODO: Actually calculate the correct handle locations
			BezierHandles::Quadratic { handle } => {
				let t_minus_one = t - 1.;
				[
					Bezier::from_quadratic_dvec2(self.start, t * handle - t_minus_one * self.start, split_point),
					Bezier::from_quadratic_dvec2(split_point, t * self.end - t_minus_one * handle, self.end),
				]
			}
			BezierHandles::Cubic { handle_start, handle_end } => {
				let t_minus_one = t - 1.;
				[
					Bezier::from_cubic_dvec2(
						self.start,
						t * handle_start - t_minus_one * self.start,
						(t * t) * handle_end - 2. * t * t_minus_one * handle_start + (t_minus_one * t_minus_one) * self.start,
						split_point,
					),
					Bezier::from_cubic_dvec2(
						split_point,
						(t * t) * self.end - 2. * t * t_minus_one * handle_end + (t_minus_one * t_minus_one) * handle_start,
						t * self.end - t_minus_one * handle_end,
						self.end,
					),
				]
			}
		}
	}

	/// Returns the Bezier curve representing the sub-curve starting at the point corresponding to `t1` and ending at the point corresponding to `t2`.
	pub fn trim(&self, t1: f64, t2: f64) -> Bezier {
		// Depending on the order of `t1` and `t2`, determine which half of the split we need to keep
		let t1_split_side = if t1 <= t2 { 1 } else { 0 };
		let t2_split_side = if t1 <= t2 { 0 } else { 1 };
		let bezier_starting_at_t1 = self.split(t1)[t1_split_side];
		// Adjust the ratio `t2` to its corresponding value on the new curve that was split on `t1`
		let adjusted_t2 = if t1 < t2 || (t1 == t2 && t1 == 0.) {
			// Case where we took the split from t1 to the end
			// Also cover the `t1` == t2 case where there would otherwise be a divide by 0
			(t2 - t1) / (1. - t1)
		} else {
			// Case where we took the split from the beginning to `t1`
			t2 / t1
		};
		bezier_starting_at_t1.split(adjusted_t2)[t2_split_side]
	}

	/// Returns the closest point on the curve to the provided point.
	/// Uses a searching algorithm akin to binary search that can be customized using the [ProjectionOptions] structure.
	pub fn project(&self, point: DVec2, options: ProjectionOptions) -> DVec2 {
		let ProjectionOptions {
			lut_size,
			convergence_epsilon,
			convergence_limit,
			iteration_limit,
		} = options;

		// TODO: Consider optimizations from precomputing useful values, or using the GPU
		// First find the closest point from the results of a lookup table
		let lut = self.compute_lookup_table(Some(lut_size));
		let (minimum_position, minimum_distance) = utils::get_closest_point_in_lut(&lut, point);

		// Get the t values to the left and right of the closest result in the lookup table
		let mut left_t = (0.max(minimum_position - 1) as f64) / lut_size as f64;
		let mut right_t = (lut_size.min(minimum_position + 1)) as f64 / lut_size as f64;

		// Perform a finer search by finding closest t from 5 points between [left_t, right_t] inclusive
		// Choose new left_t and right_t for a smaller range around the closest t and repeat the process
		let mut final_t = left_t;
		let mut distance;

		// Increment minimum_distance to ensure that the distance < minimum_distance comparison will be true for at least one iteration
		let mut new_minimum_distance = minimum_distance + 1.;
		// Maintain the previous distance to identify convergence
		let mut previous_distance;
		// Counter to limit the number of iterations
		let mut iteration_count = 0;
		// Counter to identify how many iterations have had a similar result. Used for convergence test
		let mut convergence_count = 0;

		// Store calculated distances to minimize unnecessary recomputations
		let mut distances: [f64; NUM_DISTANCES] = [
			point.distance(lut[0.max(minimum_position - 1) as usize]),
			0.,
			0.,
			0.,
			point.distance(lut[lut_size.min(minimum_position + 1) as usize]),
		];

		while left_t <= right_t && convergence_count < convergence_limit && iteration_count < iteration_limit {
			previous_distance = new_minimum_distance;
			let step = (right_t - left_t) / ((NUM_DISTANCES - 1) as f64);
			let mut iterator_t = left_t;
			let mut target_index = 0;
			// Iterate through first 4 points and will handle the right most point later
			for (step_index, table_distance) in distances.iter_mut().enumerate().take(4) {
				// Use previously computed distance for the left most point, and compute new values for the others
				if step_index == 0 {
					distance = *table_distance;
				} else {
					distance = point.distance(self.evaluate(iterator_t));
					*table_distance = distance;
				}
				if distance < new_minimum_distance {
					new_minimum_distance = distance;
					target_index = step_index;
					final_t = iterator_t
				}
				iterator_t += step;
			}
			// Check right most edge separately since step may not perfectly add up to it (floating point errors)
			if distances[NUM_DISTANCES - 1] < new_minimum_distance {
				new_minimum_distance = distances[NUM_DISTANCES - 1];
				final_t = right_t;
			}

			// Update left_t and right_t to be the t values (final_t +/- step), while handling the edges (i.e. if final_t is 0, left_t will be 0 instead of -step)
			// Ensure that the t values never exceed the [0, 1] range
			left_t = (final_t - step).max(0.);
			right_t = (final_t + step).min(1.);

			// Re-use the corresponding computed distances (target_index is the index corresponding to final_t)
			// Since target_index is a u_size, can't subtract one if it is zero
			distances[0] = distances[if target_index == 0 { 0 } else { target_index - 1 }];
			distances[NUM_DISTANCES - 1] = distances[(target_index + 1).min(NUM_DISTANCES - 1)];

			iteration_count += 1;
			// update count for consecutive iterations of similar minimum distances
			if previous_distance - new_minimum_distance < convergence_epsilon {
				convergence_count += 1;
			} else {
				convergence_count = 0;
			}
		}

		self.evaluate(final_t)
	}

	/// Returns two lists of `t`-values representing the local extrema of the `x` and `y` parametric curves respectively.
	/// The local extrema are defined to be points at which the derivative of the curve is equal to zero.
	fn unrestricted_local_extrema(&self) -> [Vec<f64>; 2] {
		match self.handles {
			BezierHandles::Linear => [Vec::new(), Vec::new()],
			BezierHandles::Quadratic { handle } => {
				let a = handle - self.start;
				let b = self.end - handle;
				let b_minus_a = b - a;
				[utils::solve_linear(b_minus_a.x, a.x), utils::solve_linear(b_minus_a.y, a.y)]
			}
			BezierHandles::Cubic { handle_start, handle_end } => {
				let a = 3. * (-self.start + 3. * handle_start - 3. * handle_end + self.end);
				let b = 6. * (self.start - 2. * handle_start + handle_end);
				let c = 3. * (handle_start - self.start);
				let discriminant = b * b - 4. * a * c;
				let two_times_a = 2. * a;
				[
					utils::solve_quadratic(discriminant.x, two_times_a.x, b.x, c.x),
					utils::solve_quadratic(discriminant.y, two_times_a.y, b.y, c.y),
				]
			}
		}
	}

	/// Returns two lists of `t`-values representing the local extrema of the `x` and `y` parametric curves respectively.
	/// The list of `t`-values returned are filtered such that they fall within the range `[0, 1]`.
	pub fn local_extrema(&self) -> [Vec<f64>; 2] {
		self.unrestricted_local_extrema()
			.into_iter()
			.map(|t_values| t_values.into_iter().filter(|&t| t > 0. && t < 1.).collect::<Vec<f64>>())
			.collect::<Vec<Vec<f64>>>()
			.try_into()
			.unwrap()
	}

	/// Returns a Bezier curve that results from applying the tranformation function to each point in the Bezier.
	pub fn apply_transformation(&self, transformation_function: &dyn Fn(DVec2) -> DVec2) -> Bezier {
		let transformed_start = transformation_function(self.start);
		let transformed_end = transformation_function(self.end);
		match self.handles {
			BezierHandles::Linear => Bezier::from_linear_dvec2(transformed_start, transformed_end),
			BezierHandles::Quadratic { handle } => {
				let transformed_handle = transformation_function(handle);
				Bezier::from_quadratic_dvec2(transformed_start, transformed_handle, transformed_end)
			}
			BezierHandles::Cubic { handle_start, handle_end } => {
				let transformed_handle_start = transformation_function(handle_start);
				let transformed_handle_end = transformation_function(handle_end);
				Bezier::from_cubic_dvec2(transformed_start, transformed_handle_start, transformed_handle_end, transformed_end)
			}
		}
	}

	/// Returns a Bezier curve that results from rotating the curve around the origin by the given angle (in radians).
	pub fn rotate(&self, angle: f64) -> Bezier {
		let rotation_matrix = DMat2::from_angle(angle);
		self.apply_transformation(&|point| rotation_matrix.mul_vec2(point))
	}

	/// Returns a Bezier curve that results from translating the curve by the given `DVec2`.
	pub fn translate(&self, translation: DVec2) -> Bezier {
		self.apply_transformation(&|point| point + translation)
	}

	// TODO: Use an `impl Iterator` return type instead of a `Vec`
	// TODO: Change this to `intersect(&self, other: &Bezier)` to also work on quadratic and cubic segments
	// TODO: (or keep this and add two more functions that perform the logic, and make the `intersect` function call the correct one)
	/// Returns a list of points where the provided line segment intersects with the Bezier curve. If the provided segment is colinear with the bezier, zero intersection points will be returned.
	/// - `line` - A line segment expected to be received in the format of `[start_point, end_point]`.
	pub fn intersect_line_segment(&self, line: [DVec2; 2]) -> Vec<DVec2> {
		// Rotate the bezier and the line by the angle that the line makes with the x axis
		let slope = line[1] - line[0];
		let angle = slope.angle_between(DVec2::new(1., 0.));
		let rotation_matrix = DMat2::from_angle(angle);
		let rotated_bezier = self.apply_transformation(&|point| rotation_matrix.mul_vec2(point));
		let rotated_line = [rotation_matrix.mul_vec2(line[0]), rotation_matrix.mul_vec2(line[1])];

		// Translate the bezier such that the line becomes aligned on top of the x-axis
		let vertical_distance = rotated_line[0].y;
		let translated_bezier = rotated_bezier.translate(DVec2::new(0., -vertical_distance));

		// Compute the roots of the resulting bezier curve
		let list_intersection_t = match translated_bezier.handles {
			BezierHandles::Linear => {
				// If the transformed linear bezier is on the x-axis, `a` and `b` will both be zero and `solve_linear` will return no roots
				let a = translated_bezier.end.y - translated_bezier.start.y;
				let b = translated_bezier.start.y;
				utils::solve_linear(a, b)
			}
			BezierHandles::Quadratic { handle } => {
				let a = translated_bezier.start.y - 2. * handle.y + translated_bezier.end.y;
				let b = 2. * (handle.y - translated_bezier.start.y);
				let c = translated_bezier.start.y;

				let discriminant = b * b - 4. * a * c;
				let two_times_a = 2. * a;

				utils::solve_quadratic(discriminant, two_times_a, b, c)
			}
			BezierHandles::Cubic { handle_start, handle_end } => {
				let start_y = translated_bezier.start.y;
				let a = -start_y + 3. * handle_start.y - 3. * handle_end.y + translated_bezier.end.y;
				let b = 3. * start_y - 6. * handle_start.y + 3. * handle_end.y;
				let c = -3. * start_y + 3. * handle_start.y;
				let d = start_y;

				utils::solve_cubic(a, b, c, d)
			}
		};

		let min = line[0].min(line[1]);
		let max = line[0].max(line[1]);

		list_intersection_t
			.iter()
			.filter(|&&t| utils::f64_approximately_in_range(t, 0., 1., MAX_ABSOLUTE_DIFFERENCE))
			.map(|&t| self.unrestricted_evaluate(t))
			.filter(|&point| utils::dvec2_approximately_in_range(point, min, max, MAX_ABSOLUTE_DIFFERENCE).all())
			.collect::<Vec<DVec2>>()
	}

	/// Returns a list of lists of points representing the De Casteljau points for all iterations at the point corresponding to `t` using De Casteljau's algorithm.
	/// The `i`th element of the list represents the set of points in the `i`th iteration.
	/// More information on the algorithm can be found in the [De Casteljau section](https://pomax.github.io/bezierinfo/#decasteljau) in Pomax's primer.
	pub fn de_casteljau_points(&self, t: f64) -> Vec<Vec<DVec2>> {
		let bezier_points = match self.handles {
			BezierHandles::Linear => vec![self.start, self.end],
			BezierHandles::Quadratic { handle } => vec![self.start, handle, self.end],
			BezierHandles::Cubic { handle_start, handle_end } => vec![self.start, handle_start, handle_end, self.end],
		};
		let mut de_casteljau_points = vec![bezier_points];
		let mut current_points = de_casteljau_points.last().unwrap();

		// Iterate until one point is left, that point will be equal to `evaluate(t)`
		while current_points.len() > 1 {
			// Map from every adjacent pair of points to their respective midpoints, which decrements by 1 the number of points for the next iteration
			let next_points: Vec<DVec2> = current_points.as_slice().windows(2).map(|pair| DVec2::lerp(pair[0], pair[1], t)).collect();
			de_casteljau_points.push(next_points);

			current_points = de_casteljau_points.last().unwrap();
		}

		de_casteljau_points
	}

	/// Determine if it is possible to scale the given curve, using the following conditions:
	/// 1. All the handles are located on a single side of the curve.
	/// 2. The on-curve point for `t = 0.5` must occur roughly in the center of the polygon defined by the curve's endpoint normals.
	/// See [the offset section](https://pomax.github.io/bezierinfo/#offsetting) of Pomax's bezier curve primer for more details.
	fn is_scalable(&self) -> bool {
		// Verify all the handles are located on a single side of the curve.
		if let BezierHandles::Cubic { handle_start, handle_end } = self.handles {
			let angle_1 = (self.end - self.start).angle_between(handle_start - self.start);
			let angle_2 = (self.end - self.start).angle_between(handle_end - self.start);
			if (angle_1 > 0. && angle_2 < 0.) || (angle_1 < 0. && angle_2 > 0.) {
				return false;
			}
		}
		// Verify the angle formed by the endpoint normals is sufficiently small, ensuring the on-curve point for `t = 0.5` occurs roughly in the center of the polygon.
		let normal_0 = self.normal(0.);
		let normal_1 = self.normal(1.);
		let endpoint_normal_angle = (normal_0.x * normal_1.x + normal_0.y * normal_1.y).acos();
		endpoint_normal_angle < SCALABLE_CURVE_MAX_ENDPOINT_NORMAL_ANGLE
	}

	fn get_extrema_t_list(&self) -> Vec<f64> {
		let mut extrema = self.local_extrema().into_iter().flatten().collect::<Vec<f64>>();
		extrema.append(&mut vec![0., 1.]);
		extrema.dedup();
		extrema.sort_by(|ex1, ex2| ex1.partial_cmp(ex2).unwrap());
		extrema
	}

	/// Split the curve into a number of scalable subcurves. This function may introduce gaps if subsections of the curve are not reducible.
	/// The function takes the following parameter:
	/// - `step_size` - Dictates the granularity at which the function searches for reducible subcurves. The default value is `0.01`.
	///   A small granularity may increase the chance the function does not introduce gaps, but will increase computation time.
	pub fn reduce(&self, step_size: Option<f64>) -> Vec<Bezier> {
		// A linear segment is scalable, so return itself
		if let BezierHandles::Linear = self.handles {
			return vec![*self];
		}

		let step_size = step_size.unwrap_or(DEFAULT_REDUCE_STEP_SIZE);

		let extrema: Vec<f64> = self.get_extrema_t_list();

		// Split the curve on the extremas. Simplifies procedure for ensuring each curve can be scaled.
		let mut subcurves = Vec::new();
		let mut t1: f64 = extrema[0];
		for t2 in extrema.iter().skip(1) {
			subcurves.push(self.trim(t1, *t2));
			t1 = *t2;
		}

		// Split each subcurve such that each resulting segment is scalable.
		let mut result: Vec<Bezier> = Vec::new();
		subcurves.iter().for_each(|&subcurve| {
			// Perform no processing on the subcurve if it's already scalable.
			if subcurve.is_scalable() {
				result.push(subcurve);
				return;
			}
			// According to <https://pomax.github.io/bezierinfo/#offsetting>, it is generally sufficient to split subcurves with no local extrema at `t = 0.5` to generate two scalable segments.
			let [first_half, second_half] = subcurve.split(0.5);
			if first_half.is_scalable() && second_half.is_scalable() {
				result.push(first_half);
				result.push(second_half);
				return;
			}

			// Greedily iterate across the subcurve at intervals of size `step_size` to break up the curve into maximally large segments
			let mut segment: Bezier;
			let mut t1 = 0.;
			let mut t2 = step_size;
			while t2 <= 1. + step_size {
				segment = subcurve.trim(t1, f64::min(t2, 1.));
				if !segment.is_scalable() {
					t2 -= step_size;

					// If the previous step does not exist, the start of the subcurve is irreducible.
					// Otherwise, add the valid segment from the previous step to the result.
					if f64::abs(t1 - t2) >= step_size {
						segment = subcurve.trim(t1, t2);
						result.push(segment);
					}
					t1 = t2;
				}
				t2 += step_size;
			}
			// Collect final remainder of the curve.
			if t1 < 1. {
				segment = subcurve.trim(t1, 1.);
				if segment.is_scalable() {
					result.push(segment);
				}
			}
		});
		result
	}

	/// Approximate a bezier curve with circular arcs.
	/// The algorithm can be customized using the [ArcsOptions] structure.
	pub fn arcs(&self, arcs_options: ArcsOptions) -> Vec<CircleArc> {
		let ArcsOptions { maximize_arcs, error, max_iterations } = arcs_options;
		match maximize_arcs {
			MaximizeArcs::Automatic => {
				let (auto_arcs, final_low_t) = self.arcs_helper(0., 1., error, max_iterations, true);
				if final_low_t != 1. {
					[
						auto_arcs,
						self.split(final_low_t)[1].arcs(ArcsOptions {
							maximize_arcs: MaximizeArcs::Off,
							error,
							max_iterations,
						}),
					]
					.concat()
				} else {
					auto_arcs
				}
			}
			MaximizeArcs::On => self.arcs_helper(0., 1., error, max_iterations, false).0,
			MaximizeArcs::Off => self
				.get_extrema_t_list()
				.windows(2)
				.flat_map(|t_pair| self.arcs_helper(t_pair[0], t_pair[1], error, max_iterations, false).0)
				.collect::<Vec<CircleArc>>(),
		}
	}

	/// Implements an algorithm that approximates a bezier curve with circular arcs.
	/// This algorithm uses a method akin to binary search to find an arc that approximates a maximal segment of the curve.
	/// Once a maximal arc has been found for a sub-segment of the curve, the algorithm continues by starting again at the end of the previous approximation.
	/// More details can be found in the [Approximating a Bezier curve with circular arcs](https://pomax.github.io/bezierinfo/#arcapproximation) section of Pomax's bezier curve primer.
	/// A caveat with this algorithm is that it is possible to find erroneous approximations in cases such as in a very narrow `U`.
	/// - `stop_when_invalid`: Used to determine whether the algorithm should end early erroneous approximations are encountered.
	///
	/// Returns a tuple where the first element is the list of circular arcs and the second is the `t` value where the next segment should start from.
	/// The second value will be `1.` except for when `stop_when_invalid` is true and an invalid approximation is encountered.
	fn arcs_helper(&self, local_low: f64, local_high: f64, error: f64, max_iterations: i32, stop_when_invalid: bool) -> (Vec<CircleArc>, f64) {
		let mut low = local_low;
		let mut middle = local_low + (local_high - local_low) / 2.;
		let mut high = local_high;
		let mut previous_high = local_high;

		let mut iterations = 0;
		let mut previous_arc = CircleArc::default();
		let mut was_previous_good = false;
		let mut arcs = Vec::new();

		// Outer loop to iterate over the curve
		while low < local_high {
			if iterations > max_iterations {
				break;
			}
			// Inner loop to find the next maximal segment of the curve that can be approximated with a circular arc
			loop {
				if iterations > max_iterations {
					break;
				}
				iterations += 1;
				let p1 = self.evaluate(low);
				let p2 = self.evaluate(middle);
				let p3 = self.evaluate(high);

				// If the segment is linear, move on to next segment
				if utils::are_points_collinear(p1, p2, p3) {
					previous_high = high;
					low = high;
					high = 1.;
					middle = low + (high - low) / 2.;
					was_previous_good = false;

					break;
				}

				let center = utils::compute_circle_center_from_points(p1, p2, p3);
				let radius = center.distance(p1);

				let angle_p1 = DVec2::new(1., 0.).angle_between(p1 - center);
				let angle_p2 = DVec2::new(1., 0.).angle_between(p2 - center);
				let angle_p3 = DVec2::new(1., 0.).angle_between(p3 - center);

				let mut start_angle = angle_p1;
				let mut end_angle = angle_p3;

				// Adjust start and end angles of the arc to ensure that it travels in the counter-clockwise direction
				if angle_p1 < angle_p3 {
					if angle_p2 < angle_p1 || angle_p3 < angle_p2 {
						std::mem::swap(&mut start_angle, &mut end_angle);
					}
				} else if angle_p2 < angle_p1 && angle_p3 < angle_p2 {
					std::mem::swap(&mut start_angle, &mut end_angle);
				}

				let new_arc = CircleArc {
					center,
					radius,
					start_angle,
					end_angle,
				};

				// Use points in between low, middle and high to evaluate how well the arc approximates the curve
				let e1 = self.evaluate(low + (middle - low) / 2.);
				let e2 = self.evaluate(middle + (high - middle) / 2.);

				// Iterate until we find the largest good approximation such that the next iteration is not a good approximation with an arc
				if utils::f64_compare(radius, e1.distance(center), error) && utils::f64_compare(radius, e2.distance(center), error) {
					// Check if the good approximation is actually valid: the sector angle cannot be larger than 180 degrees (aka 2*PI)
					let mut sector_angle = end_angle - start_angle;
					if sector_angle < 0. {
						sector_angle += 2. * PI;
					}
					if stop_when_invalid && sector_angle > PI {
						return (arcs, low);
					}
					if high == local_high {
						// Found the final arc approximation
						arcs.push(new_arc);
						low = high;

						break;
					}
					// If the approximation is good, expand the segment by half to try finding a larger good approximation
					previous_high = high;
					high = (high + (high - low) / 2.).min(local_high);
					middle = low + (high - low) / 2.;
					previous_arc = new_arc;
					was_previous_good = true;
				} else if was_previous_good {
					// If the previous approximation was good and the current one is bad, then we use the previous good approximation
					arcs.push(previous_arc);

					// Continue searching for approximations for the rest of the curve
					low = previous_high;
					high = local_high;
					middle = low + (high - low) / 2.;
					was_previous_good = false;

					break;
				} else {
					// If no good approximation has been seen yet, try again with half the segment
					previous_high = high;
					high = middle;
					middle = low + (high - low) / 2.;
					previous_arc = new_arc;
				}
			}
		}

		(arcs, low)
	}
}

#[cfg(test)]
mod tests {
	use super::*;
	use crate::consts::MAX_ABSOLUTE_DIFFERENCE;
	use crate::utils;

	use glam::DVec2;

	fn compare_points(p1: DVec2, p2: DVec2) -> bool {
		utils::dvec2_compare(p1, p2, MAX_ABSOLUTE_DIFFERENCE).all()
	}

	fn compare_arcs(arc1: CircleArc, arc2: CircleArc) -> bool {
		compare_points(arc1.center, arc2.center)
			&& utils::f64_compare(arc1.radius, arc1.radius, MAX_ABSOLUTE_DIFFERENCE)
			&& utils::f64_compare(arc1.start_angle, arc2.start_angle, MAX_ABSOLUTE_DIFFERENCE)
			&& utils::f64_compare(arc1.end_angle, arc2.end_angle, MAX_ABSOLUTE_DIFFERENCE)
	}

	#[test]
	fn quadratic_from_points() {
		let p1 = DVec2::new(30., 50.);
		let p2 = DVec2::new(140., 30.);
		let p3 = DVec2::new(160., 170.);

		let bezier1 = Bezier::quadratic_through_points(p1, p2, p3, None);
		assert!(compare_points(bezier1.evaluate(0.5), p2));

		let bezier2 = Bezier::quadratic_through_points(p1, p2, p3, Some(0.8));
		assert!(compare_points(bezier2.evaluate(0.8), p2));

		let bezier3 = Bezier::quadratic_through_points(p1, p2, p3, Some(0.));
		assert!(compare_points(bezier3.evaluate(0.), p2));
	}

	#[test]
	fn cubic_through_points() {
		let p1 = DVec2::new(30., 30.);
		let p2 = DVec2::new(60., 140.);
		let p3 = DVec2::new(160., 160.);

		let bezier1 = Bezier::cubic_through_points(p1, p2, p3, Some(0.3), Some(10.));
		assert!(compare_points(bezier1.evaluate(0.3), p2));

		let bezier2 = Bezier::cubic_through_points(p1, p2, p3, Some(0.8), Some(91.7));
		assert!(compare_points(bezier2.evaluate(0.8), p2));

		let bezier3 = Bezier::cubic_through_points(p1, p2, p3, Some(0.), Some(91.7));
		assert!(compare_points(bezier3.evaluate(0.), p2));
	}

	#[test]
	fn project() {
		let project_options = ProjectionOptions::default();

		let bezier1 = Bezier::from_cubic_coordinates(4., 4., 23., 45., 10., 30., 56., 90.);
		assert!(bezier1.project(DVec2::new(100., 100.), project_options) == DVec2::new(56., 90.));
		assert!(bezier1.project(DVec2::new(0., 0.), project_options) == DVec2::new(4., 4.));

		let bezier2 = Bezier::from_quadratic_coordinates(0., 0., 0., 100., 100., 100.);
		assert!(bezier2.project(DVec2::new(100., 0.), project_options) == DVec2::new(0., 0.));
	}

	#[test]
	fn intersect_line_segment_linear() {
		let p1 = DVec2::new(30., 60.);
		let p2 = DVec2::new(140., 120.);

		// Intersection at edge of curve
		let bezier1 = Bezier::from_linear_dvec2(p1, p2);
		let line1 = [DVec2::new(20., 60.), DVec2::new(70., 60.)];
		let intersections1 = bezier1.intersect_line_segment(line1);
		assert!(intersections1.len() == 1);
		assert!(compare_points(intersections1[0], DVec2::new(30., 60.)));

		// Intersection in the middle of curve
		let line2 = [DVec2::new(150., 150.), DVec2::new(30., 30.)];
		let intersections2 = bezier1.intersect_line_segment(line2);
		assert!(compare_points(intersections2[0], DVec2::new(96., 96.)));
	}

	#[test]
	fn intersect_line_segment_quadratic() {
		let p1 = DVec2::new(30., 50.);
		let p2 = DVec2::new(140., 30.);
		let p3 = DVec2::new(160., 170.);

		// Intersection at edge of curve
		let bezier1 = Bezier::from_quadratic_dvec2(p1, p2, p3);
		let line1 = [DVec2::new(20., 50.), DVec2::new(40., 50.)];
		let intersections1 = bezier1.intersect_line_segment(line1);
		assert!(intersections1.len() == 1);
		assert!(compare_points(intersections1[0], p1));

		// Intersection in the middle of curve
		let line2 = [DVec2::new(150., 150.), DVec2::new(30., 30.)];
		let intersections2 = bezier1.intersect_line_segment(line2);
		assert!(compare_points(intersections2[0], DVec2::new(47.77355, 47.77354)));
	}

	#[test]
	fn intersect_line_segment_cubic() {
		let p1 = DVec2::new(30., 30.);
		let p2 = DVec2::new(60., 140.);
		let p3 = DVec2::new(150., 30.);
		let p4 = DVec2::new(160., 160.);

		let bezier = Bezier::from_cubic_dvec2(p1, p2, p3, p4);
		// Intersection at edge of curve, Discriminant > 0
		let line1 = [DVec2::new(20., 30.), DVec2::new(40., 30.)];
		let intersections1 = bezier.intersect_line_segment(line1);
		assert!(intersections1.len() == 1);
		assert!(compare_points(intersections1[0], p1));

		// Intersection at edge and in middle of curve, Discriminant < 0
		let line2 = [DVec2::new(150., 150.), DVec2::new(30., 30.)];
		let intersections2 = bezier.intersect_line_segment(line2);
		assert!(intersections2.len() == 2);
		assert!(compare_points(intersections2[0], p1));
		assert!(compare_points(intersections2[1], DVec2::new(85.84, 85.84)));
	}

	#[test]
	fn test_arcs_linear() {
		let bezier = Bezier::from_linear_coordinates(30., 60., 140., 120.);
		let linear_arcs = bezier.arcs(ArcsOptions::default());
		assert!(linear_arcs.is_empty());
	}

	#[test]
	fn test_arcs_quadratic() {
		let bezier1 = Bezier::from_quadratic_coordinates(30., 30., 50., 50., 100., 100.);
		assert!(bezier1.arcs(ArcsOptions::default()).is_empty());

		let bezier2 = Bezier::from_quadratic_coordinates(50., 50., 85., 65., 100., 100.);
		let actual_arcs = bezier2.arcs(ArcsOptions::default());
		let expected_arc = CircleArc {
			center: DVec2::new(15., 135.),
			radius: 91.92388,
			start_angle: -1.18019,
			end_angle: -0.39061,
		};
		assert_eq!(actual_arcs.len(), 1);
		assert!(compare_arcs(actual_arcs[0], expected_arc));
	}

	#[test]
	fn test_arcs_cubic() {
		let bezier = Bezier::from_cubic_coordinates(30., 30., 30., 80., 60., 80., 60., 140.);
		let actual_arcs = bezier.arcs(ArcsOptions::default());
		let expected_arcs = vec![
			CircleArc {
				center: DVec2::new(122.394877, 30.7777189),
				radius: 92.39815,
				start_angle: 2.5637146,
				end_angle: -3.1331755,
			},
			CircleArc {
				center: DVec2::new(-47.54881, 136.169378),
				radius: 107.61701,
				start_angle: -0.53556,
				end_angle: 0.0356025,
			},
		];

		assert_eq!(actual_arcs.len(), 2);
		assert!(compare_arcs(actual_arcs[0], expected_arcs[0]));
		assert!(compare_arcs(actual_arcs[1], expected_arcs[1]));

		// Bezier that contains the erroneous case when maximizing arcs
		let bezier2 = Bezier::from_cubic_coordinates(48., 176., 170., 10., 30., 90., 180., 160.);
		let auto_arcs = bezier2.arcs(ArcsOptions::default());

		let extrema_arcs = bezier2.arcs(ArcsOptions {
			maximize_arcs: MaximizeArcs::Off,
			..ArcsOptions::default()
		});

		let maximal_arcs = bezier2.arcs(ArcsOptions {
			maximize_arcs: MaximizeArcs::On,
			..ArcsOptions::default()
		});

		// Resulting automatic arcs match the maximal results until the bad arc (in this case, only index 0 should match)
		assert_eq!(auto_arcs[0], maximal_arcs[0]);
		// Check that the first result from MaximizeArcs::Automatic should not equal the first results from MaximizeArcs::Off
		assert_ne!(auto_arcs[0], extrema_arcs[0]);
		// The remaining results (index 2 onwards) should match the results where MaximizeArcs::Off from the next extrema point onwards (after index 2).
		assert!(auto_arcs.iter().skip(2).zip(extrema_arcs.iter().skip(2)).all(|(arc1, arc2)| compare_arcs(*arc1, *arc2)));
	}
}<|MERGE_RESOLUTION|>--- conflicted
+++ resolved
@@ -1,19 +1,13 @@
 //! Bezier-rs: A Bezier Math Library for Rust
 
 mod consts;
-<<<<<<< HEAD
+pub mod subpath;
 mod structs;
 mod utils;
 
 use consts::*;
 pub use structs::*;
-=======
-pub mod subpath;
-mod utils;
-
-use consts::*;
 pub use subpath::*;
->>>>>>> aeb9e857
 
 use glam::{DMat2, DVec2};
 use std::f64::consts::PI;

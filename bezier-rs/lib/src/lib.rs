--- conflicted
+++ resolved
@@ -1153,8 +1153,47 @@
 		assert!(compare_points(intersections2[1], DVec2::new(85.84, 85.84)));
 	}
 
+	fn offset() {
+		let p1 = DVec2::new(30., 50.);
+		let p2 = DVec2::new(140., 30.);
+		let p3 = DVec2::new(160., 170.);
+		let bezier1 = Bezier::from_quadratic_dvec2(p1, p2, p3);
+		let expected_bezier_points1 = vec![
+			vec![DVec2::new(31.7888, 59.8387), DVec2::new(44.5924, 57.46446), DVec2::new(56.09375, 57.5)],
+			vec![DVec2::new(56.09375, 57.5), DVec2::new(94.94197, 56.5019), DVec2::new(117.6473, 84.5936)],
+			vec![DVec2::new(117.6473, 84.5936), DVec2::new(142.3985, 113.403), DVec2::new(150.1005, 171.4142)],
+		];
+		assert!(compare_vector_of_beziers(bezier1.offset(10.), expected_bezier_points1));
+
+		let p4 = DVec2::new(32., 77.);
+		let p5 = DVec2::new(169., 25.);
+		let p6 = DVec2::new(164., 157.);
+		let bezier2 = Bezier::from_quadratic_dvec2(p4, p5, p6);
+		let expected_bezier_points2 = vec![
+			vec![DVec2::new(42.6458, 105.04758), DVec2::new(75.0218, 91.9939), DVec2::new(98.09357, 92.3043)],
+			vec![DVec2::new(98.09357, 92.3043), DVec2::new(116.5995, 88.5479), DVec2::new(123.9055, 102.0401)],
+			vec![DVec2::new(123.9055, 102.0401), DVec2::new(136.6087, 116.9522), DVec2::new(134.1761, 147.9324)],
+			vec![DVec2::new(134.1761, 147.9324), DVec2::new(134.1812, 151.7987), DVec2::new(134.0215, 155.86445)],
+		];
+		assert!(compare_vector_of_beziers(bezier2.offset(30.), expected_bezier_points2));
+	}
+
 	#[test]
-<<<<<<< HEAD
+	fn reduce() {
+		let p1 = DVec2::new(0., 0.);
+		let p2 = DVec2::new(50., 50.);
+		let p3 = DVec2::new(0., 0.);
+		let bezier = Bezier::from_quadratic_dvec2(p1, p2, p3);
+
+		let expected_bezier_points = vec![
+			vec![DVec2::new(0., 0.), DVec2::new(0.5, 0.5), DVec2::new(0.989, 0.989)],
+			vec![DVec2::new(0.989, 0.989), DVec2::new(2.705, 2.705), DVec2::new(4.2975, 4.2975)],
+			vec![DVec2::new(4.2975, 4.2975), DVec2::new(5.6625, 5.6625), DVec2::new(6.9375, 6.9375)],
+		];
+		assert!(compare_vector_of_beziers(bezier.reduce(None), expected_bezier_points));
+	}
+
+	#[test]
 	fn test_arcs_linear() {
 		let bezier = Bezier::from_linear_coordinates(30., 60., 140., 120.);
 		let linear_arcs = bezier.arcs(ArcsOptions::default());
@@ -1221,45 +1260,5 @@
 		assert_ne!(auto_arcs[0], extrema_arcs[0]);
 		// The remaining results (index 2 onwards) should match the results where MaximizeArcs::Off from the next extrema point onwards (after index 2).
 		assert!(auto_arcs.iter().skip(2).zip(extrema_arcs.iter().skip(2)).all(|(arc1, arc2)| compare_arcs(*arc1, *arc2)));
-=======
-	fn offset() {
-		let p1 = DVec2::new(30., 50.);
-		let p2 = DVec2::new(140., 30.);
-		let p3 = DVec2::new(160., 170.);
-		let bezier1 = Bezier::from_quadratic_dvec2(p1, p2, p3);
-		let expected_bezier_points1 = vec![
-			vec![DVec2::new(31.7888, 59.8387), DVec2::new(44.5924, 57.46446), DVec2::new(56.09375, 57.5)],
-			vec![DVec2::new(56.09375, 57.5), DVec2::new(94.94197, 56.5019), DVec2::new(117.6473, 84.5936)],
-			vec![DVec2::new(117.6473, 84.5936), DVec2::new(142.3985, 113.403), DVec2::new(150.1005, 171.4142)],
-		];
-		assert!(compare_vector_of_beziers(bezier1.offset(10.), expected_bezier_points1));
-
-		let p4 = DVec2::new(32., 77.);
-		let p5 = DVec2::new(169., 25.);
-		let p6 = DVec2::new(164., 157.);
-		let bezier2 = Bezier::from_quadratic_dvec2(p4, p5, p6);
-		let expected_bezier_points2 = vec![
-			vec![DVec2::new(42.6458, 105.04758), DVec2::new(75.0218, 91.9939), DVec2::new(98.09357, 92.3043)],
-			vec![DVec2::new(98.09357, 92.3043), DVec2::new(116.5995, 88.5479), DVec2::new(123.9055, 102.0401)],
-			vec![DVec2::new(123.9055, 102.0401), DVec2::new(136.6087, 116.9522), DVec2::new(134.1761, 147.9324)],
-			vec![DVec2::new(134.1761, 147.9324), DVec2::new(134.1812, 151.7987), DVec2::new(134.0215, 155.86445)],
-		];
-		assert!(compare_vector_of_beziers(bezier2.offset(30.), expected_bezier_points2));
-	}
-
-	#[test]
-	fn reduce() {
-		let p1 = DVec2::new(0., 0.);
-		let p2 = DVec2::new(50., 50.);
-		let p3 = DVec2::new(0., 0.);
-		let bezier = Bezier::from_quadratic_dvec2(p1, p2, p3);
-
-		let expected_bezier_points = vec![
-			vec![DVec2::new(0., 0.), DVec2::new(0.5, 0.5), DVec2::new(0.989, 0.989)],
-			vec![DVec2::new(0.989, 0.989), DVec2::new(2.705, 2.705), DVec2::new(4.2975, 4.2975)],
-			vec![DVec2::new(4.2975, 4.2975), DVec2::new(5.6625, 5.6625), DVec2::new(6.9375, 6.9375)],
-		];
-		assert!(compare_vector_of_beziers(bezier.reduce(None), expected_bezier_points));
->>>>>>> b4070f9c
 	}
 }
--- conflicted
+++ resolved
@@ -13,10 +13,7 @@
 		"editor.formatOnSave": true,
 		"editor.defaultFormatter": "dbaeumer.vscode-eslint",
 	},
-<<<<<<< HEAD
-=======
 	// Rust Analyzer config
->>>>>>> a5ae57ef
 	"rust-analyzer.cargo.target": "wasm32-unknown-unknown",
 	"rust-analyzer.checkOnSave.command": "clippy",
 	// ESLint config

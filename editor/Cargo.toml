[package]
name = "graphite-editor"
publish = false
version = "0.0.0"
rust-version = "1.85"
authors = ["Graphite Authors <contact@graphite.rs>"]
edition = "2024"
readme = "../README.md"
homepage = "https://graphite.rs"
repository = "https://github.com/GraphiteEditor/Graphite"
license = "Apache-2.0"

[features]
default = ["wasm"]
wasm = ["wasm-bindgen", "graphene-std/wasm", "wasm-bindgen-futures"]
gpu = [
	"interpreted-executor/gpu",
	"wgpu-executor",
]
tauri = ["ron", "decouple-execution"]
decouple-execution = []
resvg = ["graphene-std/resvg"]
vello = ["graphene-std/vello", "resvg"]
ron = ["dep:ron"]

[dependencies]
# Local dependencies
graphite-proc-macros = { workspace = true }
graph-craft = { workspace = true }
interpreted-executor = { workspace = true }
graphene-std = { workspace = true }

# Workspace dependencies
js-sys = { workspace = true }
log = { workspace = true }
bitflags = { workspace = true }
thiserror = { workspace = true }
serde = { workspace = true }
serde_json = { workspace = true }
bezier-rs = { workspace = true }
futures = { workspace = true }
<<<<<<< HEAD
glam = { workspace = true, features = ["serde", "debug-glam-assert"] }
kurbo = { workspace = true }
=======
glam = { workspace = true }
>>>>>>> e520c21b
derivative = { workspace = true }
specta = { workspace = true }
dyn-any = { workspace = true }
num_enum = { workspace = true }
usvg = { workspace = true }
once_cell = { workspace = true }
web-sys = { workspace = true }

# Required dependencies
spin = "0.9.8"

# Optional local dependencies
wgpu-executor = { workspace = true, optional = true }

# Optional workspace dependencies
wasm-bindgen = { workspace = true, optional = true }
wasm-bindgen-futures = { workspace = true, optional = true }
ron = { workspace = true, optional = true }

[dev-dependencies]
# Workspace dependencies
env_logger = { workspace = true }
futures = { workspace = true }
tokio = { workspace = true }

[lints.rust]
# TODO: figure out why we check these features when they do not exist
unexpected_cfgs = { level = "warn", check-cfg = [
	'cfg(feature, values("resvg", "vello"))',
] }<|MERGE_RESOLUTION|>--- conflicted
+++ resolved
@@ -39,12 +39,8 @@
 serde_json = { workspace = true }
 bezier-rs = { workspace = true }
 futures = { workspace = true }
-<<<<<<< HEAD
-glam = { workspace = true, features = ["serde", "debug-glam-assert"] }
+glam = { workspace = true }
 kurbo = { workspace = true }
-=======
-glam = { workspace = true }
->>>>>>> e520c21b
 derivative = { workspace = true }
 specta = { workspace = true }
 dyn-any = { workspace = true }

use crate::consts::COLOR_ACCENT;
use crate::consts::VECTOR_MANIPULATOR_ANCHOR_MARKER_SIZE;
use crate::document::DocumentMessageHandler;
use crate::document::VectorManipulatorSegment;
use crate::document::VectorManipulatorShape;
use crate::input::keyboard::{Key, MouseMotion};
use crate::input::InputPreprocessor;
use crate::message_prelude::*;
use crate::misc::{HintData, HintGroup, HintInfo, KeysGroup};
use crate::tool::ToolActionHandlerData;
use crate::tool::{DocumentToolData, Fsm};
use glam::{DAffine2, DVec2};
use graphene::color::Color;
use graphene::layers::style;
use graphene::layers::style::Fill;
use graphene::layers::style::Stroke;
use graphene::Operation;
use kurbo::BezPath;
use serde::{Deserialize, Serialize};

#[derive(Default)]
pub struct Path {
	fsm_state: PathToolFsmState,
	data: PathToolData,
}

#[impl_message(Message, ToolMessage, Path)]
#[derive(PartialEq, Clone, Debug, Hash, Serialize, Deserialize)]
pub enum PathMessage {
<<<<<<< HEAD
	MouseDown,
	RedrawOverlay,
=======
	// Standard messages
>>>>>>> 90d725f6
	Abort,
	DocumentIsDirty,
}

impl<'a> MessageHandler<ToolMessage, ToolActionHandlerData<'a>> for Path {
	fn process_action(&mut self, action: ToolMessage, data: ToolActionHandlerData<'a>, responses: &mut VecDeque<Message>) {
		if action == ToolMessage::UpdateHints {
			self.fsm_state.update_hints(responses);
			return;
		}

		let new_state = self.fsm_state.transition(action, data.0, data.1, &mut self.data, data.2, responses);

		if self.fsm_state != new_state {
			self.fsm_state = new_state;
			self.fsm_state.update_hints(responses);
		}
	}

	// different actions depending on state may be wanted:
	// fn actions(&self) -> ActionList {
	// 	use PathToolFsmState::*;
	// 	match self.fsm_state {
	// 		Ready => actions!(PathMessageDiscriminant; MouseDown),
	// 	}
	// }
	advertise_actions!(PathMessageDiscriminant; MouseDown);
}

#[derive(Clone, Copy, Debug, PartialEq, Eq)]
enum PathToolFsmState {
	Ready,
}

impl Default for PathToolFsmState {
	fn default() -> Self {
		PathToolFsmState::Ready
	}
}

#[derive(Clone, Debug, Default)]
struct PathToolData {
	anchor_marker_pool: Vec<Vec<LayerId>>,
	handle_marker_pool: Vec<Vec<LayerId>>,
	anchor_handle_line_pool: Vec<Vec<LayerId>>,
	shape_outline_pool: Vec<Vec<LayerId>>,
}

impl PathToolData {}

impl Fsm for PathToolFsmState {
	type ToolData = PathToolData;

	fn transition(
		self,
		event: ToolMessage,
		document: &DocumentMessageHandler,
		_tool_data: &DocumentToolData,
		data: &mut Self::ToolData,
		input: &InputPreprocessor,
		responses: &mut VecDeque<Message>,
	) -> Self {
		if let ToolMessage::Path(event) = event {
			use PathMessage::*;
			use PathToolFsmState::*;
			match (self, event) {
				(_, DocumentIsDirty) => {
					let (mut anchor_i, mut handle_i, mut line_i, mut shape_i) = (0, 0, 0, 0);

					let shapes_to_draw = document.selected_visible_layers_vector_points();
					// Grow the overlay pools by the shortfall, if any
					let (total_anchors, total_handles, total_anchor_handle_lines) = calculate_total_overlays_per_type(&shapes_to_draw);
					let total_shapes = shapes_to_draw.len();
					grow_overlay_pool_entries(&mut data.shape_outline_pool, total_shapes, add_shape_outline, responses);
					grow_overlay_pool_entries(&mut data.anchor_handle_line_pool, total_anchor_handle_lines, add_anchor_handle_line, responses);
					grow_overlay_pool_entries(&mut data.anchor_marker_pool, total_anchors, add_anchor_marker, responses);
					grow_overlay_pool_entries(&mut data.handle_marker_pool, total_handles, add_handle_marker, responses);

					// Helps push values that end in approximately half, plus or minus some floating point imprecision, towards the same side of the round() function
					const BIAS: f64 = 0.0001;

					// Draw the overlays for each shape
					for shape_to_draw in &shapes_to_draw {
						let shape_layer_path = &data.shape_outline_pool[shape_i];

						responses.push_back(
							DocumentMessage::Overlay(
								Operation::SetShapePathInViewport {
									path: shape_layer_path.clone(),
									bez_path: shape_to_draw.path.clone(),
									transform: shape_to_draw.transform.to_cols_array(),
								}
								.into(),
							)
							.into(),
						);
						responses.push_back(
							DocumentMessage::Overlay(
								Operation::SetLayerVisibility {
									path: shape_layer_path.clone(),
									visible: true,
								}
								.into(),
							)
							.into(),
						);
						shape_i += 1;

						for segment in &shape_to_draw.segments {
							// TODO: We draw each anchor point twice because segment has it on both ends, fix this
							let (anchors, handles, anchor_handle_lines) = match segment {
								VectorManipulatorSegment::Line(a1, a2) => (vec![*a1, *a2], vec![], vec![]),
								VectorManipulatorSegment::Quad(a1, h1, a2) => (vec![*a1, *a2], vec![*h1], vec![(*h1, *a1)]),
								VectorManipulatorSegment::Cubic(a1, h1, h2, a2) => (vec![*a1, *a2], vec![*h1, *h2], vec![(*h1, *a1), (*h2, *a2)]),
							};

							// Draw the line connecting the anchor with handle for cubic and quadratic bezier segments
							for anchor_handle_line in anchor_handle_lines {
								let marker = data.anchor_handle_line_pool[line_i].clone();

								let line_vector = anchor_handle_line.0 - anchor_handle_line.1;

								let scale = DVec2::splat(line_vector.length());
								let angle = -line_vector.angle_between(DVec2::X);
								let translation = (anchor_handle_line.1 + BIAS).round() + DVec2::splat(0.5);
								let transform = DAffine2::from_scale_angle_translation(scale, angle, translation).to_cols_array();

								responses.push_back(DocumentMessage::Overlay(Operation::SetLayerTransformInViewport { path: marker.clone(), transform }.into()).into());
								responses.push_back(DocumentMessage::Overlay(Operation::SetLayerVisibility { path: marker, visible: true }.into()).into());

								line_i += 1;
							}

							// Draw the draggable square points on the end of every line segment or bezier curve segment
							for anchor in anchors {
								let scale = DVec2::splat(VECTOR_MANIPULATOR_ANCHOR_MARKER_SIZE);
								let angle = 0.;
								let translation = (anchor - (scale / 2.) + BIAS).round();
								let transform = DAffine2::from_scale_angle_translation(scale, angle, translation).to_cols_array();

<<<<<<< HEAD
								let marker = &data.anchor_marker_pool[anchor_i];
								responses.push_back(Operation::SetLayerTransformInViewport { path: marker.clone(), transform }.into());
								responses.push_back(Operation::SetLayerVisibility { path: marker.clone(), visible: true }.into());
=======
								responses.push_back(DocumentMessage::Overlay(Operation::SetLayerTransformInViewport { path: marker.clone(), transform }.into()).into());
								responses.push_back(DocumentMessage::Overlay(Operation::SetLayerVisibility { path: marker, visible: true }.into()).into());

>>>>>>> 90d725f6
								anchor_i += 1;
							}

							// Draw the draggable handle for cubic and quadratic bezier segments
							for handle in handles {
								let marker = &data.handle_marker_pool[handle_i];

								let scale = DVec2::splat(VECTOR_MANIPULATOR_ANCHOR_MARKER_SIZE);
								let angle = 0.;
								let translation = (handle - (scale / 2.) + BIAS).round();
								let transform = DAffine2::from_scale_angle_translation(scale, angle, translation).to_cols_array();

<<<<<<< HEAD
								responses.push_back(Operation::SetLayerTransformInViewport { path: marker.clone(), transform }.into());
								responses.push_back(Operation::SetLayerVisibility { path: marker.clone(), visible: true }.into());
=======
								responses.push_back(DocumentMessage::Overlay(Operation::SetLayerTransformInViewport { path: marker.clone(), transform }.into()).into());
								responses.push_back(DocumentMessage::Overlay(Operation::SetLayerVisibility { path: marker, visible: true }.into()).into());
>>>>>>> 90d725f6

								handle_i += 1;
							}
						}
					}

					// Hide the remaining pooled overlays
					for i in anchor_i..data.anchor_marker_pool.len() {
						let marker = data.anchor_marker_pool[i].clone();
						responses.push_back(DocumentMessage::Overlay(Operation::SetLayerVisibility { path: marker, visible: false }.into()).into());
					}
					for i in handle_i..data.handle_marker_pool.len() {
						let marker = data.handle_marker_pool[i].clone();
						responses.push_back(DocumentMessage::Overlay(Operation::SetLayerVisibility { path: marker, visible: false }.into()).into());
					}
					for i in line_i..data.anchor_handle_line_pool.len() {
						let line = data.anchor_handle_line_pool[i].clone();
						responses.push_back(DocumentMessage::Overlay(Operation::SetLayerVisibility { path: line, visible: false }.into()).into());
					}
					for i in shape_i..data.shape_outline_pool.len() {
						let shape_i = data.shape_outline_pool[i].clone();
						responses.push_back(DocumentMessage::Overlay(Operation::SetLayerVisibility { path: shape_i, visible: false }.into()).into());
					}

					self
				}
				(_, MouseDown) => {
					// todo: DRY refactor (this arm is very similar to the (_, RedrawOverlay) arm)
					// WIP: selecting control point working
					// next: correctly modifying path
					// to test: E, make ellipse, A, click control point, see it change color
					// todo: use cargo clippy?

					let mouse_pos = input.mouse.position;
					let mut points = Vec::new();

					let (mut anchor_i, mut handle_i, _line_i, mut shape_i) = (0, 0, 0, 0);
					let shapes_to_draw = document.selected_layers_vector_points();
					let (total_anchors, total_handles, _total_anchor_handle_lines) = calculate_total_overlays_per_type(&shapes_to_draw);
					grow_overlay_pool_entries(&mut data.anchor_marker_pool, total_anchors, add_anchor_marker, responses);
					grow_overlay_pool_entries(&mut data.handle_marker_pool, total_handles, add_handle_marker, responses);

					#[derive(Debug)]
					enum PointType {
						Anchor(usize),
						Handle(usize),
					}
					#[derive(Debug)]
					struct Point {
						position: DVec2,
						point_type: PointType,
						mouse_proximity: f64,
					}

					impl Point {
						fn new(position: DVec2, point_type: PointType, mouse_proximity: f64) -> Self {
							Self {
								position,
								point_type,
								mouse_proximity,
							}
						}
					}

					// todo: use const?
					// use crate::consts::SELECTION_TOLERANCE;
					// let tolerance = DVec2::splat(SELECTION_TOLERANCE);
					// let quad = Quad::from_box([mouse_pos - tolerance, mouse_pos + tolerance]);
					let select_threshold = 6.;
					let select_threshold_squared = select_threshold * select_threshold;

					for shape_to_draw in &shapes_to_draw {
						let shape_layer_path = &data.shape_outline_pool[shape_i];
						shape_i += 1;

						let bez = {
							let bez: Vec<_> = shape_to_draw.path.clone().into_iter().collect();
							let bez: BezPath = bez.into_iter().collect();
							bez
						};

						// todo: change path correctly
						responses.push_back(
							Operation::SetShapePathInViewport {
								path: shape_layer_path.clone(),
								bez_path: bez,
								transform: shape_to_draw.transform.to_cols_array(),
							}
							.into(),
						);

						for segment in &shape_to_draw.segments {
							// TODO: We draw each anchor point twice because segment has it on both ends, fix this
							// TODO: DRY, see above
							let (anchors, handles, _anchor_handle_lines) = match segment {
								VectorManipulatorSegment::Line(a1, a2) => (vec![*a1, *a2], vec![], vec![]),
								VectorManipulatorSegment::Quad(a1, h1, a2) => (vec![*a1, *a2], vec![*h1], vec![(*h1, *a1)]),
								VectorManipulatorSegment::Cubic(a1, h1, h2, a2) => (vec![*a1, *a2], vec![*h1, *h2], vec![(*h1, *a1), (*h2, *a2)]),
							};

							for anchor in anchors {
								let d2 = mouse_pos.distance_squared(anchor.into());
								if d2 < select_threshold_squared {
									points.push(Point::new(anchor.clone(), PointType::Anchor(anchor_i), d2));
								}
								anchor_i += 1;
							}
							for handle in handles {
								let d2 = mouse_pos.distance_squared(handle.into());
								if d2 < select_threshold_squared {
									points.push(Point::new(handle.clone(), PointType::Handle(handle_i), d2));
								}
								handle_i += 1;
							}
						}
					}

					points.sort_by(|a, b| a.mouse_proximity.partial_cmp(&b.mouse_proximity).unwrap_or(std::cmp::Ordering::Equal));
					let closest_point_within_click_threshold = points.first();
					// log::debug!("PATH TOOL: {:?} {:?}", mouse_pos, points);

					if let Some(point) = closest_point_within_click_threshold {
						let path = match point.point_type {
							PointType::Anchor(i) => data.anchor_marker_pool[i].clone(),
							PointType::Handle(i) => data.handle_marker_pool[i].clone(),
						};
						// todo: use Operation::SetShapePathInViewport instead
						// 	currently using SetLayerFill just to show some effect
						responses.push_back(Operation::SetLayerFill { path, color: COLOR_ACCENT }.into());
					}

					self
				}
				(_, Abort) => {
					// Destory the overlay layer pools
					while let Some(layer) = data.anchor_marker_pool.pop() {
						responses.push_back(DocumentMessage::Overlay(Operation::DeleteLayer { path: layer }.into()).into());
					}
					while let Some(layer) = data.handle_marker_pool.pop() {
						responses.push_back(DocumentMessage::Overlay(Operation::DeleteLayer { path: layer }.into()).into());
					}
					while let Some(layer) = data.anchor_handle_line_pool.pop() {
						responses.push_back(DocumentMessage::Overlay(Operation::DeleteLayer { path: layer }.into()).into());
					}
					while let Some(layer) = data.shape_outline_pool.pop() {
						responses.push_back(DocumentMessage::Overlay(Operation::DeleteLayer { path: layer }.into()).into());
					}

					Ready
				}
			}
		} else {
			self
		}
	}

	fn update_hints(&self, responses: &mut VecDeque<Message>) {
		let hint_data = match self {
			PathToolFsmState::Ready => HintData(vec![
				HintGroup(vec![
					HintInfo {
						key_groups: vec![],
						mouse: Some(MouseMotion::Lmb),
						label: String::from("Select Point (coming soon)"),
						plus: false,
					},
					HintInfo {
						key_groups: vec![KeysGroup(vec![Key::KeyShift])],
						mouse: None,
						label: String::from("Add/Remove Point"),
						plus: true,
					},
				]),
				HintGroup(vec![HintInfo {
					key_groups: vec![],
					mouse: Some(MouseMotion::LmbDrag),
					label: String::from("Drag Selected (coming soon)"),
					plus: false,
				}]),
				HintGroup(vec![
					HintInfo {
						key_groups: vec![
							KeysGroup(vec![Key::KeyArrowUp]),
							KeysGroup(vec![Key::KeyArrowRight]),
							KeysGroup(vec![Key::KeyArrowDown]),
							KeysGroup(vec![Key::KeyArrowLeft]),
						],
						mouse: None,
						label: String::from("Nudge Selected (coming soon)"),
						plus: false,
					},
					HintInfo {
						key_groups: vec![KeysGroup(vec![Key::KeyShift])],
						mouse: None,
						label: String::from("Big Increment Nudge"),
						plus: true,
					},
				]),
				HintGroup(vec![
					HintInfo {
						key_groups: vec![KeysGroup(vec![Key::KeyG])],
						mouse: None,
						label: String::from("Grab Selected (coming soon)"),
						plus: false,
					},
					HintInfo {
						key_groups: vec![KeysGroup(vec![Key::KeyR])],
						mouse: None,
						label: String::from("Rotate Selected (coming soon)"),
						plus: false,
					},
					HintInfo {
						key_groups: vec![KeysGroup(vec![Key::KeyS])],
						mouse: None,
						label: String::from("Scale Selected (coming soon)"),
						plus: false,
					},
				]),
			]),
		};

		responses.push_back(FrontendMessage::UpdateInputHints { hint_data }.into());
	}
}

fn calculate_total_overlays_per_type(shapes_to_draw: &[VectorManipulatorShape]) -> (usize, usize, usize) {
	let (mut total_anchors, mut total_handles, mut total_anchor_handle_lines) = (0, 0, 0);

	for shape_to_draw in shapes_to_draw {
		for segment in &shape_to_draw.segments {
			let (anchors, handles, anchor_handle_lines) = match segment {
				VectorManipulatorSegment::Line(_, _) => (2, 0, 0),
				VectorManipulatorSegment::Quad(_, _, _) => (2, 1, 1),
				VectorManipulatorSegment::Cubic(_, _, _, _) => (2, 2, 2),
			};
			total_anchors += anchors;
			total_handles += handles;
			total_anchor_handle_lines += anchor_handle_lines;
		}
	}

	(total_anchors, total_handles, total_anchor_handle_lines)
}

fn grow_overlay_pool_entries<F>(pool: &mut Vec<Vec<LayerId>>, total: usize, add_overlay_function: F, responses: &mut VecDeque<Message>)
where
	F: Fn(&mut VecDeque<Message>) -> Vec<LayerId>,
{
	if pool.len() < total {
		let additional = total - pool.len();

		pool.reserve(additional);

		for _ in 0..additional {
			let marker = add_overlay_function(responses);
			pool.push(marker);
		}
	}
}

fn add_anchor_marker(responses: &mut VecDeque<Message>) -> Vec<LayerId> {
	let layer_path = vec![generate_uuid()];

	let operation = Operation::AddOverlayRect {
		path: layer_path.clone(),
		transform: DAffine2::IDENTITY.to_cols_array(),
		style: style::PathStyle::new(Some(Stroke::new(COLOR_ACCENT, 2.0)), Some(Fill::new(Color::WHITE))),
	};
	responses.push_back(DocumentMessage::Overlay(operation.into()).into());

	layer_path
}

fn add_handle_marker(responses: &mut VecDeque<Message>) -> Vec<LayerId> {
	let layer_path = vec![generate_uuid()];

	let operation = Operation::AddOverlayEllipse {
		path: layer_path.clone(),
		transform: DAffine2::IDENTITY.to_cols_array(),
		style: style::PathStyle::new(Some(Stroke::new(COLOR_ACCENT, 2.0)), Some(Fill::new(Color::WHITE))),
	};
	responses.push_back(DocumentMessage::Overlay(operation.into()).into());

	layer_path
}

fn add_anchor_handle_line(responses: &mut VecDeque<Message>) -> Vec<LayerId> {
	let layer_path = vec![generate_uuid()];
	let operation = Operation::AddOverlayLine {
		path: layer_path.clone(),
		transform: DAffine2::IDENTITY.to_cols_array(),
		style: style::PathStyle::new(Some(Stroke::new(COLOR_ACCENT, 1.0)), Some(Fill::none())),
	};
	responses.push_back(DocumentMessage::Overlay(operation.into()).into());

	layer_path
}

fn add_shape_outline(responses: &mut VecDeque<Message>) -> Vec<LayerId> {
	let layer_path = vec![generate_uuid()];

	let operation = Operation::AddOverlayShape {
		path: layer_path.clone(),
		bez_path: BezPath::default(),
		style: style::PathStyle::new(Some(Stroke::new(COLOR_ACCENT, 1.0)), Some(Fill::none())),
	};
	responses.push_back(DocumentMessage::Overlay(operation.into()).into());

	layer_path
}<|MERGE_RESOLUTION|>--- conflicted
+++ resolved
@@ -27,12 +27,9 @@
 #[impl_message(Message, ToolMessage, Path)]
 #[derive(PartialEq, Clone, Debug, Hash, Serialize, Deserialize)]
 pub enum PathMessage {
-<<<<<<< HEAD
 	MouseDown,
-	RedrawOverlay,
-=======
+
 	// Standard messages
->>>>>>> 90d725f6
 	Abort,
 	DocumentIsDirty,
 }
@@ -151,7 +148,7 @@
 
 							// Draw the line connecting the anchor with handle for cubic and quadratic bezier segments
 							for anchor_handle_line in anchor_handle_lines {
-								let marker = data.anchor_handle_line_pool[line_i].clone();
+								let marker = &data.anchor_handle_line_pool[line_i];
 
 								let line_vector = anchor_handle_line.0 - anchor_handle_line.1;
 
@@ -161,7 +158,7 @@
 								let transform = DAffine2::from_scale_angle_translation(scale, angle, translation).to_cols_array();
 
 								responses.push_back(DocumentMessage::Overlay(Operation::SetLayerTransformInViewport { path: marker.clone(), transform }.into()).into());
-								responses.push_back(DocumentMessage::Overlay(Operation::SetLayerVisibility { path: marker, visible: true }.into()).into());
+								responses.push_back(DocumentMessage::Overlay(Operation::SetLayerVisibility { path: marker.clone(), visible: true }.into()).into());
 
 								line_i += 1;
 							}
@@ -173,15 +170,10 @@
 								let translation = (anchor - (scale / 2.) + BIAS).round();
 								let transform = DAffine2::from_scale_angle_translation(scale, angle, translation).to_cols_array();
 
-<<<<<<< HEAD
 								let marker = &data.anchor_marker_pool[anchor_i];
-								responses.push_back(Operation::SetLayerTransformInViewport { path: marker.clone(), transform }.into());
-								responses.push_back(Operation::SetLayerVisibility { path: marker.clone(), visible: true }.into());
-=======
 								responses.push_back(DocumentMessage::Overlay(Operation::SetLayerTransformInViewport { path: marker.clone(), transform }.into()).into());
-								responses.push_back(DocumentMessage::Overlay(Operation::SetLayerVisibility { path: marker, visible: true }.into()).into());
-
->>>>>>> 90d725f6
+								responses.push_back(DocumentMessage::Overlay(Operation::SetLayerVisibility { path: marker.clone(), visible: true }.into()).into());
+
 								anchor_i += 1;
 							}
 
@@ -194,13 +186,8 @@
 								let translation = (handle - (scale / 2.) + BIAS).round();
 								let transform = DAffine2::from_scale_angle_translation(scale, angle, translation).to_cols_array();
 
-<<<<<<< HEAD
-								responses.push_back(Operation::SetLayerTransformInViewport { path: marker.clone(), transform }.into());
-								responses.push_back(Operation::SetLayerVisibility { path: marker.clone(), visible: true }.into());
-=======
 								responses.push_back(DocumentMessage::Overlay(Operation::SetLayerTransformInViewport { path: marker.clone(), transform }.into()).into());
-								responses.push_back(DocumentMessage::Overlay(Operation::SetLayerVisibility { path: marker, visible: true }.into()).into());
->>>>>>> 90d725f6
+								responses.push_back(DocumentMessage::Overlay(Operation::SetLayerVisibility { path: marker.clone(), visible: true }.into()).into());
 
 								handle_i += 1;
 							}
@@ -238,7 +225,7 @@
 					let mut points = Vec::new();
 
 					let (mut anchor_i, mut handle_i, _line_i, mut shape_i) = (0, 0, 0, 0);
-					let shapes_to_draw = document.selected_layers_vector_points();
+					let shapes_to_draw = document.selected_visible_layers_vector_points();
 					let (total_anchors, total_handles, _total_anchor_handle_lines) = calculate_total_overlays_per_type(&shapes_to_draw);
 					grow_overlay_pool_entries(&mut data.anchor_marker_pool, total_anchors, add_anchor_marker, responses);
 					grow_overlay_pool_entries(&mut data.handle_marker_pool, total_handles, add_handle_marker, responses);

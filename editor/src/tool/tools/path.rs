use crate::consts::COLOR_ACCENT;
use crate::consts::VECTOR_MANIPULATOR_ANCHOR_MARKER_SIZE;
use crate::document::DocumentMessageHandler;
use crate::document::VectorManipulatorSegment;
use crate::document::VectorManipulatorShape;
use crate::input::keyboard::{Key, MouseMotion};
use crate::input::InputPreprocessor;
use crate::message_prelude::*;
use crate::misc::{HintData, HintGroup, HintInfo, KeysGroup};
use crate::tool::ToolActionHandlerData;
use crate::tool::{DocumentToolData, Fsm};
use glam::{DAffine2, DVec2};
use graphene::color::Color;
use graphene::layers::style;
use graphene::layers::style::Fill;
use graphene::layers::style::Stroke;
use graphene::Operation;
use kurbo::BezPath;
use serde::{Deserialize, Serialize};

#[derive(Default)]
pub struct Path {
	fsm_state: PathToolFsmState,
	data: PathToolData,
}

#[impl_message(Message, ToolMessage, Path)]
#[derive(PartialEq, Clone, Debug, Hash, Serialize, Deserialize)]
pub enum PathMessage {
	MouseDown,
	RedrawOverlay,
	Abort,
}

impl<'a> MessageHandler<ToolMessage, ToolActionHandlerData<'a>> for Path {
	fn process_action(&mut self, action: ToolMessage, data: ToolActionHandlerData<'a>, responses: &mut VecDeque<Message>) {
		if action == ToolMessage::UpdateHints {
			self.fsm_state.update_hints(responses);
			return;
		}

		let new_state = self.fsm_state.transition(action, data.0, data.1, &mut self.data, data.2, responses);

		if self.fsm_state != new_state {
			self.fsm_state = new_state;
			self.fsm_state.update_hints(responses);
		}
	}

<<<<<<< HEAD
	// different actions depending on state may be wanted:
	// fn actions(&self) -> ActionList {
	// 	use PathToolFsmState::*;
	// 	match self.fsm_state {
	// 		Ready => actions!(PathMessageDiscriminant; MouseDown),
	// 	}
	// }
	advertise_actions!(PathMessageDiscriminant; MouseDown);
=======
	fn actions(&self) -> ActionList {
		use PathToolFsmState::*;
		match self.fsm_state {
			Ready => actions!(PathMessageDiscriminant;),
		}
	}
>>>>>>> c55f4f03
}

#[derive(Clone, Copy, Debug, PartialEq, Eq)]
enum PathToolFsmState {
	Ready,
}

impl Default for PathToolFsmState {
	fn default() -> Self {
		PathToolFsmState::Ready
	}
}

#[derive(Clone, Debug, Default)]
struct PathToolData {
	anchor_marker_pool: Vec<Vec<LayerId>>,
	handle_marker_pool: Vec<Vec<LayerId>>,
	anchor_handle_line_pool: Vec<Vec<LayerId>>,
	shape_outline_pool: Vec<Vec<LayerId>>,
}

impl PathToolData {}

impl Fsm for PathToolFsmState {
	type ToolData = PathToolData;

	fn transition(
		self,
		event: ToolMessage,
		document: &DocumentMessageHandler,
		_tool_data: &DocumentToolData,
		data: &mut Self::ToolData,
		input: &InputPreprocessor,
		responses: &mut VecDeque<Message>,
	) -> Self {
		if let ToolMessage::Path(event) = event {
			use PathMessage::*;
			use PathToolFsmState::*;
			match (self, event) {
				(_, RedrawOverlay) => {
					let (mut anchor_i, mut handle_i, mut line_i, mut shape_i) = (0, 0, 0, 0);

					let shapes_to_draw = document.selected_layers_vector_points();
					// Grow the overlay pools by the shortfall, if any
					let (total_anchors, total_handles, total_anchor_handle_lines) = calculate_total_overlays_per_type(&shapes_to_draw);
					let total_shapes = shapes_to_draw.len();
					grow_overlay_pool_entries(&mut data.shape_outline_pool, total_shapes, add_shape_outline, responses);
					grow_overlay_pool_entries(&mut data.anchor_handle_line_pool, total_anchor_handle_lines, add_anchor_handle_line, responses);
					grow_overlay_pool_entries(&mut data.anchor_marker_pool, total_anchors, add_anchor_marker, responses);
					grow_overlay_pool_entries(&mut data.handle_marker_pool, total_handles, add_handle_marker, responses);

					// Helps push values that end in approximately half, plus or minus some floating point imprecision, towards the same side of the round() function
					const BIAS: f64 = 0.0001;

					// Draw the overlays for each shape
					for shape_to_draw in &shapes_to_draw {
						let shape_layer_path = &data.shape_outline_pool[shape_i];

						responses.push_back(
							Operation::SetShapePathInViewport {
								path: shape_layer_path.clone(),
								bez_path: shape_to_draw.path.clone(),
								transform: shape_to_draw.transform.to_cols_array(),
							}
							.into(),
						);
						responses.push_back(
							Operation::SetLayerVisibility {
								path: shape_layer_path.clone(),
								visible: true,
							}
							.into(),
						);
						shape_i += 1;

						for segment in &shape_to_draw.segments {
							// TODO: We draw each anchor point twice because segment has it on both ends, fix this
							let (anchors, handles, anchor_handle_lines) = match segment {
								VectorManipulatorSegment::Line(a1, a2) => (vec![*a1, *a2], vec![], vec![]),
								VectorManipulatorSegment::Quad(a1, h1, a2) => (vec![*a1, *a2], vec![*h1], vec![(*h1, *a1)]),
								VectorManipulatorSegment::Cubic(a1, h1, h2, a2) => (vec![*a1, *a2], vec![*h1, *h2], vec![(*h1, *a1), (*h2, *a2)]),
							};

							// Draw the line connecting the anchor with handle for cubic and quadratic bezier segments
							for anchor_handle_line in anchor_handle_lines {
								let marker = data.anchor_handle_line_pool[line_i].clone();

								let line_vector = anchor_handle_line.0 - anchor_handle_line.1;

								let scale = DVec2::splat(line_vector.length());
								let angle = -line_vector.angle_between(DVec2::X);
								let translation = (anchor_handle_line.1 + BIAS).round() + DVec2::splat(0.5);
								let transform = DAffine2::from_scale_angle_translation(scale, angle, translation).to_cols_array();

								responses.push_back(Operation::SetLayerTransformInViewport { path: marker.clone(), transform }.into());
								responses.push_back(Operation::SetLayerVisibility { path: marker, visible: true }.into());

								line_i += 1;
							}

							// Draw the draggable square points on the end of every line segment or bezier curve segment
							for anchor in anchors {
								let scale = DVec2::splat(VECTOR_MANIPULATOR_ANCHOR_MARKER_SIZE);
								let angle = 0.;
								let translation = (anchor - (scale / 2.) + BIAS).round();
								let transform = DAffine2::from_scale_angle_translation(scale, angle, translation).to_cols_array();

								let marker = &data.anchor_marker_pool[anchor_i];
								responses.push_back(Operation::SetLayerTransformInViewport { path: marker.clone(), transform }.into());
								responses.push_back(Operation::SetLayerVisibility { path: marker.clone(), visible: true }.into());
								anchor_i += 1;
							}

							// Draw the draggable handle for cubic and quadratic bezier segments
							for handle in handles {
								let marker = &data.handle_marker_pool[handle_i];

								let scale = DVec2::splat(VECTOR_MANIPULATOR_ANCHOR_MARKER_SIZE);
								let angle = 0.;
								let translation = (handle - (scale / 2.) + BIAS).round();
								let transform = DAffine2::from_scale_angle_translation(scale, angle, translation).to_cols_array();

								responses.push_back(Operation::SetLayerTransformInViewport { path: marker.clone(), transform }.into());
								responses.push_back(Operation::SetLayerVisibility { path: marker.clone(), visible: true }.into());

								handle_i += 1;
							}
						}
					}

					// Hide the remaining pooled overlays
					for i in anchor_i..data.anchor_marker_pool.len() {
						let marker = data.anchor_marker_pool[i].clone();
						responses.push_back(Operation::SetLayerVisibility { path: marker, visible: false }.into());
					}
					for i in handle_i..data.handle_marker_pool.len() {
						let marker = data.handle_marker_pool[i].clone();
						responses.push_back(Operation::SetLayerVisibility { path: marker, visible: false }.into());
					}
					for i in line_i..data.anchor_handle_line_pool.len() {
						let line = data.anchor_handle_line_pool[i].clone();
						responses.push_back(Operation::SetLayerVisibility { path: line, visible: false }.into());
					}
					for i in shape_i..data.shape_outline_pool.len() {
						let shape_i = data.shape_outline_pool[i].clone();
						responses.push_back(Operation::SetLayerVisibility { path: shape_i, visible: false }.into());
					}

					self
				}
				(_, MouseDown) => {
					// todo: DRY refactor (this arm is very similar to the (_, RedrawOverlay) arm)
					// WIP: selecting control point working
					// next: correctly modifying path
					// to test: E, make ellipse, A, click control point, see it change color
					// todo: use cargo clippy?

					let mouse_pos = input.mouse.position;
					let mut points = Vec::new();

					let (mut anchor_i, mut handle_i, _line_i, mut shape_i) = (0, 0, 0, 0);
					let shapes_to_draw = document.selected_layers_vector_points();
					let (total_anchors, total_handles, _total_anchor_handle_lines) = calculate_total_overlays_per_type(&shapes_to_draw);
					grow_overlay_pool_entries(&mut data.anchor_marker_pool, total_anchors, add_anchor_marker, responses);
					grow_overlay_pool_entries(&mut data.handle_marker_pool, total_handles, add_handle_marker, responses);

					#[derive(Debug)]
					enum PointRef {
						Anchor(usize),
						Handle(usize),
					}
					#[derive(Debug)]
					struct Point(DVec2, PointRef, f64);

					// todo: use const?
					// use crate::consts::SELECTION_TOLERANCE;
					// let tolerance = DVec2::splat(SELECTION_TOLERANCE);
					// let quad = Quad::from_box([mouse_pos - tolerance, mouse_pos + tolerance]);
					let select_threshold = 6.;
					let select_threshold_squared = select_threshold * select_threshold;

					for shape_to_draw in &shapes_to_draw {
						let shape_layer_path = &data.shape_outline_pool[shape_i];
						shape_i += 1;

						let bez = {
							use kurbo::PathEl;
							let mut bez: Vec<_> = shape_to_draw.path.clone().into_iter().collect();
							for a in &mut bez {
								match a {
									PathEl::LineTo(p) => {
										p.x += 5.;
									}
									_ => {}
								}
							}
							let bez: BezPath = bez.into_iter().collect();
							bez
						};

						// todo: change path correctly
						responses.push_back(
							Operation::SetShapePathInViewport {
								path: shape_layer_path.clone(),
								bez_path: bez,
								transform: shape_to_draw.transform.to_cols_array(),
							}
							.into(),
						);

						for segment in &shape_to_draw.segments {
							// TODO: We draw each anchor point twice because segment has it on both ends, fix this
							// TODO: DRY, see above
							let (anchors, handles, _anchor_handle_lines) = match segment {
								VectorManipulatorSegment::Line(a1, a2) => (vec![*a1, *a2], vec![], vec![]),
								VectorManipulatorSegment::Quad(a1, h1, a2) => (vec![*a1, *a2], vec![*h1], vec![(*h1, *a1)]),
								VectorManipulatorSegment::Cubic(a1, h1, h2, a2) => (vec![*a1, *a2], vec![*h1, *h2], vec![(*h1, *a1), (*h2, *a2)]),
							};

							for anchor in anchors {
								let d2 = mouse_pos.distance_squared(anchor.into());
								if d2 < select_threshold_squared {
									points.push(Point(anchor.clone(), PointRef::Anchor(anchor_i), d2));
								}
								anchor_i += 1;
							}
							for handle in handles {
								let d2 = mouse_pos.distance_squared(handle.into());
								if d2 < select_threshold_squared {
									points.push(Point(handle.clone(), PointRef::Handle(handle_i), d2));
								}
								handle_i += 1;
							}
						}
					}

					points.sort_by(|a, b| a.2.partial_cmp(&b.2).unwrap_or(std::cmp::Ordering::Equal));
					let closest_point_within_click_threshold = points.first();
					// log::debug!("PATH TOOL: {:?} {:?}", mouse_pos, points);

					if let Some(point) = closest_point_within_click_threshold {
						let path = match point.1 {
							PointRef::Anchor(i) => data.anchor_marker_pool[i].clone(),
							PointRef::Handle(i) => data.handle_marker_pool[i].clone(),
						};
						// todo: use Operation::SetShapePathInViewport instead
						// 	currently using SetLayerFill just to show some effect
						responses.push_back(
							Operation::SetLayerFill {
								path,
								color: Color::from_rgb8(if mouse_pos.x > 500. { 0 } else { 255 }, if mouse_pos.x > 500. { 255 } else { 0 }, 0),
							}
							.into(),
						);
					}

					self
				}
				(_, Abort) => {
					// Destory the overlay layer pools
					while let Some(layer) = data.anchor_marker_pool.pop() {
						responses.push_back(Operation::DeleteLayer { path: layer }.into());
					}
					while let Some(layer) = data.handle_marker_pool.pop() {
						responses.push_back(Operation::DeleteLayer { path: layer }.into());
					}
					while let Some(layer) = data.anchor_handle_line_pool.pop() {
						responses.push_back(Operation::DeleteLayer { path: layer }.into());
					}
					while let Some(layer) = data.shape_outline_pool.pop() {
						responses.push_back(Operation::DeleteLayer { path: layer }.into());
					}

					Ready
				}
			}
		} else {
			self
		}
	}

	fn update_hints(&self, responses: &mut VecDeque<Message>) {
		let hint_data = match self {
			PathToolFsmState::Ready => HintData(vec![
				HintGroup(vec![
					HintInfo {
						key_groups: vec![],
						mouse: Some(MouseMotion::Lmb),
						label: String::from("Select Point (coming soon)"),
						plus: false,
					},
					HintInfo {
						key_groups: vec![KeysGroup(vec![Key::KeyShift])],
						mouse: None,
						label: String::from("Add/Remove Point"),
						plus: true,
					},
				]),
				HintGroup(vec![HintInfo {
					key_groups: vec![],
					mouse: Some(MouseMotion::LmbDrag),
					label: String::from("Drag Selected (coming soon)"),
					plus: false,
				}]),
				HintGroup(vec![
					HintInfo {
						key_groups: vec![
							KeysGroup(vec![Key::KeyArrowUp]),
							KeysGroup(vec![Key::KeyArrowRight]),
							KeysGroup(vec![Key::KeyArrowDown]),
							KeysGroup(vec![Key::KeyArrowLeft]),
						],
						mouse: None,
						label: String::from("Nudge Selected (coming soon)"),
						plus: false,
					},
					HintInfo {
						key_groups: vec![KeysGroup(vec![Key::KeyShift])],
						mouse: None,
						label: String::from("Big Increment Nudge"),
						plus: true,
					},
				]),
				HintGroup(vec![
					HintInfo {
						key_groups: vec![KeysGroup(vec![Key::KeyG])],
						mouse: None,
						label: String::from("Grab Selected (coming soon)"),
						plus: false,
					},
					HintInfo {
						key_groups: vec![KeysGroup(vec![Key::KeyR])],
						mouse: None,
						label: String::from("Rotate Selected (coming soon)"),
						plus: false,
					},
					HintInfo {
						key_groups: vec![KeysGroup(vec![Key::KeyS])],
						mouse: None,
						label: String::from("Scale Selected (coming soon)"),
						plus: false,
					},
				]),
			]),
		};

		responses.push_back(FrontendMessage::UpdateInputHints { hint_data }.into());
	}
}

fn calculate_total_overlays_per_type(shapes_to_draw: &Vec<VectorManipulatorShape>) -> (usize, usize, usize) {
	let (mut total_anchors, mut total_handles, mut total_anchor_handle_lines) = (0, 0, 0);

	for shape_to_draw in shapes_to_draw {
		for segment in &shape_to_draw.segments {
			let (anchors, handles, anchor_handle_lines) = match segment {
				VectorManipulatorSegment::Line(_, _) => (2, 0, 0),
				VectorManipulatorSegment::Quad(_, _, _) => (2, 1, 1),
				VectorManipulatorSegment::Cubic(_, _, _, _) => (2, 2, 2),
			};
			total_anchors += anchors;
			total_handles += handles;
			total_anchor_handle_lines += anchor_handle_lines;
		}
	}

	(total_anchors, total_handles, total_anchor_handle_lines)
}

fn grow_overlay_pool_entries<F>(pool: &mut Vec<Vec<LayerId>>, total: usize, add_overlay_function: F, responses: &mut VecDeque<Message>)
where
	F: Fn(&mut VecDeque<Message>) -> Vec<LayerId>,
{
	if pool.len() < total {
		let additional = total - pool.len();

		pool.reserve(additional);

		for _ in 0..additional {
			let marker = add_overlay_function(responses);
			pool.push(marker);
		}
	}
}

fn add_anchor_marker(responses: &mut VecDeque<Message>) -> Vec<LayerId> {
	let layer_path = vec![generate_uuid()];
	responses.push_back(
		Operation::AddOverlayRect {
			path: layer_path.clone(),
			transform: DAffine2::IDENTITY.to_cols_array(),
			style: style::PathStyle::new(Some(Stroke::new(COLOR_ACCENT, 2.0)), Some(Fill::new(Color::WHITE))),
		}
		.into(),
	);

	layer_path
}

fn add_handle_marker(responses: &mut VecDeque<Message>) -> Vec<LayerId> {
	let layer_path = vec![generate_uuid()];
	responses.push_back(
		Operation::AddOverlayEllipse {
			path: layer_path.clone(),
			transform: DAffine2::IDENTITY.to_cols_array(),
			style: style::PathStyle::new(Some(Stroke::new(COLOR_ACCENT, 2.0)), Some(Fill::new(Color::WHITE))),
		}
		.into(),
	);

	layer_path
}

fn add_anchor_handle_line(responses: &mut VecDeque<Message>) -> Vec<LayerId> {
	let layer_path = vec![generate_uuid()];
	responses.push_back(
		Operation::AddOverlayLine {
			path: layer_path.clone(),
			transform: DAffine2::IDENTITY.to_cols_array(),
			style: style::PathStyle::new(Some(Stroke::new(COLOR_ACCENT, 1.0)), Some(Fill::none())),
		}
		.into(),
	);

	layer_path
}

fn add_shape_outline(responses: &mut VecDeque<Message>) -> Vec<LayerId> {
	let layer_path = vec![generate_uuid()];
	responses.push_back(
		Operation::AddOverlayShape {
			path: layer_path.clone(),
			bez_path: BezPath::default(),
			style: style::PathStyle::new(Some(Stroke::new(COLOR_ACCENT, 1.0)), Some(Fill::none())),
		}
		.into(),
	);

	layer_path
}<|MERGE_RESOLUTION|>--- conflicted
+++ resolved
@@ -47,7 +47,6 @@
 		}
 	}
 
-<<<<<<< HEAD
 	// different actions depending on state may be wanted:
 	// fn actions(&self) -> ActionList {
 	// 	use PathToolFsmState::*;
@@ -56,14 +55,6 @@
 	// 	}
 	// }
 	advertise_actions!(PathMessageDiscriminant; MouseDown);
-=======
-	fn actions(&self) -> ActionList {
-		use PathToolFsmState::*;
-		match self.fsm_state {
-			Ready => actions!(PathMessageDiscriminant;),
-		}
-	}
->>>>>>> c55f4f03
 }
 
 #[derive(Clone, Copy, Debug, PartialEq, Eq)]

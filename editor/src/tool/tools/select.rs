use graphene::layers::style;
use graphene::layers::style::Fill;
use graphene::layers::style::Stroke;
use graphene::Operation;
use graphene::Quad;

use glam::{DAffine2, DVec2};
use serde::{Deserialize, Serialize};

use crate::consts::COLOR_ACCENT;
use crate::input::keyboard::Key;
use crate::input::{mouse::ViewportPosition, InputPreprocessor};
use crate::tool::{DocumentToolData, Fsm, ToolActionHandlerData};
use crate::{
	consts::SELECTION_TOLERANCE,
	document::{AlignAggregate, AlignAxis, DocumentMessageHandler, FlipAxis},
	message_prelude::*,
};

#[derive(Default)]
pub struct Select {
	fsm_state: SelectToolFsmState,
	data: SelectToolData,
}

#[impl_message(Message, ToolMessage, Select)]
#[derive(PartialEq, Clone, Debug, Hash, Serialize, Deserialize)]
pub enum SelectMessage {
	DragStart { add_to_selection: Key },
	DragStop,
	MouseMove,
	Abort,
	UpdateSelectionBoundingBox,

	Align(AlignAxis, AlignAggregate),
	FlipHorizontal,
	FlipVertical,
}

impl<'a> MessageHandler<ToolMessage, ToolActionHandlerData<'a>> for Select {
	fn process_action(&mut self, action: ToolMessage, data: ToolActionHandlerData<'a>, responses: &mut VecDeque<Message>) {
		self.fsm_state = self.fsm_state.transition(action, data.0, data.1, &mut self.data, data.2, responses);
	}
	fn actions(&self) -> ActionList {
		use SelectToolFsmState::*;
		match self.fsm_state {
			Ready => actions!(SelectMessageDiscriminant; DragStart),
			Dragging => actions!(SelectMessageDiscriminant; DragStop, MouseMove),
			DrawingBox => actions!(SelectMessageDiscriminant; DragStop, MouseMove, Abort),
		}
	}
}

#[derive(Clone, Copy, Debug, PartialEq, Eq)]
enum SelectToolFsmState {
	Ready,
	Dragging,
	DrawingBox,
}

impl Default for SelectToolFsmState {
	fn default() -> Self {
		SelectToolFsmState::Ready
	}
}

#[derive(Clone, Debug, Default)]
struct SelectToolData {
	drag_start: ViewportPosition,
	drag_current: ViewportPosition,
	layers_dragging: Vec<Vec<LayerId>>, // Paths and offsets
	drag_box_id: Option<Vec<LayerId>>,
	bounding_box_path: Option<Vec<LayerId>>,
}

impl SelectToolData {
	fn selection_quad(&self) -> Quad {
		let bbox = self.selection_box();
		Quad::from_box(bbox)
	}

	fn selection_box(&self) -> [DVec2; 2] {
		if self.drag_current == self.drag_start {
			let tolerance = DVec2::splat(SELECTION_TOLERANCE);
			[self.drag_start - tolerance, self.drag_start + tolerance]
		} else {
			[self.drag_start, self.drag_current]
		}
	}
}

fn add_bounding_box(responses: &mut Vec<Message>) -> Vec<LayerId> {
	let path = vec![generate_uuid()];
	responses.push(
		Operation::AddOverlayRect {
			path: path.clone(),
			transform: DAffine2::ZERO.to_cols_array(),
			style: style::PathStyle::new(Some(Stroke::new(COLOR_ACCENT, 1.0)), Some(Fill::none())),
		}
		.into(),
	);

	path
}

fn transform_from_box(pos1: DVec2, pos2: DVec2) -> [f64; 6] {
	DAffine2::from_scale_angle_translation(pos2 - pos1, 0., pos1).to_cols_array()
}

impl Fsm for SelectToolFsmState {
	type ToolData = SelectToolData;

	fn transition(
		self,
		event: ToolMessage,
		document: &DocumentMessageHandler,
		_tool_data: &DocumentToolData,
		data: &mut Self::ToolData,
		input: &InputPreprocessor,
		responses: &mut VecDeque<Message>,
	) -> Self {
		use SelectMessage::*;
		use SelectToolFsmState::*;
		if let ToolMessage::Select(event) = event {
			match (self, event) {
				(_, UpdateSelectionBoundingBox) => {
					let mut buffer = Vec::new();
					let response = match (document.selected_layers_bounding_box(), data.bounding_box_path.take()) {
						(None, Some(path)) => Operation::DeleteLayer { path }.into(),
						(Some([pos1, pos2]), path) => {
<<<<<<< HEAD
							let path = path.unwrap_or_else(|| add_boundnig_box(responses));
							data.bounding_box_id = Some(path.clone());
							let half_pixel_offset = DVec2::splat(0.5);
							let pos1 = pos1 + half_pixel_offset;
							let pos2 = pos2 - half_pixel_offset;
=======
							let path = path.unwrap_or_else(|| add_bounding_box(&mut buffer));
							data.bounding_box_path = Some(path.clone());
>>>>>>> 913b9365
							let transform = transform_from_box(pos1, pos2);
							Operation::SetLayerTransformInViewport { path, transform }.into()
						}
						(_, _) => Message::NoOp,
					};
					responses.push_front(response);
					buffer.into_iter().rev().for_each(|message| responses.push_front(message));
					self
				}
				(Ready, DragStart { add_to_selection }) => {
					data.drag_start = input.mouse.position;
					data.drag_current = input.mouse.position;
					let mut buffer = Vec::new();
					let mut selected: Vec<_> = document.selected_layers().cloned().collect();
					let quad = data.selection_quad();
					let intersection = document.document.intersects_quad_root(quad);
					// If no layer is currently selected and the user clicks on a shape, select that.
					if selected.is_empty() {
						if let Some(layer) = intersection.last() {
							selected.push(layer.clone());
							buffer.push(DocumentMessage::SetSelectedLayers(selected.clone()).into());
						}
					}
					// If the user clicks on a layer that is in their current selection, go into the dragging mode.
					// Otherwise enter the box select mode
					let state = if selected.iter().any(|path| intersection.contains(path)) {
						buffer.push(DocumentMessage::StartTransaction.into());
						data.layers_dragging = selected;
						Dragging
					} else {
						if !input.keyboard.get(add_to_selection as usize) {
							buffer.push(DocumentMessage::DeselectAllLayers.into());
						}
						data.drag_box_id = Some(add_bounding_box(&mut buffer));
						DrawingBox
					};
					buffer.into_iter().rev().for_each(|message| responses.push_front(message));
					state
				}
				(Dragging, MouseMove) => {
					responses.push_front(SelectMessage::UpdateSelectionBoundingBox.into());
					for path in data.layers_dragging.iter() {
						responses.push_front(
							Operation::TransformLayerInViewport {
								path: path.clone(),
								transform: DAffine2::from_translation(input.mouse.position - data.drag_current).to_cols_array(),
							}
							.into(),
						);
					}
					data.drag_current = input.mouse.position;
					Dragging
				}
				(DrawingBox, MouseMove) => {
					data.drag_current = input.mouse.position;
					let half_pixel_offset = DVec2::splat(0.5);
					let start = data.drag_start + half_pixel_offset;
					let size = data.drag_current - start + half_pixel_offset;

					responses.push_front(
						Operation::SetLayerTransformInViewport {
							path: data.drag_box_id.clone().unwrap(),
							transform: DAffine2::from_scale_angle_translation(size, 0., start).to_cols_array(),
						}
						.into(),
					);
					DrawingBox
				}
				(Dragging, DragStop) => {
					let response = match input.mouse.position.distance(data.drag_start) < 10. * f64::EPSILON {
						true => DocumentMessage::Undo,
						false => DocumentMessage::CommitTransaction,
					};
					responses.push_front(response.into());
					Ready
				}
				(DrawingBox, DragStop) => {
					let quad = data.selection_quad();
					responses.push_front(DocumentMessage::AddSelectedLayers(document.document.intersects_quad_root(quad)).into());
					responses.push_front(
						Operation::DeleteLayer {
							path: data.drag_box_id.take().unwrap(),
						}
						.into(),
					);
					Ready
				}
				(_, Abort) => {
					let mut delete = |path: &mut Option<Vec<LayerId>>| path.take().map(|path| responses.push_front(Operation::DeleteLayer { path }.into()));
					delete(&mut data.drag_box_id);
					delete(&mut data.bounding_box_path);
					Ready
				}
				(_, Align(axis, aggregate)) => {
					responses.push_back(DocumentMessage::AlignSelectedLayers(axis, aggregate).into());

					self
				}
				(_, FlipHorizontal) => {
					responses.push_back(DocumentMessage::FlipSelectedLayers(FlipAxis::X).into());

					self
				}
				(_, FlipVertical) => {
					responses.push_back(DocumentMessage::FlipSelectedLayers(FlipAxis::Y).into());

					self
				}
				_ => self,
			}
		} else {
			self
		}
	}
}<|MERGE_RESOLUTION|>--- conflicted
+++ resolved
@@ -128,17 +128,15 @@
 					let response = match (document.selected_layers_bounding_box(), data.bounding_box_path.take()) {
 						(None, Some(path)) => Operation::DeleteLayer { path }.into(),
 						(Some([pos1, pos2]), path) => {
-<<<<<<< HEAD
-							let path = path.unwrap_or_else(|| add_boundnig_box(responses));
-							data.bounding_box_id = Some(path.clone());
+							let path = path.unwrap_or_else(|| add_bounding_box(&mut buffer));
+
+							data.bounding_box_path = Some(path.clone());
+
 							let half_pixel_offset = DVec2::splat(0.5);
 							let pos1 = pos1 + half_pixel_offset;
 							let pos2 = pos2 - half_pixel_offset;
-=======
-							let path = path.unwrap_or_else(|| add_bounding_box(&mut buffer));
-							data.bounding_box_path = Some(path.clone());
->>>>>>> 913b9365
 							let transform = transform_from_box(pos1, pos2);
+
 							Operation::SetLayerTransformInViewport { path, transform }.into()
 						}
 						(_, _) => Message::NoOp,

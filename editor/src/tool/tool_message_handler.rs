--- conflicted
+++ resolved
@@ -76,24 +76,6 @@
 					return;
 				}
 
-<<<<<<< HEAD
-				// Get the Abort state of a tool's FSM
-				let reset_message = |tool| match tool {
-					ToolType::Select => Some(SelectMessage::Abort.into()),
-					ToolType::Navigate => Some(NavigateMessage::TransformCanvasEnd.into()),
-					ToolType::Path => Some(PathMessage::Abort.into()),
-					ToolType::Pen => Some(PenMessage::Abort.into()),
-					ToolType::Line => Some(LineMessage::Abort.into()),
-					ToolType::Rectangle => Some(RectangleMessage::Abort.into()),
-					ToolType::Ellipse => Some(EllipseMessage::Abort.into()),
-					ToolType::Shape => Some(ShapeMessage::Abort.into()),
-					ToolType::Eyedropper => Some(EyedropperMessage::Abort.into()),
-					ToolType::Fill => Some(FillMessage::Abort.into()),
-					_ => None,
-				};
-
-=======
->>>>>>> 4689e47e
 				// Send the Abort state transition to the tool
 				let mut send_abort_to_tool = |tool_type, message: ToolMessage, update_hints: bool| {
 					if let Some(tool) = tool_data.tools.get_mut(&tool_type) {
@@ -184,6 +166,7 @@
 		StandardToolMessageType::DocumentIsDirty => match tool {
 			ToolType::Select => Some(SelectMessage::DocumentIsDirty.into()),
 			ToolType::Path => Some(PathMessage::DocumentIsDirty.into()),
+			//ToolType::Navigate => Some(NavigateMessage::DocumentIsDirty.into())
 			// ToolType::Pen => Some(PenMessage::DocumentIsDirty.into()),
 			// ToolType::Line => Some(LineMessage::DocumentIsDirty.into()),
 			// ToolType::Rectangle => Some(RectangleMessage::DocumentIsDirty.into()),
@@ -196,6 +179,7 @@
 		StandardToolMessageType::Abort => match tool {
 			ToolType::Select => Some(SelectMessage::Abort.into()),
 			ToolType::Path => Some(PathMessage::Abort.into()),
+			ToolType::Navigate => Some(NavigateMessage::Abort.into()),
 			ToolType::Pen => Some(PenMessage::Abort.into()),
 			ToolType::Line => Some(LineMessage::Abort.into()),
 			ToolType::Rectangle => Some(RectangleMessage::Abort.into()),

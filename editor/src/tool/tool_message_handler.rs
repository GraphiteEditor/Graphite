use crate::message_prelude::*;
use graphene::color::Color;

use crate::input::InputPreprocessor;
use crate::{
	document::DocumentMessageHandler,
	tool::{tool_options::ToolOptions, DocumentToolData, ToolFsmState, ToolType},
};
use std::collections::VecDeque;

#[impl_message(Message, Tool)]
#[derive(PartialEq, Clone, Debug)]
pub enum ToolMessage {
	SelectTool(ToolType),
	SelectPrimaryColor(Color),
	SelectSecondaryColor(Color),
	SwapColors,
	ResetColors,
	NoOp,
	SetToolOptions(ToolType, ToolOptions),
	#[child]
	Fill(FillMessage),
	#[child]
	Rectangle(RectangleMessage),
	#[child]
	Ellipse(EllipseMessage),
	#[child]
	Select(SelectMessage),
	#[child]
	Line(LineMessage),
	#[child]
	Crop(CropMessage),
	#[child]
	Eyedropper(EyedropperMessage),
	#[child]
	Navigate(NavigateMessage),
	#[child]
	Path(PathMessage),
	#[child]
	Pen(PenMessage),
	#[child]
	Shape(ShapeMessage),
}

#[derive(Debug, Default)]
pub struct ToolMessageHandler {
	tool_state: ToolFsmState,
}
impl ToolMessageHandler {
	fn update_frontend_tool_options(&self, responses: &mut VecDeque<Message>, tool_type: ToolType) {
		responses.push_back(
			FrontendMessage::SetToolOptions {
				tool_name: tool_type.to_string(),
				tool_options: self.tool_state.document_tool_data.tool_options.get(&tool_type).map(|tool_options| *tool_options),
			}
			.into(),
		);
	}
}
impl MessageHandler<ToolMessage, (&DocumentMessageHandler, &InputPreprocessor)> for ToolMessageHandler {
	fn process_action(&mut self, message: ToolMessage, data: (&DocumentMessageHandler, &InputPreprocessor), responses: &mut VecDeque<Message>) {
		let (document, input) = data;
		use ToolMessage::*;
		match message {
			SelectPrimaryColor(color) => {
				let document_data = &mut self.tool_state.document_tool_data;
				document_data.primary_color = color;

				update_working_colors(&self.tool_state.document_tool_data, responses);
			}
			SelectSecondaryColor(color) => {
				let document_data = &mut self.tool_state.document_tool_data;
				document_data.secondary_color = color;

				update_working_colors(document_data, responses);
			}
			SelectTool(new_tool) => {
				let tool_data = &mut self.tool_state.tool_data;
				let document_data = &self.tool_state.document_tool_data;
				let old_tool = tool_data.active_tool_type;

				// Do nothing if switching to the same tool
				if new_tool == old_tool {
					return;
				}

				// Get the Abort state of a tool's FSM
				let reset_message = |tool| match tool {
					ToolType::Ellipse => Some(EllipseMessage::Abort.into()),
					ToolType::Rectangle => Some(RectangleMessage::Abort.into()),
					ToolType::Shape => Some(ShapeMessage::Abort.into()),
					ToolType::Line => Some(LineMessage::Abort.into()),
					ToolType::Pen => Some(PenMessage::Abort.into()),
					ToolType::Select => Some(SelectMessage::Abort.into()),
					_ => None,
				};

				// Send the Abort state transition to the tool
				let mut send_message_to_tool = |tool_type, message: ToolMessage| {
					if let Some(tool) = tool_data.tools.get_mut(&tool_type) {
						tool.process_action(message, (document, document_data, input), responses);
					}
				};

				// Send the old and new tools a transition to their FSM Abort states
				if let Some(tool_message) = reset_message(new_tool) {
					send_message_to_tool(new_tool, tool_message);
				}
				if let Some(tool_message) = reset_message(old_tool) {
					send_message_to_tool(old_tool, tool_message);
				}

				// Special cases for specific tools
				if new_tool == ToolType::Select {
					responses.push_back(SelectMessage::UpdateSelectionBoundingBox.into());
				}

<<<<<<< HEAD
				responses.push_back(FrontendMessage::SetActiveTool { tool_name: tool.to_string() }.into());
				self.update_frontend_tool_options(responses, tool);
=======
				// Store the new active tool
				tool_data.active_tool_type = new_tool;

				// Notify the frontend about the new active tool to be displayed
				responses.push_back(FrontendMessage::SetActiveTool { tool_name: new_tool.to_string() }.into());
>>>>>>> 7513b174
			}
			SwapColors => {
				let document_data = &mut self.tool_state.document_tool_data;

				std::mem::swap(&mut document_data.primary_color, &mut document_data.secondary_color);

				update_working_colors(document_data, responses);
			}
			ResetColors => {
				let document_data = &mut self.tool_state.document_tool_data;

				document_data.primary_color = Color::BLACK;
				document_data.secondary_color = Color::WHITE;

				update_working_colors(document_data, responses);
			}
			SetToolOptions(tool_type, tool_options) => {
<<<<<<< HEAD
				self.tool_state.document_tool_data.tool_options.insert(tool_type, tool_options);
				self.update_frontend_tool_options(responses, tool_type);
=======
				let document_data = &mut self.tool_state.document_tool_data;

				document_data.tool_options.insert(tool_type, tool_options);
>>>>>>> 7513b174
			}
			message => {
				let tool_type = message_to_tool_type(&message);
				let document_data = &self.tool_state.document_tool_data;
				let tool_data = &mut self.tool_state.tool_data;

				if let Some(tool) = tool_data.tools.get_mut(&tool_type) {
					if tool_type == tool_data.active_tool_type {
						tool.process_action(message, (document, document_data, input), responses);
					}
				}
			}
		}
	}
	fn actions(&self) -> ActionList {
		let mut list = actions!(ToolMessageDiscriminant; ResetColors, SwapColors, SelectTool, SetToolOptions);
		list.extend(self.tool_state.tool_data.active_tool().actions());

		list
	}
}

fn message_to_tool_type(message: &ToolMessage) -> ToolType {
	use ToolMessage::*;
	let tool_type = match message {
		Fill(_) => ToolType::Fill,
		Rectangle(_) => ToolType::Rectangle,
		Ellipse(_) => ToolType::Ellipse,
		Shape(_) => ToolType::Shape,
		Line(_) => ToolType::Line,
		Pen(_) => ToolType::Pen,
		Select(_) => ToolType::Select,
		Crop(_) => ToolType::Crop,
		Eyedropper(_) => ToolType::Eyedropper,
		Navigate(_) => ToolType::Navigate,
		Path(_) => ToolType::Path,
		_ => unreachable!(),
	};

	tool_type
}

fn update_working_colors(document_data: &DocumentToolData, responses: &mut VecDeque<Message>) {
	responses.push_back(
		FrontendMessage::UpdateWorkingColors {
			primary: document_data.primary_color,
			secondary: document_data.secondary_color,
		}
		.into(),
	);
}<|MERGE_RESOLUTION|>--- conflicted
+++ resolved
@@ -115,16 +115,12 @@
 					responses.push_back(SelectMessage::UpdateSelectionBoundingBox.into());
 				}
 
-<<<<<<< HEAD
-				responses.push_back(FrontendMessage::SetActiveTool { tool_name: tool.to_string() }.into());
-				self.update_frontend_tool_options(responses, tool);
-=======
 				// Store the new active tool
 				tool_data.active_tool_type = new_tool;
 
 				// Notify the frontend about the new active tool to be displayed
 				responses.push_back(FrontendMessage::SetActiveTool { tool_name: new_tool.to_string() }.into());
->>>>>>> 7513b174
+				self.update_frontend_tool_options(responses, new_tool);
 			}
 			SwapColors => {
 				let document_data = &mut self.tool_state.document_tool_data;
@@ -142,14 +138,11 @@
 				update_working_colors(document_data, responses);
 			}
 			SetToolOptions(tool_type, tool_options) => {
-<<<<<<< HEAD
-				self.tool_state.document_tool_data.tool_options.insert(tool_type, tool_options);
-				self.update_frontend_tool_options(responses, tool_type);
-=======
 				let document_data = &mut self.tool_state.document_tool_data;
 
 				document_data.tool_options.insert(tool_type, tool_options);
->>>>>>> 7513b174
+
+				self.update_frontend_tool_options(responses, tool_type);
 			}
 			message => {
 				let tool_type = message_to_tool_type(&message);

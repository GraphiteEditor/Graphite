use super::broadcast_message_handler::BroadcastMessageHandler;
use crate::consts::{DEFAULT_FONT_FAMILY, DEFAULT_FONT_STYLE};
use crate::document::PortfolioMessageHandler;
use crate::global::GlobalMessageHandler;
use crate::input::{InputMapperMessageHandler, InputPreprocessorMessageHandler};
use crate::layout::layout_message_handler::LayoutMessageHandler;
use crate::message_prelude::*;
use crate::viewport_tools::tool_message_handler::ToolMessageHandler;
use crate::workspace::WorkspaceMessageHandler;

use graphene::layers::text_layer::Font;

use std::collections::VecDeque;

#[derive(Debug, Default)]
pub struct Dispatcher {
	message_queues: Vec<VecDeque<Message>>,
	pub responses: Vec<FrontendMessage>,
	message_handlers: DispatcherMessageHandlers,
}

#[remain::sorted]
#[derive(Debug, Default)]
struct DispatcherMessageHandlers {
	broadcast_message_handler: BroadcastMessageHandler,
	dialog_message_handler: DialogMessageHandler,
	global_message_handler: GlobalMessageHandler,
	input_mapper_message_handler: InputMapperMessageHandler,
	input_preprocessor_message_handler: InputPreprocessorMessageHandler,
	layout_message_handler: LayoutMessageHandler,
	portfolio_message_handler: PortfolioMessageHandler,
	tool_message_handler: ToolMessageHandler,
	workspace_message_handler: WorkspaceMessageHandler,
}

/// For optimization, these are messages guaranteed to be redundant when repeated.
/// The last occurrence of the message in the message queue is sufficient to ensure correct behavior.
/// In addition, these messages do not change any state in the backend (aside from caches).
const SIDE_EFFECT_FREE_MESSAGES: &[MessageDiscriminant] = &[
	MessageDiscriminant::Portfolio(PortfolioMessageDiscriminant::Document(DocumentMessageDiscriminant::RenderDocument)),
	MessageDiscriminant::Portfolio(PortfolioMessageDiscriminant::Document(DocumentMessageDiscriminant::Overlays(OverlaysMessageDiscriminant::Rerender))),
	MessageDiscriminant::Portfolio(PortfolioMessageDiscriminant::Document(DocumentMessageDiscriminant::Artboard(
		ArtboardMessageDiscriminant::RenderArtboards,
	))),
	MessageDiscriminant::Portfolio(PortfolioMessageDiscriminant::Document(DocumentMessageDiscriminant::FolderChanged)),
	MessageDiscriminant::Portfolio(PortfolioMessageDiscriminant::Document(DocumentMessageDiscriminant::DocumentStructureChanged)),
	MessageDiscriminant::Frontend(FrontendMessageDiscriminant::UpdateDocumentLayerTreeStructure),
	MessageDiscriminant::Frontend(FrontendMessageDiscriminant::TriggerFontLoad),
	MessageDiscriminant::Broadcast(BroadcastMessageDiscriminant::TriggerSignal(BroadcastSignalDiscriminant::DocumentIsDirty)),
];

impl Dispatcher {
	pub fn new() -> Self {
		Self::default()
	}

	// If the deepest queues (higher index in queues list) are now empty (after being popped from) then remove them
	fn cleanup_queues(&mut self, leave_last: bool) {
		while self.message_queues.last().filter(|queue| queue.is_empty()).is_some() {
			if leave_last && self.message_queues.len() == 1 {
				break;
			}
			self.message_queues.pop();
		}
	}

	#[remain::check]
	pub fn handle_message<T: Into<Message>>(&mut self, message: T) {
		use Message::*;

		if let Some(first) = self.message_queues.first_mut() {
			first.push_back(message.into());
		} else {
			self.message_queues.push(VecDeque::from_iter([message.into()]));
		}

		while let Some(message) = self.message_queues.last_mut().and_then(VecDeque::pop_front) {
			// Skip processing of this message if it will be processed later (at the end of the shallowest level queue)
			if SIDE_EFFECT_FREE_MESSAGES.contains(&message.to_discriminant()) {
				let already_in_queue = self.message_queues.first().filter(|queue| queue.contains(&message)).is_some();
				if already_in_queue {
					self.log_deferred_message(&message, &self.message_queues, self.message_handlers.global_message_handler.trace_messsage_contents);
					self.cleanup_queues(false);
					continue;
				} else if self.message_queues.len() > 1 {
					self.log_deferred_message(&message, &self.message_queues, self.message_handlers.global_message_handler.trace_messsage_contents);
					self.cleanup_queues(true);
					self.message_queues[0].push_back(message);
					continue;
				}
			}

			// Print the message at a verbosity level of `log`
			self.log_message(&message, &self.message_queues, self.message_handlers.global_message_handler.trace_messsage_contents);

			// Create a new queue for the child messages
			let mut queue = VecDeque::new();

			// Process the action by forwarding it to the relevant message handler, or saving the FrontendMessage to be sent to the frontend
			#[remain::sorted]
			match message {
				#[remain::unsorted]
				NoOp => {}
				#[remain::unsorted]
				Init => {
					// Display the menu bar at the top of the window
					let message = MenuBarMessage::SendLayout.into();
					queue.push_back(message);

					// Load the default font
					let font = Font::new(DEFAULT_FONT_FAMILY.into(), DEFAULT_FONT_STYLE.into());
					let message = FrontendMessage::TriggerFontLoad { font, is_default: true }.into();
					queue.push_back(message);
				}

				Broadcast(message) => self.message_handlers.broadcast_message_handler.process_action(message, (), &mut queue),
				Dialog(message) => {
					self.message_handlers
						.dialog_message_handler
						.process_action(message, &self.message_handlers.portfolio_message_handler, &mut queue);
				}
				Frontend(message) => {
					// Handle these messages immediately by returning early
					if let FrontendMessage::UpdateImageData { .. } | FrontendMessage::TriggerFontLoad { .. } | FrontendMessage::TriggerRefreshBoundsOfViewports = message {
						self.responses.push(message);
<<<<<<< HEAD
						self.cleanup_queues(false);
=======

						// Return early to avoid running the code after the match block
>>>>>>> 010ba5a5
						return;
					} else {
						// `FrontendMessage`s are saved and will be sent to the frontend after the message queue is done being processed
						self.responses.push(message);
					}
				}
				Global(message) => {
					self.message_handlers.global_message_handler.process_action(message, (), &mut queue);
				}
				InputMapper(message) => {
					let actions = self.collect_actions();
					self.message_handlers
						.input_mapper_message_handler
						.process_action(message, (&self.message_handlers.input_preprocessor_message_handler, actions), &mut queue);
				}
				InputPreprocessor(message) => {
					self.message_handlers.input_preprocessor_message_handler.process_action(message, (), &mut queue);
				}
				Layout(message) => self.message_handlers.layout_message_handler.process_action(message, (), &mut queue),
				Portfolio(message) => {
					self.message_handlers
						.portfolio_message_handler
						.process_action(message, &self.message_handlers.input_preprocessor_message_handler, &mut queue);
				}
				Tool(message) => {
					if let Some(document) = self.message_handlers.portfolio_message_handler.active_document() {
						self.message_handlers.tool_message_handler.process_action(
							message,
							(
								document,
								&self.message_handlers.input_preprocessor_message_handler,
								self.message_handlers.portfolio_message_handler.font_cache(),
							),
							&mut queue,
						);
					} else {
						log::warn!("Called ToolMessage without an active document.\nGot {:?}", message);
					}
				}
				Workspace(message) => {
					self.message_handlers
						.workspace_message_handler
						.process_action(message, &self.message_handlers.input_preprocessor_message_handler, &mut queue);
				}
			}

			// If there are child messages, append the queue to the list of queues
			if !queue.is_empty() {
				self.message_queues.push(queue);
			}

			self.cleanup_queues(false);
		}
	}

	pub fn collect_actions(&self) -> ActionList {
		// TODO: Reduce the number of heap allocations
		let mut list = Vec::new();
		list.extend(self.message_handlers.dialog_message_handler.actions());
		list.extend(self.message_handlers.input_preprocessor_message_handler.actions());
		list.extend(self.message_handlers.input_mapper_message_handler.actions());
		list.extend(self.message_handlers.global_message_handler.actions());
		if self.message_handlers.portfolio_message_handler.active_document().is_some() {
			list.extend(self.message_handlers.tool_message_handler.actions());
		}
		list.extend(self.message_handlers.portfolio_message_handler.actions());
		list
	}

	/// Create the tree structure for logging the messages as a tree
	fn create_indents(queues: &[VecDeque<Message>]) -> String {
		String::from_iter(queues.iter().enumerate().skip(1).map(|(index, queue)| {
			if index == queues.len() - 1 {
				if queue.is_empty() {
					"└── "
				} else {
					"├── "
				}
			} else if queue.is_empty() {
				"   "
			} else {
				"│    "
			}
		}))
	}

	/// Logs a message that is about to be executed,
	/// either as a tree with a discriminant or the entire payload (depending on settings)
	fn log_message(&self, message: &Message, queues: &[VecDeque<Message>], log_tree_contents: bool) {
		if log::max_level() == log::LevelFilter::Trace && !MessageDiscriminant::from(message).local_name().ends_with("PointerMove") {
			if !log_tree_contents {
				log::trace!("{}{:?}", Self::create_indents(queues), message.to_discriminant());
			} else if !(matches!(message, Message::InputPreprocessor(_))) {
				log::trace!("Message: {}{:?}", Self::create_indents(queues), message);
				// log::trace!("Hints: {:?}", self.input_mapper_message_handler.hints(self.collect_actions()));
			}
		}
	}

	/// Logs into the tree that the message is in the side effect free messages and its execution will be deferred
	fn log_deferred_message(&self, message: &Message, queues: &[VecDeque<Message>], log_tree_contents: bool) {
		if log::max_level() == log::LevelFilter::Trace && !log_tree_contents {
			log::trace!("{}Deferred '{:?}' - SIDE_EFFECT_FREE_MESSAGE", Self::create_indents(queues), message.to_discriminant());
		}
	}
}

#[cfg(test)]
mod test {
	use crate::communication::set_uuid_seed;
	use crate::document::clipboards::Clipboard;
	use crate::document::DocumentMessageHandler;
	use crate::message_prelude::*;
	use crate::misc::test_utils::EditorTestUtils;
	use crate::Editor;

	use graphene::color::Color;
	use graphene::Operation;

	fn init_logger() {
		let _ = env_logger::builder().is_test(true).try_init();
	}

	/// Create an editor instance with three layers
	/// 1. A red rectangle
	/// 2. A blue shape
	/// 3. A green ellipse
	fn create_editor_with_three_layers() -> Editor {
		set_uuid_seed(0);
		let mut editor = Editor::new();

		editor.new_document();
		editor.select_primary_color(Color::RED);
		editor.draw_rect(100., 200., 300., 400.);
		editor.select_primary_color(Color::BLUE);
		editor.draw_shape(10., 1200., 1300., 400.);
		editor.select_primary_color(Color::GREEN);
		editor.draw_ellipse(104., 1200., 1300., 400.);

		editor
	}

	#[test]
	/// - create rect, shape and ellipse
	/// - copy
	/// - paste
	/// - assert that ellipse was copied
	fn copy_paste_single_layer() {
		init_logger();
		let mut editor = create_editor_with_three_layers();

		let document_before_copy = editor.dispatcher.message_handlers.portfolio_message_handler.active_document().unwrap().graphene_document.clone();
		editor.handle_message(PortfolioMessage::Copy { clipboard: Clipboard::Internal });
		editor.handle_message(PortfolioMessage::PasteIntoFolder {
			clipboard: Clipboard::Internal,
			folder_path: vec![],
			insert_index: -1,
		});
		let document_after_copy = editor.dispatcher.message_handlers.portfolio_message_handler.active_document().unwrap().graphene_document.clone();

		let layers_before_copy = document_before_copy.root.as_folder().unwrap().layers();
		let layers_after_copy = document_after_copy.root.as_folder().unwrap().layers();

		assert_eq!(layers_before_copy.len(), 3);
		assert_eq!(layers_after_copy.len(), 4);

		// Existing layers are unaffected
		for i in 0..=2 {
			assert_eq!(layers_before_copy[i], layers_after_copy[i]);
		}

		// The ellipse was copied
		assert_eq!(layers_before_copy[2], layers_after_copy[3]);
	}

	#[test]
	/// - create rect, shape and ellipse
	/// - select shape
	/// - copy
	/// - paste
	/// - assert that shape was copied
	fn copy_paste_single_layer_from_middle() {
		init_logger();
		let mut editor = create_editor_with_three_layers();

		let document_before_copy = editor.dispatcher.message_handlers.portfolio_message_handler.active_document().unwrap().graphene_document.clone();
		let shape_id = document_before_copy.root.as_folder().unwrap().layer_ids[1];

		editor.handle_message(DocumentMessage::SetSelectedLayers {
			replacement_selected_layers: vec![vec![shape_id]],
		});
		editor.handle_message(PortfolioMessage::Copy { clipboard: Clipboard::Internal });
		editor.handle_message(PortfolioMessage::PasteIntoFolder {
			clipboard: Clipboard::Internal,
			folder_path: vec![],
			insert_index: -1,
		});

		let document_after_copy = editor.dispatcher.message_handlers.portfolio_message_handler.active_document().unwrap().graphene_document.clone();

		let layers_before_copy = document_before_copy.root.as_folder().unwrap().layers();
		let layers_after_copy = document_after_copy.root.as_folder().unwrap().layers();

		assert_eq!(layers_before_copy.len(), 3);
		assert_eq!(layers_after_copy.len(), 4);

		// Existing layers are unaffected
		for i in 0..=2 {
			assert_eq!(layers_before_copy[i], layers_after_copy[i]);
		}

		// The shape was copied
		assert_eq!(layers_before_copy[1], layers_after_copy[3]);
	}

	#[test]
	fn copy_paste_folder() {
		init_logger();
		let mut editor = create_editor_with_three_layers();

		const FOLDER_INDEX: usize = 3;
		const ELLIPSE_INDEX: usize = 2;
		const SHAPE_INDEX: usize = 1;
		const RECT_INDEX: usize = 0;

		const LINE_INDEX: usize = 0;
		const PEN_INDEX: usize = 1;

		editor.handle_message(DocumentMessage::CreateEmptyFolder { container_path: vec![] });

		let document_before_added_shapes = editor.dispatcher.message_handlers.portfolio_message_handler.active_document().unwrap().graphene_document.clone();
		let folder_id = document_before_added_shapes.root.as_folder().unwrap().layer_ids[FOLDER_INDEX];

		// TODO: This adding of a Line and Pen should be rewritten using the corresponding functions in EditorTestUtils.
		// This has not been done yet as the line and pen tool are not yet able to add layers to the currently selected folder
		editor.handle_message(Operation::AddLine {
			path: vec![folder_id, LINE_INDEX as u64],
			insert_index: 0,
			transform: [0.0, 0.0, 0.0, 0.0, 0.0, 0.0],
			style: Default::default(),
		});

		editor.handle_message(Operation::AddPolyline {
			path: vec![folder_id, PEN_INDEX as u64],
			insert_index: 0,
			transform: [0.0, 0.0, 0.0, 0.0, 0.0, 0.0],
			style: Default::default(),
			points: vec![(10.0, 20.0), (30.0, 40.0)],
		});

		editor.handle_message(DocumentMessage::SetSelectedLayers {
			replacement_selected_layers: vec![vec![folder_id]],
		});

		let document_before_copy = editor.dispatcher.message_handlers.portfolio_message_handler.active_document().unwrap().graphene_document.clone();

		editor.handle_message(PortfolioMessage::Copy { clipboard: Clipboard::Internal });
		editor.handle_message(DocumentMessage::DeleteSelectedLayers);
		editor.handle_message(PortfolioMessage::PasteIntoFolder {
			clipboard: Clipboard::Internal,
			folder_path: vec![],
			insert_index: -1,
		});
		editor.handle_message(PortfolioMessage::PasteIntoFolder {
			clipboard: Clipboard::Internal,
			folder_path: vec![],
			insert_index: -1,
		});

		let document_after_copy = editor.dispatcher.message_handlers.portfolio_message_handler.active_document().unwrap().graphene_document.clone();

		let layers_before_copy = document_before_copy.root.as_folder().unwrap().layers();
		let layers_after_copy = document_after_copy.root.as_folder().unwrap().layers();

		assert_eq!(layers_before_copy.len(), 4);
		assert_eq!(layers_after_copy.len(), 5);

		let rect_before_copy = &layers_before_copy[RECT_INDEX];
		let ellipse_before_copy = &layers_before_copy[ELLIPSE_INDEX];
		let shape_before_copy = &layers_before_copy[SHAPE_INDEX];
		let folder_before_copy = &layers_before_copy[FOLDER_INDEX];
		let line_before_copy = folder_before_copy.as_folder().unwrap().layers()[LINE_INDEX].clone();
		let pen_before_copy = folder_before_copy.as_folder().unwrap().layers()[PEN_INDEX].clone();

		assert_eq!(&layers_after_copy[0], rect_before_copy);
		assert_eq!(&layers_after_copy[1], shape_before_copy);
		assert_eq!(&layers_after_copy[2], ellipse_before_copy);
		assert_eq!(&layers_after_copy[3], folder_before_copy);
		assert_eq!(&layers_after_copy[4], folder_before_copy);

		// Check the layers inside the two folders
		let first_folder_layers_after_copy = layers_after_copy[3].as_folder().unwrap().layers();
		let second_folder_layers_after_copy = layers_after_copy[4].as_folder().unwrap().layers();

		assert_eq!(first_folder_layers_after_copy.len(), 2);
		assert_eq!(second_folder_layers_after_copy.len(), 2);

		assert_eq!(first_folder_layers_after_copy[0], line_before_copy);
		assert_eq!(first_folder_layers_after_copy[1], pen_before_copy);

		assert_eq!(second_folder_layers_after_copy[0], line_before_copy);
		assert_eq!(second_folder_layers_after_copy[1], pen_before_copy);
	}

	#[test]
	/// - create rect, shape and ellipse
	/// - select ellipse and rect
	/// - copy
	/// - delete
	/// - create another rect
	/// - paste
	/// - paste
	fn copy_paste_deleted_layers() {
		init_logger();
		let mut editor = create_editor_with_three_layers();

		const ELLIPSE_INDEX: usize = 2;
		const SHAPE_INDEX: usize = 1;
		const RECT_INDEX: usize = 0;

		let document_before_copy = editor.dispatcher.message_handlers.portfolio_message_handler.active_document().unwrap().graphene_document.clone();
		let rect_id = document_before_copy.root.as_folder().unwrap().layer_ids[RECT_INDEX];
		let ellipse_id = document_before_copy.root.as_folder().unwrap().layer_ids[ELLIPSE_INDEX];

		editor.handle_message(DocumentMessage::SetSelectedLayers {
			replacement_selected_layers: vec![vec![rect_id], vec![ellipse_id]],
		});
		editor.handle_message(PortfolioMessage::Copy { clipboard: Clipboard::Internal });
		editor.handle_message(DocumentMessage::DeleteSelectedLayers);
		editor.draw_rect(0., 800., 12., 200.);
		editor.handle_message(PortfolioMessage::PasteIntoFolder {
			clipboard: Clipboard::Internal,
			folder_path: vec![],
			insert_index: -1,
		});
		editor.handle_message(PortfolioMessage::PasteIntoFolder {
			clipboard: Clipboard::Internal,
			folder_path: vec![],
			insert_index: -1,
		});

		let document_after_copy = editor.dispatcher.message_handlers.portfolio_message_handler.active_document().unwrap().graphene_document.clone();

		let layers_before_copy = document_before_copy.root.as_folder().unwrap().layers();
		let layers_after_copy = document_after_copy.root.as_folder().unwrap().layers();

		assert_eq!(layers_before_copy.len(), 3);
		assert_eq!(layers_after_copy.len(), 6);

		let rect_before_copy = &layers_before_copy[RECT_INDEX];
		let ellipse_before_copy = &layers_before_copy[ELLIPSE_INDEX];

		assert_eq!(layers_after_copy[0], layers_before_copy[SHAPE_INDEX]);
		assert_eq!(&layers_after_copy[2], rect_before_copy);
		assert_eq!(&layers_after_copy[3], ellipse_before_copy);
		assert_eq!(&layers_after_copy[4], rect_before_copy);
		assert_eq!(&layers_after_copy[5], ellipse_before_copy);
	}

	#[test]
	#[ignore] // TODO: Re-enable test, see issue #444 (https://github.com/GraphiteEditor/Graphite/pull/444)
	/// - create rect, shape and ellipse
	/// - select ellipse and rect
	/// - move them down and back up again
	fn move_selection() {
		init_logger();
		let mut editor = create_editor_with_three_layers();

		fn map_to_vec(paths: Vec<&[LayerId]>) -> Vec<Vec<LayerId>> {
			paths.iter().map(|layer| layer.to_vec()).collect::<Vec<_>>()
		}
		let sorted_layers = map_to_vec(editor.dispatcher.message_handlers.portfolio_message_handler.active_document().unwrap().all_layers_sorted());
		println!("Sorted layers: {:?}", sorted_layers);

		let verify_order = |handler: &mut DocumentMessageHandler| {
			(
				map_to_vec(handler.all_layers_sorted()),
				map_to_vec(handler.non_selected_layers_sorted()),
				map_to_vec(handler.selected_layers_sorted()),
			)
		};

		editor.handle_message(DocumentMessage::SetSelectedLayers {
			replacement_selected_layers: sorted_layers[..2].to_vec(),
		});

		editor.handle_message(DocumentMessage::ReorderSelectedLayers { relative_index_offset: 1 });
		let (all, non_selected, selected) = verify_order(editor.dispatcher.message_handlers.portfolio_message_handler.active_document_mut().unwrap());
		assert_eq!(all, non_selected.into_iter().chain(selected.into_iter()).collect::<Vec<_>>());

		editor.handle_message(DocumentMessage::ReorderSelectedLayers { relative_index_offset: -1 });
		let (all, non_selected, selected) = verify_order(editor.dispatcher.message_handlers.portfolio_message_handler.active_document_mut().unwrap());
		assert_eq!(all, selected.into_iter().chain(non_selected.into_iter()).collect::<Vec<_>>());

		editor.handle_message(DocumentMessage::ReorderSelectedLayers { relative_index_offset: isize::MAX });
		let (all, non_selected, selected) = verify_order(editor.dispatcher.message_handlers.portfolio_message_handler.active_document_mut().unwrap());
		assert_eq!(all, non_selected.into_iter().chain(selected.into_iter()).collect::<Vec<_>>());
	}

	#[test]
	/// If this test is failing take a look at `GRAPHITE_DOCUMENT_VERSION` in `editor/src/consts.rs`, it may need to be updated.
	/// This test will fail when you make changes to the underlying serialization format for a document.
	fn check_if_graphite_file_version_upgrade_is_needed() {
		use crate::layout::widgets::{LayoutGroup, TextLabel, Widget};
		let print_problem_to_terminal_on_failure = |value: &String| {
			println!();
			println!("-------------------------------------------------");
			println!("Failed test due to receiving a DisplayDialogError while loading the Graphite sample file!");
			println!("This is most likely caused by forgetting to bump the `GRAPHITE_DOCUMENT_VERSION` in `editor/src/consts.rs`");
			println!("After bumping this version number, please replace the `graphite-test-document.graphite` with a valid file [saved from the editor].");
			println!("DisplayDialogError details:");
			println!();
			println!("Description: {}", value);
			println!("-------------------------------------------------");
			println!();
			panic!()
		};

		init_logger();
		set_uuid_seed(0);
		let mut editor = Editor::new();
		let test_file = include_str!("./graphite-test-document.graphite");
		let responses = editor.handle_message(PortfolioMessage::OpenDocumentFile {
			document_name: "Graphite Version Test".into(),
			document_serialized_content: test_file.into(),
		});

		for response in responses {
			// Check for the existence of the file format incompatibility warning dialog after opening the test file
			if let FrontendMessage::UpdateDialogDetails { layout_target: _, layout } = response {
				if let LayoutGroup::Row { widgets } = &layout[0] {
					if let Widget::TextLabel(TextLabel { value, .. }) = &widgets[0].widget {
						print_problem_to_terminal_on_failure(value);
					}
				}
			}
		}
	}
}<|MERGE_RESOLUTION|>--- conflicted
+++ resolved
@@ -123,12 +123,9 @@
 					// Handle these messages immediately by returning early
 					if let FrontendMessage::UpdateImageData { .. } | FrontendMessage::TriggerFontLoad { .. } | FrontendMessage::TriggerRefreshBoundsOfViewports = message {
 						self.responses.push(message);
-<<<<<<< HEAD
 						self.cleanup_queues(false);
-=======
 
 						// Return early to avoid running the code after the match block
->>>>>>> 010ba5a5
 						return;
 					} else {
 						// `FrontendMessage`s are saved and will be sent to the frontend after the message queue is done being processed

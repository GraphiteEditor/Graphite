use crate::document::PortfolioMessageHandler;
use crate::global::GlobalMessageHandler;
use crate::input::{InputMapperMessageHandler, InputPreprocessorMessageHandler};
use crate::message_prelude::*;
use crate::viewport_tools::tool_message_handler::ToolMessageHandler;

use std::collections::VecDeque;

#[derive(Debug, Default)]
pub struct Dispatcher {
	message_queue: VecDeque<Message>,
	pub responses: Vec<FrontendMessage>,
	message_handlers: DispatcherMessageHandlers,
}

#[remain::sorted]
#[derive(Debug, Default)]
struct DispatcherMessageHandlers {
	global_message_handler: GlobalMessageHandler,
	input_mapper_message_handler: InputMapperMessageHandler,
	input_preprocessor_message_handler: InputPreprocessorMessageHandler,
	portfolio_message_handler: PortfolioMessageHandler,
	tool_message_handler: ToolMessageHandler,
}

// For optimization, these are messages guaranteed to be redundant when repeated.
// The last occurrence of the message in the message queue is sufficient to ensure correct behavior.
// In addition, these messages do not change any state in the backend (aside from caches).
const SIDE_EFFECT_FREE_MESSAGES: &[MessageDiscriminant] = &[
	MessageDiscriminant::Portfolio(PortfolioMessageDiscriminant::Document(DocumentMessageDiscriminant::RenderDocument)),
	MessageDiscriminant::Portfolio(PortfolioMessageDiscriminant::Document(DocumentMessageDiscriminant::FolderChanged)),
	MessageDiscriminant::Frontend(FrontendMessageDiscriminant::UpdateDocumentLayer),
	MessageDiscriminant::Frontend(FrontendMessageDiscriminant::DisplayDocumentLayerTreeStructure),
	MessageDiscriminant::Frontend(FrontendMessageDiscriminant::UpdateOpenDocumentsList),
	MessageDiscriminant::Tool(ToolMessageDiscriminant::DocumentIsDirty),
];

impl Dispatcher {
	pub fn new() -> Self {
		Self::default()
	}

	#[remain::check]
	pub fn handle_message<T: Into<Message>>(&mut self, message: T) {
		use Message::*;

		self.message_queue.push_back(message.into());

		while let Some(message) = self.message_queue.pop_front() {
			// Skip processing of this message if it will be processed later
			if SIDE_EFFECT_FREE_MESSAGES.contains(&message.to_discriminant()) && self.message_queue.contains(&message) {
				continue;
			}

			// Print the message at a verbosity level of `log`
			self.log_message(&message);

			// Process the action by forwarding it to the relevant message handler, or saving the FrontendMessage to be sent to the frontend
			#[remain::sorted]
			match message {
				Frontend(message) => {
					// `FrontendMessage`s are saved and will be sent to the frontend after the message queue is done being processed
					self.responses.push(message);
				}
				Global(message) => {
					self.message_handlers.global_message_handler.process_action(message, (), &mut self.message_queue);
				}
				InputMapper(message) => {
					let actions = self.collect_actions();
					self.message_handlers
						.input_mapper_message_handler
						.process_action(message, (&self.message_handlers.input_preprocessor_message_handler, actions), &mut self.message_queue);
				}
				InputPreprocessor(message) => {
					self.message_handlers.input_preprocessor_message_handler.process_action(message, (), &mut self.message_queue);
				}
				NoOp => {}
				Portfolio(message) => {
					self.message_handlers
						.portfolio_message_handler
						.process_action(message, &self.message_handlers.input_preprocessor_message_handler, &mut self.message_queue);
				}
				Tool(message) => {
					self.message_handlers.tool_message_handler.process_action(
						message,
						(
							self.message_handlers.portfolio_message_handler.active_document(),
							&self.message_handlers.input_preprocessor_message_handler,
						),
						&mut self.message_queue,
					);
				}
			}
		}
	}

	pub fn collect_actions(&self) -> ActionList {
		// TODO: Reduce the number of heap allocations
		let mut list = Vec::new();
		list.extend(self.message_handlers.input_preprocessor_message_handler.actions());
		list.extend(self.message_handlers.input_mapper_message_handler.actions());
		list.extend(self.message_handlers.global_message_handler.actions());
		list.extend(self.message_handlers.tool_message_handler.actions());
		list.extend(self.message_handlers.portfolio_message_handler.actions());
		list
	}

	fn log_message(&self, message: &Message) {
		use Message::*;

		if log::max_level() == log::LevelFilter::Trace
			&& !(matches!(
				message,
				InputPreprocessor(_) | Frontend(FrontendMessage::UpdateCanvasZoom { .. }) | Frontend(FrontendMessage::UpdateCanvasRotation { .. })
			) || MessageDiscriminant::from(message).local_name().ends_with("MouseMove"))
		{
			log::trace!("Message: {:?}", message);
			// log::trace!("Hints: {:?}", self.input_mapper_message_handler.hints(self.collect_actions()));
		}
	}
}

#[cfg(test)]
mod test {
	use crate::communication::set_uuid_seed;
	use crate::document::clipboards::Clipboard;
	use crate::document::DocumentMessageHandler;
	use crate::message_prelude::*;
	use crate::misc::test_utils::EditorTestUtils;
	use crate::Editor;
<<<<<<< HEAD
=======

>>>>>>> dbc19912
	use graphene::color::Color;
	use graphene::Operation;

	fn init_logger() {
		let _ = env_logger::builder().is_test(true).try_init();
	}

	/// Create an editor instance with three layers
	/// 1. A red rectangle
	/// 2. A blue shape
	/// 3. A green ellipse
	fn create_editor_with_three_layers() -> Editor {
		set_uuid_seed(0);
		let mut editor = Editor::new();

		editor.select_primary_color(Color::RED);
		editor.draw_rect(100., 200., 300., 400.);
		editor.select_primary_color(Color::BLUE);
		editor.draw_shape(10., 1200., 1300., 400.);
		editor.select_primary_color(Color::GREEN);
		editor.draw_ellipse(104., 1200., 1300., 400.);

		editor
	}

	#[test]
	/// - create rect, shape and ellipse
	/// - copy
	/// - paste
	/// - assert that ellipse was copied
	fn copy_paste_single_layer() {
		init_logger();
		let mut editor = create_editor_with_three_layers();

		let document_before_copy = editor.dispatcher.message_handlers.portfolio_message_handler.active_document().graphene_document.clone();
		editor.handle_message(PortfolioMessage::Copy { clipboard: Clipboard::User });
		editor.handle_message(PortfolioMessage::PasteIntoFolder {
			clipboard: Clipboard::User,
			folder_path: vec![],
			insert_index: -1,
		});
		let document_after_copy = editor.dispatcher.message_handlers.portfolio_message_handler.active_document().graphene_document.clone();

		let layers_before_copy = document_before_copy.root.as_folder().unwrap().layers();
		let layers_after_copy = document_after_copy.root.as_folder().unwrap().layers();

		assert_eq!(layers_before_copy.len(), 3);
		assert_eq!(layers_after_copy.len(), 4);

		// Existing layers are unaffected
		for i in 0..=2 {
			assert_eq!(layers_before_copy[i], layers_after_copy[i]);
		}

		// The ellipse was copied
		assert_eq!(layers_before_copy[2], layers_after_copy[3]);
	}

	#[test]
	/// - create rect, shape and ellipse
	/// - select shape
	/// - copy
	/// - paste
	/// - assert that shape was copied
	fn copy_paste_single_layer_from_middle() {
		init_logger();
		let mut editor = create_editor_with_three_layers();

		let document_before_copy = editor.dispatcher.message_handlers.portfolio_message_handler.active_document().graphene_document.clone();
		let shape_id = document_before_copy.root.as_folder().unwrap().layer_ids[1];

		editor.handle_message(DocumentMessage::SetSelectedLayers {
			replacement_selected_layers: vec![vec![shape_id]],
		});
		editor.handle_message(PortfolioMessage::Copy { clipboard: Clipboard::User });
		editor.handle_message(PortfolioMessage::PasteIntoFolder {
			clipboard: Clipboard::User,
			folder_path: vec![],
			insert_index: -1,
		});

		let document_after_copy = editor.dispatcher.message_handlers.portfolio_message_handler.active_document().graphene_document.clone();

		let layers_before_copy = document_before_copy.root.as_folder().unwrap().layers();
		let layers_after_copy = document_after_copy.root.as_folder().unwrap().layers();

		assert_eq!(layers_before_copy.len(), 3);
		assert_eq!(layers_after_copy.len(), 4);

		// Existing layers are unaffected
		for i in 0..=2 {
			assert_eq!(layers_before_copy[i], layers_after_copy[i]);
		}

		// The shape was copied
		assert_eq!(layers_before_copy[1], layers_after_copy[3]);
	}

	#[test]
	fn copy_paste_folder() {
		init_logger();
		let mut editor = create_editor_with_three_layers();

		const FOLDER_INDEX: usize = 3;
		const ELLIPSE_INDEX: usize = 2;
		const SHAPE_INDEX: usize = 1;
		const RECT_INDEX: usize = 0;

		const LINE_INDEX: usize = 0;
		const PEN_INDEX: usize = 1;

		editor.handle_message(DocumentMessage::CreateEmptyFolder { container_path: vec![] });

		let document_before_added_shapes = editor.dispatcher.message_handlers.portfolio_message_handler.active_document().graphene_document.clone();
		let folder_id = document_before_added_shapes.root.as_folder().unwrap().layer_ids[FOLDER_INDEX];

		// TODO: This adding of a Line and Pen should be rewritten using the corresponding functions in EditorTestUtils.
		// This has not been done yet as the line and pen tool are not yet able to add layers to the currently selected folder
		editor.handle_message(Operation::AddLine {
			path: vec![folder_id, LINE_INDEX as u64],
			insert_index: 0,
			transform: [0.0, 0.0, 0.0, 0.0, 0.0, 0.0],
			style: Default::default(),
		});

		editor.handle_message(Operation::AddPen {
			path: vec![folder_id, PEN_INDEX as u64],
			insert_index: 0,
			transform: [0.0, 0.0, 0.0, 0.0, 0.0, 0.0],
			style: Default::default(),
			points: vec![(10.0, 20.0), (30.0, 40.0)],
		});

		editor.handle_message(DocumentMessage::SetSelectedLayers {
			replacement_selected_layers: vec![vec![folder_id]],
		});

		let document_before_copy = editor.dispatcher.message_handlers.portfolio_message_handler.active_document().graphene_document.clone();

		editor.handle_message(PortfolioMessage::Copy { clipboard: Clipboard::User });
		editor.handle_message(DocumentMessage::DeleteSelectedLayers);
		editor.handle_message(PortfolioMessage::PasteIntoFolder {
			clipboard: Clipboard::User,
			folder_path: vec![],
			insert_index: -1,
		});
		editor.handle_message(PortfolioMessage::PasteIntoFolder {
			clipboard: Clipboard::User,
			folder_path: vec![],
			insert_index: -1,
		});

		let document_after_copy = editor.dispatcher.message_handlers.portfolio_message_handler.active_document().graphene_document.clone();

		let layers_before_copy = document_before_copy.root.as_folder().unwrap().layers();
		let layers_after_copy = document_after_copy.root.as_folder().unwrap().layers();

		assert_eq!(layers_before_copy.len(), 4);
		assert_eq!(layers_after_copy.len(), 5);

		let rect_before_copy = &layers_before_copy[RECT_INDEX];
		let ellipse_before_copy = &layers_before_copy[ELLIPSE_INDEX];
		let shape_before_copy = &layers_before_copy[SHAPE_INDEX];
		let folder_before_copy = &layers_before_copy[FOLDER_INDEX];
		let line_before_copy = folder_before_copy.as_folder().unwrap().layers()[LINE_INDEX].clone();
		let pen_before_copy = folder_before_copy.as_folder().unwrap().layers()[PEN_INDEX].clone();

		assert_eq!(&layers_after_copy[0], rect_before_copy);
		assert_eq!(&layers_after_copy[1], shape_before_copy);
		assert_eq!(&layers_after_copy[2], ellipse_before_copy);
		assert_eq!(&layers_after_copy[3], folder_before_copy);
		assert_eq!(&layers_after_copy[4], folder_before_copy);

		// Check the layers inside the two folders
		let first_folder_layers_after_copy = layers_after_copy[3].as_folder().unwrap().layers();
		let second_folder_layers_after_copy = layers_after_copy[4].as_folder().unwrap().layers();

		assert_eq!(first_folder_layers_after_copy.len(), 2);
		assert_eq!(second_folder_layers_after_copy.len(), 2);

		assert_eq!(first_folder_layers_after_copy[0], line_before_copy);
		assert_eq!(first_folder_layers_after_copy[1], pen_before_copy);

		assert_eq!(second_folder_layers_after_copy[0], line_before_copy);
		assert_eq!(second_folder_layers_after_copy[1], pen_before_copy);
	}

	#[test]
	/// - create rect, shape and ellipse
	/// - select ellipse and rect
	/// - copy
	/// - delete
	/// - create another rect
	/// - paste
	/// - paste
	fn copy_paste_deleted_layers() {
		init_logger();
		let mut editor = create_editor_with_three_layers();

		const ELLIPSE_INDEX: usize = 2;
		const SHAPE_INDEX: usize = 1;
		const RECT_INDEX: usize = 0;

		let document_before_copy = editor.dispatcher.message_handlers.portfolio_message_handler.active_document().graphene_document.clone();
		let rect_id = document_before_copy.root.as_folder().unwrap().layer_ids[RECT_INDEX];
		let ellipse_id = document_before_copy.root.as_folder().unwrap().layer_ids[ELLIPSE_INDEX];

		editor.handle_message(DocumentMessage::SetSelectedLayers {
			replacement_selected_layers: vec![vec![rect_id], vec![ellipse_id]],
		});
		editor.handle_message(PortfolioMessage::Copy { clipboard: Clipboard::User });
		editor.handle_message(DocumentMessage::DeleteSelectedLayers);
		editor.draw_rect(0., 800., 12., 200.);
		editor.handle_message(PortfolioMessage::PasteIntoFolder {
			clipboard: Clipboard::User,
			folder_path: vec![],
			insert_index: -1,
		});
		editor.handle_message(PortfolioMessage::PasteIntoFolder {
			clipboard: Clipboard::User,
			folder_path: vec![],
			insert_index: -1,
		});

		let document_after_copy = editor.dispatcher.message_handlers.portfolio_message_handler.active_document().graphene_document.clone();

		let layers_before_copy = document_before_copy.root.as_folder().unwrap().layers();
		let layers_after_copy = document_after_copy.root.as_folder().unwrap().layers();

		assert_eq!(layers_before_copy.len(), 3);
		assert_eq!(layers_after_copy.len(), 6);

		let rect_before_copy = &layers_before_copy[RECT_INDEX];
		let ellipse_before_copy = &layers_before_copy[ELLIPSE_INDEX];

		assert_eq!(layers_after_copy[0], layers_before_copy[SHAPE_INDEX]);
		assert_eq!(&layers_after_copy[2], rect_before_copy);
		assert_eq!(&layers_after_copy[3], ellipse_before_copy);
		assert_eq!(&layers_after_copy[4], rect_before_copy);
		assert_eq!(&layers_after_copy[5], ellipse_before_copy);
	}

	#[test]
	#[ignore] // TODO: Re-enable test, see issue #444 (https://github.com/GraphiteEditor/Graphite/pull/444)
	/// - create rect, shape and ellipse
	/// - select ellipse and rect
	/// - move them down and back up again
	fn move_selection() {
		init_logger();
		let mut editor = create_editor_with_three_layers();

		fn map_to_vec(paths: Vec<&[LayerId]>) -> Vec<Vec<LayerId>> {
			paths.iter().map(|layer| layer.to_vec()).collect::<Vec<_>>()
		}
		let sorted_layers = map_to_vec(editor.dispatcher.message_handlers.portfolio_message_handler.active_document().all_layers_sorted());
		println!("Sorted layers: {:?}", sorted_layers);

		let verify_order = |handler: &mut DocumentMessageHandler| {
			(
				map_to_vec(handler.all_layers_sorted()),
				map_to_vec(handler.non_selected_layers_sorted()),
				map_to_vec(handler.selected_layers_sorted()),
			)
		};

		editor.handle_message(DocumentMessage::SetSelectedLayers {
			replacement_selected_layers: sorted_layers[..2].to_vec(),
		});

		editor.handle_message(DocumentMessage::ReorderSelectedLayers { relative_index_offset: 1 });
		let (all, non_selected, selected) = verify_order(editor.dispatcher.message_handlers.portfolio_message_handler.active_document_mut());
		assert_eq!(all, non_selected.into_iter().chain(selected.into_iter()).collect::<Vec<_>>());

		editor.handle_message(DocumentMessage::ReorderSelectedLayers { relative_index_offset: -1 });
		let (all, non_selected, selected) = verify_order(editor.dispatcher.message_handlers.portfolio_message_handler.active_document_mut());
		assert_eq!(all, selected.into_iter().chain(non_selected.into_iter()).collect::<Vec<_>>());

		editor.handle_message(DocumentMessage::ReorderSelectedLayers { relative_index_offset: isize::MAX });
		let (all, non_selected, selected) = verify_order(editor.dispatcher.message_handlers.portfolio_message_handler.active_document_mut());
		assert_eq!(all, non_selected.into_iter().chain(selected.into_iter()).collect::<Vec<_>>());
	}
}<|MERGE_RESOLUTION|>--- conflicted
+++ resolved
@@ -128,10 +128,7 @@
 	use crate::message_prelude::*;
 	use crate::misc::test_utils::EditorTestUtils;
 	use crate::Editor;
-<<<<<<< HEAD
-=======
-
->>>>>>> dbc19912
+
 	use graphene::color::Color;
 	use graphene::Operation;
 

--- conflicted
+++ resolved
@@ -122,7 +122,6 @@
 						.process_action(message, &self.message_handlers.input_preprocessor_message_handler, &mut queue);
 				}
 				Tool(message) => {
-<<<<<<< HEAD
 					if let Some(document) = self.message_handlers.portfolio_message_handler.active_document() {
 						self.message_handlers.tool_message_handler.process_action(
 							message,
@@ -131,22 +130,11 @@
 								&self.message_handlers.input_preprocessor_message_handler,
 								self.message_handlers.portfolio_message_handler.font_cache(),
 							),
-							&mut self.message_queue,
+							&mut queue,
 						);
 					} else {
 						log::warn!("Called ToolMessage without an active document.\nGot {:?}", message);
 					}
-=======
-					self.message_handlers.tool_message_handler.process_action(
-						message,
-						(
-							self.message_handlers.portfolio_message_handler.active_document(),
-							&self.message_handlers.input_preprocessor_message_handler,
-							self.message_handlers.portfolio_message_handler.font_cache(),
-						),
-						&mut queue,
-					);
->>>>>>> 4fa7a81f
 				}
 				Workspace(message) => {
 					self.message_handlers

use crate::document::PortfolioMessageHandler;
use crate::global::GlobalMessageHandler;
use crate::input::{InputMapperMessageHandler, InputPreprocessorMessageHandler};
use crate::layout::layout_message_handler::LayoutMessageHandler;
use crate::message_prelude::*;
use crate::viewport_tools::tool_message_handler::ToolMessageHandler;
use crate::workspace::WorkspaceMessageHandler;

use std::collections::VecDeque;

#[derive(Debug, Default)]
pub struct Dispatcher {
	message_queue: VecDeque<Message>,
	pub responses: Vec<FrontendMessage>,
	message_handlers: DispatcherMessageHandlers,
}

#[remain::sorted]
#[derive(Debug, Default)]
struct DispatcherMessageHandlers {
	dialog_message_handler: DialogMessageHandler,
	global_message_handler: GlobalMessageHandler,
	input_mapper_message_handler: InputMapperMessageHandler,
	input_preprocessor_message_handler: InputPreprocessorMessageHandler,
	layout_message_handler: LayoutMessageHandler,
	portfolio_message_handler: PortfolioMessageHandler,
	tool_message_handler: ToolMessageHandler,
	workspace_message_handler: WorkspaceMessageHandler,
}

/// For optimization, these are messages guaranteed to be redundant when repeated.
/// The last occurrence of the message in the message queue is sufficient to ensure correct behavior.
/// In addition, these messages do not change any state in the backend (aside from caches).
const SIDE_EFFECT_FREE_MESSAGES: &[MessageDiscriminant] = &[
	MessageDiscriminant::Portfolio(PortfolioMessageDiscriminant::Document(DocumentMessageDiscriminant::RenderDocument)),
	MessageDiscriminant::Portfolio(PortfolioMessageDiscriminant::Document(DocumentMessageDiscriminant::Overlays(OverlaysMessageDiscriminant::Rerender))),
	MessageDiscriminant::Portfolio(PortfolioMessageDiscriminant::Document(DocumentMessageDiscriminant::Artboard(
		ArtboardMessageDiscriminant::RenderArtboards,
	))),
	MessageDiscriminant::Portfolio(PortfolioMessageDiscriminant::Document(DocumentMessageDiscriminant::FolderChanged)),
	MessageDiscriminant::Frontend(FrontendMessageDiscriminant::UpdateDocumentLayerDetails),
	MessageDiscriminant::Frontend(FrontendMessageDiscriminant::UpdateDocumentLayerTreeStructure),
	MessageDiscriminant::Frontend(FrontendMessageDiscriminant::UpdateOpenDocumentsList),
	MessageDiscriminant::Frontend(FrontendMessageDiscriminant::TriggerFontLoad),
	MessageDiscriminant::Tool(ToolMessageDiscriminant::DocumentIsDirty),
];

impl Dispatcher {
	pub fn new() -> Self {
		Self::default()
	}

	#[remain::check]
	pub fn handle_message<T: Into<Message>>(&mut self, message: T) {
		use Message::*;

		self.message_queue.push_back(message.into());

		while let Some(message) = self.message_queue.pop_front() {
			// Skip processing of this message if it will be processed later
			if SIDE_EFFECT_FREE_MESSAGES.contains(&message.to_discriminant()) && self.message_queue.contains(&message) {
				continue;
			}

			// Print the message at a verbosity level of `log`
			self.log_message(&message);

			// Process the action by forwarding it to the relevant message handler, or saving the FrontendMessage to be sent to the frontend
			#[remain::sorted]
			match message {
				#[remain::unsorted]
				NoOp => {}
				Dialog(message) => {
					self.message_handlers
						.dialog_message_handler
						.process_action(message, &self.message_handlers.portfolio_message_handler, &mut self.message_queue);
				}
				Frontend(message) => {
					// Image and font loading should be immediately handled
					if let FrontendMessage::UpdateImageData { .. } | FrontendMessage::TriggerFontLoad { .. } = message {
						self.responses.push(message);
						return;
					}

					// `FrontendMessage`s are saved and will be sent to the frontend after the message queue is done being processed
					self.responses.push(message);
				}
				Global(message) => {
					self.message_handlers.global_message_handler.process_action(message, (), &mut self.message_queue);
				}
				InputMapper(message) => {
					let actions = self.collect_actions();
					self.message_handlers
						.input_mapper_message_handler
						.process_action(message, (&self.message_handlers.input_preprocessor_message_handler, actions), &mut self.message_queue);
				}
				InputPreprocessor(message) => {
					self.message_handlers.input_preprocessor_message_handler.process_action(message, (), &mut self.message_queue);
				}
				Layout(message) => self.message_handlers.layout_message_handler.process_action(message, (), &mut self.message_queue),
				Portfolio(message) => {
					self.message_handlers
						.portfolio_message_handler
						.process_action(message, &self.message_handlers.input_preprocessor_message_handler, &mut self.message_queue);
				}
				Tool(message) => {
					self.message_handlers.tool_message_handler.process_action(
						message,
						(
							self.message_handlers.portfolio_message_handler.active_document(),
							&self.message_handlers.input_preprocessor_message_handler,
							self.message_handlers.portfolio_message_handler.font_cache(),
						),
						&mut self.message_queue,
					);
				}
				Workspace(message) => {
					self.message_handlers
						.workspace_message_handler
						.process_action(message, &self.message_handlers.input_preprocessor_message_handler, &mut self.message_queue);
				}
			}
		}
	}

	pub fn collect_actions(&self) -> ActionList {
		// TODO: Reduce the number of heap allocations
		let mut list = Vec::new();
		list.extend(self.message_handlers.dialog_message_handler.actions());
		list.extend(self.message_handlers.input_preprocessor_message_handler.actions());
		list.extend(self.message_handlers.input_mapper_message_handler.actions());
		list.extend(self.message_handlers.global_message_handler.actions());
		list.extend(self.message_handlers.tool_message_handler.actions());
		list.extend(self.message_handlers.portfolio_message_handler.actions());
		list
	}

	fn log_message(&self, message: &Message) {
		use Message::*;

		if log::max_level() == log::LevelFilter::Trace && !(matches!(message, InputPreprocessor(_)) || MessageDiscriminant::from(message).local_name().ends_with("PointerMove")) {
			log::trace!("Message: {:?}", message);
			// log::trace!("Hints: {:?}", self.input_mapper_message_handler.hints(self.collect_actions()));
		}
	}
}

#[cfg(test)]
mod test {
	use crate::communication::set_uuid_seed;
	use crate::document::clipboards::Clipboard;
	use crate::document::DocumentMessageHandler;
	use crate::message_prelude::*;
	use crate::misc::test_utils::EditorTestUtils;
	use crate::Editor;

	use graphene::color::Color;
	use graphene::Operation;

	fn init_logger() {
		let _ = env_logger::builder().is_test(true).try_init();
	}

	/// Create an editor instance with three layers
	/// 1. A red rectangle
	/// 2. A blue shape
	/// 3. A green ellipse
	fn create_editor_with_three_layers() -> Editor {
		set_uuid_seed(0);
		let mut editor = Editor::new();

		editor.select_primary_color(Color::RED);
		editor.draw_rect(100., 200., 300., 400.);
		editor.select_primary_color(Color::BLUE);
		editor.draw_shape(10., 1200., 1300., 400.);
		editor.select_primary_color(Color::GREEN);
		editor.draw_ellipse(104., 1200., 1300., 400.);

		editor
	}

	#[test]
	/// - create rect, shape and ellipse
	/// - copy
	/// - paste
	/// - assert that ellipse was copied
	fn copy_paste_single_layer() {
		init_logger();
		let mut editor = create_editor_with_three_layers();

		let document_before_copy = editor.dispatcher.message_handlers.portfolio_message_handler.active_document().graphene_document.clone();
		editor.handle_message(PortfolioMessage::Copy { clipboard: Clipboard::Internal });
		editor.handle_message(PortfolioMessage::PasteIntoFolder {
			clipboard: Clipboard::Internal,
			folder_path: vec![],
			insert_index: -1,
		});
		let document_after_copy = editor.dispatcher.message_handlers.portfolio_message_handler.active_document().graphene_document.clone();

		let layers_before_copy = document_before_copy.root.as_folder().unwrap().layers();
		let layers_after_copy = document_after_copy.root.as_folder().unwrap().layers();

		assert_eq!(layers_before_copy.len(), 3);
		assert_eq!(layers_after_copy.len(), 4);

		// Existing layers are unaffected
		for i in 0..=2 {
			assert_eq!(layers_before_copy[i], layers_after_copy[i]);
		}

		// The ellipse was copied
		assert_eq!(layers_before_copy[2], layers_after_copy[3]);
	}

	#[test]
	/// - create rect, shape and ellipse
	/// - select shape
	/// - copy
	/// - paste
	/// - assert that shape was copied
	fn copy_paste_single_layer_from_middle() {
		init_logger();
		let mut editor = create_editor_with_three_layers();

		let document_before_copy = editor.dispatcher.message_handlers.portfolio_message_handler.active_document().graphene_document.clone();
		let shape_id = document_before_copy.root.as_folder().unwrap().layer_ids[1];

		editor.handle_message(DocumentMessage::SetSelectedLayers {
			replacement_selected_layers: vec![vec![shape_id]],
		});
		editor.handle_message(PortfolioMessage::Copy { clipboard: Clipboard::Internal });
		editor.handle_message(PortfolioMessage::PasteIntoFolder {
			clipboard: Clipboard::Internal,
			folder_path: vec![],
			insert_index: -1,
		});

		let document_after_copy = editor.dispatcher.message_handlers.portfolio_message_handler.active_document().graphene_document.clone();

		let layers_before_copy = document_before_copy.root.as_folder().unwrap().layers();
		let layers_after_copy = document_after_copy.root.as_folder().unwrap().layers();

		assert_eq!(layers_before_copy.len(), 3);
		assert_eq!(layers_after_copy.len(), 4);

		// Existing layers are unaffected
		for i in 0..=2 {
			assert_eq!(layers_before_copy[i], layers_after_copy[i]);
		}

		// The shape was copied
		assert_eq!(layers_before_copy[1], layers_after_copy[3]);
	}

	#[test]
	fn copy_paste_folder() {
		init_logger();
		let mut editor = create_editor_with_three_layers();

		const FOLDER_INDEX: usize = 3;
		const ELLIPSE_INDEX: usize = 2;
		const SHAPE_INDEX: usize = 1;
		const RECT_INDEX: usize = 0;

		const LINE_INDEX: usize = 0;
		const PEN_INDEX: usize = 1;

		editor.handle_message(DocumentMessage::CreateEmptyFolder { container_path: vec![] });

		let document_before_added_shapes = editor.dispatcher.message_handlers.portfolio_message_handler.active_document().graphene_document.clone();
		let folder_id = document_before_added_shapes.root.as_folder().unwrap().layer_ids[FOLDER_INDEX];

		// TODO: This adding of a Line and Pen should be rewritten using the corresponding functions in EditorTestUtils.
		// This has not been done yet as the line and pen tool are not yet able to add layers to the currently selected folder
		editor.handle_message(Operation::AddLine {
			path: vec![folder_id, LINE_INDEX as u64],
			insert_index: 0,
			transform: [0.0, 0.0, 0.0, 0.0, 0.0, 0.0],
			style: Default::default(),
		});

		editor.handle_message(Operation::AddPolyline {
			path: vec![folder_id, PEN_INDEX as u64],
			insert_index: 0,
			transform: [0.0, 0.0, 0.0, 0.0, 0.0, 0.0],
			style: Default::default(),
			points: vec![(10.0, 20.0), (30.0, 40.0)],
		});

		editor.handle_message(DocumentMessage::SetSelectedLayers {
			replacement_selected_layers: vec![vec![folder_id]],
		});

		let document_before_copy = editor.dispatcher.message_handlers.portfolio_message_handler.active_document().graphene_document.clone();

		editor.handle_message(PortfolioMessage::Copy { clipboard: Clipboard::Internal });
		editor.handle_message(DocumentMessage::DeleteSelectedLayers);
		editor.handle_message(PortfolioMessage::PasteIntoFolder {
			clipboard: Clipboard::Internal,
			folder_path: vec![],
			insert_index: -1,
		});
		editor.handle_message(PortfolioMessage::PasteIntoFolder {
			clipboard: Clipboard::Internal,
			folder_path: vec![],
			insert_index: -1,
		});

		let document_after_copy = editor.dispatcher.message_handlers.portfolio_message_handler.active_document().graphene_document.clone();

		let layers_before_copy = document_before_copy.root.as_folder().unwrap().layers();
		let layers_after_copy = document_after_copy.root.as_folder().unwrap().layers();

		assert_eq!(layers_before_copy.len(), 4);
		assert_eq!(layers_after_copy.len(), 5);

		let rect_before_copy = &layers_before_copy[RECT_INDEX];
		let ellipse_before_copy = &layers_before_copy[ELLIPSE_INDEX];
		let shape_before_copy = &layers_before_copy[SHAPE_INDEX];
		let folder_before_copy = &layers_before_copy[FOLDER_INDEX];
		let line_before_copy = folder_before_copy.as_folder().unwrap().layers()[LINE_INDEX].clone();
		let pen_before_copy = folder_before_copy.as_folder().unwrap().layers()[PEN_INDEX].clone();

		assert_eq!(&layers_after_copy[0], rect_before_copy);
		assert_eq!(&layers_after_copy[1], shape_before_copy);
		assert_eq!(&layers_after_copy[2], ellipse_before_copy);
		assert_eq!(&layers_after_copy[3], folder_before_copy);
		assert_eq!(&layers_after_copy[4], folder_before_copy);

		// Check the layers inside the two folders
		let first_folder_layers_after_copy = layers_after_copy[3].as_folder().unwrap().layers();
		let second_folder_layers_after_copy = layers_after_copy[4].as_folder().unwrap().layers();

		assert_eq!(first_folder_layers_after_copy.len(), 2);
		assert_eq!(second_folder_layers_after_copy.len(), 2);

		assert_eq!(first_folder_layers_after_copy[0], line_before_copy);
		assert_eq!(first_folder_layers_after_copy[1], pen_before_copy);

		assert_eq!(second_folder_layers_after_copy[0], line_before_copy);
		assert_eq!(second_folder_layers_after_copy[1], pen_before_copy);
	}

	#[test]
	/// - create rect, shape and ellipse
	/// - select ellipse and rect
	/// - copy
	/// - delete
	/// - create another rect
	/// - paste
	/// - paste
	fn copy_paste_deleted_layers() {
		init_logger();
		let mut editor = create_editor_with_three_layers();

		const ELLIPSE_INDEX: usize = 2;
		const SHAPE_INDEX: usize = 1;
		const RECT_INDEX: usize = 0;

		let document_before_copy = editor.dispatcher.message_handlers.portfolio_message_handler.active_document().graphene_document.clone();
		let rect_id = document_before_copy.root.as_folder().unwrap().layer_ids[RECT_INDEX];
		let ellipse_id = document_before_copy.root.as_folder().unwrap().layer_ids[ELLIPSE_INDEX];

		editor.handle_message(DocumentMessage::SetSelectedLayers {
			replacement_selected_layers: vec![vec![rect_id], vec![ellipse_id]],
		});
		editor.handle_message(PortfolioMessage::Copy { clipboard: Clipboard::Internal });
		editor.handle_message(DocumentMessage::DeleteSelectedLayers);
		editor.draw_rect(0., 800., 12., 200.);
		editor.handle_message(PortfolioMessage::PasteIntoFolder {
			clipboard: Clipboard::Internal,
			folder_path: vec![],
			insert_index: -1,
		});
		editor.handle_message(PortfolioMessage::PasteIntoFolder {
			clipboard: Clipboard::Internal,
			folder_path: vec![],
			insert_index: -1,
		});

		let document_after_copy = editor.dispatcher.message_handlers.portfolio_message_handler.active_document().graphene_document.clone();

		let layers_before_copy = document_before_copy.root.as_folder().unwrap().layers();
		let layers_after_copy = document_after_copy.root.as_folder().unwrap().layers();

		assert_eq!(layers_before_copy.len(), 3);
		assert_eq!(layers_after_copy.len(), 6);

		let rect_before_copy = &layers_before_copy[RECT_INDEX];
		let ellipse_before_copy = &layers_before_copy[ELLIPSE_INDEX];

		assert_eq!(layers_after_copy[0], layers_before_copy[SHAPE_INDEX]);
		assert_eq!(&layers_after_copy[2], rect_before_copy);
		assert_eq!(&layers_after_copy[3], ellipse_before_copy);
		assert_eq!(&layers_after_copy[4], rect_before_copy);
		assert_eq!(&layers_after_copy[5], ellipse_before_copy);
	}

	#[test]
	#[ignore] // TODO: Re-enable test, see issue #444 (https://github.com/GraphiteEditor/Graphite/pull/444)
	/// - create rect, shape and ellipse
	/// - select ellipse and rect
	/// - move them down and back up again
	fn move_selection() {
		init_logger();
		let mut editor = create_editor_with_three_layers();

		fn map_to_vec(paths: Vec<&[LayerId]>) -> Vec<Vec<LayerId>> {
			paths.iter().map(|layer| layer.to_vec()).collect::<Vec<_>>()
		}
		let sorted_layers = map_to_vec(editor.dispatcher.message_handlers.portfolio_message_handler.active_document().all_layers_sorted());
		println!("Sorted layers: {:?}", sorted_layers);

		let verify_order = |handler: &mut DocumentMessageHandler| {
			(
				map_to_vec(handler.all_layers_sorted()),
				map_to_vec(handler.non_selected_layers_sorted()),
				map_to_vec(handler.selected_layers_sorted()),
			)
		};

		editor.handle_message(DocumentMessage::SetSelectedLayers {
			replacement_selected_layers: sorted_layers[..2].to_vec(),
		});

		editor.handle_message(DocumentMessage::ReorderSelectedLayers { relative_index_offset: 1 });
		let (all, non_selected, selected) = verify_order(editor.dispatcher.message_handlers.portfolio_message_handler.active_document_mut());
		assert_eq!(all, non_selected.into_iter().chain(selected.into_iter()).collect::<Vec<_>>());

		editor.handle_message(DocumentMessage::ReorderSelectedLayers { relative_index_offset: -1 });
		let (all, non_selected, selected) = verify_order(editor.dispatcher.message_handlers.portfolio_message_handler.active_document_mut());
		assert_eq!(all, selected.into_iter().chain(non_selected.into_iter()).collect::<Vec<_>>());

		editor.handle_message(DocumentMessage::ReorderSelectedLayers { relative_index_offset: isize::MAX });
		let (all, non_selected, selected) = verify_order(editor.dispatcher.message_handlers.portfolio_message_handler.active_document_mut());
		assert_eq!(all, non_selected.into_iter().chain(selected.into_iter()).collect::<Vec<_>>());
	}

	#[test]
	/// If this test is failing take a look at `GRAPHITE_DOCUMENT_VERSION` in `editor/src/consts.rs`, it may need to be updated.
	/// This test will fail when you make changes to the underlying serialization format for a document.
	fn check_if_graphite_file_version_upgrade_is_needed() {
<<<<<<< HEAD
		use crate::layout::widgets::{LayoutRow, TextLabel, Widget};
		let print_problem_to_terminal_on_failure = |value: &String| {
			println!();
			println!("-------------------------------------------------");
			println!("Failed test due to receiving a DisplayDialogError while loading the Graphite sample file!");
			println!("This is most likely caused by forgetting to bump the `GRAPHITE_DOCUMENT_VERSION` in `editor/src/consts.rs`");
			println!("After bumping this version number, please replace the `graphite-test-document.graphite` with a valid file [saved from the editor].");
			println!("DisplayDialogError details:");
			println!();
			println!("Description: {}", value);
			println!("-------------------------------------------------");
			println!();
			panic!()
		};
=======
		use crate::layout::widgets::{LayoutGroup, TextLabel, Widget};
>>>>>>> 3d869ca0

		init_logger();
		set_uuid_seed(0);
		let mut editor = Editor::new();
		let test_file = include_str!("./graphite-test-document.graphite");
		let responses = editor.handle_message(PortfolioMessage::OpenDocumentFile {
			document_name: "Graphite Version Test".into(),
			document_serialized_content: test_file.into(),
		});

		for response in responses {
			// Check for the existence of the file format incompatibility warning dialog after opening the test file
			if let FrontendMessage::UpdateDialogDetails { layout_target: _, layout } = response {
				if let LayoutGroup::Row { widgets } = &layout[0] {
					if let Widget::TextLabel(TextLabel { value, .. }) = &widgets[0].widget {
						print_problem_to_terminal_on_failure(value);
					}
				}
			}
		}
	}
}<|MERGE_RESOLUTION|>--- conflicted
+++ resolved
@@ -440,8 +440,7 @@
 	/// If this test is failing take a look at `GRAPHITE_DOCUMENT_VERSION` in `editor/src/consts.rs`, it may need to be updated.
 	/// This test will fail when you make changes to the underlying serialization format for a document.
 	fn check_if_graphite_file_version_upgrade_is_needed() {
-<<<<<<< HEAD
-		use crate::layout::widgets::{LayoutRow, TextLabel, Widget};
+		use crate::layout::widgets::{LayoutGroup, TextLabel, Widget};
 		let print_problem_to_terminal_on_failure = |value: &String| {
 			println!();
 			println!("-------------------------------------------------");
@@ -455,9 +454,6 @@
 			println!();
 			panic!()
 		};
-=======
-		use crate::layout::widgets::{LayoutGroup, TextLabel, Widget};
->>>>>>> 3d869ca0
 
 		init_logger();
 		set_uuid_seed(0);

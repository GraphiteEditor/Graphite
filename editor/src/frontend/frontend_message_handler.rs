--- conflicted
+++ resolved
@@ -19,10 +19,7 @@
 	SetActiveTool { tool_name: String, tool_options: Option<ToolOptions> },
 	SetActiveDocument { document_id: u64 },
 	UpdateOpenDocumentsList { open_documents: Vec<FrontendDocumentDetails> },
-<<<<<<< HEAD
-=======
 	UpdateInputHints { hint_data: HintData },
->>>>>>> c55f4f03
 	DisplayError { title: String, description: String },
 	DisplayPanic { panic_info: String, title: String, description: String },
 	DisplayConfirmationToCloseDocument { document_id: u64 },

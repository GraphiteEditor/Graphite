// GRAPH
pub const GRID_SIZE: u32 = 24;
pub const EXPORTS_TO_TOP_EDGE_PIXEL_GAP: u32 = 72;
pub const EXPORTS_TO_RIGHT_EDGE_PIXEL_GAP: u32 = 120;
pub const IMPORTS_TO_TOP_EDGE_PIXEL_GAP: u32 = 72;
pub const IMPORTS_TO_LEFT_EDGE_PIXEL_GAP: u32 = 120;

// VIEWPORT
pub const VIEWPORT_ZOOM_WHEEL_RATE: f64 = (1. / 600.) * 3.;
pub const VIEWPORT_ZOOM_MOUSE_RATE: f64 = 1. / 400.;
pub const VIEWPORT_ZOOM_SCALE_MIN: f64 = 0.000_000_1;
pub const VIEWPORT_ZOOM_SCALE_MAX: f64 = 10_000.;
pub const VIEWPORT_ZOOM_MIN_FRACTION_COVER: f64 = 0.01;
pub const VIEWPORT_ZOOM_LEVELS: [f64; 74] = [
	0.0001, 0.000125, 0.00016, 0.0002, 0.00025, 0.00032, 0.0004, 0.0005, 0.00064, 0.0008, 0.001, 0.0016, 0.002, 0.0025, 0.0032, 0.004, 0.005, 0.0064, 0.008, 0.01, 0.01125, 0.015, 0.02, 0.025, 0.03,
	0.04, 0.05, 0.06, 0.08, 0.1, 0.125, 0.15, 0.2, 0.25, 0.33333333, 0.4, 0.5, 0.66666666, 0.8, 1., 1.25, 1.6, 2., 2.5, 3.2, 4., 5., 6.4, 8., 10., 12.5, 16., 20., 25., 32., 40., 50., 64., 80., 100.,
	128., 160., 200., 256., 320., 400., 512., 640., 800., 1024., 1280., 1600., 2048., 2560.,
];
/// Higher values create a steeper curve (a faster zoom rate change)
pub const VIEWPORT_ZOOM_WHEEL_RATE_CHANGE: f64 = 3.;

/// Helps push values that end in approximately half, plus or minus some floating point imprecision, towards the same side of the round() function.
pub const VIEWPORT_GRID_ROUNDING_BIAS: f64 = 0.002;

pub const VIEWPORT_SCROLL_RATE: f64 = 0.6;

pub const VIEWPORT_ROTATE_SNAP_INTERVAL: f64 = 15.;

pub const VIEWPORT_ZOOM_TO_FIT_PADDING_SCALE_FACTOR: f64 = 0.95;

pub const DRAG_BEYOND_VIEWPORT_MAX_OVEREXTENSION_PIXELS: f64 = 50.;
pub const DRAG_BEYOND_VIEWPORT_SPEED_FACTOR: f64 = 20.;

// SNAPPING POINT
pub const SNAP_POINT_TOLERANCE: f64 = 5.;
/// These are layers whose bounding boxes are used for alignment.
pub const MAX_ALIGNMENT_CANDIDATES: usize = 100;
/// These are layers that are used for the layer snapper.
pub const MAX_SNAP_CANDIDATES: usize = 10;
/// These are points (anchors and bounding box corners etc.) in the layer snapper.
pub const MAX_LAYER_SNAP_POINTS: usize = 100;

pub const DRAG_THRESHOLD: f64 = 1.;

// TRANSFORMING LAYER
pub const ROTATE_INCREMENT: f64 = 15.;
pub const SCALE_INCREMENT: f64 = 0.1;
pub const SLOWING_DIVISOR: f64 = 10.;
pub const NUDGE_AMOUNT: f64 = 1.;
pub const BIG_NUDGE_AMOUNT: f64 = 10.;

// TOOLS
pub const DEFAULT_STROKE_WIDTH: f64 = 2.;

// SELECT TOOL
pub const SELECTION_TOLERANCE: f64 = 5.;
pub const DRAG_DIRECTION_MODE_DETERMINATION_THRESHOLD: f64 = 15.;
pub const SELECTION_DRAG_ANGLE: f64 = 90.;

// PIVOT
pub const PIVOT_CROSSHAIR_THICKNESS: f64 = 1.;
pub const PIVOT_CROSSHAIR_LENGTH: f64 = 9.;
pub const PIVOT_DIAMETER: f64 = 5.;
pub const DOWEL_PIN_RADIUS: f64 = 4.;

// COMPASS ROSE
pub const COMPASS_ROSE_RING_INNER_DIAMETER: f64 = 13.;
pub const COMPASS_ROSE_MAIN_RING_DIAMETER: f64 = 15.;
pub const COMPASS_ROSE_HOVER_RING_DIAMETER: f64 = 23.;
pub const COMPASS_ROSE_ARROW_SIZE: f64 = 5.;
// Angle to either side of the compass arrows where they are targetted by the cursor (in degrees, must be less than 45°)
pub const COMPASS_ROSE_ARROW_CLICK_TARGET_ANGLE: f64 = 20.;

// TRANSFORM OVERLAY
pub const ANGLE_MEASURE_RADIUS_FACTOR: f64 = 0.04;
pub const ARC_MEASURE_RADIUS_FACTOR_RANGE: (f64, f64) = (0.05, 0.15);

// TRANSFORM CAGE
pub const RESIZE_HANDLE_SIZE: f64 = 6.;
pub const BOUNDS_SELECT_THRESHOLD: f64 = 10.;
pub const BOUNDS_ROTATE_THRESHOLD: f64 = 20.;
pub const MIN_LENGTH_FOR_MIDPOINT_VISIBILITY: f64 = 20.;
pub const MIN_LENGTH_FOR_CORNERS_VISIBILITY: f64 = 12.;
/// The width or height that the transform cage needs to be (at least) before the corner resize handle click targets take up their full surroundings. Otherwise, when less than this value, the interior edge resize handle takes precedence so the corner handles don't eat into the edge area, making it harder to resize the cage from its edges.
pub const MIN_LENGTH_FOR_EDGE_RESIZE_PRIORITY_OVER_CORNERS: f64 = 10.;
/// When the width or height of the transform cage is less than this value, only the exterior of the bounding box will act as a click target for resizing.
pub const MIN_LENGTH_FOR_RESIZE_TO_INCLUDE_INTERIOR: f64 = 40.;
/// When dragging the edge of a cage with Alt, it centers around the pivot.
/// However if the pivot is on or near the same edge you are dragging, we should avoid scaling by a massive factor caused by the small denominator.
///
/// The motion of the user's cursor by an `x` pixel offset results in `x * scale_factor` pixels of offset on the other side.
pub const MAXIMUM_ALT_SCALE_FACTOR: f64 = 25.;
/// The width or height that the transform cage needs before it is considered to have no width or height.
pub const MAX_LENGTH_FOR_NO_WIDTH_OR_HEIGHT: f64 = 1e-4;

// SKEW TRIANGLES
pub const SKEW_TRIANGLE_SIZE: f64 = 7.;
pub const SKEW_TRIANGLE_OFFSET: f64 = 4.;
pub const MIN_LENGTH_FOR_SKEW_TRIANGLE_VISIBILITY: f64 = 48.;

// PATH TOOL
pub const MANIPULATOR_GROUP_MARKER_SIZE: f64 = 6.;
pub const SELECTION_THRESHOLD: f64 = 10.;
pub const DRILL_THROUGH_THRESHOLD: f64 = 10.;
pub const HIDE_HANDLE_DISTANCE: f64 = 3.;
pub const HANDLE_ROTATE_SNAP_ANGLE: f64 = 15.;
pub const SEGMENT_INSERTION_DISTANCE: f64 = 5.;
pub const SEGMENT_OVERLAY_SIZE: f64 = 10.;
pub const HANDLE_LENGTH_FACTOR: f64 = 0.5;

// PEN TOOL
pub const CREATE_CURVE_THRESHOLD: f64 = 5.;

// SPLINE TOOL
pub const PATH_JOIN_THRESHOLD: f64 = 5.;

// LINE TOOL
pub const LINE_ROTATE_SNAP_ANGLE: f64 = 15.;

// BRUSH TOOL
pub const BRUSH_SIZE_CHANGE_KEYBOARD: f64 = 5.;
pub const DEFAULT_BRUSH_SIZE: f64 = 20.;

// GIZMOS
pub const POINT_RADIUS_HANDLE_SNAP_THRESHOLD: f64 = 8.;
pub const POINT_RADIUS_HANDLE_SEGMENT_THRESHOLD: f64 = 7.9;
pub const NUMBER_OF_POINTS_DIAL_SPOKE_EXTENSION: f64 = 1.2;
pub const NUMBER_OF_POINTS_DIAL_SPOKE_LENGTH: f64 = 10.;
pub const GIZMO_HIDE_THRESHOLD: f64 = 20.;

// SCROLLBARS
pub const SCROLLBAR_SPACING: f64 = 0.1;
pub const ASYMPTOTIC_EFFECT: f64 = 0.5;
pub const SCALE_EFFECT: f64 = 0.5;

// COLORS
pub const COLOR_OVERLAY_BLUE: &str = "#00a8ff";
<<<<<<< HEAD
pub const COLOR_OVERLAY_BLUE_50: &str = "rgba(0, 168, 255, 0.5)";
=======
pub const COLOR_OVERLAY_BLUE_50: &str = "#00a8ff80";
>>>>>>> e89cded4
pub const COLOR_OVERLAY_YELLOW: &str = "#ffc848";
pub const COLOR_OVERLAY_YELLOW_DULL: &str = "#d7ba8b";
pub const COLOR_OVERLAY_GREEN: &str = "#63ce63";
pub const COLOR_OVERLAY_RED: &str = "#ef5454";
pub const COLOR_OVERLAY_GRAY: &str = "#cccccc";
pub const COLOR_OVERLAY_GRAY_25: &str = "#cccccc40";
pub const COLOR_OVERLAY_WHITE: &str = "#ffffff";
pub const COLOR_OVERLAY_BLACK_75: &str = "#000000bf";

// DOCUMENT
pub const DEFAULT_DOCUMENT_NAME: &str = "Untitled Document";
pub const FILE_SAVE_SUFFIX: &str = ".graphite";
pub const MAX_UNDO_HISTORY_LEN: usize = 100; // TODO: Add this to user preferences
pub const AUTO_SAVE_TIMEOUT_SECONDS: u64 = 15;

// INPUT
pub const DOUBLE_CLICK_MILLISECONDS: u64 = 500;<|MERGE_RESOLUTION|>--- conflicted
+++ resolved
@@ -135,11 +135,7 @@
 
 // COLORS
 pub const COLOR_OVERLAY_BLUE: &str = "#00a8ff";
-<<<<<<< HEAD
-pub const COLOR_OVERLAY_BLUE_50: &str = "rgba(0, 168, 255, 0.5)";
-=======
 pub const COLOR_OVERLAY_BLUE_50: &str = "#00a8ff80";
->>>>>>> e89cded4
 pub const COLOR_OVERLAY_YELLOW: &str = "#ffc848";
 pub const COLOR_OVERLAY_YELLOW_DULL: &str = "#d7ba8b";
 pub const COLOR_OVERLAY_GREEN: &str = "#63ce63";

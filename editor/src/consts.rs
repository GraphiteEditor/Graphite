--- conflicted
+++ resolved
@@ -15,18 +15,16 @@
 
 pub const VIEWPORT_ROTATE_SNAP_INTERVAL: f64 = 15.;
 
-<<<<<<< HEAD
 // TRANSFORMING LAYER
 pub const ROTATE_SNAP_ANGLE: f64 = 15.;
 pub const SCALE_SNAP_INTERVAL: f64 = 0.1;
 pub const SLOWING_DIVISOR: f64 = 10.;
-=======
+
 // SELECT TOOL
 pub const SELECTION_TOLERANCE: f64 = 1.;
 
 // PATH TOOL
 pub const VECTOR_MANIPULATOR_ANCHOR_MARKER_SIZE: f64 = 5.;
->>>>>>> 913b9365
 
 // LINE TOOL
 pub const LINE_ROTATE_SNAP_ANGLE: f64 = 15.;

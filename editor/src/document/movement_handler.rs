use crate::consts::VIEWPORT_ROTATE_SNAP_INTERVAL;
pub use crate::document::layer_panel::*;
use crate::document::DocumentMessage;
use crate::message_prelude::*;
use crate::{
	consts::{VIEWPORT_SCROLL_RATE, VIEWPORT_ZOOM_LEVELS, VIEWPORT_ZOOM_MOUSE_RATE, VIEWPORT_ZOOM_SCALE_MAX, VIEWPORT_ZOOM_SCALE_MIN, VIEWPORT_ZOOM_WHEEL_RATE},
	input::{mouse::ViewportBounds, mouse::ViewportPosition, InputPreprocessor},
};
use graphene::document::Document;
use graphene::Operation as DocumentOperation;

use glam::{DAffine2, DVec2};
use serde::{Deserialize, Serialize};
use std::collections::VecDeque;

#[impl_message(Message, DocumentMessage, Movement)]
#[derive(PartialEq, Clone, Debug, Serialize, Deserialize)]
pub enum MovementMessage {
	MouseMove,
	TranslateCanvasBegin,
	WheelCanvasTranslate { use_y_as_x: bool },
	RotateCanvasBegin { snap: bool },
	EnableSnapping,
	DisableSnapping,
	ZoomCanvasBegin,
	TransformCanvasEnd,
	SetCanvasRotation(f64),
	SetCanvasZoom(f64),
	IncreaseCanvasZoom,
	DecreaseCanvasZoom,
	WheelCanvasZoom,
	ZoomCanvasToFitAll,
	TranslateCanvas(DVec2),
	TranslateCanvasByViewportFraction(DVec2),
}

#[derive(Debug, Clone, PartialEq, Serialize, Deserialize)]
pub struct MovementMessageHandler {
	translating: bool,
	pub translation: DVec2,
	rotating: bool,
	pub rotation: f64,
	zooming: bool,
	pub scale: f64,
	snap_rotate: bool,
	mouse_pos: ViewportPosition,
}

impl Default for MovementMessageHandler {
	fn default() -> Self {
		Self {
			scale: 1.,
			translating: false,
			translation: DVec2::ZERO,
			rotating: false,
			rotation: 0.,
			zooming: false,
			snap_rotate: false,
			mouse_pos: ViewportPosition::default(),
		}
	}
}

impl MovementMessageHandler {
	pub fn snapped_angle(&self) -> f64 {
		let increment_radians: f64 = VIEWPORT_ROTATE_SNAP_INTERVAL.to_radians();
		if self.snap_rotate {
			(self.rotation / increment_radians).round() * increment_radians
		} else {
			self.rotation
		}
	}
	pub fn calculate_offset_transform(&self, offset: DVec2) -> DAffine2 {
		// TODO: replace with DAffine2::from_scale_angle_translation and fix the errors
		let offset_transform = DAffine2::from_translation(offset);
		let scale_transform = DAffine2::from_scale(DVec2::new(self.scale, self.scale));
		let angle_transform = DAffine2::from_angle(self.snapped_angle());
		let translation_transform = DAffine2::from_translation(self.translation);
		scale_transform * offset_transform * angle_transform * translation_transform
	}

	fn create_document_transform(&self, viewport_bounds: &ViewportBounds, responses: &mut VecDeque<Message>) {
		let half_viewport = viewport_bounds.size() / 2.;
		let scaled_half_viewport = half_viewport / self.scale;
		responses.push_back(
			DocumentOperation::SetLayerTransform {
				path: vec![],
				transform: self.calculate_offset_transform(scaled_half_viewport).to_cols_array(),
			}
			.into(),
		);
	}
}

<<<<<<< HEAD
impl MessageHandler<MovementMessage, (&Document, &InputPreprocessor)> for MovementMessageHandler {
	fn process_action(&mut self, message: MovementMessage, data: (&Document, &InputPreprocessor), responses: &mut VecDeque<Message>) {
		let (document, ipp) = data;
=======
impl MessageHandler<MovementMessage, (&mut LayerData, &Document, &InputPreprocessor)> for MovementMessageHandler {
	fn process_action(&mut self, message: MovementMessage, data: (&mut LayerData, &Document, &InputPreprocessor), responses: &mut VecDeque<Message>) {
		let (layer_data, document, ipp) = data;
>>>>>>> 4689e47e
		use MovementMessage::*;
		match message {
			TranslateCanvasBegin => {
				self.translating = true;
				self.mouse_pos = ipp.mouse.position;
			}
			RotateCanvasBegin { snap } => {
				self.rotating = true;
				self.snap_rotate = snap;
				self.mouse_pos = ipp.mouse.position;
			}
			EnableSnapping => self.snap_rotate = true,
			DisableSnapping => {
				self.rotation = self.snapped_angle();
				self.snap_rotate = false
			}
			ZoomCanvasBegin => {
				self.zooming = true;
				self.mouse_pos = ipp.mouse.position;
			}
			TransformCanvasEnd => {
<<<<<<< HEAD
				self.rotation = self.snapped_angle();
=======
				layer_data.rotation = self.snapped_angle(layer_data);
				responses.push_back(ToolMessage::DocumentIsDirty.into());
>>>>>>> 4689e47e
				self.snap_rotate = false;
				self.translating = false;
				self.rotating = false;
				self.zooming = false;
			}
			MouseMove => {
				if self.translating {
					let delta = ipp.mouse.position - self.mouse_pos;
					let transformed_delta = document.root.transform.inverse().transform_vector2(delta);

<<<<<<< HEAD
					self.translation += transformed_delta;
					responses.push_back(ToolMessage::SelectedLayersChanged.into());
					self.create_document_transform(&ipp.viewport_bounds, responses);
=======
					layer_data.translation += transformed_delta;
					responses.push_back(ToolMessage::DocumentIsDirty.into());
					self.create_document_transform_from_layerdata(layer_data, &ipp.viewport_bounds, responses);
>>>>>>> 4689e47e
				}
				if self.rotating {
					let half_viewport = ipp.viewport_bounds.size() / 2.;
					let rotation = {
						let start_vec = self.mouse_pos - half_viewport;
						let end_vec = ipp.mouse.position - half_viewport;
						start_vec.angle_between(end_vec)
					};

<<<<<<< HEAD
					self.rotation += rotation;
					responses.push_back(ToolMessage::SelectedLayersChanged.into());
					responses.push_back(FrontendMessage::SetCanvasRotation { new_radians: self.snapped_angle() }.into());
					self.create_document_transform(&ipp.viewport_bounds, responses);
=======
					let snapping = self.snapping;

					layer_data.rotation += rotation;
					responses.push_back(ToolMessage::DocumentIsDirty.into());
					self.snap_rotate = snapping;
					responses.push_back(
						FrontendMessage::SetCanvasRotation {
							new_radians: self.snapped_angle(layer_data),
						}
						.into(),
					);
					self.create_document_transform_from_layerdata(layer_data, &ipp.viewport_bounds, responses);
>>>>>>> 4689e47e
				}
				if self.zooming {
					let difference = self.mouse_pos.y as f64 - ipp.mouse.position.y as f64;
					let amount = 1. + difference * VIEWPORT_ZOOM_MOUSE_RATE;

<<<<<<< HEAD
					let new = (self.scale * amount).clamp(VIEWPORT_ZOOM_SCALE_MIN, VIEWPORT_ZOOM_SCALE_MAX);
					self.scale = new;
					responses.push_back(FrontendMessage::SetCanvasZoom { new_zoom: self.scale }.into());
					responses.push_back(ToolMessage::SelectedLayersChanged.into());
					self.create_document_transform(&ipp.viewport_bounds, responses);
=======
					let new = (layer_data.scale * amount).clamp(VIEWPORT_ZOOM_SCALE_MIN, VIEWPORT_ZOOM_SCALE_MAX);
					layer_data.scale = new;
					responses.push_back(ToolMessage::DocumentIsDirty.into());
					responses.push_back(FrontendMessage::SetCanvasZoom { new_zoom: layer_data.scale }.into());
					self.create_document_transform_from_layerdata(layer_data, &ipp.viewport_bounds, responses);
>>>>>>> 4689e47e
				}
				self.mouse_pos = ipp.mouse.position;
			}
			SetCanvasZoom(new) => {
<<<<<<< HEAD
				self.scale = new.clamp(VIEWPORT_ZOOM_SCALE_MIN, VIEWPORT_ZOOM_SCALE_MAX);
				responses.push_back(FrontendMessage::SetCanvasZoom { new_zoom: self.scale }.into());
				responses.push_back(ToolMessage::SelectedLayersChanged.into());
				responses.push_back(DocumentMessage::DirtyRenderDocumentInOutlineView.into());
				self.create_document_transform(&ipp.viewport_bounds, responses);
			}
			IncreaseCanvasZoom => {
				// TODO: Eliminate redundant code by making this call SetCanvasZoom
				self.scale = *VIEWPORT_ZOOM_LEVELS.iter().find(|scale| **scale > self.scale).unwrap_or(&self.scale);
				responses.push_back(FrontendMessage::SetCanvasZoom { new_zoom: self.scale }.into());
				responses.push_back(ToolMessage::SelectedLayersChanged.into());
				responses.push_back(DocumentMessage::DirtyRenderDocumentInOutlineView.into());
				self.create_document_transform(&ipp.viewport_bounds, responses);
			}
			DecreaseCanvasZoom => {
				// TODO: Eliminate redundant code by making this call SetCanvasZoom
				self.scale = *VIEWPORT_ZOOM_LEVELS.iter().rev().find(|scale| **scale < self.scale).unwrap_or(&self.scale);
				responses.push_back(FrontendMessage::SetCanvasZoom { new_zoom: self.scale }.into());
				responses.push_back(ToolMessage::SelectedLayersChanged.into());
				responses.push_back(DocumentMessage::DirtyRenderDocumentInOutlineView.into());
				self.create_document_transform(&ipp.viewport_bounds, responses);
=======
				layer_data.scale = new.clamp(VIEWPORT_ZOOM_SCALE_MIN, VIEWPORT_ZOOM_SCALE_MAX);
				responses.push_back(ToolMessage::DocumentIsDirty.into());
				responses.push_back(FrontendMessage::SetCanvasZoom { new_zoom: layer_data.scale }.into());
				responses.push_back(DocumentMessage::DirtyRenderDocumentInOutlineView.into());
				self.create_document_transform_from_layerdata(layer_data, &ipp.viewport_bounds, responses);
			}
			IncreaseCanvasZoom => {
				// TODO: Eliminate redundant code by making this call SetCanvasZoom
				layer_data.scale = *VIEWPORT_ZOOM_LEVELS.iter().find(|scale| **scale > layer_data.scale).unwrap_or(&layer_data.scale);
				responses.push_back(ToolMessage::DocumentIsDirty.into());
				responses.push_back(FrontendMessage::SetCanvasZoom { new_zoom: layer_data.scale }.into());
				responses.push_back(DocumentMessage::DirtyRenderDocumentInOutlineView.into());
				self.create_document_transform_from_layerdata(layer_data, &ipp.viewport_bounds, responses);
			}
			DecreaseCanvasZoom => {
				// TODO: Eliminate redundant code by making this call SetCanvasZoom
				layer_data.scale = *VIEWPORT_ZOOM_LEVELS.iter().rev().find(|scale| **scale < layer_data.scale).unwrap_or(&layer_data.scale);
				responses.push_back(ToolMessage::DocumentIsDirty.into());
				responses.push_back(FrontendMessage::SetCanvasZoom { new_zoom: layer_data.scale }.into());
				responses.push_back(DocumentMessage::DirtyRenderDocumentInOutlineView.into());
				self.create_document_transform_from_layerdata(layer_data, &ipp.viewport_bounds, responses);
>>>>>>> 4689e47e
			}
			WheelCanvasZoom => {
				// TODO: Eliminate redundant code by making this call SetCanvasZoom
				let scroll = ipp.mouse.scroll_delta.scroll_delta();
				let mouse = ipp.mouse.position;
				let viewport_bounds = ipp.viewport_bounds.size();
				let mut zoom_factor = 1. + scroll.abs() * VIEWPORT_ZOOM_WHEEL_RATE;
				if ipp.mouse.scroll_delta.y > 0 {
					zoom_factor = 1. / zoom_factor
				};
				let new_viewport_bounds = viewport_bounds / zoom_factor;
				let delta_size = viewport_bounds - new_viewport_bounds;
				let mouse_fraction = mouse / viewport_bounds;
				let delta = delta_size * (DVec2::splat(0.5) - mouse_fraction);

				let transformed_delta = document.root.transform.inverse().transform_vector2(delta);
<<<<<<< HEAD
				let new = (self.scale * zoom_factor).clamp(VIEWPORT_ZOOM_SCALE_MIN, VIEWPORT_ZOOM_SCALE_MAX);
				self.scale = new;
				self.translation += transformed_delta;
				responses.push_back(FrontendMessage::SetCanvasZoom { new_zoom: self.scale }.into());
				responses.push_back(ToolMessage::SelectedLayersChanged.into());
				responses.push_back(DocumentMessage::DirtyRenderDocumentInOutlineView.into());
				self.create_document_transform(&ipp.viewport_bounds, responses);
=======
				let new = (layer_data.scale * zoom_factor).clamp(VIEWPORT_ZOOM_SCALE_MIN, VIEWPORT_ZOOM_SCALE_MAX);
				layer_data.scale = new;
				layer_data.translation += transformed_delta;
				responses.push_back(ToolMessage::DocumentIsDirty.into());
				responses.push_back(FrontendMessage::SetCanvasZoom { new_zoom: layer_data.scale }.into());
				responses.push_back(DocumentMessage::DirtyRenderDocumentInOutlineView.into());
				self.create_document_transform_from_layerdata(layer_data, &ipp.viewport_bounds, responses);
>>>>>>> 4689e47e
			}
			WheelCanvasTranslate { use_y_as_x } => {
				let delta = match use_y_as_x {
					false => -ipp.mouse.scroll_delta.as_dvec2(),
					true => (-ipp.mouse.scroll_delta.y as f64, 0.).into(),
				} * VIEWPORT_SCROLL_RATE;
				let transformed_delta = document.root.transform.inverse().transform_vector2(delta);
<<<<<<< HEAD
				self.translation += transformed_delta;
				responses.push_back(ToolMessage::SelectedLayersChanged.into());
				self.create_document_transform(&ipp.viewport_bounds, responses);
			}
			SetCanvasRotation(new) => {
				self.rotation = new;
				self.create_document_transform(&ipp.viewport_bounds, responses);
=======
				layer_data.translation += transformed_delta;
				responses.push_back(ToolMessage::DocumentIsDirty.into());
				self.create_document_transform_from_layerdata(layer_data, &ipp.viewport_bounds, responses);
			}
			SetCanvasRotation(new) => {
				layer_data.rotation = new;
				responses.push_back(ToolMessage::DocumentIsDirty.into());
				self.create_document_transform_from_layerdata(layer_data, &ipp.viewport_bounds, responses);
>>>>>>> 4689e47e
				responses.push_back(FrontendMessage::SetCanvasRotation { new_radians: new }.into());
			}
			ZoomCanvasToFitAll => {
				if let Some([pos1, pos2]) = document.visible_layers_bounding_box() {
					let pos1 = document.root.transform.inverse().transform_point2(pos1);
					let pos2 = document.root.transform.inverse().transform_point2(pos2);
					let v1 = document.root.transform.inverse().transform_point2(DVec2::ZERO);
					let v2 = document.root.transform.inverse().transform_point2(ipp.viewport_bounds.size());

					let center = v1.lerp(v2, 0.5) - pos1.lerp(pos2, 0.5);
					let size = (pos2 - pos1) / (v2 - v1);
					let size = 1. / size;
					let new_scale = size.min_element();

<<<<<<< HEAD
					self.translation += center;
					self.scale *= new_scale;
					responses.push_back(FrontendMessage::SetCanvasZoom { new_zoom: self.scale }.into());
					responses.push_back(ToolMessage::SelectedLayersChanged.into());
					responses.push_back(DocumentMessage::DirtyRenderDocumentInOutlineView.into());
					self.create_document_transform(&ipp.viewport_bounds, responses);
=======
					layer_data.translation += center;
					layer_data.scale *= new_scale;
					responses.push_back(ToolMessage::DocumentIsDirty.into());
					responses.push_back(FrontendMessage::SetCanvasZoom { new_zoom: layer_data.scale }.into());
					responses.push_back(DocumentMessage::DirtyRenderDocumentInOutlineView.into());
					self.create_document_transform_from_layerdata(layer_data, &ipp.viewport_bounds, responses);
>>>>>>> 4689e47e
				}
			}
			TranslateCanvas(delta) => {
				let transformed_delta = document.root.transform.inverse().transform_vector2(delta);

<<<<<<< HEAD
				self.translation += transformed_delta;
				responses.push_back(ToolMessage::SelectedLayersChanged.into());
				self.create_document_transform(&ipp.viewport_bounds, responses);
=======
				layer_data.translation += transformed_delta;
				responses.push_back(ToolMessage::DocumentIsDirty.into());
				self.create_document_transform_from_layerdata(layer_data, &ipp.viewport_bounds, responses);
>>>>>>> 4689e47e
			}
			TranslateCanvasByViewportFraction(delta) => {
				let transformed_delta = document.root.transform.inverse().transform_vector2(delta * ipp.viewport_bounds.size());

<<<<<<< HEAD
				self.translation += transformed_delta;
				responses.push_back(ToolMessage::SelectedLayersChanged.into());
				self.create_document_transform(&ipp.viewport_bounds, responses);
=======
				layer_data.translation += transformed_delta;
				responses.push_back(ToolMessage::DocumentIsDirty.into());
				self.create_document_transform_from_layerdata(layer_data, &ipp.viewport_bounds, responses);
>>>>>>> 4689e47e
			}
		}
	}
	fn actions(&self) -> ActionList {
		let mut common = actions!(MovementMessageDiscriminant;
			MouseMove,
			TranslateCanvasBegin,
			RotateCanvasBegin,
			ZoomCanvasBegin,
			SetCanvasZoom,
			SetCanvasRotation,
			WheelCanvasZoom,
			IncreaseCanvasZoom,
			DecreaseCanvasZoom,
			WheelCanvasTranslate,
			ZoomCanvasToFitAll,
			TranslateCanvas,
			TranslateCanvasByViewportFraction,
		);

		if self.rotating {
			let snapping = actions!(MovementMessageDiscriminant;
				EnableSnapping,
				DisableSnapping,
			);
			common.extend(snapping);
		}
		if self.translating || self.rotating || self.zooming {
			let transforming = actions!(MovementMessageDiscriminant;
				TransformCanvasEnd,
			);
			common.extend(transforming);
		}
		common
	}
}<|MERGE_RESOLUTION|>--- conflicted
+++ resolved
@@ -92,15 +92,9 @@
 	}
 }
 
-<<<<<<< HEAD
 impl MessageHandler<MovementMessage, (&Document, &InputPreprocessor)> for MovementMessageHandler {
 	fn process_action(&mut self, message: MovementMessage, data: (&Document, &InputPreprocessor), responses: &mut VecDeque<Message>) {
 		let (document, ipp) = data;
-=======
-impl MessageHandler<MovementMessage, (&mut LayerData, &Document, &InputPreprocessor)> for MovementMessageHandler {
-	fn process_action(&mut self, message: MovementMessage, data: (&mut LayerData, &Document, &InputPreprocessor), responses: &mut VecDeque<Message>) {
-		let (layer_data, document, ipp) = data;
->>>>>>> 4689e47e
 		use MovementMessage::*;
 		match message {
 			TranslateCanvasBegin => {
@@ -122,12 +116,8 @@
 				self.mouse_pos = ipp.mouse.position;
 			}
 			TransformCanvasEnd => {
-<<<<<<< HEAD
 				self.rotation = self.snapped_angle();
-=======
-				layer_data.rotation = self.snapped_angle(layer_data);
-				responses.push_back(ToolMessage::DocumentIsDirty.into());
->>>>>>> 4689e47e
+				responses.push_back(ToolMessage::DocumentIsDirty.into());
 				self.snap_rotate = false;
 				self.translating = false;
 				self.rotating = false;
@@ -138,15 +128,9 @@
 					let delta = ipp.mouse.position - self.mouse_pos;
 					let transformed_delta = document.root.transform.inverse().transform_vector2(delta);
 
-<<<<<<< HEAD
 					self.translation += transformed_delta;
-					responses.push_back(ToolMessage::SelectedLayersChanged.into());
-					self.create_document_transform(&ipp.viewport_bounds, responses);
-=======
-					layer_data.translation += transformed_delta;
-					responses.push_back(ToolMessage::DocumentIsDirty.into());
-					self.create_document_transform_from_layerdata(layer_data, &ipp.viewport_bounds, responses);
->>>>>>> 4689e47e
+					responses.push_back(ToolMessage::DocumentIsDirty.into());
+					self.create_document_transform(&ipp.viewport_bounds, responses);
 				}
 				if self.rotating {
 					let half_viewport = ipp.viewport_bounds.size() / 2.;
@@ -156,51 +140,27 @@
 						start_vec.angle_between(end_vec)
 					};
 
-<<<<<<< HEAD
 					self.rotation += rotation;
-					responses.push_back(ToolMessage::SelectedLayersChanged.into());
+					responses.push_back(ToolMessage::DocumentIsDirty.into());
 					responses.push_back(FrontendMessage::SetCanvasRotation { new_radians: self.snapped_angle() }.into());
 					self.create_document_transform(&ipp.viewport_bounds, responses);
-=======
-					let snapping = self.snapping;
-
-					layer_data.rotation += rotation;
-					responses.push_back(ToolMessage::DocumentIsDirty.into());
-					self.snap_rotate = snapping;
-					responses.push_back(
-						FrontendMessage::SetCanvasRotation {
-							new_radians: self.snapped_angle(layer_data),
-						}
-						.into(),
-					);
-					self.create_document_transform_from_layerdata(layer_data, &ipp.viewport_bounds, responses);
->>>>>>> 4689e47e
 				}
 				if self.zooming {
 					let difference = self.mouse_pos.y as f64 - ipp.mouse.position.y as f64;
 					let amount = 1. + difference * VIEWPORT_ZOOM_MOUSE_RATE;
 
-<<<<<<< HEAD
 					let new = (self.scale * amount).clamp(VIEWPORT_ZOOM_SCALE_MIN, VIEWPORT_ZOOM_SCALE_MAX);
 					self.scale = new;
 					responses.push_back(FrontendMessage::SetCanvasZoom { new_zoom: self.scale }.into());
-					responses.push_back(ToolMessage::SelectedLayersChanged.into());
-					self.create_document_transform(&ipp.viewport_bounds, responses);
-=======
-					let new = (layer_data.scale * amount).clamp(VIEWPORT_ZOOM_SCALE_MIN, VIEWPORT_ZOOM_SCALE_MAX);
-					layer_data.scale = new;
-					responses.push_back(ToolMessage::DocumentIsDirty.into());
-					responses.push_back(FrontendMessage::SetCanvasZoom { new_zoom: layer_data.scale }.into());
-					self.create_document_transform_from_layerdata(layer_data, &ipp.viewport_bounds, responses);
->>>>>>> 4689e47e
+					responses.push_back(ToolMessage::DocumentIsDirty.into());
+					self.create_document_transform(&ipp.viewport_bounds, responses);
 				}
 				self.mouse_pos = ipp.mouse.position;
 			}
 			SetCanvasZoom(new) => {
-<<<<<<< HEAD
 				self.scale = new.clamp(VIEWPORT_ZOOM_SCALE_MIN, VIEWPORT_ZOOM_SCALE_MAX);
 				responses.push_back(FrontendMessage::SetCanvasZoom { new_zoom: self.scale }.into());
-				responses.push_back(ToolMessage::SelectedLayersChanged.into());
+				responses.push_back(ToolMessage::DocumentIsDirty.into());
 				responses.push_back(DocumentMessage::DirtyRenderDocumentInOutlineView.into());
 				self.create_document_transform(&ipp.viewport_bounds, responses);
 			}
@@ -208,7 +168,7 @@
 				// TODO: Eliminate redundant code by making this call SetCanvasZoom
 				self.scale = *VIEWPORT_ZOOM_LEVELS.iter().find(|scale| **scale > self.scale).unwrap_or(&self.scale);
 				responses.push_back(FrontendMessage::SetCanvasZoom { new_zoom: self.scale }.into());
-				responses.push_back(ToolMessage::SelectedLayersChanged.into());
+				responses.push_back(ToolMessage::DocumentIsDirty.into());
 				responses.push_back(DocumentMessage::DirtyRenderDocumentInOutlineView.into());
 				self.create_document_transform(&ipp.viewport_bounds, responses);
 			}
@@ -216,32 +176,9 @@
 				// TODO: Eliminate redundant code by making this call SetCanvasZoom
 				self.scale = *VIEWPORT_ZOOM_LEVELS.iter().rev().find(|scale| **scale < self.scale).unwrap_or(&self.scale);
 				responses.push_back(FrontendMessage::SetCanvasZoom { new_zoom: self.scale }.into());
-				responses.push_back(ToolMessage::SelectedLayersChanged.into());
-				responses.push_back(DocumentMessage::DirtyRenderDocumentInOutlineView.into());
-				self.create_document_transform(&ipp.viewport_bounds, responses);
-=======
-				layer_data.scale = new.clamp(VIEWPORT_ZOOM_SCALE_MIN, VIEWPORT_ZOOM_SCALE_MAX);
-				responses.push_back(ToolMessage::DocumentIsDirty.into());
-				responses.push_back(FrontendMessage::SetCanvasZoom { new_zoom: layer_data.scale }.into());
-				responses.push_back(DocumentMessage::DirtyRenderDocumentInOutlineView.into());
-				self.create_document_transform_from_layerdata(layer_data, &ipp.viewport_bounds, responses);
-			}
-			IncreaseCanvasZoom => {
-				// TODO: Eliminate redundant code by making this call SetCanvasZoom
-				layer_data.scale = *VIEWPORT_ZOOM_LEVELS.iter().find(|scale| **scale > layer_data.scale).unwrap_or(&layer_data.scale);
-				responses.push_back(ToolMessage::DocumentIsDirty.into());
-				responses.push_back(FrontendMessage::SetCanvasZoom { new_zoom: layer_data.scale }.into());
-				responses.push_back(DocumentMessage::DirtyRenderDocumentInOutlineView.into());
-				self.create_document_transform_from_layerdata(layer_data, &ipp.viewport_bounds, responses);
-			}
-			DecreaseCanvasZoom => {
-				// TODO: Eliminate redundant code by making this call SetCanvasZoom
-				layer_data.scale = *VIEWPORT_ZOOM_LEVELS.iter().rev().find(|scale| **scale < layer_data.scale).unwrap_or(&layer_data.scale);
-				responses.push_back(ToolMessage::DocumentIsDirty.into());
-				responses.push_back(FrontendMessage::SetCanvasZoom { new_zoom: layer_data.scale }.into());
-				responses.push_back(DocumentMessage::DirtyRenderDocumentInOutlineView.into());
-				self.create_document_transform_from_layerdata(layer_data, &ipp.viewport_bounds, responses);
->>>>>>> 4689e47e
+				responses.push_back(ToolMessage::DocumentIsDirty.into());
+				responses.push_back(DocumentMessage::DirtyRenderDocumentInOutlineView.into());
+				self.create_document_transform(&ipp.viewport_bounds, responses);
 			}
 			WheelCanvasZoom => {
 				// TODO: Eliminate redundant code by making this call SetCanvasZoom
@@ -258,23 +195,13 @@
 				let delta = delta_size * (DVec2::splat(0.5) - mouse_fraction);
 
 				let transformed_delta = document.root.transform.inverse().transform_vector2(delta);
-<<<<<<< HEAD
 				let new = (self.scale * zoom_factor).clamp(VIEWPORT_ZOOM_SCALE_MIN, VIEWPORT_ZOOM_SCALE_MAX);
 				self.scale = new;
 				self.translation += transformed_delta;
 				responses.push_back(FrontendMessage::SetCanvasZoom { new_zoom: self.scale }.into());
-				responses.push_back(ToolMessage::SelectedLayersChanged.into());
-				responses.push_back(DocumentMessage::DirtyRenderDocumentInOutlineView.into());
-				self.create_document_transform(&ipp.viewport_bounds, responses);
-=======
-				let new = (layer_data.scale * zoom_factor).clamp(VIEWPORT_ZOOM_SCALE_MIN, VIEWPORT_ZOOM_SCALE_MAX);
-				layer_data.scale = new;
-				layer_data.translation += transformed_delta;
-				responses.push_back(ToolMessage::DocumentIsDirty.into());
-				responses.push_back(FrontendMessage::SetCanvasZoom { new_zoom: layer_data.scale }.into());
-				responses.push_back(DocumentMessage::DirtyRenderDocumentInOutlineView.into());
-				self.create_document_transform_from_layerdata(layer_data, &ipp.viewport_bounds, responses);
->>>>>>> 4689e47e
+				responses.push_back(ToolMessage::DocumentIsDirty.into());
+				responses.push_back(DocumentMessage::DirtyRenderDocumentInOutlineView.into());
+				self.create_document_transform(&ipp.viewport_bounds, responses);
 			}
 			WheelCanvasTranslate { use_y_as_x } => {
 				let delta = match use_y_as_x {
@@ -282,24 +209,14 @@
 					true => (-ipp.mouse.scroll_delta.y as f64, 0.).into(),
 				} * VIEWPORT_SCROLL_RATE;
 				let transformed_delta = document.root.transform.inverse().transform_vector2(delta);
-<<<<<<< HEAD
-				self.translation += transformed_delta;
-				responses.push_back(ToolMessage::SelectedLayersChanged.into());
+				self.translation += transformed_delta;
+				responses.push_back(ToolMessage::DocumentIsDirty.into());
 				self.create_document_transform(&ipp.viewport_bounds, responses);
 			}
 			SetCanvasRotation(new) => {
 				self.rotation = new;
 				self.create_document_transform(&ipp.viewport_bounds, responses);
-=======
-				layer_data.translation += transformed_delta;
-				responses.push_back(ToolMessage::DocumentIsDirty.into());
-				self.create_document_transform_from_layerdata(layer_data, &ipp.viewport_bounds, responses);
-			}
-			SetCanvasRotation(new) => {
-				layer_data.rotation = new;
-				responses.push_back(ToolMessage::DocumentIsDirty.into());
-				self.create_document_transform_from_layerdata(layer_data, &ipp.viewport_bounds, responses);
->>>>>>> 4689e47e
+				responses.push_back(ToolMessage::DocumentIsDirty.into());
 				responses.push_back(FrontendMessage::SetCanvasRotation { new_radians: new }.into());
 			}
 			ZoomCanvasToFitAll => {
@@ -314,48 +231,27 @@
 					let size = 1. / size;
 					let new_scale = size.min_element();
 
-<<<<<<< HEAD
 					self.translation += center;
 					self.scale *= new_scale;
 					responses.push_back(FrontendMessage::SetCanvasZoom { new_zoom: self.scale }.into());
-					responses.push_back(ToolMessage::SelectedLayersChanged.into());
+					responses.push_back(ToolMessage::DocumentIsDirty.into());
 					responses.push_back(DocumentMessage::DirtyRenderDocumentInOutlineView.into());
 					self.create_document_transform(&ipp.viewport_bounds, responses);
-=======
-					layer_data.translation += center;
-					layer_data.scale *= new_scale;
-					responses.push_back(ToolMessage::DocumentIsDirty.into());
-					responses.push_back(FrontendMessage::SetCanvasZoom { new_zoom: layer_data.scale }.into());
-					responses.push_back(DocumentMessage::DirtyRenderDocumentInOutlineView.into());
-					self.create_document_transform_from_layerdata(layer_data, &ipp.viewport_bounds, responses);
->>>>>>> 4689e47e
 				}
 			}
 			TranslateCanvas(delta) => {
 				let transformed_delta = document.root.transform.inverse().transform_vector2(delta);
 
-<<<<<<< HEAD
-				self.translation += transformed_delta;
-				responses.push_back(ToolMessage::SelectedLayersChanged.into());
-				self.create_document_transform(&ipp.viewport_bounds, responses);
-=======
-				layer_data.translation += transformed_delta;
-				responses.push_back(ToolMessage::DocumentIsDirty.into());
-				self.create_document_transform_from_layerdata(layer_data, &ipp.viewport_bounds, responses);
->>>>>>> 4689e47e
+				self.translation += transformed_delta;
+				responses.push_back(ToolMessage::DocumentIsDirty.into());
+				self.create_document_transform(&ipp.viewport_bounds, responses);
 			}
 			TranslateCanvasByViewportFraction(delta) => {
 				let transformed_delta = document.root.transform.inverse().transform_vector2(delta * ipp.viewport_bounds.size());
 
-<<<<<<< HEAD
-				self.translation += transformed_delta;
-				responses.push_back(ToolMessage::SelectedLayersChanged.into());
-				self.create_document_transform(&ipp.viewport_bounds, responses);
-=======
-				layer_data.translation += transformed_delta;
-				responses.push_back(ToolMessage::DocumentIsDirty.into());
-				self.create_document_transform_from_layerdata(layer_data, &ipp.viewport_bounds, responses);
->>>>>>> 4689e47e
+				self.translation += transformed_delta;
+				responses.push_back(ToolMessage::DocumentIsDirty.into());
+				self.create_document_transform(&ipp.viewport_bounds, responses);
 			}
 		}
 	}

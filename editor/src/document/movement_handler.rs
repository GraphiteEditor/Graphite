--- conflicted
+++ resolved
@@ -1,10 +1,7 @@
 use crate::consts::VIEWPORT_ROTATE_SNAP_INTERVAL;
 pub use crate::document::layer_panel::*;
 use crate::document::DocumentMessage;
-<<<<<<< HEAD
 use crate::input::keyboard::Key;
-=======
->>>>>>> 1c834ba6
 use crate::message_prelude::*;
 use crate::{
 	consts::{VIEWPORT_SCROLL_RATE, VIEWPORT_ZOOM_LEVELS, VIEWPORT_ZOOM_MOUSE_RATE, VIEWPORT_ZOOM_SCALE_MAX, VIEWPORT_ZOOM_SCALE_MIN, VIEWPORT_ZOOM_WHEEL_RATE},
@@ -105,19 +102,8 @@
 			}
 			RotateCanvasBegin => {
 				self.rotating = true;
-<<<<<<< HEAD
-				self.mouse_pos = ipp.mouse.position;
-			}
-=======
-				self.snap_rotate = snap;
-				self.mouse_pos = ipp.mouse.position;
-			}
-			EnableSnapping => self.snap_rotate = true,
-			DisableSnapping => {
-				self.rotation = self.snapped_angle();
-				self.snap_rotate = false
-			}
->>>>>>> 1c834ba6
+				self.mouse_pos = ipp.mouse.position;
+			}
 			ZoomCanvasBegin => {
 				self.zooming = true;
 				self.mouse_pos = ipp.mouse.position;
@@ -166,13 +152,8 @@
 
 					let new = (self.scale * amount).clamp(VIEWPORT_ZOOM_SCALE_MIN, VIEWPORT_ZOOM_SCALE_MAX);
 					self.scale = new;
-<<<<<<< HEAD
 					responses.push_back(ToolMessage::DocumentIsDirty.into());
 					responses.push_back(FrontendMessage::SetCanvasZoom { new_zoom: self.scale }.into());
-=======
-					responses.push_back(FrontendMessage::SetCanvasZoom { new_zoom: self.scale }.into());
-					responses.push_back(ToolMessage::DocumentIsDirty.into());
->>>>>>> 1c834ba6
 					self.create_document_transform(&ipp.viewport_bounds, responses);
 				}
 				self.mouse_pos = ipp.mouse.position;
@@ -233,14 +214,11 @@
 				responses.push_back(ToolMessage::DocumentIsDirty.into());
 				self.create_document_transform(&ipp.viewport_bounds, responses);
 			}
-			SetCanvasRotation(new) => {
-				self.rotation = new;
-				self.create_document_transform(&ipp.viewport_bounds, responses);
-<<<<<<< HEAD
-=======
-				responses.push_back(ToolMessage::DocumentIsDirty.into());
->>>>>>> 1c834ba6
-				responses.push_back(FrontendMessage::SetCanvasRotation { new_radians: new }.into());
+			SetCanvasRotation(new_radians) => {
+				self.rotation = new_radians;
+				self.create_document_transform(&ipp.viewport_bounds, responses);
+				responses.push_back(ToolMessage::DocumentIsDirty.into());
+				responses.push_back(FrontendMessage::SetCanvasRotation { new_radians }.into());
 			}
 			ZoomCanvasToFitAll => {
 				if let Some([pos1, pos2]) = document.visible_layers_bounding_box() {

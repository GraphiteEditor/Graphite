--- conflicted
+++ resolved
@@ -113,12 +113,7 @@
 
 	fn create_document_transform(&self, viewport_bounds: &ViewportBounds, responses: &mut VecDeque<Message>) {
 		let half_viewport = viewport_bounds.size() / 2.;
-<<<<<<< HEAD
 		let scaled_half_viewport = half_viewport / self.snapped_scale();
-=======
-		let scaled_half_viewport = half_viewport / self.scale;
-
->>>>>>> a2c2f7fc
 		responses.push_back(
 			DocumentOperation::SetLayerTransform {
 				path: vec![],

use super::clipboards::Clipboard;
use crate::message_prelude::*;

use graphene::LayerId;

use serde::{Deserialize, Serialize};

#[remain::sorted]
#[impl_message(Message, Portfolio)]
#[derive(PartialEq, Clone, Debug, Serialize, Deserialize)]
pub enum PortfolioMessage {
	// Sub-messages
	#[remain::unsorted]
	#[child]
	Document(DocumentMessage),

	// Messages
	AutoSaveActiveDocument,
	AutoSaveDocument {
		document_id: u64,
	},
	CloseActiveDocumentWithConfirmation,
	CloseAllDocuments,
	CloseAllDocumentsWithConfirmation,
	CloseDocument {
		document_id: u64,
	},
	CloseDocumentWithConfirmation {
		document_id: u64,
	},
	Copy {
		clipboard: Clipboard,
	},
	Cut {
		clipboard: Clipboard,
	},
	NewDocument,
	NextDocument,
	OpenDocument,
	OpenDocumentFile {
		document_name: String,
		document_serialized_content: String,
	},
	OpenDocumentFileWithId {
		document_id: u64,
		document_name: String,
		document_is_saved: bool,
		document_serialized_content: String,
	},
	Paste {
		clipboard: Clipboard,
	},
	PasteIntoFolder {
		clipboard: Clipboard,
		folder_path: Vec<LayerId>,
		insert_index: isize,
	},
	PrevDocument,
	RequestAboutGraphiteDialog,
	SelectDocument {
		document_id: u64,
	},
<<<<<<< HEAD
=======
	SetActiveDcoument {
		document_id: u64,
	},
>>>>>>> 3a262708
	UpdateDocumentBar,
	UpdateOpenDocumentsList,
}<|MERGE_RESOLUTION|>--- conflicted
+++ resolved
@@ -60,12 +60,9 @@
 	SelectDocument {
 		document_id: u64,
 	},
-<<<<<<< HEAD
-=======
 	SetActiveDcoument {
 		document_id: u64,
 	},
->>>>>>> 3a262708
 	UpdateDocumentBar,
 	UpdateOpenDocumentsList,
 }
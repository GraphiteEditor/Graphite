--- conflicted
+++ resolved
@@ -56,26 +56,8 @@
 	}
 
 	// TODO Fix how this doesn't preserve tab order upon loading new document from *File > Load*
-<<<<<<< HEAD
 	fn load_document(&mut self, new_document: DocumentMessageHandler, document_id: u64, responses: &mut VecDeque<Message>) {
 		self.document_ids.push(document_id);
-=======
-	fn load_document(&mut self, new_document: DocumentMessageHandler, document_id: u64, replace_first_empty: bool, responses: &mut VecDeque<Message>) {
-		// Special case when loading a document on an empty page
-		if replace_first_empty && self.active_document().is_unmodified_default() {
-			responses.push_back(BroadcastSignal::ToolAbort.into());
-			responses.push_back(PortfolioMessage::CloseDocument { document_id: self.active_document_id }.into());
-
-			let active_document_index = self
-				.document_ids
-				.iter()
-				.position(|id| self.active_document_id == *id)
-				.expect("Did not find matching active document id");
-			self.document_ids.insert(active_document_index + 1, document_id);
-		} else {
-			self.document_ids.push(document_id);
-		}
->>>>>>> 4fa7a81f
 
 		responses.extend(
 			new_document
@@ -91,27 +73,7 @@
 
 		self.documents.insert(document_id, new_document);
 
-<<<<<<< HEAD
-		// Send the new list of document tab names
-		let open_documents = self
-			.document_ids
-			.iter()
-			.filter_map(|id| {
-				self.documents.get(id).map(|document| FrontendDocumentDetails {
-					is_saved: document.is_saved(),
-					id: *id,
-					name: document.name.clone(),
-				})
-			})
-			.collect::<Vec<_>>();
-
-		// use push front to avoid messages accidentally targeting old document
-		responses.push_front(PortfolioMessage::SelectDocument { document_id }.into());
-=======
 		responses.push_back(PortfolioMessage::UpdateOpenDocumentsList.into());
->>>>>>> 4fa7a81f
-
-		responses.push_back(FrontendMessage::UpdateOpenDocumentsList { open_documents }.into());
 		responses.push_back(PortfolioMessage::UpdateDocumentWidgets.into());
 		responses.push_back(ToolMessage::InitTools.into());
 		responses.push_back(MenuBarMessage::SendLayout.into());
@@ -180,17 +142,7 @@
 				self.documents.clear();
 				self.document_ids.clear();
 
-<<<<<<< HEAD
-				responses.push_back(ToolMessage::AbortCurrentTool.into());
-=======
-				// Clear out all documents and make a new default document
-				let new_document_id = generate_uuid();
-				self.documents.insert(new_document_id, DocumentMessageHandler::default());
-				self.document_ids.push(new_document_id);
-				self.active_document_id = new_document_id;
-
 				responses.push_back(BroadcastSignal::ToolAbort.into());
->>>>>>> 4fa7a81f
 				responses.push_back(PortfolioMessage::UpdateOpenDocumentsList.into());
 			}
 			CloseDocument { document_id } => {
@@ -222,27 +174,10 @@
 				}
 
 				// Send the new list of document tab names
-<<<<<<< HEAD
-				let open_documents = self
-					.document_ids
-					.iter()
-					.filter_map(|id| {
-						self.documents.get(id).map(|doc| FrontendDocumentDetails {
-							is_saved: doc.is_saved(),
-							id: *id,
-							name: doc.name.clone(),
-						})
-					})
-					.collect::<Vec<_>>();
-
-				responses.push_back(FrontendMessage::UpdateOpenDocumentsList { open_documents }.into());
+				responses.push_back(UpdateOpenDocumentsList.into());
 				if let Some(document_id) = self.active_document_id {
 					responses.push_back(FrontendMessage::UpdateActiveDocument { document_id }.into());
 				}
-=======
-				responses.push_back(UpdateOpenDocumentsList.into());
-				responses.push_back(FrontendMessage::UpdateActiveDocument { document_id: self.active_document_id }.into());
->>>>>>> 4fa7a81f
 				responses.push_back(FrontendMessage::TriggerIndexedDbRemoveDocument { document_id }.into());
 				responses.push_back(RenderDocument.into());
 				responses.push_back(DocumentMessage::DocumentStructureChanged.into());
@@ -309,36 +244,21 @@
 				is_default,
 			} => {
 				self.font_cache.insert(Font::new(font_family, font_style), preview_url, data, is_default);
-				self.active_document_mut().graphene_document.mark_all_layers_of_type_as_dirty(LayerDataTypeDiscriminant::Text);
+				self.active_document_mut().unwrap().graphene_document.mark_all_layers_of_type_as_dirty(LayerDataTypeDiscriminant::Text);
 				responses.push_back(DocumentMessage::RenderDocument.into());
 			}
 			LoadFont { font, is_default } => {
 				if !self.font_cache.loaded_font(&font) {
 					responses.push_front(FrontendMessage::TriggerFontLoad { font, is_default }.into());
 				}
-			}
-<<<<<<< HEAD
-			NewDocumentWithName { name } => {
-				let new_document = DocumentMessageHandler::with_name(name, ipp);
-				let document_id = generate_uuid();
-				responses.push_back(ToolMessage::AbortCurrentTool.into());
-				responses.push_back(MovementMessage::TranslateCanvas { delta: (0., 0.).into() }.into());
-
-				self.load_document(new_document, document_id, responses);
-=======
-			NewDocument => {
-				let name = self.generate_new_document_name();
-				let new_document = DocumentMessageHandler::with_name(name, ipp);
-				let document_id = generate_uuid();
-				responses.push_back(BroadcastSignal::ToolAbort.into());
-				self.load_document(new_document, document_id, false, responses);
 			}
 			NewDocumentWithName { name } => {
 				let new_document = DocumentMessageHandler::with_name(name, ipp);
 				let document_id = generate_uuid();
 				responses.push_back(BroadcastSignal::ToolAbort.into());
-				self.load_document(new_document, document_id, false, responses);
->>>>>>> 4fa7a81f
+				responses.push_back(MovementMessage::TranslateCanvas { delta: (0., 0.).into() }.into());
+
+				self.load_document(new_document, document_id, responses);
 			}
 			NextDocument => {
 				if let Some(active_document_id) = self.active_document_id {
@@ -415,56 +335,9 @@
 				insert_index,
 			} => {
 				let paste = |entry: &CopyBufferEntry, responses: &mut VecDeque<_>| {
-<<<<<<< HEAD
 					if let Some(document) = self.active_document() {
 						log::trace!("Pasting into folder {:?} as index: {}", &path, insert_index);
 						let destination_path = [path.to_vec(), vec![generate_uuid()]].concat();
-=======
-					log::trace!("Pasting into folder {:?} as index: {}", &path, insert_index);
-
-					let destination_path = [path.to_vec(), vec![generate_uuid()]].concat();
-
-					responses.push_front(
-						DocumentMessage::UpdateLayerMetadata {
-							layer_path: destination_path.clone(),
-							layer_metadata: entry.layer_metadata,
-						}
-						.into(),
-					);
-					self.active_document().load_layer_resources(responses, &entry.layer.data, destination_path.clone());
-					responses.push_front(
-						DocumentOperation::InsertLayer {
-							layer: entry.layer.clone(),
-							destination_path,
-							insert_index,
-						}
-						.into(),
-					);
-				};
-
-				if insert_index == -1 {
-					for entry in self.copy_buffer[clipboard as usize].iter().rev() {
-						paste(entry, responses)
-					}
-				} else {
-					for entry in self.copy_buffer[clipboard as usize].iter() {
-						paste(entry, responses)
-					}
-				}
-			}
-			PasteSerializedData { data } => {
-				if let Ok(data) = serde_json::from_str::<Vec<CopyBufferEntry>>(&data) {
-					let document = self.active_document();
-					let shallowest_common_folder = document
-						.graphene_document
-						.shallowest_common_folder(document.selected_layers())
-						.expect("While pasting from serialized, the selected layers did not exist while attempting to find the appropriate folder path for insertion");
-					responses.push_back(DeselectAllLayers.into());
-					responses.push_back(StartTransaction.into());
-
-					for entry in data.iter().rev() {
-						let destination_path = [shallowest_common_folder.to_vec(), vec![generate_uuid()]].concat();
->>>>>>> 4fa7a81f
 
 						responses.push_front(
 							DocumentMessage::UpdateLayerMetadata {
@@ -473,11 +346,7 @@
 							}
 							.into(),
 						);
-<<<<<<< HEAD
-						document.load_image_data(responses, &entry.layer.data, destination_path.clone());
-=======
-						self.active_document().load_layer_resources(responses, &entry.layer.data, destination_path.clone());
->>>>>>> 4fa7a81f
+						document.load_layer_resources(responses, &entry.layer.data, destination_path.clone());
 						responses.push_front(
 							DocumentOperation::InsertLayer {
 								layer: entry.layer.clone(),
@@ -519,7 +388,7 @@
 								}
 								.into(),
 							);
-							document.load_image_data(responses, &entry.layer.data, destination_path.clone());
+							document.load_layer_resources(responses, &entry.layer.data, destination_path.clone());
 							responses.push_front(
 								DocumentOperation::InsertLayer {
 									layer: entry.layer.clone(),
@@ -555,13 +424,9 @@
 						);
 					}
 				}
-<<<<<<< HEAD
-
-				responses.push_back(ToolMessage::AbortCurrentTool.into());
+
+				responses.push_back(BroadcastSignal::ToolAbort.into());
 				// TODO: Remove this message in favor of having tools have specific data per document instance
-=======
-				responses.push_back(BroadcastSignal::ToolAbort.into());
->>>>>>> 4fa7a81f
 				responses.push_back(SetActiveDocument { document_id }.into());
 				responses.push_back(FrontendMessage::UpdateActiveDocument { document_id }.into());
 				responses.push_back(RenderDocument.into());

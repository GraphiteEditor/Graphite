--- conflicted
+++ resolved
@@ -579,11 +579,7 @@
 }
 
 fn node_section_stroke(stroke: &Stroke) -> LayoutRow {
-<<<<<<< HEAD
-	// TODO: Cleanup
-=======
 	// We have to make multiple variables because they get moved into different closures.
->>>>>>> 87e723be
 	let internal_stroke1 = stroke.clone();
 	let internal_stroke2 = stroke.clone();
 	let internal_stroke3 = stroke.clone();
@@ -651,11 +647,7 @@
 				name: "".into(),
 				widgets: vec![
 					WidgetHolder::new(Widget::TextLabel(TextLabel {
-<<<<<<< HEAD
-						value: "Dash lengths array".into(),
-=======
 						value: "Dash Lengths".into(),
->>>>>>> 87e723be
 						..TextLabel::default()
 					})),
 					WidgetHolder::new(Widget::Separator(Separator {
@@ -677,11 +669,7 @@
 				name: "".into(),
 				widgets: vec![
 					WidgetHolder::new(Widget::TextLabel(TextLabel {
-<<<<<<< HEAD
-						value: "Dash offset".into(),
-=======
 						value: "Dash Offset".into(),
->>>>>>> 87e723be
 						..TextLabel::default()
 					})),
 					WidgetHolder::new(Widget::Separator(Separator {
@@ -707,11 +695,7 @@
 				name: "".into(),
 				widgets: vec![
 					WidgetHolder::new(Widget::TextLabel(TextLabel {
-<<<<<<< HEAD
-						value: "Line cap".into(),
-=======
 						value: "Line Cap".into(),
->>>>>>> 87e723be
 						..TextLabel::default()
 					})),
 					WidgetHolder::new(Widget::Separator(Separator {
@@ -722,51 +706,30 @@
 						selected_index: stroke.line_cap_index(),
 						entries: vec![
 							RadioEntryData {
-<<<<<<< HEAD
-								label: "butt".into(),
-								on_update: WidgetCallback::new(move |_| {
-									PropertiesPanelMessage::ModifyStroke {
-										stroke: internal_stroke6.clone().with_linecap(LineCap::Butt),
-=======
 								label: "Butt".into(),
 								on_update: WidgetCallback::new(move |_| {
 									PropertiesPanelMessage::ModifyStroke {
 										stroke: internal_stroke6.clone().with_line_cap(LineCap::Butt),
->>>>>>> 87e723be
 									}
 									.into()
 								}),
 								..RadioEntryData::default()
 							},
 							RadioEntryData {
-<<<<<<< HEAD
-								label: "round".into(),
-								on_update: WidgetCallback::new(move |_| {
-									PropertiesPanelMessage::ModifyStroke {
-										stroke: internal_stroke7.clone().with_linecap(LineCap::Round),
-=======
 								label: "Round".into(),
 								on_update: WidgetCallback::new(move |_| {
 									PropertiesPanelMessage::ModifyStroke {
 										stroke: internal_stroke7.clone().with_line_cap(LineCap::Round),
->>>>>>> 87e723be
 									}
 									.into()
 								}),
 								..RadioEntryData::default()
 							},
 							RadioEntryData {
-<<<<<<< HEAD
-								label: "square".into(),
-								on_update: WidgetCallback::new(move |_| {
-									PropertiesPanelMessage::ModifyStroke {
-										stroke: internal_stroke8.clone().with_linecap(LineCap::Square),
-=======
 								label: "Square".into(),
 								on_update: WidgetCallback::new(move |_| {
 									PropertiesPanelMessage::ModifyStroke {
 										stroke: internal_stroke8.clone().with_line_cap(LineCap::Square),
->>>>>>> 87e723be
 									}
 									.into()
 								}),
@@ -780,11 +743,7 @@
 				name: "".into(),
 				widgets: vec![
 					WidgetHolder::new(Widget::TextLabel(TextLabel {
-<<<<<<< HEAD
-						value: "Line join".into(),
-=======
 						value: "Line Join".into(),
->>>>>>> 87e723be
 						..TextLabel::default()
 					})),
 					WidgetHolder::new(Widget::Separator(Separator {
@@ -795,51 +754,30 @@
 						selected_index: stroke.line_join_index(),
 						entries: vec![
 							RadioEntryData {
-<<<<<<< HEAD
-								label: "bevel".into(),
-								on_update: WidgetCallback::new(move |_| {
-									PropertiesPanelMessage::ModifyStroke {
-										stroke: internal_stroke9.clone().with_linejoin(LineJoin::Bevel),
-=======
 								label: "Miter".into(),
 								on_update: WidgetCallback::new(move |_| {
 									PropertiesPanelMessage::ModifyStroke {
 										stroke: internal_stroke9.clone().with_line_join(LineJoin::Miter),
->>>>>>> 87e723be
 									}
 									.into()
 								}),
 								..RadioEntryData::default()
 							},
 							RadioEntryData {
-<<<<<<< HEAD
-								label: "miter".into(),
-								on_update: WidgetCallback::new(move |_| {
-									PropertiesPanelMessage::ModifyStroke {
-										stroke: internal_stroke10.clone().with_linejoin(LineJoin::Miter),
-=======
 								label: "Bevel".into(),
 								on_update: WidgetCallback::new(move |_| {
 									PropertiesPanelMessage::ModifyStroke {
 										stroke: internal_stroke10.clone().with_line_join(LineJoin::Bevel),
->>>>>>> 87e723be
 									}
 									.into()
 								}),
 								..RadioEntryData::default()
 							},
 							RadioEntryData {
-<<<<<<< HEAD
-								label: "round".into(),
-								on_update: WidgetCallback::new(move |_| {
-									PropertiesPanelMessage::ModifyStroke {
-										stroke: internal_stroke11.clone().with_linejoin(LineJoin::Round),
-=======
 								label: "Round".into(),
 								on_update: WidgetCallback::new(move |_| {
 									PropertiesPanelMessage::ModifyStroke {
 										stroke: internal_stroke11.clone().with_line_join(LineJoin::Round),
->>>>>>> 87e723be
 									}
 									.into()
 								}),
@@ -849,35 +787,19 @@
 					})),
 				],
 			},
-<<<<<<< HEAD
-=======
 			// TODO: Gray out this row when Line Join isn't set to Miter
->>>>>>> 87e723be
-			LayoutRow::Row {
-				name: "".into(),
-				widgets: vec![
-					WidgetHolder::new(Widget::TextLabel(TextLabel {
-<<<<<<< HEAD
-						value: "Miterlimit".into(),
-=======
+			LayoutRow::Row {
+				name: "".into(),
+				widgets: vec![
+					WidgetHolder::new(Widget::TextLabel(TextLabel {
 						value: "Miter Limit".into(),
->>>>>>> 87e723be
-						..TextLabel::default()
-					})),
-					WidgetHolder::new(Widget::Separator(Separator {
-						separator_type: SeparatorType::Unrelated,
-						direction: SeparatorDirection::Horizontal,
-					})),
-					WidgetHolder::new(Widget::NumberInput(NumberInput {
-<<<<<<< HEAD
-						value: stroke.miterlimit() as f64,
-						is_integer: true,
-						min: Some(0.),
-						unit: " miter length / weight".into(),
-						on_update: WidgetCallback::new(move |number_input: &NumberInput| {
-							PropertiesPanelMessage::ModifyStroke {
-								stroke: internal_stroke5.clone().with_miterlimit(number_input.value as f32),
-=======
+						..TextLabel::default()
+					})),
+					WidgetHolder::new(Widget::Separator(Separator {
+						separator_type: SeparatorType::Unrelated,
+						direction: SeparatorDirection::Horizontal,
+					})),
+					WidgetHolder::new(Widget::NumberInput(NumberInput {
 						value: stroke.miter_limit() as f64,
 						is_integer: true,
 						min: Some(0.),
@@ -885,7 +807,6 @@
 						on_update: WidgetCallback::new(move |number_input: &NumberInput| {
 							PropertiesPanelMessage::ModifyStroke {
 								stroke: internal_stroke5.clone().with_miter_limit(number_input.value as f32),
->>>>>>> 87e723be
 							}
 							.into()
 						}),

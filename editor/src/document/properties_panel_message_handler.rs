use super::layer_panel::LayerDataTypeDiscriminant;
use super::utility_types::TargetDocument;
use crate::document::properties_panel_message::TransformOp;
use crate::layout::layout_message::LayoutTarget;
use crate::layout::widgets::{
	ColorInput, FontInput, IconLabel, LayoutRow, NumberInput, PopoverButton, RadioEntryData, RadioInput, Separator, SeparatorDirection, SeparatorType, TextAreaInput, TextInput, TextLabel, Widget,
	WidgetCallback, WidgetHolder, WidgetLayout,
};
use crate::message_prelude::*;

use graphene::color::Color;
use graphene::document::{Document as GrapheneDocument, FontCache};
use graphene::layers::layer_info::{Layer, LayerDataType};
use graphene::layers::style::{Fill, LineCap, LineJoin, Stroke};
use graphene::layers::text_layer::TextLayer;
use graphene::{LayerId, Operation};

use glam::{DAffine2, DVec2};
use serde::{Deserialize, Serialize};
use std::f64::consts::PI;
use std::rc::Rc;

trait DAffine2Utils {
	fn scale_x(&self) -> f64;
	fn update_scale_x(self, new_width: f64) -> Self;
	fn scale_y(&self) -> f64;
	fn update_scale_y(self, new_height: f64) -> Self;
	fn x(&self) -> f64;
	fn update_x(self, new_x: f64) -> Self;
	fn y(&self) -> f64;
	fn update_y(self, new_y: f64) -> Self;
	fn rotation(&self) -> f64;
	fn update_rotation(self, new_rotation: f64) -> Self;
}

impl DAffine2Utils for DAffine2 {
	fn scale_x(&self) -> f64 {
		self.transform_vector2((1., 0.).into()).length()
	}

	fn update_scale_x(self, new_width: f64) -> Self {
		self * DAffine2::from_scale((new_width / self.scale_x(), 1.).into())
	}

	fn scale_y(&self) -> f64 {
		self.transform_vector2((0., 1.).into()).length()
	}

	fn update_scale_y(self, new_height: f64) -> Self {
		self * DAffine2::from_scale((1., new_height / self.scale_y()).into())
	}

	fn x(&self) -> f64 {
		self.translation.x
	}

	fn update_x(mut self, new_x: f64) -> Self {
		self.translation.x = new_x;
		self
	}

	fn y(&self) -> f64 {
		self.translation.y
	}

	fn update_y(mut self, new_y: f64) -> Self {
		self.translation.y = new_y;
		self
	}

	fn rotation(&self) -> f64 {
		let cos = self.matrix2.col(0).x / self.scale_x();
		let sin = self.matrix2.col(0).y / self.scale_x();
		sin.atan2(cos)
	}

	fn update_rotation(self, new_rotation: f64) -> Self {
		let width = self.scale_x();
		let height = self.scale_y();
		let half_width = width / 2.;
		let half_height = height / 2.;

		let angle_translation_offset = |angle: f64| DVec2::new(-half_width * angle.cos() + half_height * angle.sin(), -half_width * angle.sin() - half_height * angle.cos());
		let angle_translation_adjustment = angle_translation_offset(new_rotation) - angle_translation_offset(self.rotation());

		DAffine2::from_scale_angle_translation((width, height).into(), new_rotation, self.translation + angle_translation_adjustment)
	}
}

#[derive(Debug, Clone, Serialize, Deserialize, Default)]
pub struct PropertiesPanelMessageHandler {
	active_selection: Option<(Vec<LayerId>, TargetDocument)>,
}

impl PropertiesPanelMessageHandler {
	fn matches_selected(&self, path: &[LayerId]) -> bool {
		let last_active_path_id = self.active_selection.as_ref().and_then(|(v, _)| v.last().copied());
		let last_modified = path.last().copied();
		matches!((last_active_path_id, last_modified), (Some(active_last), Some(modified_last)) if active_last == modified_last)
	}

	fn create_document_operation(&self, operation: Operation) -> Message {
		let (_, target_document) = self.active_selection.as_ref().unwrap();
		match *target_document {
			TargetDocument::Artboard => ArtboardMessage::DispatchOperation(Box::new(operation)).into(),
			TargetDocument::Artwork => DocumentMessage::DispatchOperation(Box::new(operation)).into(),
		}
	}
}

pub struct PropertiesPanelMessageHandlerData<'a> {
	pub artwork_document: &'a GrapheneDocument,
	pub artboard_document: &'a GrapheneDocument,
}

impl<'a> MessageHandler<PropertiesPanelMessage, PropertiesPanelMessageHandlerData<'a>> for PropertiesPanelMessageHandler {
	#[remain::check]
	fn process_action(&mut self, message: PropertiesPanelMessage, data: PropertiesPanelMessageHandlerData, responses: &mut VecDeque<Message>) {
		let PropertiesPanelMessageHandlerData { artwork_document, artboard_document } = data;
		let get_document = |document_selector: TargetDocument| match document_selector {
			TargetDocument::Artboard => artboard_document,
			TargetDocument::Artwork => artwork_document,
		};
		use PropertiesPanelMessage::*;
		match message {
			SetActiveLayers { paths, document } => {
				if paths.len() != 1 {
					// TODO: Allow for multiple selected layers
					responses.push_back(PropertiesPanelMessage::ClearSelection.into())
				} else {
					let path = paths.into_iter().next().unwrap();
<<<<<<< HEAD
					let layer = graphene_document.layer(&path).unwrap();
					register_layer_properties(layer, responses, &graphene_document.font_cache);
					self.active_path = Some(path)
=======
					self.active_selection = Some((path, document));
					responses.push_back(PropertiesPanelMessage::ResendActiveProperties.into())
>>>>>>> 5a9c247c
				}
			}
			ClearSelection => {
				responses.push_back(
					LayoutMessage::SendLayout {
						layout: WidgetLayout::new(vec![]),
						layout_target: LayoutTarget::PropertiesOptionsPanel,
					}
					.into(),
				);
				responses.push_back(
					LayoutMessage::SendLayout {
						layout: WidgetLayout::new(vec![]),
						layout_target: LayoutTarget::PropertiesSectionsPanel,
					}
					.into(),
				);
			}
			ModifyFont {
				font_family,
				font_style,
				font_file,
				size,
			} => {
				let path = self.active_path.clone().expect("Received update for properties panel with no active layer");

				let layer = graphene_document.layer(&path).unwrap();
				register_layer_properties(layer, responses, &graphene_document.font_cache);

				responses.push_back(
					Operation::ModifyFont {
						path,
						font_family,
						font_style,
						font_file,
						size,
					}
					.into(),
				);
			}
			ModifyTransform { value, transform_op } => {
				let (path, target_document) = self.active_selection.as_ref().expect("Received update for properties panel with no active layer");
				let layer = get_document(*target_document).layer(path).unwrap();

				use TransformOp::*;
				let action = match transform_op {
					X => DAffine2::update_x,
					Y => DAffine2::update_y,
					ScaleX | Width => DAffine2::update_scale_x,
					ScaleY | Height => DAffine2::update_scale_y,
					Rotation => DAffine2::update_rotation,
				};

				let scale = match transform_op {
					Width => layer.bounding_transform(&graphene_document.font_cache).scale_x() / layer.transform.scale_x(),
					Height => layer.bounding_transform(&graphene_document.font_cache).scale_y() / layer.transform.scale_y(),
					_ => 1.,
				};

				responses.push_back(self.create_document_operation(Operation::SetLayerTransform {
					path: path.clone(),
					transform: action(layer.transform, value / scale).to_cols_array(),
				}));
			}
			ModifyName { name } => {
				let (path, _) = self.active_selection.clone().expect("Received update for properties panel with no active layer");
				responses.push_back(self.create_document_operation(Operation::SetLayerName { path, name }))
			}
			ModifyFill { fill } => {
				let (path, _) = self.active_selection.clone().expect("Received update for properties panel with no active layer");
				responses.push_back(self.create_document_operation(Operation::SetLayerFill { path, fill }));
			}
			ModifyStroke { stroke } => {
				let (path, _) = self.active_selection.clone().expect("Received update for properties panel with no active layer");
				responses.push_back(self.create_document_operation(Operation::SetLayerStroke { path, stroke }))
			}
			ModifyText { new_text } => {
				let path = self.active_path.clone().expect("Received update for properties panel with no active layer");
				responses.push_back(Operation::SetTextContent { path, new_text }.into())
			}
			CheckSelectedWasUpdated { path } => {
				if self.matches_selected(&path) {
<<<<<<< HEAD
					let layer = graphene_document.layer(&path).unwrap();
					register_layer_properties(layer, responses, &graphene_document.font_cache);
=======
					responses.push_back(PropertiesPanelMessage::ResendActiveProperties.into())
>>>>>>> 5a9c247c
				}
			}
			CheckSelectedWasDeleted { path } => {
				if self.matches_selected(&path) {
					self.active_selection = None;
					responses.push_back(
						LayoutMessage::SendLayout {
							layout_target: LayoutTarget::PropertiesOptionsPanel,
							layout: WidgetLayout::default(),
						}
						.into(),
					);
					responses.push_back(
						LayoutMessage::SendLayout {
							layout_target: LayoutTarget::PropertiesSectionsPanel,
							layout: WidgetLayout::default(),
						}
						.into(),
					);
				}
			}
			ResendActiveProperties => {
<<<<<<< HEAD
				let path = self.active_path.clone().expect("Received update for properties panel with no active layer");
				let layer = graphene_document.layer(&path).unwrap();
				register_layer_properties(layer, responses, &graphene_document.font_cache)
=======
				let (path, target_document) = self.active_selection.clone().expect("Received update for properties panel with no active layer");
				let layer = get_document(target_document).layer(&path).unwrap();
				match target_document {
					TargetDocument::Artboard => register_artboard_layer_properties(layer, responses),
					TargetDocument::Artwork => register_artwork_layer_properties(layer, responses),
				}
>>>>>>> 5a9c247c
			}
		}
	}

	fn actions(&self) -> ActionList {
		actions!(PropertiesMessageDiscriminant;)
	}
}

<<<<<<< HEAD
fn register_layer_properties(layer: &Layer, responses: &mut VecDeque<Message>, font_cache: &FontCache) {
=======
fn register_artboard_layer_properties(layer: &Layer, responses: &mut VecDeque<Message>) {
	let options_bar = vec![LayoutRow::Row {
		widgets: vec![
			WidgetHolder::new(Widget::IconLabel(IconLabel {
				icon: "NodeArtboard".into(),
				gap_after: true,
			})),
			WidgetHolder::new(Widget::Separator(Separator {
				separator_type: SeparatorType::Related,
				direction: SeparatorDirection::Horizontal,
			})),
			WidgetHolder::new(Widget::TextLabel(TextLabel {
				value: "Artboard".into(),
				..TextLabel::default()
			})),
			WidgetHolder::new(Widget::Separator(Separator {
				separator_type: SeparatorType::Unrelated,
				direction: SeparatorDirection::Horizontal,
			})),
			WidgetHolder::new(Widget::TextInput(TextInput {
				value: layer.name.clone().unwrap_or_else(|| "Untitled".to_string()),
				on_update: WidgetCallback::new(|text_input: &TextInput| PropertiesPanelMessage::ModifyName { name: text_input.value.clone() }.into()),
			})),
			WidgetHolder::new(Widget::Separator(Separator {
				separator_type: SeparatorType::Related,
				direction: SeparatorDirection::Horizontal,
			})),
			WidgetHolder::new(Widget::PopoverButton(PopoverButton {
				title: "Options Bar".into(),
				text: "The contents of this popover menu are coming soon".into(),
			})),
		],
	}];

	let properties_body = {
		let shape = if let LayerDataType::Shape(shape) = &layer.data {
			shape
		} else {
			panic!("Artboards can only be shapes")
		};
		let color = if let Fill::Solid(color) = shape.style.fill() {
			color
		} else {
			panic!("Artboard must have a solid fill")
		};

		vec![LayoutRow::Section {
			name: "Artboard".into(),
			layout: vec![
				LayoutRow::Row {
					widgets: vec![
						WidgetHolder::new(Widget::TextLabel(TextLabel {
							value: "Location".into(),
							..TextLabel::default()
						})),
						WidgetHolder::new(Widget::Separator(Separator {
							separator_type: SeparatorType::Unrelated,
							direction: SeparatorDirection::Horizontal,
						})),
						WidgetHolder::new(Widget::NumberInput(NumberInput {
							value: layer.transform.x(),
							label: "X".into(),
							unit: " px".into(),
							on_update: WidgetCallback::new(|number_input: &NumberInput| {
								PropertiesPanelMessage::ModifyTransform {
									value: number_input.value,
									transform_op: TransformOp::X,
								}
								.into()
							}),
							..NumberInput::default()
						})),
						WidgetHolder::new(Widget::Separator(Separator {
							separator_type: SeparatorType::Related,
							direction: SeparatorDirection::Horizontal,
						})),
						WidgetHolder::new(Widget::NumberInput(NumberInput {
							value: layer.transform.y(),
							label: "Y".into(),
							unit: " px".into(),
							on_update: WidgetCallback::new(|number_input: &NumberInput| {
								PropertiesPanelMessage::ModifyTransform {
									value: number_input.value,
									transform_op: TransformOp::Y,
								}
								.into()
							}),
							..NumberInput::default()
						})),
					],
				},
				LayoutRow::Row {
					widgets: vec![
						WidgetHolder::new(Widget::TextLabel(TextLabel {
							value: "Dimensions".into(),
							..TextLabel::default()
						})),
						WidgetHolder::new(Widget::Separator(Separator {
							separator_type: SeparatorType::Unrelated,
							direction: SeparatorDirection::Horizontal,
						})),
						WidgetHolder::new(Widget::NumberInput(NumberInput {
							value: layer.bounding_transform().scale_x(),
							label: "W".into(),
							unit: " px".into(),
							on_update: WidgetCallback::new(|number_input: &NumberInput| {
								PropertiesPanelMessage::ModifyTransform {
									value: number_input.value,
									transform_op: TransformOp::Width,
								}
								.into()
							}),
							..NumberInput::default()
						})),
						WidgetHolder::new(Widget::Separator(Separator {
							separator_type: SeparatorType::Related,
							direction: SeparatorDirection::Horizontal,
						})),
						WidgetHolder::new(Widget::NumberInput(NumberInput {
							value: layer.bounding_transform().scale_y(),
							label: "H".into(),
							unit: " px".into(),
							on_update: WidgetCallback::new(|number_input: &NumberInput| {
								PropertiesPanelMessage::ModifyTransform {
									value: number_input.value,
									transform_op: TransformOp::Height,
								}
								.into()
							}),
							..NumberInput::default()
						})),
					],
				},
				LayoutRow::Row {
					widgets: vec![
						WidgetHolder::new(Widget::TextLabel(TextLabel {
							value: "Background".into(),
							..TextLabel::default()
						})),
						WidgetHolder::new(Widget::Separator(Separator {
							separator_type: SeparatorType::Unrelated,
							direction: SeparatorDirection::Horizontal,
						})),
						WidgetHolder::new(Widget::ColorInput(ColorInput {
							value: Some(color.rgba_hex()),
							on_update: WidgetCallback::new(|text_input: &ColorInput| {
								if let Some(value) = &text_input.value {
									if let Some(color) = Color::from_rgba_str(value).or_else(|| Color::from_rgb_str(value)) {
										let new_fill = Fill::Solid(color);
										PropertiesPanelMessage::ModifyFill { fill: new_fill }.into()
									} else {
										PropertiesPanelMessage::ResendActiveProperties.into()
									}
								} else {
									PropertiesPanelMessage::ModifyFill { fill: Fill::None }.into()
								}
							}),
							can_set_transparent: false,
						})),
					],
				},
			],
		}]
	};

	responses.push_back(
		LayoutMessage::SendLayout {
			layout: WidgetLayout::new(options_bar),
			layout_target: LayoutTarget::PropertiesOptionsPanel,
		}
		.into(),
	);
	responses.push_back(
		LayoutMessage::SendLayout {
			layout: WidgetLayout::new(properties_body),
			layout_target: LayoutTarget::PropertiesSectionsPanel,
		}
		.into(),
	);
}

fn register_artwork_layer_properties(layer: &Layer, responses: &mut VecDeque<Message>) {
>>>>>>> 5a9c247c
	let options_bar = vec![LayoutRow::Row {
		widgets: vec![
			match &layer.data {
				LayerDataType::Folder(_) => WidgetHolder::new(Widget::IconLabel(IconLabel {
					icon: "NodeFolder".into(),
					gap_after: true,
				})),
				LayerDataType::Shape(_) => WidgetHolder::new(Widget::IconLabel(IconLabel {
					icon: "NodeShape".into(),
					gap_after: true,
				})),
				LayerDataType::Text(_) => WidgetHolder::new(Widget::IconLabel(IconLabel {
					icon: "NodeText".into(),
					gap_after: true,
				})),
				LayerDataType::Image(_) => WidgetHolder::new(Widget::IconLabel(IconLabel {
					icon: "NodeImage".into(),
					gap_after: true,
				})),
			},
			WidgetHolder::new(Widget::Separator(Separator {
				separator_type: SeparatorType::Related,
				direction: SeparatorDirection::Horizontal,
			})),
			WidgetHolder::new(Widget::TextLabel(TextLabel {
				value: LayerDataTypeDiscriminant::from(&layer.data).to_string(),
				..TextLabel::default()
			})),
			WidgetHolder::new(Widget::Separator(Separator {
				separator_type: SeparatorType::Unrelated,
				direction: SeparatorDirection::Horizontal,
			})),
			WidgetHolder::new(Widget::TextInput(TextInput {
				value: layer.name.clone().unwrap_or_else(|| "Untitled".to_string()),
				on_update: WidgetCallback::new(|text_input: &TextInput| PropertiesPanelMessage::ModifyName { name: text_input.value.clone() }.into()),
			})),
			WidgetHolder::new(Widget::Separator(Separator {
				separator_type: SeparatorType::Related,
				direction: SeparatorDirection::Horizontal,
			})),
			WidgetHolder::new(Widget::PopoverButton(PopoverButton {
				title: "Options Bar".into(),
				text: "The contents of this popover menu are coming soon".into(),
			})),
		],
	}];

	let properties_body = match &layer.data {
		LayerDataType::Shape(shape) => {
			if let Some(fill_layout) = node_section_fill(shape.style.fill()) {
				vec![node_section_transform(layer, font_cache), fill_layout, node_section_stroke(&shape.style.stroke().unwrap_or_default())]
			} else {
				vec![node_section_transform(layer, font_cache), node_section_stroke(&shape.style.stroke().unwrap_or_default())]
			}
		}
		LayerDataType::Text(text) => {
			vec![
				node_section_transform(layer, font_cache),
				node_section_font(text),
				node_section_fill(text.path_style.fill()).expect("Text should have fill"),
				node_section_stroke(&text.path_style.stroke().unwrap_or_default()),
			]
		}
		LayerDataType::Image(_) => {
			vec![node_section_transform(layer, font_cache)]
		}
		_ => {
			vec![]
		}
	};

	responses.push_back(
		LayoutMessage::SendLayout {
			layout: WidgetLayout::new(options_bar),
			layout_target: LayoutTarget::PropertiesOptionsPanel,
		}
		.into(),
	);
	responses.push_back(
		LayoutMessage::SendLayout {
			layout: WidgetLayout::new(properties_body),
			layout_target: LayoutTarget::PropertiesSectionsPanel,
		}
		.into(),
	);
}

fn node_section_transform(layer: &Layer, font_cache: &FontCache) -> LayoutRow {
	LayoutRow::Section {
		name: "Transform".into(),
		layout: vec![
			LayoutRow::Row {
				widgets: vec![
					WidgetHolder::new(Widget::TextLabel(TextLabel {
						value: "Location".into(),
						..TextLabel::default()
					})),
					WidgetHolder::new(Widget::Separator(Separator {
						separator_type: SeparatorType::Unrelated,
						direction: SeparatorDirection::Horizontal,
					})),
					WidgetHolder::new(Widget::NumberInput(NumberInput {
						value: layer.transform.x(),
						label: "X".into(),
						unit: " px".into(),
						on_update: WidgetCallback::new(|number_input: &NumberInput| {
							PropertiesPanelMessage::ModifyTransform {
								value: number_input.value,
								transform_op: TransformOp::X,
							}
							.into()
						}),
						..NumberInput::default()
					})),
					WidgetHolder::new(Widget::Separator(Separator {
						separator_type: SeparatorType::Related,
						direction: SeparatorDirection::Horizontal,
					})),
					WidgetHolder::new(Widget::NumberInput(NumberInput {
						value: layer.transform.y(),
						label: "Y".into(),
						unit: " px".into(),
						on_update: WidgetCallback::new(|number_input: &NumberInput| {
							PropertiesPanelMessage::ModifyTransform {
								value: number_input.value,
								transform_op: TransformOp::Y,
							}
							.into()
						}),
						..NumberInput::default()
					})),
				],
			},
			LayoutRow::Row {
				widgets: vec![
					WidgetHolder::new(Widget::TextLabel(TextLabel {
						value: "Rotation".into(),
						..TextLabel::default()
					})),
					WidgetHolder::new(Widget::Separator(Separator {
						separator_type: SeparatorType::Unrelated,
						direction: SeparatorDirection::Horizontal,
					})),
					WidgetHolder::new(Widget::NumberInput(NumberInput {
						value: layer.transform.rotation() * 180. / PI,
						label: "".into(),
						unit: "°".into(),
						on_update: WidgetCallback::new(|number_input: &NumberInput| {
							PropertiesPanelMessage::ModifyTransform {
								value: number_input.value / 180. * PI,
								transform_op: TransformOp::Rotation,
							}
							.into()
						}),
						..NumberInput::default()
					})),
				],
			},
			LayoutRow::Row {
				widgets: vec![
					WidgetHolder::new(Widget::TextLabel(TextLabel {
						value: "Scale".into(),
						..TextLabel::default()
					})),
					WidgetHolder::new(Widget::Separator(Separator {
						separator_type: SeparatorType::Unrelated,
						direction: SeparatorDirection::Horizontal,
					})),
					WidgetHolder::new(Widget::NumberInput(NumberInput {
						value: layer.transform.scale_x(),
						label: "X".into(),
						unit: "".into(),
						on_update: WidgetCallback::new(|number_input: &NumberInput| {
							PropertiesPanelMessage::ModifyTransform {
								value: number_input.value,
								transform_op: TransformOp::ScaleX,
							}
							.into()
						}),
						..NumberInput::default()
					})),
					WidgetHolder::new(Widget::Separator(Separator {
						separator_type: SeparatorType::Related,
						direction: SeparatorDirection::Horizontal,
					})),
					WidgetHolder::new(Widget::NumberInput(NumberInput {
						value: layer.transform.scale_y(),
						label: "Y".into(),
						unit: "".into(),
						on_update: WidgetCallback::new(|number_input: &NumberInput| {
							PropertiesPanelMessage::ModifyTransform {
								value: number_input.value,
								transform_op: TransformOp::ScaleY,
							}
							.into()
						}),
						..NumberInput::default()
					})),
				],
			},
			LayoutRow::Row {
				widgets: vec![
					WidgetHolder::new(Widget::TextLabel(TextLabel {
						value: "Dimensions".into(),
						..TextLabel::default()
					})),
					WidgetHolder::new(Widget::Separator(Separator {
						separator_type: SeparatorType::Unrelated,
						direction: SeparatorDirection::Horizontal,
					})),
					WidgetHolder::new(Widget::NumberInput(NumberInput {
						value: layer.bounding_transform(font_cache).scale_x(),
						label: "W".into(),
						unit: " px".into(),
						on_update: WidgetCallback::new(|number_input: &NumberInput| {
							PropertiesPanelMessage::ModifyTransform {
								value: number_input.value,
								transform_op: TransformOp::Width,
							}
							.into()
						}),
						..NumberInput::default()
					})),
					WidgetHolder::new(Widget::Separator(Separator {
						separator_type: SeparatorType::Related,
						direction: SeparatorDirection::Horizontal,
					})),
					WidgetHolder::new(Widget::NumberInput(NumberInput {
						value: layer.bounding_transform(font_cache).scale_y(),
						label: "H".into(),
						unit: " px".into(),
						on_update: WidgetCallback::new(|number_input: &NumberInput| {
							PropertiesPanelMessage::ModifyTransform {
								value: number_input.value,
								transform_op: TransformOp::Height,
							}
							.into()
						}),
						..NumberInput::default()
					})),
				],
			},
		],
	}
}

fn node_section_font(layer: &TextLayer) -> LayoutRow {
	let font_family = layer.font_family.clone();
	let font_style = layer.font_style.clone();
	let font_file = layer.font_file.clone();
	let size = layer.size;
	LayoutRow::Section {
		name: "Font".into(),
		layout: vec![
			LayoutRow::Row {
				name: "".into(),
				widgets: vec![
					WidgetHolder::new(Widget::TextLabel(TextLabel {
						value: "Text".into(),
						..TextLabel::default()
					})),
					WidgetHolder::new(Widget::Separator(Separator {
						separator_type: SeparatorType::Unrelated,
						direction: SeparatorDirection::Horizontal,
					})),
					WidgetHolder::new(Widget::TextAreaInput(TextAreaInput {
						value: layer.text.clone(),
						on_update: WidgetCallback::new(|text_area: &TextAreaInput| PropertiesPanelMessage::ModifyText { new_text: text_area.value.clone() }.into()),
					})),
				],
			},
			LayoutRow::Row {
				name: "".into(),
				widgets: vec![
					WidgetHolder::new(Widget::TextLabel(TextLabel {
						value: "Font".into(),
						..TextLabel::default()
					})),
					WidgetHolder::new(Widget::Separator(Separator {
						separator_type: SeparatorType::Unrelated,
						direction: SeparatorDirection::Horizontal,
					})),
					WidgetHolder::new(Widget::FontInput(FontInput {
						is_style_picker: false,
						font_family: layer.font_family.clone(),
						font_style: layer.font_style.clone(),
						font_file: String::new(),
						on_update: WidgetCallback::new(move |font_input: &FontInput| {
							PropertiesPanelMessage::ModifyFont {
								font_family: font_input.font_family.clone(),
								font_style: font_input.font_style.clone(),
								font_file: Some(font_input.font_file.clone()),
								size,
							}
							.into()
						}),
					})),
				],
			},
			LayoutRow::Row {
				name: "".into(),
				widgets: vec![
					WidgetHolder::new(Widget::TextLabel(TextLabel {
						value: "Style".into(),
						..TextLabel::default()
					})),
					WidgetHolder::new(Widget::Separator(Separator {
						separator_type: SeparatorType::Unrelated,
						direction: SeparatorDirection::Horizontal,
					})),
					WidgetHolder::new(Widget::FontInput(FontInput {
						is_style_picker: true,
						font_family: layer.font_family.clone(),
						font_style: layer.font_style.clone(),
						font_file: String::new(),
						on_update: WidgetCallback::new(move |font_input: &FontInput| {
							PropertiesPanelMessage::ModifyFont {
								font_family: font_input.font_family.clone(),
								font_style: font_input.font_style.clone(),
								font_file: Some(font_input.font_file.clone()),
								size,
							}
							.into()
						}),
					})),
				],
			},
			LayoutRow::Row {
				name: "".into(),
				widgets: vec![
					WidgetHolder::new(Widget::TextLabel(TextLabel {
						value: "Size".into(),
						..TextLabel::default()
					})),
					WidgetHolder::new(Widget::Separator(Separator {
						separator_type: SeparatorType::Unrelated,
						direction: SeparatorDirection::Horizontal,
					})),
					WidgetHolder::new(Widget::NumberInput(NumberInput {
						value: layer.size,
						min: Some(1.),
						unit: " px".into(),
						on_update: WidgetCallback::new(move |number_input: &NumberInput| {
							PropertiesPanelMessage::ModifyFont {
								font_family: font_family.clone(),
								font_style: font_style.clone(),
								font_file: font_file.clone(),
								size: number_input.value,
							}
							.into()
						}),
						..Default::default()
					})),
				],
			},
		],
	}
}

fn node_section_fill(fill: &Fill) -> Option<LayoutRow> {
	match fill {
		Fill::Solid(_) | Fill::None => Some(LayoutRow::Section {
			name: "Fill".into(),
			layout: vec![LayoutRow::Row {
				widgets: vec![
					WidgetHolder::new(Widget::TextLabel(TextLabel {
						value: "Color".into(),
						..TextLabel::default()
					})),
					WidgetHolder::new(Widget::Separator(Separator {
						separator_type: SeparatorType::Unrelated,
						direction: SeparatorDirection::Horizontal,
					})),
					WidgetHolder::new(Widget::ColorInput(ColorInput {
						value: if let Fill::Solid(color) = fill { Some(color.rgba_hex()) } else { None },
						on_update: WidgetCallback::new(|text_input: &ColorInput| {
							if let Some(value) = &text_input.value {
								if let Some(color) = Color::from_rgba_str(value).or_else(|| Color::from_rgb_str(value)) {
									let new_fill = Fill::Solid(color);
									PropertiesPanelMessage::ModifyFill { fill: new_fill }.into()
								} else {
									PropertiesPanelMessage::ResendActiveProperties.into()
								}
							} else {
								PropertiesPanelMessage::ModifyFill { fill: Fill::None }.into()
							}
						}),
						..ColorInput::default()
					})),
				],
			}],
		}),
		Fill::LinearGradient(gradient) => {
			let gradient_1 = Rc::new(gradient.clone());
			let gradient_2 = gradient_1.clone();
			Some(LayoutRow::Section {
				name: "Fill".into(),
				layout: vec![
					LayoutRow::Row {
						widgets: vec![
							WidgetHolder::new(Widget::TextLabel(TextLabel {
								value: "Gradient: 0%".into(),
								..TextLabel::default()
							})),
							WidgetHolder::new(Widget::Separator(Separator {
								separator_type: SeparatorType::Unrelated,
								direction: SeparatorDirection::Horizontal,
							})),
							WidgetHolder::new(Widget::ColorInput(ColorInput {
								value: gradient_1.positions[0].1.map(|color| color.rgba_hex()),
								on_update: WidgetCallback::new(move |text_input: &ColorInput| {
									if let Some(value) = &text_input.value {
										if let Some(color) = Color::from_rgba_str(value).or_else(|| Color::from_rgb_str(value)) {
											let mut new_gradient = (*gradient_1).clone();
											new_gradient.positions[0].1 = Some(color);
											PropertiesPanelMessage::ModifyFill {
												fill: Fill::LinearGradient(new_gradient),
											}
											.into()
										} else {
											PropertiesPanelMessage::ResendActiveProperties.into()
										}
									} else {
										let mut new_gradient = (*gradient_1).clone();
										new_gradient.positions[0].1 = None;
										PropertiesPanelMessage::ModifyFill {
											fill: Fill::LinearGradient(new_gradient),
										}
										.into()
									}
								}),
								..ColorInput::default()
							})),
						],
					},
					LayoutRow::Row {
						widgets: vec![
							WidgetHolder::new(Widget::TextLabel(TextLabel {
								value: "Gradient: 100%".into(),
								..TextLabel::default()
							})),
							WidgetHolder::new(Widget::Separator(Separator {
								separator_type: SeparatorType::Unrelated,
								direction: SeparatorDirection::Horizontal,
							})),
							WidgetHolder::new(Widget::ColorInput(ColorInput {
								value: gradient_2.positions[1].1.map(|color| color.rgba_hex()),
								on_update: WidgetCallback::new(move |text_input: &ColorInput| {
									if let Some(value) = &text_input.value {
										if let Some(color) = Color::from_rgba_str(value).or_else(|| Color::from_rgb_str(value)) {
											let mut new_gradient = (*gradient_2).clone();
											new_gradient.positions[1].1 = Some(color);
											PropertiesPanelMessage::ModifyFill {
												fill: Fill::LinearGradient(new_gradient),
											}
											.into()
										} else {
											PropertiesPanelMessage::ResendActiveProperties.into()
										}
									} else {
										let mut new_gradient = (*gradient_2).clone();
										new_gradient.positions[1].1 = None;
										PropertiesPanelMessage::ModifyFill {
											fill: Fill::LinearGradient(new_gradient),
										}
										.into()
									}
								}),
								..ColorInput::default()
							})),
						],
					},
				],
			})
		}
	}
}

fn node_section_stroke(stroke: &Stroke) -> LayoutRow {
	// We have to make multiple variables because they get moved into different closures.
	let internal_stroke1 = stroke.clone();
	let internal_stroke2 = stroke.clone();
	let internal_stroke3 = stroke.clone();
	let internal_stroke4 = stroke.clone();
	let internal_stroke5 = stroke.clone();
	let internal_stroke6 = stroke.clone();
	let internal_stroke7 = stroke.clone();
	let internal_stroke8 = stroke.clone();
	let internal_stroke9 = stroke.clone();
	let internal_stroke10 = stroke.clone();
	let internal_stroke11 = stroke.clone();

	LayoutRow::Section {
		name: "Stroke".into(),
		layout: vec![
			LayoutRow::Row {
				widgets: vec![
					WidgetHolder::new(Widget::TextLabel(TextLabel {
						value: "Color".into(),
						..TextLabel::default()
					})),
					WidgetHolder::new(Widget::Separator(Separator {
						separator_type: SeparatorType::Unrelated,
						direction: SeparatorDirection::Horizontal,
					})),
					WidgetHolder::new(Widget::ColorInput(ColorInput {
						value: stroke.color().map(|color| color.rgba_hex()),
						on_update: WidgetCallback::new(move |text_input: &ColorInput| {
							internal_stroke1
								.clone()
								.with_color(&text_input.value)
								.map_or(PropertiesPanelMessage::ResendActiveProperties.into(), |stroke| PropertiesPanelMessage::ModifyStroke { stroke }.into())
						}),
						..ColorInput::default()
					})),
				],
			},
			LayoutRow::Row {
				widgets: vec![
					WidgetHolder::new(Widget::TextLabel(TextLabel {
						value: "Weight".into(),
						..TextLabel::default()
					})),
					WidgetHolder::new(Widget::Separator(Separator {
						separator_type: SeparatorType::Unrelated,
						direction: SeparatorDirection::Horizontal,
					})),
					WidgetHolder::new(Widget::NumberInput(NumberInput {
						value: stroke.width() as f64,
						is_integer: true,
						min: Some(0.),
						unit: " px".into(),
						on_update: WidgetCallback::new(move |number_input: &NumberInput| {
							PropertiesPanelMessage::ModifyStroke {
								stroke: internal_stroke2.clone().with_width(number_input.value as f32),
							}
							.into()
						}),
						..NumberInput::default()
					})),
				],
			},
			LayoutRow::Row {
				widgets: vec![
					WidgetHolder::new(Widget::TextLabel(TextLabel {
						value: "Dash Lengths".into(),
						..TextLabel::default()
					})),
					WidgetHolder::new(Widget::Separator(Separator {
						separator_type: SeparatorType::Unrelated,
						direction: SeparatorDirection::Horizontal,
					})),
					WidgetHolder::new(Widget::TextInput(TextInput {
						value: stroke.dash_lengths(),
						on_update: WidgetCallback::new(move |text_input: &TextInput| {
							internal_stroke3
								.clone()
								.with_dash_lengths(&text_input.value)
								.map_or(PropertiesPanelMessage::ResendActiveProperties.into(), |stroke| PropertiesPanelMessage::ModifyStroke { stroke }.into())
						}),
					})),
				],
			},
			LayoutRow::Row {
				widgets: vec![
					WidgetHolder::new(Widget::TextLabel(TextLabel {
						value: "Dash Offset".into(),
						..TextLabel::default()
					})),
					WidgetHolder::new(Widget::Separator(Separator {
						separator_type: SeparatorType::Unrelated,
						direction: SeparatorDirection::Horizontal,
					})),
					WidgetHolder::new(Widget::NumberInput(NumberInput {
						value: stroke.dash_offset() as f64,
						is_integer: true,
						min: Some(0.),
						unit: " px".into(),
						on_update: WidgetCallback::new(move |number_input: &NumberInput| {
							PropertiesPanelMessage::ModifyStroke {
								stroke: internal_stroke4.clone().with_dash_offset(number_input.value as f32),
							}
							.into()
						}),
						..NumberInput::default()
					})),
				],
			},
			LayoutRow::Row {
				widgets: vec![
					WidgetHolder::new(Widget::TextLabel(TextLabel {
						value: "Line Cap".into(),
						..TextLabel::default()
					})),
					WidgetHolder::new(Widget::Separator(Separator {
						separator_type: SeparatorType::Unrelated,
						direction: SeparatorDirection::Horizontal,
					})),
					WidgetHolder::new(Widget::RadioInput(RadioInput {
						selected_index: stroke.line_cap_index(),
						entries: vec![
							RadioEntryData {
								label: "Butt".into(),
								on_update: WidgetCallback::new(move |_| {
									PropertiesPanelMessage::ModifyStroke {
										stroke: internal_stroke6.clone().with_line_cap(LineCap::Butt),
									}
									.into()
								}),
								..RadioEntryData::default()
							},
							RadioEntryData {
								label: "Round".into(),
								on_update: WidgetCallback::new(move |_| {
									PropertiesPanelMessage::ModifyStroke {
										stroke: internal_stroke7.clone().with_line_cap(LineCap::Round),
									}
									.into()
								}),
								..RadioEntryData::default()
							},
							RadioEntryData {
								label: "Square".into(),
								on_update: WidgetCallback::new(move |_| {
									PropertiesPanelMessage::ModifyStroke {
										stroke: internal_stroke8.clone().with_line_cap(LineCap::Square),
									}
									.into()
								}),
								..RadioEntryData::default()
							},
						],
					})),
				],
			},
			LayoutRow::Row {
				widgets: vec![
					WidgetHolder::new(Widget::TextLabel(TextLabel {
						value: "Line Join".into(),
						..TextLabel::default()
					})),
					WidgetHolder::new(Widget::Separator(Separator {
						separator_type: SeparatorType::Unrelated,
						direction: SeparatorDirection::Horizontal,
					})),
					WidgetHolder::new(Widget::RadioInput(RadioInput {
						selected_index: stroke.line_join_index(),
						entries: vec![
							RadioEntryData {
								label: "Miter".into(),
								on_update: WidgetCallback::new(move |_| {
									PropertiesPanelMessage::ModifyStroke {
										stroke: internal_stroke9.clone().with_line_join(LineJoin::Miter),
									}
									.into()
								}),
								..RadioEntryData::default()
							},
							RadioEntryData {
								label: "Bevel".into(),
								on_update: WidgetCallback::new(move |_| {
									PropertiesPanelMessage::ModifyStroke {
										stroke: internal_stroke10.clone().with_line_join(LineJoin::Bevel),
									}
									.into()
								}),
								..RadioEntryData::default()
							},
							RadioEntryData {
								label: "Round".into(),
								on_update: WidgetCallback::new(move |_| {
									PropertiesPanelMessage::ModifyStroke {
										stroke: internal_stroke11.clone().with_line_join(LineJoin::Round),
									}
									.into()
								}),
								..RadioEntryData::default()
							},
						],
					})),
				],
			},
			// TODO: Gray out this row when Line Join isn't set to Miter
			LayoutRow::Row {
				widgets: vec![
					WidgetHolder::new(Widget::TextLabel(TextLabel {
						value: "Miter Limit".into(),
						..TextLabel::default()
					})),
					WidgetHolder::new(Widget::Separator(Separator {
						separator_type: SeparatorType::Unrelated,
						direction: SeparatorDirection::Horizontal,
					})),
					WidgetHolder::new(Widget::NumberInput(NumberInput {
						value: stroke.miter_limit() as f64,
						is_integer: true,
						min: Some(0.),
						unit: "".into(),
						on_update: WidgetCallback::new(move |number_input: &NumberInput| {
							PropertiesPanelMessage::ModifyStroke {
								stroke: internal_stroke5.clone().with_miter_limit(number_input.value as f32),
							}
							.into()
						}),
						..NumberInput::default()
					})),
				],
			},
		],
	}
}<|MERGE_RESOLUTION|>--- conflicted
+++ resolved
@@ -129,14 +129,8 @@
 					responses.push_back(PropertiesPanelMessage::ClearSelection.into())
 				} else {
 					let path = paths.into_iter().next().unwrap();
-<<<<<<< HEAD
-					let layer = graphene_document.layer(&path).unwrap();
-					register_layer_properties(layer, responses, &graphene_document.font_cache);
-					self.active_path = Some(path)
-=======
 					self.active_selection = Some((path, document));
 					responses.push_back(PropertiesPanelMessage::ResendActiveProperties.into())
->>>>>>> 5a9c247c
 				}
 			}
 			ClearSelection => {
@@ -219,12 +213,7 @@
 			}
 			CheckSelectedWasUpdated { path } => {
 				if self.matches_selected(&path) {
-<<<<<<< HEAD
-					let layer = graphene_document.layer(&path).unwrap();
-					register_layer_properties(layer, responses, &graphene_document.font_cache);
-=======
 					responses.push_back(PropertiesPanelMessage::ResendActiveProperties.into())
->>>>>>> 5a9c247c
 				}
 			}
 			CheckSelectedWasDeleted { path } => {
@@ -247,18 +236,12 @@
 				}
 			}
 			ResendActiveProperties => {
-<<<<<<< HEAD
-				let path = self.active_path.clone().expect("Received update for properties panel with no active layer");
-				let layer = graphene_document.layer(&path).unwrap();
-				register_layer_properties(layer, responses, &graphene_document.font_cache)
-=======
 				let (path, target_document) = self.active_selection.clone().expect("Received update for properties panel with no active layer");
 				let layer = get_document(target_document).layer(&path).unwrap();
 				match target_document {
 					TargetDocument::Artboard => register_artboard_layer_properties(layer, responses),
-					TargetDocument::Artwork => register_artwork_layer_properties(layer, responses),
+					TargetDocument::Artwork => register_artwork_layer_properties(layer, responses, &graphene_document.font_cache),
 				}
->>>>>>> 5a9c247c
 			}
 		}
 	}
@@ -268,9 +251,6 @@
 	}
 }
 
-<<<<<<< HEAD
-fn register_layer_properties(layer: &Layer, responses: &mut VecDeque<Message>, font_cache: &FontCache) {
-=======
 fn register_artboard_layer_properties(layer: &Layer, responses: &mut VecDeque<Message>) {
 	let options_bar = vec![LayoutRow::Row {
 		widgets: vec![
@@ -452,8 +432,7 @@
 	);
 }
 
-fn register_artwork_layer_properties(layer: &Layer, responses: &mut VecDeque<Message>) {
->>>>>>> 5a9c247c
+fn register_artwork_layer_properties(layer: &Layer, responses: &mut VecDeque<Message>, font_cache: &FontCache) {
 	let options_bar = vec![LayoutRow::Row {
 		widgets: vec![
 			match &layer.data {

use super::clipboards::Clipboard;
use super::layer_panel::{layer_panel_entry, LayerDataTypeDiscriminant, LayerMetadata, LayerPanelEntry, RawBuffer};
use super::utility_types::{AlignAggregate, AlignAxis, DocumentSave, FlipAxis};
use super::vectorize_layer_metadata;
use super::{ArtboardMessageHandler, MovementMessageHandler, OverlaysMessageHandler, TransformLayerMessageHandler};
use crate::consts::{
	ASYMPTOTIC_EFFECT, DEFAULT_DOCUMENT_NAME, FILE_EXPORT_SUFFIX, FILE_SAVE_SUFFIX, GRAPHITE_DOCUMENT_VERSION, SCALE_EFFECT, SCROLLBAR_SPACING, VIEWPORT_ZOOM_TO_FIT_PADDING_SCALE_FACTOR,
};
use crate::input::InputPreprocessorMessageHandler;
use crate::layout::widgets::{
	IconButton, LayoutRow, NumberInput, NumberInputIncrementBehavior, OptionalInput, PopoverButton, PropertyHolder, RadioEntryData, RadioInput, Separator, SeparatorDirection, SeparatorType, Widget,
	WidgetCallback, WidgetHolder, WidgetLayout,
};
use crate::message_prelude::*;
use crate::viewport_tools::vector_editor::vector_shape::VectorShape;
use crate::EditorError;

use graphene::document::Document as GrapheneDocument;
use graphene::layers::folder::Folder;
use graphene::layers::layer_info::LayerDataType;
use graphene::layers::style::ViewMode;
use graphene::{DocumentError, DocumentResponse, LayerId, Operation as DocumentOperation};

use glam::{DAffine2, DVec2};
use log::warn;
use serde::{Deserialize, Serialize};
use std::collections::HashMap;
use std::collections::VecDeque;

#[derive(Clone, Debug, Serialize, Deserialize)]
pub struct DocumentMessageHandler {
	pub graphene_document: GrapheneDocument,
	#[serde(skip)]
	pub document_undo_history: Vec<DocumentSave>,
	#[serde(skip)]
	pub document_redo_history: Vec<DocumentSave>,
	pub saved_document_identifier: u64,
	pub name: String,
	#[serde(with = "vectorize_layer_metadata")]
	pub layer_metadata: HashMap<Vec<LayerId>, LayerMetadata>,
	layer_range_selection_reference: Vec<LayerId>,
	movement_handler: MovementMessageHandler,
	#[serde(skip)]
	overlays_message_handler: OverlaysMessageHandler,
	pub artboard_message_handler: ArtboardMessageHandler,
	#[serde(skip)]
	transform_layer_handler: TransformLayerMessageHandler,
	pub overlays_visible: bool,
	pub snapping_enabled: bool,
	pub view_mode: ViewMode,
	pub version: String,
}

impl Default for DocumentMessageHandler {
	fn default() -> Self {
		Self {
			graphene_document: GrapheneDocument::default(),
			document_undo_history: Vec::new(),
			document_redo_history: Vec::new(),
			saved_document_identifier: 0,
			name: String::from("Untitled Document"),
			layer_metadata: vec![(vec![], LayerMetadata::new(true))].into_iter().collect(),
			layer_range_selection_reference: Vec::new(),
			movement_handler: MovementMessageHandler::default(),
			overlays_message_handler: OverlaysMessageHandler::default(),
			artboard_message_handler: ArtboardMessageHandler::default(),
			transform_layer_handler: TransformLayerMessageHandler::default(),
			snapping_enabled: true,
			overlays_visible: true,
			view_mode: ViewMode::default(),
			version: GRAPHITE_DOCUMENT_VERSION.to_string(),
		}
	}
}

impl DocumentMessageHandler {
	pub fn serialize_document(&self) -> String {
		let val = serde_json::to_string(self);
		// We fully expect the serialization to succeed
		val.unwrap()
	}

	pub fn deserialize_document(serialized_content: &str) -> Result<Self, DocumentError> {
		let deserialized_result: Result<Self, DocumentError> = serde_json::from_str(serialized_content).map_err(|e| DocumentError::InvalidFile(e.to_string()));
		match deserialized_result {
			Ok(document) => {
				if document.version == GRAPHITE_DOCUMENT_VERSION {
					Ok(document)
				} else {
					Err(DocumentError::InvalidFile("Graphite document version mismatch".to_string()))
				}
			}
			Err(e) => Err(e),
		}
	}

	pub fn with_name(name: String, ipp: &InputPreprocessorMessageHandler) -> Self {
		let mut document = Self { name, ..Self::default() };
		let starting_root_transform = document.movement_handler.calculate_offset_transform(ipp.viewport_bounds.size() / 2.);
		document.graphene_document.root.transform = starting_root_transform;
		document.artboard_message_handler.artboards_graphene_document.root.transform = starting_root_transform;
		document
	}

	pub fn with_name_and_content(name: String, serialized_content: String) -> Result<Self, EditorError> {
		match Self::deserialize_document(&serialized_content) {
			Ok(mut document) => {
				document.name = name;
				Ok(document)
			}
			Err(DocumentError::InvalidFile(msg)) => Err(EditorError::Document(msg)),
			_ => Err(EditorError::Document(String::from("Failed to open file"))),
		}
	}

	pub fn is_unmodified_default(&self) -> bool {
		self.serialize_root().len() == Self::default().serialize_root().len()
			&& self.document_undo_history.is_empty()
			&& self.document_redo_history.is_empty()
			&& self.name.starts_with(DEFAULT_DOCUMENT_NAME)
	}

	fn select_layer(&mut self, path: &[LayerId]) -> Option<Message> {
		println!("Select_layer fail: {:?}", self.all_layers_sorted());

		if let Some(layer) = self.layer_metadata.get_mut(path) {
			layer.selected = true;
			let data = self.layer_panel_entry(path.to_vec()).ok()?;
			(!path.is_empty()).then(|| FrontendMessage::UpdateDocumentLayer { data }.into())
		} else {
			log::warn!("Tried to select non existing layer {:?}", path);
			None
		}
	}

	pub fn selected_visible_layers_bounding_box(&self) -> Option<[DVec2; 2]> {
		let paths = self.selected_visible_layers();
		self.graphene_document.combined_viewport_bounding_box(paths)
	}

<<<<<<< HEAD
	pub fn artboard_bounding_box_and_transform(&self, path: &[LayerId]) -> Option<([DVec2; 2], DAffine2)> {
		self.artboard_message_handler.artboards_graphene_document.bounding_box_and_transform(path).unwrap_or(None)
	}

	// TODO: Consider moving this to some kind of overlays manager in the future
	pub fn selected_visible_layers_vector_points(&self) -> Vec<VectorManipulatorShape> {
=======
	/// Create a new vector shape representation with the underlying kurbo data, VectorManipulatorShape
	pub fn selected_visible_layers_vector_shapes(&self, responses: &mut VecDeque<Message>) -> Vec<VectorShape> {
>>>>>>> 448fee36
		let shapes = self.selected_layers().filter_map(|path_to_shape| {
			let viewport_transform = self.graphene_document.generate_transform_relative_to_viewport(path_to_shape).ok()?;
			let layer = self.graphene_document.layer(path_to_shape);

			match &layer {
				Ok(layer) if layer.visible => {}
				_ => return None,
			};

			// TODO: Create VectorManipulatorShape when creating a kurbo shape as a stopgap, rather than on each new selection
			match &layer.ok()?.data {
				LayerDataType::Shape(shape) => Some(VectorShape::new(path_to_shape.to_vec(), viewport_transform, &shape.path, shape.closed, responses)),
				LayerDataType::Text(text) => Some(VectorShape::new(path_to_shape.to_vec(), viewport_transform, &text.to_bez_path_nonmut(), true, responses)),
				_ => None,
			}
		});

		shapes.collect::<Vec<VectorShape>>()
	}

	pub fn selected_layers(&self) -> impl Iterator<Item = &[LayerId]> {
		self.layer_metadata.iter().filter_map(|(path, data)| data.selected.then(|| path.as_slice()))
	}

	pub fn non_selected_layers(&self) -> impl Iterator<Item = &[LayerId]> {
		self.layer_metadata.iter().filter_map(|(path, data)| (!data.selected).then(|| path.as_slice()))
	}

	pub fn selected_layers_without_children(&self) -> Vec<&[LayerId]> {
		let unique_layers = GrapheneDocument::shallowest_unique_layers(self.selected_layers());

		// We need to maintain layer ordering
		self.sort_layers(unique_layers.iter().copied())
	}

	pub fn selected_layers_contains(&self, path: &[LayerId]) -> bool {
		self.layer_metadata.get(path).map(|layer| layer.selected).unwrap_or(false)
	}

	pub fn selected_visible_layers(&self) -> impl Iterator<Item = &[LayerId]> {
		self.selected_layers().filter(|path| match self.graphene_document.layer(path) {
			Ok(layer) => layer.visible,
			Err(_) => false,
		})
	}

	pub fn selected_visible_text_layers(&self) -> impl Iterator<Item = &[LayerId]> {
		self.selected_layers().filter(|path| match self.graphene_document.layer(path) {
			Ok(layer) => {
				let discriminant: LayerDataTypeDiscriminant = (&layer.data).into();
				layer.visible && discriminant == LayerDataTypeDiscriminant::Text
			}
			Err(_) => false,
		})
	}

	pub fn visible_layers(&self) -> impl Iterator<Item = &[LayerId]> {
		self.all_layers().filter(|path| match self.graphene_document.layer(path) {
			Ok(layer) => layer.visible,
			Err(_) => false,
		})
	}

	/// Returns the bounding boxes for all visible layers and artboards, optionally excluding any paths.
	pub fn bounding_boxes(&self, ignore_document: Option<&Vec<Vec<LayerId>>>, ignore_artboard: Option<LayerId>) -> impl Iterator<Item = [DVec2; 2]> {
		self.visible_layers()
			.filter(|path| ignore_document.clone().map_or(true, |ignore_document| !ignore_document.iter().any(|ig| ig.as_slice() == *path)))
			.filter_map(|path| self.graphene_document.viewport_bounding_box(path).ok()?)
			.chain(
				self.artboard_message_handler
					.artboard_ids
					.iter()
					.filter(|&&id| Some(id) != ignore_artboard)
					.filter_map(|&path| self.artboard_message_handler.artboards_graphene_document.viewport_bounding_box(&[path]).ok()?),
			)
			.collect::<Vec<_>>()
			.into_iter()
	}

	fn serialize_structure(&self, folder: &Folder, structure: &mut Vec<u64>, data: &mut Vec<LayerId>, path: &mut Vec<LayerId>) {
		let mut space = 0;
		for (id, layer) in folder.layer_ids.iter().zip(folder.layers()).rev() {
			data.push(*id);
			space += 1;
			if let LayerDataType::Folder(ref folder) = layer.data {
				path.push(*id);
				if self.layer_metadata(path).expanded {
					structure.push(space);
					self.serialize_structure(folder, structure, data, path);
					space = 0;
				}
				path.pop();
			}
		}
		structure.push(space | 1 << 63);
	}

	/// Serializes the layer structure into a condensed 1D structure.
	///
	/// # Format
	/// It is a string of numbers broken into three sections:
	///
	/// | Data                                                                                                                           | Description                                  | Length           |
	/// |--------------------------------------------------------------------------------------------------------------------------------|----------------------------------------------|------------------|
	/// | `4,` `2, 1, -2, -0,` `16533113728871998040,3427872634365736244,18115028555707261608,15878401910454357952,449479075714955186`   | Encoded example data                         |                  |
	/// | `L` = `4` = `structure.len()`                                                                                                  | `L`, the length of the **Structure** section | First value      |
	/// | **Structure** section = `2, 1, -2, -0`                                                                                         | The **Structure** section                    | Next `L` values  |
	/// | **Data** section = `16533113728871998040, 3427872634365736244, 18115028555707261608, 15878401910454357952, 449479075714955186` | The **Data** section (layer IDs)             | Remaining values |
	///
	/// The data section lists the layer IDs for all folders/layers in the tree as read from top to bottom.
	/// The structure section lists signed numbers. The sign indicates a folder indentation change (`+` is down a level, `-` is up a level).
	/// The numbers in the structure block encode the indentation. For example:
	/// - `2` means read two element from the data section, then place a `[`.
	/// - `-x` means read `x` elements from the data section and then insert a `]`.
	///
	/// ```text
	/// 2     V 1  V -2  A -0 A
	/// 16533113728871998040,3427872634365736244,  18115028555707261608, 15878401910454357952,449479075714955186
	/// 16533113728871998040,3427872634365736244,[ 18115028555707261608,[15878401910454357952,449479075714955186]    ]
	/// ```
	///
	/// Resulting layer panel:
	/// ```text
	/// 16533113728871998040
	/// 3427872634365736244
	/// [3427872634365736244,18115028555707261608]
	/// [3427872634365736244,18115028555707261608,15878401910454357952]
	/// [3427872634365736244,18115028555707261608,449479075714955186]
	/// ```
	pub fn serialize_root(&self) -> Vec<u64> {
		let (mut structure, mut data) = (vec![0], Vec::new());
		self.serialize_structure(self.graphene_document.root.as_folder().unwrap(), &mut structure, &mut data, &mut vec![]);
		structure[0] = structure.len() as u64 - 1;
		structure.extend(data);

		structure
	}

	/// Returns an unsorted list of all layer paths including folders at all levels, except the document's top-level root folder itself
	pub fn all_layers(&self) -> impl Iterator<Item = &[LayerId]> {
		self.layer_metadata.keys().filter_map(|path| (!path.is_empty()).then(|| path.as_slice()))
	}

	/// Returns the paths to all layers in order
	fn sort_layers<'a>(&self, paths: impl Iterator<Item = &'a [LayerId]>) -> Vec<&'a [LayerId]> {
		// Compute the indices for each layer to be able to sort them
		let mut layers_with_indices: Vec<(&[LayerId], Vec<usize>)> = paths
			// 'path.len() > 0' filters out root layer since it has no indices
			.filter_map(|path| (!path.is_empty()).then(|| path))
			.filter_map(|path| {
				// TODO: `indices_for_path` can return an error. We currently skip these layers and log a warning. Once this problem is solved this code can be simplified.
				match self.graphene_document.indices_for_path(path) {
					Err(err) => {
						warn!("layers_sorted: Could not get indices for the layer {:?}: {:?}", path, err);
						None
					}
					Ok(indices) => Some((path, indices)),
				}
			})
			.collect();

		layers_with_indices.sort_by_key(|(_, indices)| indices.clone());
		layers_with_indices.into_iter().map(|(path, _)| path).collect()
	}

	/// Returns the paths to all layers in order
	pub fn all_layers_sorted(&self) -> Vec<&[LayerId]> {
		self.sort_layers(self.all_layers())
	}

	/// Returns the paths to all selected layers in order
	pub fn selected_layers_sorted(&self) -> Vec<&[LayerId]> {
		self.sort_layers(self.selected_layers())
	}

	/// Returns the paths to all non_selected layers in order
	#[allow(dead_code)] // used for test cases
	pub fn non_selected_layers_sorted(&self) -> Vec<&[LayerId]> {
		self.sort_layers(self.non_selected_layers())
	}

	pub fn layer_metadata(&self, path: &[LayerId]) -> &LayerMetadata {
		self.layer_metadata.get(path).unwrap_or_else(|| panic!("Editor's layer metadata for {:?} does not exist", path))
	}

	pub fn layer_metadata_mut(&mut self, path: &[LayerId]) -> &mut LayerMetadata {
		Self::layer_metadata_mut_no_borrow_self(&mut self.layer_metadata, path)
	}

	pub fn layer_metadata_mut_no_borrow_self<'a>(layer_metadata: &'a mut HashMap<Vec<LayerId>, LayerMetadata>, path: &[LayerId]) -> &'a mut LayerMetadata {
		layer_metadata
			.get_mut(path)
			.unwrap_or_else(|| panic!("Layer data cannot be found because the path {:?} does not exist", path))
	}

	pub fn backup(&mut self, responses: &mut VecDeque<Message>) {
		self.document_redo_history.clear();
		self.document_undo_history.push((self.graphene_document.clone(), self.layer_metadata.clone()));

		// Push the UpdateOpenDocumentsList message to the bus in order to update the save status of the open documents
		responses.push_back(PortfolioMessage::UpdateOpenDocumentsList.into());
	}

	pub fn rollback(&mut self, responses: &mut VecDeque<Message>) -> Result<(), EditorError> {
		self.backup(responses);
		self.undo(responses)
		// TODO: Consider if we should check if the document is saved
	}

	pub fn undo(&mut self, responses: &mut VecDeque<Message>) -> Result<(), EditorError> {
		// Push the UpdateOpenDocumentsList message to the bus in order to update the save status of the open documents
		responses.push_back(PortfolioMessage::UpdateOpenDocumentsList.into());

		match self.document_undo_history.pop() {
			Some((document, layer_metadata)) => {
				let document = std::mem::replace(&mut self.graphene_document, document);
				let layer_metadata = std::mem::replace(&mut self.layer_metadata, layer_metadata);
				self.document_redo_history.push((document, layer_metadata));
				for layer in self.layer_metadata.keys() {
					responses.push_back(DocumentMessage::LayerChanged { affected_layer_path: layer.clone() }.into())
				}
				Ok(())
			}
			None => Err(EditorError::NoTransactionInProgress),
		}
	}

	pub fn redo(&mut self, responses: &mut VecDeque<Message>) -> Result<(), EditorError> {
		// Push the UpdateOpenDocumentsList message to the bus in order to update the save status of the open documents
		responses.push_back(PortfolioMessage::UpdateOpenDocumentsList.into());

		match self.document_redo_history.pop() {
			Some((document, layer_metadata)) => {
				let document = std::mem::replace(&mut self.graphene_document, document);
				let layer_metadata = std::mem::replace(&mut self.layer_metadata, layer_metadata);
				self.document_undo_history.push((document, layer_metadata));
				for layer in self.layer_metadata.keys() {
					responses.push_back(DocumentMessage::LayerChanged { affected_layer_path: layer.clone() }.into())
				}
				Ok(())
			}
			None => Err(EditorError::NoTransactionInProgress),
		}
	}

	pub fn current_identifier(&self) -> u64 {
		// We can use the last state of the document to serve as the identifier to compare against
		// This is useful since when the document is empty the identifier will be 0
		self.document_undo_history
			.last()
			.map(|(graphene_document, _)| graphene_document.current_state_identifier())
			.unwrap_or(0)
	}

	pub fn is_saved(&self) -> bool {
		self.current_identifier() == self.saved_document_identifier
	}

	pub fn set_save_state(&mut self, is_saved: bool) {
		if is_saved {
			self.saved_document_identifier = self.current_identifier();
		} else {
			self.saved_document_identifier = generate_uuid();
		}
	}

	// TODO: This should probably take a slice not a vec, also why does this even exist when `layer_panel_entry_from_path` also exists?
	pub fn layer_panel_entry(&mut self, path: Vec<LayerId>) -> Result<LayerPanelEntry, EditorError> {
		let data: LayerMetadata = *self
			.layer_metadata
			.get_mut(&path)
			.ok_or_else(|| EditorError::Document(format!("Could not get layer metadata for {:?}", path)))?;
		let layer = self.graphene_document.layer(&path)?;
		let entry = layer_panel_entry(&data, self.graphene_document.multiply_transforms(&path)?, layer, path);
		Ok(entry)
	}

	/// Returns a list of `LayerPanelEntry`s intended for display purposes. These don't contain
	/// any actual data, but rather attributes such as visibility and names of the layers.
	pub fn layer_panel(&mut self, path: &[LayerId]) -> Result<Vec<LayerPanelEntry>, EditorError> {
		let folder = self.graphene_document.folder(path)?;
		let paths: Vec<Vec<LayerId>> = folder.layer_ids.iter().map(|id| [path, &[*id]].concat()).collect();
		let entries = paths.iter().rev().filter_map(|path| self.layer_panel_entry_from_path(path)).collect();
		Ok(entries)
	}

	pub fn layer_panel_entry_from_path(&self, path: &[LayerId]) -> Option<LayerPanelEntry> {
		let layer_metadata = self.layer_metadata(path);
		let transform = self
			.graphene_document
			.generate_transform_across_scope(path, Some(self.graphene_document.root.transform.inverse()))
			.ok()?;
		let layer = self.graphene_document.layer(path).ok()?;

		Some(layer_panel_entry(layer_metadata, transform, layer, path.to_vec()))
	}

	/// When working with an insert index, deleting the layers may cause the insert index to point to a different location (if the layer being deleted was located before the insert index).
	///
	/// This function updates the insert index so that it points to the same place after the specified `layers` are deleted.
	fn update_insert_index<'a>(&self, layers: &[&'a [LayerId]], path: &[LayerId], insert_index: isize, reverse_index: bool) -> Result<isize, DocumentError> {
		let folder = self.graphene_document.folder(path)?;
		let insert_index = if reverse_index { folder.layer_ids.len() as isize - insert_index } else { insert_index };
		let layer_ids_above = if insert_index < 0 { &folder.layer_ids } else { &folder.layer_ids[..(insert_index as usize)] };

		Ok(insert_index - layer_ids_above.iter().filter(|layer_id| layers.iter().any(|x| *x == [path, &[**layer_id]].concat())).count() as isize)
	}

	pub fn document_bounds(&self) -> Option<[DVec2; 2]> {
		if self.artboard_message_handler.is_infinite_canvas() {
			self.graphene_document.viewport_bounding_box(&[]).ok().flatten()
		} else {
			self.artboard_message_handler.artboards_graphene_document.viewport_bounding_box(&[]).ok().flatten()
		}
	}

	/// Calculate the path that new layers should be inserted to.
	/// Depends on the selected layers as well as their types (Folder/Non-Folder)
	pub fn get_path_for_new_layer(&self) -> Vec<u64> {
		// If the selected layers dont actually exist, a new uuid for the
		// root folder will be returned
		let mut path = self.graphene_document.shallowest_common_folder(self.selected_layers()).map_or(vec![], |v| v.to_vec());
		path.push(generate_uuid());
		path
	}
}

impl PropertyHolder for DocumentMessageHandler {
	fn properties(&self) -> WidgetLayout {
		WidgetLayout::new(vec![LayoutRow::Row {
			name: "".into(),
			widgets: vec![
				WidgetHolder::new(Widget::OptionalInput(OptionalInput {
					checked: self.snapping_enabled,
					icon: "Snapping".into(),
					tooltip: "Snapping".into(),
					on_update: WidgetCallback::new(|updated_optional_input| DocumentMessage::SetSnapping { snap: updated_optional_input.checked }.into()),
				})),
				WidgetHolder::new(Widget::PopoverButton(PopoverButton {
					title: "Snapping".into(),
					text: "The contents of this popover menu are coming soon".into(),
				})),
				WidgetHolder::new(Widget::Separator(Separator {
					separator_type: SeparatorType::Unrelated,
					direction: SeparatorDirection::Horizontal,
				})),
				WidgetHolder::new(Widget::OptionalInput(OptionalInput {
					checked: true,
					icon: "Grid".into(),
					tooltip: "Grid".into(),
					on_update: WidgetCallback::new(|_| FrontendMessage::DisplayDialogComingSoon { issue: Some(318) }.into()),
				})),
				WidgetHolder::new(Widget::PopoverButton(PopoverButton {
					title: "Grid".into(),
					text: "The contents of this popover menu are coming soon".into(),
				})),
				WidgetHolder::new(Widget::Separator(Separator {
					separator_type: SeparatorType::Unrelated,
					direction: SeparatorDirection::Horizontal,
				})),
				WidgetHolder::new(Widget::OptionalInput(OptionalInput {
					checked: self.overlays_visible,
					icon: "Overlays".into(),
					tooltip: "Overlays".into(),
					on_update: WidgetCallback::new(|updated_optional_input| {
						DocumentMessage::SetOverlaysVisibility {
							visible: updated_optional_input.checked,
						}
						.into()
					}),
				})),
				WidgetHolder::new(Widget::PopoverButton(PopoverButton {
					title: "Overlays".into(),
					text: "The contents of this popover menu are coming soon".into(),
				})),
				WidgetHolder::new(Widget::Separator(Separator {
					separator_type: SeparatorType::Unrelated,
					direction: SeparatorDirection::Horizontal,
				})),
				WidgetHolder::new(Widget::RadioInput(RadioInput {
					selected_index: if self.view_mode == ViewMode::Normal { 0 } else { 1 },
					entries: vec![
						RadioEntryData {
							value: "normal".into(),
							icon: "ViewModeNormal".into(),
							tooltip: "View Mode: Normal".into(),
							on_update: WidgetCallback::new(|_| DocumentMessage::SetViewMode { view_mode: ViewMode::Normal }.into()),
							..RadioEntryData::default()
						},
						RadioEntryData {
							value: "outline".into(),
							icon: "ViewModeOutline".into(),
							tooltip: "View Mode: Outline".into(),
							on_update: WidgetCallback::new(|_| DocumentMessage::SetViewMode { view_mode: ViewMode::Outline }.into()),
							..RadioEntryData::default()
						},
						RadioEntryData {
							value: "pixels".into(),
							icon: "ViewModePixels".into(),
							tooltip: "View Mode: Pixels".into(),
							on_update: WidgetCallback::new(|_| FrontendMessage::DisplayDialogComingSoon { issue: Some(320) }.into()),
							..RadioEntryData::default()
						},
					],
				})),
				WidgetHolder::new(Widget::PopoverButton(PopoverButton {
					title: "View Mode".into(),
					text: "The contents of this popover menu are coming soon".into(),
				})),
				WidgetHolder::new(Widget::Separator(Separator {
					separator_type: SeparatorType::Section,
					direction: SeparatorDirection::Horizontal,
				})),
				WidgetHolder::new(Widget::NumberInput(NumberInput {
					unit: "°".into(),
					value: self.movement_handler.tilt / (std::f64::consts::PI / 180.),
					increment_factor: 15.,
					on_update: WidgetCallback::new(|number_input| {
						MovementMessage::SetCanvasRotation {
							angle_radians: number_input.value * (std::f64::consts::PI / 180.),
						}
						.into()
					}),
					..NumberInput::default()
				})),
				WidgetHolder::new(Widget::Separator(Separator {
					separator_type: SeparatorType::Section,
					direction: SeparatorDirection::Horizontal,
				})),
				WidgetHolder::new(Widget::IconButton(IconButton {
					size: 24,
					icon: "ZoomIn".into(),
					tooltip: "Zoom In".into(),
					on_update: WidgetCallback::new(|_| MovementMessage::IncreaseCanvasZoom { center_on_mouse: false }.into()),
					..IconButton::default()
				})),
				WidgetHolder::new(Widget::IconButton(IconButton {
					size: 24,
					icon: "ZoomOut".into(),
					tooltip: "Zoom Out".into(),
					on_update: WidgetCallback::new(|_| MovementMessage::DecreaseCanvasZoom { center_on_mouse: false }.into()),
					..IconButton::default()
				})),
				WidgetHolder::new(Widget::IconButton(IconButton {
					size: 24,
					icon: "ZoomReset".into(),
					tooltip: "Zoom to 100%".into(),
					on_update: WidgetCallback::new(|_| MovementMessage::SetCanvasZoom { zoom_factor: 1. }.into()),
					..IconButton::default()
				})),
				WidgetHolder::new(Widget::Separator(Separator {
					separator_type: SeparatorType::Related,
					direction: SeparatorDirection::Horizontal,
				})),
				WidgetHolder::new(Widget::NumberInput(NumberInput {
					unit: "%".into(),
					value: self.movement_handler.zoom * 100.,
					min: Some(0.000001),
					max: Some(1000000.),
					on_update: WidgetCallback::new(|number_input| {
						MovementMessage::SetCanvasZoom {
							zoom_factor: number_input.value / 100.,
						}
						.into()
					}),
					increment_behavior: NumberInputIncrementBehavior::Callback,
					increment_callback_decrease: WidgetCallback::new(|_| MovementMessage::DecreaseCanvasZoom { center_on_mouse: false }.into()),
					increment_callback_increase: WidgetCallback::new(|_| MovementMessage::IncreaseCanvasZoom { center_on_mouse: false }.into()),
					..NumberInput::default()
				})),
			],
		}])
	}
}

impl MessageHandler<DocumentMessage, &InputPreprocessorMessageHandler> for DocumentMessageHandler {
	#[remain::check]
	fn process_action(&mut self, message: DocumentMessage, ipp: &InputPreprocessorMessageHandler, responses: &mut VecDeque<Message>) {
		use DocumentMessage::*;

		#[remain::sorted]
		match message {
			// Sub-messages
			#[remain::unsorted]
			DispatchOperation(op) => match self.graphene_document.handle_operation(&op) {
				Ok(Some(document_responses)) => {
					for response in document_responses {
						match &response {
							DocumentResponse::FolderChanged { path } => responses.push_back(FolderChanged { affected_folder_path: path.clone() }.into()),
							DocumentResponse::DeletedLayer { path } => {
								self.layer_metadata.remove(path);
							}
							DocumentResponse::LayerChanged { path } => responses.push_back(LayerChanged { affected_layer_path: path.clone() }.into()),
							DocumentResponse::CreatedLayer { path } => {
								if self.layer_metadata.contains_key(path) {
									log::warn!("CreatedLayer overrides existing layer metadata.");
								}
								self.layer_metadata.insert(path.clone(), LayerMetadata::new(false));

								responses.push_back(LayerChanged { affected_layer_path: path.clone() }.into());
								self.layer_range_selection_reference = path.clone();
								responses.push_back(
									AddSelectedLayers {
										additional_layers: vec![path.clone()],
									}
									.into(),
								);
							}
							DocumentResponse::DocumentChanged => responses.push_back(RenderDocument.into()),
						};
						responses.push_back(ToolMessage::DocumentIsDirty.into());
					}
				}
				Err(e) => log::error!("DocumentError: {:?}", e),
				Ok(_) => (),
			},
			#[remain::unsorted]
			Artboard(message) => {
				self.artboard_message_handler.process_action(message, (), responses);
			}
			#[remain::unsorted]
			Movement(message) => {
				self.movement_handler.process_action(message, (&self.graphene_document, ipp), responses);
			}
			#[remain::unsorted]
			Overlays(message) => {
				self.overlays_message_handler.process_action(message, self.overlays_visible, responses);
				// responses.push_back(OverlaysMessage::RenderOverlays.into());
			}
			#[remain::unsorted]
			TransformLayers(message) => {
				self.transform_layer_handler
					.process_action(message, (&mut self.layer_metadata, &mut self.graphene_document, ipp), responses);
			}

			// Messages
			AbortTransaction => {
				self.undo(responses).unwrap_or_else(|e| log::warn!("{}", e));
				responses.extend([RenderDocument.into(), DocumentStructureChanged.into()]);
			}
			AddSelectedLayers { additional_layers } => {
				for layer_path in additional_layers {
					responses.extend(self.select_layer(&layer_path));
				}
				// TODO: Correctly update layer panel in clear_selection instead of here
				responses.push_back(FolderChanged { affected_folder_path: vec![] }.into());
				responses.push_back(DocumentMessage::SelectionChanged.into());
			}
			AlignSelectedLayers { axis, aggregate } => {
				self.backup(responses);
				let (paths, boxes): (Vec<_>, Vec<_>) = self
					.selected_layers()
					.filter_map(|path| self.graphene_document.viewport_bounding_box(path).ok()?.map(|b| (path, b)))
					.unzip();

				let axis = match axis {
					AlignAxis::X => DVec2::X,
					AlignAxis::Y => DVec2::Y,
				};
				let lerp = |bbox: &[DVec2; 2]| bbox[0].lerp(bbox[1], 0.5);
				if let Some(combined_box) = self.graphene_document.combined_viewport_bounding_box(self.selected_layers()) {
					let aggregated = match aggregate {
						AlignAggregate::Min => combined_box[0],
						AlignAggregate::Max => combined_box[1],
						AlignAggregate::Center => lerp(&combined_box),
						AlignAggregate::Average => boxes.iter().map(|b| lerp(b)).reduce(|a, b| a + b).map(|b| b / boxes.len() as f64).unwrap(),
					};
					for (path, bbox) in paths.into_iter().zip(boxes) {
						let center = match aggregate {
							AlignAggregate::Min => bbox[0],
							AlignAggregate::Max => bbox[1],
							_ => lerp(&bbox),
						};
						let translation = (aggregated - center) * axis;
						responses.push_back(
							DocumentOperation::TransformLayerInViewport {
								path: path.to_vec(),
								transform: DAffine2::from_translation(translation).to_cols_array(),
							}
							.into(),
						);
					}
					responses.push_back(ToolMessage::DocumentIsDirty.into());
				}
			}
			CommitTransaction => (),
			CreateEmptyFolder { mut container_path } => {
				let id = generate_uuid();
				container_path.push(id);
				responses.push_back(DocumentOperation::CreateFolder { path: container_path.clone() }.into());
				responses.push_back(
					DocumentMessage::SetLayerExpansion {
						layer_path: container_path,
						set_expanded: true,
					}
					.into(),
				);
			}
			DebugPrintDocument => {
				log::debug!("{:#?}\n{:#?}", self.graphene_document, self.layer_metadata);
			}
			DeleteLayer { layer_path } => responses.push_front(DocumentOperation::DeleteLayer { path: layer_path }.into()),
			DeleteSelectedLayers => {
				self.backup(responses);

				for path in self.selected_layers_without_children() {
					responses.push_front(DocumentOperation::DeleteLayer { path: path.to_vec() }.into());
				}

				responses.push_front(DocumentMessage::SelectionChanged.into());
			}
			DeselectAllLayers => {
				responses.push_front(SetSelectedLayers { replacement_selected_layers: vec![] }.into());
				self.layer_range_selection_reference.clear();
			}
			DirtyRenderDocument => {
				// Mark all non-overlay caches as dirty
				GrapheneDocument::visit_all_shapes(&mut self.graphene_document.root, &mut |_| {});

				responses.push_back(DocumentMessage::RenderDocument.into());
			}
			DirtyRenderDocumentInOutlineView => {
				if self.view_mode == ViewMode::Outline {
					responses.push_front(DocumentMessage::DirtyRenderDocument.into());
				}
			}
			DocumentHistoryBackward => self.undo(responses).unwrap_or_else(|e| log::warn!("{}", e)),
			DocumentHistoryForward => self.redo(responses).unwrap_or_else(|e| log::warn!("{}", e)),
			DocumentStructureChanged => {
				let data_buffer: RawBuffer = self.serialize_root().into();
				responses.push_back(FrontendMessage::DisplayDocumentLayerTreeStructure { data_buffer }.into())
			}
			DuplicateSelectedLayers => {
				self.backup(responses);
				for path in self.selected_layers_sorted() {
					responses.push_back(DocumentOperation::DuplicateLayer { path: path.to_vec() }.into());
				}
			}
			ExportDocument => {
				// TODO(MFISH33): Add Dialog to select artboards
				let bbox = self.document_bounds().unwrap_or_else(|| [DVec2::ZERO, ipp.viewport_bounds.size()]);
				let size = bbox[1] - bbox[0];
				let name = match self.name.ends_with(FILE_SAVE_SUFFIX) {
					true => self.name.clone().replace(FILE_SAVE_SUFFIX, FILE_EXPORT_SUFFIX),
					false => self.name.clone() + FILE_EXPORT_SUFFIX,
				};
				responses.push_back(
					FrontendMessage::TriggerFileDownload {
						document: format!(
							r#"<svg xmlns="http://www.w3.org/2000/svg" viewBox="{} {} {} {}">{}{}</svg>"#,
							bbox[0].x,
							bbox[0].y,
							size.x,
							size.y,
							"\n",
							self.graphene_document.render_root(self.view_mode)
						),
						name,
					}
					.into(),
				)
			}
			FlipSelectedLayers { flip_axis } => {
				self.backup(responses);
				let scale = match flip_axis {
					FlipAxis::X => DVec2::new(-1., 1.),
					FlipAxis::Y => DVec2::new(1., -1.),
				};
				if let Some([min, max]) = self.graphene_document.combined_viewport_bounding_box(self.selected_layers()) {
					let center = (max + min) / 2.;
					let bbox_trans = DAffine2::from_translation(-center);
					for path in self.selected_layers() {
						responses.push_back(
							DocumentOperation::TransformLayerInScope {
								path: path.to_vec(),
								transform: DAffine2::from_scale(scale).to_cols_array(),
								scope: bbox_trans.to_cols_array(),
							}
							.into(),
						);
					}
					responses.push_back(ToolMessage::DocumentIsDirty.into());
				}
			}
			FolderChanged { affected_folder_path } => {
				let _ = self.graphene_document.render_root(self.view_mode);
				let affected_layer_path = affected_folder_path;
				responses.extend([LayerChanged { affected_layer_path }.into(), DocumentStructureChanged.into()]);
			}
			GroupSelectedLayers => {
				let mut new_folder_path = self.graphene_document.shallowest_common_folder(self.selected_layers()).unwrap_or(&[]).to_vec();

				// Required for grouping parent folders with their own children
				if !new_folder_path.is_empty() && self.selected_layers_contains(&new_folder_path) {
					new_folder_path.remove(new_folder_path.len() - 1);
				}

				new_folder_path.push(generate_uuid());

				responses.push_back(PortfolioMessage::Copy { clipboard: Clipboard::System }.into());
				responses.push_back(DocumentMessage::DeleteSelectedLayers.into());
				responses.push_back(DocumentOperation::CreateFolder { path: new_folder_path.clone() }.into());
				responses.push_back(DocumentMessage::ToggleLayerExpansion { layer_path: new_folder_path.clone() }.into());
				responses.push_back(
					PortfolioMessage::PasteIntoFolder {
						clipboard: Clipboard::System,
						folder_path: new_folder_path.clone(),
						insert_index: -1,
					}
					.into(),
				);
				responses.push_back(
					DocumentMessage::SetSelectedLayers {
						replacement_selected_layers: vec![new_folder_path],
					}
					.into(),
				);
			}
			LayerChanged { affected_layer_path } => {
				if let Ok(layer_entry) = self.layer_panel_entry(affected_layer_path) {
					responses.push_back(FrontendMessage::UpdateDocumentLayer { data: layer_entry }.into());
				}
			}
			MoveSelectedLayersTo {
				folder_path,
				insert_index,
				reverse_index,
			} => {
				let selected_layers = self.selected_layers().collect::<Vec<_>>();

				// Prevent trying to insert into self
				if selected_layers.iter().any(|layer| folder_path.starts_with(layer)) {
					return;
				}

				let insert_index = self.update_insert_index(&selected_layers, &folder_path, insert_index, reverse_index).unwrap();

				responses.push_back(PortfolioMessage::Copy { clipboard: Clipboard::System }.into());
				responses.push_back(DocumentMessage::DeleteSelectedLayers.into());
				responses.push_back(
					PortfolioMessage::PasteIntoFolder {
						clipboard: Clipboard::System,
						folder_path,
						insert_index,
					}
					.into(),
				);
			}
			NudgeSelectedLayers { delta_x, delta_y } => {
				self.backup(responses);
				for path in self.selected_layers().map(|path| path.to_vec()) {
					let operation = DocumentOperation::TransformLayerInViewport {
						path,
						transform: DAffine2::from_translation((delta_x, delta_y).into()).to_cols_array(),
					};
					responses.push_back(operation.into());
				}
				responses.push_back(ToolMessage::DocumentIsDirty.into());
			}
			Redo => {
				responses.push_back(SelectMessage::Abort.into());
				responses.push_back(DocumentHistoryForward.into());
				responses.push_back(ToolMessage::DocumentIsDirty.into());
				responses.push_back(RenderDocument.into());
				responses.push_back(FolderChanged { affected_folder_path: vec![] }.into());
			}
			RenameLayer { layer_path, new_name } => responses.push_back(DocumentOperation::RenameLayer { layer_path, new_name }.into()),
			RenderDocument => {
				responses.push_back(
					FrontendMessage::UpdateDocumentArtwork {
						svg: self.graphene_document.render_root(self.view_mode),
					}
					.into(),
				);
				responses.push_back(ArtboardMessage::RenderArtboards.into());

				let document_transform_scale = self.movement_handler.snapped_scale();
				let scale = 0.5 + ASYMPTOTIC_EFFECT + document_transform_scale * SCALE_EFFECT;
				let viewport_size = ipp.viewport_bounds.size();
				let viewport_mid = ipp.viewport_bounds.center();
				let [bounds1, bounds2] = self.document_bounds().unwrap_or([viewport_mid; 2]);
				let bounds1 = bounds1.min(viewport_mid) - viewport_size * scale;
				let bounds2 = bounds2.max(viewport_mid) + viewport_size * scale;
				let bounds_length = (bounds2 - bounds1) * (1. + SCROLLBAR_SPACING);
				let scrollbar_position = DVec2::splat(0.5) - (bounds1.lerp(bounds2, 0.5) - viewport_mid) / (bounds_length - viewport_size);
				let scrollbar_multiplier = bounds_length - viewport_size;
				let scrollbar_size = viewport_size / bounds_length;

				let log = document_transform_scale.log2();
				let ruler_interval = if log < 0. { 100. * 2_f64.powf(-log.ceil()) } else { 100. / 2_f64.powf(log.ceil()) };
				let ruler_spacing = ruler_interval * document_transform_scale;

				let ruler_origin = self.graphene_document.root.transform.transform_point2(DVec2::ZERO);

				responses.push_back(
					FrontendMessage::UpdateDocumentScrollbars {
						position: scrollbar_position.into(),
						size: scrollbar_size.into(),
						multiplier: scrollbar_multiplier.into(),
					}
					.into(),
				);

				responses.push_back(
					FrontendMessage::UpdateDocumentRulers {
						origin: ruler_origin.into(),
						spacing: ruler_spacing,
						interval: ruler_interval,
					}
					.into(),
				);
			}
			ReorderSelectedLayers { relative_index_offset } => {
				self.backup(responses);

				let all_layer_paths = self.all_layers_sorted();
				let selected_layers = self.selected_layers_sorted();

				let first_or_last_selected_layer = match relative_index_offset.signum() {
					-1 => selected_layers.first(),
					1 => selected_layers.last(),
					_ => panic!("ReorderSelectedLayers must be given a non-zero value"),
				};

				if let Some(pivot_layer) = first_or_last_selected_layer {
					let sibling_layer_paths: Vec<_> = all_layer_paths
						.iter()
						.filter(|layer| {
							// Check if this is a sibling of the pivot layer
							// TODO: Break this out into a reusable function `fn are_layers_siblings(layer_a, layer_b) -> bool`
							let containing_folder_path = &pivot_layer[0..pivot_layer.len() - 1];
							layer.starts_with(containing_folder_path) && pivot_layer.len() == layer.len()
						})
						.collect();

					// TODO: Break this out into a reusable function: `fn layer_index_in_containing_folder(layer_path) -> usize`
					let pivot_index_among_siblings = sibling_layer_paths.iter().position(|path| *path == pivot_layer);

					if let Some(pivot_index) = pivot_index_among_siblings {
						let max = sibling_layer_paths.len() as i64 - 1;
						let insert_index = (pivot_index as i64 + relative_index_offset as i64).clamp(0, max) as usize;

						let existing_layer_to_insert_beside = sibling_layer_paths.get(insert_index);

						// TODO: Break this block out into a call to a message called `MoveSelectedLayersNextToLayer { neighbor_path, above_or_below }`
						if let Some(neighbor_path) = existing_layer_to_insert_beside {
							let (neighbor_id, folder_path) = neighbor_path.split_last().expect("Can't move the root folder");

							if let Some(folder) = self.graphene_document.layer(folder_path).ok().and_then(|layer| layer.as_folder().ok()) {
								let neighbor_layer_index = folder.layer_ids.iter().position(|id| id == neighbor_id).unwrap() as isize;

								// If moving down, insert below this layer. If moving up, insert above this layer.
								let insert_index = if relative_index_offset < 0 { neighbor_layer_index } else { neighbor_layer_index + 1 };

								responses.push_back(
									DocumentMessage::MoveSelectedLayersTo {
										folder_path: folder_path.to_vec(),
										insert_index,
										reverse_index: false,
									}
									.into(),
								);
							}
						}
					}
				}
			}
			RollbackTransaction => {
				self.rollback(responses).unwrap_or_else(|e| log::warn!("{}", e));
				responses.extend([RenderDocument.into(), DocumentStructureChanged.into()]);
			}
			SaveDocument => {
				self.set_save_state(true);
				responses.push_back(PortfolioMessage::AutoSaveActiveDocument.into());
				// Update the save status of the just saved document
				responses.push_back(PortfolioMessage::UpdateOpenDocumentsList.into());

				let name = match self.name.ends_with(FILE_SAVE_SUFFIX) {
					true => self.name.clone(),
					false => self.name.clone() + FILE_SAVE_SUFFIX,
				};
				responses.push_back(
					FrontendMessage::TriggerFileDownload {
						document: self.serialize_document(),
						name,
					}
					.into(),
				)
			}
			SelectAllLayers => {
				let all = self.all_layers().map(|path| path.to_vec()).collect();
				responses.push_front(SetSelectedLayers { replacement_selected_layers: all }.into());
			}
			SelectionChanged => {
				// TODO: Hoist this duplicated code into wider system
				responses.push_back(ToolMessage::SelectionChanged.into());
				responses.push_back(ToolMessage::DocumentIsDirty.into());
			}
			SelectLayer { layer_path, ctrl, shift } => {
				let mut paths = vec![];
				let last_selection_exists = !self.layer_range_selection_reference.is_empty();

				// If we have shift pressed and a layer already selected then fill the range
				if shift && last_selection_exists {
					// Fill the selection range
					self.layer_metadata
						.iter()
						.filter(|(target, _)| self.graphene_document.layer_is_between(target, &layer_path, &self.layer_range_selection_reference))
						.for_each(|(layer_path, _)| {
							paths.push(layer_path.clone());
						});
				} else {
					if ctrl {
						// Toggle selection when holding ctrl
						let layer = self.layer_metadata_mut(&layer_path);
						layer.selected = !layer.selected;
						responses.push_back(
							LayerChanged {
								affected_layer_path: layer_path.clone(),
							}
							.into(),
						);
						responses.push_back(DocumentMessage::SelectionChanged.into());
					} else {
						paths.push(layer_path.clone());
					}

					// Set our last selection reference
					self.layer_range_selection_reference = layer_path;
				}

				// Don't create messages for empty operations
				if !paths.is_empty() {
					// Add or set our selected layers
					if ctrl {
						responses.push_front(AddSelectedLayers { additional_layers: paths }.into());
					} else {
						responses.push_front(SetSelectedLayers { replacement_selected_layers: paths }.into());
					}
				}
			}
			SetBlendModeForSelectedLayers { blend_mode } => {
				self.backup(responses);
				for path in self.layer_metadata.iter().filter_map(|(path, data)| data.selected.then(|| path.clone())) {
					responses.push_back(DocumentOperation::SetLayerBlendMode { path, blend_mode }.into());
				}
			}
			SetLayerExpansion { layer_path, set_expanded } => {
				self.layer_metadata_mut(&layer_path).expanded = set_expanded;
				responses.push_back(DocumentStructureChanged.into());
				responses.push_back(LayerChanged { affected_layer_path: layer_path }.into())
			}
			SetLayerName { layer_path, name } => {
				if let Some(layer) = self.layer_panel_entry_from_path(&layer_path) {
					// Only save the history state if the name actually changed to something different
					if layer.name != name {
						self.backup(responses);
						responses.push_back(DocumentOperation::SetLayerName { path: layer_path, name }.into());
					}
				}
			}
			SetOpacityForSelectedLayers { opacity } => {
				self.backup(responses);
				let opacity = opacity.clamp(0., 1.);

				for path in self.selected_layers().map(|path| path.to_vec()) {
					responses.push_back(DocumentOperation::SetLayerOpacity { path, opacity }.into());
				}
			}
			SetOverlaysVisibility { visible } => {
				self.overlays_visible = visible;
				responses.push_back(OverlaysMessage::Rerender.into());
			}
			SetSelectedLayers { replacement_selected_layers } => {
				let selected = self.layer_metadata.iter_mut().filter(|(_, layer_metadata)| layer_metadata.selected);
				selected.for_each(|(path, layer_metadata)| {
					layer_metadata.selected = false;
					responses.push_back(LayerChanged { affected_layer_path: path.clone() }.into())
				});

				let additional_layers = replacement_selected_layers;
				responses.push_front(AddSelectedLayers { additional_layers }.into());
			}
			SetSnapping { snap } => {
				self.snapping_enabled = snap;
			}
			SetTexboxEditability { path, editable } => {
				let text = self.graphene_document.layer(&path).unwrap().as_text().unwrap();
				responses.push_back(DocumentOperation::SetTextEditability { path, editable }.into());
				if editable {
					responses.push_back(
						FrontendMessage::DisplayEditableTextbox {
							text: text.text.clone(),
							line_width: text.line_width,
							font_size: text.size,
						}
						.into(),
					);
				} else {
					responses.push_back(FrontendMessage::DisplayRemoveEditableTextbox.into());
				}
			}
			SetViewMode { view_mode } => {
				self.view_mode = view_mode;
				responses.push_front(DocumentMessage::DirtyRenderDocument.into());
			}
			StartTransaction => self.backup(responses),
			ToggleLayerExpansion { layer_path } => {
				self.layer_metadata_mut(&layer_path).expanded ^= true;
				responses.push_back(DocumentStructureChanged.into());
				responses.push_back(LayerChanged { affected_layer_path: layer_path }.into())
			}
			ToggleLayerVisibility { layer_path } => {
				responses.push_back(DocumentOperation::ToggleLayerVisibility { path: layer_path }.into());
				responses.push_back(ToolMessage::DocumentIsDirty.into());
			}
			Undo => {
				responses.push_back(SelectMessage::Abort.into());
				responses.push_back(DocumentHistoryBackward.into());
				responses.push_back(ToolMessage::DocumentIsDirty.into());
				responses.push_back(RenderDocument.into());
				responses.push_back(FolderChanged { affected_folder_path: vec![] }.into());
			}
			UngroupLayers { folder_path } => {
				// Select all the children of the folder
				let select = self.graphene_document.folder_children_paths(&folder_path);

				let message_buffer = [
					// Select them
					DocumentMessage::SetSelectedLayers { replacement_selected_layers: select }.into(),
					// Copy them
					PortfolioMessage::Copy { clipboard: Clipboard::System }.into(),
					// Paste them into the folder above
					PortfolioMessage::PasteIntoFolder {
						clipboard: Clipboard::System,
						folder_path: folder_path[..folder_path.len() - 1].to_vec(),
						insert_index: -1,
					}
					.into(),
					// Delete the parent folder
					DocumentMessage::DeleteLayer { layer_path: folder_path }.into(),
				];

				// Push these messages in reverse due to push_front
				for message in message_buffer.into_iter().rev() {
					responses.push_front(message);
				}
			}
			UngroupSelectedLayers => {
				responses.push_back(DocumentMessage::StartTransaction.into());
				let folder_paths = self.graphene_document.sorted_folders_by_depth(self.selected_layers());
				for folder_path in folder_paths {
					responses.push_back(DocumentMessage::UngroupLayers { folder_path: folder_path.to_vec() }.into());
				}
				responses.push_back(DocumentMessage::CommitTransaction.into());
			}
			UpdateLayerMetadata { layer_path, layer_metadata } => {
				self.layer_metadata.insert(layer_path, layer_metadata);
			}
			ZoomCanvasToFitAll => {
				if let Some(bounds) = self.document_bounds() {
					responses.push_back(
						MovementMessage::FitViewportToBounds {
							bounds,
							padding_scale_factor: Some(VIEWPORT_ZOOM_TO_FIT_PADDING_SCALE_FACTOR),
							prevent_zoom_past_100: true,
						}
						.into(),
					)
				}
			}
		}
	}

	fn actions(&self) -> ActionList {
		let mut common = actions!(DocumentMessageDiscriminant;
			Undo,
			Redo,
			SelectAllLayers,
			DeselectAllLayers,
			RenderDocument,
			ExportDocument,
			SaveDocument,
			SetSnapping,
			DebugPrintDocument,
			ZoomCanvasToFitAll,
		);

		if self.layer_metadata.values().any(|data| data.selected) {
			let select = actions!(DocumentMessageDiscriminant;
				DeleteSelectedLayers,
				DuplicateSelectedLayers,
				NudgeSelectedLayers,
				ReorderSelectedLayers,
				GroupSelectedLayers,
				UngroupSelectedLayers,
			);
			common.extend(select);
		}
		common.extend(self.movement_handler.actions());
		common.extend(self.transform_layer_handler.actions());
		common
	}
}<|MERGE_RESOLUTION|>--- conflicted
+++ resolved
@@ -138,17 +138,12 @@
 		self.graphene_document.combined_viewport_bounding_box(paths)
 	}
 
-<<<<<<< HEAD
 	pub fn artboard_bounding_box_and_transform(&self, path: &[LayerId]) -> Option<([DVec2; 2], DAffine2)> {
 		self.artboard_message_handler.artboards_graphene_document.bounding_box_and_transform(path).unwrap_or(None)
 	}
 
-	// TODO: Consider moving this to some kind of overlays manager in the future
-	pub fn selected_visible_layers_vector_points(&self) -> Vec<VectorManipulatorShape> {
-=======
 	/// Create a new vector shape representation with the underlying kurbo data, VectorManipulatorShape
 	pub fn selected_visible_layers_vector_shapes(&self, responses: &mut VecDeque<Message>) -> Vec<VectorShape> {
->>>>>>> 448fee36
 		let shapes = self.selected_layers().filter_map(|path_to_shape| {
 			let viewport_transform = self.graphene_document.generate_transform_relative_to_viewport(path_to_shape).ok()?;
 			let layer = self.graphene_document.layer(path_to_shape);

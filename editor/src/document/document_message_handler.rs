--- conflicted
+++ resolved
@@ -440,10 +440,7 @@
 	#[remain::check]
 	fn process_action(&mut self, message: DocumentMessage, ipp: &InputPreprocessorMessageHandler, responses: &mut VecDeque<Message>) {
 		use DocumentMessage::*;
-<<<<<<< HEAD
-=======
-
->>>>>>> dbc19912
+    
 		#[remain::sorted]
 		match message {
 			AbortTransaction => {
@@ -514,17 +511,10 @@
 					}
 					.into(),
 				);
-<<<<<<< HEAD
 			}
 			DebugPrintDocument => {
 				log::debug!("{:#?}\n{:#?}", self.graphene_document, self.layer_metadata);
 			}
-=======
-			}
-			DebugPrintDocument => {
-				log::debug!("{:#?}\n{:#?}", self.graphene_document, self.layer_metadata);
-			}
->>>>>>> dbc19912
 			DeleteLayer { layer_path } => responses.push_front(DocumentOperation::DeleteLayer { path: layer_path }.into()),
 			DeleteSelectedLayers => {
 				self.backup(responses);

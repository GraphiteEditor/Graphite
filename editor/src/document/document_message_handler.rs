--- conflicted
+++ resolved
@@ -1,6 +1,6 @@
 use super::clipboards::Clipboard;
 use super::layer_panel::{layer_panel_entry, LayerMetadata, LayerPanelEntry, RawBuffer};
-use super::utility_types::{AlignAggregate, AlignAxis, DocumentSave, FlipAxis, VectorManipulatorSegment, VectorManipulatorShape};
+use super::utility_types::{AlignAggregate, AlignAxis, DocumentSave, FlipAxis, VectorManipulatorAnchor, VectorManipulatorPoint, VectorManipulatorSegment, VectorManipulatorShape};
 use super::vectorize_layer_metadata;
 use super::{ArtboardMessageHandler, MovementMessageHandler, OverlaysMessageHandler, TransformLayerMessageHandler};
 use crate::consts::{
@@ -20,106 +20,8 @@
 use kurbo::PathSeg;
 use log::warn;
 use serde::{Deserialize, Serialize};
-<<<<<<< HEAD
-
-type DocumentSave = (GrapheneDocument, HashMap<Vec<LayerId>, LayerMetadata>);
-
-#[derive(PartialEq, Clone, Debug, Serialize, Deserialize, Hash)]
-pub enum FlipAxis {
-	X,
-	Y,
-}
-
-#[derive(PartialEq, Clone, Debug, Serialize, Deserialize, Hash)]
-pub enum AlignAxis {
-	X,
-	Y,
-}
-
-#[derive(PartialEq, Clone, Debug, Serialize, Deserialize, Hash)]
-pub enum AlignAggregate {
-	Min,
-	Max,
-	Center,
-	Average,
-}
-
-#[derive(PartialEq, Clone, Debug)]
-pub enum VectorManipulatorSegment {
-	Line(DVec2, DVec2),
-	Quad(DVec2, DVec2, DVec2),
-	Cubic(DVec2, DVec2, DVec2, DVec2),
-}
-
-#[derive(PartialEq, Clone, Debug, Default)]
-pub struct VectorManipulatorShape {
-	/// The path to the layer
-	pub layer_path: Vec<LayerId>,
-	/// The outline of the shape
-	pub path: kurbo::BezPath,
-	/// The segments containing the control points / manipulator handles
-	pub segments: Vec<VectorManipulatorSegment>,
-	/// The control points / manipulator handles
-	pub points: Vec<VectorManipulatorAnchor>,
-	/// The compound Bezier curve is closed
-	pub closed: bool,
-	/// The transformation matrix to apply
-	pub transform: DAffine2,
-}
-=======
 use std::collections::HashMap;
 use std::collections::VecDeque;
->>>>>>> 0a2890c0
-
-#[derive(PartialEq, Clone, Debug, Default)]
-pub struct VectorManipulatorPoint {
-	// The associated position in the BezPath
-	pub element_id: usize,
-	// The sibling element if this is a handle
-	pub position: kurbo::Vec2,
-	// Are we handle?
-	pub is_guide: bool,
-}
-#[derive(PartialEq, Clone, Debug, Default)]
-pub struct VectorManipulatorAnchor {
-	// The associated position in the BezPath
-	pub point: VectorManipulatorPoint,
-	// Anchor handles
-	pub handles: (Option<VectorManipulatorPoint>, Option<VectorManipulatorPoint>),
-}
-
-impl VectorManipulatorAnchor {
-	pub fn closest_handle_or_anchor(&self, target: kurbo::Vec2) -> &VectorManipulatorPoint {
-		let mut closest_point: &VectorManipulatorPoint = &self.point;
-		let mut distance = (self.point.position - target).hypot2();
-
-		let (handle1, handle2) = &self.handles;
-		if let Some(handle1) = handle1 {
-			let handle1_dist = (handle1.position - target).hypot2();
-			if distance > handle1_dist {
-				distance = handle1_dist;
-				closest_point = handle1;
-			}
-		}
-
-		if let Some(handle2) = handle2 {
-			let handle2_dist = (handle2.position - target).hypot2();
-			if distance > handle2_dist {
-				closest_point = handle2;
-			}
-		}
-
-		closest_point
-	}
-
-	pub fn opposing_handle(&self, handle: &VectorManipulatorPoint) -> &Option<VectorManipulatorPoint> {
-		if Some(handle) == self.handles.0.as_ref() {
-			&self.handles.1
-		} else {
-			&self.handles.0
-		}
-	}
-}
 
 #[derive(Clone, Debug, Serialize, Deserialize)]
 pub struct DocumentMessageHandler {

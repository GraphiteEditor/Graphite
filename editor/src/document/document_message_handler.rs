use super::clipboards::Clipboard;
use super::layer_panel::{layer_panel_entry, LayerDataTypeDiscriminant, LayerMetadata, LayerPanelEntry, RawBuffer};
use super::properties_panel_message_handler::PropertiesPanelMessageHandlerData;
use super::utility_types::{AlignAggregate, AlignAxis, DocumentSave, FlipAxis};
use super::utility_types::{DocumentMode, TargetDocument};
use super::{vectorize_layer_metadata, PropertiesPanelMessageHandler};
use super::{ArtboardMessageHandler, MovementMessageHandler, OverlaysMessageHandler, TransformLayerMessageHandler};
use crate::consts::{ASYMPTOTIC_EFFECT, DEFAULT_DOCUMENT_NAME, FILE_SAVE_SUFFIX, GRAPHITE_DOCUMENT_VERSION, SCALE_EFFECT, SCROLLBAR_SPACING, VIEWPORT_ZOOM_TO_FIT_PADDING_SCALE_FACTOR};
use crate::frontend::utility_types::{FileType, FrontendImageData};
use crate::input::InputPreprocessorMessageHandler;
use crate::layout::layout_message::LayoutTarget;
use crate::layout::widgets::{
	DropdownEntryData, DropdownInput, IconButton, LayoutRow, NumberInput, NumberInputIncrementBehavior, OptionalInput, PopoverButton, RadioEntryData, RadioInput, Separator, SeparatorDirection,
	SeparatorType, Widget, WidgetCallback, WidgetHolder, WidgetLayout,
};
use crate::message_prelude::*;
use crate::EditorError;

use graphene::color::Color;
use graphene::document::Document as GrapheneDocument;
use graphene::layers::blend_mode::BlendMode;
use graphene::layers::folder_layer::FolderLayer;
use graphene::layers::layer_info::LayerDataType;
<<<<<<< HEAD
use graphene::layers::style::ViewMode;
use graphene::layers::vector::vector_shape::VectorShape;
=======
use graphene::layers::style::{Fill, ViewMode};
>>>>>>> a5ae57ef
use graphene::{DocumentError, DocumentResponse, LayerId, Operation as DocumentOperation};

use glam::{DAffine2, DVec2};
use log::warn;
use serde::{Deserialize, Serialize};
use std::collections::HashMap;
use std::collections::VecDeque;

#[derive(Clone, Debug, Serialize, Deserialize)]
pub struct DocumentMessageHandler {
	pub graphene_document: GrapheneDocument,
	pub saved_document_identifier: u64,
	pub name: String,
	pub version: String,

	pub document_mode: DocumentMode,
	pub view_mode: ViewMode,
	pub snapping_enabled: bool,
	pub overlays_visible: bool,

	#[serde(skip)]
	pub document_undo_history: Vec<DocumentSave>,
	#[serde(skip)]
	pub document_redo_history: Vec<DocumentSave>,

	#[serde(with = "vectorize_layer_metadata")]
	pub layer_metadata: HashMap<Vec<LayerId>, LayerMetadata>,
	layer_range_selection_reference: Vec<LayerId>,

	movement_handler: MovementMessageHandler,
	#[serde(skip)]
	overlays_message_handler: OverlaysMessageHandler,
	pub artboard_message_handler: ArtboardMessageHandler,
	#[serde(skip)]
	transform_layer_handler: TransformLayerMessageHandler,
	properties_panel_message_handler: PropertiesPanelMessageHandler,
}

impl Default for DocumentMessageHandler {
	fn default() -> Self {
		Self {
			graphene_document: GrapheneDocument::default(),
			saved_document_identifier: 0,
			name: String::from("Untitled Document"),
			version: GRAPHITE_DOCUMENT_VERSION.to_string(),

			document_mode: DocumentMode::DesignMode,
			view_mode: ViewMode::default(),
			snapping_enabled: true,
			overlays_visible: true,

			document_undo_history: Vec::new(),
			document_redo_history: Vec::new(),

			layer_metadata: vec![(vec![], LayerMetadata::new(true))].into_iter().collect(),
			layer_range_selection_reference: Vec::new(),

			movement_handler: MovementMessageHandler::default(),
			overlays_message_handler: OverlaysMessageHandler::default(),
			artboard_message_handler: ArtboardMessageHandler::default(),
			transform_layer_handler: TransformLayerMessageHandler::default(),
			properties_panel_message_handler: PropertiesPanelMessageHandler::default(),
		}
	}
}

impl DocumentMessageHandler {
	pub fn serialize_document(&self) -> String {
		let val = serde_json::to_string(self);
		// We fully expect the serialization to succeed
		val.unwrap()
	}

	pub fn deserialize_document(serialized_content: &str) -> Result<Self, DocumentError> {
		let deserialized_result: Result<Self, DocumentError> = serde_json::from_str(serialized_content).map_err(|e| DocumentError::InvalidFile(e.to_string()));
		match deserialized_result {
			Ok(document) => {
				if document.version == GRAPHITE_DOCUMENT_VERSION {
					Ok(document)
				} else {
					Err(DocumentError::InvalidFile("Graphite document version mismatch".to_string()))
				}
			}
			Err(e) => Err(e),
		}
	}

	pub fn with_name(name: String, ipp: &InputPreprocessorMessageHandler) -> Self {
		let mut document = Self { name, ..Self::default() };
		let starting_root_transform = document.movement_handler.calculate_offset_transform(ipp.viewport_bounds.size() / 2.);
		document.graphene_document.root.transform = starting_root_transform;
		document.artboard_message_handler.artboards_graphene_document.root.transform = starting_root_transform;
		document
	}

	pub fn with_name_and_content(name: String, serialized_content: String) -> Result<Self, EditorError> {
		match Self::deserialize_document(&serialized_content) {
			Ok(mut document) => {
				document.name = name;
				Ok(document)
			}
			Err(DocumentError::InvalidFile(msg)) => Err(EditorError::Document(msg)),
			_ => Err(EditorError::Document(String::from("Failed to open file"))),
		}
	}

	pub fn is_unmodified_default(&self) -> bool {
		self.serialize_root().len() == Self::default().serialize_root().len()
			&& self.document_undo_history.is_empty()
			&& self.document_redo_history.is_empty()
			&& self.name.starts_with(DEFAULT_DOCUMENT_NAME)
	}

	fn select_layer(&mut self, path: &[LayerId]) -> Option<Message> {
		println!("Select_layer fail: {:?}", self.all_layers_sorted());

		if let Some(layer) = self.layer_metadata.get_mut(path) {
			layer.selected = true;
			let data = self.layer_panel_entry(path.to_vec()).ok()?;
			(!path.is_empty()).then(|| FrontendMessage::UpdateDocumentLayerDetails { data }.into())
		} else {
			log::warn!("Tried to select non existing layer {:?}", path);
			None
		}
	}

	pub fn selected_visible_layers_bounding_box(&self) -> Option<[DVec2; 2]> {
		let paths = self.selected_visible_layers();
		self.graphene_document.combined_viewport_bounding_box(paths)
	}

	pub fn artboard_bounding_box_and_transform(&self, path: &[LayerId]) -> Option<([DVec2; 2], DAffine2)> {
		self.artboard_message_handler.artboards_graphene_document.bounding_box_and_transform(path).unwrap_or(None)
	}

<<<<<<< HEAD
=======
	/// Create a new vector shape representation with the underlying kurbo data, VectorManipulatorShape
	pub fn selected_visible_layers_vector_shapes(&self, responses: &mut VecDeque<Message>) -> Vec<VectorShape> {
		let shapes = self.selected_layers().filter_map(|path_to_shape| {
			let viewport_transform = self.graphene_document.generate_transform_relative_to_viewport(path_to_shape).ok()?;
			let layer = self.graphene_document.layer(path_to_shape);

			match &layer {
				Ok(layer) if layer.visible => {}
				_ => return None,
			};

			// TODO: Create VectorManipulatorShape when creating a kurbo shape as a stopgap, rather than on each new selection
			match &layer.ok()?.data {
				LayerDataType::Shape(shape) => Some(VectorShape::new(path_to_shape.to_vec(), viewport_transform, &shape.path, shape.closed, responses)),
				LayerDataType::Text(text) => Some(VectorShape::new(
					path_to_shape.to_vec(),
					viewport_transform,
					&text.to_bez_path_nonmut(&self.graphene_document.font_cache),
					true,
					responses,
				)),
				_ => None,
			}
		});

		shapes.collect::<Vec<VectorShape>>()
	}

>>>>>>> a5ae57ef
	pub fn selected_layers(&self) -> impl Iterator<Item = &[LayerId]> {
		self.layer_metadata.iter().filter_map(|(path, data)| data.selected.then(|| path.as_slice()))
	}

	pub fn non_selected_layers(&self) -> impl Iterator<Item = &[LayerId]> {
		self.layer_metadata.iter().filter_map(|(path, data)| (!data.selected).then(|| path.as_slice()))
	}

	pub fn selected_layers_without_children(&self) -> Vec<&[LayerId]> {
		let unique_layers = GrapheneDocument::shallowest_unique_layers(self.selected_layers());

		// We need to maintain layer ordering
		self.sort_layers(unique_layers.iter().copied())
	}

	pub fn selected_layers_contains(&self, path: &[LayerId]) -> bool {
		self.layer_metadata.get(path).map(|layer| layer.selected).unwrap_or(false)
	}

	pub fn selected_visible_layers(&self) -> impl Iterator<Item = &[LayerId]> {
		self.selected_layers().filter(|path| match self.graphene_document.layer(path) {
			Ok(layer) => layer.visible,
			Err(_) => false,
		})
	}

	pub fn selected_visible_text_layers(&self) -> impl Iterator<Item = &[LayerId]> {
		self.selected_layers().filter(|path| match self.graphene_document.layer(path) {
			Ok(layer) => {
				let discriminant: LayerDataTypeDiscriminant = (&layer.data).into();
				layer.visible && discriminant == LayerDataTypeDiscriminant::Text
			}
			Err(_) => false,
		})
	}

	pub fn visible_layers(&self) -> impl Iterator<Item = &[LayerId]> {
		self.all_layers().filter(|path| match self.graphene_document.layer(path) {
			Ok(layer) => layer.visible,
			Err(_) => false,
		})
	}

	/// Returns a copy of all the currently selected VectorShapes.
	pub fn selected_vector_shapes(&self) -> Vec<VectorShape> {
		self.selected_visible_layers()
			.flat_map(|layer| self.graphene_document.layer(layer))
			.flat_map(|layer| layer.as_vector_shape_copy())
			.collect::<Vec<VectorShape>>()
	}

	/// Returns references to all the currently selected VectorShapes.
	pub fn selected_vector_shapes_ref(&self) -> Vec<&VectorShape> {
		self.selected_visible_layers()
			.flat_map(|layer| self.graphene_document.layer(layer))
			.flat_map(|layer| layer.as_vector_shape())
			.collect::<Vec<&VectorShape>>()
	}

	/// Returns the bounding boxes for all visible layers and artboards, optionally excluding any paths.
	pub fn bounding_boxes<'a>(&'a self, ignore_document: Option<&'a Vec<Vec<LayerId>>>, ignore_artboard: Option<LayerId>) -> impl Iterator<Item = [DVec2; 2]> + 'a {
		self.visible_layers()
			.filter(move |path| ignore_document.map_or(true, |ignore_document| !ignore_document.iter().any(|ig| ig.as_slice() == *path)))
			.filter_map(|path| self.graphene_document.viewport_bounding_box(path).ok()?)
			.chain(
				self.artboard_message_handler
					.artboard_ids
					.iter()
					.filter(move |&&id| Some(id) != ignore_artboard)
					.filter_map(|&path| self.artboard_message_handler.artboards_graphene_document.viewport_bounding_box(&[path]).ok()?),
			)
	}

	fn serialize_structure(&self, folder: &FolderLayer, structure: &mut Vec<u64>, data: &mut Vec<LayerId>, path: &mut Vec<LayerId>) {
		let mut space = 0;
		for (id, layer) in folder.layer_ids.iter().zip(folder.layers()).rev() {
			data.push(*id);
			space += 1;
			if let LayerDataType::Folder(ref folder) = layer.data {
				path.push(*id);
				if self.layer_metadata(path).expanded {
					structure.push(space);
					self.serialize_structure(folder, structure, data, path);
					space = 0;
				}
				path.pop();
			}
		}
		structure.push(space | 1 << 63);
	}

	/// Serializes the layer structure into a condensed 1D structure.
	///
	/// # Format
	/// It is a string of numbers broken into three sections:
	///
	/// | Data                                                                                                                           | Description                                  | Length           |
	/// |--------------------------------------------------------------------------------------------------------------------------------|----------------------------------------------|------------------|
	/// | `4,` `2, 1, -2, -0,` `16533113728871998040,3427872634365736244,18115028555707261608,15878401910454357952,449479075714955186`   | Encoded example data                         |                  |
	/// | `L` = `4` = `structure.len()`                                                                                                  | `L`, the length of the **Structure** section | First value      |
	/// | **Structure** section = `2, 1, -2, -0`                                                                                         | The **Structure** section                    | Next `L` values  |
	/// | **Data** section = `16533113728871998040, 3427872634365736244, 18115028555707261608, 15878401910454357952, 449479075714955186` | The **Data** section (layer IDs)             | Remaining values |
	///
	/// The data section lists the layer IDs for all folders/layers in the tree as read from top to bottom.
	/// The structure section lists signed numbers. The sign indicates a folder indentation change (`+` is down a level, `-` is up a level).
	/// The numbers in the structure block encode the indentation. For example:
	/// - `2` means read two element from the data section, then place a `[`.
	/// - `-x` means read `x` elements from the data section and then insert a `]`.
	///
	/// ```text
	/// 2     V 1  V -2  A -0 A
	/// 16533113728871998040,3427872634365736244,  18115028555707261608, 15878401910454357952,449479075714955186
	/// 16533113728871998040,3427872634365736244,[ 18115028555707261608,[15878401910454357952,449479075714955186]    ]
	/// ```
	///
	/// Resulting layer panel:
	/// ```text
	/// 16533113728871998040
	/// 3427872634365736244
	/// [3427872634365736244,18115028555707261608]
	/// [3427872634365736244,18115028555707261608,15878401910454357952]
	/// [3427872634365736244,18115028555707261608,449479075714955186]
	/// ```
	pub fn serialize_root(&self) -> Vec<u64> {
		let (mut structure, mut data) = (vec![0], Vec::new());
		self.serialize_structure(self.graphene_document.root.as_folder().unwrap(), &mut structure, &mut data, &mut vec![]);
		structure[0] = structure.len() as u64 - 1;
		structure.extend(data);

		structure
	}

	/// Returns an unsorted list of all layer paths including folders at all levels, except the document's top-level root folder itself
	pub fn all_layers(&self) -> impl Iterator<Item = &[LayerId]> {
		self.layer_metadata.keys().filter_map(|path| (!path.is_empty()).then(|| path.as_slice()))
	}

	/// Returns the paths to all layers in order
	fn sort_layers<'a>(&self, paths: impl Iterator<Item = &'a [LayerId]>) -> Vec<&'a [LayerId]> {
		// Compute the indices for each layer to be able to sort them
		let mut layers_with_indices: Vec<(&[LayerId], Vec<usize>)> = paths
			// 'path.len() > 0' filters out root layer since it has no indices
			.filter_map(|path| (!path.is_empty()).then(|| path))
			.filter_map(|path| {
				// TODO: `indices_for_path` can return an error. We currently skip these layers and log a warning. Once this problem is solved this code can be simplified.
				match self.graphene_document.indices_for_path(path) {
					Err(err) => {
						warn!("layers_sorted: Could not get indices for the layer {:?}: {:?}", path, err);
						None
					}
					Ok(indices) => Some((path, indices)),
				}
			})
			.collect();

		layers_with_indices.sort_by_key(|(_, indices)| indices.clone());
		layers_with_indices.into_iter().map(|(path, _)| path).collect()
	}

	/// Returns the paths to all layers in order
	pub fn all_layers_sorted(&self) -> Vec<&[LayerId]> {
		self.sort_layers(self.all_layers())
	}

	/// Returns the paths to all selected layers in order
	pub fn selected_layers_sorted(&self) -> Vec<&[LayerId]> {
		self.sort_layers(self.selected_layers())
	}

	/// Returns the paths to all non_selected layers in order
	#[allow(dead_code)] // used for test cases
	pub fn non_selected_layers_sorted(&self) -> Vec<&[LayerId]> {
		self.sort_layers(self.non_selected_layers())
	}

	pub fn layer_metadata(&self, path: &[LayerId]) -> &LayerMetadata {
		self.layer_metadata.get(path).unwrap_or_else(|| panic!("Editor's layer metadata for {:?} does not exist", path))
	}

	pub fn layer_metadata_mut(&mut self, path: &[LayerId]) -> &mut LayerMetadata {
		Self::layer_metadata_mut_no_borrow_self(&mut self.layer_metadata, path)
	}

	pub fn layer_metadata_mut_no_borrow_self<'a>(layer_metadata: &'a mut HashMap<Vec<LayerId>, LayerMetadata>, path: &[LayerId]) -> &'a mut LayerMetadata {
		layer_metadata
			.get_mut(path)
			.unwrap_or_else(|| panic!("Layer data cannot be found because the path {:?} does not exist", path))
	}

	pub fn backup(&mut self, responses: &mut VecDeque<Message>) {
		self.document_redo_history.clear();
		self.document_undo_history.push((self.graphene_document.clone(), self.layer_metadata.clone()));

		// Push the UpdateOpenDocumentsList message to the bus in order to update the save status of the open documents
		responses.push_back(PortfolioMessage::UpdateOpenDocumentsList.into());
	}

	pub fn rollback(&mut self, responses: &mut VecDeque<Message>) -> Result<(), EditorError> {
		self.backup(responses);
		self.undo(responses)
		// TODO: Consider if we should check if the document is saved
	}

	pub fn undo(&mut self, responses: &mut VecDeque<Message>) -> Result<(), EditorError> {
		// Push the UpdateOpenDocumentsList message to the bus in order to update the save status of the open documents
		responses.push_back(PortfolioMessage::UpdateOpenDocumentsList.into());

		match self.document_undo_history.pop() {
			Some((document, layer_metadata)) => {
				let document = std::mem::replace(&mut self.graphene_document, document);
				let layer_metadata = std::mem::replace(&mut self.layer_metadata, layer_metadata);
				self.document_redo_history.push((document, layer_metadata));
				for layer in self.layer_metadata.keys() {
					responses.push_back(DocumentMessage::LayerChanged { affected_layer_path: layer.clone() }.into())
				}
				Ok(())
			}
			None => Err(EditorError::NoTransactionInProgress),
		}
	}

	pub fn redo(&mut self, responses: &mut VecDeque<Message>) -> Result<(), EditorError> {
		// Push the UpdateOpenDocumentsList message to the bus in order to update the save status of the open documents
		responses.push_back(PortfolioMessage::UpdateOpenDocumentsList.into());

		match self.document_redo_history.pop() {
			Some((document, layer_metadata)) => {
				let document = std::mem::replace(&mut self.graphene_document, document);
				let layer_metadata = std::mem::replace(&mut self.layer_metadata, layer_metadata);
				self.document_undo_history.push((document, layer_metadata));
				for layer in self.layer_metadata.keys() {
					responses.push_back(DocumentMessage::LayerChanged { affected_layer_path: layer.clone() }.into())
				}
				Ok(())
			}
			None => Err(EditorError::NoTransactionInProgress),
		}
	}

	pub fn current_identifier(&self) -> u64 {
		// We can use the last state of the document to serve as the identifier to compare against
		// This is useful since when the document is empty the identifier will be 0
		self.document_undo_history
			.last()
			.map(|(graphene_document, _)| graphene_document.current_state_identifier())
			.unwrap_or(0)
	}

	pub fn is_saved(&self) -> bool {
		self.current_identifier() == self.saved_document_identifier
	}

	pub fn set_save_state(&mut self, is_saved: bool) {
		if is_saved {
			self.saved_document_identifier = self.current_identifier();
		} else {
			self.saved_document_identifier = generate_uuid();
		}
	}

	// TODO: This should probably take a slice not a vec, also why does this even exist when `layer_panel_entry_from_path` also exists?
	pub fn layer_panel_entry(&mut self, path: Vec<LayerId>) -> Result<LayerPanelEntry, EditorError> {
		let data: LayerMetadata = *self
			.layer_metadata
			.get_mut(&path)
			.ok_or_else(|| EditorError::Document(format!("Could not get layer metadata for {:?}", path)))?;
		let layer = self.graphene_document.layer(&path)?;
		let entry = layer_panel_entry(&data, self.graphene_document.multiply_transforms(&path)?, layer, path, &self.graphene_document.font_cache);
		Ok(entry)
	}

	/// Returns a list of `LayerPanelEntry`s intended for display purposes. These don't contain
	/// any actual data, but rather attributes such as visibility and names of the layers.
	pub fn layer_panel(&mut self, path: &[LayerId]) -> Result<Vec<LayerPanelEntry>, EditorError> {
		let folder = self.graphene_document.folder(path)?;
		let paths: Vec<Vec<LayerId>> = folder.layer_ids.iter().map(|id| [path, &[*id]].concat()).collect();
		let entries = paths.iter().rev().filter_map(|path| self.layer_panel_entry_from_path(path)).collect();
		Ok(entries)
	}

	pub fn layer_panel_entry_from_path(&self, path: &[LayerId]) -> Option<LayerPanelEntry> {
		let layer_metadata = self.layer_metadata(path);
		let transform = self
			.graphene_document
			.generate_transform_across_scope(path, Some(self.graphene_document.root.transform.inverse()))
			.ok()?;
		let layer = self.graphene_document.layer(path).ok()?;

		Some(layer_panel_entry(layer_metadata, transform, layer, path.to_vec(), &self.graphene_document.font_cache))
	}

	/// When working with an insert index, deleting the layers may cause the insert index to point to a different location (if the layer being deleted was located before the insert index).
	///
	/// This function updates the insert index so that it points to the same place after the specified `layers` are deleted.
	fn update_insert_index<'a>(&self, layers: &[&'a [LayerId]], path: &[LayerId], insert_index: isize, reverse_index: bool) -> Result<isize, DocumentError> {
		let folder = self.graphene_document.folder(path)?;
		let insert_index = if reverse_index { folder.layer_ids.len() as isize - insert_index } else { insert_index };
		let layer_ids_above = if insert_index < 0 { &folder.layer_ids } else { &folder.layer_ids[..(insert_index as usize)] };

		Ok(insert_index - layer_ids_above.iter().filter(|layer_id| layers.iter().any(|x| *x == [path, &[**layer_id]].concat())).count() as isize)
	}

	/// Calculates the bounding box of all layers in the document
	pub fn all_layer_bounds(&self) -> Option<[DVec2; 2]> {
		self.graphene_document.viewport_bounding_box(&[]).ok().flatten()
	}

	/// Calculates the document bounds used for scrolling and centring (the layer bounds or the artboard (if applicable))
	pub fn document_bounds(&self) -> Option<[DVec2; 2]> {
		if self.artboard_message_handler.is_infinite_canvas() {
			self.all_layer_bounds()
		} else {
			self.artboard_message_handler.artboards_graphene_document.viewport_bounding_box(&[]).ok().flatten()
		}
	}

	/// Calculate the path that new layers should be inserted to.
	/// Depends on the selected layers as well as their types (Folder/Non-Folder)
	pub fn get_path_for_new_layer(&self) -> Vec<u64> {
		// If the selected layers dont actually exist, a new uuid for the
		// root folder will be returned
		let mut path = self.graphene_document.shallowest_common_folder(self.selected_layers()).map_or(vec![], |v| v.to_vec());
		path.push(generate_uuid());
		path
	}

	/// Creates the blob URLs for the image data in the document
	pub fn load_image_data(&self, responses: &mut VecDeque<Message>, root: &LayerDataType, mut path: Vec<LayerId>) {
		let mut image_data = Vec::new();
		fn walk_layers(data: &LayerDataType, path: &mut Vec<LayerId>, image_data: &mut Vec<FrontendImageData>) {
			match data {
				LayerDataType::Folder(f) => {
					for (id, layer) in f.layer_ids.iter().zip(f.layers().iter()) {
						path.push(*id);
						walk_layers(&layer.data, path, image_data);
						path.pop();
					}
				}
				LayerDataType::Image(img) => image_data.push(FrontendImageData {
					path: path.clone(),
					image_data: img.image_data.clone(),
					mime: img.mime.clone(),
				}),
				_ => {}
			}
		}

		walk_layers(root, &mut path, &mut image_data);
		if !image_data.is_empty() {
			responses.push_front(FrontendMessage::UpdateImageData { image_data }.into());
		}
	}

	pub fn load_default_font(&self, responses: &mut VecDeque<Message>) {
		if !self.graphene_document.font_cache.has_default() {
			responses.push_back(FrontendMessage::TriggerFontLoadDefault.into())
		}
	}

	pub fn update_document_widgets(&self, responses: &mut VecDeque<Message>) {
		let document_bar_layout = WidgetLayout::new(vec![LayoutRow::Row {
			widgets: vec![
				WidgetHolder::new(Widget::OptionalInput(OptionalInput {
					checked: self.snapping_enabled,
					icon: "Snapping".into(),
					tooltip: "Snapping".into(),
					on_update: WidgetCallback::new(|optional_input: &OptionalInput| DocumentMessage::SetSnapping { snap: optional_input.checked }.into()),
				})),
				WidgetHolder::new(Widget::PopoverButton(PopoverButton {
					title: "Snapping".into(),
					text: "The contents of this popover menu are coming soon".into(),
				})),
				WidgetHolder::new(Widget::Separator(Separator {
					separator_type: SeparatorType::Unrelated,
					direction: SeparatorDirection::Horizontal,
				})),
				WidgetHolder::new(Widget::OptionalInput(OptionalInput {
					checked: true,
					icon: "Grid".into(),
					tooltip: "Grid".into(),
					on_update: WidgetCallback::new(|_| DialogMessage::RequestComingSoonDialog { issue: Some(318) }.into()),
				})),
				WidgetHolder::new(Widget::PopoverButton(PopoverButton {
					title: "Grid".into(),
					text: "The contents of this popover menu are coming soon".into(),
				})),
				WidgetHolder::new(Widget::Separator(Separator {
					separator_type: SeparatorType::Unrelated,
					direction: SeparatorDirection::Horizontal,
				})),
				WidgetHolder::new(Widget::OptionalInput(OptionalInput {
					checked: self.overlays_visible,
					icon: "Overlays".into(),
					tooltip: "Overlays".into(),
					on_update: WidgetCallback::new(|optional_input: &OptionalInput| DocumentMessage::SetOverlaysVisibility { visible: optional_input.checked }.into()),
				})),
				WidgetHolder::new(Widget::PopoverButton(PopoverButton {
					title: "Overlays".into(),
					text: "The contents of this popover menu are coming soon".into(),
				})),
				WidgetHolder::new(Widget::Separator(Separator {
					separator_type: SeparatorType::Unrelated,
					direction: SeparatorDirection::Horizontal,
				})),
				WidgetHolder::new(Widget::RadioInput(RadioInput {
					selected_index: if self.view_mode == ViewMode::Normal { 0 } else { 1 },
					entries: vec![
						RadioEntryData {
							value: "normal".into(),
							icon: "ViewModeNormal".into(),
							tooltip: "View Mode: Normal".into(),
							on_update: WidgetCallback::new(|_| DocumentMessage::SetViewMode { view_mode: ViewMode::Normal }.into()),
							..RadioEntryData::default()
						},
						RadioEntryData {
							value: "outline".into(),
							icon: "ViewModeOutline".into(),
							tooltip: "View Mode: Outline".into(),
							on_update: WidgetCallback::new(|_| DocumentMessage::SetViewMode { view_mode: ViewMode::Outline }.into()),
							..RadioEntryData::default()
						},
						RadioEntryData {
							value: "pixels".into(),
							icon: "ViewModePixels".into(),
							tooltip: "View Mode: Pixels".into(),
							on_update: WidgetCallback::new(|_| DialogMessage::RequestComingSoonDialog { issue: Some(320) }.into()),
							..RadioEntryData::default()
						},
					],
				})),
				WidgetHolder::new(Widget::PopoverButton(PopoverButton {
					title: "View Mode".into(),
					text: "The contents of this popover menu are coming soon".into(),
				})),
				WidgetHolder::new(Widget::Separator(Separator {
					separator_type: SeparatorType::Section,
					direction: SeparatorDirection::Horizontal,
				})),
				WidgetHolder::new(Widget::NumberInput(NumberInput {
					unit: "°".into(),
					value: Some(self.movement_handler.tilt / (std::f64::consts::PI / 180.)),
					increment_factor: 15.,
					on_update: WidgetCallback::new(|number_input: &NumberInput| {
						MovementMessage::SetCanvasRotation {
							angle_radians: number_input.value.unwrap() * (std::f64::consts::PI / 180.),
						}
						.into()
					}),
					..NumberInput::default()
				})),
				WidgetHolder::new(Widget::Separator(Separator {
					separator_type: SeparatorType::Section,
					direction: SeparatorDirection::Horizontal,
				})),
				WidgetHolder::new(Widget::IconButton(IconButton {
					size: 24,
					icon: "ZoomIn".into(),
					tooltip: "Zoom In".into(),
					on_update: WidgetCallback::new(|_| MovementMessage::IncreaseCanvasZoom { center_on_mouse: false }.into()),
					..IconButton::default()
				})),
				WidgetHolder::new(Widget::IconButton(IconButton {
					size: 24,
					icon: "ZoomOut".into(),
					tooltip: "Zoom Out".into(),
					on_update: WidgetCallback::new(|_| MovementMessage::DecreaseCanvasZoom { center_on_mouse: false }.into()),
					..IconButton::default()
				})),
				WidgetHolder::new(Widget::IconButton(IconButton {
					size: 24,
					icon: "ZoomReset".into(),
					tooltip: "Zoom to 100%".into(),
					on_update: WidgetCallback::new(|_| MovementMessage::SetCanvasZoom { zoom_factor: 1. }.into()),
					..IconButton::default()
				})),
				WidgetHolder::new(Widget::Separator(Separator {
					separator_type: SeparatorType::Related,
					direction: SeparatorDirection::Horizontal,
				})),
				WidgetHolder::new(Widget::NumberInput(NumberInput {
					unit: "%".into(),
					value: Some(self.movement_handler.zoom * 100.),
					min: Some(0.000001),
					max: Some(1000000.),
					on_update: WidgetCallback::new(|number_input: &NumberInput| {
						MovementMessage::SetCanvasZoom {
							zoom_factor: number_input.value.unwrap() / 100.,
						}
						.into()
					}),
					increment_behavior: NumberInputIncrementBehavior::Callback,
					increment_callback_decrease: WidgetCallback::new(|_| MovementMessage::DecreaseCanvasZoom { center_on_mouse: false }.into()),
					increment_callback_increase: WidgetCallback::new(|_| MovementMessage::IncreaseCanvasZoom { center_on_mouse: false }.into()),
					..NumberInput::default()
				})),
			],
		}]);

		let document_mode_layout = WidgetLayout::new(vec![LayoutRow::Row {
			widgets: vec![WidgetHolder::new(Widget::DropdownInput(DropdownInput {
				entries: vec![vec![
					DropdownEntryData {
						label: DocumentMode::DesignMode.to_string(),
						icon: DocumentMode::DesignMode.icon_name(),
						..DropdownEntryData::default()
					},
					DropdownEntryData {
						label: DocumentMode::SelectMode.to_string(),
						icon: DocumentMode::SelectMode.icon_name(),
						on_update: WidgetCallback::new(|_| DialogMessage::RequestComingSoonDialog { issue: Some(330) }.into()),
						..DropdownEntryData::default()
					},
					DropdownEntryData {
						label: DocumentMode::GuideMode.to_string(),
						icon: DocumentMode::GuideMode.icon_name(),
						on_update: WidgetCallback::new(|_| DialogMessage::RequestComingSoonDialog { issue: Some(331) }.into()),
						..DropdownEntryData::default()
					},
				]],
				selected_index: Some(self.document_mode as u32),
				draw_icon: true,
				..Default::default()
			}))],
		}]);

		responses.push_back(
			LayoutMessage::SendLayout {
				layout: document_bar_layout,
				layout_target: LayoutTarget::DocumentBar,
			}
			.into(),
		);

		responses.push_back(
			LayoutMessage::SendLayout {
				layout: document_mode_layout,
				layout_target: LayoutTarget::DocumentMode,
			}
			.into(),
		);
	}

	pub fn update_layer_tree_options_bar_widgets(&self, responses: &mut VecDeque<Message>) {
		let mut opacity = None;
		let mut opacity_is_mixed = false;

		let mut blend_mode = None;
		let mut blend_mode_is_mixed = false;

		self.layer_metadata
			.keys()
			.filter_map(|path| self.layer_panel_entry_from_path(path))
			.filter(|layer_panel_entry| layer_panel_entry.layer_metadata.selected)
			.flat_map(|layer_panel_entry| self.graphene_document.layer(layer_panel_entry.path.as_slice()))
			.for_each(|layer| {
				match opacity {
					None => opacity = Some(layer.opacity),
					Some(opacity) => {
						if (opacity - layer.opacity).abs() > (1. / 1_000_000.) {
							opacity_is_mixed = true;
						}
					}
				}

				match blend_mode {
					None => blend_mode = Some(layer.blend_mode),
					Some(blend_mode) => {
						if blend_mode != layer.blend_mode {
							blend_mode_is_mixed = true;
						}
					}
				}
			});

		if opacity_is_mixed {
			opacity = None;
		}
		if blend_mode_is_mixed {
			blend_mode = None;
		}

		let blend_mode_menu_entries = BlendMode::list_modes_in_groups()
			.iter()
			.map(|modes| {
				modes
					.iter()
					.map(|mode| DropdownEntryData {
						label: mode.to_string(),
						value: mode.to_string(),
						on_update: WidgetCallback::new(|_| DocumentMessage::SetBlendModeForSelectedLayers { blend_mode: *mode }.into()),
						..Default::default()
					})
					.collect()
			})
			.collect();

		let layer_tree_options = WidgetLayout::new(vec![LayoutRow::Row {
			widgets: vec![
				WidgetHolder::new(Widget::DropdownInput(DropdownInput {
					entries: blend_mode_menu_entries,
					selected_index: blend_mode.map(|blend_mode| blend_mode as u32),
					disabled: blend_mode.is_none() && !blend_mode_is_mixed,
					draw_icon: false,
				})),
				WidgetHolder::new(Widget::Separator(Separator {
					separator_type: SeparatorType::Related,
					direction: SeparatorDirection::Horizontal,
				})),
				WidgetHolder::new(Widget::NumberInput(NumberInput {
					label: "Opacity".into(),
					unit: "%".into(),
					display_decimal_places: 2,
					disabled: opacity.is_none() && !opacity_is_mixed,
					value: opacity.map(|opacity| opacity * 100.),
					min: Some(0.),
					max: Some(100.),
					on_update: WidgetCallback::new(|number_input: &NumberInput| {
						if let Some(value) = number_input.value {
							DocumentMessage::SetOpacityForSelectedLayers { opacity: value / 100. }.into()
						} else {
							Message::NoOp
						}
					}),
					..NumberInput::default()
				})),
				WidgetHolder::new(Widget::Separator(Separator {
					separator_type: SeparatorType::Section,
					direction: SeparatorDirection::Horizontal,
				})),
				WidgetHolder::new(Widget::IconButton(IconButton {
					icon: "NodeFolder".into(),
					tooltip: "New Folder (Ctrl+Shift+N)".into(), // TODO: Customize this tooltip for the Mac version of the keyboard shortcut
					size: 24,
					on_update: WidgetCallback::new(|_| DocumentMessage::CreateEmptyFolder { container_path: vec![] }.into()),
					..Default::default()
				})),
				WidgetHolder::new(Widget::IconButton(IconButton {
					icon: "Trash".into(),
					tooltip: "Delete Selected (Del)".into(), // TODO: Customize this tooltip for the Mac version of the keyboard shortcut
					size: 24,
					on_update: WidgetCallback::new(|_| DocumentMessage::DeleteSelectedLayers.into()),
					..Default::default()
				})),
			],
		}]);

		responses.push_back(
			LayoutMessage::SendLayout {
				layout: layer_tree_options,
				layout_target: LayoutTarget::LayerTreeOptions,
			}
			.into(),
		);
	}
}

impl MessageHandler<DocumentMessage, &InputPreprocessorMessageHandler> for DocumentMessageHandler {
	#[remain::check]
	fn process_action(&mut self, message: DocumentMessage, ipp: &InputPreprocessorMessageHandler, responses: &mut VecDeque<Message>) {
		use DocumentMessage::*;

		#[remain::sorted]
		match message {
			// Sub-messages
			#[remain::unsorted]
			DispatchOperation(op) => match self.graphene_document.handle_operation(*op) {
				Ok(Some(document_responses)) => {
					for response in document_responses {
						match &response {
							DocumentResponse::FolderChanged { path } => responses.push_back(FolderChanged { affected_folder_path: path.clone() }.into()),
							DocumentResponse::DeletedLayer { path } => {
								self.layer_metadata.remove(path);
							}
							DocumentResponse::LayerChanged { path } => responses.push_back(LayerChanged { affected_layer_path: path.clone() }.into()),
							DocumentResponse::CreatedLayer { path } => {
								if self.layer_metadata.contains_key(path) {
									log::warn!("CreatedLayer overrides existing layer metadata.");
								}
								self.layer_metadata.insert(path.clone(), LayerMetadata::new(false));

								responses.push_back(LayerChanged { affected_layer_path: path.clone() }.into());
								self.layer_range_selection_reference = path.clone();
								responses.push_back(
									AddSelectedLayers {
										additional_layers: vec![path.clone()],
									}
									.into(),
								);
							}
							DocumentResponse::DocumentChanged => responses.push_back(RenderDocument.into()),
						};
						responses.push_back(ToolMessage::DocumentIsDirty.into());
					}
				}
				Err(e) => log::error!("DocumentError: {:?}", e),
				Ok(_) => (),
			},
			#[remain::unsorted]
			Artboard(message) => {
				self.artboard_message_handler.process_action(message, (), responses);
			}
			#[remain::unsorted]
			Movement(message) => {
				self.movement_handler.process_action(message, (&self.graphene_document, ipp), responses);
			}
			#[remain::unsorted]
			Overlays(message) => {
				self.overlays_message_handler.process_action(message, self.overlays_visible, responses);
				// responses.push_back(OverlaysMessage::RenderOverlays.into());
			}
			#[remain::unsorted]
			TransformLayers(message) => {
				self.transform_layer_handler
					.process_action(message, (&mut self.layer_metadata, &mut self.graphene_document, ipp), responses);
			}
			#[remain::unsorted]
			PropertiesPanel(message) => {
				self.properties_panel_message_handler.process_action(
					message,
					PropertiesPanelMessageHandlerData {
						artwork_document: &self.graphene_document,
						artboard_document: &self.artboard_message_handler.artboards_graphene_document,
					},
					responses,
				);
			}

			// Messages
			AbortTransaction => {
				self.undo(responses).unwrap_or_else(|e| log::warn!("{}", e));
				responses.extend([RenderDocument.into(), DocumentStructureChanged.into()]);
			}
			AddSelectedLayers { additional_layers } => {
				for layer_path in &additional_layers {
					responses.extend(self.select_layer(layer_path));
				}

				let selected_paths: Vec<Vec<u64>> = self.selected_layers().map(|path| path.to_vec()).collect();
				if selected_paths.is_empty() {
					responses.push_back(PropertiesPanelMessage::ClearSelection.into())
				} else {
					responses.push_back(
						PropertiesPanelMessage::SetActiveLayers {
							paths: selected_paths,
							document: TargetDocument::Artwork,
						}
						.into(),
					)
				}

				// TODO: Correctly update layer panel in clear_selection instead of here
				responses.push_back(FolderChanged { affected_folder_path: vec![] }.into());
				responses.push_back(DocumentMessage::SelectionChanged.into());

				self.update_layer_tree_options_bar_widgets(responses);
			}
			AlignSelectedLayers { axis, aggregate } => {
				self.backup(responses);
				let (paths, boxes): (Vec<_>, Vec<_>) = self
					.selected_layers()
					.filter_map(|path| self.graphene_document.viewport_bounding_box(path).ok()?.map(|b| (path, b)))
					.unzip();

				let axis = match axis {
					AlignAxis::X => DVec2::X,
					AlignAxis::Y => DVec2::Y,
				};
				let lerp = |bbox: &[DVec2; 2]| bbox[0].lerp(bbox[1], 0.5);
				if let Some(combined_box) = self.graphene_document.combined_viewport_bounding_box(self.selected_layers()) {
					let aggregated = match aggregate {
						AlignAggregate::Min => combined_box[0],
						AlignAggregate::Max => combined_box[1],
						AlignAggregate::Center => lerp(&combined_box),
						AlignAggregate::Average => boxes.iter().map(|b| lerp(b)).reduce(|a, b| a + b).map(|b| b / boxes.len() as f64).unwrap(),
					};
					for (path, bbox) in paths.into_iter().zip(boxes) {
						let center = match aggregate {
							AlignAggregate::Min => bbox[0],
							AlignAggregate::Max => bbox[1],
							_ => lerp(&bbox),
						};
						let translation = (aggregated - center) * axis;
						responses.push_back(
							DocumentOperation::TransformLayerInViewport {
								path: path.to_vec(),
								transform: DAffine2::from_translation(translation).to_cols_array(),
							}
							.into(),
						);
					}
					responses.push_back(ToolMessage::DocumentIsDirty.into());
				}
			}
			BooleanOperation(op) => {
				// Convert Vec<&[LayerId]> to Vec<Vec<&LayerId>> because Vec<&[LayerId]> does not implement several traits (Debug, Serialize, Deserialize, ...) required by DocumentOperation enum
				responses.push_back(StartTransaction.into());
				responses.push_back(
					DocumentOperation::BooleanOperation {
						operation: op,
						selected: self.selected_layers_sorted().iter().map(|slice| (*slice).into()).collect(),
					}
					.into(),
				);
				responses.push_back(CommitTransaction.into());
			}
			CommitTransaction => (),
			CreateEmptyFolder { mut container_path } => {
				let id = generate_uuid();
				container_path.push(id);
				responses.push_back(DocumentMessage::DeselectAllLayers.into());
				responses.push_back(DocumentOperation::CreateFolder { path: container_path.clone() }.into());
				responses.push_back(
					DocumentMessage::SetLayerExpansion {
						layer_path: container_path,
						set_expanded: true,
					}
					.into(),
				);
			}
			DebugPrintDocument => {
				log::debug!("{:#?}\n{:#?}", self.graphene_document, self.layer_metadata);
			}
			DeleteLayer { layer_path } => {
				responses.push_front(DocumentOperation::DeleteLayer { path: layer_path.clone() }.into());
				responses.push_back(PropertiesPanelMessage::CheckSelectedWasDeleted { path: layer_path }.into());
			}
			DeleteSelectedLayers => {
				self.backup(responses);

				for path in self.selected_layers_without_children() {
					responses.push_front(DocumentMessage::DeleteLayer { layer_path: path.to_vec() }.into());
				}

				responses.push_front(DocumentMessage::SelectionChanged.into());
			}
			DeleteSelectedVectorPoints => {}
			DeselectAllLayers => {
				responses.push_front(SetSelectedLayers { replacement_selected_layers: vec![] }.into());
				self.layer_range_selection_reference.clear();
			}
			DeselectAllVectorPoints => {}
			DeselectVectorPoints { layer_path, point_ids } => {}
			DirtyRenderDocument => {
				// Mark all non-overlay caches as dirty
				GrapheneDocument::mark_children_as_dirty(&mut self.graphene_document.root);

				responses.push_back(DocumentMessage::RenderDocument.into());
			}
			DirtyRenderDocumentInOutlineView => {
				if self.view_mode == ViewMode::Outline {
					responses.push_front(DocumentMessage::DirtyRenderDocument.into());
				}
			}
			DocumentHistoryBackward => self.undo(responses).unwrap_or_else(|e| log::warn!("{}", e)),
			DocumentHistoryForward => self.redo(responses).unwrap_or_else(|e| log::warn!("{}", e)),
			DocumentStructureChanged => {
				let data_buffer: RawBuffer = self.serialize_root().into();
				responses.push_back(FrontendMessage::UpdateDocumentLayerTreeStructure { data_buffer }.into())
			}
			DuplicateSelectedLayers => {
				self.backup(responses);
				for path in self.selected_layers_sorted() {
					responses.push_back(DocumentOperation::DuplicateLayer { path: path.to_vec() }.into());
				}
			}
			ExportDocument {
				file_name,
				file_type,
				scale_factor,
				bounds,
			} => {
				// Allows the user's transform to be restored
				let old_transform = self.graphene_document.root.transform;
				// Reset the root's transform (required to avoid any rotation by the user)
				self.graphene_document.root.transform = DAffine2::IDENTITY;
				self.graphene_document.root.cache_dirty = true;

				// Calculates the bounding box of the region to be exported
				let bbox = match bounds {
					crate::frontend::utility_types::ExportBounds::AllArtwork => self.all_layer_bounds(),
					crate::frontend::utility_types::ExportBounds::Artboard(id) => self
						.artboard_message_handler
						.artboards_graphene_document
						.layer(&[id])
						.ok()
						.and_then(|layer| layer.aabounding_box(&self.graphene_document.font_cache)),
				}
				.unwrap_or_default();
				let size = bbox[1] - bbox[0];

				let file_suffix = &format!(".{file_type:?}").to_lowercase();
				let name = match file_name.ends_with(FILE_SAVE_SUFFIX) {
					true => file_name.replace(FILE_SAVE_SUFFIX, file_suffix),
					false => file_name + file_suffix,
				};

				let rendered = self.graphene_document.render_root(self.view_mode);
				let document = format!(
					r#"<svg xmlns="http://www.w3.org/2000/svg" viewBox="{} {} {} {}" width="{}px" height="{}">{}{}</svg>"#,
					bbox[0].x, bbox[0].y, size.x, size.y, size.x, size.y, "\n", rendered
				);

				self.graphene_document.root.transform = old_transform;
				self.graphene_document.root.cache_dirty = true;

				if file_type == FileType::Svg {
					responses.push_back(FrontendMessage::TriggerFileDownload { document, name }.into());
				} else {
					let mime = file_type.to_mime().to_string();
					let size = (size * scale_factor).into();
					responses.push_back(FrontendMessage::TriggerRasterDownload { document, name, mime, size }.into());
				}
			}
			FlipSelectedLayers { flip_axis } => {
				self.backup(responses);
				let scale = match flip_axis {
					FlipAxis::X => DVec2::new(-1., 1.),
					FlipAxis::Y => DVec2::new(1., -1.),
				};
				if let Some([min, max]) = self.graphene_document.combined_viewport_bounding_box(self.selected_layers()) {
					let center = (max + min) / 2.;
					let bbox_trans = DAffine2::from_translation(-center);
					for path in self.selected_layers() {
						responses.push_back(
							DocumentOperation::TransformLayerInScope {
								path: path.to_vec(),
								transform: DAffine2::from_scale(scale).to_cols_array(),
								scope: bbox_trans.to_cols_array(),
							}
							.into(),
						);
					}
					responses.push_back(ToolMessage::DocumentIsDirty.into());
				}
			}
			FolderChanged { affected_folder_path } => {
				let _ = self.graphene_document.render_root(self.view_mode);
				let affected_layer_path = affected_folder_path;
				responses.extend([LayerChanged { affected_layer_path }.into(), DocumentStructureChanged.into()]);
			}
			FontLoaded { font, data, is_default } => {
				self.graphene_document.font_cache.insert(font, data, is_default);
				responses.push_back(DocumentMessage::DirtyRenderDocument.into());
			}
			GroupSelectedLayers => {
				let mut new_folder_path = self.graphene_document.shallowest_common_folder(self.selected_layers()).unwrap_or(&[]).to_vec();

				// Required for grouping parent folders with their own children
				if !new_folder_path.is_empty() && self.selected_layers_contains(&new_folder_path) {
					new_folder_path.remove(new_folder_path.len() - 1);
				}

				new_folder_path.push(generate_uuid());

				responses.push_back(PortfolioMessage::Copy { clipboard: Clipboard::Internal }.into());
				responses.push_back(DocumentMessage::DeleteSelectedLayers.into());
				responses.push_back(DocumentOperation::CreateFolder { path: new_folder_path.clone() }.into());
				responses.push_back(DocumentMessage::ToggleLayerExpansion { layer_path: new_folder_path.clone() }.into());
				responses.push_back(
					PortfolioMessage::PasteIntoFolder {
						clipboard: Clipboard::Internal,
						folder_path: new_folder_path.clone(),
						insert_index: -1,
					}
					.into(),
				);
				responses.push_back(
					DocumentMessage::SetSelectedLayers {
						replacement_selected_layers: vec![new_folder_path],
					}
					.into(),
				);
			}
			LayerChanged { affected_layer_path } => {
				if let Ok(layer_entry) = self.layer_panel_entry(affected_layer_path.clone()) {
					responses.push_back(FrontendMessage::UpdateDocumentLayerDetails { data: layer_entry }.into());
				}
				responses.push_back(PropertiesPanelMessage::CheckSelectedWasUpdated { path: affected_layer_path }.into());
				self.update_layer_tree_options_bar_widgets(responses);
			}
			LoadFont { font } => {
				if !self.graphene_document.font_cache.loaded_font(&font) {
					responses.push_front(FrontendMessage::TriggerFontLoad { font }.into());
				}
			}
			MoveSelectedLayersTo {
				folder_path,
				insert_index,
				reverse_index,
			} => {
				let selected_layers = self.selected_layers().collect::<Vec<_>>();

				// Prevent trying to insert into self
				if selected_layers.iter().any(|layer| folder_path.starts_with(layer)) {
					return;
				}

				let insert_index = self.update_insert_index(&selected_layers, &folder_path, insert_index, reverse_index).unwrap();

				responses.push_back(PortfolioMessage::Copy { clipboard: Clipboard::Internal }.into());
				responses.push_back(DocumentMessage::DeleteSelectedLayers.into());
				responses.push_back(
					PortfolioMessage::PasteIntoFolder {
						clipboard: Clipboard::Internal,
						folder_path,
						insert_index,
					}
					.into(),
				);
			}
			MoveSelectedVectorPoints { delta_x, delta_y } => {}
			NudgeSelectedLayers { delta_x, delta_y } => {
				self.backup(responses);
				for path in self.selected_layers().map(|path| path.to_vec()) {
					let operation = DocumentOperation::TransformLayerInViewport {
						path,
						transform: DAffine2::from_translation((delta_x, delta_y).into()).to_cols_array(),
					};
					responses.push_back(operation.into());
				}
				responses.push_back(ToolMessage::DocumentIsDirty.into());
			}
			PasteImage { mime, image_data, mouse } => {
				let path = vec![generate_uuid()];
				responses.push_front(
					FrontendMessage::UpdateImageData {
						image_data: vec![FrontendImageData {
							path: path.clone(),
							image_data: image_data.clone(),
							mime: mime.clone(),
						}],
					}
					.into(),
				);
				responses.push_back(
					DocumentOperation::AddImage {
						path: path.clone(),
						transform: DAffine2::ZERO.to_cols_array(),
						insert_index: -1,
						mime,
						image_data,
					}
					.into(),
				);
				responses.push_back(
					DocumentMessage::SetSelectedLayers {
						replacement_selected_layers: vec![path.clone()],
					}
					.into(),
				);

				let mouse = mouse.map_or(ipp.mouse.position, |pos| pos.into());
				let transform = DAffine2::from_translation(mouse - ipp.viewport_bounds.top_left).to_cols_array();
				responses.push_back(DocumentOperation::SetLayerTransformInViewport { path, transform }.into());
			}
			Redo => {
				responses.push_back(SelectToolMessage::Abort.into());
				responses.push_back(DocumentHistoryForward.into());
				responses.push_back(ToolMessage::DocumentIsDirty.into());
				responses.push_back(RenderDocument.into());
				responses.push_back(FolderChanged { affected_folder_path: vec![] }.into());
			}
			RenameLayer { layer_path, new_name } => responses.push_back(DocumentOperation::RenameLayer { layer_path, new_name }.into()),
			RenderDocument => {
				responses.push_back(
					FrontendMessage::UpdateDocumentArtwork {
						svg: self.graphene_document.render_root(self.view_mode),
					}
					.into(),
				);
				responses.push_back(ArtboardMessage::RenderArtboards.into());

				let document_transform_scale = self.movement_handler.snapped_scale();
				let scale = 0.5 + ASYMPTOTIC_EFFECT + document_transform_scale * SCALE_EFFECT;
				let viewport_size = ipp.viewport_bounds.size();
				let viewport_mid = ipp.viewport_bounds.center();
				let [bounds1, bounds2] = self.document_bounds().unwrap_or([viewport_mid; 2]);
				let bounds1 = bounds1.min(viewport_mid) - viewport_size * scale;
				let bounds2 = bounds2.max(viewport_mid) + viewport_size * scale;
				let bounds_length = (bounds2 - bounds1) * (1. + SCROLLBAR_SPACING);
				let scrollbar_position = DVec2::splat(0.5) - (bounds1.lerp(bounds2, 0.5) - viewport_mid) / (bounds_length - viewport_size);
				let scrollbar_multiplier = bounds_length - viewport_size;
				let scrollbar_size = viewport_size / bounds_length;

				let log = document_transform_scale.log2();
				let ruler_interval = if log < 0. { 100. * 2_f64.powf(-log.ceil()) } else { 100. / 2_f64.powf(log.ceil()) };
				let ruler_spacing = ruler_interval * document_transform_scale;

				let ruler_origin = self.graphene_document.root.transform.transform_point2(DVec2::ZERO);

				responses.push_back(
					FrontendMessage::UpdateDocumentScrollbars {
						position: scrollbar_position.into(),
						size: scrollbar_size.into(),
						multiplier: scrollbar_multiplier.into(),
					}
					.into(),
				);

				responses.push_back(
					FrontendMessage::UpdateDocumentRulers {
						origin: ruler_origin.into(),
						spacing: ruler_spacing,
						interval: ruler_interval,
					}
					.into(),
				);
			}
			ReorderSelectedLayers { relative_index_offset } => {
				self.backup(responses);

				let all_layer_paths = self.all_layers_sorted();
				let selected_layers = self.selected_layers_sorted();

				let first_or_last_selected_layer = match relative_index_offset.signum() {
					-1 => selected_layers.first(),
					1 => selected_layers.last(),
					_ => panic!("ReorderSelectedLayers must be given a non-zero value"),
				};

				if let Some(pivot_layer) = first_or_last_selected_layer {
					let sibling_layer_paths: Vec<_> = all_layer_paths
						.iter()
						.filter(|layer| {
							// Check if this is a sibling of the pivot layer
							// TODO: Break this out into a reusable function `fn are_layers_siblings(layer_a, layer_b) -> bool`
							let containing_folder_path = &pivot_layer[0..pivot_layer.len() - 1];
							layer.starts_with(containing_folder_path) && pivot_layer.len() == layer.len()
						})
						.collect();

					// TODO: Break this out into a reusable function: `fn layer_index_in_containing_folder(layer_path) -> usize`
					let pivot_index_among_siblings = sibling_layer_paths.iter().position(|path| *path == pivot_layer);

					if let Some(pivot_index) = pivot_index_among_siblings {
						let max = sibling_layer_paths.len() as i64 - 1;
						let insert_index = (pivot_index as i64 + relative_index_offset as i64).clamp(0, max) as usize;

						let existing_layer_to_insert_beside = sibling_layer_paths.get(insert_index);

						// TODO: Break this block out into a call to a message called `MoveSelectedLayersNextToLayer { neighbor_path, above_or_below }`
						if let Some(neighbor_path) = existing_layer_to_insert_beside {
							let (neighbor_id, folder_path) = neighbor_path.split_last().expect("Can't move the root folder");

							if let Some(folder) = self.graphene_document.layer(folder_path).ok().and_then(|layer| layer.as_folder().ok()) {
								let neighbor_layer_index = folder.layer_ids.iter().position(|id| id == neighbor_id).unwrap() as isize;

								// If moving down, insert below this layer. If moving up, insert above this layer.
								let insert_index = if relative_index_offset < 0 { neighbor_layer_index } else { neighbor_layer_index + 1 };

								responses.push_back(
									DocumentMessage::MoveSelectedLayersTo {
										folder_path: folder_path.to_vec(),
										insert_index,
										reverse_index: false,
									}
									.into(),
								);
							}
						}
					}
				}
			}
			RollbackTransaction => {
				self.rollback(responses).unwrap_or_else(|e| log::warn!("{}", e));
				responses.extend([RenderDocument.into(), DocumentStructureChanged.into()]);
			}
			SaveDocument => {
				self.set_save_state(true);
				responses.push_back(PortfolioMessage::AutoSaveActiveDocument.into());
				// Update the save status of the just saved document
				responses.push_back(PortfolioMessage::UpdateOpenDocumentsList.into());

				let name = match self.name.ends_with(FILE_SAVE_SUFFIX) {
					true => self.name.clone(),
					false => self.name.clone() + FILE_SAVE_SUFFIX,
				};
				responses.push_back(
					FrontendMessage::TriggerFileDownload {
						document: self.serialize_document(),
						name,
					}
					.into(),
				)
			}
			SelectAllLayers => {
				let all = self.all_layers().map(|path| path.to_vec()).collect();
				responses.push_front(SetSelectedLayers { replacement_selected_layers: all }.into());
			}
			SelectionChanged => {
				// TODO: Hoist this duplicated code into wider system
				responses.push_back(ToolMessage::SelectionChanged.into());
				responses.push_back(ToolMessage::DocumentIsDirty.into());
			}
			SelectLayer { layer_path, ctrl, shift } => {
				let mut paths = vec![];
				let last_selection_exists = !self.layer_range_selection_reference.is_empty();

				// If we have shift pressed and a layer already selected then fill the range
				if shift && last_selection_exists {
					// Fill the selection range
					self.layer_metadata
						.iter()
						.filter(|(target, _)| self.graphene_document.layer_is_between(target, &layer_path, &self.layer_range_selection_reference))
						.for_each(|(layer_path, _)| {
							paths.push(layer_path.clone());
						});
				} else {
					if ctrl {
						// Toggle selection when holding ctrl
						let layer = self.layer_metadata_mut(&layer_path);
						layer.selected = !layer.selected;
						responses.push_back(
							LayerChanged {
								affected_layer_path: layer_path.clone(),
							}
							.into(),
						);
						responses.push_back(DocumentMessage::SelectionChanged.into());
					} else {
						paths.push(layer_path.clone());
					}

					// Set our last selection reference
					self.layer_range_selection_reference = layer_path;
				}

				// Don't create messages for empty operations
				if !paths.is_empty() {
					// Add or set our selected layers
					if ctrl {
						responses.push_front(AddSelectedLayers { additional_layers: paths }.into());
					} else {
						responses.push_front(SetSelectedLayers { replacement_selected_layers: paths }.into());
					}
				}
			}
			SelectVectorPoints { layer_path, point_ids, add } => {}
			SetBlendModeForSelectedLayers { blend_mode } => {
				self.backup(responses);
				for path in self.layer_metadata.iter().filter_map(|(path, data)| data.selected.then(|| path.clone())) {
					responses.push_back(DocumentOperation::SetLayerBlendMode { path, blend_mode }.into());
				}
			}
			SetLayerExpansion { layer_path, set_expanded } => {
				self.layer_metadata_mut(&layer_path).expanded = set_expanded;
				responses.push_back(DocumentStructureChanged.into());
				responses.push_back(LayerChanged { affected_layer_path: layer_path }.into())
			}
			SetLayerName { layer_path, name } => {
				if let Some(layer) = self.layer_panel_entry_from_path(&layer_path) {
					// Only save the history state if the name actually changed to something different
					if layer.name != name {
						self.backup(responses);
						responses.push_back(DocumentOperation::SetLayerName { path: layer_path, name }.into());
					}
				}
			}
			SetOpacityForSelectedLayers { opacity } => {
				self.backup(responses);
				let opacity = opacity.clamp(0., 1.);

				for path in self.selected_layers().map(|path| path.to_vec()) {
					responses.push_back(DocumentOperation::SetLayerOpacity { path, opacity }.into());
				}
			}
			SetOverlaysVisibility { visible } => {
				self.overlays_visible = visible;
				responses.push_back(OverlaysMessage::Rerender.into());
			}
			SetSelectedLayers { replacement_selected_layers } => {
				let selected = self.layer_metadata.iter_mut().filter(|(_, layer_metadata)| layer_metadata.selected);
				selected.for_each(|(path, layer_metadata)| {
					layer_metadata.selected = false;
					responses.push_back(LayerChanged { affected_layer_path: path.clone() }.into())
				});

				let additional_layers = replacement_selected_layers;
				responses.push_front(AddSelectedLayers { additional_layers }.into());
			}
			SetSnapping { snap } => {
				self.snapping_enabled = snap;
			}
			SetTexboxEditability { path, editable } => {
				let text = self.graphene_document.layer(&path).unwrap().as_text().unwrap();
				responses.push_back(DocumentOperation::SetTextEditability { path, editable }.into());
				if editable {
					let color = if let Fill::Solid(solid_color) = text.path_style.fill() { *solid_color } else { Color::BLACK };
					responses.push_back(
						FrontendMessage::DisplayEditableTextbox {
							text: text.text.clone(),
							line_width: text.line_width,
							font_size: text.size,
							color,
						}
						.into(),
					);
				} else {
					responses.push_back(FrontendMessage::DisplayRemoveEditableTextbox.into());
				}
			}
			SetViewMode { view_mode } => {
				self.view_mode = view_mode;
				responses.push_front(DocumentMessage::DirtyRenderDocument.into());
			}
			StartTransaction => self.backup(responses),
			ToggleLayerExpansion { layer_path } => {
				self.layer_metadata_mut(&layer_path).expanded ^= true;
				responses.push_back(DocumentStructureChanged.into());
				responses.push_back(LayerChanged { affected_layer_path: layer_path }.into())
			}
			ToggleLayerVisibility { layer_path } => {
				responses.push_back(DocumentOperation::ToggleLayerVisibility { path: layer_path }.into());
				responses.push_back(ToolMessage::DocumentIsDirty.into());
			}
			Undo => {
				responses.push_back(ToolMessage::AbortCurrentTool.into());
				responses.push_back(DocumentHistoryBackward.into());
				responses.push_back(ToolMessage::DocumentIsDirty.into());
				responses.push_back(RenderDocument.into());
				responses.push_back(FolderChanged { affected_folder_path: vec![] }.into());
			}
			UngroupLayers { folder_path } => {
				// Select all the children of the folder
				let select = self.graphene_document.folder_children_paths(&folder_path);

				let message_buffer = [
					// Select them
					DocumentMessage::SetSelectedLayers { replacement_selected_layers: select }.into(),
					// Copy them
					PortfolioMessage::Copy { clipboard: Clipboard::Internal }.into(),
					// Paste them into the folder above
					PortfolioMessage::PasteIntoFolder {
						clipboard: Clipboard::Internal,
						folder_path: folder_path[..folder_path.len() - 1].to_vec(),
						insert_index: -1,
					}
					.into(),
					// Delete the parent folder
					DocumentMessage::DeleteLayer { layer_path: folder_path }.into(),
				];

				// Push these messages in reverse due to push_front
				for message in message_buffer.into_iter().rev() {
					responses.push_front(message);
				}
			}
			UngroupSelectedLayers => {
				responses.push_back(DocumentMessage::StartTransaction.into());
				let folder_paths = self.graphene_document.sorted_folders_by_depth(self.selected_layers());
				for folder_path in folder_paths {
					responses.push_back(DocumentMessage::UngroupLayers { folder_path: folder_path.to_vec() }.into());
				}
				responses.push_back(DocumentMessage::CommitTransaction.into());
			}
			UpdateLayerMetadata { layer_path, layer_metadata } => {
				self.layer_metadata.insert(layer_path, layer_metadata);
			}
			ZoomCanvasToFitAll => {
				if let Some(bounds) = self.document_bounds() {
					responses.push_back(
						MovementMessage::FitViewportToBounds {
							bounds,
							padding_scale_factor: Some(VIEWPORT_ZOOM_TO_FIT_PADDING_SCALE_FACTOR),
							prevent_zoom_past_100: true,
						}
						.into(),
					)
				}
			}
		}
	}

	fn actions(&self) -> ActionList {
		let mut common = actions!(DocumentMessageDiscriminant;
			Undo,
			Redo,
			SelectAllLayers,
			DeselectAllLayers,
			RenderDocument,
			ExportDocument,
			SaveDocument,
			SetSnapping,
			DebugPrintDocument,
			ZoomCanvasToFitAll,
			CreateEmptyFolder,
		);

		if self.layer_metadata.values().any(|data| data.selected) {
			let select = actions!(DocumentMessageDiscriminant;
				DeleteSelectedLayers,
				DuplicateSelectedLayers,
				NudgeSelectedLayers,
				ReorderSelectedLayers,
				GroupSelectedLayers,
				UngroupSelectedLayers,
			);
			common.extend(select);
		}
		common.extend(self.movement_handler.actions());
		common.extend(self.transform_layer_handler.actions());
		common
	}
}<|MERGE_RESOLUTION|>--- conflicted
+++ resolved
@@ -21,12 +21,8 @@
 use graphene::layers::blend_mode::BlendMode;
 use graphene::layers::folder_layer::FolderLayer;
 use graphene::layers::layer_info::LayerDataType;
-<<<<<<< HEAD
-use graphene::layers::style::ViewMode;
+use graphene::layers::style::{Fill, ViewMode};
 use graphene::layers::vector::vector_shape::VectorShape;
-=======
-use graphene::layers::style::{Fill, ViewMode};
->>>>>>> a5ae57ef
 use graphene::{DocumentError, DocumentResponse, LayerId, Operation as DocumentOperation};
 
 use glam::{DAffine2, DVec2};
@@ -162,37 +158,35 @@
 		self.artboard_message_handler.artboards_graphene_document.bounding_box_and_transform(path).unwrap_or(None)
 	}
 
-<<<<<<< HEAD
-=======
-	/// Create a new vector shape representation with the underlying kurbo data, VectorManipulatorShape
-	pub fn selected_visible_layers_vector_shapes(&self, responses: &mut VecDeque<Message>) -> Vec<VectorShape> {
-		let shapes = self.selected_layers().filter_map(|path_to_shape| {
-			let viewport_transform = self.graphene_document.generate_transform_relative_to_viewport(path_to_shape).ok()?;
-			let layer = self.graphene_document.layer(path_to_shape);
-
-			match &layer {
-				Ok(layer) if layer.visible => {}
-				_ => return None,
-			};
-
-			// TODO: Create VectorManipulatorShape when creating a kurbo shape as a stopgap, rather than on each new selection
-			match &layer.ok()?.data {
-				LayerDataType::Shape(shape) => Some(VectorShape::new(path_to_shape.to_vec(), viewport_transform, &shape.path, shape.closed, responses)),
-				LayerDataType::Text(text) => Some(VectorShape::new(
-					path_to_shape.to_vec(),
-					viewport_transform,
-					&text.to_bez_path_nonmut(&self.graphene_document.font_cache),
-					true,
-					responses,
-				)),
-				_ => None,
-			}
-		});
-
-		shapes.collect::<Vec<VectorShape>>()
-	}
-
->>>>>>> a5ae57ef
+	// TODO Extract new font code and apply to text conversion for VectorShape
+	// /// Create a new vector shape representation with the underlying kurbo data, VectorManipulatorShape
+	// pub fn selected_visible_layers_vector_shapes(&self, responses: &mut VecDeque<Message>) -> Vec<VectorShape> {
+	// 	let shapes = self.selected_layers().filter_map(|path_to_shape| {
+	// 		let viewport_transform = self.graphene_document.generate_transform_relative_to_viewport(path_to_shape).ok()?;
+	// 		let layer = self.graphene_document.layer(path_to_shape);
+
+	// 		match &layer {
+	// 			Ok(layer) if layer.visible => {}
+	// 			_ => return None,
+	// 		};
+
+	// 		// TODO: Create VectorManipulatorShape when creating a kurbo shape as a stopgap, rather than on each new selection
+	// 		match &layer.ok()?.data {
+	// 			LayerDataType::Shape(shape) => Some(VectorShape::new(path_to_shape.to_vec(), viewport_transform, &shape.path, shape.closed, responses)),
+	// 			LayerDataType::Text(text) => Some(VectorShape::new(
+	// 				path_to_shape.to_vec(),
+	// 				viewport_transform,
+	// 				&text.to_bez_path_nonmut(&self.graphene_document.font_cache),
+	// 				true,
+	// 				responses,
+	// 			)),
+	// 			_ => None,
+	// 		}
+	// 	});
+
+	// 	shapes.collect::<Vec<VectorShape>>()
+	// }
+
 	pub fn selected_layers(&self) -> impl Iterator<Item = &[LayerId]> {
 		self.layer_metadata.iter().filter_map(|(path, data)| data.selected.then(|| path.as_slice()))
 	}

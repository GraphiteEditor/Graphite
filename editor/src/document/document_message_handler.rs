use super::{DocumentMessageHandler, LayerMetadata};
use crate::consts::DEFAULT_DOCUMENT_NAME;
use crate::frontend::frontend_message_handler::FrontendDocumentDetails;
use crate::input::InputPreprocessor;
use crate::message_prelude::*;
use graphene::layers::Layer;
use graphene::{LayerId, Operation as DocumentOperation};

use log::warn;
use serde::{Deserialize, Serialize};

use std::collections::{HashMap, VecDeque};

#[repr(u8)]
#[derive(Serialize, Deserialize, Clone, Copy, PartialEq, Eq, Debug)]
pub enum Clipboard {
	System,
	User,
	_ClipboardCount,
}

const CLIPBOARD_COUNT: u8 = Clipboard::_ClipboardCount as u8;

#[impl_message(Message, Documents)]
#[derive(PartialEq, Clone, Debug, Serialize, Deserialize)]
pub enum DocumentsMessage {
	Copy(Clipboard),
	Cut(Clipboard),
	PasteIntoFolder {
		clipboard: Clipboard,
		path: Vec<LayerId>,
		insert_index: isize,
	},
	Paste(Clipboard),
	SelectDocument(u64),
	CloseDocument(u64),
	#[child]
	Document(DocumentMessage),
	CloseActiveDocumentWithConfirmation,
	CloseDocumentWithConfirmation(u64),
	CloseAllDocumentsWithConfirmation,
	CloseAllDocuments,
	RequestAboutGraphiteDialog,
	NewDocument,
	OpenDocument,
	OpenDocumentFileWithId {
		document: String,
		document_name: String,
		document_id: u64,
		document_is_saved: bool,
	},
	OpenDocumentFile(String, String),
	UpdateOpenDocumentsList,
	AutoSaveDocument(u64),
	AutoSaveActiveDocument,
	NextDocument,
	PrevDocument,
}

#[derive(Debug, Clone)]
pub struct DocumentsMessageHandler {
	documents: HashMap<u64, DocumentMessageHandler>,
	document_ids: Vec<u64>,
	active_document_id: u64,
	copy_buffer: [Vec<CopyBufferEntry>; CLIPBOARD_COUNT as usize],
}

#[derive(Debug, Clone, PartialEq, Serialize, Deserialize)]
pub struct CopyBufferEntry {
	layer: Layer,
	layer_metadata: LayerMetadata,
}

impl DocumentsMessageHandler {
	pub fn active_document(&self) -> &DocumentMessageHandler {
		self.documents.get(&self.active_document_id).unwrap()
	}

	pub fn active_document_mut(&mut self) -> &mut DocumentMessageHandler {
		self.documents.get_mut(&self.active_document_id).unwrap()
	}

	fn generate_new_document_name(&self) -> String {
		let mut doc_title_numbers = self
			.ordered_document_iterator()
			.map(|doc| {
				doc.name
					.rsplit_once(DEFAULT_DOCUMENT_NAME)
					.map(|(prefix, number)| (prefix.is_empty()).then(|| number.trim().parse::<isize>().ok()).flatten().unwrap_or(1))
					.unwrap()
			})
			.collect::<Vec<isize>>();

		doc_title_numbers.sort_unstable();
		doc_title_numbers.iter_mut().enumerate().for_each(|(i, number)| *number = *number - i as isize - 2);
		// Uses binary search to find the index of the element where number is bigger than i
		let new_doc_title_num = doc_title_numbers.binary_search(&0).map_or_else(|e| e, |v| v) + 1;

		let name = match new_doc_title_num {
			1 => DEFAULT_DOCUMENT_NAME.to_string(),
			_ => format!("{} {}", DEFAULT_DOCUMENT_NAME, new_doc_title_num),
		};
		name
	}

	// TODO Fix how this doesn't preserve tab order upon loading new document from file>load
	fn load_document(&mut self, new_document: DocumentMessageHandler, document_id: u64, replace_first_empty: bool, responses: &mut VecDeque<Message>) {
		// Special case when loading a document on an empty page
		if replace_first_empty && self.active_document().is_unmodified_default() {
			responses.push_back(DocumentsMessage::CloseDocument(self.active_document_id).into());

			let active_document_index = self
				.document_ids
				.iter()
				.position(|id| self.active_document_id == *id)
				.expect("Did not find matching active document id");
			self.document_ids.insert(active_document_index + 1, document_id);
		} else {
			self.document_ids.push(document_id);
		}

		responses.extend(
			new_document
				.layer_metadata
				.keys()
				.filter_map(|path| new_document.layer_panel_entry_from_path(path))
				.map(|entry| FrontendMessage::UpdateLayer { data: entry }.into())
				.collect::<Vec<_>>(),
		);

		self.documents.insert(document_id, new_document);

		// Send the new list of document tab names
		let open_documents = self
			.document_ids
			.iter()
			.filter_map(|id| {
				self.documents.get(id).map(|document| FrontendDocumentDetails {
					is_saved: document.is_saved(),
					id: *id,
					name: document.name.clone(),
				})
			})
			.collect::<Vec<_>>();

		responses.push_back(FrontendMessage::UpdateOpenDocumentsList { open_documents }.into());

		responses.push_back(DocumentsMessage::SelectDocument(document_id).into());
	}

	// Returns an iterator over the open documents in order
	pub fn ordered_document_iterator(&self) -> impl Iterator<Item = &DocumentMessageHandler> {
		self.document_ids.iter().map(|id| self.documents.get(id).expect("document id was not found in the document hashmap"))
	}

	fn document_index(&self, document_id: u64) -> usize {
		self.document_ids.iter().position(|id| id == &document_id).expect("Active document is missing from document ids")
	}
}

impl Default for DocumentsMessageHandler {
	fn default() -> Self {
		let mut documents_map: HashMap<u64, DocumentMessageHandler> = HashMap::with_capacity(1);
		let starting_key = generate_uuid();
		documents_map.insert(starting_key, DocumentMessageHandler::default());

		const EMPTY_VEC: Vec<CopyBufferEntry> = vec![];

		Self {
			documents: documents_map,
			document_ids: vec![starting_key],
			copy_buffer: [EMPTY_VEC; CLIPBOARD_COUNT as usize],
			active_document_id: starting_key,
		}
	}
}

impl MessageHandler<DocumentsMessage, &InputPreprocessor> for DocumentsMessageHandler {
	fn process_action(&mut self, message: DocumentsMessage, ipp: &InputPreprocessor, responses: &mut VecDeque<Message>) {
		use DocumentMessage::*;
		use DocumentsMessage::*;
		match message {
			RequestAboutGraphiteDialog => {
				responses.push_back(FrontendMessage::DisplayAboutGraphiteDialog.into());
			}
			Document(message) => self.active_document_mut().process_action(message, ipp, responses),
			SelectDocument(id) => {
				let active_document = self.active_document();
				if !active_document.is_saved() {
					responses.push_back(DocumentsMessage::AutoSaveDocument(self.active_document_id).into());
				}
				self.active_document_id = id;
				responses.push_back(FrontendMessage::SetActiveDocument { document_id: id }.into());
				responses.push_back(RenderDocument.into());
				responses.push_back(DocumentMessage::DocumentStructureChanged.into());
				for layer in self.active_document().layer_metadata.keys() {
					responses.push_back(DocumentMessage::LayerChanged(layer.clone()).into());
				}
			}
			CloseActiveDocumentWithConfirmation => {
				responses.push_back(DocumentsMessage::CloseDocumentWithConfirmation(self.active_document_id).into());
			}
			CloseDocumentWithConfirmation(id) => {
				let target_document = self.documents.get(&id).unwrap();
				if target_document.is_saved() {
					responses.push_back(DocumentsMessage::CloseDocument(id).into());
				} else {
					responses.push_back(FrontendMessage::DisplayConfirmationToCloseDocument { document_id: id }.into());
					// Select the document being closed
					responses.push_back(DocumentsMessage::SelectDocument(id).into());
				}
			}
			CloseAllDocumentsWithConfirmation => {
				responses.push_back(FrontendMessage::DisplayConfirmationToCloseAllDocuments.into());
			}
			CloseAllDocuments => {
				// Empty the list of internal document data
				self.documents.clear();
				self.document_ids.clear();

				// Create a new blank document
				responses.push_back(NewDocument.into());
			}
			CloseDocument(id) => {
				let document_index = self.document_index(id);
				self.documents.remove(&id);
				self.document_ids.remove(document_index);

				// Last tab was closed, so create a new blank tab
				if self.document_ids.is_empty() {
					let new_id = generate_uuid();
					self.document_ids.push(new_id);
					self.documents.insert(new_id, DocumentMessageHandler::default());
				}

				self.active_document_id = if id != self.active_document_id {
					// If we are not closing the active document, stay on it
					self.active_document_id
				} else if document_index >= self.document_ids.len() {
					// If we closed the last document take the one previous (same as last)
					*self.document_ids.last().unwrap()
				} else {
					// Move to the next tab
					self.document_ids[document_index]
				};

				// Send the new list of document tab names
				let open_documents = self
					.document_ids
					.iter()
					.filter_map(|id| {
						self.documents.get(id).map(|doc| FrontendDocumentDetails {
							is_saved: doc.is_saved(),
							id: *id,
							name: doc.name.clone(),
						})
					})
					.collect::<Vec<_>>();
				// Update the list of new documents on the front end, active tab, and ensure that document renders
				responses.push_back(FrontendMessage::UpdateOpenDocumentsList { open_documents }.into());
				responses.push_back(FrontendMessage::SetActiveDocument { document_id: self.active_document_id }.into());
				responses.push_back(FrontendMessage::RemoveAutoSaveDocument { document_id: id }.into());
				responses.push_back(RenderDocument.into());
				responses.push_back(DocumentMessage::DocumentStructureChanged.into());
				for layer in self.active_document().layer_metadata.keys() {
					responses.push_back(DocumentMessage::LayerChanged(layer.clone()).into());
				}
			}
			NewDocument => {
				let name = self.generate_new_document_name();
				let new_document = DocumentMessageHandler::with_name(name, ipp);
				let document_id = generate_uuid();
				self.active_document_id = document_id;
				self.load_document(new_document, document_id, false, responses);
			}
			OpenDocument => {
				responses.push_back(FrontendMessage::OpenDocumentBrowse.into());
			}
			OpenDocumentFile(document_name, document) => {
				responses.push_back(
					DocumentsMessage::OpenDocumentFileWithId {
						document,
						document_name,
						document_id: generate_uuid(),
						document_is_saved: true,
					}
					.into(),
				);
			}
			OpenDocumentFileWithId {
				document_name,
				document_id,
				document,
				document_is_saved,
			} => {
				let document = DocumentMessageHandler::with_name_and_content(document_name, document);
				match document {
					Ok(mut document) => {
						document.set_save_state(document_is_saved);
						self.load_document(document, document_id, true, responses);
					}
					Err(e) => responses.push_back(
						FrontendMessage::DisplayError {
							title: "Failed to open document".to_string(),
							description: e.to_string(),
						}
						.into(),
					),
				}
			}
			UpdateOpenDocumentsList => {
				// Send the list of document tab names
				let open_documents = self
					.document_ids
					.iter()
					.filter_map(|id| {
						self.documents.get(id).map(|doc| FrontendDocumentDetails {
							is_saved: doc.is_saved(),
							id: *id,
							name: doc.name.clone(),
						})
					})
					.collect::<Vec<_>>();
				responses.push_back(FrontendMessage::UpdateOpenDocumentsList { open_documents }.into());
			}
			AutoSaveDocument(id) => {
				let document = self.documents.get(&id).unwrap();
				responses.push_back(
					FrontendMessage::AutoSaveDocument {
						document: document.serialize_document(),
						details: FrontendDocumentDetails {
							is_saved: document.is_saved(),
							id,
							name: document.name.clone(),
						},
					}
					.into(),
				)
			}
			AutoSaveActiveDocument => responses.push_back(DocumentsMessage::AutoSaveDocument(self.active_document_id).into()),
			NextDocument => {
				let current_index = self.document_index(self.active_document_id);
				let next_index = (current_index + 1) % self.document_ids.len();
				let next_id = self.document_ids[next_index];
				responses.push_back(DocumentsMessage::SelectDocument(next_id).into());
			}
			PrevDocument => {
				let len = self.document_ids.len();
				let current_index = self.document_index(self.active_document_id);
				let prev_index = (current_index + len - 1) % len;
				let prev_id = self.document_ids[prev_index];
				responses.push_back(DocumentsMessage::SelectDocument(prev_id).into());
			}
			Copy(clipboard) => {
<<<<<<< HEAD
				// We can't use `self.active_document()` because it counts as an immutable borrow of the entirety of `self`
				let active_document = self.documents.get(&self.active_document_id).unwrap();

				let copy_buffer = &mut self.copy_buffer;
				copy_buffer[clipboard as usize].clear();

				for layer_path in active_document.selected_layers_without_children() {
					match (active_document.graphene_document.layer(&layer_path).map(|t| t.clone()), *active_document.layer_data(&layer_path)) {
						(Ok(layer), layer_data) => {
							copy_buffer[clipboard as usize].push(CopyBufferEntry { layer, layer_data });
=======
				let paths = self.active_document().selected_layers_sorted();
				self.copy_buffer[clipboard as usize].clear();
				for path in paths {
					let document = self.active_document();
					match (document.graphene_document.layer(&path).map(|t| t.clone()), *document.layer_metadata(&path)) {
						(Ok(layer), layer_metadata) => {
							self.copy_buffer[clipboard as usize].push(CopyBufferEntry { layer, layer_metadata });
>>>>>>> c64f8583
						}
						(Err(e), _) => warn!("Could not access selected layer {:?}: {:?}", layer_path, e),
					}
				}
			}
			Cut(clipboard) => {
				responses.push_back(Copy(clipboard).into());
				responses.push_back(DeleteSelectedLayers.into());
			}
			Paste(clipboard) => {
				let document = self.active_document();
				let mut shallowest_common_folder = document
					.graphene_document
					.shallowest_common_folder(document.selected_layers())
					.expect("While pasting, the selected layers did not exist while attempting to find the appropriate folder path for insertion");

				// We want to paste folders at the same depth as their copy source
				if !shallowest_common_folder.is_empty() && document.selected_layers_contains(shallowest_common_folder) {
					shallowest_common_folder = &shallowest_common_folder[..shallowest_common_folder.len() - 1];
				}

				responses.push_back(
					PasteIntoFolder {
						clipboard,
						path: shallowest_common_folder.to_vec(),
						insert_index: -1,
					}
					.into(),
				);
			}
			PasteIntoFolder { clipboard, path, insert_index } => {
				let paste = |entry: &CopyBufferEntry, responses: &mut VecDeque<_>| {
					log::trace!("Pasting into folder {:?} as index: {}", &path, insert_index);

					let destination_path = [path.to_vec(), vec![generate_uuid()]].concat();

					responses.push_back(
						DocumentOperation::InsertLayer {
							layer: entry.layer.clone(),
							destination_path: destination_path.clone(),
							insert_index,
						}
						.into(),
					);
					responses.push_back(
						DocumentMessage::UpdateLayerMetadata {
							layer_path: destination_path,
							layer_metadata: entry.layer_metadata,
						}
						.into(),
					);
				};

				if insert_index == -1 {
					for entry in self.copy_buffer[clipboard as usize].iter() {
						paste(entry, responses)
					}
				} else {
					for entry in self.copy_buffer[clipboard as usize].iter().rev() {
						paste(entry, responses)
					}
				}
			}
		}
	}
	fn actions(&self) -> ActionList {
		let mut common = actions!(DocumentsMessageDiscriminant;
			NewDocument,
			CloseActiveDocumentWithConfirmation,
			CloseAllDocumentsWithConfirmation,
			CloseAllDocuments,
			NextDocument,
			PrevDocument,
			PasteIntoFolder,
			Paste,
		);

		if self.active_document().layer_metadata.values().any(|data| data.selected) {
			let select = actions!(DocumentsMessageDiscriminant;
				Copy,
				Cut,
			);
			common.extend(select);
		}
		common.extend(self.active_document().actions());
		common
	}
}<|MERGE_RESOLUTION|>--- conflicted
+++ resolved
@@ -352,7 +352,6 @@
 				responses.push_back(DocumentsMessage::SelectDocument(prev_id).into());
 			}
 			Copy(clipboard) => {
-<<<<<<< HEAD
 				// We can't use `self.active_document()` because it counts as an immutable borrow of the entirety of `self`
 				let active_document = self.documents.get(&self.active_document_id).unwrap();
 
@@ -360,18 +359,9 @@
 				copy_buffer[clipboard as usize].clear();
 
 				for layer_path in active_document.selected_layers_without_children() {
-					match (active_document.graphene_document.layer(&layer_path).map(|t| t.clone()), *active_document.layer_data(&layer_path)) {
-						(Ok(layer), layer_data) => {
-							copy_buffer[clipboard as usize].push(CopyBufferEntry { layer, layer_data });
-=======
-				let paths = self.active_document().selected_layers_sorted();
-				self.copy_buffer[clipboard as usize].clear();
-				for path in paths {
-					let document = self.active_document();
-					match (document.graphene_document.layer(&path).map(|t| t.clone()), *document.layer_metadata(&path)) {
+					match (active_document.graphene_document.layer(&layer_path).map(|t| t.clone()), *active_document.layer_metadata(&layer_path)) {
 						(Ok(layer), layer_metadata) => {
-							self.copy_buffer[clipboard as usize].push(CopyBufferEntry { layer, layer_metadata });
->>>>>>> c64f8583
+							copy_buffer[clipboard as usize].push(CopyBufferEntry { layer, layer_metadata });
 						}
 						(Err(e), _) => warn!("Could not access selected layer {:?}: {:?}", layer_path, e),
 					}

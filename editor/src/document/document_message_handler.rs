--- conflicted
+++ resolved
@@ -688,16 +688,11 @@
 					responses.push_back(FrontendMessage::UpdateDocumentLayer { data: layer_entry }.into());
 				}
 			}
-<<<<<<< HEAD
-			Movement(message) => self.movement_handler.process_action(message, (&self.graphene_document, ipp), responses),
 			MoveSelectedLayersTo {
 				folder_path,
 				insert_index,
 				reverse_index,
 			} => {
-=======
-			MoveSelectedLayersTo { folder_path, insert_index } => {
->>>>>>> 6e8c02e5
 				let selected_layers = self.selected_layers().collect::<Vec<_>>();
 
 				// Prevent trying to insert into self

--- conflicted
+++ resolved
@@ -87,11 +87,7 @@
 			.document_ids
 			.iter()
 			.filter_map(|id| {
-<<<<<<< HEAD
 				self.documents.get(&id).map(|doc| FrontendDocumentDetails {
-=======
-				self.documents.get(id).map(|doc| FrontendDocumentState {
->>>>>>> 8574683c
 					is_saved: doc.is_saved(),
 					id: *id,
 					name: doc.name.clone(),
@@ -204,11 +200,7 @@
 					.document_ids
 					.iter()
 					.filter_map(|id| {
-<<<<<<< HEAD
 						self.documents.get(&id).map(|doc| FrontendDocumentDetails {
-=======
-						self.documents.get(id).map(|doc| FrontendDocumentState {
->>>>>>> 8574683c
 							is_saved: doc.is_saved(),
 							id: *id,
 							name: doc.name.clone(),
@@ -253,11 +245,7 @@
 					.document_ids
 					.iter()
 					.filter_map(|id| {
-<<<<<<< HEAD
 						self.documents.get(&id).map(|doc| FrontendDocumentDetails {
-=======
-						self.documents.get(id).map(|doc| FrontendDocumentState {
->>>>>>> 8574683c
 							is_saved: doc.is_saved(),
 							id: *id,
 							name: doc.name.clone(),

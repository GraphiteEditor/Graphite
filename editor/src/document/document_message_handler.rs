--- conflicted
+++ resolved
@@ -101,11 +101,7 @@
 
 	// Returns an iterator over the open documents in order
 	pub fn ordered_document_iterator(&self) -> impl Iterator<Item = &DocumentMessageHandler> {
-<<<<<<< HEAD
-		self.document_ids.iter().map(move |id| self.documents.get(id).expect("document id was not found in the document hashmap"))
-=======
 		self.document_ids.iter().map(|id| self.documents.get(id).expect("document id was not found in the document hashmap"))
->>>>>>> fbefcb61
 	}
 }
 

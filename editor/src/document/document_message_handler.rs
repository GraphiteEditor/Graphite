use super::clipboards::Clipboard;
<<<<<<< HEAD
use super::layer_panel::{layer_panel_entry, LayerMetadata, LayerPanelEntry, RawBuffer};
use super::utility_types::{AlignAggregate, AlignAxis, DocumentSave, FlipAxis};
=======
use super::layer_panel::{layer_panel_entry, LayerDataTypeDiscriminant, LayerMetadata, LayerPanelEntry, RawBuffer};
use super::utility_types::{AlignAggregate, AlignAxis, DocumentSave, FlipAxis, VectorManipulatorSegment, VectorManipulatorShape};
>>>>>>> 2454fa6d
use super::vectorize_layer_metadata;
use super::{ArtboardMessageHandler, MovementMessageHandler, OverlaysMessageHandler, TransformLayerMessageHandler};
use crate::consts::{
	ASYMPTOTIC_EFFECT, DEFAULT_DOCUMENT_NAME, FILE_EXPORT_SUFFIX, FILE_SAVE_SUFFIX, GRAPHITE_DOCUMENT_VERSION, SCALE_EFFECT, SCROLLBAR_SPACING, VIEWPORT_ZOOM_TO_FIT_PADDING_SCALE_FACTOR,
};
use crate::input::InputPreprocessorMessageHandler;
use crate::layout::widgets::{
	IconButton, LayoutRow, NumberInput, NumberInputIncrementBehavior, OptionalInput, PopoverButton, PropertyHolder, RadioEntryData, RadioInput, Separator, SeparatorDirection, SeparatorType, Widget,
	WidgetCallback, WidgetHolder, WidgetLayout,
};
use crate::message_prelude::*;
use crate::viewport_tools::shape_manipulation::VectorManipulatorShape;
use crate::EditorError;

use graphene::document::Document as GrapheneDocument;
use graphene::layers::folder::Folder;
use graphene::layers::layer_info::LayerDataType;
use graphene::layers::style::ViewMode;
use graphene::{DocumentError, DocumentResponse, LayerId, Operation as DocumentOperation};

use glam::{DAffine2, DVec2};
use log::warn;
use serde::{Deserialize, Serialize};
use std::collections::HashMap;
use std::collections::VecDeque;

#[derive(Clone, Debug, Serialize, Deserialize)]
pub struct DocumentMessageHandler {
	pub graphene_document: GrapheneDocument,
	#[serde(skip)]
	pub document_undo_history: Vec<DocumentSave>,
	#[serde(skip)]
	pub document_redo_history: Vec<DocumentSave>,
	pub saved_document_identifier: u64,
	pub name: String,
	#[serde(with = "vectorize_layer_metadata")]
	pub layer_metadata: HashMap<Vec<LayerId>, LayerMetadata>,
	layer_range_selection_reference: Vec<LayerId>,
	movement_handler: MovementMessageHandler,
	#[serde(skip)]
	overlays_message_handler: OverlaysMessageHandler,
	artboard_message_handler: ArtboardMessageHandler,
	#[serde(skip)]
	transform_layer_handler: TransformLayerMessageHandler,
	pub overlays_visible: bool,
	pub snapping_enabled: bool,
	pub view_mode: ViewMode,
	pub version: String,
}

impl Default for DocumentMessageHandler {
	fn default() -> Self {
		Self {
			graphene_document: GrapheneDocument::default(),
			document_undo_history: Vec::new(),
			document_redo_history: Vec::new(),
			saved_document_identifier: 0,
			name: String::from("Untitled Document"),
			layer_metadata: vec![(vec![], LayerMetadata::new(true))].into_iter().collect(),
			layer_range_selection_reference: Vec::new(),
			movement_handler: MovementMessageHandler::default(),
			overlays_message_handler: OverlaysMessageHandler::default(),
			artboard_message_handler: ArtboardMessageHandler::default(),
			transform_layer_handler: TransformLayerMessageHandler::default(),
			snapping_enabled: true,
			overlays_visible: true,
			view_mode: ViewMode::default(),
			version: GRAPHITE_DOCUMENT_VERSION.to_string(),
		}
	}
}

impl DocumentMessageHandler {
	pub fn serialize_document(&self) -> String {
		let val = serde_json::to_string(self);
		// We fully expect the serialization to succeed
		val.unwrap()
	}

	pub fn deserialize_document(serialized_content: &str) -> Result<Self, DocumentError> {
		let deserialized_result: Result<Self, DocumentError> = serde_json::from_str(serialized_content).map_err(|e| DocumentError::InvalidFile(e.to_string()));
		match deserialized_result {
			Ok(document) => {
				if document.version == GRAPHITE_DOCUMENT_VERSION {
					Ok(document)
				} else {
					Err(DocumentError::InvalidFile("Graphite document version mismatch".to_string()))
				}
			}
			Err(e) => Err(e),
		}
	}

	pub fn with_name(name: String, ipp: &InputPreprocessorMessageHandler) -> Self {
		let mut document = Self { name, ..Self::default() };
		let starting_root_transform = document.movement_handler.calculate_offset_transform(ipp.viewport_bounds.size() / 2.);
		document.graphene_document.root.transform = starting_root_transform;
		document.artboard_message_handler.artboards_graphene_document.root.transform = starting_root_transform;
		document
	}

	pub fn with_name_and_content(name: String, serialized_content: String) -> Result<Self, EditorError> {
		match Self::deserialize_document(&serialized_content) {
			Ok(mut document) => {
				document.name = name;
				Ok(document)
			}
			Err(DocumentError::InvalidFile(msg)) => Err(EditorError::Document(msg)),
			_ => Err(EditorError::Document(String::from("Failed to open file"))),
		}
	}

	pub fn is_unmodified_default(&self) -> bool {
		self.serialize_root().len() == Self::default().serialize_root().len()
			&& self.document_undo_history.is_empty()
			&& self.document_redo_history.is_empty()
			&& self.name.starts_with(DEFAULT_DOCUMENT_NAME)
	}

	fn select_layer(&mut self, path: &[LayerId]) -> Option<Message> {
		println!("Select_layer fail: {:?}", self.all_layers_sorted());

		if let Some(layer) = self.layer_metadata.get_mut(path) {
			layer.selected = true;
			let data = self.layer_panel_entry(path.to_vec()).ok()?;
			(!path.is_empty()).then(|| FrontendMessage::UpdateDocumentLayer { data }.into())
		} else {
			log::warn!("Tried to select non existing layer {:?}", path);
			None
		}
	}

	pub fn selected_visible_layers_bounding_box(&self) -> Option<[DVec2; 2]> {
		let paths = self.selected_visible_layers();
		self.graphene_document.combined_viewport_bounding_box(paths)
	}

	/// Create a new vector shape representation with the underlying kurbo data, VectorManipulatorShape
	pub fn selected_visible_layers_vector_shapes(&self, responses: &mut VecDeque<Message>) -> Vec<VectorManipulatorShape> {
		let shapes = self.selected_layers().filter_map(|path_to_shape| {
			let viewport_transform = self.graphene_document.generate_transform_relative_to_viewport(path_to_shape).ok()?;
			let layer = self.graphene_document.layer(path_to_shape);

			match &layer {
				Ok(layer) if layer.visible => {}
				_ => return None,
			};

			let (path, closed) = match &layer.ok()?.data {
				LayerDataType::Shape(shape) => Some((shape.path.clone(), shape.closed)),
				LayerDataType::Text(text) => Some((text.to_bez_path_nonmut(), true)),
				_ => None,
			}?;

<<<<<<< HEAD
			// TODO: Create VectorManipulatorShape when creating a kurbo shape as a stopgap, rather than on each new selection
			Some(VectorManipulatorShape::new(path_to_shape.to_vec(), viewport_transform, shape, responses))
=======
			let segments = path
				.segments()
				.map(|segment| -> VectorManipulatorSegment {
					let place = |point: kurbo::Point| -> DVec2 { viewport_transform.transform_point2(DVec2::from((point.x, point.y))) };

					match segment {
						PathSeg::Line(line) => VectorManipulatorSegment::Line(place(line.p0), place(line.p1)),
						PathSeg::Quad(quad) => VectorManipulatorSegment::Quad(place(quad.p0), place(quad.p1), place(quad.p2)),
						PathSeg::Cubic(cubic) => VectorManipulatorSegment::Cubic(place(cubic.p0), place(cubic.p1), place(cubic.p2), place(cubic.p3)),
					}
				})
				.collect::<Vec<VectorManipulatorSegment>>();

			Some(VectorManipulatorShape {
				layer_path: path_to_shape.to_vec(),
				path,
				segments,
				transform: viewport_transform,
				closed,
			})
>>>>>>> 2454fa6d
		});

		// TODO: Consider refactoring this in a way that avoids needing to collect() so we can skip the heap allocations
		shapes.collect::<Vec<VectorManipulatorShape>>()
	}

	pub fn selected_layers(&self) -> impl Iterator<Item = &[LayerId]> {
		self.layer_metadata.iter().filter_map(|(path, data)| data.selected.then(|| path.as_slice()))
	}

	pub fn non_selected_layers(&self) -> impl Iterator<Item = &[LayerId]> {
		self.layer_metadata.iter().filter_map(|(path, data)| (!data.selected).then(|| path.as_slice()))
	}

	pub fn selected_layers_without_children(&self) -> Vec<&[LayerId]> {
		let unique_layers = GrapheneDocument::shallowest_unique_layers(self.selected_layers());

		// We need to maintain layer ordering
		self.sort_layers(unique_layers.iter().copied())
	}

	pub fn selected_layers_contains(&self, path: &[LayerId]) -> bool {
		self.layer_metadata.get(path).map(|layer| layer.selected).unwrap_or(false)
	}

	pub fn selected_visible_layers(&self) -> impl Iterator<Item = &[LayerId]> {
		self.selected_layers().filter(|path| match self.graphene_document.layer(path) {
			Ok(layer) => layer.visible,
			Err(_) => false,
		})
	}

	pub fn selected_visible_text_layers(&self) -> impl Iterator<Item = &[LayerId]> {
		self.selected_layers().filter(|path| match self.graphene_document.layer(path) {
			Ok(layer) => {
				let discriminant: LayerDataTypeDiscriminant = (&layer.data).into();
				layer.visible && discriminant == LayerDataTypeDiscriminant::Text
			}
			Err(_) => false,
		})
	}

	pub fn visible_layers(&self) -> impl Iterator<Item = &[LayerId]> {
		self.all_layers().filter(|path| match self.graphene_document.layer(path) {
			Ok(layer) => layer.visible,
			Err(_) => false,
		})
	}

	fn serialize_structure(&self, folder: &Folder, structure: &mut Vec<u64>, data: &mut Vec<LayerId>, path: &mut Vec<LayerId>) {
		let mut space = 0;
		for (id, layer) in folder.layer_ids.iter().zip(folder.layers()).rev() {
			data.push(*id);
			space += 1;
			if let LayerDataType::Folder(ref folder) = layer.data {
				path.push(*id);
				if self.layer_metadata(path).expanded {
					structure.push(space);
					self.serialize_structure(folder, structure, data, path);
					space = 0;
				}
				path.pop();
			}
		}
		structure.push(space | 1 << 63);
	}

	/// Serializes the layer structure into a condensed 1D structure.
	///
	/// # Format
	/// It is a string of numbers broken into three sections:
	///
	/// | Data                                                                                                                           | Description                                  | Length           |
	/// |--------------------------------------------------------------------------------------------------------------------------------|----------------------------------------------|------------------|
	/// | `4,` `2, 1, -2, -0,` `16533113728871998040,3427872634365736244,18115028555707261608,15878401910454357952,449479075714955186`   | Encoded example data                         |                  |
	/// | `L` = `4` = `structure.len()`                                                                                                  | `L`, the length of the **Structure** section | First value      |
	/// | **Structure** section = `2, 1, -2, -0`                                                                                         | The **Structure** section                    | Next `L` values  |
	/// | **Data** section = `16533113728871998040, 3427872634365736244, 18115028555707261608, 15878401910454357952, 449479075714955186` | The **Data** section (layer IDs)             | Remaining values |
	///
	/// The data section lists the layer IDs for all folders/layers in the tree as read from top to bottom.
	/// The structure section lists signed numbers. The sign indicates a folder indentation change (`+` is down a level, `-` is up a level).
	/// The numbers in the structure block encode the indentation. For example:
	/// - `2` means read two element from the data section, then place a `[`.
	/// - `-x` means read `x` elements from the data section and then insert a `]`.
	///
	/// ```text
	/// 2     V 1  V -2  A -0 A
	/// 16533113728871998040,3427872634365736244,  18115028555707261608, 15878401910454357952,449479075714955186
	/// 16533113728871998040,3427872634365736244,[ 18115028555707261608,[15878401910454357952,449479075714955186]    ]
	/// ```
	///
	/// Resulting layer panel:
	/// ```text
	/// 16533113728871998040
	/// 3427872634365736244
	/// [3427872634365736244,18115028555707261608]
	/// [3427872634365736244,18115028555707261608,15878401910454357952]
	/// [3427872634365736244,18115028555707261608,449479075714955186]
	/// ```
	pub fn serialize_root(&self) -> Vec<u64> {
		let (mut structure, mut data) = (vec![0], Vec::new());
		self.serialize_structure(self.graphene_document.root.as_folder().unwrap(), &mut structure, &mut data, &mut vec![]);
		structure[0] = structure.len() as u64 - 1;
		structure.extend(data);

		structure
	}

	/// Returns an unsorted list of all layer paths including folders at all levels, except the document's top-level root folder itself
	pub fn all_layers(&self) -> impl Iterator<Item = &[LayerId]> {
		self.layer_metadata.keys().filter_map(|path| (!path.is_empty()).then(|| path.as_slice()))
	}

	/// Returns the paths to all layers in order
	fn sort_layers<'a>(&self, paths: impl Iterator<Item = &'a [LayerId]>) -> Vec<&'a [LayerId]> {
		// Compute the indices for each layer to be able to sort them
		let mut layers_with_indices: Vec<(&[LayerId], Vec<usize>)> = paths
			// 'path.len() > 0' filters out root layer since it has no indices
			.filter_map(|path| (!path.is_empty()).then(|| path))
			.filter_map(|path| {
				// TODO: `indices_for_path` can return an error. We currently skip these layers and log a warning. Once this problem is solved this code can be simplified.
				match self.graphene_document.indices_for_path(path) {
					Err(err) => {
						warn!("layers_sorted: Could not get indices for the layer {:?}: {:?}", path, err);
						None
					}
					Ok(indices) => Some((path, indices)),
				}
			})
			.collect();

		layers_with_indices.sort_by_key(|(_, indices)| indices.clone());
		layers_with_indices.into_iter().map(|(path, _)| path).collect()
	}

	/// Returns the paths to all layers in order
	pub fn all_layers_sorted(&self) -> Vec<&[LayerId]> {
		self.sort_layers(self.all_layers())
	}

	/// Returns the paths to all selected layers in order
	pub fn selected_layers_sorted(&self) -> Vec<&[LayerId]> {
		self.sort_layers(self.selected_layers())
	}

	/// Returns the paths to all non_selected layers in order
	#[allow(dead_code)] // used for test cases
	pub fn non_selected_layers_sorted(&self) -> Vec<&[LayerId]> {
		self.sort_layers(self.non_selected_layers())
	}

	pub fn layer_metadata(&self, path: &[LayerId]) -> &LayerMetadata {
		self.layer_metadata.get(path).unwrap_or_else(|| panic!("Editor's layer metadata for {:?} does not exist", path))
	}

	pub fn layer_metadata_mut(&mut self, path: &[LayerId]) -> &mut LayerMetadata {
		Self::layer_metadata_mut_no_borrow_self(&mut self.layer_metadata, path)
	}

	pub fn layer_metadata_mut_no_borrow_self<'a>(layer_metadata: &'a mut HashMap<Vec<LayerId>, LayerMetadata>, path: &[LayerId]) -> &'a mut LayerMetadata {
		layer_metadata
			.get_mut(path)
			.unwrap_or_else(|| panic!("Layer data cannot be found because the path {:?} does not exist", path))
	}

	pub fn backup(&mut self, responses: &mut VecDeque<Message>) {
		self.document_redo_history.clear();
		self.document_undo_history.push((self.graphene_document.clone(), self.layer_metadata.clone()));

		// Push the UpdateOpenDocumentsList message to the bus in order to update the save status of the open documents
		responses.push_back(PortfolioMessage::UpdateOpenDocumentsList.into());
	}

	pub fn rollback(&mut self, responses: &mut VecDeque<Message>) -> Result<(), EditorError> {
		self.backup(responses);
		self.undo(responses)
		// TODO: Consider if we should check if the document is saved
	}

	pub fn undo(&mut self, responses: &mut VecDeque<Message>) -> Result<(), EditorError> {
		// Push the UpdateOpenDocumentsList message to the bus in order to update the save status of the open documents
		responses.push_back(PortfolioMessage::UpdateOpenDocumentsList.into());

		match self.document_undo_history.pop() {
			Some((document, layer_metadata)) => {
				let document = std::mem::replace(&mut self.graphene_document, document);
				let layer_metadata = std::mem::replace(&mut self.layer_metadata, layer_metadata);
				self.document_redo_history.push((document, layer_metadata));
				for layer in self.layer_metadata.keys() {
					responses.push_back(DocumentMessage::LayerChanged { affected_layer_path: layer.clone() }.into())
				}
				Ok(())
			}
			None => Err(EditorError::NoTransactionInProgress),
		}
	}

	pub fn redo(&mut self, responses: &mut VecDeque<Message>) -> Result<(), EditorError> {
		// Push the UpdateOpenDocumentsList message to the bus in order to update the save status of the open documents
		responses.push_back(PortfolioMessage::UpdateOpenDocumentsList.into());

		match self.document_redo_history.pop() {
			Some((document, layer_metadata)) => {
				let document = std::mem::replace(&mut self.graphene_document, document);
				let layer_metadata = std::mem::replace(&mut self.layer_metadata, layer_metadata);
				self.document_undo_history.push((document, layer_metadata));
				for layer in self.layer_metadata.keys() {
					responses.push_back(DocumentMessage::LayerChanged { affected_layer_path: layer.clone() }.into())
				}
				Ok(())
			}
			None => Err(EditorError::NoTransactionInProgress),
		}
	}

	pub fn current_identifier(&self) -> u64 {
		// We can use the last state of the document to serve as the identifier to compare against
		// This is useful since when the document is empty the identifier will be 0
		self.document_undo_history
			.last()
			.map(|(graphene_document, _)| graphene_document.current_state_identifier())
			.unwrap_or(0)
	}

	pub fn is_saved(&self) -> bool {
		self.current_identifier() == self.saved_document_identifier
	}

	pub fn set_save_state(&mut self, is_saved: bool) {
		if is_saved {
			self.saved_document_identifier = self.current_identifier();
		} else {
			self.saved_document_identifier = generate_uuid();
		}
	}

	// TODO: This should probably take a slice not a vec, also why does this even exist when `layer_panel_entry_from_path` also exists?
	pub fn layer_panel_entry(&mut self, path: Vec<LayerId>) -> Result<LayerPanelEntry, EditorError> {
		let data: LayerMetadata = *self
			.layer_metadata
			.get_mut(&path)
			.ok_or_else(|| EditorError::Document(format!("Could not get layer metadata for {:?}", path)))?;
		let layer = self.graphene_document.layer(&path)?;
		let entry = layer_panel_entry(&data, self.graphene_document.multiply_transforms(&path)?, layer, path);
		Ok(entry)
	}

	/// Returns a list of `LayerPanelEntry`s intended for display purposes. These don't contain
	/// any actual data, but rather attributes such as visibility and names of the layers.
	pub fn layer_panel(&mut self, path: &[LayerId]) -> Result<Vec<LayerPanelEntry>, EditorError> {
		let folder = self.graphene_document.folder(path)?;
		let paths: Vec<Vec<LayerId>> = folder.layer_ids.iter().map(|id| [path, &[*id]].concat()).collect();
		let entries = paths.iter().rev().filter_map(|path| self.layer_panel_entry_from_path(path)).collect();
		Ok(entries)
	}

	pub fn layer_panel_entry_from_path(&self, path: &[LayerId]) -> Option<LayerPanelEntry> {
		let layer_metadata = self.layer_metadata(path);
		let transform = self
			.graphene_document
			.generate_transform_across_scope(path, Some(self.graphene_document.root.transform.inverse()))
			.ok()?;
		let layer = self.graphene_document.layer(path).ok()?;

		Some(layer_panel_entry(layer_metadata, transform, layer, path.to_vec()))
	}

	/// When working with an insert index, deleting the layers may cause the insert index to point to a different location (if the layer being deleted was located before the insert index).
	///
	/// This function updates the insert index so that it points to the same place after the specified `layers` are deleted.
	fn update_insert_index<'a>(&self, layers: &[&'a [LayerId]], path: &[LayerId], insert_index: isize, reverse_index: bool) -> Result<isize, DocumentError> {
		let folder = self.graphene_document.folder(path)?;
		let insert_index = if reverse_index { folder.layer_ids.len() as isize - insert_index } else { insert_index };
		let layer_ids_above = if insert_index < 0 { &folder.layer_ids } else { &folder.layer_ids[..(insert_index as usize)] };

		Ok(insert_index - layer_ids_above.iter().filter(|layer_id| layers.iter().any(|x| *x == [path, &[**layer_id]].concat())).count() as isize)
	}

	pub fn document_bounds(&self) -> Option<[DVec2; 2]> {
		if self.artboard_message_handler.is_infinite_canvas() {
			self.graphene_document.viewport_bounding_box(&[]).ok().flatten()
		} else {
			self.artboard_message_handler.artboards_graphene_document.viewport_bounding_box(&[]).ok().flatten()
		}
	}
}

impl PropertyHolder for DocumentMessageHandler {
	fn properties(&self) -> WidgetLayout {
		WidgetLayout::new(vec![LayoutRow::Row {
			name: "".into(),
			widgets: vec![
				WidgetHolder::new(Widget::OptionalInput(OptionalInput {
					checked: self.snapping_enabled,
					icon: "Snapping".into(),
					tooltip: "Snapping".into(),
					on_update: WidgetCallback::new(|updated_optional_input| DocumentMessage::SetSnapping { snap: updated_optional_input.checked }.into()),
				})),
				WidgetHolder::new(Widget::PopoverButton(PopoverButton {
					title: "Snapping".into(),
					text: "The contents of this popover menu are coming soon".into(),
				})),
				WidgetHolder::new(Widget::Separator(Separator {
					separator_type: SeparatorType::Unrelated,
					direction: SeparatorDirection::Horizontal,
				})),
				WidgetHolder::new(Widget::OptionalInput(OptionalInput {
					checked: true,
					icon: "Grid".into(),
					tooltip: "Grid".into(),
					on_update: WidgetCallback::new(|_| FrontendMessage::DisplayDialogComingSoon { issue: Some(318) }.into()),
				})),
				WidgetHolder::new(Widget::PopoverButton(PopoverButton {
					title: "Grid".into(),
					text: "The contents of this popover menu are coming soon".into(),
				})),
				WidgetHolder::new(Widget::Separator(Separator {
					separator_type: SeparatorType::Unrelated,
					direction: SeparatorDirection::Horizontal,
				})),
				WidgetHolder::new(Widget::OptionalInput(OptionalInput {
					checked: self.overlays_visible,
					icon: "Overlays".into(),
					tooltip: "Overlays".into(),
					on_update: WidgetCallback::new(|updated_optional_input| {
						DocumentMessage::SetOverlaysVisibility {
							visible: updated_optional_input.checked,
						}
						.into()
					}),
				})),
				WidgetHolder::new(Widget::PopoverButton(PopoverButton {
					title: "Overlays".into(),
					text: "The contents of this popover menu are coming soon".into(),
				})),
				WidgetHolder::new(Widget::Separator(Separator {
					separator_type: SeparatorType::Unrelated,
					direction: SeparatorDirection::Horizontal,
				})),
				WidgetHolder::new(Widget::RadioInput(RadioInput {
					selected_index: if self.view_mode == ViewMode::Normal { 0 } else { 1 },
					entries: vec![
						RadioEntryData {
							value: "normal".into(),
							icon: "ViewModeNormal".into(),
							tooltip: "View Mode: Normal".into(),
							on_update: WidgetCallback::new(|_| DocumentMessage::SetViewMode { view_mode: ViewMode::Normal }.into()),
							..RadioEntryData::default()
						},
						RadioEntryData {
							value: "outline".into(),
							icon: "ViewModeOutline".into(),
							tooltip: "View Mode: Outline".into(),
							on_update: WidgetCallback::new(|_| DocumentMessage::SetViewMode { view_mode: ViewMode::Outline }.into()),
							..RadioEntryData::default()
						},
						RadioEntryData {
							value: "pixels".into(),
							icon: "ViewModePixels".into(),
							tooltip: "View Mode: Pixels".into(),
							on_update: WidgetCallback::new(|_| FrontendMessage::DisplayDialogComingSoon { issue: Some(320) }.into()),
							..RadioEntryData::default()
						},
					],
				})),
				WidgetHolder::new(Widget::PopoverButton(PopoverButton {
					title: "View Mode".into(),
					text: "The contents of this popover menu are coming soon".into(),
				})),
				WidgetHolder::new(Widget::Separator(Separator {
					separator_type: SeparatorType::Section,
					direction: SeparatorDirection::Horizontal,
				})),
				WidgetHolder::new(Widget::NumberInput(NumberInput {
					unit: "°".into(),
					value: self.movement_handler.tilt / (std::f64::consts::PI / 180.),
					increment_factor: 15.,
					on_update: WidgetCallback::new(|number_input| {
						MovementMessage::SetCanvasRotation {
							angle_radians: number_input.value * (std::f64::consts::PI / 180.),
						}
						.into()
					}),
					..NumberInput::default()
				})),
				WidgetHolder::new(Widget::Separator(Separator {
					separator_type: SeparatorType::Section,
					direction: SeparatorDirection::Horizontal,
				})),
				WidgetHolder::new(Widget::IconButton(IconButton {
					size: 24,
					icon: "ZoomIn".into(),
					tooltip: "Zoom In".into(),
					on_update: WidgetCallback::new(|_| MovementMessage::IncreaseCanvasZoom { center_on_mouse: false }.into()),
					..IconButton::default()
				})),
				WidgetHolder::new(Widget::IconButton(IconButton {
					size: 24,
					icon: "ZoomOut".into(),
					tooltip: "Zoom Out".into(),
					on_update: WidgetCallback::new(|_| MovementMessage::DecreaseCanvasZoom { center_on_mouse: false }.into()),
					..IconButton::default()
				})),
				WidgetHolder::new(Widget::IconButton(IconButton {
					size: 24,
					icon: "ZoomReset".into(),
					tooltip: "Zoom to 100%".into(),
					on_update: WidgetCallback::new(|_| MovementMessage::SetCanvasZoom { zoom_factor: 1. }.into()),
					..IconButton::default()
				})),
				WidgetHolder::new(Widget::Separator(Separator {
					separator_type: SeparatorType::Related,
					direction: SeparatorDirection::Horizontal,
				})),
				WidgetHolder::new(Widget::NumberInput(NumberInput {
					unit: "%".into(),
					value: self.movement_handler.zoom * 100.,
					min: Some(0.000001),
					max: Some(1000000.),
					on_update: WidgetCallback::new(|number_input| {
						MovementMessage::SetCanvasZoom {
							zoom_factor: number_input.value / 100.,
						}
						.into()
					}),
					increment_behavior: NumberInputIncrementBehavior::Callback,
					increment_callback_decrease: WidgetCallback::new(|_| MovementMessage::DecreaseCanvasZoom { center_on_mouse: false }.into()),
					increment_callback_increase: WidgetCallback::new(|_| MovementMessage::IncreaseCanvasZoom { center_on_mouse: false }.into()),
					..NumberInput::default()
				})),
			],
		}])
	}
}

impl MessageHandler<DocumentMessage, &InputPreprocessorMessageHandler> for DocumentMessageHandler {
	#[remain::check]
	fn process_action(&mut self, message: DocumentMessage, ipp: &InputPreprocessorMessageHandler, responses: &mut VecDeque<Message>) {
		use DocumentMessage::*;

		#[remain::sorted]
		match message {
			// Sub-messages
			#[remain::unsorted]
			DispatchOperation(op) => match self.graphene_document.handle_operation(&op) {
				Ok(Some(document_responses)) => {
					for response in document_responses {
						match &response {
							DocumentResponse::FolderChanged { path } => responses.push_back(FolderChanged { affected_folder_path: path.clone() }.into()),
							DocumentResponse::DeletedLayer { path } => {
								self.layer_metadata.remove(path);
							}
							DocumentResponse::LayerChanged { path } => responses.push_back(LayerChanged { affected_layer_path: path.clone() }.into()),
							DocumentResponse::CreatedLayer { path } => {
								if self.layer_metadata.contains_key(path) {
									log::warn!("CreatedLayer overrides existing layer metadata.");
								}
								self.layer_metadata.insert(path.clone(), LayerMetadata::new(false));

								responses.push_back(LayerChanged { affected_layer_path: path.clone() }.into());
								self.layer_range_selection_reference = path.clone();
								responses.push_back(
									AddSelectedLayers {
										additional_layers: vec![path.clone()],
									}
									.into(),
								);
							}
							DocumentResponse::DocumentChanged => responses.push_back(RenderDocument.into()),
						};
						responses.push_back(ToolMessage::DocumentIsDirty.into());
					}
				}
				Err(e) => log::error!("DocumentError: {:?}", e),
				Ok(_) => (),
			},
			#[remain::unsorted]
			Artboard(message) => {
				self.artboard_message_handler.process_action(message, (), responses);
			}
			#[remain::unsorted]
			Movement(message) => {
				self.movement_handler.process_action(message, (&self.graphene_document, ipp), responses);
			}
			#[remain::unsorted]
			Overlays(message) => {
				self.overlays_message_handler.process_action(message, self.overlays_visible, responses);
				// responses.push_back(OverlaysMessage::RenderOverlays.into());
			}
			#[remain::unsorted]
			TransformLayers(message) => {
				self.transform_layer_handler
					.process_action(message, (&mut self.layer_metadata, &mut self.graphene_document, ipp), responses);
			}

			// Messages
			AbortTransaction => {
				self.undo(responses).unwrap_or_else(|e| log::warn!("{}", e));
				responses.extend([RenderDocument.into(), DocumentStructureChanged.into()]);
			}
			AddSelectedLayers { additional_layers } => {
				for layer_path in additional_layers {
					responses.extend(self.select_layer(&layer_path));
				}
				// TODO: Correctly update layer panel in clear_selection instead of here
				responses.push_back(FolderChanged { affected_folder_path: vec![] }.into());
				responses.push_back(DocumentMessage::SelectionChanged.into());
			}
			AlignSelectedLayers { axis, aggregate } => {
				self.backup(responses);
				let (paths, boxes): (Vec<_>, Vec<_>) = self
					.selected_layers()
					.filter_map(|path| self.graphene_document.viewport_bounding_box(path).ok()?.map(|b| (path, b)))
					.unzip();

				let axis = match axis {
					AlignAxis::X => DVec2::X,
					AlignAxis::Y => DVec2::Y,
				};
				let lerp = |bbox: &[DVec2; 2]| bbox[0].lerp(bbox[1], 0.5);
				if let Some(combined_box) = self.graphene_document.combined_viewport_bounding_box(self.selected_layers()) {
					let aggregated = match aggregate {
						AlignAggregate::Min => combined_box[0],
						AlignAggregate::Max => combined_box[1],
						AlignAggregate::Center => lerp(&combined_box),
						AlignAggregate::Average => boxes.iter().map(|b| lerp(b)).reduce(|a, b| a + b).map(|b| b / boxes.len() as f64).unwrap(),
					};
					for (path, bbox) in paths.into_iter().zip(boxes) {
						let center = match aggregate {
							AlignAggregate::Min => bbox[0],
							AlignAggregate::Max => bbox[1],
							_ => lerp(&bbox),
						};
						let translation = (aggregated - center) * axis;
						responses.push_back(
							DocumentOperation::TransformLayerInViewport {
								path: path.to_vec(),
								transform: DAffine2::from_translation(translation).to_cols_array(),
							}
							.into(),
						);
					}
					responses.push_back(ToolMessage::DocumentIsDirty.into());
				}
			}
			CommitTransaction => (),
			CreateEmptyFolder { mut container_path } => {
				let id = generate_uuid();
				container_path.push(id);
				responses.push_back(DocumentOperation::CreateFolder { path: container_path.clone() }.into());
				responses.push_back(
					DocumentMessage::SetLayerExpansion {
						layer_path: container_path,
						set_expanded: true,
					}
					.into(),
				);
			}
			DebugPrintDocument => {
				log::debug!("{:#?}\n{:#?}", self.graphene_document, self.layer_metadata);
			}
			DeleteLayer { layer_path } => responses.push_front(DocumentOperation::DeleteLayer { path: layer_path }.into()),
			DeleteSelectedLayers => {
				self.backup(responses);

				for path in self.selected_layers_without_children() {
					responses.push_front(DocumentOperation::DeleteLayer { path: path.to_vec() }.into());
				}

				responses.push_front(DocumentMessage::SelectionChanged.into());
			}
			DeselectAllLayers => {
				responses.push_front(SetSelectedLayers { replacement_selected_layers: vec![] }.into());
				self.layer_range_selection_reference.clear();
			}
			DirtyRenderDocument => {
				// Mark all non-overlay caches as dirty
				GrapheneDocument::visit_all_shapes(&mut self.graphene_document.root, &mut |_| {});

				responses.push_back(DocumentMessage::RenderDocument.into());
			}
			DirtyRenderDocumentInOutlineView => {
				if self.view_mode == ViewMode::Outline {
					responses.push_front(DocumentMessage::DirtyRenderDocument.into());
				}
			}
			DocumentHistoryBackward => self.undo(responses).unwrap_or_else(|e| log::warn!("{}", e)),
			DocumentHistoryForward => self.redo(responses).unwrap_or_else(|e| log::warn!("{}", e)),
			DocumentStructureChanged => {
				let data_buffer: RawBuffer = self.serialize_root().into();
				responses.push_back(FrontendMessage::DisplayDocumentLayerTreeStructure { data_buffer }.into())
			}
			DuplicateSelectedLayers => {
				self.backup(responses);
				for path in self.selected_layers_sorted() {
					responses.push_back(DocumentOperation::DuplicateLayer { path: path.to_vec() }.into());
				}
			}
			ExportDocument => {
				// TODO(MFISH33): Add Dialog to select artboards
				let bbox = self.document_bounds().unwrap_or_else(|| [DVec2::ZERO, ipp.viewport_bounds.size()]);
				let size = bbox[1] - bbox[0];
				let name = match self.name.ends_with(FILE_SAVE_SUFFIX) {
					true => self.name.clone().replace(FILE_SAVE_SUFFIX, FILE_EXPORT_SUFFIX),
					false => self.name.clone() + FILE_EXPORT_SUFFIX,
				};
				responses.push_back(
					FrontendMessage::TriggerFileDownload {
						document: format!(
							r#"<svg xmlns="http://www.w3.org/2000/svg" viewBox="{} {} {} {}">{}{}</svg>"#,
							bbox[0].x,
							bbox[0].y,
							size.x,
							size.y,
							"\n",
							self.graphene_document.render_root(self.view_mode)
						),
						name,
					}
					.into(),
				)
			}
			FlipSelectedLayers { flip_axis } => {
				self.backup(responses);
				let scale = match flip_axis {
					FlipAxis::X => DVec2::new(-1., 1.),
					FlipAxis::Y => DVec2::new(1., -1.),
				};
				if let Some([min, max]) = self.graphene_document.combined_viewport_bounding_box(self.selected_layers()) {
					let center = (max + min) / 2.;
					let bbox_trans = DAffine2::from_translation(-center);
					for path in self.selected_layers() {
						responses.push_back(
							DocumentOperation::TransformLayerInScope {
								path: path.to_vec(),
								transform: DAffine2::from_scale(scale).to_cols_array(),
								scope: bbox_trans.to_cols_array(),
							}
							.into(),
						);
					}
					responses.push_back(ToolMessage::DocumentIsDirty.into());
				}
			}
			FolderChanged { affected_folder_path } => {
				let _ = self.graphene_document.render_root(self.view_mode);
				let affected_layer_path = affected_folder_path;
				responses.extend([LayerChanged { affected_layer_path }.into(), DocumentStructureChanged.into()]);
			}
			GroupSelectedLayers => {
				let mut new_folder_path = self.graphene_document.shallowest_common_folder(self.selected_layers()).unwrap_or(&[]).to_vec();

				// Required for grouping parent folders with their own children
				if !new_folder_path.is_empty() && self.selected_layers_contains(&new_folder_path) {
					new_folder_path.remove(new_folder_path.len() - 1);
				}

				new_folder_path.push(generate_uuid());

				responses.push_back(PortfolioMessage::Copy { clipboard: Clipboard::System }.into());
				responses.push_back(DocumentMessage::DeleteSelectedLayers.into());
				responses.push_back(DocumentOperation::CreateFolder { path: new_folder_path.clone() }.into());
				responses.push_back(DocumentMessage::ToggleLayerExpansion { layer_path: new_folder_path.clone() }.into());
				responses.push_back(
					PortfolioMessage::PasteIntoFolder {
						clipboard: Clipboard::System,
						folder_path: new_folder_path.clone(),
						insert_index: -1,
					}
					.into(),
				);
				responses.push_back(
					DocumentMessage::SetSelectedLayers {
						replacement_selected_layers: vec![new_folder_path],
					}
					.into(),
				);
			}
			LayerChanged { affected_layer_path } => {
				if let Ok(layer_entry) = self.layer_panel_entry(affected_layer_path) {
					responses.push_back(FrontendMessage::UpdateDocumentLayer { data: layer_entry }.into());
				}
			}
			MoveSelectedLayersTo {
				folder_path,
				insert_index,
				reverse_index,
			} => {
				let selected_layers = self.selected_layers().collect::<Vec<_>>();

				// Prevent trying to insert into self
				if selected_layers.iter().any(|layer| folder_path.starts_with(layer)) {
					return;
				}

				let insert_index = self.update_insert_index(&selected_layers, &folder_path, insert_index, reverse_index).unwrap();

				responses.push_back(PortfolioMessage::Copy { clipboard: Clipboard::System }.into());
				responses.push_back(DocumentMessage::DeleteSelectedLayers.into());
				responses.push_back(
					PortfolioMessage::PasteIntoFolder {
						clipboard: Clipboard::System,
						folder_path,
						insert_index,
					}
					.into(),
				);
			}
			NudgeSelectedLayers { delta_x, delta_y } => {
				self.backup(responses);
				for path in self.selected_layers().map(|path| path.to_vec()) {
					let operation = DocumentOperation::TransformLayerInViewport {
						path,
						transform: DAffine2::from_translation((delta_x, delta_y).into()).to_cols_array(),
					};
					responses.push_back(operation.into());
				}
				responses.push_back(ToolMessage::DocumentIsDirty.into());
			}
			Redo => {
				responses.push_back(SelectMessage::Abort.into());
				responses.push_back(DocumentHistoryForward.into());
				responses.push_back(ToolMessage::DocumentIsDirty.into());
				responses.push_back(RenderDocument.into());
				responses.push_back(FolderChanged { affected_folder_path: vec![] }.into());
			}
			RenameLayer { layer_path, new_name } => responses.push_back(DocumentOperation::RenameLayer { layer_path, new_name }.into()),
			RenderDocument => {
				responses.push_back(
					FrontendMessage::UpdateDocumentArtwork {
						svg: self.graphene_document.render_root(self.view_mode),
					}
					.into(),
				);
				responses.push_back(ArtboardMessage::RenderArtboards.into());

				let document_transform_scale = self.movement_handler.snapped_scale();
				let scale = 0.5 + ASYMPTOTIC_EFFECT + document_transform_scale * SCALE_EFFECT;
				let viewport_size = ipp.viewport_bounds.size();
				let viewport_mid = ipp.viewport_bounds.center();
				let [bounds1, bounds2] = self.document_bounds().unwrap_or([viewport_mid; 2]);
				let bounds1 = bounds1.min(viewport_mid) - viewport_size * scale;
				let bounds2 = bounds2.max(viewport_mid) + viewport_size * scale;
				let bounds_length = (bounds2 - bounds1) * (1. + SCROLLBAR_SPACING);
				let scrollbar_position = DVec2::splat(0.5) - (bounds1.lerp(bounds2, 0.5) - viewport_mid) / (bounds_length - viewport_size);
				let scrollbar_multiplier = bounds_length - viewport_size;
				let scrollbar_size = viewport_size / bounds_length;

				let log = document_transform_scale.log2();
				let ruler_interval = if log < 0. { 100. * 2_f64.powf(-log.ceil()) } else { 100. / 2_f64.powf(log.ceil()) };
				let ruler_spacing = ruler_interval * document_transform_scale;

				let ruler_origin = self.graphene_document.root.transform.transform_point2(DVec2::ZERO);

				responses.push_back(
					FrontendMessage::UpdateDocumentScrollbars {
						position: scrollbar_position.into(),
						size: scrollbar_size.into(),
						multiplier: scrollbar_multiplier.into(),
					}
					.into(),
				);

				responses.push_back(
					FrontendMessage::UpdateDocumentRulers {
						origin: ruler_origin.into(),
						spacing: ruler_spacing,
						interval: ruler_interval,
					}
					.into(),
				);
			}
			ReorderSelectedLayers { relative_index_offset } => {
				self.backup(responses);

				let all_layer_paths = self.all_layers_sorted();
				let selected_layers = self.selected_layers_sorted();

				let first_or_last_selected_layer = match relative_index_offset.signum() {
					-1 => selected_layers.first(),
					1 => selected_layers.last(),
					_ => panic!("ReorderSelectedLayers must be given a non-zero value"),
				};

				if let Some(pivot_layer) = first_or_last_selected_layer {
					let sibling_layer_paths: Vec<_> = all_layer_paths
						.iter()
						.filter(|layer| {
							// Check if this is a sibling of the pivot layer
							// TODO: Break this out into a reusable function `fn are_layers_siblings(layer_a, layer_b) -> bool`
							let containing_folder_path = &pivot_layer[0..pivot_layer.len() - 1];
							layer.starts_with(containing_folder_path) && pivot_layer.len() == layer.len()
						})
						.collect();

					// TODO: Break this out into a reusable function: `fn layer_index_in_containing_folder(layer_path) -> usize`
					let pivot_index_among_siblings = sibling_layer_paths.iter().position(|path| *path == pivot_layer);

					if let Some(pivot_index) = pivot_index_among_siblings {
						let max = sibling_layer_paths.len() as i64 - 1;
						let insert_index = (pivot_index as i64 + relative_index_offset as i64).clamp(0, max) as usize;

						let existing_layer_to_insert_beside = sibling_layer_paths.get(insert_index);

						// TODO: Break this block out into a call to a message called `MoveSelectedLayersNextToLayer { neighbor_path, above_or_below }`
						if let Some(neighbor_path) = existing_layer_to_insert_beside {
							let (neighbor_id, folder_path) = neighbor_path.split_last().expect("Can't move the root folder");

							if let Some(folder) = self.graphene_document.layer(folder_path).ok().and_then(|layer| layer.as_folder().ok()) {
								let neighbor_layer_index = folder.layer_ids.iter().position(|id| id == neighbor_id).unwrap() as isize;

								// If moving down, insert below this layer. If moving up, insert above this layer.
								let insert_index = if relative_index_offset < 0 { neighbor_layer_index } else { neighbor_layer_index + 1 };

								responses.push_back(
									DocumentMessage::MoveSelectedLayersTo {
										folder_path: folder_path.to_vec(),
										insert_index,
										reverse_index: false,
									}
									.into(),
								);
							}
						}
					}
				}
			}
			RollbackTransaction => {
				self.rollback(responses).unwrap_or_else(|e| log::warn!("{}", e));
				responses.extend([RenderDocument.into(), DocumentStructureChanged.into()]);
			}
			SaveDocument => {
				self.set_save_state(true);
				responses.push_back(PortfolioMessage::AutoSaveActiveDocument.into());
				// Update the save status of the just saved document
				responses.push_back(PortfolioMessage::UpdateOpenDocumentsList.into());

				let name = match self.name.ends_with(FILE_SAVE_SUFFIX) {
					true => self.name.clone(),
					false => self.name.clone() + FILE_SAVE_SUFFIX,
				};
				responses.push_back(
					FrontendMessage::TriggerFileDownload {
						document: self.serialize_document(),
						name,
					}
					.into(),
				)
			}
			SelectAllLayers => {
				let all = self.all_layers().map(|path| path.to_vec()).collect();
				responses.push_front(SetSelectedLayers { replacement_selected_layers: all }.into());
			}
			SelectionChanged => {
				// TODO: Hoist this duplicated code into wider system
				responses.push_back(ToolMessage::SelectionChanged.into());
				responses.push_back(ToolMessage::DocumentIsDirty.into());
			}
			SelectLayer { layer_path, ctrl, shift } => {
				let mut paths = vec![];
				let last_selection_exists = !self.layer_range_selection_reference.is_empty();

				// If we have shift pressed and a layer already selected then fill the range
				if shift && last_selection_exists {
					// Fill the selection range
					self.layer_metadata
						.iter()
						.filter(|(target, _)| self.graphene_document.layer_is_between(target, &layer_path, &self.layer_range_selection_reference))
						.for_each(|(layer_path, _)| {
							paths.push(layer_path.clone());
						});
				} else {
					if ctrl {
						// Toggle selection when holding ctrl
						let layer = self.layer_metadata_mut(&layer_path);
						layer.selected = !layer.selected;
						responses.push_back(
							LayerChanged {
								affected_layer_path: layer_path.clone(),
							}
							.into(),
						);
						responses.push_back(DocumentMessage::SelectionChanged.into());
					} else {
						paths.push(layer_path.clone());
					}

					// Set our last selection reference
					self.layer_range_selection_reference = layer_path;
				}

				// Don't create messages for empty operations
				if !paths.is_empty() {
					// Add or set our selected layers
					if ctrl {
						responses.push_front(AddSelectedLayers { additional_layers: paths }.into());
					} else {
						responses.push_front(SetSelectedLayers { replacement_selected_layers: paths }.into());
					}
				}
			}
			SetBlendModeForSelectedLayers { blend_mode } => {
				self.backup(responses);
				for path in self.layer_metadata.iter().filter_map(|(path, data)| data.selected.then(|| path.clone())) {
					responses.push_back(DocumentOperation::SetLayerBlendMode { path, blend_mode }.into());
				}
			}
			SetLayerExpansion { layer_path, set_expanded } => {
				self.layer_metadata_mut(&layer_path).expanded = set_expanded;
				responses.push_back(DocumentStructureChanged.into());
				responses.push_back(LayerChanged { affected_layer_path: layer_path }.into())
			}
			SetLayerName { layer_path, name } => {
				if let Some(layer) = self.layer_panel_entry_from_path(&layer_path) {
					// Only save the history state if the name actually changed to something different
					if layer.name != name {
						self.backup(responses);
						responses.push_back(DocumentOperation::SetLayerName { path: layer_path, name }.into());
					}
				}
			}
			SetOpacityForSelectedLayers { opacity } => {
				self.backup(responses);
				let opacity = opacity.clamp(0., 1.);

				for path in self.selected_layers().map(|path| path.to_vec()) {
					responses.push_back(DocumentOperation::SetLayerOpacity { path, opacity }.into());
				}
			}
			SetOverlaysVisibility { visible } => {
				self.overlays_visible = visible;
				responses.push_back(OverlaysMessage::Rerender.into());
			}
			SetSelectedLayers { replacement_selected_layers } => {
				let selected = self.layer_metadata.iter_mut().filter(|(_, layer_metadata)| layer_metadata.selected);
				selected.for_each(|(path, layer_metadata)| {
					layer_metadata.selected = false;
					responses.push_back(LayerChanged { affected_layer_path: path.clone() }.into())
				});

				let additional_layers = replacement_selected_layers;
				responses.push_front(AddSelectedLayers { additional_layers }.into());
			}
			SetSnapping { snap } => {
				self.snapping_enabled = snap;
			}
			SetTexboxEditability { path, editable } => {
				let text = self.graphene_document.layer(&path).unwrap().as_text().unwrap();
				responses.push_back(DocumentOperation::SetTextEditability { path, editable }.into());
				if editable {
					responses.push_back(
						FrontendMessage::DisplayEditableTextbox {
							text: text.text.clone(),
							line_width: text.line_width,
							font_size: text.size,
						}
						.into(),
					);
				} else {
					responses.push_back(FrontendMessage::DisplayRemoveEditableTextbox.into());
				}
			}
			SetViewMode { view_mode } => {
				self.view_mode = view_mode;
				responses.push_front(DocumentMessage::DirtyRenderDocument.into());
			}
			StartTransaction => self.backup(responses),
			ToggleLayerExpansion { layer_path } => {
				self.layer_metadata_mut(&layer_path).expanded ^= true;
				responses.push_back(DocumentStructureChanged.into());
				responses.push_back(LayerChanged { affected_layer_path: layer_path }.into())
			}
			ToggleLayerVisibility { layer_path } => {
				responses.push_back(DocumentOperation::ToggleLayerVisibility { path: layer_path }.into());
				responses.push_back(ToolMessage::DocumentIsDirty.into());
			}
			Undo => {
				responses.push_back(SelectMessage::Abort.into());
				responses.push_back(DocumentHistoryBackward.into());
				responses.push_back(ToolMessage::DocumentIsDirty.into());
				responses.push_back(RenderDocument.into());
				responses.push_back(FolderChanged { affected_folder_path: vec![] }.into());
			}
			UngroupLayers { folder_path } => {
				// Select all the children of the folder
				let select = self.graphene_document.folder_children_paths(&folder_path);

				let message_buffer = [
					// Select them
					DocumentMessage::SetSelectedLayers { replacement_selected_layers: select }.into(),
					// Copy them
					PortfolioMessage::Copy { clipboard: Clipboard::System }.into(),
					// Paste them into the folder above
					PortfolioMessage::PasteIntoFolder {
						clipboard: Clipboard::System,
						folder_path: folder_path[..folder_path.len() - 1].to_vec(),
						insert_index: -1,
					}
					.into(),
					// Delete the parent folder
					DocumentMessage::DeleteLayer { layer_path: folder_path }.into(),
				];

				// Push these messages in reverse due to push_front
				for message in message_buffer.into_iter().rev() {
					responses.push_front(message);
				}
			}
			UngroupSelectedLayers => {
				responses.push_back(DocumentMessage::StartTransaction.into());
				let folder_paths = self.graphene_document.sorted_folders_by_depth(self.selected_layers());
				for folder_path in folder_paths {
					responses.push_back(DocumentMessage::UngroupLayers { folder_path: folder_path.to_vec() }.into());
				}
				responses.push_back(DocumentMessage::CommitTransaction.into());
			}
			UpdateLayerMetadata { layer_path, layer_metadata } => {
				self.layer_metadata.insert(layer_path, layer_metadata);
			}
			ZoomCanvasToFitAll => {
				if let Some(bounds) = self.document_bounds() {
					responses.push_back(
						MovementMessage::FitViewportToBounds {
							bounds,
							padding_scale_factor: Some(VIEWPORT_ZOOM_TO_FIT_PADDING_SCALE_FACTOR),
							prevent_zoom_past_100: true,
						}
						.into(),
					)
				}
			}
		}
	}

	fn actions(&self) -> ActionList {
		let mut common = actions!(DocumentMessageDiscriminant;
			Undo,
			Redo,
			SelectAllLayers,
			DeselectAllLayers,
			RenderDocument,
			ExportDocument,
			SaveDocument,
			SetSnapping,
			DebugPrintDocument,
			ZoomCanvasToFitAll,
		);

		if self.layer_metadata.values().any(|data| data.selected) {
			let select = actions!(DocumentMessageDiscriminant;
				DeleteSelectedLayers,
				DuplicateSelectedLayers,
				NudgeSelectedLayers,
				ReorderSelectedLayers,
				GroupSelectedLayers,
				UngroupSelectedLayers,
			);
			common.extend(select);
		}
		common.extend(self.movement_handler.actions());
		common.extend(self.transform_layer_handler.actions());
		common
	}
}<|MERGE_RESOLUTION|>--- conflicted
+++ resolved
@@ -1,11 +1,6 @@
 use super::clipboards::Clipboard;
-<<<<<<< HEAD
-use super::layer_panel::{layer_panel_entry, LayerMetadata, LayerPanelEntry, RawBuffer};
+use super::layer_panel::{layer_panel_entry, LayerDataTypeDiscriminant, LayerMetadata, LayerPanelEntry, RawBuffer};
 use super::utility_types::{AlignAggregate, AlignAxis, DocumentSave, FlipAxis};
-=======
-use super::layer_panel::{layer_panel_entry, LayerDataTypeDiscriminant, LayerMetadata, LayerPanelEntry, RawBuffer};
-use super::utility_types::{AlignAggregate, AlignAxis, DocumentSave, FlipAxis, VectorManipulatorSegment, VectorManipulatorShape};
->>>>>>> 2454fa6d
 use super::vectorize_layer_metadata;
 use super::{ArtboardMessageHandler, MovementMessageHandler, OverlaysMessageHandler, TransformLayerMessageHandler};
 use crate::consts::{
@@ -154,37 +149,13 @@
 				_ => return None,
 			};
 
-			let (path, closed) = match &layer.ok()?.data {
-				LayerDataType::Shape(shape) => Some((shape.path.clone(), shape.closed)),
-				LayerDataType::Text(text) => Some((text.to_bez_path_nonmut(), true)),
+			// TODO: Create VectorManipulatorShape when creating a kurbo shape as a stopgap, rather than on each new selection
+
+			match &layer.ok()?.data {
+				LayerDataType::Shape(shape) => Some(VectorManipulatorShape::new(path_to_shape.to_vec(), viewport_transform, &shape.path, shape.closed, responses)),
+				LayerDataType::Text(text) => Some(VectorManipulatorShape::new(path_to_shape.to_vec(), viewport_transform, &text.to_bez_path_nonmut(), true, responses)),
 				_ => None,
-			}?;
-
-<<<<<<< HEAD
-			// TODO: Create VectorManipulatorShape when creating a kurbo shape as a stopgap, rather than on each new selection
-			Some(VectorManipulatorShape::new(path_to_shape.to_vec(), viewport_transform, shape, responses))
-=======
-			let segments = path
-				.segments()
-				.map(|segment| -> VectorManipulatorSegment {
-					let place = |point: kurbo::Point| -> DVec2 { viewport_transform.transform_point2(DVec2::from((point.x, point.y))) };
-
-					match segment {
-						PathSeg::Line(line) => VectorManipulatorSegment::Line(place(line.p0), place(line.p1)),
-						PathSeg::Quad(quad) => VectorManipulatorSegment::Quad(place(quad.p0), place(quad.p1), place(quad.p2)),
-						PathSeg::Cubic(cubic) => VectorManipulatorSegment::Cubic(place(cubic.p0), place(cubic.p1), place(cubic.p2), place(cubic.p3)),
-					}
-				})
-				.collect::<Vec<VectorManipulatorSegment>>();
-
-			Some(VectorManipulatorShape {
-				layer_path: path_to_shape.to_vec(),
-				path,
-				segments,
-				transform: viewport_transform,
-				closed,
-			})
->>>>>>> 2454fa6d
+			}
 		});
 
 		// TODO: Consider refactoring this in a way that avoids needing to collect() so we can skip the heap allocations

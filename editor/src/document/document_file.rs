--- conflicted
+++ resolved
@@ -17,6 +17,7 @@
 use crate::message_prelude::*;
 use crate::EditorError;
 
+use graphene::boolean_ops::BooleanOperation as BooleanOperationType;
 use graphene::layers::{style::ViewMode, BlendMode, LayerDataType};
 use graphene::{document::Document as GrapheneDocument, DocumentError, LayerId};
 use graphene::{DocumentResponse, Operation as DocumentOperation};
@@ -27,16 +28,7 @@
 use log::warn;
 use serde::{Deserialize, Serialize};
 
-<<<<<<< HEAD
-use graphene::layers::BlendMode;
-use graphene::{document::Document as GrapheneDocument, layers::LayerDataType, DocumentError, LayerId};
-use graphene::{DocumentResponse, Operation as DocumentOperation};
-use graphene::boolean_ops::BooleanOperation as BooleanOperationType;
-
-type DocumentSave = (GrapheneDocument, HashMap<Vec<LayerId>, LayerData>);
-=======
 type DocumentSave = (GrapheneDocument, HashMap<Vec<LayerId>, LayerMetadata>);
->>>>>>> 3eeac79f
 
 #[derive(PartialEq, Clone, Debug, Serialize, Deserialize, Hash)]
 pub enum FlipAxis {
@@ -178,11 +170,7 @@
 	Redo,
 	DocumentHistoryBackward,
 	DocumentHistoryForward,
-<<<<<<< HEAD
-	ClearOverlays,
 	BooleanOperation(BooleanOperationType),
-=======
->>>>>>> 3eeac79f
 	NudgeSelectedLayers(f64, f64),
 	AlignSelectedLayers(AlignAxis, AlignAggregate),
 	MoveSelectedLayersTo {
@@ -909,11 +897,16 @@
 					.into(),
 				);
 			}
-<<<<<<< HEAD
 			BooleanOperation(op) => {
 				// convert Iterator to Vec because Iterator does not implement several traits (Debug, Serialize, Deserialize, ...) required by DocumentOperation enum
-				responses.push_back(DocumentOperation::BooleanOperation{ operation: op, selected: self.selected_layers().map(|path_slice| Vec::from(path_slice)).collect()}.into());
-=======
+				responses.push_back(
+					DocumentOperation::BooleanOperation {
+						operation: op,
+						selected: self.selected_layers().map(|path_slice| Vec::from(path_slice)).collect(),
+					}
+					.into(),
+				);
+			}
 			DirtyRenderDocument => {
 				// Mark all non-overlay caches as dirty
 				GrapheneDocument::visit_all_shapes(&mut self.graphene_document.root, &mut |_| {});
@@ -924,7 +917,6 @@
 				if self.view_mode == ViewMode::Outline {
 					responses.push_front(DocumentMessage::DirtyRenderDocument.into());
 				}
->>>>>>> 3eeac79f
 			}
 			NudgeSelectedLayers(x, y) => {
 				self.backup(responses);

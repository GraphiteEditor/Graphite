--- conflicted
+++ resolved
@@ -74,11 +74,9 @@
 	layer_range_selection_reference: Vec<LayerId>,
 	#[serde(skip)]
 	movement_handler: MovementMessageHandler,
-<<<<<<< HEAD
+	#[serde(skip)]
 	overlay_message_handler: OverlayMessageHandler,
-=======
 	#[serde(skip)]
->>>>>>> 82e63ea1
 	transform_layer_handler: TransformLayerMessageHandler,
 	pub snapping_enabled: bool,
 	pub view_mode: ViewMode,
@@ -183,26 +181,8 @@
 	}
 
 	pub fn with_name(name: String, ipp: &InputPreprocessor) -> Self {
-<<<<<<< HEAD
-		let mut document = Self {
-			graphene_document: GrapheneDocument::default(),
-			document_undo_history: Vec::new(),
-			document_redo_history: Vec::new(),
-			saved_document_identifier: 0,
-			name,
-			layer_data: vec![(vec![], LayerData::new(true))].into_iter().collect(),
-			layer_range_selection_reference: Vec::new(),
-			movement_handler: MovementMessageHandler::default(),
-			transform_layer_handler: TransformLayerMessageHandler::default(),
-			snapping_enabled: true,
-			view_mode: ViewMode::default(),
-			overlay_message_handler: OverlayMessageHandler::default(),
-		};
-		document.graphene_document.root.transform = document.layerdata(&[]).calculate_offset_transform(ipp.viewport_bounds.size() / 2.);
-=======
 		let mut document = Self { name, ..Self::default() };
 		document.graphene_document.root.transform = document.layer_data(&[]).calculate_offset_transform(ipp.viewport_bounds.size() / 2., 0.);
->>>>>>> 82e63ea1
 		document
 	}
 
@@ -225,14 +205,7 @@
 	}
 
 	fn select_layer(&mut self, path: &[LayerId]) -> Option<Message> {
-<<<<<<< HEAD
-		self.layer_data(path).selected = true;
-=======
-		if self.graphene_document.layer(path).ok()?.overlay {
-			return None;
-		}
 		self.layer_data_mut(path).selected = true;
->>>>>>> 82e63ea1
 		let data = self.layer_panel_entry(path.to_vec()).ok()?;
 		(!path.is_empty()).then(|| FrontendMessage::UpdateLayer { data }.into())
 	}
@@ -472,28 +445,7 @@
 	pub fn layer_panel(&mut self, path: &[LayerId]) -> Result<Vec<LayerPanelEntry>, EditorError> {
 		let folder = self.graphene_document.folder(path)?;
 		let paths: Vec<Vec<LayerId>> = folder.layer_ids.iter().map(|id| [path, &[*id]].concat()).collect();
-<<<<<<< HEAD
-		let data: Vec<LayerData> = paths.iter().map(|path| *layer_data(&mut self.layer_data, path)).collect();
-		let folder = self.graphene_document.folder(path)?;
-		let entries = folder
-			.layers()
-			.iter()
-			.zip(paths.iter().zip(data))
-			.rev()
-			.map(|(layer, (path, data))| {
-				layer_panel_entry(
-					&data,
-					self.graphene_document
-						.generate_transform_across_scope(path, Some(self.graphene_document.root.transform.inverse()))
-						.unwrap(),
-					layer,
-					path.to_vec(),
-				)
-			})
-			.collect();
-=======
 		let entries = paths.iter().rev().filter_map(|path| self.layer_panel_entry_from_path(path)).collect();
->>>>>>> 82e63ea1
 		Ok(entries)
 	}
 
@@ -505,10 +457,7 @@
 			.ok()?;
 		let layer = self.graphene_document.layer(path).ok()?;
 
-		match layer.overlay {
-			true => None,
-			false => Some(layer_panel_entry(layer_data, transform, layer, path.to_vec())),
-		}
+		Some(layer_panel_entry(layer_data, transform, layer, path.to_vec()))
 	}
 }
 
@@ -536,7 +485,7 @@
 			Overlay(message) => {
 				log::debug!("{:?}", message);
 				self.overlay_message_handler
-					.process_action(message, (layer_data(&mut self.layer_data, &[]), &self.graphene_document, ipp), responses)
+					.process_action(message, (Self::layer_data_mut_no_borrow_self(&mut self.layer_data, &[]), &self.graphene_document, ipp), responses)
 			}
 			ExportDocument => {
 				let bbox = self.graphene_document.visible_layers_bounding_box().unwrap_or([DVec2::ZERO, ipp.viewport_bounds.size()]);

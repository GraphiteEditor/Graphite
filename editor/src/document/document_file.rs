use std::collections::HashMap;
use std::collections::VecDeque;

pub use super::layer_panel::*;
use super::movement_handler::{MovementMessage, MovementMessageHandler};
use super::transform_layer_handler::{TransformLayerMessage, TransformLayerMessageHandler};

use crate::consts::{ASYMPTOTIC_EFFECT, FILE_EXPORT_SUFFIX, FILE_SAVE_SUFFIX, SCALE_EFFECT, SCROLLBAR_SPACING};
use crate::input::InputPreprocessor;
use crate::message_prelude::*;
use crate::EditorError;

use glam::{DAffine2, DVec2};
use graphene::layers::Folder;
use kurbo::PathSeg;
use log::warn;
use serde::{Deserialize, Serialize};

<<<<<<< HEAD
use graphene::layers::BlendMode;
use graphene::{document::Document as GrapheneDocument, layers::LayerDataType, DocumentError, LayerId};
use graphene::{Operation as DocumentOperation, DocumentResponse};
=======
use graphene::layers::{style::ViewMode, BlendMode, LayerDataType};
use graphene::{document::Document as GrapheneDocument, DocumentError, LayerId};
use graphene::{DocumentResponse, Operation as DocumentOperation};
>>>>>>> c55f4f03

type DocumentSave = (GrapheneDocument, HashMap<Vec<LayerId>, LayerData>);

#[derive(PartialEq, Clone, Debug, Serialize, Deserialize, Hash)]
pub enum FlipAxis {
	X,
	Y,
}

#[derive(PartialEq, Clone, Debug, Serialize, Deserialize, Hash)]
pub enum AlignAxis {
	X,
	Y,
}

#[derive(PartialEq, Clone, Debug, Serialize, Deserialize, Hash)]
pub enum AlignAggregate {
	Min,
	Max,
	Center,
	Average,
}

#[derive(PartialEq, Clone, Debug)]
pub enum VectorManipulatorSegment {
	Line(DVec2, DVec2),
	Quad(DVec2, DVec2, DVec2),
	Cubic(DVec2, DVec2, DVec2, DVec2),
}

#[derive(PartialEq, Clone, Debug)]
pub struct VectorManipulatorShape {
	pub path: kurbo::BezPath,
	pub segments: Vec<VectorManipulatorSegment>,
	pub transform: DAffine2,
}

#[derive(Clone, Debug)]
pub struct DocumentMessageHandler {
	pub graphene_document: GrapheneDocument,
	pub overlays_document: GrapheneDocument,
	pub document_undo_history: Vec<DocumentSave>,
	pub document_redo_history: Vec<DocumentSave>,
	pub saved_document_identifier: u64,
	pub name: String,
	pub layer_data: HashMap<Vec<LayerId>, LayerData>,
	layer_range_selection_reference: Vec<LayerId>,
	movement_handler: MovementMessageHandler,
	transform_layer_handler: TransformLayerMessageHandler,
	pub snapping_enabled: bool,
	pub view_mode: ViewMode,
}

impl Default for DocumentMessageHandler {
	fn default() -> Self {
		Self {
			graphene_document: GrapheneDocument::default(),
			overlays_document: GrapheneDocument::default(),
			document_undo_history: Vec::new(),
			document_redo_history: Vec::new(),
			name: String::from("Untitled Document"),
			saved_document_identifier: 0,
			layer_data: vec![(vec![], LayerData::new(true))].into_iter().collect(),
			layer_range_selection_reference: Vec::new(),
			movement_handler: MovementMessageHandler::default(),
			transform_layer_handler: TransformLayerMessageHandler::default(),
			snapping_enabled: true,
			view_mode: ViewMode::default(),
		}
	}
}


#[impl_message(Message, DocumentMessage, Overlay)]
#[derive(PartialEq, Clone, Debug, Serialize, Deserialize)]
pub enum OverlayMessage {
	DispatchOperation(Box<DocumentOperation>),
}

/*impl From<DocumentOperation> for OverlaysMessage {
	fn from(operation: DocumentOperation) -> OverlaysMessage {
		Self::DispatchOperation(Box::new(operation))
	}
}*/

// impl From<DocumentOperation> for Message {
// 	fn from(operation: DocumentOperation) -> Message {
// 		OverlaysMessage::DispatchOperation(Box::new(operation)).into()
// 	}
// }

#[impl_message(Message, DocumentsMessage, Document)]
#[derive(PartialEq, Clone, Debug, Serialize, Deserialize)]
pub enum DocumentMessage {
	#[child]
	Movement(MovementMessage),
	#[child]
	TransformLayers(TransformLayerMessage),
	DispatchOperation(Box<DocumentOperation>),
	#[child]
	Overlay(OverlayMessage),
	SetSelectedLayers(Vec<Vec<LayerId>>),
	AddSelectedLayers(Vec<Vec<LayerId>>),
	SelectAllLayers,
	SelectLayer(Vec<LayerId>, bool, bool),
	SelectionChanged,
	DeselectAllLayers,
	DeleteLayer(Vec<LayerId>),
	DeleteSelectedLayers,
	DuplicateSelectedLayers,
	CreateEmptyFolder(Vec<LayerId>),
	SetBlendModeForSelectedLayers(BlendMode),
	SetOpacityForSelectedLayers(f64),
	RenameLayer(Vec<LayerId>, String),
	ToggleLayerVisibility(Vec<LayerId>),
	FlipSelectedLayers(FlipAxis),
	ToggleLayerExpansion(Vec<LayerId>),
	FolderChanged(Vec<LayerId>),
	LayerChanged(Vec<LayerId>),
	DocumentStructureChanged,
	StartTransaction,
	RollbackTransaction,
	GroupSelectedLayers,
	AbortTransaction,
	CommitTransaction,
	ExportDocument,
	SaveDocument,
	RenderDocument,
	DirtyRenderDocument,
	DirtyRenderDocumentInOutlineView,
	SetViewMode(ViewMode),
	Undo,
	Redo,
	DocumentHistoryBackward,
	DocumentHistoryForward,
	ClearOverlays,
	NudgeSelectedLayers(f64, f64),
	AlignSelectedLayers(AlignAxis, AlignAggregate),
	MoveSelectedLayersTo {
		path: Vec<LayerId>,
		insert_index: isize,
	},
	ReorderSelectedLayers(i32), // relative_position,
	SetSnapping(bool),
}

impl From<DocumentOperation> for DocumentMessage {
	fn from(operation: DocumentOperation) -> DocumentMessage {
		Self::DispatchOperation(Box::new(operation))
	}
}

impl From<DocumentOperation> for Message {
	fn from(operation: DocumentOperation) -> Message {
		DocumentMessage::DispatchOperation(Box::new(operation)).into()
	}
}

impl DocumentMessageHandler {
	pub fn with_name(name: String, ipp: &InputPreprocessor) -> Self {
		let mut document = Self {
			graphene_document: GrapheneDocument::default(),
			document_undo_history: Vec::new(),
			document_redo_history: Vec::new(),
			saved_document_identifier: 0,
			name,
			layer_data: vec![(vec![], LayerData::new(true))].into_iter().collect(),
			layer_range_selection_reference: Vec::new(),
			movement_handler: MovementMessageHandler::default(),
			transform_layer_handler: TransformLayerMessageHandler::default(),
			snapping_enabled: true,
			view_mode: ViewMode::default(),
		};
		document.graphene_document.root.transform = document.layerdata(&[]).calculate_offset_transform(ipp.viewport_bounds.size() / 2.);
		document
	}

	pub fn with_name_and_content(name: String, serialized_content: String, ipp: &InputPreprocessor) -> Result<Self, EditorError> {
		let mut document = Self::with_name(name, ipp);
		let internal_document = GrapheneDocument::with_content(&serialized_content);
		match internal_document {
			Ok(handle) => {
				document.graphene_document = handle;
				Ok(document)
			}
			Err(DocumentError::InvalidFile(msg)) => Err(EditorError::Document(msg)),
			_ => Err(EditorError::Document(String::from("Failed to open file"))),
		}
	}

	fn select_layer(&mut self, path: &[LayerId]) -> Option<Message> {
		if self.graphene_document.layer(path).ok()?.overlay {
			return None;
		}
		self.layer_data(path).selected = true;
		let data = self.layer_panel_entry(path.to_vec()).ok()?;
		(!path.is_empty()).then(|| FrontendMessage::UpdateLayer { data }.into())
	}

	pub fn selected_layers_bounding_box(&self) -> Option<[DVec2; 2]> {
		let paths = self.selected_layers();
		self.graphene_document.combined_viewport_bounding_box(paths)
	}

	// TODO: Consider moving this to some kind of overlay manager in the future
	pub fn selected_layers_vector_points(&self) -> Vec<VectorManipulatorShape> {
		let shapes = self.selected_layers().filter_map(|path_to_shape| {
			let viewport_transform = self.graphene_document.generate_transform_relative_to_viewport(path_to_shape).ok()?;

			let shape = match &self.graphene_document.layer(path_to_shape).ok()?.data {
				LayerDataType::Shape(shape) => Some(shape),
				LayerDataType::Folder(_) => None,
			}?;
			let path = shape.path.clone();

			let segments = path
				.segments()
				.map(|segment| -> VectorManipulatorSegment {
					let place = |point: kurbo::Point| -> DVec2 { viewport_transform.transform_point2(DVec2::from((point.x, point.y))) };

					match segment {
						PathSeg::Line(line) => VectorManipulatorSegment::Line(place(line.p0), place(line.p1)),
						PathSeg::Quad(quad) => VectorManipulatorSegment::Quad(place(quad.p0), place(quad.p1), place(quad.p2)),
						PathSeg::Cubic(cubic) => VectorManipulatorSegment::Cubic(place(cubic.p0), place(cubic.p1), place(cubic.p2), place(cubic.p3)),
					}
				})
				.collect::<Vec<VectorManipulatorSegment>>();

			Some(VectorManipulatorShape {
				path,
				segments,
				transform: viewport_transform,
			})
		});

		// TODO: Consider refactoring this in a way that avoids needing to collect() so we can skip the heap allocations
		shapes.collect::<Vec<VectorManipulatorShape>>()
	}

	pub fn layerdata(&self, path: &[LayerId]) -> &LayerData {
		self.layer_data.get(path).expect("Layerdata does not exist")
	}

	pub fn layerdata_mut(&mut self, path: &[LayerId]) -> &mut LayerData {
		self.layer_data.entry(path.to_vec()).or_insert_with(|| LayerData::new(true))
	}

	pub fn selected_layers(&self) -> impl Iterator<Item = &[LayerId]> {
		self.layer_data.iter().filter_map(|(path, data)| data.selected.then(|| path.as_slice()))
	}

	fn serialize_structure(&self, folder: &Folder, structure: &mut Vec<u64>, data: &mut Vec<LayerId>, path: &mut Vec<LayerId>) {
		let mut space = 0;
		for (id, layer) in folder.layer_ids.iter().zip(folder.layers()) {
			data.push(*id);
			space += 1;
			match layer.data {
				LayerDataType::Shape(_) => (),
				LayerDataType::Folder(ref folder) => {
					path.push(*id);
					if self.layerdata(path).expanded {
						structure.push(space);
						self.serialize_structure(folder, structure, data, path);
						space = 0;
					}
					path.pop();
				}
			}
		}
		structure.push(space | 1 << 63);
	}

	/// Serializes the layer structure into a compressed 1d structure
	///
	/// It is a string of numbers broken into three sections:
	/// (4),(2,1,-2,-0),(16533113728871998040,3427872634365736244,18115028555707261608,15878401910454357952,449479075714955186) <- Example encoded data
	/// L = 4 = structure.len()                                                                                                 <- First value in the encoding: L, the length of the structure section
	/// structure = 2,1,-2,-0                                                                                                   <- Subsequent L values: structure section
	/// data = 16533113728871998040,3427872634365736244,18115028555707261608,15878401910454357952,449479075714955186            <- Remaining values: data section (layer IDs)
	///
	/// The data section lists the layer IDs for all folders/layers in the tree as read from top to bottom.
	/// The structure section lists signed numbers. The sign indicates a folder indentation change (+ is down a level, - is up a level).
	/// the numbers in the structure block encode the indentation,
	/// 2 mean read two element from the data section, then place a [
	/// -x means read x elements from the data section and then insert a ]
	///
	/// 2     V 1  V -2  A -0 A
	/// 16533113728871998040,3427872634365736244,  18115028555707261608, 15878401910454357952,449479075714955186
	/// 16533113728871998040,3427872634365736244,[ 18115028555707261608,[15878401910454357952,449479075714955186]    ]
	///
	/// resulting layer panel:
	/// 16533113728871998040
	/// 3427872634365736244
	/// [3427872634365736244,18115028555707261608]
	/// [3427872634365736244,18115028555707261608,15878401910454357952]
	/// [3427872634365736244,18115028555707261608,449479075714955186]
	pub fn serialize_root(&self) -> Vec<u64> {
		let (mut structure, mut data) = (vec![0], Vec::new());
		self.serialize_structure(self.graphene_document.root.as_folder().unwrap(), &mut structure, &mut data, &mut vec![]);
		structure[0] = structure.len() as u64 - 1;
		structure.extend(data);
		structure
	}

	/// Returns the paths to all layers in order, optionally including only selected or non-selected layers.
	fn layers_sorted(&self, selected: Option<bool>) -> Vec<Vec<LayerId>> {
		// Compute the indices for each layer to be able to sort them
		let mut layers_with_indices: Vec<(Vec<LayerId>, Vec<usize>)> = self

			.layer_data
			.iter()
			// 'path.len() > 0' filters out root layer since it has no indices
			.filter_map(|(path, data)| (!path.is_empty() && (data.selected == selected.unwrap_or(data.selected))).then(|| path.clone()))
			.filter_map(|path| {
				// Currently it is possible that layer_data contains layers that are don't actually exist (has been partially fixed in #281)
				// and thus indices_for_path can return an error. We currently skip these layers and log a warning.
				// Once this problem is solved this code can be simplified
				match self.graphene_document.indices_for_path(&path) {
					Err(err) => {
						warn!("layers_sorted: Could not get indices for the layer {:?}: {:?}", path, err);
						None
					}
					Ok(indices) => Some((path, indices)),
				}
			})
			.collect();

		layers_with_indices.sort_by_key(|(_, indices)| indices.clone());
		layers_with_indices.into_iter().map(|(path, _)| path).collect()
	}

	/// Returns the paths to all layers in order
	pub fn all_layers_sorted(&self) -> Vec<Vec<LayerId>> {
		self.layers_sorted(None)
	}

	/// Returns the paths to all selected layers in order
	pub fn selected_layers_sorted(&self) -> Vec<Vec<LayerId>> {
		self.layers_sorted(Some(true))
	}

	/// Returns the paths to all non_selected layers in order
	#[allow(dead_code)] // used for test cases
	pub fn non_selected_layers_sorted(&self) -> Vec<Vec<LayerId>> {
		self.layers_sorted(Some(false))
	}

<<<<<<< HEAD
	pub fn with_name(name: String) -> Self {
		Self {
			graphene_document: GrapheneDocument::default(),
			overlays_document: GrapheneDocument::default(),
			document_undo_history: Vec::new(),
			document_redo_history: Vec::new(),
			saved_document_identifier: 0,
			name,
			layer_data: vec![(vec![], LayerData::new(true))].into_iter().collect(),
			movement_handler: MovementMessageHandler::default(),
			transform_layer_handler: TransformLayerMessageHandler::default(),
			snapping_enabled: true,
		}
	}

	pub fn with_name_and_content(name: String, serialized_content: String) -> Result<Self, EditorError> {
		let mut document = Self::with_name(name);
		let internal_document = GrapheneDocument::with_content(&serialized_content);
		match internal_document {
			Ok(handle) => {
				document.graphene_document = handle;
				Ok(document)
			}
			Err(DocumentError::InvalidFile(msg)) => Err(EditorError::Document(msg)),
			_ => Err(EditorError::Document(String::from("Failed to open file"))),
		}
	}

=======
>>>>>>> c55f4f03
	pub fn layer_data(&mut self, path: &[LayerId]) -> &mut LayerData {
		layer_data(&mut self.layer_data, path)
	}

	pub fn backup(&mut self, responses: &mut VecDeque<Message>) {
		self.document_redo_history.clear();
		let new_layer_data = self
			.layer_data
			.iter()
			.filter_map(|(key, value)| (!self.graphene_document.layer(key).unwrap().overlay).then(|| (key.clone(), *value)))
			.collect();
		self.document_undo_history.push((self.graphene_document.clone_without_overlays(), new_layer_data));

		// Push the UpdateOpenDocumentsList message to the bus in order to update the save status of the open documents
		responses.push_back(DocumentsMessage::UpdateOpenDocumentsList.into());
	}

	pub fn rollback(&mut self, responses: &mut VecDeque<Message>) -> Result<(), EditorError> {
		self.backup(responses);
		self.undo(responses)
		// TODO: Consider if we should check if the document is saved
	}

	pub fn undo(&mut self, responses: &mut VecDeque<Message>) -> Result<(), EditorError> {
		// Push the UpdateOpenDocumentsList message to the bus in order to update the save status of the open documents
		responses.push_back(DocumentsMessage::UpdateOpenDocumentsList.into());

		match self.document_undo_history.pop() {
			Some((document, layer_data)) => {
				let document = std::mem::replace(&mut self.graphene_document, document);
				let layer_data = std::mem::replace(&mut self.layer_data, layer_data);
				self.document_redo_history.push((document, layer_data));
				Ok(())
			}
			None => Err(EditorError::NoTransactionInProgress),
		}
	}

	pub fn redo(&mut self, responses: &mut VecDeque<Message>) -> Result<(), EditorError> {
		// Push the UpdateOpenDocumentsList message to the bus in order to update the save status of the open documents
		responses.push_back(DocumentsMessage::UpdateOpenDocumentsList.into());

		match self.document_redo_history.pop() {
			Some((document, layer_data)) => {
				let document = std::mem::replace(&mut self.graphene_document, document);
				let layer_data = std::mem::replace(&mut self.layer_data, layer_data);
				let new_layer_data = layer_data
					.iter()
					.filter_map(|(key, value)| (!self.graphene_document.layer(key).unwrap().overlay).then(|| (key.clone(), *value)))
					.collect();
				self.document_undo_history.push((document.clone_without_overlays(), new_layer_data));
				Ok(())
			}
			None => Err(EditorError::NoTransactionInProgress),
		}
	}

	pub fn current_identifier(&self) -> u64 {
		// We can use the last state of the document to serve as the identifier to compare against
		// This is useful since when the document is empty the identifier will be 0
		self.document_undo_history
			.last()
			.map(|(graphene_document, _)| graphene_document.current_state_identifier())
			.unwrap_or(0)
	}

	pub fn is_saved(&self) -> bool {
		self.current_identifier() == self.saved_document_identifier
	}

	pub fn layer_panel_entry(&mut self, path: Vec<LayerId>) -> Result<LayerPanelEntry, EditorError> {
		let data: LayerData = *layer_data(&mut self.layer_data, &path);
		let layer = self.graphene_document.layer(&path)?;
		let entry = layer_panel_entry(&data, self.graphene_document.multiply_transforms(&path)?, layer, path);
		Ok(entry)
	}

	/// Returns a list of `LayerPanelEntry`s intended for display purposes. These don't contain
	/// any actual data, but rather attributes such as visibility and names of the layers.
	pub fn layer_panel(&mut self, path: &[LayerId]) -> Result<Vec<LayerPanelEntry>, EditorError> {
		let folder = self.graphene_document.folder(path)?;
		let paths: Vec<Vec<LayerId>> = folder.layer_ids.iter().map(|id| [path, &[*id]].concat()).collect();
		let data: Vec<LayerData> = paths.iter().map(|path| *layer_data(&mut self.layer_data, path)).collect();
		let folder = self.graphene_document.folder(path)?;
		let entries = folder
			.layers()
			.iter()
			.zip(paths.iter().zip(data))
			.rev()
			.filter(|(layer, _)| !layer.overlay)
			.map(|(layer, (path, data))| {
				layer_panel_entry(
					&data,
					self.graphene_document
						.generate_transform_across_scope(path, Some(self.graphene_document.root.transform.inverse()))
						.unwrap(),
					layer,
					path.to_vec(),
				)
			})
			.collect();
		Ok(entries)
	}
}

impl MessageHandler<DocumentMessage, &InputPreprocessor> for DocumentMessageHandler {
	fn process_action(&mut self, message: DocumentMessage, ipp: &InputPreprocessor, responses: &mut VecDeque<Message>) {
		use DocumentMessage::*;
		match message {
			Movement(message) => self
				.movement_handler
				.process_action(message, (layer_data(&mut self.layer_data, &[]), &self.graphene_document, ipp), responses),
			TransformLayers(message) => self
				.transform_layer_handler
				.process_action(message, (&mut self.layer_data, &mut self.graphene_document, ipp), responses),
			DeleteLayer(path) => responses.push_back(DocumentOperation::DeleteLayer { path }.into()),
			StartTransaction => self.backup(responses),
			RollbackTransaction => {
				self.rollback(responses).unwrap_or_else(|e| log::warn!("{}", e));
				responses.extend([RenderDocument.into(), DocumentStructureChanged.into()]);
			}
			AbortTransaction => {
				self.undo(responses).unwrap_or_else(|e| log::warn!("{}", e));
				responses.extend([RenderDocument.into(), DocumentStructureChanged.into()]);
			}
			CommitTransaction => (),
			Overlay(_) => todo!("implement overlay handling"),
			ExportDocument => {
				let bbox = self.graphene_document.visible_layers_bounding_box().unwrap_or([DVec2::ZERO, ipp.viewport_bounds.size()]);
				let size = bbox[1] - bbox[0];
				let name = match self.name.ends_with(FILE_SAVE_SUFFIX) {
					true => self.name.clone().replace(FILE_SAVE_SUFFIX, FILE_EXPORT_SUFFIX),
					false => self.name.clone() + FILE_EXPORT_SUFFIX,
				};
				responses.push_back(
					FrontendMessage::ExportDocument {
						document: format!(
							r#"<svg xmlns="http://www.w3.org/2000/svg" viewBox="{} {} {} {}">{}{}</svg>"#,
							bbox[0].x,
							bbox[0].y,
							size.x,
							size.y,
							"\n",
							self.graphene_document.render_root(self.view_mode)
						),
						name,
					}
					.into(),
				)
			}
			SaveDocument => {
				self.saved_document_identifier = self.current_identifier();
				// Update the save status of the just saved document
				responses.push_back(DocumentsMessage::UpdateOpenDocumentsList.into());

				let name = match self.name.ends_with(FILE_SAVE_SUFFIX) {
					true => self.name.clone(),
					false => self.name.clone() + FILE_SAVE_SUFFIX,
				};
				responses.push_back(
					FrontendMessage::SaveDocument {
						document: self.graphene_document.serialize_document(),
						name,
					}
					.into(),
				)
			}
			CreateEmptyFolder(mut path) => {
				let id = generate_uuid();
				path.push(id);
				self.layerdata_mut(&path).expanded = true;
				responses.push_back(DocumentOperation::CreateFolder { path }.into())
			}
			GroupSelectedLayers => {
				let selected_layers = self.selected_layers();

				let common_prefix = self.graphene_document.common_layer_path_prefix(selected_layers);
				let (_id, common_prefix) = common_prefix.split_last().unwrap_or((&0, &[]));

				let mut new_folder_path = common_prefix.to_vec();
				new_folder_path.push(generate_uuid());

				responses.push_back(DocumentsMessage::Copy.into());
				responses.push_back(DocumentMessage::DeleteSelectedLayers.into());
				responses.push_back(DocumentOperation::CreateFolder { path: new_folder_path.clone() }.into());
				responses.push_back(DocumentMessage::ToggleLayerExpansion(new_folder_path.clone()).into());
				responses.push_back(
					DocumentsMessage::PasteIntoFolder {
						path: new_folder_path.clone(),
						insert_index: -1,
					}
					.into(),
				);
				responses.push_back(DocumentMessage::SetSelectedLayers(vec![new_folder_path]).into());
			}
			SetBlendModeForSelectedLayers(blend_mode) => {
				self.backup(responses);
				for path in self.layer_data.iter().filter_map(|(path, data)| data.selected.then(|| path.clone())) {
					responses.push_back(DocumentOperation::SetLayerBlendMode { path, blend_mode }.into());
				}
			}
			SetOpacityForSelectedLayers(opacity) => {
				self.backup(responses);
				let opacity = opacity.clamp(0., 1.);

				for path in self.selected_layers().map(|path| path.to_vec()) {
					responses.push_back(DocumentOperation::SetLayerOpacity { path, opacity }.into());
				}
			}
			ToggleLayerVisibility(path) => {
				responses.push_back(DocumentOperation::ToggleLayerVisibility { path }.into());
			}
			ToggleLayerExpansion(path) => {
				self.layer_data(&path).expanded ^= true;
				responses.push_back(DocumentStructureChanged.into());
				responses.push_back(LayerChanged(path).into())
			}
			SelectionChanged => {
				// TODO: Hoist this duplicated code into wider system
				responses.push_back(ToolMessage::SelectedLayersChanged.into());
			}
			DeleteSelectedLayers => {
				self.backup(responses);
				responses.push_front(ToolMessage::SelectedLayersChanged.into());
				for path in self.selected_layers().map(|path| path.to_vec()) {
					responses.push_front(DocumentOperation::DeleteLayer { path }.into());
				}
			}
			ClearOverlays => {
				responses.push_back(ToolMessage::SelectedLayersChanged.into());
				for path in self.layer_data.keys().filter(|path| self.graphene_document.layer(path).unwrap().overlay).cloned() {
					responses.push_front(DocumentOperation::DeleteLayer { path }.into());
				}
			}
			SetViewMode(mode) => {
				self.view_mode = mode;
				responses.push_front(DocumentMessage::DirtyRenderDocument.into());
			}
			DuplicateSelectedLayers => {
				self.backup(responses);
				for path in self.selected_layers_sorted() {
					responses.push_back(DocumentOperation::DuplicateLayer { path }.into());
				}
			}
			SelectLayer(selected, ctrl, shift) => {
				let mut paths = vec![];
				let last_selection_exists = !self.layer_range_selection_reference.is_empty();

				// If we have shift pressed and a layer already selected then fill the range
				if shift && last_selection_exists {
					// Fill the selection range
					self.layer_data
						.iter()
						.filter(|(target, _)| self.graphene_document.layer_is_between(&target, &selected, &self.layer_range_selection_reference))
						.for_each(|(layer_path, _)| {
							paths.push(layer_path.clone());
						});
				} else {
					if ctrl {
						// Toggle selection when holding ctrl
						let layer = self.layerdata_mut(&selected);
						layer.selected = !layer.selected;
						responses.push_back(LayerChanged(selected.clone()).into());
					} else {
						paths.push(selected.clone());
					}

					// Set our last selection reference
					self.layer_range_selection_reference = selected;
				}

				// Don't create messages for empty operations
				if paths.len() > 0 {
					// Add or set our selected layers
					if ctrl {
						responses.push_front(AddSelectedLayers(paths).into());
					} else {
						responses.push_front(SetSelectedLayers(paths).into());
					}
				}
			}
			SetSelectedLayers(paths) => {
				self.layer_data.iter_mut().filter(|(_, layer_data)| layer_data.selected).for_each(|(path, layer_data)| {
					layer_data.selected = false;
					responses.push_back(LayerChanged(path.clone()).into())
				});

				responses.push_front(AddSelectedLayers(paths).into());
			}
			AddSelectedLayers(paths) => {
				for path in paths {
					responses.extend(self.select_layer(&path));
				}
				// TODO: Correctly update layer panel in clear_selection instead of here
				responses.push_back(FolderChanged(Vec::new()).into());
				responses.push_back(ToolMessage::SelectedLayersChanged.into());
			}
			SelectAllLayers => {
				let all_layer_paths = self
					.layer_data
					.keys()
					.filter(|path| !path.is_empty() && !self.graphene_document.layer(path).map(|layer| layer.overlay).unwrap_or(false))
					.cloned()
					.collect::<Vec<_>>();
				responses.push_front(SetSelectedLayers(all_layer_paths).into());
			}
			DeselectAllLayers => {
				responses.push_front(SetSelectedLayers(vec![]).into());
				self.layer_range_selection_reference.clear();
			}
			DocumentHistoryBackward => self.undo(responses).unwrap_or_else(|e| log::warn!("{}", e)),
			DocumentHistoryForward => self.redo(responses).unwrap_or_else(|e| log::warn!("{}", e)),
			Undo => {
				responses.push_back(SelectMessage::Abort.into());
				responses.push_back(DocumentHistoryBackward.into());
				responses.push_back(ToolMessage::SelectedLayersChanged.into());
				responses.push_back(RenderDocument.into());
				responses.push_back(FolderChanged(vec![]).into());
			}
			Redo => {
				responses.push_back(SelectMessage::Abort.into());
				responses.push_back(DocumentHistoryForward.into());
				responses.push_back(ToolMessage::SelectedLayersChanged.into());
				responses.push_back(RenderDocument.into());
				responses.push_back(FolderChanged(vec![]).into());
			}
			FolderChanged(path) => {
				let _ = self.graphene_document.render_root(self.view_mode);
				responses.extend([LayerChanged(path).into(), DocumentStructureChanged.into()]);
			}
			DocumentStructureChanged => {
				let data_buffer: RawBuffer = self.serialize_root().into();
				responses.push_back(FrontendMessage::DisplayFolderTreeStructure { data_buffer }.into())
			}
			LayerChanged(path) => {
				responses.extend(self.layer_panel_entry(path.clone()).ok().and_then(|entry| {
					let overlay = self.graphene_document.layer(&path).unwrap().overlay;
					(!overlay).then(|| FrontendMessage::UpdateLayer { data: entry }.into())
				}));
			}
			DispatchOperation(op) => match self.graphene_document.handle_operation(&op) {
				Ok(Some(document_responses)) => {
					for response in document_responses {
						match response {
							DocumentResponse::FolderChanged { path } => responses.push_back(FolderChanged(path).into()),
							DocumentResponse::DeletedLayer { path } => {
								self.layer_data.remove(&path);
								responses.push_back(ToolMessage::SelectedLayersChanged.into())
							}
							DocumentResponse::LayerChanged { path } => responses.push_back(LayerChanged(path).into()),
							DocumentResponse::CreatedLayer { path } => {
								self.layer_data.insert(path.clone(), LayerData::new(false));
								responses.push_back(LayerChanged(path.clone()).into());
								if !self.graphene_document.layer(&path).unwrap().overlay {
									self.layer_range_selection_reference = path.clone();
									responses.push_back(SetSelectedLayers(vec![path]).into());
								}
							}
							DocumentResponse::DocumentChanged => responses.push_back(RenderDocument.into()),
						};
					}
					// log::debug!("LayerPanel: {:?}", self.layer_data.keys());
				}
				Err(e) => log::error!("DocumentError: {:?}", e),
				Ok(_) => (),
			},
			RenderDocument => {
				responses.push_back(
<<<<<<< HEAD
					FrontendMessage::UpdateArtwork {
						svg: self.graphene_document.render_root(),
					}
					.into(),
				);
				responses.push_back(
					FrontendMessage::UpdateOverlays {
						svg: String::from(r#"<rect width="100" height="100" fill="blue" />"#),
=======
					FrontendMessage::UpdateCanvas {
						document: self.graphene_document.render_root(self.view_mode),
>>>>>>> c55f4f03
					}
					.into(),
				);
				let root_layerdata = self.layerdata(&[]);

				let scale = 0.5 + ASYMPTOTIC_EFFECT + root_layerdata.scale * SCALE_EFFECT;
				let viewport_size = ipp.viewport_bounds.size();
				let viewport_mid = ipp.viewport_bounds.center();
				let [bounds1, bounds2] = self.graphene_document.visible_layers_bounding_box().unwrap_or([viewport_mid; 2]);
				let bounds1 = bounds1.min(viewport_mid) - viewport_size * scale;
				let bounds2 = bounds2.max(viewport_mid) + viewport_size * scale;
				let bounds_length = (bounds2 - bounds1) * (1. + SCROLLBAR_SPACING);
				let scrollbar_position = DVec2::splat(0.5) - (bounds1.lerp(bounds2, 0.5) - viewport_mid) / (bounds_length - viewport_size);
				let scrollbar_multiplier = bounds_length - viewport_size;
				let scrollbar_size = viewport_size / bounds_length;

				let log = root_layerdata.scale.log2();
				let ruler_interval = if log < 0. { 100. * 2_f64.powf(-log.ceil()) } else { 100. / 2_f64.powf(log.ceil()) };
				let ruler_spacing = ruler_interval * root_layerdata.scale;

				let ruler_origin = self.graphene_document.root.transform.transform_point2(DVec2::ZERO);

				responses.push_back(
					FrontendMessage::UpdateScrollbars {
						position: scrollbar_position.into(),
						size: scrollbar_size.into(),
						multiplier: scrollbar_multiplier.into(),
					}
					.into(),
				);

				responses.push_back(
					FrontendMessage::UpdateRulers {
						origin: ruler_origin.into(),
						spacing: ruler_spacing,
						interval: ruler_interval,
					}
					.into(),
				);
			}
			DirtyRenderDocument => {
				// Mark all non-overlay caches as dirty
				GrapheneDocument::visit_all_shapes(&mut self.graphene_document.root, &mut |_| {});

				responses.push_back(DocumentMessage::RenderDocument.into());
			}
			DirtyRenderDocumentInOutlineView => {
				if self.view_mode == ViewMode::Outline {
					responses.push_front(DocumentMessage::DirtyRenderDocument.into());
				}
			}
			NudgeSelectedLayers(x, y) => {
				self.backup(responses);
				for path in self.selected_layers().map(|path| path.to_vec()) {
					let operation = DocumentOperation::TransformLayerInViewport {
						path,
						transform: DAffine2::from_translation((x, y).into()).to_cols_array(),
					};
					responses.push_back(operation.into());
				}
				responses.push_back(ToolMessage::SelectedLayersChanged.into());
			}
			MoveSelectedLayersTo { path, insert_index } => {
				responses.push_back(DocumentsMessage::Copy.into());
				responses.push_back(DocumentMessage::DeleteSelectedLayers.into());
				responses.push_back(DocumentsMessage::PasteIntoFolder { path, insert_index }.into());
			}
			ReorderSelectedLayers(relative_position) => {
				self.backup(responses);
				let all_layer_paths = self.all_layers_sorted();
				let selected_layers = self.selected_layers_sorted();
				if let Some(pivot) = match relative_position.signum() {
					-1 => selected_layers.first(),
					1 => selected_layers.last(),
					_ => unreachable!(),
				} {
					let all_layer_paths: Vec<_> = all_layer_paths
						.iter()
						.filter(|layer| layer.starts_with(&pivot[0..pivot.len() - 1]) && pivot.len() == layer.len())
						.collect();
					if let Some(pos) = all_layer_paths.iter().position(|path| *path == pivot) {
						let max = all_layer_paths.len() as i64 - 1;
						let insert_pos = (pos as i64 + relative_position as i64).clamp(0, max) as usize;
						let insert = all_layer_paths.get(insert_pos);
						if let Some(insert_path) = insert {
							let (id, path) = insert_path.split_last().expect("Can't move the root folder");
							if let Some(folder) = self.graphene_document.layer(path).ok().map(|layer| layer.as_folder().ok()).flatten() {
								let selected: Vec<_> = selected_layers
									.iter()
									.filter(|layer| layer.starts_with(path) && layer.len() == path.len() + 1)
									.map(|x| x.last().unwrap())
									.collect();
								let non_selected: Vec<_> = folder.layer_ids.iter().filter(|id| selected.iter().all(|x| x != id)).collect();
								let offset = if relative_position < 0 || non_selected.is_empty() { 0 } else { 1 };
								let fallback = offset * (non_selected.len());
								let insert_index = non_selected.iter().position(|x| *x == id).map(|x| x + offset).unwrap_or(fallback) as isize;
								responses.push_back(DocumentMessage::MoveSelectedLayersTo { path: path.to_vec(), insert_index }.into());
							}
						}
					}
				}
			}
			FlipSelectedLayers(axis) => {
				self.backup(responses);
				let scale = match axis {
					FlipAxis::X => DVec2::new(-1., 1.),
					FlipAxis::Y => DVec2::new(1., -1.),
				};
				if let Some([min, max]) = self.graphene_document.combined_viewport_bounding_box(self.selected_layers().map(|x| x)) {
					let center = (max + min) / 2.;
					let bbox_trans = DAffine2::from_translation(-center);
					for path in self.selected_layers() {
						responses.push_back(
							DocumentOperation::TransformLayerInScope {
								path: path.to_vec(),
								transform: DAffine2::from_scale(scale).to_cols_array(),
								scope: bbox_trans.to_cols_array(),
							}
							.into(),
						);
					}
					responses.push_back(ToolMessage::SelectedLayersChanged.into());
				}
			}
			AlignSelectedLayers(axis, aggregate) => {
				self.backup(responses);
				let (paths, boxes): (Vec<_>, Vec<_>) = self
					.selected_layers()
					.filter_map(|path| self.graphene_document.viewport_bounding_box(path).ok()?.map(|b| (path, b)))
					.unzip();

				let axis = match axis {
					AlignAxis::X => DVec2::X,
					AlignAxis::Y => DVec2::Y,
				};
				let lerp = |bbox: &[DVec2; 2]| bbox[0].lerp(bbox[1], 0.5);
				if let Some(combined_box) = self.graphene_document.combined_viewport_bounding_box(self.selected_layers().map(|x| x)) {
					let aggregated = match aggregate {
						AlignAggregate::Min => combined_box[0],
						AlignAggregate::Max => combined_box[1],
						AlignAggregate::Center => lerp(&combined_box),
						AlignAggregate::Average => boxes.iter().map(|b| lerp(b)).reduce(|a, b| a + b).map(|b| b / boxes.len() as f64).unwrap(),
					};
					for (path, bbox) in paths.into_iter().zip(boxes) {
						let center = match aggregate {
							AlignAggregate::Min => bbox[0],
							AlignAggregate::Max => bbox[1],
							_ => lerp(&bbox),
						};
						let translation = (aggregated - center) * axis;
						responses.push_back(
							DocumentOperation::TransformLayerInViewport {
								path: path.to_vec(),
								transform: DAffine2::from_translation(translation).to_cols_array(),
							}
							.into(),
						);
					}
					responses.push_back(ToolMessage::SelectedLayersChanged.into());
				}
			}
			RenameLayer(path, name) => responses.push_back(DocumentOperation::RenameLayer { path, name }.into()),
			SetSnapping(new_status) => {
				self.snapping_enabled = new_status;
			}
		}
	}

	fn actions(&self) -> ActionList {
		let mut common = actions!(DocumentMessageDiscriminant;
			Undo,
			Redo,
			SelectAllLayers,
			DeselectAllLayers,
			RenderDocument,
			ExportDocument,
			SaveDocument,
			SetSnapping,
		);

		if self.layer_data.values().any(|data| data.selected) {
			let select = actions!(DocumentMessageDiscriminant;
				DeleteSelectedLayers,
				DuplicateSelectedLayers,
				NudgeSelectedLayers,
				ReorderSelectedLayers,
				GroupSelectedLayers,
			);
			common.extend(select);
		}
		common.extend(self.movement_handler.actions());
		common.extend(self.transform_layer_handler.actions());
		common
	}
}<|MERGE_RESOLUTION|>--- conflicted
+++ resolved
@@ -9,22 +9,16 @@
 use crate::input::InputPreprocessor;
 use crate::message_prelude::*;
 use crate::EditorError;
+
+use graphene::layers::{style::ViewMode, BlendMode, LayerDataType};
+use graphene::{document::Document as GrapheneDocument, DocumentError, LayerId};
+use graphene::{DocumentResponse, Operation as DocumentOperation};
 
 use glam::{DAffine2, DVec2};
 use graphene::layers::Folder;
 use kurbo::PathSeg;
 use log::warn;
 use serde::{Deserialize, Serialize};
-
-<<<<<<< HEAD
-use graphene::layers::BlendMode;
-use graphene::{document::Document as GrapheneDocument, layers::LayerDataType, DocumentError, LayerId};
-use graphene::{Operation as DocumentOperation, DocumentResponse};
-=======
-use graphene::layers::{style::ViewMode, BlendMode, LayerDataType};
-use graphene::{document::Document as GrapheneDocument, DocumentError, LayerId};
-use graphene::{DocumentResponse, Operation as DocumentOperation};
->>>>>>> c55f4f03
 
 type DocumentSave = (GrapheneDocument, HashMap<Vec<LayerId>, LayerData>);
 
@@ -96,7 +90,6 @@
 		}
 	}
 }
-
 
 #[impl_message(Message, DocumentMessage, Overlay)]
 #[derive(PartialEq, Clone, Debug, Serialize, Deserialize)]
@@ -187,6 +180,7 @@
 	pub fn with_name(name: String, ipp: &InputPreprocessor) -> Self {
 		let mut document = Self {
 			graphene_document: GrapheneDocument::default(),
+			overlays_document: GrapheneDocument::default(),
 			document_undo_history: Vec::new(),
 			document_redo_history: Vec::new(),
 			saved_document_identifier: 0,
@@ -372,37 +366,6 @@
 		self.layers_sorted(Some(false))
 	}
 
-<<<<<<< HEAD
-	pub fn with_name(name: String) -> Self {
-		Self {
-			graphene_document: GrapheneDocument::default(),
-			overlays_document: GrapheneDocument::default(),
-			document_undo_history: Vec::new(),
-			document_redo_history: Vec::new(),
-			saved_document_identifier: 0,
-			name,
-			layer_data: vec![(vec![], LayerData::new(true))].into_iter().collect(),
-			movement_handler: MovementMessageHandler::default(),
-			transform_layer_handler: TransformLayerMessageHandler::default(),
-			snapping_enabled: true,
-		}
-	}
-
-	pub fn with_name_and_content(name: String, serialized_content: String) -> Result<Self, EditorError> {
-		let mut document = Self::with_name(name);
-		let internal_document = GrapheneDocument::with_content(&serialized_content);
-		match internal_document {
-			Ok(handle) => {
-				document.graphene_document = handle;
-				Ok(document)
-			}
-			Err(DocumentError::InvalidFile(msg)) => Err(EditorError::Document(msg)),
-			_ => Err(EditorError::Document(String::from("Failed to open file"))),
-		}
-	}
-
-=======
->>>>>>> c55f4f03
 	pub fn layer_data(&mut self, path: &[LayerId]) -> &mut LayerData {
 		layer_data(&mut self.layer_data, path)
 	}
@@ -771,19 +734,14 @@
 			},
 			RenderDocument => {
 				responses.push_back(
-<<<<<<< HEAD
 					FrontendMessage::UpdateArtwork {
-						svg: self.graphene_document.render_root(),
+						svg: self.graphene_document.render_root(self.view_mode),
 					}
 					.into(),
 				);
 				responses.push_back(
 					FrontendMessage::UpdateOverlays {
 						svg: String::from(r#"<rect width="100" height="100" fill="blue" />"#),
-=======
-					FrontendMessage::UpdateCanvas {
-						document: self.graphene_document.render_root(self.view_mode),
->>>>>>> c55f4f03
 					}
 					.into(),
 				);

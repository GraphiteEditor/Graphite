--- conflicted
+++ resolved
@@ -336,37 +336,6 @@
 		self.layers_sorted(Some(false))
 	}
 
-<<<<<<< HEAD
-=======
-	pub fn with_name(name: String) -> Self {
-		Self {
-			graphene_document: GrapheneDocument::default(),
-			document_undo_history: Vec::new(),
-			document_redo_history: Vec::new(),
-			saved_document_identifier: 0,
-			name,
-			layer_data: vec![(vec![], LayerData::new(true))].into_iter().collect(),
-			layer_range_selection_reference: Vec::new(),
-			movement_handler: MovementMessageHandler::default(),
-			transform_layer_handler: TransformLayerMessageHandler::default(),
-			snapping_enabled: true,
-		}
-	}
-
-	pub fn with_name_and_content(name: String, serialized_content: String) -> Result<Self, EditorError> {
-		let mut document = Self::with_name(name);
-		let internal_document = GrapheneDocument::with_content(&serialized_content);
-		match internal_document {
-			Ok(handle) => {
-				document.graphene_document = handle;
-				Ok(document)
-			}
-			Err(DocumentError::InvalidFile(msg)) => Err(EditorError::Document(msg)),
-			_ => Err(EditorError::Document(String::from("Failed to open file"))),
-		}
-	}
-
->>>>>>> 15a654b5
 	pub fn layer_data(&mut self, path: &[LayerId]) -> &mut LayerData {
 		layer_data(&mut self.layer_data, path)
 	}

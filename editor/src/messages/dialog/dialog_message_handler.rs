--- conflicted
+++ resolved
@@ -84,20 +84,11 @@
 						})
 						.collect();
 
-<<<<<<< HEAD
-					self.export_dialog = ExportDialogMessageHandler {
-						scale_factor: 1.,
-						artboards,
-						has_selection: document
-							.network_interface
-							.selected_nodes(&[])
-							.is_some_and(|selected_nodes| selected_nodes.selected_layers(document.metadata()).next().is_some()),
-						..Default::default()
-					};
-=======
 					self.export_dialog.artboards = artboards;
-					self.export_dialog.has_selection = document.selected_nodes.selected_layers(document.metadata()).next().is_some();
->>>>>>> 390e6435
+					self.export_dialog.has_selection = document
+						.network_interface
+						.selected_nodes(&[])
+						.is_some_and(|selected_nodes| selected_nodes.selected_layers(document.metadata()).next().is_some());
 					self.export_dialog.send_dialog_to_frontend(responses);
 				}
 			}

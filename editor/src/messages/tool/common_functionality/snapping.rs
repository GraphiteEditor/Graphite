mod alignment_snapper;
mod distribution_snapper;
mod grid_snapper;
mod layer_snapper;
mod snap_results;
pub use {alignment_snapper::*, distribution_snapper::*, grid_snapper::*, layer_snapper::*, snap_results::*};

use crate::consts::COLOR_OVERLAY_BLUE;
use crate::messages::portfolio::document::overlays::utility_types::OverlayContext;
use crate::messages::portfolio::document::utility_types::document_metadata::LayerNodeIdentifier;
use crate::messages::portfolio::document::utility_types::misc::{BoundingBoxSnapTarget, GeometrySnapTarget, GridSnapTarget, SnapTarget};
use crate::messages::prelude::*;

use bezier_rs::{Subpath, TValue};
use graphene_core::renderer::Quad;
use graphene_core::vector::PointId;
use graphene_std::renderer::Rect;

use glam::{DAffine2, DVec2};
use graphene_std::vector::NoHashBuilder;
use std::cmp::Ordering;

/// Handles snapping and snap overlays
#[derive(Debug, Clone, Default)]
pub struct SnapManager {
	indicator: Option<SnappedPoint>,
	layer_snapper: LayerSnapper,
	grid_snapper: GridSnapper,
	alignment_snapper: AlignmentSnapper,
	distribution_snapper: DistributionSnapper,
	candidates: Option<Vec<LayerNodeIdentifier>>,
	alignment_candidates: Option<Vec<LayerNodeIdentifier>>,
}

#[derive(Clone, Copy, Debug, Default)]
pub enum SnapConstraint {
	#[default]
	None,
	Line {
		origin: DVec2,
		direction: DVec2,
	},
	Direction(DVec2),
	Circle {
		center: DVec2,
		radius: f64,
	},
}
impl SnapConstraint {
	pub fn projection(&self, point: DVec2) -> DVec2 {
		match *self {
			Self::Line { origin, direction } if direction != DVec2::ZERO => (point - origin).project_onto(direction) + origin,
			Self::Circle { center, radius } => {
				let from_center = point - center;
				let distance = from_center.length();
				if distance > 0. {
					center + radius * from_center / distance
				} else {
					// Point is exactly at the center, so project right
					center + DVec2::new(radius, 0.)
				}
			}
			_ => point,
		}
	}
	pub fn direction(&self) -> DVec2 {
		match *self {
			Self::Line { direction, .. } | Self::Direction(direction) => direction,
			_ => DVec2::ZERO,
		}
	}
}
pub fn snap_tolerance(document: &DocumentMessageHandler) -> f64 {
	document.snapping_state.tolerance / document.document_ptz.zoom()
}

fn compare_points(a: &&SnappedPoint, b: &&SnappedPoint) -> Ordering {
	if (a.target.bounding_box() && !b.target.bounding_box()) || (a.at_intersection && !b.at_intersection) || (a.source.bounding_box() && !b.source.bounding_box()) {
		Ordering::Greater
	} else if (!a.target.bounding_box() && b.target.bounding_box()) || (!a.at_intersection && b.at_intersection) || (!a.source.bounding_box() && b.source.bounding_box()) {
		Ordering::Less
	} else {
		a.distance.partial_cmp(&b.distance).unwrap()
	}
}

fn find_align(a: &SnappedPoint, b: &SnappedPoint) -> Ordering {
	(a.distance, a.distance_to_align_target).partial_cmp(&(b.distance, b.distance_to_align_target)).unwrap()
}

fn get_closest_point(points: Vec<SnappedPoint>) -> Option<SnappedPoint> {
	let mut best_not_align = None;
	let mut best_align = None;
	for point in points {
		if !point.align() && !best_not_align.as_ref().is_some_and(|best| compare_points(&best, &&point).is_ge()) {
			best_not_align = Some(point);
		} else if point.align() && !best_align.as_ref().is_some_and(|best| find_align(best, &point).is_ge()) {
			best_align = Some(point)
		}
	}
	match (best_not_align, best_align) {
		(None, None) => None,
		(Some(result), None) | (None, Some(result)) => Some(result),
		(Some(mut result), Some(align)) => {
			let SnapTarget::Distribution(distribution) = result.target else { return Some(result) };
			if distribution.is_x() && align.alignment_target_x.is_some() {
				result.snapped_point_document.y = align.snapped_point_document.y;
				result.alignment_target_x = align.alignment_target_x;
			}
			if distribution.is_y() && align.alignment_target_y.is_some() {
				result.snapped_point_document.x = align.snapped_point_document.x;
				result.alignment_target_y = align.alignment_target_y;
			}

			Some(result)
		}
	}
}
fn get_closest_curve(curves: &[SnappedCurve], exclude_paths: bool) -> Option<&SnappedPoint> {
	let keep_curve = |curve: &&SnappedCurve| !exclude_paths || curve.point.target != SnapTarget::Geometry(GeometrySnapTarget::Path);
	curves.iter().filter(keep_curve).map(|curve| &curve.point).min_by(compare_points)
}
fn get_closest_line(lines: &[SnappedLine]) -> Option<&SnappedPoint> {
	lines.iter().map(|curve| &curve.point).min_by(compare_points)
}
fn get_closest_intersection(snap_to: DVec2, curves: &[SnappedCurve]) -> Option<SnappedPoint> {
	let mut best = None;
	for curve_i in curves {
		if curve_i.point.target == SnapTarget::BoundingBox(BoundingBoxSnapTarget::Edge) {
			continue;
		}

		for curve_j in curves {
			if curve_j.point.target == SnapTarget::BoundingBox(BoundingBoxSnapTarget::Edge) {
				continue;
			}
			if curve_i.start == curve_j.start && curve_i.layer == curve_j.layer {
				continue;
			}
			for curve_i_t in curve_i.document_curve.intersections(&curve_j.document_curve, None, None) {
				let snapped_point_document = curve_i.document_curve.evaluate(TValue::Parametric(curve_i_t));
				let distance = snap_to.distance(snapped_point_document);
				let i_closer = curve_i.point.distance < curve_j.point.distance;
				let close = if i_closer { curve_i } else { curve_j };
				let far = if i_closer { curve_j } else { curve_i };
				if !best.as_ref().is_some_and(|best: &SnappedPoint| best.distance < distance) {
					best = Some(SnappedPoint {
						snapped_point_document,
						distance,
						target: SnapTarget::Geometry(GeometrySnapTarget::Intersection),
						tolerance: close.point.tolerance,
						curves: [Some(close.document_curve), Some(far.document_curve)],
						source: close.point.source,
						at_intersection: true,
						constrained: true,
						..Default::default()
					})
				}
			}
		}
	}
	best
}
fn get_grid_intersection(snap_to: DVec2, lines: &[SnappedLine]) -> Option<SnappedPoint> {
	let mut best = None;
	for line_i in lines {
		for line_j in lines {
			if let Some(snapped_point_document) = Quad::intersect_rays(line_i.point.snapped_point_document, line_i.direction, line_j.point.snapped_point_document, line_j.direction) {
				let distance = snap_to.distance(snapped_point_document);
				if !best.as_ref().is_some_and(|best: &SnappedPoint| best.distance < distance) {
					best = Some(SnappedPoint {
						snapped_point_document,
						distance,
						target: SnapTarget::Grid(GridSnapTarget::Intersection),
						tolerance: line_i.point.tolerance,
						source: line_i.point.source,
						at_intersection: true,
						constrained: true,
						..Default::default()
					})
				}
			}
		}
	}
	best
}

#[derive(Default)]
pub struct SnapCache {
	pub manipulators: HashMap<LayerNodeIdentifier, HashSet<PointId, NoHashBuilder>, NoHashBuilder>,
	pub unselected: Vec<SnapCandidatePoint>,
}

#[derive(Clone)]
pub struct SnapData<'a> {
	pub document: &'a DocumentMessageHandler,
	pub input: &'a InputPreprocessorMessageHandler,
	pub ignore: &'a [LayerNodeIdentifier],
	pub node_snap_cache: Option<&'a SnapCache>,
	pub candidates: Option<&'a Vec<LayerNodeIdentifier>>,
	pub alignment_candidates: Option<&'a Vec<LayerNodeIdentifier>>,
}
impl<'a> SnapData<'a> {
	pub fn new(document: &'a DocumentMessageHandler, input: &'a InputPreprocessorMessageHandler) -> Self {
		Self::ignore(document, input, &[])
	}
	pub fn ignore(document: &'a DocumentMessageHandler, input: &'a InputPreprocessorMessageHandler, ignore: &'a [LayerNodeIdentifier]) -> Self {
		Self {
			document,
			input,
			ignore,
			candidates: None,
			alignment_candidates: None,
			node_snap_cache: None,
		}
	}
	pub fn new_snap_cache(document: &'a DocumentMessageHandler, input: &'a InputPreprocessorMessageHandler, snap_cache: &'a SnapCache) -> Self {
		Self {
			node_snap_cache: Some(snap_cache),
			..Self::new(document, input)
		}
	}
	fn get_candidates(&self) -> &[LayerNodeIdentifier] {
		self.candidates.map_or([].as_slice(), |candidates| candidates.as_slice())
	}
	fn ignore_bounds(&self, layer: LayerNodeIdentifier) -> bool {
		self.node_snap_cache.is_some_and(|cache| cache.manipulators.contains_key(&layer))
	}
	fn ignore_manipulator(&self, layer: LayerNodeIdentifier, target: PointId) -> bool {
		self.node_snap_cache.and_then(|cache| cache.manipulators.get(&layer)).is_some_and(|points| points.contains(&target))
	}
	fn has_manipulators(&self) -> bool {
		self.node_snap_cache.is_some_and(|cache| !cache.manipulators.is_empty())
	}
}
impl SnapManager {
	pub fn update_indicator(&mut self, snapped_point: SnappedPoint) {
		self.indicator = snapped_point.is_snapped().then_some(snapped_point);
	}
	pub fn clear_indicator(&mut self) {
		self.indicator = None;
	}
	pub fn preview_draw(&mut self, snap_data: &SnapData, mouse: DVec2) {
		let point = SnapCandidatePoint::handle(snap_data.document.metadata().document_to_viewport.inverse().transform_point2(mouse));
		let snapped = self.free_snap(snap_data, &point, None, false);
		self.update_indicator(snapped);
	}

	fn find_best_snap(snap_data: &mut SnapData, point: &SnapCandidatePoint, snap_results: SnapResults, constrained: bool, off_screen: bool, to_path: bool) -> SnappedPoint {
		let mut snapped_points = Vec::new();
		let document = snap_data.document;

		if let Some(closest_point) = get_closest_point(snap_results.points) {
			snapped_points.push(closest_point);
		}
		let exclude_paths = !document.snapping_state.target_enabled(SnapTarget::Geometry(GeometrySnapTarget::Path));
		if let Some(closest_curve) = get_closest_curve(&snap_results.curves, exclude_paths) {
			snapped_points.push(closest_curve.clone());
		}

		if document.snapping_state.target_enabled(SnapTarget::Grid(GridSnapTarget::Line)) {
			if let Some(closest_line) = get_closest_line(&snap_results.grid_lines) {
				snapped_points.push(closest_line.clone());
			}
		}

		if !constrained {
			if document.snapping_state.target_enabled(SnapTarget::Geometry(GeometrySnapTarget::Intersection)) {
				if let Some(closest_curves_intersection) = get_closest_intersection(point.document_point, &snap_results.curves) {
					snapped_points.push(closest_curves_intersection);
				}
			}
			if document.snapping_state.target_enabled(SnapTarget::Grid(GridSnapTarget::Intersection)) {
				if let Some(closest_grid_intersection) = get_grid_intersection(point.document_point, &snap_results.grid_lines) {
					snapped_points.push(closest_grid_intersection);
				}
			}
		}

		if to_path {
			snapped_points.retain(|i| matches!(i.target, SnapTarget::Geometry(_)));
		}

		let mut best_point = None;

		for point in snapped_points {
			let viewport_point = document.metadata().document_to_viewport.transform_point2(point.snapped_point_document);
			let on_screen = viewport_point.cmpgt(DVec2::ZERO).all() && viewport_point.cmplt(snap_data.input.viewport_bounds.size()).all();
			if !on_screen && !off_screen {
				continue;
			}
			if point.distance > point.tolerance {
				continue;
			}
			if best_point.as_ref().is_some_and(|best: &SnappedPoint| point.other_snap_better(best)) {
				continue;
			}
			best_point = Some(point);
		}

		best_point.unwrap_or(SnappedPoint::infinite_snap(point.document_point))
	}

	fn add_candidates(&mut self, layer: LayerNodeIdentifier, snap_data: &SnapData, quad: Quad) {
		let document = snap_data.document;

<<<<<<< HEAD
		if !document.selected_nodes.layer_visible(layer, &document.metadata) {
			return;
		}
		if snap_data.ignore.contains(&layer) {
			return;
		}
		if document.metadata.is_folder(layer) {
			for layer in layer.children(&document.metadata) {
				self.add_candidates(layer, snap_data, quad);
			}
			return;
		}
		let Some(bounds) = document.metadata.bounding_box_with_transform(layer, DAffine2::IDENTITY) else {
			return;
		};
		let layer_bounds = document.metadata.transform_to_document(layer) * Quad::from_box(bounds);
		let screen_bounds = document.metadata.document_to_viewport.inverse() * Quad::from_box([DVec2::ZERO, snap_data.input.viewport_bounds.size()]);
		if screen_bounds.intersects(layer_bounds) {
			if !self.alignment_candidates.as_ref().is_some_and(|candidates| candidates.len() > 100) {
				self.alignment_candidates.get_or_insert_with(Vec::new).push(layer);
			}
			if quad.intersects(layer_bounds) && !self.candidates.as_ref().is_some_and(|candidates| candidates.len() > 10) {
				self.candidates.get_or_insert_with(Vec::new).push(layer);
=======
		fn add_candidates(layer: LayerNodeIdentifier, snap_data: &SnapData, quad: Quad, candidates: &mut Vec<LayerNodeIdentifier>) {
			let document = snap_data.document;
			if candidates.len() > 10 {
				return;
			}
			if !document.network_interface.selected_nodes(&[]).unwrap().layer_visible(layer, &document.network_interface) {
				return;
			}
			if snap_data.ignore.contains(&layer) {
				return;
			}
			if layer.has_children(document.metadata()) {
				for layer in layer.children(document.metadata()) {
					add_candidates(layer, snap_data, quad, candidates);
				}
				return;
			}
			let Some(bounds) = document.metadata().bounding_box_with_transform(layer, DAffine2::IDENTITY) else {
				return;
			};
			let layer_bounds = document.metadata().transform_to_document(layer) * Quad::from_box(bounds);
			let screen_bounds = document.metadata().document_to_viewport.inverse() * Quad::from_box([DVec2::ZERO, snap_data.input.viewport_bounds.size()]);
			if quad.intersects(layer_bounds) && screen_bounds.intersects(layer_bounds) {
				candidates.push(layer);
>>>>>>> 0dbbabe7
			}
		}
	}

	fn find_candidates(&mut self, snap_data: &SnapData, point: &SnapCandidatePoint, bbox: Option<Rect>) {
		let document = snap_data.document;
		let offset = snap_tolerance(document);
		let quad = bbox.map_or_else(|| Quad::from_square(point.document_point, offset), |quad| Quad::from_box(quad.0).inflate(offset));

<<<<<<< HEAD
		self.candidates = None;
		self.alignment_candidates = None;
		for layer in LayerNodeIdentifier::ROOT_PARENT.children(&document.metadata) {
			self.add_candidates(layer, snap_data, quad);
=======
		for layer in LayerNodeIdentifier::ROOT_PARENT.children(document.metadata()) {
			add_candidates(layer, snap_data, quad, &mut candidates);
>>>>>>> 0dbbabe7
		}

		if self.alignment_candidates.as_ref().is_some_and(|candidates| candidates.len() > 100) {
			warn!("Alignment candidate overflow");
		}
		if self.candidates.as_ref().is_some_and(|candidates| candidates.len() > 10) {
			warn!("Snap candidate overflow");
		}
	}

	pub fn free_snap(&mut self, snap_data: &SnapData, point: &SnapCandidatePoint, bbox: Option<Rect>, to_paths: bool) -> SnappedPoint {
		if !point.document_point.is_finite() {
			warn!("Snapping non-finite position");
			return SnappedPoint::infinite_snap(DVec2::ZERO);
		}

		let mut snap_results = SnapResults::default();
		if point.source_index == 0 {
			self.candidates = None;
		}

		let mut snap_data = snap_data.clone();
		if snap_data.candidates.is_none() {
			self.find_candidates(&snap_data, point, bbox);
		}
		snap_data.candidates = self.candidates.as_ref();
		snap_data.alignment_candidates = self.alignment_candidates.as_ref();

		self.layer_snapper.free_snap(&mut snap_data, point, &mut snap_results);
		self.grid_snapper.free_snap(&mut snap_data, point, &mut snap_results);
		self.alignment_snapper.free_snap(&mut snap_data, point, &mut snap_results);
		self.distribution_snapper.free_snap(&mut snap_data, point, &mut snap_results, bbox);

		Self::find_best_snap(&mut snap_data, point, snap_results, false, false, to_paths)
	}

	pub fn constrained_snap(&mut self, snap_data: &SnapData, point: &SnapCandidatePoint, constraint: SnapConstraint, bbox: Option<Rect>) -> SnappedPoint {
		if !point.document_point.is_finite() {
			warn!("Snapping non-finite position");
			return SnappedPoint::infinite_snap(DVec2::ZERO);
		}

		let mut snap_results = SnapResults::default();
		if point.source_index == 0 {
			self.candidates = None;
		}

		let mut snap_data = snap_data.clone();
		if snap_data.candidates.is_none() {
			self.find_candidates(&snap_data, point, bbox);
		}
		snap_data.candidates = self.candidates.as_ref();
		snap_data.alignment_candidates = self.alignment_candidates.as_ref();

		self.layer_snapper.constrained_snap(&mut snap_data, point, &mut snap_results, constraint);
		self.grid_snapper.constrained_snap(&mut snap_data, point, &mut snap_results, constraint);
		self.alignment_snapper.constrained_snap(&mut snap_data, point, &mut snap_results, constraint);
		self.distribution_snapper.constrained_snap(&mut snap_data, point, &mut snap_results, constraint, bbox);

		Self::find_best_snap(&mut snap_data, point, snap_results, true, false, false)
	}

	fn alignment_x_overlay(boxes: &VecDeque<Rect>, transform: DAffine2, overlay_context: &mut OverlayContext) {
		let y_size = transform.inverse().transform_vector2(DVec2::Y * 8.).length();
		for (&first, &second) in boxes.iter().zip(boxes.iter().skip(1)) {
			let bottom = first.center().y < second.center().y + y_size;
			let y = if bottom { first.max() } else { first.min() }.y;
			let start = DVec2::new(first.max().x, y);
			let end = DVec2::new(second.min().x, y);
			let signed_size = if bottom { y_size } else { -y_size };
			overlay_context.line(transform.transform_point2(start), transform.transform_point2(start + DVec2::Y * signed_size));
			overlay_context.line(transform.transform_point2(end), transform.transform_point2(end + DVec2::Y * signed_size));
			overlay_context.line(
				transform.transform_point2(start + DVec2::Y * signed_size / 2.),
				transform.transform_point2(end + DVec2::Y * signed_size / 2.),
			);
		}
	}

	fn alignment_y_overlay(boxes: &VecDeque<Rect>, transform: DAffine2, overlay_context: &mut OverlayContext) {
		let x_size = transform.inverse().transform_vector2(DVec2::X * 8.).length();
		for (&first, &second) in boxes.iter().zip(boxes.iter().skip(1)) {
			let right = first.center().x < second.center().x + x_size;
			let x = if right { first.max() } else { first.min() }.x;
			let start = DVec2::new(x, first.max().y);
			let end = DVec2::new(x, second.min().y);
			let signed_size = if right { x_size } else { -x_size };
			overlay_context.line(transform.transform_point2(start), transform.transform_point2(start + DVec2::X * signed_size));
			overlay_context.line(transform.transform_point2(end), transform.transform_point2(end + DVec2::X * signed_size));
			overlay_context.line(
				transform.transform_point2(start + DVec2::X * signed_size / 2.),
				transform.transform_point2(end + DVec2::X * signed_size / 2.),
			);
		}
	}

	pub fn draw_overlays(&mut self, snap_data: SnapData, overlay_context: &mut OverlayContext) {
		let to_viewport = snap_data.document.metadata().document_to_viewport;
		if let Some(ind) = &self.indicator {
			for curve in &ind.curves {
				let Some(curve) = curve else { continue };
				overlay_context.outline([Subpath::from_bezier(curve)].iter(), to_viewport);
			}
			if let Some(quad) = ind.target_bounds {
				overlay_context.quad(to_viewport * quad);
			}
			let viewport = to_viewport.transform_point2(ind.snapped_point_document);

			Self::alignment_x_overlay(&ind.distribution_boxes_x, to_viewport, overlay_context);
			Self::alignment_y_overlay(&ind.distribution_boxes_y, to_viewport, overlay_context);

			let align = [ind.alignment_target_x, ind.alignment_target_y].map(|target| target.map(|target| to_viewport.transform_point2(target)));
			let any_align = align.iter().flatten().next().is_some();
			for &target in align.iter().flatten() {
				overlay_context.line(viewport, target);
			}
			for &target in align.iter().flatten() {
				overlay_context.manipulator_handle(target, false);
			}
			if any_align {
				overlay_context.manipulator_handle(viewport, false);
			}

			if !any_align && ind.distribution_equal_distance_x.is_none() && ind.distribution_equal_distance_y.is_none() {
				overlay_context.text(&format!("{:?} to {:?}", ind.source, ind.target), viewport - DVec2::new(0., 5.), "rgba(0, 0, 0, 0.8)", 3.);
				overlay_context.square(viewport, Some(4.), Some(COLOR_OVERLAY_BLUE), Some(COLOR_OVERLAY_BLUE));
			}
		}
	}

	/// Removes snap target data and overlays. Call this when snapping is done.
	pub fn cleanup(&mut self, responses: &mut VecDeque<Message>) {
		self.candidates = None;
		self.indicator = None;
		responses.add(OverlaysMessage::Draw);
	}
}

/// Converts a bounding box into a set of points for snapping
///
/// Puts a point in the middle of each edge (top, bottom, left, right)
pub fn expand_bounds([bound1, bound2]: [DVec2; 2]) -> [DVec2; 4] {
	[
		DVec2::new((bound1.x + bound2.x) / 2., bound1.y),
		DVec2::new((bound1.x + bound2.x) / 2., bound2.y),
		DVec2::new(bound1.x, (bound1.y + bound2.y) / 2.),
		DVec2::new(bound2.x, (bound1.y + bound2.y) / 2.),
	]
}<|MERGE_RESOLUTION|>--- conflicted
+++ resolved
@@ -304,56 +304,29 @@
 	fn add_candidates(&mut self, layer: LayerNodeIdentifier, snap_data: &SnapData, quad: Quad) {
 		let document = snap_data.document;
 
-<<<<<<< HEAD
-		if !document.selected_nodes.layer_visible(layer, &document.metadata) {
+		if !document.network_interface.is_visible(&layer.to_node(), &[]) {
 			return;
 		}
 		if snap_data.ignore.contains(&layer) {
 			return;
 		}
-		if document.metadata.is_folder(layer) {
-			for layer in layer.children(&document.metadata) {
+		if layer.has_children(document.metadata()) {
+			for layer in layer.children(document.metadata()) {
 				self.add_candidates(layer, snap_data, quad);
 			}
 			return;
 		}
-		let Some(bounds) = document.metadata.bounding_box_with_transform(layer, DAffine2::IDENTITY) else {
+		let Some(bounds) = document.metadata().bounding_box_with_transform(layer, DAffine2::IDENTITY) else {
 			return;
 		};
-		let layer_bounds = document.metadata.transform_to_document(layer) * Quad::from_box(bounds);
-		let screen_bounds = document.metadata.document_to_viewport.inverse() * Quad::from_box([DVec2::ZERO, snap_data.input.viewport_bounds.size()]);
+		let layer_bounds = document.metadata().transform_to_document(layer) * Quad::from_box(bounds);
+		let screen_bounds = document.metadata().document_to_viewport.inverse() * Quad::from_box([DVec2::ZERO, snap_data.input.viewport_bounds.size()]);
 		if screen_bounds.intersects(layer_bounds) {
 			if !self.alignment_candidates.as_ref().is_some_and(|candidates| candidates.len() > 100) {
 				self.alignment_candidates.get_or_insert_with(Vec::new).push(layer);
 			}
 			if quad.intersects(layer_bounds) && !self.candidates.as_ref().is_some_and(|candidates| candidates.len() > 10) {
 				self.candidates.get_or_insert_with(Vec::new).push(layer);
-=======
-		fn add_candidates(layer: LayerNodeIdentifier, snap_data: &SnapData, quad: Quad, candidates: &mut Vec<LayerNodeIdentifier>) {
-			let document = snap_data.document;
-			if candidates.len() > 10 {
-				return;
-			}
-			if !document.network_interface.selected_nodes(&[]).unwrap().layer_visible(layer, &document.network_interface) {
-				return;
-			}
-			if snap_data.ignore.contains(&layer) {
-				return;
-			}
-			if layer.has_children(document.metadata()) {
-				for layer in layer.children(document.metadata()) {
-					add_candidates(layer, snap_data, quad, candidates);
-				}
-				return;
-			}
-			let Some(bounds) = document.metadata().bounding_box_with_transform(layer, DAffine2::IDENTITY) else {
-				return;
-			};
-			let layer_bounds = document.metadata().transform_to_document(layer) * Quad::from_box(bounds);
-			let screen_bounds = document.metadata().document_to_viewport.inverse() * Quad::from_box([DVec2::ZERO, snap_data.input.viewport_bounds.size()]);
-			if quad.intersects(layer_bounds) && screen_bounds.intersects(layer_bounds) {
-				candidates.push(layer);
->>>>>>> 0dbbabe7
 			}
 		}
 	}
@@ -363,15 +336,10 @@
 		let offset = snap_tolerance(document);
 		let quad = bbox.map_or_else(|| Quad::from_square(point.document_point, offset), |quad| Quad::from_box(quad.0).inflate(offset));
 
-<<<<<<< HEAD
 		self.candidates = None;
 		self.alignment_candidates = None;
-		for layer in LayerNodeIdentifier::ROOT_PARENT.children(&document.metadata) {
+		for layer in LayerNodeIdentifier::ROOT_PARENT.children(document.metadata()) {
 			self.add_candidates(layer, snap_data, quad);
-=======
-		for layer in LayerNodeIdentifier::ROOT_PARENT.children(document.metadata()) {
-			add_candidates(layer, snap_data, quad, &mut candidates);
->>>>>>> 0dbbabe7
 		}
 
 		if self.alignment_candidates.as_ref().is_some_and(|candidates| candidates.len() > 100) {

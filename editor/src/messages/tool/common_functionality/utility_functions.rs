use crate::messages::portfolio::document::utility_types::document_metadata::LayerNodeIdentifier;
use crate::messages::prelude::*;
use crate::messages::tool::common_functionality::graph_modification_utils::get_text;
use crate::messages::tool::tool_messages::path_tool::PathOverlayMode;
<<<<<<< HEAD
use bezier_rs::{Bezier, BezierHandles};
=======
use bezier_rs::Bezier;
>>>>>>> 8a3f1331
use glam::DVec2;
use graphene_core::renderer::Quad;
use graphene_core::text::{FontCache, load_face};
use graphene_std::vector::{HandleId, ManipulatorPointId, PointId, SegmentId, VectorData, VectorModificationType};
use kurbo::{CubicBez, Line, ParamCurveExtrema, Point, QuadBez};

/// Determines if a path should be extended. Goal in viewport space. Returns the path and if it is extending from the start, if applicable.
pub fn should_extend(
	document: &DocumentMessageHandler,
	goal: DVec2,
	tolerance: f64,
	layers: impl Iterator<Item = LayerNodeIdentifier>,
	preferences: &PreferencesMessageHandler,
) -> Option<(LayerNodeIdentifier, PointId, DVec2)> {
	closest_point(document, goal, tolerance, layers, |_| false, preferences)
}

/// Determine the closest point to the goal point under max_distance.
/// Additionally exclude checking closeness to the point which given to exclude() returns true.
pub fn closest_point<T>(
	document: &DocumentMessageHandler,
	goal: DVec2,
	max_distance: f64,
	layers: impl Iterator<Item = LayerNodeIdentifier>,
	exclude: T,
	preferences: &PreferencesMessageHandler,
) -> Option<(LayerNodeIdentifier, PointId, DVec2)>
where
	T: Fn(PointId) -> bool,
{
	let mut best = None;
	let mut best_distance_squared = max_distance * max_distance;
	for layer in layers {
		let viewspace = document.metadata().transform_to_viewport(layer);
		let Some(vector_data) = document.network_interface.compute_modified_vector(layer) else {
			continue;
		};
		for id in vector_data.extendable_points(preferences.vector_meshes) {
			if exclude(id) {
				continue;
			}
			let Some(point) = vector_data.point_domain.position_from_id(id) else { continue };

			let distance_squared = viewspace.transform_point2(point).distance_squared(goal);

			if distance_squared < best_distance_squared {
				best = Some((layer, id, point));
				best_distance_squared = distance_squared;
			}
		}
	}

	best
}

/// Calculates the bounding box of the layer's text, based on the settings for max width and height specified in the typesetting config.
pub fn text_bounding_box(layer: LayerNodeIdentifier, document: &DocumentMessageHandler, font_cache: &FontCache) -> Quad {
	let Some((text, font, typesetting)) = get_text(layer, &document.network_interface) else {
		return Quad::from_box([DVec2::ZERO, DVec2::ZERO]);
	};

	let buzz_face = font_cache.get(font).map(|data| load_face(data));
	let far = graphene_core::text::bounding_box(text, buzz_face.as_ref(), typesetting, false);

	Quad::from_box([DVec2::ZERO, far])
}

pub fn calculate_segment_angle(anchor: PointId, segment: SegmentId, vector_data: &VectorData, prefer_handle_direction: bool) -> Option<f64> {
	let is_start = |point: PointId, segment: SegmentId| vector_data.segment_start_from_id(segment) == Some(point);
	let anchor_position = vector_data.point_domain.position_from_id(anchor)?;
	let end_handle = ManipulatorPointId::EndHandle(segment).get_position(vector_data);
	let start_handle = ManipulatorPointId::PrimaryHandle(segment).get_position(vector_data);

	let start_point = if is_start(anchor, segment) {
		vector_data.segment_end_from_id(segment).and_then(|id| vector_data.point_domain.position_from_id(id))
	} else {
		vector_data.segment_start_from_id(segment).and_then(|id| vector_data.point_domain.position_from_id(id))
	};

	let required_handle = if is_start(anchor, segment) {
		start_handle
			.filter(|&handle| prefer_handle_direction && handle != anchor_position)
			.or(end_handle.filter(|&handle| Some(handle) != start_point))
			.or(start_point)
	} else {
		end_handle
			.filter(|&handle| prefer_handle_direction && handle != anchor_position)
			.or(start_handle.filter(|&handle| Some(handle) != start_point))
			.or(start_point)
	};

	required_handle.map(|handle| -(handle - anchor_position).angle_to(DVec2::X))
}

pub fn adjust_handle_colinearity(handle: HandleId, anchor_position: DVec2, target_control_point: DVec2, vector_data: &VectorData, layer: LayerNodeIdentifier, responses: &mut VecDeque<Message>) {
	let Some(other_handle) = vector_data.other_colinear_handle(handle) else { return };
	let Some(handle_position) = other_handle.to_manipulator_point().get_position(vector_data) else {
		return;
	};
	let Some(direction) = (anchor_position - target_control_point).try_normalize() else { return };

	let new_relative_position = (handle_position - anchor_position).length() * direction;
	let modification_type = other_handle.set_relative_position(new_relative_position);

	responses.add(GraphOperationMessage::Vector { layer, modification_type });
}

pub fn restore_previous_handle_position(
	handle: HandleId,
	original_c: DVec2,
	anchor_position: DVec2,
	vector_data: &VectorData,
	layer: LayerNodeIdentifier,
	responses: &mut VecDeque<Message>,
) -> Option<HandleId> {
	let other_handle = vector_data.other_colinear_handle(handle)?;
	let handle_position = other_handle.to_manipulator_point().get_position(vector_data)?;
	let direction = (anchor_position - original_c).try_normalize()?;

	let old_relative_position = (handle_position - anchor_position).length() * direction;
	let modification_type = other_handle.set_relative_position(old_relative_position);
	responses.add(GraphOperationMessage::Vector { layer, modification_type });

	let handles = [handle, other_handle];
	let modification_type = VectorModificationType::SetG1Continuous { handles, enabled: false };
	responses.add(GraphOperationMessage::Vector { layer, modification_type });

	Some(other_handle)
}

pub fn restore_g1_continuity(
	handle: HandleId,
	other_handle: HandleId,
	control_point: DVec2,
	anchor_position: DVec2,
	vector_data: &VectorData,
	layer: LayerNodeIdentifier,
	responses: &mut VecDeque<Message>,
) {
	let Some(handle_position) = other_handle.to_manipulator_point().get_position(vector_data) else {
		return;
	};
	let Some(direction) = (anchor_position - control_point).try_normalize() else { return };

	let new_relative_position = (handle_position - anchor_position).length() * direction;
	let modification_type = other_handle.set_relative_position(new_relative_position);
	responses.add(GraphOperationMessage::Vector { layer, modification_type });

	let handles = [handle, other_handle];
	let modification_type = VectorModificationType::SetG1Continuous { handles, enabled: true };
	responses.add(GraphOperationMessage::Vector { layer, modification_type });
}

/// Check whether a point is visible in the current overlay mode.
pub fn is_visible_point(
	manipulator_point_id: ManipulatorPointId,
	vector_data: &VectorData,
	path_overlay_mode: PathOverlayMode,
	frontier_handles_info: Option<HashMap<SegmentId, Vec<PointId>>>,
	selected_segments: Vec<SegmentId>,
	selected_points: &HashSet<ManipulatorPointId>,
) -> bool {
	match manipulator_point_id {
		ManipulatorPointId::Anchor(_) => true,
		ManipulatorPointId::EndHandle(segment_id) | ManipulatorPointId::PrimaryHandle(segment_id) => {
			match (path_overlay_mode, selected_points.len() == 1) {
				(PathOverlayMode::AllHandles, _) => true,
				(PathOverlayMode::SelectedPointHandles, _) | (PathOverlayMode::FrontierHandles, true) => {
					if selected_segments.contains(&segment_id) {
						return true;
					}

					// Either the segment is a part of selected segments or the opposite handle is a part of existing selection
					let Some(handle_pair) = manipulator_point_id.get_handle_pair(vector_data) else { return false };
					let other_handle = handle_pair[1].to_manipulator_point();

					// Return whether the list of selected points contain the other handle
					selected_points.contains(&other_handle)
				}
				(PathOverlayMode::FrontierHandles, false) => {
					let Some(anchor) = manipulator_point_id.get_anchor(vector_data) else {
						warn!("No anchor for selected handle");
						return false;
					};
					let Some(frontier_handles) = &frontier_handles_info else {
						warn!("No frontier handles info provided");
						return false;
					};

					frontier_handles.get(&segment_id).map(|anchors| anchors.contains(&anchor)).unwrap_or_default()
				}
			}
		}
	}
}

<<<<<<< HEAD
/// Function to find the bounding box of bezier (uses method from kurbo)
pub fn calculate_bezier_bbox(bezier: Bezier) -> [DVec2; 2] {
	let start = Point::new(bezier.start.x, bezier.start.y);
	let end = Point::new(bezier.end.x, bezier.end.y);
	let bbox = match bezier.handles {
		BezierHandles::Cubic { handle_start, handle_end } => {
			let p1 = Point::new(handle_start.x, handle_start.y);
			let p2 = Point::new(handle_end.x, handle_end.y);
			CubicBez::new(start, p1, p2, end).bounding_box()
		}
		BezierHandles::Quadratic { handle } => {
			let p1 = Point::new(handle.x, handle.y);
			QuadBez::new(start, p1, end).bounding_box()
		}
		BezierHandles::Linear => Line::new(start, end).bounding_box(),
	};
	[DVec2::new(bbox.x0, bbox.y0), DVec2::new(bbox.x1, bbox.y1)]
=======
/// Calculates similarity metric between new bezier curve and two old beziers by using sampled points.
#[allow(clippy::too_many_arguments)]
pub fn log_optimization(a: f64, b: f64, p1: DVec2, p3: DVec2, d1: DVec2, d2: DVec2, points1: &[DVec2], n: usize) -> f64 {
	let start_handle_length = a.exp();
	let end_handle_length = b.exp();

	// Compute the handle positions of new bezier curve
	let c1 = p1 + d1 * start_handle_length;
	let c2 = p3 + d2 * end_handle_length;

	let new_curve = Bezier::from_cubic_coordinates(p1.x, p1.y, c1.x, c1.y, c2.x, c2.y, p3.x, p3.y);

	// Sample 2*n points from new curve and get the L2 metric between all of points
	let points = new_curve.compute_lookup_table(Some(2 * n), None).collect::<Vec<_>>();

	let dist = points1.iter().zip(points.iter()).map(|(p1, p2)| (p1.x - p2.x).powi(2) + (p1.y - p2.y).powi(2)).sum::<f64>();

	dist / (2 * n) as f64
}

/// Calculates optimal handle lengths with adam optimization.
#[allow(clippy::too_many_arguments)]
pub fn find_two_param_best_approximate(p1: DVec2, p3: DVec2, d1: DVec2, d2: DVec2, min_len1: f64, min_len2: f64, farther_segment: Bezier, other_segment: Bezier) -> (DVec2, DVec2) {
	let h = 1e-6;
	let tol = 1e-6;
	let max_iter = 200;

	let mut a = (5_f64).ln();
	let mut b = (5_f64).ln();

	let mut m_a = 0.;
	let mut v_a = 0.;
	let mut m_b = 0.;
	let mut v_b = 0.;

	let initial_alpha = 0.05;
	let decay_rate: f64 = 0.99;

	let beta1 = 0.9;
	let beta2 = 0.999;
	let epsilon = 1e-8;

	let n = 20;

	let farther_segment = if farther_segment.start.distance(p1) >= f64::EPSILON {
		farther_segment.reverse()
	} else {
		farther_segment
	};

	let other_segment = if other_segment.end.distance(p3) >= f64::EPSILON { other_segment.reverse() } else { other_segment };

	// Now we sample points proportional to the lengths of the beziers
	let l1 = farther_segment.length(None);
	let l2 = other_segment.length(None);
	let ratio = l1 / (l1 + l2);
	let n_points1 = ((2 * n) as f64 * ratio).floor() as usize;
	let mut points1 = farther_segment.compute_lookup_table(Some(n_points1), None).collect::<Vec<_>>();
	let mut points2 = other_segment.compute_lookup_table(Some(n), None).collect::<Vec<_>>();
	points1.append(&mut points2);

	let f = |a: f64, b: f64| -> f64 { log_optimization(a, b, p1, p3, d1, d2, &points1, n) };

	for t in 1..=max_iter {
		let dfa = (f(a + h, b) - f(a - h, b)) / (2. * h);
		let dfb = (f(a, b + h) - f(a, b - h)) / (2. * h);

		m_a = beta1 * m_a + (1. - beta1) * dfa;
		m_b = beta1 * m_b + (1. - beta1) * dfb;

		v_a = beta2 * v_a + (1. - beta2) * dfa * dfa;
		v_b = beta2 * v_b + (1. - beta2) * dfb * dfb;

		let m_a_hat = m_a / (1. - beta1.powi(t));
		let v_a_hat = v_a / (1. - beta2.powi(t));
		let m_b_hat = m_b / (1. - beta1.powi(t));
		let v_b_hat = v_b / (1. - beta2.powi(t));

		let alpha_t = initial_alpha * decay_rate.powi(t);

		// Update log-lengths
		a -= alpha_t * m_a_hat / (v_a_hat.sqrt() + epsilon);
		b -= alpha_t * m_b_hat / (v_b_hat.sqrt() + epsilon);

		// Convergence check
		if dfa.abs() < tol && dfb.abs() < tol {
			break;
		}
	}

	let len1 = a.exp().max(min_len1);
	let len2 = b.exp().max(min_len2);

	(d1 * len1, d2 * len2)
>>>>>>> 8a3f1331
}<|MERGE_RESOLUTION|>--- conflicted
+++ resolved
@@ -2,11 +2,7 @@
 use crate::messages::prelude::*;
 use crate::messages::tool::common_functionality::graph_modification_utils::get_text;
 use crate::messages::tool::tool_messages::path_tool::PathOverlayMode;
-<<<<<<< HEAD
 use bezier_rs::{Bezier, BezierHandles};
-=======
-use bezier_rs::Bezier;
->>>>>>> 8a3f1331
 use glam::DVec2;
 use graphene_core::renderer::Quad;
 use graphene_core::text::{FontCache, load_face};
@@ -203,7 +199,6 @@
 	}
 }
 
-<<<<<<< HEAD
 /// Function to find the bounding box of bezier (uses method from kurbo)
 pub fn calculate_bezier_bbox(bezier: Bezier) -> [DVec2; 2] {
 	let start = Point::new(bezier.start.x, bezier.start.y);
@@ -221,7 +216,8 @@
 		BezierHandles::Linear => Line::new(start, end).bounding_box(),
 	};
 	[DVec2::new(bbox.x0, bbox.y0), DVec2::new(bbox.x1, bbox.y1)]
-=======
+}
+
 /// Calculates similarity metric between new bezier curve and two old beziers by using sampled points.
 #[allow(clippy::too_many_arguments)]
 pub fn log_optimization(a: f64, b: f64, p1: DVec2, p3: DVec2, d1: DVec2, d2: DVec2, points1: &[DVec2], n: usize) -> f64 {
@@ -316,5 +312,4 @@
 	let len2 = b.exp().max(min_len2);
 
 	(d1 * len1, d2 * len2)
->>>>>>> 8a3f1331
 }
use crate::messages::portfolio::document::utility_types::document_metadata::LayerNodeIdentifier;
use crate::messages::prelude::*;
use crate::messages::tool::common_functionality::graph_modification_utils::get_text;
use crate::messages::tool::tool_messages::path_tool::PathOverlayMode;
use glam::DVec2;
use graphene_core::renderer::Quad;
use graphene_core::text::{FontCache, load_face};
use graphene_std::vector::{HandleId, ManipulatorPointId, PointId, SegmentId, VectorData, VectorModificationType};

/// Determines if a path should be extended. Goal in viewport space. Returns the path and if it is extending from the start, if applicable.
pub fn should_extend(
	document: &DocumentMessageHandler,
	goal: DVec2,
	tolerance: f64,
	layers: impl Iterator<Item = LayerNodeIdentifier>,
	preferences: &PreferencesMessageHandler,
) -> Option<(LayerNodeIdentifier, PointId, DVec2)> {
	closest_point(document, goal, tolerance, layers, |_| false, preferences)
}

/// Determine the closest point to the goal point under max_distance.
/// Additionally exclude checking closeness to the point which given to exclude() returns true.
pub fn closest_point<T>(
	document: &DocumentMessageHandler,
	goal: DVec2,
	max_distance: f64,
	layers: impl Iterator<Item = LayerNodeIdentifier>,
	exclude: T,
	preferences: &PreferencesMessageHandler,
) -> Option<(LayerNodeIdentifier, PointId, DVec2)>
where
	T: Fn(PointId) -> bool,
{
	let mut best = None;
	let mut best_distance_squared = max_distance * max_distance;
	for layer in layers {
		let viewspace = document.metadata().transform_to_viewport(layer);
		let Some(vector_data) = document.network_interface.compute_modified_vector(layer) else {
			continue;
		};
		for id in vector_data.extendable_points(preferences.vector_meshes) {
			if exclude(id) {
				continue;
			}
			let Some(point) = vector_data.point_domain.position_from_id(id) else { continue };

			let distance_squared = viewspace.transform_point2(point).distance_squared(goal);

			if distance_squared < best_distance_squared {
				best = Some((layer, id, point));
				best_distance_squared = distance_squared;
			}
		}
	}

	best
}

/// Calculates the bounding box of the layer's text, based on the settings for max width and height specified in the typesetting config.
pub fn text_bounding_box(layer: LayerNodeIdentifier, document: &DocumentMessageHandler, font_cache: &FontCache) -> Quad {
	let Some((text, font, typesetting)) = get_text(layer, &document.network_interface) else {
		return Quad::from_box([DVec2::ZERO, DVec2::ZERO]);
	};

	let buzz_face = font_cache.get(font).map(|data| load_face(data));
	let far = graphene_core::text::bounding_box(text, buzz_face.as_ref(), typesetting, false);

	Quad::from_box([DVec2::ZERO, far])
}

pub fn calculate_segment_angle(anchor: PointId, segment: SegmentId, vector_data: &VectorData, prefer_handle_direction: bool) -> Option<f64> {
	let is_start = |point: PointId, segment: SegmentId| vector_data.segment_start_from_id(segment) == Some(point);
	let anchor_position = vector_data.point_domain.position_from_id(anchor)?;
	let end_handle = ManipulatorPointId::EndHandle(segment).get_position(vector_data);
	let start_handle = ManipulatorPointId::PrimaryHandle(segment).get_position(vector_data);

	let start_point = if is_start(anchor, segment) {
		vector_data.segment_end_from_id(segment).and_then(|id| vector_data.point_domain.position_from_id(id))
	} else {
		vector_data.segment_start_from_id(segment).and_then(|id| vector_data.point_domain.position_from_id(id))
	};

	let required_handle = if is_start(anchor, segment) {
		start_handle
			.filter(|&handle| prefer_handle_direction && handle != anchor_position)
			.or(end_handle.filter(|&handle| Some(handle) != start_point))
			.or(start_point)
	} else {
		end_handle
			.filter(|&handle| prefer_handle_direction && handle != anchor_position)
			.or(start_handle.filter(|&handle| Some(handle) != start_point))
			.or(start_point)
	};

	required_handle.map(|handle| -(handle - anchor_position).angle_to(DVec2::X))
}

<<<<<<< HEAD
pub fn molded_control_points(start: DVec2, end: DVec2, t: f64, falloff: f64, new_b: DVec2, c1: DVec2, c2: DVec2) -> (DVec2, DVec2) {
	let v1 = (1. - t) * start + t * c1;
	let a = (1. - t) * c1 + t * c2;
	let v2 = (1. - t) * c2 + t * end;
	let e1 = (1. - t) * v1 + t * a;
	let e2 = (1. - t) * a + t * v2;
	let b = (1. - t) * e1 + t * e2;

	let d1 = e1 - b;
	let d2 = e2 - b;
	let ne1 = new_b + d1;
	let ne2 = new_b + d2;

	// Calculating new points A and C (C stays the same)
	let point_c_ratio = (1. - t).powi(3) / (t.powi(3) + (1. - t).powi(3));
	let ab_bc_ratio = ((t.powi(3) + (1. - t).powi(3) - 1.) / (t.powi(3) + (1. - t).powi(3))).abs();
	let c = point_c_ratio * start + (1. - point_c_ratio) * end;
	let new_a = new_b + (new_b - c) / ab_bc_ratio;

	// Derive the new control points c1, c2
	let (nc1, nc2) = derive_control_points(t, new_a, ne1, ne2, start, end);

	// Calculating idealized curve
	if let Some((ideal_c1, ideal_c2)) = get_idealised_cubic_curve(start, new_b, end) {
		let d = (b - new_b).length();
		let interpolation_ratio = d.min(falloff) / falloff;
		let ic1 = (1. - interpolation_ratio) * nc1 + interpolation_ratio * ideal_c1;
		let ic2 = (1. - interpolation_ratio) * nc2 + interpolation_ratio * ideal_c2;
		(ic1, ic2)
	} else {
		(nc1, nc2)
	}
}

pub fn get_idealised_cubic_curve(p1: DVec2, p2: DVec2, p3: DVec2) -> Option<(DVec2, DVec2)> {
	use std::f64::consts::{PI, TAU};

	let center = calculate_center(p1, p2, p3)?;

	let d1 = (p1 - p2).length();
	let d2 = (p2 - p3).length();
	let t = d1 / (d1 + d2);

	let start = p1;
	let end = p3;

	let [a, b, _c] = compute_abc_for_cubic_through_points(p1, p2, p3, t);

	let angle = ((end.y - start.y).atan2(end.x - start.x) - (b.y - start.y).atan2(b.x - start.x) + TAU) % TAU;
	let factor = if !(0.0..=PI).contains(&angle) { -1. } else { 1. };
	let bc = factor * (start - end).length() / 3.;
	let de1 = t * bc;
	let de2 = (1. - t) * bc;
	let tangent = [
		DVec2::new(b.x - 10. * (b.y - center.y), b.y + 10. * (b.x - center.x)),
		DVec2::new(b.x + 10. * (b.y - center.y), b.y - 10. * (b.x - center.x)),
	];

	let normalized_tangent = (tangent[1] - tangent[0]).try_normalize()?;

	let e1 = DVec2::new(b.x + de1 * normalized_tangent.x, b.y + de1 * normalized_tangent.y);
	let e2 = DVec2::new(b.x - de2 * normalized_tangent.x, b.y - de2 * normalized_tangent.y);

	// Deriving control points
	Some(derive_control_points(t, a, e1, e2, start, end))
}

fn derive_control_points(t: f64, a: DVec2, e1: DVec2, e2: DVec2, start: DVec2, end: DVec2) -> (DVec2, DVec2) {
	let v1 = (e1 - t * a) / (1. - t);
	let v2 = (e2 - (1. - t) * a) / t;
	let c1 = (v1 - (1. - t) * start) / t;
	let c2 = (v2 - t * end) / (1. - t);
	(c1, c2)
}

fn calculate_center(p1: DVec2, p2: DVec2, p3: DVec2) -> Option<DVec2> {
	// Calculate midpoints of two sides
	let mid1 = (p1 + p2) / 2.;
	let mid2 = (p2 + p3) / 2.;

	// Calculate perpendicular bisectors
	let dir1 = p2 - p1;
	let dir2 = p3 - p2;
	let perp_dir1 = DVec2::new(-dir1.y, dir1.x);
	let perp_dir2 = DVec2::new(-dir2.y, dir2.x);

	// Create points along the perpendicular directions
	let mid1_plus = mid1 + perp_dir1;
	let mid2_plus = mid2 + perp_dir2;

	// Find intersection of the two perpendicular bisectors
	line_line_intersection(mid1, mid1_plus, mid2, mid2_plus)
}

fn line_line_intersection(a1: DVec2, a2: DVec2, b1: DVec2, b2: DVec2) -> Option<DVec2> {
	let (x1, y1) = (a1.x, a1.y);
	let (x2, y2) = (a2.x, a2.y);
	let (x3, y3) = (b1.x, b1.y);
	let (x4, y4) = (b2.x, b2.y);

	// Calculate numerator components
	let nx = (x1 * y2 - y1 * x2) * (x3 - x4) - (x1 - x2) * (x3 * y4 - y3 * x4);
	let ny = (x1 * y2 - y1 * x2) * (y3 - y4) - (y1 - y2) * (x3 * y4 - y3 * x4);

	// Calculate denominator
	let d = (x1 - x2) * (y3 - y4) - (y1 - y2) * (x3 - x4);

	// Check for parallel lines (colinear points)
	if d.abs() < f64::EPSILON { None } else { Some(DVec2::new(nx / d, ny / d)) }
}

pub fn compute_abc_for_cubic_through_points(start_point: DVec2, point_on_curve: DVec2, end_point: DVec2, t: f64) -> [DVec2; 3] {
	let point_c_ratio = (1. - t).powi(3) / (t.powi(3) + (1. - t).powi(3));
	let c = point_c_ratio * start_point + (1. - point_c_ratio) * end_point;

	let ab_bc_ratio = ((t.powi(3) + (1. - t).powi(3) - 1.) / (t.powi(3) + (1. - t).powi(3))).abs();
	let a = point_on_curve + (point_on_curve - c) / ab_bc_ratio;
	[a, point_on_curve, c]
}

pub fn adjust_handle_colinearity(handle: HandleId, anchor_position: DVec2, target_control_point: DVec2, vector_data: &VectorData, layer: LayerNodeIdentifier, responses: &mut VecDeque<Message>) {
	if let Some(other_handle) = vector_data.other_colinear_handle(handle) {
		if let Some(handle_position) = other_handle.to_manipulator_point().get_position(vector_data) {
			if let Some(direction) = (anchor_position - target_control_point).try_normalize() {
				let new_relative_position = (handle_position - anchor_position).length() * direction;
				let modification_type = other_handle.set_relative_position(new_relative_position);
				responses.add(GraphOperationMessage::Vector { layer, modification_type });
			}
		}
	}
}

pub fn disable_g1_continuity(handle: HandleId, vector_data: &VectorData, layer: LayerNodeIdentifier, responses: &mut VecDeque<Message>) {
	if let Some(other_handle) = vector_data.other_colinear_handle(handle) {
		let handles = [handle, other_handle];
		let modification_type = VectorModificationType::SetG1Continuous { handles, enabled: false };
		responses.add(GraphOperationMessage::Vector { layer, modification_type });
	}
}

pub fn restore_previous_handle_position(
	handle: HandleId,
	original_c: DVec2,
	anchor_position: DVec2,
	vector_data: &VectorData,
	layer: LayerNodeIdentifier,
	responses: &mut VecDeque<Message>,
) -> Option<HandleId> {
	if let Some(other_handle) = vector_data.other_colinear_handle(handle) {
		if let Some(handle_position) = other_handle.to_manipulator_point().get_position(vector_data) {
			if let Some(direction) = (anchor_position - original_c).try_normalize() {
				let old_relative_position = (handle_position - anchor_position).length() * direction;
				let modification_type = other_handle.set_relative_position(old_relative_position);
				responses.add(GraphOperationMessage::Vector { layer, modification_type });

				let handles = [handle, other_handle];
				let modification_type = VectorModificationType::SetG1Continuous { handles, enabled: false };
				responses.add(GraphOperationMessage::Vector { layer, modification_type });

				return Some(other_handle);
			}
		}
	}
	None
}

pub fn restore_g1_continuity(
	handle: HandleId,
	other_handle: HandleId,
	control_point: DVec2,
	anchor_position: DVec2,
	vector_data: &VectorData,
	layer: LayerNodeIdentifier,
	responses: &mut VecDeque<Message>,
) {
	if let Some(handle_position) = other_handle.to_manipulator_point().get_position(vector_data) {
		if let Some(direction) = (anchor_position - control_point).try_normalize() {
			let new_relative_position = (handle_position - anchor_position).length() * direction;
			let modification_type = other_handle.set_relative_position(new_relative_position);
			responses.add(GraphOperationMessage::Vector { layer, modification_type });

			let handles = [handle, other_handle];
			let modification_type = VectorModificationType::SetG1Continuous { handles, enabled: true };
			responses.add(GraphOperationMessage::Vector { layer, modification_type });
		}
	}
=======
/// Check whether a point is visible in the current overlay mode.
pub fn is_visible_point(
	manipulator_point_id: ManipulatorPointId,
	vector_data: &VectorData,
	path_overlay_mode: PathOverlayMode,
	frontier_handles_info: Option<HashMap<SegmentId, Vec<PointId>>>,
	selected_segments: Vec<SegmentId>,
	selected_points: &HashSet<ManipulatorPointId>,
) -> bool {
	match manipulator_point_id {
		ManipulatorPointId::Anchor(_) => true,
		ManipulatorPointId::EndHandle(segment_id) | ManipulatorPointId::PrimaryHandle(segment_id) => {
			match (path_overlay_mode, selected_points.len() == 1) {
				(PathOverlayMode::AllHandles, _) => true,
				(PathOverlayMode::SelectedPointHandles, _) | (PathOverlayMode::FrontierHandles, true) => {
					if selected_segments.contains(&segment_id) {
						return true;
					}

					// Either the segment is a part of selected segments or the opposite handle is a part of existing selection
					let Some(handle_pair) = manipulator_point_id.get_handle_pair(vector_data) else { return false };
					let other_handle = handle_pair[1].to_manipulator_point();

					// Return whether the list of selected points contain the other handle
					selected_points.contains(&other_handle)
				}
				(PathOverlayMode::FrontierHandles, false) => {
					let Some(anchor) = manipulator_point_id.get_anchor(vector_data) else {
						warn!("No anchor for selected handle");
						return false;
					};
					let Some(frontier_handles) = &frontier_handles_info else {
						warn!("No frontier handles info provided");
						return false;
					};

					frontier_handles.get(&segment_id).map(|anchors| anchors.contains(&anchor)).unwrap_or_default()
				}
			}
		}
	}
>>>>>>> b5645793
}<|MERGE_RESOLUTION|>--- conflicted
+++ resolved
@@ -95,7 +95,6 @@
 	required_handle.map(|handle| -(handle - anchor_position).angle_to(DVec2::X))
 }
 
-<<<<<<< HEAD
 pub fn molded_control_points(start: DVec2, end: DVec2, t: f64, falloff: f64, new_b: DVec2, c1: DVec2, c2: DVec2) -> (DVec2, DVec2) {
 	let v1 = (1. - t) * start + t * c1;
 	let a = (1. - t) * c1 + t * c2;
@@ -282,7 +281,7 @@
 			responses.add(GraphOperationMessage::Vector { layer, modification_type });
 		}
 	}
-=======
+  
 /// Check whether a point is visible in the current overlay mode.
 pub fn is_visible_point(
 	manipulator_point_id: ManipulatorPointId,
@@ -324,5 +323,4 @@
 			}
 		}
 	}
->>>>>>> b5645793
 }
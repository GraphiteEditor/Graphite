--- conflicted
+++ resolved
@@ -5,13 +5,10 @@
 use crate::messages::tool::common_functionality::graph_modification_utils::get_text;
 use crate::messages::tool::common_functionality::transformation_cage::SelectedEdges;
 use crate::messages::tool::tool_messages::path_tool::PathOverlayMode;
-<<<<<<< HEAD
 use crate::messages::tool::utility_types::ToolType;
-use glam::{DAffine2, DVec2};
-=======
 use bezier_rs::Bezier;
 use glam::DVec2;
->>>>>>> 8a3f1331
+use glam::{DAffine2, DVec2};
 use graphene_core::renderer::Quad;
 use graphene_core::text::{FontCache, load_face};
 use graphene_std::vector::{HandleId, ManipulatorPointId, PointId, SegmentId, VectorData, VectorModificationType};
@@ -209,7 +206,6 @@
 	}
 }
 
-<<<<<<< HEAD
 pub fn resize_bounds(
 	document: &DocumentMessageHandler,
 	responses: &mut VecDeque<Message>,
@@ -424,7 +420,8 @@
 	}
 
 	return (false, false, false);
-=======
+}
+
 /// Calculates similarity metric between new bezier curve and two old beziers by using sampled points.
 #[allow(clippy::too_many_arguments)]
 pub fn log_optimization(a: f64, b: f64, p1: DVec2, p3: DVec2, d1: DVec2, d2: DVec2, points1: &[DVec2], n: usize) -> f64 {
@@ -519,5 +516,4 @@
 	let len2 = b.exp().max(min_len2);
 
 	(d1 * len1, d2 * len2)
->>>>>>> 8a3f1331
 }
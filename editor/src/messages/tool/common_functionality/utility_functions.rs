--- conflicted
+++ resolved
@@ -7,12 +7,8 @@
 use crate::messages::tool::common_functionality::graph_modification_utils::get_text;
 use crate::messages::tool::common_functionality::transformation_cage::SelectedEdges;
 use crate::messages::tool::tool_messages::path_tool::PathOverlayMode;
-<<<<<<< HEAD
+use crate::messages::tool::utility_types::ToolType;
 use bezier_rs::{Bezier, BezierHandles};
-=======
-use crate::messages::tool::utility_types::ToolType;
-use bezier_rs::Bezier;
->>>>>>> 11ba2cc0
 use glam::{DAffine2, DVec2};
 use graphene_std::renderer::Quad;
 use graphene_std::text::{FontCache, load_face};
@@ -209,7 +205,7 @@
 	}
 }
 
-<<<<<<< HEAD
+
 /// Function to find the bounding box of bezier (uses method from kurbo)
 pub fn calculate_bezier_bbox(bezier: Bezier) -> [DVec2; 2] {
 	let start = Point::new(bezier.start.x, bezier.start.y);
@@ -272,7 +268,8 @@
 		}
 	}
 	is_intersecting
-=======
+ }
+
 pub fn resize_bounds(
 	document: &DocumentMessageHandler,
 	responses: &mut VecDeque<Message>,
@@ -493,7 +490,6 @@
 
 	// No resize, rotate, or skew
 	return (false, false, false);
->>>>>>> 11ba2cc0
 }
 
 /// Calculates similarity metric between new bezier curve and two old beziers by using sampled points.

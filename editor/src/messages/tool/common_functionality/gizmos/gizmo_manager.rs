use crate::messages::frontend::utility_types::MouseCursorIcon;
use crate::messages::message::Message;
use crate::messages::portfolio::document::overlays::utility_types::OverlayContext;
use crate::messages::portfolio::document::utility_types::document_metadata::LayerNodeIdentifier;
use crate::messages::prelude::{DocumentMessageHandler, InputPreprocessorMessageHandler};
use crate::messages::tool::common_functionality::graph_modification_utils;
use crate::messages::tool::common_functionality::shape_editor::ShapeState;
<<<<<<< HEAD
use crate::messages::tool::common_functionality::shapes::grid_shape::GridGizmoHandler;
=======
use crate::messages::tool::common_functionality::shapes::arc_shape::ArcGizmoHandler;
use crate::messages::tool::common_functionality::shapes::circle_shape::CircleGizmoHandler;
>>>>>>> fd66f298
use crate::messages::tool::common_functionality::shapes::polygon_shape::PolygonGizmoHandler;
use crate::messages::tool::common_functionality::shapes::shape_utility::ShapeGizmoHandler;
use crate::messages::tool::common_functionality::shapes::star_shape::StarGizmoHandler;
use glam::DVec2;
use std::collections::VecDeque;

/// A unified enum wrapper around all available shape-specific gizmo handlers.
///
/// This abstraction allows `GizmoManager` to interact with different shape gizmos (like Star or Polygon)
/// using a common interface without needing to know the specific shape type at compile time.
///
/// Each variant stores a concrete handler (e.g., `StarGizmoHandler`, `PolygonGizmoHandler`) that implements
/// the shape-specific logic for rendering overlays, responding to input, and modifying shape parameters.
#[derive(Clone, Debug, Default)]
pub enum ShapeGizmoHandlers {
	#[default]
	None,
	Star(StarGizmoHandler),
	Polygon(PolygonGizmoHandler),
<<<<<<< HEAD
	Grid(GridGizmoHandler),
=======
	Arc(ArcGizmoHandler),
	Circle(CircleGizmoHandler),
>>>>>>> fd66f298
}

impl ShapeGizmoHandlers {
	/// Returns the kind of shape the handler is managing, such as `"star"` or `"polygon"`.
	/// Used for grouping logic and distinguishing between handler types at runtime.
	pub fn kind(&self) -> &'static str {
		match self {
			Self::Star(_) => "star",
			Self::Polygon(_) => "polygon",
<<<<<<< HEAD
			Self::Grid(_) => "grid",
=======
			Self::Arc(_) => "arc",
			Self::Circle(_) => "circle",
>>>>>>> fd66f298
			Self::None => "none",
		}
	}

	/// Dispatches interaction state updates to the corresponding shape-specific handler.
	pub fn handle_state(&mut self, layer: LayerNodeIdentifier, mouse_position: DVec2, document: &DocumentMessageHandler, responses: &mut VecDeque<Message>) {
		match self {
			Self::Star(h) => h.handle_state(layer, mouse_position, document, responses),
			Self::Polygon(h) => h.handle_state(layer, mouse_position, document, responses),
<<<<<<< HEAD
			Self::Grid(h) => h.handle_state(layer, mouse_position, document, responses),
=======
			Self::Arc(h) => h.handle_state(layer, mouse_position, document, responses),
			Self::Circle(h) => h.handle_state(layer, mouse_position, document, responses),
>>>>>>> fd66f298
			Self::None => {}
		}
	}

	/// Checks if any interactive part of the gizmo is currently hovered.
	pub fn is_any_gizmo_hovered(&self) -> bool {
		match self {
			Self::Star(h) => h.is_any_gizmo_hovered(),
			Self::Polygon(h) => h.is_any_gizmo_hovered(),
<<<<<<< HEAD
			Self::Grid(h) => h.is_any_gizmo_hovered(),
=======
			Self::Arc(h) => h.is_any_gizmo_hovered(),
			Self::Circle(h) => h.is_any_gizmo_hovered(),
>>>>>>> fd66f298
			Self::None => false,
		}
	}

	/// Passes the click interaction to the appropriate gizmo handler if one is hovered.
	pub fn handle_click(&mut self) {
		match self {
			Self::Star(h) => h.handle_click(),
			Self::Polygon(h) => h.handle_click(),
<<<<<<< HEAD
			Self::Grid(h) => h.handle_click(),
=======
			Self::Arc(h) => h.handle_click(),
			Self::Circle(h) => h.handle_click(),
>>>>>>> fd66f298
			Self::None => {}
		}
	}

	/// Updates the gizmo state while the user is dragging a handle (e.g., adjusting radius).
	pub fn handle_update(&mut self, drag_start: DVec2, document: &DocumentMessageHandler, input: &InputPreprocessorMessageHandler, responses: &mut VecDeque<Message>) {
		match self {
			Self::Star(h) => h.handle_update(drag_start, document, input, responses),
			Self::Polygon(h) => h.handle_update(drag_start, document, input, responses),
<<<<<<< HEAD
			Self::Grid(h) => h.handle_update(drag_start, document, input, responses),
=======
			Self::Arc(h) => h.handle_update(drag_start, document, input, responses),
			Self::Circle(h) => h.handle_update(drag_start, document, input, responses),
>>>>>>> fd66f298
			Self::None => {}
		}
	}

	/// Cleans up any state used by the gizmo handler.
	pub fn cleanup(&mut self) {
		match self {
			Self::Star(h) => h.cleanup(),
			Self::Polygon(h) => h.cleanup(),
<<<<<<< HEAD
			Self::Grid(h) => h.cleanup(),
=======
			Self::Arc(h) => h.cleanup(),
			Self::Circle(h) => h.cleanup(),
>>>>>>> fd66f298
			Self::None => {}
		}
	}

	/// Draws overlays like control points or outlines for the shape handled by this gizmo.
	pub fn overlays(
		&self,
		document: &DocumentMessageHandler,
		layer: Option<LayerNodeIdentifier>,
		input: &InputPreprocessorMessageHandler,
		shape_editor: &mut &mut ShapeState,
		mouse_position: DVec2,
		overlay_context: &mut OverlayContext,
	) {
		match self {
			Self::Star(h) => h.overlays(document, layer, input, shape_editor, mouse_position, overlay_context),
			Self::Polygon(h) => h.overlays(document, layer, input, shape_editor, mouse_position, overlay_context),
<<<<<<< HEAD
			Self::Grid(h) => h.overlays(document, layer, input, shape_editor, mouse_position, overlay_context),
=======
			Self::Arc(h) => h.overlays(document, layer, input, shape_editor, mouse_position, overlay_context),
			Self::Circle(h) => h.overlays(document, layer, input, shape_editor, mouse_position, overlay_context),
>>>>>>> fd66f298
			Self::None => {}
		}
	}

	/// Draws live-updating overlays during drag interactions for the shape handled by this gizmo.
	pub fn dragging_overlays(
		&self,
		document: &DocumentMessageHandler,
		input: &InputPreprocessorMessageHandler,
		shape_editor: &mut &mut ShapeState,
		mouse_position: DVec2,
		overlay_context: &mut OverlayContext,
	) {
		match self {
			Self::Star(h) => h.dragging_overlays(document, input, shape_editor, mouse_position, overlay_context),
			Self::Polygon(h) => h.dragging_overlays(document, input, shape_editor, mouse_position, overlay_context),
<<<<<<< HEAD
			Self::Grid(h) => h.dragging_overlays(document, input, shape_editor, mouse_position, overlay_context),
=======
			Self::Arc(h) => h.dragging_overlays(document, input, shape_editor, mouse_position, overlay_context),
			Self::Circle(h) => h.dragging_overlays(document, input, shape_editor, mouse_position, overlay_context),
>>>>>>> fd66f298
			Self::None => {}
		}
	}

	pub fn gizmo_cursor_icon(&self) -> Option<MouseCursorIcon> {
		match self {
			Self::Star(h) => h.mouse_cursor_icon(),
			Self::Polygon(h) => h.mouse_cursor_icon(),
			Self::Arc(h) => h.mouse_cursor_icon(),
			Self::Circle(h) => h.mouse_cursor_icon(),
			Self::None => None,
		}
	}
}

/// Central manager that coordinates shape gizmo handlers for interactive editing on the canvas.
///
/// The `GizmoManager` is responsible for detecting which shapes are selected, activating the appropriate
/// shape-specific gizmo, and routing user interactions (hover, click, drag) to the correct handler.
/// It allows editing multiple shapes of the same type or focusing on a single active shape when a gizmo is hovered.
///
/// ## Responsibilities:
/// - Detect which selected layers support shape gizmos (e.g., stars, polygons)
/// - Activate the correct handler and manage state between frames
/// - Route click, hover, and drag events to the proper shape gizmo
/// - Render overlays and dragging visuals
#[derive(Clone, Debug, Default)]
pub struct GizmoManager {
	active_shape_handler: Option<ShapeGizmoHandlers>,
	layers_handlers: Vec<(ShapeGizmoHandlers, Vec<LayerNodeIdentifier>)>,
}

impl GizmoManager {
	/// Detects and returns a shape gizmo handler based on the layer type (e.g., star, polygon).
	///
	/// Returns `None` if the given layer does not represent a shape with a registered gizmo.
	pub fn detect_shape_handler(layer: LayerNodeIdentifier, document: &DocumentMessageHandler) -> Option<ShapeGizmoHandlers> {
		// Star
		if graph_modification_utils::get_star_id(layer, &document.network_interface).is_some() {
			return Some(ShapeGizmoHandlers::Star(StarGizmoHandler::default()));
		}
		// Polygon
		if graph_modification_utils::get_polygon_id(layer, &document.network_interface).is_some() {
			return Some(ShapeGizmoHandlers::Polygon(PolygonGizmoHandler::default()));
		}
		// Arc
		if graph_modification_utils::get_arc_id(layer, &document.network_interface).is_some() {
			return Some(ShapeGizmoHandlers::Arc(ArcGizmoHandler::new()));
		}
		// Circle
		if graph_modification_utils::get_circle_id(layer, &document.network_interface).is_some() {
			return Some(ShapeGizmoHandlers::Circle(CircleGizmoHandler::default()));
		}

		// Grid
		if graph_modification_utils::get_grid_id(layer, &document.network_interface).is_some() {
			return Some(ShapeGizmoHandlers::Grid(GridGizmoHandler::default()));
		}

		None
	}

	/// Returns `true` if a gizmo is currently active (hovered or being interacted with).
	pub fn hovering_over_gizmo(&self) -> bool {
		self.active_shape_handler.is_some()
	}

	/// Called every frame to check selected layers and update the active shape gizmo, if hovered.
	///
	/// Also groups all shape layers with the same kind of gizmo to support overlays for multi-shape editing.
	pub fn handle_actions(&mut self, mouse_position: DVec2, document: &DocumentMessageHandler, responses: &mut VecDeque<Message>) {
		let mut handlers_layer: Vec<(ShapeGizmoHandlers, Vec<LayerNodeIdentifier>)> = Vec::new();

		for layer in document.network_interface.selected_nodes().selected_visible_and_unlocked_layers(&document.network_interface) {
			if let Some(mut handler) = Self::detect_shape_handler(layer, document) {
				handler.handle_state(layer, mouse_position, document, responses);
				let is_hovered = handler.is_any_gizmo_hovered();

				if is_hovered {
					self.layers_handlers.clear();
					self.active_shape_handler = Some(handler);
					return;
				}

				// Try to group this handler with others of the same type
				if let Some((_, layers)) = handlers_layer.iter_mut().find(|(existing_handler, _)| existing_handler.kind() == handler.kind()) {
					layers.push(layer);
				} else {
					handlers_layer.push((handler, vec![layer]));
				}
			}
		}

		self.layers_handlers = handlers_layer;
		self.active_shape_handler = None;
	}

	/// Handles click interactions if a gizmo is active. Returns `true` if a gizmo handled the click.
	pub fn handle_click(&mut self) -> bool {
		if let Some(handle) = &mut self.active_shape_handler {
			handle.handle_click();
			return true;
		}
		false
	}

	pub fn handle_cleanup(&mut self) {
		if let Some(handle) = &mut self.active_shape_handler {
			handle.cleanup();
		}
	}

	/// Passes drag update data to the active gizmo to update shape parameters live.
	pub fn handle_update(&mut self, drag_start: DVec2, document: &DocumentMessageHandler, input: &InputPreprocessorMessageHandler, responses: &mut VecDeque<Message>) {
		if let Some(handle) = &mut self.active_shape_handler {
			handle.handle_update(drag_start, document, input, responses);
		}
	}

	/// Draws overlays for the currently active shape gizmo during a drag interaction.
	pub fn dragging_overlays(
		&self,
		document: &DocumentMessageHandler,
		input: &InputPreprocessorMessageHandler,
		shape_editor: &mut &mut ShapeState,
		mouse_position: DVec2,
		overlay_context: &mut OverlayContext,
	) {
		if let Some(handle) = &self.active_shape_handler {
			handle.dragging_overlays(document, input, shape_editor, mouse_position, overlay_context);
		}
	}

	/// Draws overlays for either the active gizmo (if hovered) or all grouped selected gizmos.
	///
	/// If no single gizmo is active, it renders overlays for all grouped layers with associated handlers.
	pub fn overlays(
		&self,
		document: &DocumentMessageHandler,
		input: &InputPreprocessorMessageHandler,
		shape_editor: &mut &mut ShapeState,
		mouse_position: DVec2,
		overlay_context: &mut OverlayContext,
	) {
		if let Some(handler) = &self.active_shape_handler {
			handler.overlays(document, None, input, shape_editor, mouse_position, overlay_context);
			return;
		}

		for (handler, selected_layers) in &self.layers_handlers {
			for layer in selected_layers {
				handler.overlays(document, Some(*layer), input, shape_editor, mouse_position, overlay_context);
			}
		}
	}

	/// Returns the cursor icon to display when hovering or dragging a gizmo.
	///
	/// If a gizmo is active (hovered or being manipulated), it returns the cursor icon associated with that gizmo;
	/// otherwise, returns `None` to indicate the default crosshair cursor should be used.
	pub fn mouse_cursor_icon(&self) -> Option<MouseCursorIcon> {
		self.active_shape_handler.as_ref().and_then(|h| h.gizmo_cursor_icon())
	}
}<|MERGE_RESOLUTION|>--- conflicted
+++ resolved
@@ -5,12 +5,9 @@
 use crate::messages::prelude::{DocumentMessageHandler, InputPreprocessorMessageHandler};
 use crate::messages::tool::common_functionality::graph_modification_utils;
 use crate::messages::tool::common_functionality::shape_editor::ShapeState;
-<<<<<<< HEAD
-use crate::messages::tool::common_functionality::shapes::grid_shape::GridGizmoHandler;
-=======
 use crate::messages::tool::common_functionality::shapes::arc_shape::ArcGizmoHandler;
 use crate::messages::tool::common_functionality::shapes::circle_shape::CircleGizmoHandler;
->>>>>>> fd66f298
+use crate::messages::tool::common_functionality::shapes::grid_shape::GridGizmoHandler;
 use crate::messages::tool::common_functionality::shapes::polygon_shape::PolygonGizmoHandler;
 use crate::messages::tool::common_functionality::shapes::shape_utility::ShapeGizmoHandler;
 use crate::messages::tool::common_functionality::shapes::star_shape::StarGizmoHandler;
@@ -30,12 +27,9 @@
 	None,
 	Star(StarGizmoHandler),
 	Polygon(PolygonGizmoHandler),
-<<<<<<< HEAD
-	Grid(GridGizmoHandler),
-=======
 	Arc(ArcGizmoHandler),
 	Circle(CircleGizmoHandler),
->>>>>>> fd66f298
+	Grid(GridGizmoHandler),
 }
 
 impl ShapeGizmoHandlers {
@@ -45,12 +39,9 @@
 		match self {
 			Self::Star(_) => "star",
 			Self::Polygon(_) => "polygon",
-<<<<<<< HEAD
-			Self::Grid(_) => "grid",
-=======
 			Self::Arc(_) => "arc",
 			Self::Circle(_) => "circle",
->>>>>>> fd66f298
+			Self::Grid(_) => "grid",
 			Self::None => "none",
 		}
 	}
@@ -60,12 +51,9 @@
 		match self {
 			Self::Star(h) => h.handle_state(layer, mouse_position, document, responses),
 			Self::Polygon(h) => h.handle_state(layer, mouse_position, document, responses),
-<<<<<<< HEAD
-			Self::Grid(h) => h.handle_state(layer, mouse_position, document, responses),
-=======
 			Self::Arc(h) => h.handle_state(layer, mouse_position, document, responses),
 			Self::Circle(h) => h.handle_state(layer, mouse_position, document, responses),
->>>>>>> fd66f298
+			Self::Grid(h) => h.handle_state(layer, mouse_position, document, responses),
 			Self::None => {}
 		}
 	}
@@ -75,12 +63,9 @@
 		match self {
 			Self::Star(h) => h.is_any_gizmo_hovered(),
 			Self::Polygon(h) => h.is_any_gizmo_hovered(),
-<<<<<<< HEAD
-			Self::Grid(h) => h.is_any_gizmo_hovered(),
-=======
 			Self::Arc(h) => h.is_any_gizmo_hovered(),
 			Self::Circle(h) => h.is_any_gizmo_hovered(),
->>>>>>> fd66f298
+			Self::Grid(h) => h.is_any_gizmo_hovered(),
 			Self::None => false,
 		}
 	}
@@ -90,12 +75,9 @@
 		match self {
 			Self::Star(h) => h.handle_click(),
 			Self::Polygon(h) => h.handle_click(),
-<<<<<<< HEAD
-			Self::Grid(h) => h.handle_click(),
-=======
 			Self::Arc(h) => h.handle_click(),
 			Self::Circle(h) => h.handle_click(),
->>>>>>> fd66f298
+			Self::Grid(h) => h.handle_click(),
 			Self::None => {}
 		}
 	}
@@ -105,12 +87,9 @@
 		match self {
 			Self::Star(h) => h.handle_update(drag_start, document, input, responses),
 			Self::Polygon(h) => h.handle_update(drag_start, document, input, responses),
-<<<<<<< HEAD
-			Self::Grid(h) => h.handle_update(drag_start, document, input, responses),
-=======
 			Self::Arc(h) => h.handle_update(drag_start, document, input, responses),
 			Self::Circle(h) => h.handle_update(drag_start, document, input, responses),
->>>>>>> fd66f298
+			Self::Grid(h) => h.handle_update(drag_start, document, input, responses),
 			Self::None => {}
 		}
 	}
@@ -120,12 +99,9 @@
 		match self {
 			Self::Star(h) => h.cleanup(),
 			Self::Polygon(h) => h.cleanup(),
-<<<<<<< HEAD
-			Self::Grid(h) => h.cleanup(),
-=======
 			Self::Arc(h) => h.cleanup(),
 			Self::Circle(h) => h.cleanup(),
->>>>>>> fd66f298
+			Self::Grid(h) => h.cleanup(),
 			Self::None => {}
 		}
 	}
@@ -143,12 +119,9 @@
 		match self {
 			Self::Star(h) => h.overlays(document, layer, input, shape_editor, mouse_position, overlay_context),
 			Self::Polygon(h) => h.overlays(document, layer, input, shape_editor, mouse_position, overlay_context),
-<<<<<<< HEAD
-			Self::Grid(h) => h.overlays(document, layer, input, shape_editor, mouse_position, overlay_context),
-=======
 			Self::Arc(h) => h.overlays(document, layer, input, shape_editor, mouse_position, overlay_context),
 			Self::Circle(h) => h.overlays(document, layer, input, shape_editor, mouse_position, overlay_context),
->>>>>>> fd66f298
+			Self::Grid(h) => h.overlays(document, layer, input, shape_editor, mouse_position, overlay_context),
 			Self::None => {}
 		}
 	}
@@ -165,12 +138,9 @@
 		match self {
 			Self::Star(h) => h.dragging_overlays(document, input, shape_editor, mouse_position, overlay_context),
 			Self::Polygon(h) => h.dragging_overlays(document, input, shape_editor, mouse_position, overlay_context),
-<<<<<<< HEAD
-			Self::Grid(h) => h.dragging_overlays(document, input, shape_editor, mouse_position, overlay_context),
-=======
 			Self::Arc(h) => h.dragging_overlays(document, input, shape_editor, mouse_position, overlay_context),
 			Self::Circle(h) => h.dragging_overlays(document, input, shape_editor, mouse_position, overlay_context),
->>>>>>> fd66f298
+			Self::Grid(h) => h.dragging_overlays(document, input, shape_editor, mouse_position, overlay_context),
 			Self::None => {}
 		}
 	}
@@ -181,6 +151,7 @@
 			Self::Polygon(h) => h.mouse_cursor_icon(),
 			Self::Arc(h) => h.mouse_cursor_icon(),
 			Self::Circle(h) => h.mouse_cursor_icon(),
+			Self::Grid(h) => h.mouse_cursor_icon(),
 			Self::None => None,
 		}
 	}

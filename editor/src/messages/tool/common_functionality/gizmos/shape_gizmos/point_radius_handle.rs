use crate::consts::GIZMO_HIDE_THRESHOLD;
use crate::consts::{COLOR_OVERLAY_RED, POINT_RADIUS_HANDLE_SNAP_THRESHOLD};
use crate::messages::frontend::utility_types::MouseCursorIcon;
use crate::messages::message::Message;
use crate::messages::portfolio::document::utility_types::document_metadata::LayerNodeIdentifier;
use crate::messages::portfolio::document::{overlays::utility_types::OverlayContext, utility_types::network_interface::InputConnector};
use crate::messages::prelude::FrontendMessage;
use crate::messages::prelude::Responses;
use crate::messages::prelude::{DocumentMessageHandler, InputPreprocessorMessageHandler, NodeGraphMessage};
use crate::messages::tool::common_functionality::graph_modification_utils::{self, NodeGraphLayer};
use crate::messages::tool::common_functionality::shapes::shape_utility::{draw_snapping_ticks, extract_polygon_parameters, polygon_outline, polygon_vertex_position, star_outline};
use crate::messages::tool::common_functionality::shapes::shape_utility::{extract_star_parameters, star_vertex_position};
use glam::DVec2;
use graph_craft::document::NodeInput;
use graph_craft::document::value::TaggedValue;
use std::collections::VecDeque;
use std::f64::consts::{FRAC_1_SQRT_2, FRAC_PI_4, PI, SQRT_2};

#[derive(Clone, Debug, Default, PartialEq)]
pub enum PointRadiusHandleState {
	#[default]
	Inactive,
	Hover,
	Dragging,
	Snapped(usize),
}

#[derive(Clone, Debug, Default, PartialEq)]
pub struct PointRadiusHandle {
	pub layer: Option<LayerNodeIdentifier>,
	point: u32,
	radius_index: usize,
	snap_radii: Vec<f64>,
	initial_radius: f64,
	handle_state: PointRadiusHandleState,
}

impl PointRadiusHandle {
	pub fn cleanup(&mut self) {
		self.handle_state = PointRadiusHandleState::Inactive;
		self.snap_radii.clear();
		self.layer = None;
	}

	pub fn hovered(&self) -> bool {
		self.handle_state == PointRadiusHandleState::Hover
	}

	pub fn is_dragging_or_snapped(&self) -> bool {
		self.handle_state == PointRadiusHandleState::Dragging || matches!(self.handle_state, PointRadiusHandleState::Snapped(_))
	}

	pub fn update_state(&mut self, state: PointRadiusHandleState) {
		self.handle_state = state;
	}

	pub fn handle_actions(&mut self, layer: LayerNodeIdentifier, document: &DocumentMessageHandler, mouse_position: DVec2, responses: &mut VecDeque<Message>) {
		match &self.handle_state {
			PointRadiusHandleState::Inactive => {
				// Draw the point handle gizmo for the star shape
				if let Some((sides, radius1, radius2)) = extract_star_parameters(Some(layer), document) {
					let viewport = document.metadata().transform_to_viewport(layer);

					for i in 0..2 * sides {
						let (radius, radius_index) = if i % 2 == 0 { (radius1, 2) } else { (radius2, 3) };
						let point = star_vertex_position(viewport, i as i32, sides, radius1, radius2);
						let center = viewport.transform_point2(DVec2::ZERO);

						// If the user zooms out such that shape is very small hide the gizmo
						if point.distance(center) < GIZMO_HIDE_THRESHOLD {
							return;
						}

						if point.distance(mouse_position) < 5. {
							self.radius_index = radius_index;
							self.layer = Some(layer);
							self.point = i;
							self.snap_radii = Self::calculate_snap_radii(document, layer, radius_index);
							self.initial_radius = radius;
							responses.add(FrontendMessage::UpdateMouseCursor { cursor: MouseCursorIcon::Default });
							self.update_state(PointRadiusHandleState::Hover);

							return;
						}
					}
				}

				// Draw the point handle gizmo for the polygon shape
				if let Some((sides, radius)) = extract_polygon_parameters(Some(layer), document) {
					let viewport = document.metadata().transform_to_viewport(layer);

					for i in 0..sides {
						let point = polygon_vertex_position(viewport, i as i32, sides, radius);
						let center = viewport.transform_point2(DVec2::ZERO);

						// If the user zooms out such that shape is very small hide the gizmo
						if point.distance(center) < GIZMO_HIDE_THRESHOLD {
							return;
						}

						if point.distance(mouse_position) < 5. {
							self.radius_index = 2;
							self.layer = Some(layer);
							self.point = i;
							self.snap_radii.clear();
							self.initial_radius = radius;
							self.update_state(PointRadiusHandleState::Hover);
							responses.add(FrontendMessage::UpdateMouseCursor { cursor: MouseCursorIcon::Default });
							return;
						}
					}
				}
			}

			PointRadiusHandleState::Dragging | PointRadiusHandleState::Hover => {
				let Some(layer) = self.layer else { return };

				let viewport = document.metadata().transform_to_viewport(layer);

				// Star
				if let Some((sides, radius1, radius2)) = extract_star_parameters(Some(layer), document) {
					let point = star_vertex_position(viewport, self.point as i32, sides, radius1, radius2);

					if matches!(&self.handle_state, PointRadiusHandleState::Hover) && (mouse_position - point).length() > 5. {
						self.update_state(PointRadiusHandleState::Inactive);
						self.layer = None;
						return;
					}
				}

				// Polygon
				if let Some((sides, radius)) = extract_polygon_parameters(Some(layer), document) {
					let point = polygon_vertex_position(viewport, self.point as i32, sides, radius);

					if matches!(&self.handle_state, PointRadiusHandleState::Hover) && (mouse_position - point).length() > 5. {
						self.update_state(PointRadiusHandleState::Inactive);
						self.layer = None;
					}
				}
			}
			PointRadiusHandleState::Snapped(_) => {}
		}
	}

	pub fn overlays(&self, selected_star_layer: Option<LayerNodeIdentifier>, document: &DocumentMessageHandler, input: &InputPreprocessorMessageHandler, overlay_context: &mut OverlayContext) {
		match &self.handle_state {
			PointRadiusHandleState::Inactive => {
				let Some(layer) = selected_star_layer else { return };

				// Draw the point handle gizmo for the star shape
				if let Some((sides, radius1, radius2)) = extract_star_parameters(Some(layer), document) {
					let viewport = document.metadata().transform_to_viewport(layer);

					for i in 0..(2 * sides) {
						let point = star_vertex_position(viewport, i as i32, sides, radius1, radius2);
						let center = viewport.transform_point2(DVec2::ZERO);

						// If the user zooms out such that shape is very small hide the gizmo
						if point.distance(center) < GIZMO_HIDE_THRESHOLD {
							return;
						}

						overlay_context.manipulator_handle(point, false, None);
					}
				}

				// Draw the point handle gizmo for the Polygon shape
				if let Some((sides, radius)) = extract_polygon_parameters(Some(layer), document) {
					let viewport = document.metadata().transform_to_viewport(layer);

					for i in 0..sides {
						let point = polygon_vertex_position(viewport, i as i32, sides, radius);
						let center = viewport.transform_point2(DVec2::ZERO);

						// If the user zooms out such that shape is very small hide the gizmo
						if point.distance(center) < GIZMO_HIDE_THRESHOLD {
							return;
						}

						overlay_context.manipulator_handle(point, false, None);
					}
				}
			}

			PointRadiusHandleState::Dragging | PointRadiusHandleState::Hover => {
				let Some(layer) = self.layer else { return };

				let viewport = document.metadata().transform_to_viewport(layer);
				let center = viewport.transform_point2(DVec2::ZERO);
				let viewport_diagonal = input.viewport_bounds.size().length();

				// Star
				if let Some((sides, radius1, radius2)) = extract_star_parameters(Some(layer), document) {
					let angle = ((self.point as f64) * PI) / (sides as f64);
					let point = star_vertex_position(viewport, self.point as i32, sides, radius1, radius2);

					let Some(direction) = (point - center).try_normalize() else { return };

					// Draws the ray from the center to the dragging point extending till the viewport
					overlay_context.manipulator_handle(point, true, None);
					overlay_context.line(center, center + direction * viewport_diagonal, None, None);
					star_outline(Some(layer), document, overlay_context);

					// Make the ticks for snapping
					if (radius1.signum() * radius2.signum()).is_sign_positive() {
						draw_snapping_ticks(&self.snap_radii, direction, viewport, angle, overlay_context);
					}

					return;
				}

				// Polygon
				if let Some((sides, radius)) = extract_polygon_parameters(Some(layer), document) {
					let point = polygon_vertex_position(viewport, self.point as i32, sides, radius);

					let Some(direction) = (point - center).try_normalize() else { return };

					// Draws the ray from the center to the dragging point extending till the viewport
					overlay_context.manipulator_handle(point, true, None);
					overlay_context.line(center, center + direction * viewport_diagonal, None, None);

					polygon_outline(Some(layer), document, overlay_context);
				}
			}
			PointRadiusHandleState::Snapped(snapping_index) => {
				let Some(layer) = self.layer else { return };
				let Some((sides, radius1, radius2)) = extract_star_parameters(Some(layer), document) else {
					return;
				};

				let viewport = document.metadata().transform_to_viewport(layer);

				match snapping_index {
					// Make a triangle with previous two points
					0 => {
						let before_outer_position = star_vertex_position(viewport, (self.point as i32) - 2, sides, radius1, radius2);
						let outer_position = star_vertex_position(viewport, (self.point as i32) - 1, sides, radius1, radius2);
						let point_position = star_vertex_position(viewport, self.point as i32, sides, radius1, radius2);

						overlay_context.line(before_outer_position, outer_position, Some(COLOR_OVERLAY_RED), Some(3.));
						overlay_context.line(outer_position, point_position, Some(COLOR_OVERLAY_RED), Some(3.));

						let before_outer_position = viewport.inverse().transform_point2(before_outer_position);
						let outer_position = viewport.inverse().transform_point2(outer_position);
						let point_position = viewport.inverse().transform_point2(point_position);

						let l1 = (before_outer_position - outer_position).length() * 0.2;
						let Some(l1_direction) = (before_outer_position - outer_position).try_normalize() else { return };
						let Some(l2_direction) = (point_position - outer_position).try_normalize() else { return };
						let Some(direction) = (-outer_position).try_normalize() else { return };

						let new_point = SQRT_2 * l1 * direction + outer_position;

						let before_outer_position = l1 * l1_direction + outer_position;
						let point_position = l1 * l2_direction + outer_position;

						overlay_context.line(
							viewport.transform_point2(before_outer_position),
							viewport.transform_point2(new_point),
							Some(COLOR_OVERLAY_RED),
							Some(3.),
						);
						overlay_context.line(viewport.transform_point2(new_point), viewport.transform_point2(point_position), Some(COLOR_OVERLAY_RED), Some(3.));
					}
					1 => {
						let before_outer_position = star_vertex_position(viewport, (self.point as i32) - 1, sides, radius1, radius2);
						let after_point_position = star_vertex_position(viewport, (self.point as i32) + 1, sides, radius1, radius2);
						let point_position = star_vertex_position(viewport, self.point as i32, sides, radius1, radius2);

						overlay_context.line(before_outer_position, point_position, Some(COLOR_OVERLAY_RED), Some(3.));
						overlay_context.line(point_position, after_point_position, Some(COLOR_OVERLAY_RED), Some(3.));

						let before_outer_position = viewport.inverse().transform_point2(before_outer_position);
						let after_point_position = viewport.inverse().transform_point2(after_point_position);
						let point_position = viewport.inverse().transform_point2(point_position);

						let l1 = (before_outer_position - point_position).length() * 0.2;
						let Some(l1_direction) = (before_outer_position - point_position).try_normalize() else { return };
						let Some(l2_direction) = (after_point_position - point_position).try_normalize() else { return };
						let Some(direction) = (-point_position).try_normalize() else { return };

						let new_point = SQRT_2 * l1 * direction + point_position;

						let before_outer_position = l1 * l1_direction + point_position;
						let after_point_position = l1 * l2_direction + point_position;

						overlay_context.line(
							viewport.transform_point2(before_outer_position),
							viewport.transform_point2(new_point),
							Some(COLOR_OVERLAY_RED),
							Some(3.),
						);
						overlay_context.line(viewport.transform_point2(new_point), viewport.transform_point2(after_point_position), Some(COLOR_OVERLAY_RED), Some(3.));
					}
					i => {
						// Use `self.point` as absolute reference as it matches the index of vertices of the star starting from 0
						if i % 2 != 0 {
							// Flipped case
							let point_position = star_vertex_position(viewport, self.point as i32, sides, radius1, radius2);
							let target_index = (1 - (*i as i32)).abs() + (self.point as i32);
							let target_point_position = star_vertex_position(viewport, target_index, sides, radius1, radius2);

							let mirrored_index = 2 * (self.point as i32) - target_index;
							let mirrored = star_vertex_position(viewport, mirrored_index, sides, radius1, radius2);

							overlay_context.line(point_position, target_point_position, Some(COLOR_OVERLAY_RED), Some(3.));
							overlay_context.line(point_position, mirrored, Some(COLOR_OVERLAY_RED), Some(3.));
						} else {
							let outer_index = (self.point as i32) - 1;
							let outer_position = star_vertex_position(viewport, outer_index, sides, radius1, radius2);

							// The vertex which is colinear with the point we are dragging and its previous outer vertex
							let target_index = (self.point as i32) + (*i as i32) - 1;
							let target_point_position = star_vertex_position(viewport, target_index, sides, radius1, radius2);

							let mirrored_index = 2 * outer_index - target_index;

							let mirrored = star_vertex_position(viewport, mirrored_index, sides, radius1, radius2);

							overlay_context.line(outer_position, target_point_position, Some(COLOR_OVERLAY_RED), Some(3.));
							overlay_context.line(outer_position, mirrored, Some(COLOR_OVERLAY_RED), Some(3.));
						}
					}
				}

				star_outline(Some(layer), document, overlay_context);
			}
		}
	}

	fn calculate_snap_radii(document: &DocumentMessageHandler, layer: LayerNodeIdentifier, radius_index: usize) -> Vec<f64> {
		let mut snap_radii = Vec::new();

		let Some(node_inputs) = NodeGraphLayer::new(layer, &document.network_interface).find_node_inputs("Star") else {
			return snap_radii;
		};

		let (Some(&TaggedValue::F64(radius_1)), Some(&TaggedValue::F64(radius_2))) = (node_inputs[2].as_value(), node_inputs[3].as_value()) else {
			return snap_radii;
		};

		let other_radius = if radius_index == 3 { radius_1 } else { radius_2 };

		let Some(&TaggedValue::U32(sides)) = node_inputs[1].as_value() else {
			return snap_radii;
		};

		let both_radii_negative = radius_1.is_sign_negative() && radius_2.is_sign_negative();
		let both_radii_same_sign = (radius_1.signum() * radius_2.signum()).is_sign_positive();

		// When only one of the radii is negative, no need for snapping
		if !both_radii_same_sign {
			return snap_radii;
		}

		let sign = if both_radii_negative { -1. } else { 1. };

		// Inner radius for 90°
		let b = FRAC_PI_4 * 3. - PI / (sides as f64);
		let angle = b.sin();
		let required_radius = (other_radius.abs() * sign / angle) * FRAC_1_SQRT_2;

		snap_radii.push(required_radius);

		// Also push the case when the when it length increases more than the other

		let flipped = other_radius.abs() * sign * angle * SQRT_2;

		snap_radii.push(flipped);

		for i in 1..sides {
			let sides = sides as f64;
			let i = i as f64;
			let denominator = 2. * ((PI * (i - 1.)) / sides).cos() * ((PI * i) / sides).sin();
			let numerator = ((2. * PI * i) / sides).sin();
			let factor = numerator / denominator;

			if factor < 0. {
				break;
			}

			if other_radius.abs() * factor > 1e-6 {
				snap_radii.push(other_radius.abs() * sign * factor);
			}

			snap_radii.push((other_radius.abs() * sign) / factor);
		}

		snap_radii
	}

	fn check_snapping(&self, new_radius: f64, original_radius: f64) -> Option<(usize, f64)> {
		self.snap_radii
			.iter()
			.enumerate()
			.filter(|(_, rad)| (**rad - new_radius).abs() < POINT_RADIUS_HANDLE_SNAP_THRESHOLD)
			.min_by(|(i_a, a), (i_b, b)| {
				let dist_a = (**a - new_radius).abs();
				let dist_b = (**b - new_radius).abs();

				// Check if either index is 0 or 1 and prioritize them
				match (*i_a == 0 || *i_a == 1, *i_b == 0 || *i_b == 1) {
					// `a` is priority index, `b` is not
					(true, false) => std::cmp::Ordering::Less,
					// `b` is priority index, `a` is not
					(false, true) => std::cmp::Ordering::Greater,
					// Normal comparison
					_ => dist_a.partial_cmp(&dist_b).unwrap_or(std::cmp::Ordering::Equal),
				}
			})
			.map(|(i, rad)| (i, *rad - original_radius))
	}

	pub fn update_inner_radius(&mut self, document: &DocumentMessageHandler, input: &InputPreprocessorMessageHandler, responses: &mut VecDeque<Message>, drag_start: DVec2) {
		let Some(layer) = self.layer else { return };

		let Some(node_id) = graph_modification_utils::get_star_id(layer, &document.network_interface).or(graph_modification_utils::get_polygon_id(layer, &document.network_interface)) else {
			return;
		};

		let viewport_transform = document.network_interface.document_metadata().transform_to_viewport(layer);
<<<<<<< HEAD
=======
		let center = viewport_transform.transform_point2(DVec2::ZERO);
>>>>>>> 50be1352
		let radius_index = self.radius_index;

		let original_radius = self.initial_radius;

		let delta = viewport_transform.inverse().transform_point2(input.mouse.position) - viewport_transform.inverse().transform_point2(drag_start);
<<<<<<< HEAD
		let radius = viewport_transform.inverse().transform_point2(drag_start);
=======
		let radius = drag_start - center;
>>>>>>> 50be1352
		let projection = delta.project_onto(radius);
		let sign = radius.dot(delta).signum();

		let mut net_delta = projection.length() * sign * original_radius.signum();
		let new_radius = original_radius + net_delta;

		self.update_state(PointRadiusHandleState::Dragging);

		self.check_if_radius_flipped(original_radius, new_radius, document, layer, radius_index);

		if let Some((index, snapped_delta)) = self.check_snapping(new_radius, original_radius) {
			net_delta = snapped_delta;
			self.update_state(PointRadiusHandleState::Snapped(index));
		}

		responses.add(NodeGraphMessage::SetInput {
			input_connector: InputConnector::node(node_id, radius_index),
			input: NodeInput::value(TaggedValue::F64(original_radius + net_delta), false),
		});
		responses.add(NodeGraphMessage::RunDocumentGraph);
	}

	fn check_if_radius_flipped(&mut self, original_radius: f64, new_radius: f64, document: &DocumentMessageHandler, layer: LayerNodeIdentifier, radius_index: usize) {
		let Some(node_inputs) = NodeGraphLayer::new(layer, &document.network_interface).find_node_inputs("Star") else {
			return;
		};

		let (Some(&TaggedValue::F64(radius_1)), Some(&TaggedValue::F64(radius_2))) = (node_inputs[2].as_value(), node_inputs[3].as_value()) else {
			return;
		};

		let other_radius = if radius_index == 3 { radius_1 } else { radius_2 };

		let flipped = (other_radius.is_sign_positive() && original_radius.is_sign_negative() && new_radius.is_sign_positive())
			|| (other_radius.is_sign_negative() && original_radius.is_sign_positive() && new_radius.is_sign_negative());

		if flipped {
			self.snap_radii = Self::calculate_snap_radii(document, layer, radius_index);
		}
	}
}<|MERGE_RESOLUTION|>--- conflicted
+++ resolved
@@ -419,20 +419,13 @@
 		};
 
 		let viewport_transform = document.network_interface.document_metadata().transform_to_viewport(layer);
-<<<<<<< HEAD
-=======
 		let center = viewport_transform.transform_point2(DVec2::ZERO);
->>>>>>> 50be1352
 		let radius_index = self.radius_index;
 
 		let original_radius = self.initial_radius;
 
 		let delta = viewport_transform.inverse().transform_point2(input.mouse.position) - viewport_transform.inverse().transform_point2(drag_start);
-<<<<<<< HEAD
-		let radius = viewport_transform.inverse().transform_point2(drag_start);
-=======
 		let radius = drag_start - center;
->>>>>>> 50be1352
 		let projection = delta.project_onto(radius);
 		let sign = radius.dot(delta).signum();
 

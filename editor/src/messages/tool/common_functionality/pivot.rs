//! Handler for the pivot overlay visible on the selected layer(s) whilst using the Select tool which controls the center of rotation/scale and origin of the layer.

use super::graph_modification_utils;
use crate::consts::PIVOT_DIAMETER;
use crate::messages::portfolio::document::overlays::utility_types::OverlayContext;
use crate::messages::portfolio::document::utility_types::document_metadata::LayerNodeIdentifier;
use crate::messages::prelude::*;
use glam::{DAffine2, DVec2};
use graphene_std::transform::ReferencePoint;
use std::collections::VecDeque;

#[derive(Clone, Debug)]
pub struct Pivot {
	/// Pivot between (0,0) and (1,1)
	normalized_pivot: DVec2,
	/// Transform to get from normalized pivot to viewspace
	transform_from_normalized: DAffine2,
	/// The viewspace pivot position (if applicable)
	pivot: Option<DVec2>,
	/// The old pivot position in the GUI, used to reduce refreshes of the document bar
<<<<<<< HEAD
	old_pivot_position: PivotPosition,
	/// Used to enable and disable the pivot
	active: bool
=======
	old_pivot_position: ReferencePoint,
>>>>>>> 0c3cae2b
}

impl Default for Pivot {
	fn default() -> Self {
		Self {
			normalized_pivot: DVec2::splat(0.5),
			transform_from_normalized: Default::default(),
			pivot: Default::default(),
<<<<<<< HEAD
			old_pivot_position: PivotPosition::Center,
			active: true
=======
			old_pivot_position: ReferencePoint::Center,
>>>>>>> 0c3cae2b
		}
	}
}

impl Pivot {
	/// Calculates the transform that gets from normalized pivot to viewspace.
	fn get_layer_pivot_transform(layer: LayerNodeIdentifier, document: &DocumentMessageHandler) -> DAffine2 {
		let [min, max] = document.metadata().nonzero_bounding_box(layer);

		let bounds_transform = DAffine2::from_translation(min) * DAffine2::from_scale(max - min);
		let layer_transform = document.metadata().transform_to_viewport(layer);
		layer_transform * bounds_transform
	}

	/// Recomputes the pivot position and transform.
	fn recalculate_pivot(&mut self, document: &DocumentMessageHandler) {
		if !self.active { return; }

		let selected_nodes = document.network_interface.selected_nodes();
		let mut layers = selected_nodes.selected_visible_and_unlocked_layers(&document.network_interface);
		let Some(first) = layers.next() else {
			// If no layers are selected then we revert things back to default
			self.normalized_pivot = DVec2::splat(0.5);
			self.pivot = None;
			return;
		};

		// Add one because the first item is consumed above.
		let selected_layers_count = layers.count() + 1;

		// If just one layer is selected we can use its inner transform (as it accounts for rotation)
		if selected_layers_count == 1 {
			let normalized_pivot = graph_modification_utils::get_pivot(first, &document.network_interface).unwrap_or(DVec2::splat(0.5));
			self.normalized_pivot = normalized_pivot;
			self.transform_from_normalized = Self::get_layer_pivot_transform(first, document);
			self.pivot = Some(self.transform_from_normalized.transform_point2(normalized_pivot));
		} else {
			// If more than one layer is selected we use the AABB with the mean of the pivots
			let xy_summation = document
				.network_interface
				.selected_nodes()
				.selected_visible_and_unlocked_layers(&document.network_interface)
				.map(|layer| graph_modification_utils::get_viewport_pivot(layer, &document.network_interface))
				.reduce(|a, b| a + b)
				.unwrap_or_default();

			let pivot = xy_summation / selected_layers_count as f64;
			self.pivot = Some(pivot);
			let [min, max] = document.selected_visible_and_unlock_layers_bounding_box_viewport().unwrap_or([DVec2::ZERO, DVec2::ONE]);
			self.normalized_pivot = (pivot - min) / (max - min);

			self.transform_from_normalized = DAffine2::from_translation(min) * DAffine2::from_scale(max - min);
		}
	}

	pub fn update_pivot(&mut self, document: &DocumentMessageHandler, overlay_context: &mut OverlayContext, draw_data: Option<(f64,)>) {
		if !overlay_context.visibility_settings.pivot() {
			self.active = false;
			return;
		}
		else {
			self.active = true;
		}

		self.recalculate_pivot(document);
		if let (Some(pivot), Some(data)) = (self.pivot, draw_data) {
			overlay_context.pivot(pivot, data.0);
		}
	}

	/// Answers if the pivot widget has changed (so we should refresh the tool bar at the top of the canvas).
	pub fn should_refresh_pivot_position(&mut self) -> bool {
		if !self.active {
			return false;
		}

		let new = self.to_pivot_position();
		let should_refresh = new != self.old_pivot_position;
		self.old_pivot_position = new;
		should_refresh
	}

	pub fn to_pivot_position(&self) -> ReferencePoint {
		self.normalized_pivot.into()
	}

	/// Sets the viewport position of the pivot for all selected layers.
	pub fn set_viewport_position(&self, position: DVec2, document: &DocumentMessageHandler, responses: &mut VecDeque<Message>) {
		if !self.active { return; }
		
		for layer in document.network_interface.selected_nodes().selected_visible_and_unlocked_layers(&document.network_interface) {
			let transform = Self::get_layer_pivot_transform(layer, document);
			// Only update the pivot when computed position is finite.
			if transform.matrix2.determinant().abs() <= f64::EPSILON {
				return;
			};
			let pivot = transform.inverse().transform_point2(position);
			responses.add(GraphOperationMessage::TransformSetPivot { layer, pivot });
		}
	}

	/// Set the pivot using the normalized transform that is set above.
	pub fn set_normalized_position(&self, position: DVec2, document: &DocumentMessageHandler, responses: &mut VecDeque<Message>) {
		if !self.active { return; }
		
		self.set_viewport_position(self.transform_from_normalized.transform_point2(position), document, responses);
	}

	/// Answers if the pointer is currently positioned over the pivot.
	pub fn is_over(&self, mouse: DVec2) -> bool {
		if !self.active {
			return false;
		}
		self.pivot.filter(|&pivot| mouse.distance_squared(pivot) < (PIVOT_DIAMETER / 2.).powi(2)).is_some()
	}
}<|MERGE_RESOLUTION|>--- conflicted
+++ resolved
@@ -18,13 +18,9 @@
 	/// The viewspace pivot position (if applicable)
 	pivot: Option<DVec2>,
 	/// The old pivot position in the GUI, used to reduce refreshes of the document bar
-<<<<<<< HEAD
-	old_pivot_position: PivotPosition,
+	old_pivot_position: ReferencePoint,
 	/// Used to enable and disable the pivot
-	active: bool
-=======
-	old_pivot_position: ReferencePoint,
->>>>>>> 0c3cae2b
+	active: bool,
 }
 
 impl Default for Pivot {
@@ -33,12 +29,8 @@
 			normalized_pivot: DVec2::splat(0.5),
 			transform_from_normalized: Default::default(),
 			pivot: Default::default(),
-<<<<<<< HEAD
-			old_pivot_position: PivotPosition::Center,
-			active: true
-=======
 			old_pivot_position: ReferencePoint::Center,
->>>>>>> 0c3cae2b
+			active: true,
 		}
 	}
 }

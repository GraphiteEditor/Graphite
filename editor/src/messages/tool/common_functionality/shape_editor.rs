use super::graph_modification_utils;
use super::snapping::{SnapCache, SnapCandidatePoint, SnapData, SnapManager, SnappedPoint};
use crate::messages::portfolio::document::utility_types::document_metadata::{DocumentMetadata, LayerNodeIdentifier};
use crate::messages::portfolio::document::utility_types::misc::{GeometrySnapSource, SnapSource};
use crate::messages::portfolio::document::utility_types::network_interface::NodeNetworkInterface;
use crate::messages::prelude::*;

use bezier_rs::{Bezier, BezierHandles, TValue};
use graphene_core::transform::Transform;
use graphene_core::vector::{ManipulatorPointId, PointId, VectorData, VectorModificationType};

use glam::DVec2;
use graphene_std::vector::{HandleId, SegmentId};

#[derive(Debug, PartialEq, Copy, Clone)]
pub enum ManipulatorAngle {
	Colinear,
	Free,
	Mixed,
}

#[derive(Clone, Debug, Default)]
pub struct SelectedLayerState {
	selected_points: HashSet<ManipulatorPointId>,
}

impl SelectedLayerState {
	pub fn selected(&self) -> impl Iterator<Item = ManipulatorPointId> + '_ {
		self.selected_points.iter().copied()
	}
	pub fn is_selected(&self, point: ManipulatorPointId) -> bool {
		self.selected_points.contains(&point)
	}
	pub fn select_point(&mut self, point: ManipulatorPointId) {
		self.selected_points.insert(point);
	}
	pub fn deselect_point(&mut self, point: ManipulatorPointId) {
		self.selected_points.remove(&point);
	}
	pub fn clear_points(&mut self) {
		self.selected_points.clear();
	}
	pub fn selected_points_count(&self) -> usize {
		self.selected_points.len()
	}
}

pub type SelectedShapeState = HashMap<LayerNodeIdentifier, SelectedLayerState>;

#[derive(Debug, Default)]
pub struct ShapeState {
	// The layers we can select and edit manipulators (anchors and handles) from
	pub selected_shape_state: SelectedShapeState,
}

#[derive(Debug)]
pub struct SelectedPointsInfo {
	pub points: Vec<ManipulatorPointInfo>,
	pub offset: DVec2,
	pub vector_data: VectorData,
}

#[derive(Clone, Copy, Debug, Eq, PartialEq)]
pub struct ManipulatorPointInfo {
	pub layer: LayerNodeIdentifier,
	pub point_id: ManipulatorPointId,
}

pub type OpposingHandleLengths = HashMap<LayerNodeIdentifier, HashMap<HandleId, f64>>;

pub struct ClosestSegment {
	layer: LayerNodeIdentifier,
	segment: SegmentId,
	bezier: Bezier,
	points: [PointId; 2],
	colinear: [Option<HandleId>; 2],
	t: f64,
	bezier_point_to_viewport: DVec2,
	stroke_width: f64,
}

impl ClosestSegment {
	pub fn layer(&self) -> LayerNodeIdentifier {
		self.layer
	}

	pub fn closest_point_to_viewport(&self) -> DVec2 {
		self.bezier_point_to_viewport
	}

	/// Updates this [`ClosestSegment`] with the viewport-space location of the closest point on the segment to the given mouse position.
	pub fn update_closest_point(&mut self, document_metadata: &DocumentMetadata, mouse_position: DVec2) {
		let transform = document_metadata.transform_to_viewport(self.layer);
		let layer_mouse_pos = transform.inverse().transform_point2(mouse_position);

		let t = self.bezier.project(layer_mouse_pos).clamp(0., 1.);
		self.t = t;

		let bezier_point = self.bezier.evaluate(TValue::Parametric(t));
		let bezier_point = transform.transform_point2(bezier_point);
		self.bezier_point_to_viewport = bezier_point;
	}

	pub fn distance_squared(&self, mouse_position: DVec2) -> f64 {
		self.bezier_point_to_viewport.distance_squared(mouse_position)
	}

	pub fn too_far(&self, mouse_position: DVec2, tolerance: f64, document_metadata: &DocumentMetadata) -> bool {
		let dist_sq = self.distance_squared(mouse_position);
		let stroke_width = document_metadata.document_to_viewport.decompose_scale().x.max(1.) * self.stroke_width;
		let stroke_width_sq = stroke_width * stroke_width;
		let tolerance_sq = tolerance * tolerance;
		(stroke_width_sq + tolerance_sq) < dist_sq
	}

	pub fn adjusted_insert(&self, responses: &mut VecDeque<Message>) -> PointId {
		let layer = self.layer;
		let [first, second] = self.bezier.split(TValue::Parametric(self.t));

		// Point
		let midpoint = PointId::generate();
		let modification_type = VectorModificationType::InsertPoint { id: midpoint, position: first.end };
		responses.add(GraphOperationMessage::Vector { layer, modification_type });

		// First segment
		let segment_ids = [SegmentId::generate(), SegmentId::generate()];
		let modification_type = VectorModificationType::InsertSegment {
			id: segment_ids[0],
			points: [self.points[0], midpoint],
			handles: [first.handle_start().map(|handle| handle - first.start), first.handle_end().map(|handle| handle - first.end)],
		};
		responses.add(GraphOperationMessage::Vector { layer, modification_type });

		// Last segment
		let modification_type = VectorModificationType::InsertSegment {
			id: segment_ids[1],
			points: [midpoint, self.points[1]],
			handles: [second.handle_start().map(|handle| handle - second.start), second.handle_end().map(|handle| handle - second.end)],
		};
		responses.add(GraphOperationMessage::Vector { layer, modification_type });

		// G1 continuous on new handles
		if self.bezier.handle_end().is_some() {
			let handles = [HandleId::end(segment_ids[0]), HandleId::primary(segment_ids[1])];
			let modification_type = VectorModificationType::SetG1Continuous { handles, enabled: true };
			responses.add(GraphOperationMessage::Vector { layer, modification_type });
		}

		// Remove old segment
		let modification_type = VectorModificationType::RemoveSegment { id: self.segment };
		responses.add(GraphOperationMessage::Vector { layer, modification_type });

		// Restore mirroring on end handles
		for (handle, other) in self.colinear.into_iter().zip([HandleId::primary(segment_ids[0]), HandleId::end(segment_ids[1])]) {
			let Some(handle) = handle else { continue };
			let handles = [handle, other];
			let modification_type = VectorModificationType::SetG1Continuous { handles, enabled: true };
			responses.add(GraphOperationMessage::Vector { layer, modification_type });
		}

		midpoint
	}

	pub fn adjusted_insert_and_select(&self, shape_editor: &mut ShapeState, responses: &mut VecDeque<Message>, add_to_selection: bool) {
		let id = self.adjusted_insert(responses);
		shape_editor.select_anchor_point_by_id(self.layer, id, add_to_selection)
	}
}

// TODO Consider keeping a list of selected manipulators to minimize traversals of the layers
impl ShapeState {
	// Snap, returning a viewport delta
<<<<<<< HEAD
	pub fn snap(&self, snap_manager: &mut SnapManager, snap_cache: &SnapCache, document: &DocumentMessageHandler, input: &InputPreprocessorMessageHandler, previous_mouse: DVec2) -> DVec2 {
		let snap_data = SnapData::new_snap_cache(document, input, snap_cache);
=======
	pub fn snap(&self, snap_manager: &mut SnapManager, document: &DocumentMessageHandler, input: &InputPreprocessorMessageHandler, previous_mouse: DVec2) -> DVec2 {
		let mut snap_data = SnapData::new(document, input);

		for (layer, state) in &self.selected_shape_state {
			let Some(vector_data) = document.metadata().compute_modified_vector(*layer, &document.network_interface) else {
				continue;
			};
			for point in &state.selected_points {
				let Some(anchor) = point.get_anchor(&vector_data) else { continue };
				snap_data.manipulators.push((*layer, anchor));
			}
		}
>>>>>>> 0dbbabe7

		let mouse_delta = document
			.network_interface
			.document_metadata()
			.document_to_viewport
			.inverse()
			.transform_vector2(input.mouse.position - previous_mouse);
		let mut offset = mouse_delta;
		let mut best_snapped = SnappedPoint::infinite_snap(document.metadata().document_to_viewport.inverse().transform_point2(input.mouse.position));
		for (layer, state) in &self.selected_shape_state {
			let Some(vector_data) = document.metadata().compute_modified_vector(*layer, &document.network_interface) else {
				continue;
			};

			let to_document = document.metadata().transform_to_document(*layer);

			for &selected in &state.selected_points {
				let source = match selected {
					ManipulatorPointId::Anchor(_) if vector_data.colinear(selected) => SnapSource::Geometry(GeometrySnapSource::AnchorWithColinearHandles),
					ManipulatorPointId::Anchor(_) => SnapSource::Geometry(GeometrySnapSource::AnchorWithFreeHandles),
					_ => SnapSource::Geometry(GeometrySnapSource::Handle),
				};

				let Some(position) = selected.get_position(&vector_data) else { continue };
				let mut point = SnapCandidatePoint::new_source(to_document.transform_point2(position) + mouse_delta, source);

				if let Some(id) = selected.as_anchor() {
					for neighbor in vector_data.segment_domain.connected_points(id) {
						if state.is_selected(ManipulatorPointId::Anchor(neighbor)) {
							continue;
						}
						let Some(position) = vector_data.point_domain.position_from_id(neighbor) else { continue };
						point.neighbors.push(to_document.transform_point2(position));
					}
				}

				let snapped = snap_manager.free_snap(&snap_data, &point, None, false);
				if best_snapped.other_snap_better(&snapped) {
					offset = snapped.snapped_point_document - point.document_point + mouse_delta;
					best_snapped = snapped;
				}
			}
		}
		snap_manager.update_indicator(best_snapped);
		document.metadata().document_to_viewport.transform_vector2(offset)
	}

	/// Select/deselect the first point within the selection threshold.
	/// Returns a tuple of the points if found and the offset, or `None` otherwise.
	pub fn change_point_selection(&mut self, network_interface: &NodeNetworkInterface, mouse_position: DVec2, select_threshold: f64, add_to_selection: bool) -> Option<Option<SelectedPointsInfo>> {
		if self.selected_shape_state.is_empty() {
			return None;
		}

		if let Some((layer, manipulator_point_id)) = self.find_nearest_point_indices(network_interface, mouse_position, select_threshold) {
			let vector_data = network_interface.document_metadata().compute_modified_vector(layer, network_interface)?;
			let point_position = manipulator_point_id.get_position(&vector_data)?;

			let selected_shape_state = self.selected_shape_state.get(&layer)?;
			let already_selected = selected_shape_state.is_selected(manipulator_point_id);

			// Should we select or deselect the point?
			let new_selected = if already_selected { !add_to_selection } else { true };

			// Offset to snap the selected point to the cursor
			let offset = mouse_position - network_interface.document_metadata().transform_to_viewport(layer).transform_point2(point_position);

			// This is selecting the manipulator only for now, next to generalize to points
			if new_selected {
				let retain_existing_selection = add_to_selection || already_selected;
				if !retain_existing_selection {
					self.deselect_all_points();
				}

				// Add to the selected points
				let selected_shape_state = self.selected_shape_state.get_mut(&layer)?;
				selected_shape_state.select_point(manipulator_point_id);

				let points = self
					.selected_shape_state
					.iter()
					.flat_map(|(layer, state)| state.selected_points.iter().map(|&point_id| ManipulatorPointInfo { layer: *layer, point_id }))
					.collect();

				return Some(Some(SelectedPointsInfo { points, offset, vector_data }));
			} else {
				let selected_shape_state = self.selected_shape_state.get_mut(&layer)?;
				selected_shape_state.deselect_point(manipulator_point_id);

				return Some(None);
			}
		}
		None
	}

	pub fn select_anchor_point_by_id(&mut self, layer: LayerNodeIdentifier, id: PointId, add_to_selection: bool) {
		if !add_to_selection {
			self.deselect_all_points();
		}
		let point = ManipulatorPointId::Anchor(id);
		let Some(selected_state) = self.selected_shape_state.get_mut(&layer) else { return };
		selected_state.select_point(point);
	}

	/// Selects all anchors connected to the selected subpath, and deselects all handles, for the given layer.
	pub fn select_connected_anchors(&mut self, document: &DocumentMessageHandler, layer: LayerNodeIdentifier, mouse: DVec2) {
		let Some(vector_data) = document.metadata().compute_modified_vector(layer, &document.network_interface) else {
			return;
		};
		let to_viewport = document.metadata().transform_to_viewport(layer);
		let layer_mouse = to_viewport.inverse().transform_point2(mouse);
		let state = self.selected_shape_state.entry(layer).or_default();

		let mut selected_stack = Vec::new();
		// Find all subpaths that have been clicked
		for stroke in vector_data.stroke_bezier_paths() {
			if stroke.contains_point(layer_mouse) {
				if let Some(first) = stroke.manipulator_groups().first() {
					selected_stack.push(first.id);
				}
			}
		}
		state.clear_points();
		if selected_stack.is_empty() {
			// Fall back on just selecting all points in the layer
			for &point in vector_data.point_domain.ids() {
				state.select_point(ManipulatorPointId::Anchor(point))
			}
		} else {
			// Select all connected points
			while let Some(point) = selected_stack.pop() {
				if !state.is_selected(ManipulatorPointId::Anchor(point)) {
					state.select_point(ManipulatorPointId::Anchor(point));
					selected_stack.extend(vector_data.segment_domain.connected_points(point));
				}
			}
		}
	}

	/// Selects all anchors, and deselects all handles, for the given layer.
	pub fn select_all_anchors_in_layer(&mut self, document: &DocumentMessageHandler, layer: LayerNodeIdentifier) {
		let state = self.selected_shape_state.entry(layer).or_default();
		Self::select_all_anchors_in_layer_with_state(document, layer, state);
	}

	/// Selects all anchors, and deselects all handles, for the selected layers.
	pub fn select_all_anchors_in_selected_layers(&mut self, document: &DocumentMessageHandler) {
		for (&layer, state) in self.selected_shape_state.iter_mut() {
			Self::select_all_anchors_in_layer_with_state(document, layer, state);
		}
	}

	/// Internal helper function that selects all anchors, and deselects all handles, for a layer given its [`LayerNodeIdentifier`] and [`SelectedLayerState`].
	fn select_all_anchors_in_layer_with_state(document: &DocumentMessageHandler, layer: LayerNodeIdentifier, state: &mut SelectedLayerState) {
		let Some(vector_data) = document.metadata().compute_modified_vector(layer, &document.network_interface) else {
			return;
		};

		state.clear_points();

		for &point in vector_data.point_domain.ids() {
			state.select_point(ManipulatorPointId::Anchor(point))
		}
	}

	/// Deselects all points (anchors and handles) across every selected layer.
	pub fn deselect_all_points(&mut self) {
		for state in self.selected_shape_state.values_mut() {
			state.selected_points.clear()
		}
	}

	/// Set the shapes we consider for selection, we will choose draggable manipulators from these shapes.
	pub fn set_selected_layers(&mut self, target_layers: Vec<LayerNodeIdentifier>) {
		self.selected_shape_state.retain(|layer_path, _| target_layers.contains(layer_path));
		for layer in target_layers {
			self.selected_shape_state.entry(layer).or_default();
		}
	}

	/// Returns an iterator over the currently selected layers to get their [`LayerNodeIdentifier`]s.
	pub fn selected_layers(&self) -> impl Iterator<Item = &LayerNodeIdentifier> {
		self.selected_shape_state.keys()
	}

	/// iterate over all selected layers in order from top to bottom
	/// # WARN
	/// iterate over all layers of the document
	pub fn sorted_selected_layers<'a>(&'a self, document_metadata: &'a DocumentMetadata) -> impl Iterator<Item = LayerNodeIdentifier> + 'a {
		document_metadata.all_layers().filter(|layer| self.selected_shape_state.contains_key(layer))
	}

	pub fn has_selected_layers(&self) -> bool {
		!self.selected_shape_state.is_empty()
	}

	/// Provide the currently selected points by reference.
	pub fn selected_points(&self) -> impl Iterator<Item = &'_ ManipulatorPointId> {
		self.selected_shape_state.values().flat_map(|state| &state.selected_points)
	}

	pub fn selected_points_in_layer(&self, layer: LayerNodeIdentifier) -> Option<&HashSet<ManipulatorPointId>> {
		self.selected_shape_state.get(&layer).map(|state| &state.selected_points)
	}

	pub fn move_primary(&self, segment: SegmentId, delta: DVec2, layer: LayerNodeIdentifier, responses: &mut VecDeque<Message>) {
		responses.add(GraphOperationMessage::Vector {
			layer,
			modification_type: VectorModificationType::ApplyPrimaryDelta { segment, delta },
		});
	}

	pub fn move_end(&self, segment: SegmentId, delta: DVec2, layer: LayerNodeIdentifier, responses: &mut VecDeque<Message>) {
		responses.add(GraphOperationMessage::Vector {
			layer,
			modification_type: VectorModificationType::ApplyEndDelta { segment, delta },
		});
	}

	pub fn move_anchor(&self, point: PointId, vector_data: &VectorData, delta: DVec2, layer: LayerNodeIdentifier, selected: Option<&SelectedLayerState>, responses: &mut VecDeque<Message>) {
		// Move anchor
		responses.add(GraphOperationMessage::Vector {
			layer,
			modification_type: VectorModificationType::ApplyPointDelta { point, delta },
		});

		// Move the other handle for a quadratic bezier
		for segment in vector_data.segment_domain.end_connected(point) {
			let Some((start, _end, bezier)) = vector_data.segment_points_from_id(segment) else { continue };

			if let BezierHandles::Quadratic { handle } = bezier.handles {
				if selected.is_some_and(|selected| selected.is_selected(ManipulatorPointId::Anchor(start))) {
					continue;
				}

				let relative_position = handle - bezier.start + delta;
				let modification_type = VectorModificationType::SetPrimaryHandle { segment, relative_position };

				responses.add(GraphOperationMessage::Vector { layer, modification_type });
			}
		}
	}

	/// Moves a control point to a `new_position` in document space.
	/// Returns `Some(())` if successful and `None` otherwise.
	pub fn reposition_control_point(
		&self,
		point: &ManipulatorPointId,
		network_interface: &NodeNetworkInterface,
		new_position: DVec2,
		layer: LayerNodeIdentifier,
		responses: &mut VecDeque<Message>,
	) -> Option<()> {
		let vector_data = network_interface.document_metadata().compute_modified_vector(layer, network_interface)?;
		let transform = network_interface.document_metadata().transform_to_document(layer).inverse();
		let position = transform.transform_point2(new_position);
		let current_position = point.get_position(&vector_data)?;
		let delta = position - current_position;

		match *point {
			ManipulatorPointId::Anchor(point) => self.move_anchor(point, &vector_data, delta, layer, None, responses),
			ManipulatorPointId::PrimaryHandle(segment) => {
				self.move_primary(segment, delta, layer, responses);
				if let Some(handles) = point.get_handle_pair(&vector_data) {
					let modification_type = VectorModificationType::SetG1Continuous { handles, enabled: false };
					responses.add(GraphOperationMessage::Vector { layer, modification_type });
				}
			}
			ManipulatorPointId::EndHandle(segment) => {
				self.move_end(segment, delta, layer, responses);
				if let Some(handles) = point.get_handle_pair(&vector_data) {
					let modification_type = VectorModificationType::SetG1Continuous { handles, enabled: false };
					responses.add(GraphOperationMessage::Vector { layer, modification_type });
				}
			}
		}

		Some(())
	}

	/// Iterates over the selected manipulator groups, returning whether their handles have mixed, colinear, or free angles.
	/// If there are no points selected this function returns mixed.
	pub fn selected_manipulator_angles(&self, network_interface: &NodeNetworkInterface) -> ManipulatorAngle {
		// This iterator contains a bool indicating whether or not selected points' manipulator groups have colinear handles.
		let mut points_colinear_status = self
			.selected_shape_state
			.iter()
			.map(|(&layer, selection_state)| (network_interface.document_metadata().compute_modified_vector(layer, network_interface), selection_state))
			.flat_map(|(data, selection_state)| selection_state.selected_points.iter().map(move |&point| data.as_ref().map_or(false, |data| data.colinear(point))));

		let Some(first_is_colinear) = points_colinear_status.next() else { return ManipulatorAngle::Mixed };
		if points_colinear_status.any(|point| first_is_colinear != point) {
			return ManipulatorAngle::Mixed;
		}
		match first_is_colinear {
			false => ManipulatorAngle::Free,
			true => ManipulatorAngle::Colinear,
		}
	}

	pub fn convert_manipulator_handles_to_colinear(&self, vector_data: &VectorData, point_id: PointId, responses: &mut VecDeque<Message>, layer: LayerNodeIdentifier) {
		let Some(anchor_position) = ManipulatorPointId::Anchor(point_id).get_position(vector_data) else {
			return;
		};
		let handles = vector_data.segment_domain.all_connected(point_id).take(2).collect::<Vec<_>>();

		// Grab the next and previous manipulator groups by simply looking at the next / previous index
		let points = handles.iter().map(|handle| vector_data.segment_domain.other_point(handle.segment, point_id));
		let anchor_positions = points
			.map(|point| point.and_then(|point| ManipulatorPointId::Anchor(point).get_position(vector_data)))
			.collect::<Vec<_>>();

		// Use the position relative to the anchor
		let mut directions = anchor_positions
			.iter()
			.map(|position| position.map(|position| (position - anchor_position)).and_then(DVec2::try_normalize));

		// The direction of the handles is either the perpendicular vector to the sum of the anchors' positions or just the anchor's position (if only one)
		let mut handle_direction = match (directions.next().flatten(), directions.next().flatten()) {
			(Some(previous), Some(next)) => (previous - next).try_normalize().unwrap_or(next.perp()),
			(Some(val), None) | (None, Some(val)) => val,
			(None, None) => return,
		};

		// Set the manipulator to have colinear handles
		if let (Some(a), Some(b)) = (handles.first(), handles.get(1)) {
			let handles = [*a, *b];
			let modification_type = VectorModificationType::SetG1Continuous { handles, enabled: true };
			responses.add(GraphOperationMessage::Vector { layer, modification_type });
		}

		// Flip the vector if it is not facing towards the same direction as the anchor
		let [first, second] = [anchor_positions.first().copied().flatten(), anchor_positions.get(1).copied().flatten()];
		if first.is_some_and(|group| (group - anchor_position).normalize_or_zero().dot(handle_direction) < 0.)
			|| second.is_some_and(|group| (group - anchor_position).normalize_or_zero().dot(handle_direction) > 0.)
		{
			handle_direction *= -1.;
		}

		// Push both in and out handles into the correct position
		for ((handle, sign), other_anchor) in handles.iter().zip([1., -1.]).zip(&anchor_positions) {
			// To find the length of the new tangent we just take the distance to the anchor and divide by 3 (pretty arbitrary)
			let Some(length) = other_anchor.map(|position| (position - anchor_position).length() / 3.) else {
				continue;
			};
			let new_position = handle_direction * length * sign;
			let modification_type = handle.set_relative_position(new_position);
			responses.add(GraphOperationMessage::Vector { layer, modification_type });

			// Create the opposite handle if it doesn't exist (if it is not a cubic segment)
			if handle.opposite().to_manipulator_point().get_position(vector_data).is_none() {
				let modification_type = handle.opposite().set_relative_position(DVec2::ZERO);
				responses.add(GraphOperationMessage::Vector { layer, modification_type });
			}
		}
	}

	/// Converts all selected points to colinear while moving the handles to ensure their 180° angle separation.
	/// If only one handle is selected, the other handle will be moved to match the angle of the selected handle.
	/// If both or neither handles are selected, the angle of both handles will be averaged from their current angles, weighted by their lengths.
	/// Assumes all selected manipulators have handles that are already not colinear.
	pub fn convert_selected_manipulators_to_colinear_handles(&self, responses: &mut VecDeque<Message>, document: &DocumentMessageHandler) {
		let mut skip_set = HashSet::new();

		for (&layer, layer_state) in self.selected_shape_state.iter() {
			let Some(vector_data) = document.metadata().compute_modified_vector(layer, &document.network_interface) else {
				continue;
			};
			let transform = document.metadata().transform_to_document(layer);

			for &point in layer_state.selected_points.iter() {
				let Some(handles) = point.get_handle_pair(&vector_data) else { continue };
				if skip_set.contains(&handles) || skip_set.contains(&[handles[1], handles[0]]) {
					continue;
				};

				skip_set.insert(handles);

				let [selected0, selected1] = handles.map(|handle| layer_state.selected_points.contains(&handle.to_manipulator_point()));
				let handle_positions = handles.map(|handle| handle.to_manipulator_point().get_position(&vector_data));

				let Some(anchor_id) = point.get_anchor(&vector_data) else { continue };
				let Some(anchor) = vector_data.point_domain.position_from_id(anchor_id) else { continue };

				let anchor_points = handles.map(|handle| vector_data.segment_domain.other_point(handle.segment, anchor_id));
				let anchor_positions = anchor_points.map(|point| point.and_then(|point| vector_data.point_domain.position_from_id(point)));

				// If one handle is selected (but both exist), only move the other handle
				if let (true, [Some(pos0), Some(pos1)]) = ((selected0 ^ selected1), handle_positions) {
					let [(_selected_handle, selected_position), (unselected_handle, unselected_position)] = if selected0 {
						[(handles[0], pos0), (handles[1], pos1)]
					} else {
						[(handles[1], pos1), (handles[0], pos0)]
					};
					let direction = transform
						.transform_vector2(anchor - selected_position)
						.try_normalize()
						.unwrap_or_else(|| transform.transform_vector2(unselected_position - anchor).normalize_or_zero());

					let length = transform.transform_vector2(unselected_position - anchor).length();
					let position = transform.inverse().transform_vector2(direction * length);
					let modification_type = unselected_handle.set_relative_position(position);
					responses.add(GraphOperationMessage::Vector { layer, modification_type });
				}
				// If both handles are selected, average the angles of the handles
				else {
					// We could normalize these directions?
					let mut handle_directions = handle_positions.map(|handle| handle.map(|handle| handle - anchor));

					let mut normalized = handle_directions[0].and_then(|a| handle_directions[1].and_then(|b| (a - b).try_normalize()));

					if normalized.is_none() {
						handle_directions = anchor_positions.map(|relative_anchor| relative_anchor.map(|relative_anchor| (relative_anchor - anchor) / 3.));
						normalized = handle_directions[0].and_then(|a| handle_directions[1].and_then(|b| (a - b).try_normalize()))
					}
					let Some(normalized) = normalized else { continue };

					// Push both in and out handles into the correct position
					for (index, sign) in [(0, 1.), (1, -1.)] {
						let Some(direction) = handle_directions[index] else { continue };
						let new_position = direction.length() * normalized * sign;
						let modification_type = handles[index].set_relative_position(new_position);
						responses.add(GraphOperationMessage::Vector { layer, modification_type });

						// Create the opposite handle if it doesn't exist (if it is not a cubic segment)
						if handles[index].opposite().to_manipulator_point().get_position(&vector_data).is_none() {
							let modification_type = handles[index].opposite().set_relative_position(DVec2::ZERO);
							responses.add(GraphOperationMessage::Vector { layer, modification_type });
						}
					}
				}
				let modification_type = VectorModificationType::SetG1Continuous { handles, enabled: true };
				responses.add(GraphOperationMessage::Vector { layer, modification_type });
			}
		}
	}

	/// Move the selected points by dragging the mouse.
	pub fn move_selected_points(&self, handle_lengths: Option<OpposingHandleLengths>, document: &DocumentMessageHandler, delta: DVec2, equidistant: bool, responses: &mut VecDeque<Message>) {
		for (&layer, state) in &self.selected_shape_state {
			let Some(vector_data) = document.metadata().compute_modified_vector(layer, &document.network_interface) else {
				continue;
			};
			let opposing_handles = handle_lengths.as_ref().and_then(|handle_lengths| handle_lengths.get(&layer));

			let transform = document.metadata().transform_to_viewport(layer);
			let delta = transform.inverse().transform_vector2(delta);

			for &point in state.selected_points.iter() {
				let handle = match point {
					ManipulatorPointId::Anchor(point) => {
						self.move_anchor(point, &vector_data, delta, layer, Some(state), responses);
						continue;
					}
					ManipulatorPointId::PrimaryHandle(segment) => HandleId::primary(segment),
					ManipulatorPointId::EndHandle(segment) => HandleId::end(segment),
				};

				let Some(anchor_id) = point.get_anchor(&vector_data) else { continue };
				if state.is_selected(ManipulatorPointId::Anchor(anchor_id)) {
					continue;
				}

				let Some(anchor_position) = vector_data.point_domain.position_from_id(anchor_id) else { continue };

				let Some(handle_position) = point.get_position(&vector_data) else { continue };
				let handle_position = handle_position + delta;

				let modification_type = handle.set_relative_position(handle_position - anchor_position);

				responses.add(GraphOperationMessage::Vector { layer, modification_type });

				let Some(other) = vector_data.other_colinear_handle(handle) else { continue };
				if state.is_selected(other.to_manipulator_point()) {
					continue;
				}

				let new_relative = if equidistant {
					-(handle_position - anchor_position)
				} else {
					let transform = document.metadata().document_to_viewport.inverse() * transform;
					let Some(other_position) = other.to_manipulator_point().get_position(&vector_data) else {
						continue;
					};
					let direction = transform.transform_vector2(handle_position - anchor_position).try_normalize();
					let opposing_handle = opposing_handles.and_then(|handles| handles.get(&other));
					let length = opposing_handle.copied().unwrap_or_else(|| transform.transform_vector2(other_position - anchor_position).length());
					direction.map_or(other_position - anchor_position, |direction| transform.inverse().transform_vector2(-direction * length))
				};
				let modification_type = other.set_relative_position(new_relative);

				responses.add(GraphOperationMessage::Vector { layer, modification_type });
			}
		}
	}

	/// The opposing handle lengths.
	pub fn opposing_handle_lengths(&self, document: &DocumentMessageHandler) -> OpposingHandleLengths {
		self.selected_shape_state
			.iter()
			.filter_map(|(&layer, state)| {
				let vector_data = document.metadata().compute_modified_vector(layer, &document.network_interface)?;
				let transform = document.metadata().transform_to_document(layer);
				let opposing_handle_lengths = vector_data
					.colinear_manipulators
					.iter()
					.filter_map(|&handles| {
						// We will keep track of the opposing handle length when:
						// i) Exactly one handle is selected.
						// ii) The anchor is not selected.

						let anchor = handles[0].to_manipulator_point().get_anchor(&vector_data)?;
						let anchor_selected = state.is_selected(ManipulatorPointId::Anchor(anchor));
						if anchor_selected {
							return None;
						}

						let handles_selected = handles.map(|handle| state.is_selected(handle.to_manipulator_point()));

						let other = match handles_selected {
							[true, false] => handles[1],
							[false, true] => handles[0],
							_ => return None,
						};

						let opposing_handle_position = other.to_manipulator_point().get_position(&vector_data)?;
						let anchor_position = vector_data.point_domain.position_from_id(anchor)?;

						let opposing_handle_length = transform.transform_vector2(opposing_handle_position - anchor_position).length();
						Some((other, opposing_handle_length))
					})
					.collect::<HashMap<_, _>>();
				Some((layer, opposing_handle_lengths))
			})
			.collect::<HashMap<_, _>>()
	}

	fn dissolve_anchor(anchor: PointId, responses: &mut VecDeque<Message>, layer: LayerNodeIdentifier, vector_data: &VectorData) -> Option<[(HandleId, PointId); 2]> {
		// Delete point
		let modification_type = VectorModificationType::RemovePoint { id: anchor };
		responses.add(GraphOperationMessage::Vector { layer, modification_type });

		// Delete connected segments
		for HandleId { segment, .. } in vector_data.segment_domain.all_connected(anchor) {
			let modification_type = VectorModificationType::RemoveSegment { id: segment };
			responses.add(GraphOperationMessage::Vector { layer, modification_type });
			for &handles in vector_data.colinear_manipulators.iter().filter(|handles| handles.iter().any(|handle| handle.segment == segment)) {
				let modification_type = VectorModificationType::SetG1Continuous { handles, enabled: false };
				responses.add(GraphOperationMessage::Vector { layer, modification_type });
			}
		}

		// Add in new segment if possible
		let mut handles = ManipulatorPointId::Anchor(anchor).get_handle_pair(vector_data)?;
		handles.reverse();
		let opposites = handles.map(|handle| handle.opposite());

		let [Some(start), Some(end)] = opposites.map(|opposite| opposite.to_manipulator_point().get_anchor(vector_data)) else {
			return None;
		};
		Some([(handles[0], start), (handles[1], end)])
	}

	/// Dissolve the selected points.
	pub fn delete_selected_points(&self, document: &DocumentMessageHandler, responses: &mut VecDeque<Message>) {
		for (&layer, state) in &self.selected_shape_state {
			let mut missing_anchors = HashMap::new();
			let Some(vector_data) = document.metadata().compute_modified_vector(layer, &document.network_interface) else {
				continue;
			};

			for &point in &state.selected_points {
				match point {
					ManipulatorPointId::Anchor(anchor) => {
						if let Some(handles) = Self::dissolve_anchor(anchor, responses, layer, &vector_data) {
							missing_anchors.insert(anchor, handles);
						}
					}
					ManipulatorPointId::PrimaryHandle(_) | ManipulatorPointId::EndHandle(_) => {
						let Some(handle) = point.as_handle() else { continue };

						// Place the handle on top of the anchor
						let modification_type = handle.set_relative_position(DVec2::ZERO);
						responses.add(GraphOperationMessage::Vector { layer, modification_type });

						// Disable the g1 continuous
						for &handles in &vector_data.colinear_manipulators {
							if handles.contains(&handle) {
								let modification_type = VectorModificationType::SetG1Continuous { handles, enabled: false };
								responses.add(GraphOperationMessage::Vector { layer, modification_type });
							}
						}
					}
				}
			}

			let mut visited = Vec::new();
			while let Some((anchor, handles)) = missing_anchors.keys().next().copied().and_then(|id| missing_anchors.remove_entry(&id)) {
				visited.push(anchor);

				let mut handles = handles.map(Some);
				for handle in &mut handles {
					while let Some((point, connected)) = (*handle).and_then(|(_, point)| missing_anchors.remove_entry(&point)) {
						visited.push(point);

						*handle = connected.into_iter().find(|(_, point)| !visited.contains(point));
					}
				}

				let [Some(start), Some(end)] = handles else { continue };
				let [handle_start, handle_end] = [start, end].map(|(handle, _)| {
					let handle = handle.opposite();
					let handle_position = handle.to_manipulator_point().get_position(&vector_data);
					let relative_position = handle
						.to_manipulator_point()
						.get_anchor(&vector_data)
						.and_then(|anchor| vector_data.point_domain.position_from_id(anchor));
					handle_position.and_then(|handle| relative_position.map(|relative| handle - relative)).unwrap_or_default()
				});

				let segment = start.0.segment;

				let modification_type = VectorModificationType::InsertSegment {
					id: segment,
					points: [start.1, end.1],
					handles: [Some(handle_start), Some(handle_end)],
				};

				responses.add(GraphOperationMessage::Vector { layer, modification_type });

				for &handles in vector_data.colinear_manipulators.iter() {
					if !handles.iter().any(|&handle| handle == start.0.opposite() || handle == end.0.opposite()) {
						continue;
					}

					let Some(anchor) = handles[0].to_manipulator_point().get_anchor(&vector_data) else { continue };
					let Some(other) = handles.iter().find(|&&handle| handle != start.0.opposite() && handle != end.0.opposite()) else {
						continue;
					};

					let handle_ty = if anchor == start.1 {
						HandleId::primary(segment)
					} else if anchor == end.1 {
						HandleId::end(segment)
					} else {
						continue;
					};
					let handles = [*other, handle_ty];
					let modification_type = VectorModificationType::SetG1Continuous { handles, enabled: true };

					responses.add(GraphOperationMessage::Vector { layer, modification_type });
				}
			}
		}
	}

	pub fn break_path_at_selected_point(&self, document: &DocumentMessageHandler, responses: &mut VecDeque<Message>) {
		for (&layer, state) in &self.selected_shape_state {
			let Some(vector_data) = document.metadata().compute_modified_vector(layer, &document.network_interface) else {
				continue;
			};

			for &delete in &state.selected_points {
				let Some(point) = delete.get_anchor(&vector_data) else { continue };
				let Some(pos) = vector_data.point_domain.position_from_id(point) else { continue };

				let mut used_initial_point = false;
				for handle in vector_data.segment_domain.all_connected(point) {
					// Disable the g1 continuous
					for &handles in &vector_data.colinear_manipulators {
						if handles.contains(&handle) {
							let modification_type = VectorModificationType::SetG1Continuous { handles, enabled: false };
							responses.add(GraphOperationMessage::Vector { layer, modification_type });
						}
					}

					// Keep the existing point for the first segment
					if !used_initial_point {
						used_initial_point = true;
						continue;
					}

					// Create new point
					let id = PointId::generate();
					let modification_type = VectorModificationType::InsertPoint { id, position: pos };

					responses.add(GraphOperationMessage::Vector { layer, modification_type });

					// Update segment
					let HandleId { ty, segment } = handle;
					let modification_type = match ty {
						graphene_std::vector::HandleType::Primary => VectorModificationType::SetStartPoint { segment, id },
						graphene_std::vector::HandleType::End => VectorModificationType::SetEndPoint { segment, id },
					};

					responses.add(GraphOperationMessage::Vector { layer, modification_type });
				}
			}
		}
	}

	/// Delete point(s) and adjacent segments.
	pub fn delete_point_and_break_path(&self, document: &DocumentMessageHandler, responses: &mut VecDeque<Message>) {
		for (&layer, state) in &self.selected_shape_state {
			let Some(vector_data) = document.metadata().compute_modified_vector(layer, &document.network_interface) else {
				continue;
			};

			for &delete in &state.selected_points {
				let Some(point) = delete.get_anchor(&vector_data) else { continue };

				// Delete point
				let modification_type = VectorModificationType::RemovePoint { id: point };
				responses.add(GraphOperationMessage::Vector { layer, modification_type });

				// Delete connected segments
				for HandleId { segment, .. } in vector_data.segment_domain.all_connected(point) {
					let modification_type = VectorModificationType::RemoveSegment { id: segment };
					responses.add(GraphOperationMessage::Vector { layer, modification_type });
				}
			}
		}
	}

	/// Disable colinear handles colinear.
	pub fn disable_colinear_handles_state_on_selected(&self, network_interface: &NodeNetworkInterface, responses: &mut VecDeque<Message>) {
		for (&layer, state) in &self.selected_shape_state {
			let Some(vector_data) = network_interface.document_metadata().compute_modified_vector(layer, network_interface) else {
				continue;
			};

			for &point in &state.selected_points {
				if let ManipulatorPointId::Anchor(point) = point {
					for connected in vector_data.segment_domain.all_connected(point) {
						if let Some(&handles) = vector_data.colinear_manipulators.iter().find(|target| target.iter().any(|&target| target == connected)) {
							let modification_type = VectorModificationType::SetG1Continuous { handles, enabled: false };
							responses.add(GraphOperationMessage::Vector { layer, modification_type });
						}
					}
				} else if let Some(handles) = point.get_handle_pair(&vector_data) {
					let modification_type = VectorModificationType::SetG1Continuous { handles, enabled: false };
					responses.add(GraphOperationMessage::Vector { layer, modification_type });
				}
			}
		}
	}

	/// Find a [ManipulatorPoint] that is within the selection threshold and return the layer path, an index to the [ManipulatorGroup], and an enum index for [ManipulatorPoint].
	pub fn find_nearest_point_indices(&mut self, network_interface: &NodeNetworkInterface, mouse_position: DVec2, select_threshold: f64) -> Option<(LayerNodeIdentifier, ManipulatorPointId)> {
		if self.selected_shape_state.is_empty() {
			return None;
		}

		let select_threshold_squared = select_threshold * select_threshold;

		// Find the closest control point among all elements of shapes_to_modify
		for &layer in self.selected_shape_state.keys() {
			if let Some((manipulator_point_id, distance_squared)) = Self::closest_point_in_layer(network_interface, layer, mouse_position) {
				// Choose the first point under the threshold
				if distance_squared < select_threshold_squared {
					trace!("Selecting... manipulator point: {manipulator_point_id:?}");
					return Some((layer, manipulator_point_id));
				}
			}
		}

		None
	}

	// TODO Use quadtree or some equivalent spatial acceleration structure to improve this to O(log(n))
	/// Find the closest manipulator, manipulator point, and distance so we can select path elements.
	/// Brute force comparison to determine which manipulator (handle or anchor) we want to select taking O(n) time.
	/// Return value is an `Option` of the tuple representing `(ManipulatorPointId, distance squared)`.
	fn closest_point_in_layer(network_interface: &NodeNetworkInterface, layer: LayerNodeIdentifier, pos: glam::DVec2) -> Option<(ManipulatorPointId, f64)> {
		let mut closest_distance_squared: f64 = f64::MAX;
		let mut manipulator_point = None;

		let vector_data = network_interface.document_metadata().compute_modified_vector(layer, network_interface)?;
		let viewspace = network_interface.document_metadata().transform_to_viewport(layer);

		// Handles
		for (segment_id, bezier, _, _) in vector_data.segment_bezier_iter() {
			let bezier = bezier.apply_transformation(|point| viewspace.transform_point2(point));
			let valid = |handle: DVec2, control: DVec2| handle.distance_squared(control) > crate::consts::HIDE_HANDLE_DISTANCE.powi(2);

			if let Some(primary_handle) = bezier.handle_start() {
				if valid(primary_handle, bezier.start) && (bezier.handle_end().is_some() || valid(primary_handle, bezier.end)) && primary_handle.distance_squared(pos) <= closest_distance_squared {
					closest_distance_squared = primary_handle.distance_squared(pos);
					manipulator_point = Some(ManipulatorPointId::PrimaryHandle(segment_id));
				}
			}
			if let Some(end_handle) = bezier.handle_end() {
				if valid(end_handle, bezier.end) && end_handle.distance_squared(pos) <= closest_distance_squared {
					closest_distance_squared = end_handle.distance_squared(pos);
					manipulator_point = Some(ManipulatorPointId::EndHandle(segment_id));
				}
			}
		}

		// Anchors
		for (&id, &point) in vector_data.point_domain.ids().iter().zip(vector_data.point_domain.positions()) {
			let point = viewspace.transform_point2(point);

			if point.distance_squared(pos) <= closest_distance_squared {
				closest_distance_squared = point.distance_squared(pos);
				manipulator_point = Some(ManipulatorPointId::Anchor(id));
			}
		}

		manipulator_point.map(|id| (id, closest_distance_squared))
	}

	/// Find the `t` value along the path segment we have clicked upon, together with that segment ID.
	fn closest_segment(&self, network_interface: &NodeNetworkInterface, layer: LayerNodeIdentifier, position: glam::DVec2, tolerance: f64) -> Option<ClosestSegment> {
		let transform = network_interface.document_metadata().transform_to_viewport(layer);
		let layer_pos = transform.inverse().transform_point2(position);

		let tolerance = tolerance + 0.5;

		let mut closest = None;
		let mut closest_distance_squared: f64 = tolerance * tolerance;

		let vector_data = network_interface.document_metadata().compute_modified_vector(layer, network_interface)?;

		for (segment, mut bezier, start, end) in vector_data.segment_bezier_iter() {
			let t = bezier.project(layer_pos);
			let layerspace = bezier.evaluate(TValue::Parametric(t));

			let screenspace = transform.transform_point2(layerspace);
			let distance_squared = screenspace.distance_squared(position);

			if distance_squared < closest_distance_squared {
				closest_distance_squared = distance_squared;

				// 0.5 is half the line (center to side) but it's convenient to allow targeting slightly more than half the line width
				const STROKE_WIDTH_PERCENT: f64 = 0.7;

				let stroke_width = graph_modification_utils::get_stroke_width(layer, network_interface).unwrap_or(1.) as f64 * STROKE_WIDTH_PERCENT;

				// Convert to linear if handes are on top of control points
				if let bezier_rs::BezierHandles::Cubic { handle_start, handle_end } = bezier.handles {
					if handle_start.abs_diff_eq(bezier.start(), f64::EPSILON * 100.) && handle_end.abs_diff_eq(bezier.end(), f64::EPSILON * 100.) {
						bezier = Bezier::from_linear_dvec2(bezier.start, bezier.end);
					}
				}

				let primary_handle = vector_data.colinear_manipulators.iter().find(|handles| handles.contains(&HandleId::primary(segment)));
				let end_handle = vector_data.colinear_manipulators.iter().find(|handles| handles.contains(&HandleId::end(segment)));
				let primary_handle = primary_handle.and_then(|&handles| handles.into_iter().find(|handle| handle.segment != segment));
				let end_handle = end_handle.and_then(|&handles| handles.into_iter().find(|handle| handle.segment != segment));

				closest = Some(ClosestSegment {
					segment,
					bezier,
					points: [start, end],
					colinear: [primary_handle, end_handle],
					t,
					bezier_point_to_viewport: screenspace,
					layer,
					stroke_width,
				});
			}
		}

		closest
	}

	/// find closest to the position segment on selected layers. If there is more than one layers with close enough segment it return upper from them
	pub fn upper_closest_segment(&self, network_interface: &NodeNetworkInterface, position: glam::DVec2, tolerance: f64) -> Option<ClosestSegment> {
		let closest_seg = |layer| self.closest_segment(network_interface, layer, position, tolerance);
		match self.selected_shape_state.len() {
			0 => None,
			1 => self.selected_layers().next().copied().and_then(closest_seg),
			_ => self.sorted_selected_layers(network_interface.document_metadata()).find_map(closest_seg),
		}
	}

	/// Converts a nearby clicked anchor point's handles between sharp (zero-length handles) and smooth (pulled-apart handle(s)).
	/// If both handles aren't zero-length, they are set that. If both are zero-length, they are stretched apart by a reasonable amount.
	/// This can can be activated by double clicking on an anchor with the Path tool.
	pub fn flip_smooth_sharp(&self, network_interface: &NodeNetworkInterface, target: glam::DVec2, tolerance: f64, responses: &mut VecDeque<Message>) -> bool {
		let mut process_layer = |layer| {
			let vector_data = network_interface.document_metadata().compute_modified_vector(layer, network_interface)?;
			let transform_to_screenspace = network_interface.document_metadata().transform_to_viewport(layer);

			let mut result = None;
			let mut closest_distance_squared = tolerance * tolerance;

			// Find the closest anchor point on the current layer
			for (&id, &anchor) in vector_data.point_domain.ids().iter().zip(vector_data.point_domain.positions()) {
				let screenspace = transform_to_screenspace.transform_point2(anchor);
				let distance_squared = screenspace.distance_squared(target);

				if distance_squared < closest_distance_squared {
					closest_distance_squared = distance_squared;
					result = Some((id, anchor));
				}
			}

			let (id, anchor) = result?;
			let handles = vector_data.segment_domain.all_connected(id);
			let mut positions = handles
				.filter_map(|handle| handle.to_manipulator_point().get_position(&vector_data))
				.filter(|&handle| !anchor.abs_diff_eq(handle, 1e-5));

			// Check by comparing the handle positions to the anchor if this manipulator group is a point
			let already_sharp = positions.next().is_none();

			if already_sharp {
				self.convert_manipulator_handles_to_colinear(&vector_data, id, responses, layer);
			} else {
				for handle in vector_data.segment_domain.all_connected(id) {
					let Some(bezier) = vector_data.segment_from_id(handle.segment) else { continue };

					match bezier.handles {
						BezierHandles::Linear => {}
						BezierHandles::Quadratic { .. } => {
							let segment = handle.segment;
							// Convert to linear
							let modification_type = VectorModificationType::SetHandles { segment, handles: [None; 2] };
							responses.add(GraphOperationMessage::Vector { layer, modification_type });

							// Set the manipulator to have non-colinear handles
							for &handles in &vector_data.colinear_manipulators {
								if handles.contains(&HandleId::primary(segment)) {
									let modification_type = VectorModificationType::SetG1Continuous { handles, enabled: false };
									responses.add(GraphOperationMessage::Vector { layer, modification_type });
								}
							}
						}
						BezierHandles::Cubic { .. } => {
							// Set handle position to anchor position
							let modification_type = handle.set_relative_position(DVec2::ZERO);
							responses.add(GraphOperationMessage::Vector { layer, modification_type });

							// Set the manipulator to have non-colinear handles
							for &handles in &vector_data.colinear_manipulators {
								if handles.contains(&handle) {
									let modification_type = VectorModificationType::SetG1Continuous { handles, enabled: false };
									responses.add(GraphOperationMessage::Vector { layer, modification_type });
								}
							}
						}
					}
				}
			};

			Some(true)
		};

		for &layer in self.selected_shape_state.keys() {
			if let Some(result) = process_layer(layer) {
				return result;
			}
		}

		false
	}

	pub fn select_all_in_quad(&mut self, network_interface: &NodeNetworkInterface, quad: [DVec2; 2], clear_selection: bool) {
		for (&layer, state) in &mut self.selected_shape_state {
			if clear_selection {
				state.clear_points()
			}

			let vector_data = network_interface.document_metadata().compute_modified_vector(layer, network_interface);
			let Some(vector_data) = vector_data else { continue };
			let transform = network_interface.document_metadata().transform_to_viewport(layer);

			assert_eq!(vector_data.segment_domain.ids().len(), vector_data.segment_domain.start_point().len());
			assert_eq!(vector_data.segment_domain.ids().len(), vector_data.segment_domain.end_point().len());
			for start in vector_data.segment_domain.start_point() {
				assert!(vector_data.point_domain.ids().contains(start));
			}
			for end in vector_data.segment_domain.end_point() {
				assert!(vector_data.point_domain.ids().contains(end));
			}

			for (id, bezier, _, _) in vector_data.segment_bezier_iter() {
				for (position, id) in [(bezier.handle_start(), ManipulatorPointId::PrimaryHandle(id)), (bezier.handle_end(), ManipulatorPointId::EndHandle(id))] {
					let Some(position) = position else { continue };
					let transformed_position = transform.transform_point2(position);

					if quad[0].min(quad[1]).cmple(transformed_position).all() && quad[0].max(quad[1]).cmpge(transformed_position).all() {
						state.select_point(id);
					}
				}
			}

			for (&id, &position) in vector_data.point_domain.ids().iter().zip(vector_data.point_domain.positions()) {
				let transformed_position = transform.transform_point2(position);

				if quad[0].min(quad[1]).cmple(transformed_position).all() && quad[0].max(quad[1]).cmpge(transformed_position).all() {
					state.select_point(ManipulatorPointId::Anchor(id));
				}
			}
		}
	}
}<|MERGE_RESOLUTION|>--- conflicted
+++ resolved
@@ -170,23 +170,8 @@
 // TODO Consider keeping a list of selected manipulators to minimize traversals of the layers
 impl ShapeState {
 	// Snap, returning a viewport delta
-<<<<<<< HEAD
 	pub fn snap(&self, snap_manager: &mut SnapManager, snap_cache: &SnapCache, document: &DocumentMessageHandler, input: &InputPreprocessorMessageHandler, previous_mouse: DVec2) -> DVec2 {
 		let snap_data = SnapData::new_snap_cache(document, input, snap_cache);
-=======
-	pub fn snap(&self, snap_manager: &mut SnapManager, document: &DocumentMessageHandler, input: &InputPreprocessorMessageHandler, previous_mouse: DVec2) -> DVec2 {
-		let mut snap_data = SnapData::new(document, input);
-
-		for (layer, state) in &self.selected_shape_state {
-			let Some(vector_data) = document.metadata().compute_modified_vector(*layer, &document.network_interface) else {
-				continue;
-			};
-			for point in &state.selected_points {
-				let Some(anchor) = point.get_anchor(&vector_data) else { continue };
-				snap_data.manipulators.push((*layer, anchor));
-			}
-		}
->>>>>>> 0dbbabe7
 
 		let mouse_delta = document
 			.network_interface

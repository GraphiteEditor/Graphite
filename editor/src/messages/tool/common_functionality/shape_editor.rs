--- conflicted
+++ resolved
@@ -56,14 +56,10 @@
 }
 
 impl SelectedLayerState {
-<<<<<<< HEAD
 	pub fn is_empty(&self) -> bool {
 		self.selected_points.is_empty()
 	}
-	pub fn selected(&self) -> impl Iterator<Item = ManipulatorPointId> + '_ {
-=======
 	pub fn selected_points(&self) -> impl Iterator<Item = ManipulatorPointId> + '_ {
->>>>>>> 83773baa
 		self.selected_points.iter().copied()
 	}
 

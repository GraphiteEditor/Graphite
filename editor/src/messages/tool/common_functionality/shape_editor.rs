use super::graph_modification_utils::{self, get_colinear_manipulators};
use super::snapping::{are_manipulator_handles_colinear, SnapCandidatePoint, SnapData, SnapManager, SnappedPoint};
use crate::consts::{DRAG_THRESHOLD, INSERT_POINT_ON_SEGMENT_TOO_CLOSE_DISTANCE};
use crate::messages::portfolio::document::utility_types::document_metadata::{DocumentMetadata, LayerNodeIdentifier};
use crate::messages::portfolio::document::utility_types::misc::{GeometrySnapSource, SnapSource};
use crate::messages::prelude::*;

use bezier_rs::{Bezier, ManipulatorGroup, TValue};
use graph_craft::document::NodeNetwork;
use graphene_core::transform::Transform;
use graphene_core::vector::{ManipulatorPointId, PointId, SelectedType, VectorModificationType};

use glam::DVec2;

#[derive(Debug, PartialEq, Copy, Clone)]
pub enum ManipulatorAngle {
	Colinear,
	Free,
	Mixed,
}

#[derive(Clone, Debug, Default)]
pub struct SelectedLayerState {
	selected_points: HashSet<ManipulatorPointId>,
}

impl SelectedLayerState {
	pub fn is_selected(&self, point: ManipulatorPointId) -> bool {
		self.selected_points.contains(&point)
	}
	pub fn select_point(&mut self, point: ManipulatorPointId) {
		self.selected_points.insert(point);
	}
	pub fn deselect_point(&mut self, point: ManipulatorPointId) {
		self.selected_points.remove(&point);
	}
	pub fn clear_points(&mut self) {
		self.selected_points.clear();
	}
	pub fn selected_points_count(&self) -> usize {
		self.selected_points.len()
	}
}

pub type SelectedShapeState = HashMap<LayerNodeIdentifier, SelectedLayerState>;
#[derive(Debug, Default)]
pub struct ShapeState {
	// The layers we can select and edit manipulators (anchors and handles) from
	pub selected_shape_state: SelectedShapeState,
}

pub struct SelectedPointsInfo {
	pub points: Vec<ManipulatorPointInfo>,
	pub offset: DVec2,
}

#[derive(Clone, Copy, Eq, PartialEq)]
pub struct ManipulatorPointInfo {
	pub layer: LayerNodeIdentifier,
	pub point_id: ManipulatorPointId,
}

pub type OpposingHandleLengths = HashMap<LayerNodeIdentifier, HashMap<PointId, Option<f64>>>;

struct ClosestSegmentInfo {
	pub bezier: Bezier,
	pub t: f64,
	pub bezier_point_to_viewport: DVec2,
	pub layer_scale: DVec2,
}

pub struct ClosestSegment {
	layer: LayerNodeIdentifier,
	start: PointId,
	end: PointId,
	bezier: Bezier,
	t: f64,
	t_min: f64,
	t_max: f64,
	scale: f64,
	stroke_width: f64,
	bezier_point_to_viewport: DVec2,
	has_start_handle: bool,
	has_end_handle: bool,
}

impl ClosestSegment {
	fn new(info: ClosestSegmentInfo, layer: LayerNodeIdentifier, document_network: &NodeNetwork, start: ManipulatorGroup<PointId>, end: ManipulatorGroup<PointId>) -> Self {
		// 0.5 is half the line (center to side) but it's convenient to allow targetting slightly more than half the line width
		const STROKE_WIDTH_PERCENT: f64 = 0.7;

		let bezier = info.bezier;
		let t = info.t;
		let (t_min, t_max) = ClosestSegment::t_min_max(&bezier, info.layer_scale);
		let stroke_width = graph_modification_utils::get_stroke_width(layer, document_network).unwrap_or(1.) as f64 * STROKE_WIDTH_PERCENT;
		let bezier_point_to_viewport = info.bezier_point_to_viewport;
		let has_start_handle = start.has_out_handle();
		let has_end_handle = end.has_in_handle();

		Self {
			layer,
			start: start.id,
			end: end.id,
			bezier,
			t,
			t_min,
			t_max,
			scale: 1.,
			stroke_width,
			bezier_point_to_viewport,
			has_start_handle,
			has_end_handle,
		}
	}

	pub fn layer(&self) -> LayerNodeIdentifier {
		self.layer
	}

	pub fn closest_point_to_viewport(&self) -> DVec2 {
		self.bezier_point_to_viewport
	}

	fn t_min_max(bezier: &Bezier, layer_scale: DVec2) -> (f64, f64) {
		let length = bezier.apply_transformation(|point| point * layer_scale).length(None);
		let too_close_t = (INSERT_POINT_ON_SEGMENT_TOO_CLOSE_DISTANCE / length).min(0.5);

		let t_min_euclidean = too_close_t;
		let t_max_euclidean = 1. - too_close_t;

		// We need parametric values because they are faster to calculate
		let t_min = bezier.euclidean_to_parametric(t_min_euclidean, 0.001);
		let t_max = bezier.euclidean_to_parametric(t_max_euclidean, 0.001);

		(t_min, t_max)
	}

	/// Updates this [`ClosestSegment`] with the viewport-space location of the closest point on the segment to the given mouse position.
	pub fn update_closest_point(&mut self, document_metadata: &DocumentMetadata, mouse_position: DVec2) {
		let transform = document_metadata.transform_to_viewport(self.layer);
		let layer_m_pos = transform.inverse().transform_point2(mouse_position);

		self.scale = document_metadata.document_to_viewport.decompose_scale().x.max(1.);

		// Linear approximation of parametric t-value ranges:
		let t_min = self.t_min / self.scale;
		let t_max = 1. - ((1. - self.t_max) / self.scale);
		let t = self.bezier.project(layer_m_pos).max(t_min).min(t_max);
		self.t = t;

		let bezier_point = self.bezier.evaluate(TValue::Parametric(t));
		let bezier_point = transform.transform_point2(bezier_point);
		self.bezier_point_to_viewport = bezier_point;
	}

	pub fn distance_squared(&self, mouse_position: DVec2) -> f64 {
		self.bezier_point_to_viewport.distance_squared(mouse_position)
	}

	pub fn split(&self) -> [Bezier; 2] {
		self.bezier.split(TValue::Parametric(self.t))
	}

	pub fn too_far(&self, mouse_position: DVec2, tolerance: f64) -> bool {
		let dist_sq = self.distance_squared(mouse_position);
		let stroke_width = self.scale * self.stroke_width;
		let stroke_width_sq = stroke_width * stroke_width;
		let tolerance_sq = tolerance * tolerance;
		(stroke_width_sq + tolerance_sq) < dist_sq
	}

	pub fn adjust_start_handle(&self, responses: &mut VecDeque<Message>) {
		// if !self.has_start_handle {
		// 	return;
		// }

		// let [first, _] = self.split();
		// let point = ManipulatorPointId::new(self.start, SelectedType::OutHandle);

		// // `first.handle_start()` should always be expected
		// let delta = first.handle_start().unwrap_or(first.start());

		// let out_handle = GraphOperationMessage::Vector {
		// 	layer: self.layer,
		// 	modification_type: VectorModificationType::ApplyDelta { point, delta },
		// };
		// responses.add(out_handle);
	}

	pub fn adjust_end_handle(&self, responses: &mut VecDeque<Message>) {
		// if !self.has_end_handle {
		// 	return;
		// }

		// let [_, second] = self.split();
		// let point = ManipulatorPointId::new(self.end, SelectedType::InHandle);

		// // `second.handle_end()` should not be expected in the quadratic case
		// let position = if second.handles.is_cubic() { second.handle_end() } else { second.handle_start() };
		// let delta = position.unwrap_or(second.end());

		// let in_handle = GraphOperationMessage::Vector {
		// 	layer: self.layer,
		// 	modification_type: VectorModificationType::ApplyDelta { point, delta },
		// };
		// responses.add(in_handle);
	}

	/// Inserts the point that this [`ClosestSegment`] currently has. Returns the [`PointId`] of the inserted point.
	pub fn insert_point(&self, responses: &mut VecDeque<Message>) -> PointId {
		let [first, second] = self.split();

		let layer = self.layer;
		let anchor = first.end();

		// `first.handle_end()` should not be expected in the quadratic case
		let in_handle = if first.handles.is_cubic() { first.handle_end() } else { first.handle_start() };
		let out_handle = second.handle_start();
		let (in_handle, out_handle) = match (self.has_start_handle, self.has_end_handle) {
			(false, false) => (None, None),
			(false, true) => (in_handle, if second.handles.is_cubic() { out_handle } else { None }),
			(true, false) => (if first.handles.is_cubic() { in_handle } else { None }, out_handle),
			(true, true) => (in_handle, out_handle),
		};

		// let manipulator_group = ManipulatorGroup::new(anchor, in_handle, out_handle);
		// let modification = VectorModificationType::InsertPoint { id: (), pos: () } {
		// 	manipulator_group,
		// 	after_id: self.start,
		// };
		// let insert = GraphOperationMessage::Vector {
		// 	layer,
		// 	modification_type: modification,
		// };
		// responses.add(insert);

		PointId::generate()
	}

	pub fn adjusted_insert(&self, responses: &mut VecDeque<Message>) -> PointId {
		self.adjust_start_handle(responses);
		self.adjust_end_handle(responses);
		self.insert_point(responses)
	}

	pub fn adjusted_insert_and_select(&self, shape_editor: &mut ShapeState, responses: &mut VecDeque<Message>, add_to_selection: bool) {
		let id = self.adjusted_insert(responses);
		shape_editor.select_anchor_point_by_id(self.layer, id, add_to_selection)
	}
}

// TODO Consider keeping a list of selected manipulators to minimize traversals of the layers
impl ShapeState {
	// Snap, returning a viewport delta
	pub fn snap(&self, snap_manager: &mut SnapManager, document: &DocumentMessageHandler, input: &InputPreprocessorMessageHandler, previous_mouse: DVec2) -> DVec2 {
		let mut snap_data = SnapData::new(document, input);

		for (layer, state) in &self.selected_shape_state {
			for point in &state.selected_points {
				// snap_data.manipulators.push((*layer, point.group));
			}
		}

		let mouse_delta = document.metadata.document_to_viewport.inverse().transform_vector2(input.mouse.position - previous_mouse);
		let mut offset = mouse_delta;
		let mut best_snapped = SnappedPoint::infinite_snap(document.metadata.document_to_viewport.inverse().transform_point2(input.mouse.position));
		for (layer, state) in &self.selected_shape_state {
			let Some(vector_data) = document.metadata.compute_modified_vector(*layer, &document.network) else {
				continue;
			};

			let to_document = document.metadata.transform_to_document(*layer);

<<<<<<< HEAD
			// for subpath in vector_data.stroke_bezier_paths() {
			// 	for (index, group) in subpath.manipulator_groups().iter().enumerate() {
			// 		for handle in [SelectedType::Anchor, SelectedType::InHandle, SelectedType::OutHandle] {
			// 			if !state.is_selected(ManipulatorPointId::new(group.id.into(), handle)) {
			// 				continue;
			// 			}
			// 			let source = if handle.is_handle() {
			// 				SnapSource::Geometry(GeometrySnapSource::Handle)
			// 			} else if are_manipulator_handles_colinear(group, to_document, &subpath, index) {
			// 				SnapSource::Geometry(GeometrySnapSource::HandlesColinear)
			// 			} else {
			// 				SnapSource::Geometry(GeometrySnapSource::HandlesFree)
			// 			};
			// 			let Some(position) = handle.get_position(group) else { continue };
			// 			let mut point = SnapCandidatePoint::new_source(to_document.transform_point2(position) + mouse_delta, source);

			// 			let mut push_neighbor = |group: ManipulatorGroup<PointId>| {
			// 				if !state.is_selected(ManipulatorPointId::new(group.id.into(), SelectedType::Anchor)) {
			// 					point.neighbors.push(to_document.transform_point2(group.anchor));
			// 				}
			// 			};
			// 			if handle == SelectedType::Anchor {
			// 				// Previous anchor (looping if closed)
			// 				if index > 0 {
			// 					push_neighbor(subpath.manipulator_groups()[index - 1]);
			// 				} else if subpath.closed() {
			// 					push_neighbor(subpath.manipulator_groups()[subpath.len() - 1]);
			// 				}
			// 				// Next anchor (looping if closed)
			// 				if index + 1 < subpath.len() {
			// 					push_neighbor(subpath.manipulator_groups()[index + 1]);
			// 				} else if subpath.closed() {
			// 					push_neighbor(subpath.manipulator_groups()[0]);
			// 				}
			// 			}

			// 			let snapped = snap_manager.free_snap(&snap_data, &point, None, false);
			// 			if best_snapped.other_snap_better(&snapped) {
			// 				offset = snapped.snapped_point_document - point.document_point + mouse_delta;
			// 				best_snapped = snapped;
			// 			}
			// 		}
			// 	}
			// }
=======
			for subpath in subpaths {
				for (index, group) in subpath.manipulator_groups().iter().enumerate() {
					for handle in [SelectedType::Anchor, SelectedType::InHandle, SelectedType::OutHandle] {
						if !state.is_selected(ManipulatorPointId::new(group.id, handle)) {
							continue;
						}
						let source = if handle.is_handle() {
							SnapSource::Geometry(GeometrySnapSource::Handle)
						} else if are_manipulator_handles_colinear(group, to_document, subpath, index) {
							SnapSource::Geometry(GeometrySnapSource::AnchorWithColinearHandles)
						} else {
							SnapSource::Geometry(GeometrySnapSource::AnchorWithFreeHandles)
						};
						let Some(position) = handle.get_position(group) else { continue };
						let mut point = SnapCandidatePoint::new_source(to_document.transform_point2(position) + mouse_delta, source);

						let mut push_neighbor = |group: ManipulatorGroup<ManipulatorGroupId>| {
							if !state.is_selected(ManipulatorPointId::new(group.id, SelectedType::Anchor)) {
								point.neighbors.push(to_document.transform_point2(group.anchor));
							}
						};
						if handle == SelectedType::Anchor {
							// Previous anchor (looping if closed)
							if index > 0 {
								push_neighbor(subpath.manipulator_groups()[index - 1]);
							} else if subpath.closed() {
								push_neighbor(subpath.manipulator_groups()[subpath.len() - 1]);
							}
							// Next anchor (looping if closed)
							if index + 1 < subpath.len() {
								push_neighbor(subpath.manipulator_groups()[index + 1]);
							} else if subpath.closed() {
								push_neighbor(subpath.manipulator_groups()[0]);
							}
						}

						let snapped = snap_manager.free_snap(&snap_data, &point, None, false);
						if best_snapped.other_snap_better(&snapped) {
							offset = snapped.snapped_point_document - point.document_point + mouse_delta;
							best_snapped = snapped;
						}
					}
				}
			}
>>>>>>> 597c96a7
		}
		snap_manager.update_indicator(best_snapped);
		document.metadata.document_to_viewport.transform_vector2(offset)
	}

	/// Select/deselect the first point within the selection threshold.
	/// Returns a tuple of the points if found and the offset, or `None` otherwise.
	pub fn change_point_selection(
		&mut self,
		document_network: &NodeNetwork,
		document_metadata: &DocumentMetadata,
		mouse_position: DVec2,
		select_threshold: f64,
		add_to_selection: bool,
	) -> Option<Option<SelectedPointsInfo>> {
		if self.selected_shape_state.is_empty() {
			return None;
		}

		if let Some((layer, manipulator_point_id)) = self.find_nearest_point_indices(document_network, document_metadata, mouse_position, select_threshold) {
			let vector_data = document_metadata.compute_modified_vector(layer, document_network)?;
			let point_position = manipulator_point_id.get_position(&vector_data)?;

			let selected_shape_state = self.selected_shape_state.get(&layer)?;
			let already_selected = selected_shape_state.is_selected(manipulator_point_id);

			// Should we select or deselect the point?
			let new_selected = if already_selected { !add_to_selection } else { true };

			// Offset to snap the selected point to the cursor
			let offset = mouse_position - document_metadata.transform_to_viewport(layer).transform_point2(point_position);

			// This is selecting the manipulator only for now, next to generalize to points
			if new_selected {
				let retain_existing_selection = add_to_selection || already_selected;
				if !retain_existing_selection {
					self.deselect_all_points();
				}

				// Add to the selected points
				let selected_shape_state = self.selected_shape_state.get_mut(&layer)?;
				selected_shape_state.select_point(manipulator_point_id);

				let points = self
					.selected_shape_state
					.iter()
					.flat_map(|(layer, state)| state.selected_points.iter().map(|&point_id| ManipulatorPointInfo { layer: *layer, point_id }))
					.collect();

				return Some(Some(SelectedPointsInfo { points, offset }));
			} else {
				let selected_shape_state = self.selected_shape_state.get_mut(&layer)?;
				selected_shape_state.deselect_point(manipulator_point_id);

				return Some(None);
			}
		}
		None
	}

	pub fn select_anchor_point_by_id(&mut self, layer: LayerNodeIdentifier, id: PointId, add_to_selection: bool) {
		// if !add_to_selection {
		// 	self.deselect_all_points();
		// }
		// let point = ManipulatorPointId::new(id, SelectedType::Anchor);
		// let Some(selected_state) = self.selected_shape_state.get_mut(&layer) else { return };
		// selected_state.select_point(point);
	}

	/// Selects all anchors, and deselects all handles, for the given layer.
	pub fn select_all_anchors_in_layer(&mut self, document: &DocumentMessageHandler, layer: LayerNodeIdentifier) {
		let Some(state) = self.selected_shape_state.get_mut(&layer) else { return };
		Self::select_all_anchors_in_layer_with_state(document, layer, state);
	}

	/// Selects all anchors, and deselects all handles, for the selected layers.
	pub fn select_all_anchors_in_selected_layers(&mut self, document: &DocumentMessageHandler) {
		for (&layer, state) in self.selected_shape_state.iter_mut() {
			Self::select_all_anchors_in_layer_with_state(document, layer, state);
		}
	}

	/// Internal helper function that selects all anchors, and deselects all handles, for a layer given its [`LayerNodeIdentifier`] and [`SelectedLayerState`].
	fn select_all_anchors_in_layer_with_state(document: &DocumentMessageHandler, layer: LayerNodeIdentifier, state: &mut SelectedLayerState) {
		let Some(vector_data) = document.metadata.compute_modified_vector(layer, &document.network) else {
			return;
		};
		state.clear_points();
		for &point in vector_data.point_domain.ids() {
			state.select_point(ManipulatorPointId::Anchor(point))
		}
	}

	/// Deselects all points (anchors and handles) across every selected layer.
	pub fn deselect_all_points(&mut self) {
		for state in self.selected_shape_state.values_mut() {
			state.selected_points.clear()
		}
	}

	/// Set the shapes we consider for selection, we will choose draggable manipulators from these shapes.
	pub fn set_selected_layers(&mut self, target_layers: Vec<LayerNodeIdentifier>) {
		self.selected_shape_state.retain(|layer_path, _| target_layers.contains(layer_path));
		for layer in target_layers {
			self.selected_shape_state.entry(layer).or_default();
		}
	}

	/// Returns an iterator over the currently selected layers to get their [`LayerNodeIdentifier`]s.
	pub fn selected_layers(&self) -> impl Iterator<Item = &LayerNodeIdentifier> {
		self.selected_shape_state.keys()
	}

	/// iterate over all selected layers in order from top to bottom
	/// # WARN
	/// iterate over all layers of the document
	pub fn sorted_selected_layers<'a>(&'a self, document_metadata: &'a DocumentMetadata) -> impl Iterator<Item = LayerNodeIdentifier> + 'a {
		document_metadata.all_layers().filter(|layer| self.selected_shape_state.contains_key(layer))
	}

	pub fn has_selected_layers(&self) -> bool {
		!self.selected_shape_state.is_empty()
	}

	/// Provide the currently selected points by reference.
	pub fn selected_points(&self) -> impl Iterator<Item = &'_ ManipulatorPointId> {
		self.selected_shape_state.values().flat_map(|state| &state.selected_points)
	}

	/// Moves a control point to a `new_position` in document space.
	/// Returns `Some(())` if successful and `None` otherwise.
	pub fn reposition_control_point(
		&self,
		point: &ManipulatorPointId,
		responses: &mut VecDeque<Message>,
		document_network: &NodeNetwork,
		document_metadata: &DocumentMetadata,
		new_position: DVec2,
		layer: LayerNodeIdentifier,
	) -> Option<()> {
		// let vector_data = document_metadata.compute_modified_vector(layer, document_network)?;
		// let transform = document_metadata.transform_to_document(layer).inverse();
		// let position = transform.transform_point2(new_position);
		// let group = vector_data.manipulator_group_id(point.group)?;
		// let delta = position - point.manipulator_type.get_position(&group)?;

		// if point.manipulator_type.is_handle() {
		// 	responses.add(GraphOperationMessage::Vector {
		// 		layer,
		// 		modification_type: VectorModificationType::SetManipulatorColinearHandlesState { id: group.id, colinear: false },
		// 	});
		// }

		// let mut move_point = |point: ManipulatorPointId| {
		// 	// let Some(position) = point.manipulator_type.get_position(&group) else {
		// 	// 	return;
		// 	// };
		// 	// responses.add(GraphOperationMessage::Vector {
		// 	// 	layer,
		// 	// 	modification_type: VectorModificationType::SetManipulatorPosition { point, position: (position + delta) },
		// 	// });
		// };

		// move_point(*point);
		// // if !point.manipulator_type.is_handle() {
		// // 	move_point(ManipulatorPointId::new(point.group, SelectedType::InHandle));
		// // 	move_point(ManipulatorPointId::new(point.group, SelectedType::OutHandle));
		// // }

		Some(())
	}

	/// Iterates over the selected manipulator groups, returning whether their handles have mixed, colinear, or free angles.
	/// If there are no points selected this function returns mixed.
	pub fn selected_manipulator_angles(&self, document_network: &NodeNetwork) -> ManipulatorAngle {
		// This iterator contains a bool indicating whether or not selected points' manipulator groups have colinear handles.
		// let mut points_colinear_status = self
		// 	.selected_shape_state
		// 	.iter()
		// 	.map(|(&layer, selection_state)| (graph_modification_utils::get_colinear_manipulators(layer, document_network), selection_state))
		// 	.flat_map(|(colinear_manipulators, selection_state)| selection_state.selected_points.iter().map(|selected_point| colinear_manipulators.contains(&selected_point.group)));

		// let Some(first_is_colinear) = points_colinear_status.next() else { return ManipulatorAngle::Mixed };
		// if points_colinear_status.any(|point| first_is_colinear != point) {
		// 	return ManipulatorAngle::Mixed;
		// }
		let first_is_colinear = false;
		match first_is_colinear {
			false => ManipulatorAngle::Free,
			true => ManipulatorAngle::Colinear,
		}
	}

	pub fn convert_manipulator_handles_to_colinear(&self, subpath: &bezier_rs::Subpath<PointId>, index: usize, responses: &mut VecDeque<Message>, layer: LayerNodeIdentifier) {
		let manipulator_groups = subpath.manipulator_groups();
		let manipulator = manipulator_groups[index];

		// Grab the next and previous manipulator groups by simply looking at the next / previous index
		let mut previous_position = index.checked_sub(1).and_then(|index| manipulator_groups.get(index));
		let mut next_position = manipulator_groups.get(index + 1);

		// Wrapping around closed path
		if subpath.closed() {
			previous_position = previous_position.or_else(|| manipulator_groups.last());
			next_position = next_position.or_else(|| manipulator_groups.first());
		}

		let anchor_position = manipulator.anchor;
		// To find the length of the new tangent we just take the distance to the anchor and divide by 3 (pretty arbitrary)
		let length_previous = previous_position.map(|group| (group.anchor - anchor_position).length() / 3.);
		let length_next = next_position.map(|group| (group.anchor - anchor_position).length() / 3.);

		// Use the position relative to the anchor
		let previous_angle = previous_position.map(|group| (group.anchor - anchor_position)).map(|pos| pos.y.atan2(pos.x));
		let next_angle = next_position.map(|group| (group.anchor - anchor_position)).map(|pos| pos.y.atan2(pos.x));

		// The direction of the handles is either the perpendicular vector to the sum of the anchors' positions or just the anchor's position (if only one)
		let handle_direction = match (previous_angle, next_angle) {
			(Some(previous), Some(next)) => (previous + next) / 2. + core::f64::consts::FRAC_PI_2,
			(None, Some(val)) => core::f64::consts::PI + val,
			(Some(val), None) => val,
			(None, None) => return,
		};

		// Set the manipulator to have colinear handles
		// responses.add(GraphOperationMessage::Vector {
		// 	layer,
		// 	modification_type: VectorModificationType::SetManipulatorColinearHandlesState { id: manipulator.id, colinear: true },
		// });

		let (sin, cos) = handle_direction.sin_cos();
		let mut handle_vector = DVec2::new(cos, sin);

		// Flip the vector if it is not facing towards the same direction as the anchor
		if previous_position
			.filter(|&group| (group.anchor - anchor_position).normalize_or_zero().dot(handle_vector) < 0.)
			.is_some() || next_position.filter(|&group| (group.anchor - anchor_position).normalize_or_zero().dot(handle_vector) > 0.).is_some()
		{
			handle_vector = -handle_vector;
		}

		// Push both in and out handles into the correct position
		// if let Some(in_handle) = length_previous.map(|length| anchor_position + handle_vector * length) {
		// 	let point = ManipulatorPointId::new(manipulator.id, SelectedType::InHandle);
		// 	responses.add(GraphOperationMessage::Vector {
		// 		layer,
		// 		modification_type: VectorModificationType::SetManipulatorPosition { point, position: in_handle },
		// 	});
		// }
		// if let Some(out_handle) = length_next.map(|length| anchor_position - handle_vector * length) {
		// 	let point = ManipulatorPointId::new(manipulator.id, SelectedType::OutHandle);
		// 	responses.add(GraphOperationMessage::Vector {
		// 		layer,
		// 		modification_type: VectorModificationType::SetManipulatorPosition { point, position: out_handle },
		// 	});
		// }
	}

	/// Converts all selected points to colinear while moving the handles to ensure their 180° angle separation.
	/// If only one handle is selected, the other handle will be moved to match the angle of the selected handle.
	/// If both or neither handles are selected, the angle of both handles will be averaged from their current angles, weighted by their lengths.
	/// Assumes all selected manipulators have handles that are already not colinear.
	pub fn convert_selected_manipulators_to_colinear_handles(&self, responses: &mut VecDeque<Message>, document: &DocumentMessageHandler) -> Option<()> {
		// let mut skip_set = HashSet::new();

		// for (&layer, layer_state) in self.selected_shape_state.iter() {
		// 	let vector_data = document.metadata.compute_modified_vector(layer, &document.network)?;

		// 	for point in layer_state.selected_points.iter() {
		// 		if skip_set.contains(&point.group) {
		// 			continue;
		// 		};

		// 		skip_set.insert(point.group);

		// 		let out_selected = layer_state.selected_points.contains(&ManipulatorPointId {
		// 			group: point.group,
		// 			manipulator_type: SelectedType::OutHandle,
		// 		});
		// 		let in_selected = layer_state.selected_points.contains(&ManipulatorPointId {
		// 			group: point.group,
		// 			manipulator_type: SelectedType::InHandle,
		// 		});
		// 		// let group = vector_data.manipulator_group_id(point.group)?;

		// 		// match (out_selected, in_selected) {
		// 		// 	// If the out handle is selected, only move the angle of the in handle
		// 		// 	(true, false) => {
		// 		// 		let out_handle = ManipulatorPointId::new(point.group, SelectedType::OutHandle);
		// 		// 		if let Some(position) = group.out_handle {
		// 		// 			responses.add(GraphOperationMessage::Vector {
		// 		// 				layer,
		// 		// 				modification_type: VectorModificationType::SetManipulatorPosition { point: out_handle, position },
		// 		// 			});
		// 		// 		}
		// 		// 	}
		// 		// 	// If the in handle is selected, only move the angle of the out handle
		// 		// 	(false, true) => {
		// 		// 		let in_handle = ManipulatorPointId::new(point.group, SelectedType::InHandle);
		// 		// 		if let Some(position) = group.in_handle {
		// 		// 			responses.add(GraphOperationMessage::Vector {
		// 		// 				layer,
		// 		// 				modification_type: VectorModificationType::SetManipulatorPosition { point: in_handle, position },
		// 		// 			});
		// 		// 		}
		// 		// 	}
		// 		// 	// If both or neither handles are selected, average the angles of the handles weighted proportional to their lengths
		// 		// 	// TODO: This is bugged, it doesn't successfully average the angles
		// 		// 	(_, _) => {
		// 		// 		let found = vector_data.stroke_bezier_paths().find_map(|subpath| {
		// 		// 			let group_slice = subpath.manipulator_groups();
		// 		// 			let index = group_slice.iter().position(|manipulator| manipulator.id == group.id)?;
		// 		// 			// TODO: try subpath closed? wrapping
		// 		// 			Some((subpath, index))
		// 		// 		});

		// 		// 		if let Some((subpath, index)) = found {
		// 		// 			self.convert_manipulator_handles_to_colinear(&subpath, index, responses, layer);
		// 		// 		}
		// 		// 	}
		// 		// }
		// 	}
		// }

		Some(())
	}

	/// Move the selected points by dragging the mouse.
	pub fn move_selected_points(&self, document_network: &NodeNetwork, document_metadata: &DocumentMetadata, delta: DVec2, equidistant: bool, responses: &mut VecDeque<Message>) {
		// for (&layer, state) in &self.selected_shape_state {
		// 	let Some(vector_data) = document_metadata.compute_modified_vector(layer, document_network) else {
		// 		continue;
		// 	};
		// 	let colinear_manipulators = get_colinear_manipulators(layer, document_network);

		// 	let transform = document_metadata.transform_to_viewport(layer);
		// 	let delta = transform.inverse().transform_vector2(delta);

		// 	for &point in state.selected_points.iter() {
		// 		if point.manipulator_type.is_handle() && state.is_selected(ManipulatorPointId::new(point.group, SelectedType::Anchor)) {
		// 			continue;
		// 		}

		// 		let Some(group) = vector_data.manipulator_group_id(point.group) else { continue };

		// 		let mut move_point = |point: ManipulatorPointId| {
		// 			// let Some(previous_position) = point.manipulator_type.get_position(&group) else { return };
		// 			// let position = previous_position + delta;
		// 			// responses.add(GraphOperationMessage::Vector {
		// 			// 	layer,
		// 			// 	modification_type: VectorModificationType::SetManipulatorPosition { point, position },
		// 			// });
		// 		};

		// 		move_point(point);

		// 		// if point.manipulator_type == SelectedType::Anchor {
		// 		// 	move_point(ManipulatorPointId::new(point.group, SelectedType::InHandle));
		// 		// 	move_point(ManipulatorPointId::new(point.group, SelectedType::OutHandle));
		// 		// }

		// 		if equidistant && point.manipulator_type != SelectedType::Anchor {
		// 			let mut colinear = colinear_manipulators.contains(&point.group);

		// 			// If there is no opposing handle, we consider it colinear
		// 			// if !colinear && point.manipulator_type.opposite().get_position(&group).is_none() {
		// 			// 	responses.add(GraphOperationMessage::Vector {
		// 			// 		layer,
		// 			// 		modification_type: VectorModificationType::SetManipulatorColinearHandlesState { id: group.id, colinear: true },
		// 			// 	});
		// 			// 	colinear = true;
		// 			// }

		// 			// if colinear {
		// 			// 	let Some(mut original_handle_position) = point.manipulator_type.get_position(&group) else {
		// 			// 		continue;
		// 			// 	};
		// 			// 	original_handle_position += delta;

		// 			// 	let point = ManipulatorPointId::new(point.group, point.manipulator_type.opposite());
		// 			// 	if state.is_selected(point) {
		// 			// 		continue;
		// 			// 	}
		// 			// 	let position = group.anchor - (original_handle_position - group.anchor);
		// 			// 	responses.add(GraphOperationMessage::Vector {
		// 			// 		layer,
		// 			// 		modification_type: VectorModificationType::SetManipulatorPosition { point, position },
		// 			// 	});
		// 			// }
		// 		}
		// 	}
		// }
	}

	/// Delete selected and colinear handles with zero length when the drag stops.
	pub fn delete_selected_handles_with_zero_length(
		&self,
		document_network: &NodeNetwork,
		document_metadata: &DocumentMetadata,
		opposing_handle_lengths: &Option<OpposingHandleLengths>,
		responses: &mut VecDeque<Message>,
	) {
		// for (&layer, state) in &self.selected_shape_state {
		// 	let Some(vector_data) = document_metadata.compute_modified_vector(layer, document_network) else {
		// 		continue;
		// 	};
		// 	let colinear_manipulators = get_colinear_manipulators(layer, document_network);

		// 	let opposing_handle_lengths = opposing_handle_lengths.as_ref().and_then(|lengths| lengths.get(&layer));

		// 	let transform = document_metadata.transform_to_viewport(layer);

		// 	for &point in state.selected_points.iter() {
		// 		let anchor = ManipulatorPointId::new(point.group, SelectedType::Anchor);
		// 		if !point.manipulator_type.is_handle() || state.is_selected(anchor) {
		// 			continue;
		// 		}

		// 		let Some(group) = vector_data.manipulator_group_id(point.group) else { continue };

		// 		let anchor_position = transform.transform_point2(group.anchor);

		// 		let point_position = if let Some(position) = point.manipulator_type.get_position(&group) {
		// 			transform.transform_point2(position)
		// 		} else {
		// 			continue;
		// 		};

		// 		if (anchor_position - point_position).length() < DRAG_THRESHOLD {
		// 			responses.add(GraphOperationMessage::Vector {
		// 				layer,
		// 				modification_type: VectorModificationType::RemoveManipulatorPoint { point },
		// 			});

		// 			// Remove opposing handle if it is not selected and is colinear.
		// 			let opposite_point = ManipulatorPointId::new(point.group, point.manipulator_type.opposite());
		// 			if !state.is_selected(opposite_point) && colinear_manipulators.contains(&point.group) {
		// 				if let Some(lengths) = opposing_handle_lengths {
		// 					if lengths.contains_key(&point.group) {
		// 						responses.add(GraphOperationMessage::Vector {
		// 							layer,
		// 							modification_type: VectorModificationType::RemoveManipulatorPoint { point: opposite_point },
		// 						});
		// 					}
		// 				}
		// 			}
		// 		}
		// 	}
		// }
	}

	/// The opposing handle lengths.
	pub fn opposing_handle_lengths(&self, document: &DocumentMessageHandler) -> OpposingHandleLengths {
		// self.selected_shape_state
		// 	.iter()
		// 	.filter_map(|(&layer, state)| {
		// 		let vector_data = document.metadata.compute_modified_vector(layer, &document.network)?;
		// 		let opposing_handle_lengths = vector_data
		// 			.manipulator_groups()
		// 			.filter_map(|manipulator_group| {
		// 				// We will keep track of the opposing handle length when:
		// 				// i) Exactly one handle is selected.
		// 				// ii) The anchor is not selected.

		// 				let in_handle_selected = state.is_selected(ManipulatorPointId::new(manipulator_group.id, SelectedType::InHandle));
		// 				let out_handle_selected = state.is_selected(ManipulatorPointId::new(manipulator_group.id, SelectedType::OutHandle));
		// 				let anchor_selected = state.is_selected(ManipulatorPointId::new(manipulator_group.id, SelectedType::Anchor));

		// 				if anchor_selected {
		// 					return None;
		// 				}

		// 				let single_selected_handle = match (in_handle_selected, out_handle_selected) {
		// 					(true, false) => SelectedType::InHandle,
		// 					(false, true) => SelectedType::OutHandle,
		// 					_ => return None,
		// 				};

		// 				let Some(opposing_handle_position) = single_selected_handle.opposite().get_position(&manipulator_group) else {
		// 					return Some((manipulator_group.id, None));
		// 				};

		// 				let opposing_handle_length = opposing_handle_position.distance(manipulator_group.anchor);
		// 				Some((manipulator_group.id, Some(opposing_handle_length)))
		// 			})
		// 			.collect::<HashMap<_, _>>();
		// 		Some((layer, opposing_handle_lengths))
		// 	})
		// 	.collect::<HashMap<_, _>>()
		HashMap::new()
	}

	/// Reset the opposing handle lengths.
	pub fn reset_opposing_handle_lengths(&self, document: &DocumentMessageHandler, opposing_handle_lengths: &OpposingHandleLengths, responses: &mut VecDeque<Message>) {
		// for (&layer, state) in &self.selected_shape_state {
		// 	let Some(vector_data) = document.metadata.compute_modified_vector(layer, &document.network) else {
		// 		continue;
		// 	};
		// 	let colinear_manipulators = get_colinear_manipulators(layer, &document.network);
		// 	let Some(opposing_handle_lengths) = opposing_handle_lengths.get(&layer) else { continue };

		// 	for manipulator_group in vector_data.manipulator_groups() {
		// 		if !colinear_manipulators.contains(&manipulator_group.id) {
		// 			continue;
		// 		}

		// 		let Some(opposing_handle_length) = opposing_handle_lengths.get(&manipulator_group.id) else {
		// 			continue;
		// 		};

		// 		let in_handle_selected = state.is_selected(ManipulatorPointId::new(manipulator_group.id, SelectedType::InHandle));
		// 		let out_handle_selected = state.is_selected(ManipulatorPointId::new(manipulator_group.id, SelectedType::OutHandle));
		// 		let anchor_selected = state.is_selected(ManipulatorPointId::new(manipulator_group.id, SelectedType::Anchor));

		// 		if anchor_selected {
		// 			continue;
		// 		}

		// 		let single_selected_handle = match (in_handle_selected, out_handle_selected) {
		// 			(true, false) => SelectedType::InHandle,
		// 			(false, true) => SelectedType::OutHandle,
		// 			_ => continue,
		// 		};

		// 		let Some(opposing_handle_length) = opposing_handle_length else {
		// 			responses.add(GraphOperationMessage::Vector {
		// 				layer,
		// 				modification_type: VectorModificationType::RemoveManipulatorPoint {
		// 					point: ManipulatorPointId::new(manipulator_group.id, single_selected_handle.opposite()),
		// 				},
		// 			});
		// 			continue;
		// 		};

		// 		let Some(opposing_handle) = single_selected_handle.opposite().get_position(&manipulator_group) else {
		// 			continue;
		// 		};

		// 		let Some(offset) = (opposing_handle - manipulator_group.anchor).try_normalize() else { continue };

		// 		let point = ManipulatorPointId::new(manipulator_group.id, single_selected_handle.opposite());
		// 		let position = manipulator_group.anchor + offset * (*opposing_handle_length);
		// 		assert!(position.is_finite(), "Opposing handle not finite!");

		// 		responses.add(GraphOperationMessage::Vector {
		// 			layer,
		// 			modification_type: VectorModificationType::SetManipulatorPosition { point, position },
		// 		});
		// 	}
		// }
	}

	/// Dissolve the selected points.
	pub fn delete_selected_points(&self, responses: &mut VecDeque<Message>) {
		// for (&layer, state) in &self.selected_shape_state {
		// 	for &point in &state.selected_points {
		// 		responses.add(GraphOperationMessage::Vector {
		// 			layer,
		// 			modification_type: VectorModificationType::RemoveManipulatorPoint { point },
		// 		})
		// 	}
		// }
	}

	pub fn break_path_at_selected_point(&self, document: &DocumentMessageHandler, responses: &mut VecDeque<Message>) {
		// for (&layer, state) in &self.selected_shape_state {
		// 	let Some(vector_data) = document.metadata.compute_modified_vector(layer, &document.network) else {
		// 		continue;
		// 	};

		// 	let mut broken_subpaths = Vec::new();

		// 	for subpath in vector_data.stroke_bezier_paths() {
		// 		let mut points: Vec<_> = state
		// 			.selected_points
		// 			.iter()
		// 			.filter_map(|&point| {
		// 				let Some(manipulator_index) = subpath.manipulator_index_from_id(point.group) else {
		// 					return None;
		// 				};
		// 				let Some(manipulator) = subpath.manipulator_from_id(point.group) else {
		// 					return None;
		// 				};
		// 				Some((manipulator_index, manipulator))
		// 			})
		// 			.collect();

		// 		if points.is_empty() {
		// 			broken_subpaths.push(subpath.clone());
		// 			continue;
		// 		}

		// 		points.sort_by(|&a, &b| match a.0 > b.0 {
		// 			true => std::cmp::Ordering::Greater,
		// 			false => std::cmp::Ordering::Less,
		// 		});

		// 		let mut last_manipulator_index = 0;
		// 		let mut to_extend_with_last_group: Option<Vec<ManipulatorGroup<PointId>>> = None;
		// 		let mut last_manipulator_group: Option<&ManipulatorGroup<PointId>> = None;
		// 		for (i, &(manipulator_index, group)) in points.iter().enumerate() {
		// 			if manipulator_index == 0 && !subpath.closed {
		// 				last_manipulator_index = manipulator_index + 1;
		// 				last_manipulator_group = Some(group);
		// 				continue;
		// 			}

		// 			let mut segment = subpath.manipulator_groups()[last_manipulator_index..manipulator_index].to_vec();
		// 			if i != 0 {
		// 				segment.insert(0, ManipulatorGroup::new(last_manipulator_group.unwrap().anchor, None, last_manipulator_group.unwrap().out_handle));
		// 			}

		// 			segment.push(ManipulatorGroup::new(group.anchor, group.in_handle, None));

		// 			if subpath.closed && i == 0 {
		// 				to_extend_with_last_group = Some(segment);
		// 			} else {
		// 				broken_subpaths.push(bezier_rs::Subpath::new(segment, false));
		// 			}

		// 			last_manipulator_index = manipulator_index + 1;
		// 			last_manipulator_group = Some(group);
		// 		}

		// 		if last_manipulator_index == subpath.len() && !subpath.closed {
		// 			continue;
		// 		}

		// 		let mut final_segment = subpath.manipulator_groups()[last_manipulator_index..].to_vec();
		// 		final_segment.insert(0, ManipulatorGroup::new(last_manipulator_group.unwrap().anchor, None, last_manipulator_group.unwrap().out_handle));

		// 		if let Some(group) = to_extend_with_last_group {
		// 			final_segment.extend(group);
		// 		}

		// 		broken_subpaths.push(bezier_rs::Subpath::new(final_segment, false));
		// 	}

		// 	responses.add(GraphOperationMessage::Vector {
		// 		layer,
		// 		modification_type: VectorModificationType::UpdateSubpaths { subpaths: broken_subpaths },
		// 	});
		// }
	}

	/// Delete point(s) and adjacent segments, which breaks a closed path as open, or an open path into multiple.
	pub fn delete_point_and_break_path(&self, document: &DocumentMessageHandler, responses: &mut VecDeque<Message>) {
		// for (&layer, state) in &self.selected_shape_state {
		// 	let Some(vector_data) = document.metadata.compute_modified_vector(layer, &document.network) else {
		// 		continue;
		// 	};

		// 	let mut broken_subpaths = Vec::new();

		// 	for subpath in vector_data.stroke_bezier_paths() {
		// 		let mut selected_points: Vec<_> = state.selected_points.iter().filter_map(|&point| subpath.manipulator_index_from_id(point.group)).collect();

		// 		if selected_points.is_empty() {
		// 			broken_subpaths.push(subpath.clone());
		// 			continue;
		// 		}

		// 		selected_points.sort_by(|&a, &b| match a > b {
		// 			true => std::cmp::Ordering::Greater,
		// 			false => std::cmp::Ordering::Less,
		// 		});

		// 		let mut last_manipulator_index = 0;
		// 		let mut to_extend_with_last_group: Option<Vec<ManipulatorGroup<PointId>>> = None;
		// 		for (i, &manipulator_index) in selected_points.iter().enumerate() {
		// 			if (manipulator_index == 0 || manipulator_index == 1) && !subpath.closed {
		// 				last_manipulator_index = manipulator_index + 1;
		// 				continue;
		// 			}

		// 			let segment = subpath.manipulator_groups()[last_manipulator_index..manipulator_index].to_vec();
		// 			if subpath.closed && i == 0 {
		// 				to_extend_with_last_group = Some(segment);
		// 			} else {
		// 				broken_subpaths.push(bezier_rs::Subpath::new(segment, false));
		// 			}

		// 			last_manipulator_index = manipulator_index + 1;
		// 		}

		// 		if (last_manipulator_index == subpath.len() || last_manipulator_index == subpath.len() - 1) && !subpath.closed {
		// 			continue;
		// 		}

		// 		let mut final_segment = subpath.manipulator_groups()[last_manipulator_index..].to_vec();

		// 		if let Some(group) = to_extend_with_last_group {
		// 			final_segment.extend(group);
		// 		}

		// 		broken_subpaths.push(bezier_rs::Subpath::new(final_segment, false));
		// 	}

		// 	let modification = VectorModificationType::UpdateSubpaths { subpaths: broken_subpaths };
		// 	responses.add(GraphOperationMessage::Vector {
		// 		layer,
		// 		modification_type: modification,
		// 	});
		// }
	}

	/// Toggle if the handles of the selected points should be colinear.
	pub fn toggle_colinear_handles_state_on_selected(&self, responses: &mut VecDeque<Message>) {
		// for (&layer, state) in &self.selected_shape_state {
		// 	for point in &state.selected_points {
		// 		let modification = VectorModificationType::ToggleManipulatorColinearHandlesState { id: point.group };
		// 		responses.add(GraphOperationMessage::Vector {
		// 			layer,
		// 			modification_type: modification,
		// 		})
		// 	}
		// }
	}

	/// Set whether the handles of the selected points should be colinear.
	pub fn set_colinear_handles_state_on_selected(&self, colinear: bool, responses: &mut VecDeque<Message>) {
		// for (&layer, state) in &self.selected_shape_state {
		// 	for point in &state.selected_points {
		// 		let modification = VectorModificationType::SetManipulatorColinearHandlesState { id: point.group, colinear };
		// 		responses.add(GraphOperationMessage::Vector {
		// 			layer,
		// 			modification_type: modification,
		// 		});
		// 	}
		// }
	}

	/// Find a [ManipulatorPoint] that is within the selection threshold and return the layer path, an index to the [ManipulatorGroup], and an enum index for [ManipulatorPoint].
	pub fn find_nearest_point_indices(
		&mut self,
		document_network: &NodeNetwork,
		document_metadata: &DocumentMetadata,
		mouse_position: DVec2,
		select_threshold: f64,
	) -> Option<(LayerNodeIdentifier, ManipulatorPointId)> {
		if self.selected_shape_state.is_empty() {
			return None;
		}

		let select_threshold_squared = select_threshold * select_threshold;
		// Find the closest control point among all elements of shapes_to_modify
		for &layer in self.selected_shape_state.keys() {
			if let Some((manipulator_point_id, distance_squared)) = Self::closest_point_in_layer(document_network, document_metadata, layer, mouse_position) {
				// Choose the first point under the threshold
				if distance_squared < select_threshold_squared {
					trace!("Selecting... manipulator point: {manipulator_point_id:?}");
					return Some((layer, manipulator_point_id));
				}
			}
		}

		None
	}

	// TODO Use quadtree or some equivalent spatial acceleration structure to improve this to O(log(n))
	/// Find the closest manipulator, manipulator point, and distance so we can select path elements.
	/// Brute force comparison to determine which manipulator (handle or anchor) we want to select taking O(n) time.
	/// Return value is an `Option` of the tuple representing `(ManipulatorPointId, distance squared)`.
	fn closest_point_in_layer(document_network: &NodeNetwork, document_metadata: &DocumentMetadata, layer: LayerNodeIdentifier, pos: glam::DVec2) -> Option<(ManipulatorPointId, f64)> {
		let mut closest_distance_squared: f64 = f64::MAX;
		let mut manipulator_point = None;

		let vector_data = document_metadata.compute_modified_vector(layer, document_network)?;
		let viewspace = document_metadata.transform_to_viewport(layer);

		// Handles
		for (segment_id, bezier, _, _) in vector_data.segment_bezier_iter() {
			let bezier = bezier.apply_transformation(|point| viewspace.transform_point2(point));
			let valid = |handle: DVec2, control: DVec2| handle.distance_squared(control) > crate::consts::HIDE_HANDLE_DISTANCE.powi(2);

			if let Some(primary_handle) = bezier.handle_start() {
				if valid(primary_handle, bezier.start) && primary_handle.distance_squared(pos) < closest_distance_squared {
					closest_distance_squared = primary_handle.distance_squared(pos);
					manipulator_point = Some(ManipulatorPointId::PrimaryHandle(segment_id));
				}
			}
			if let Some(end_handle) = bezier.handle_end() {
				if valid(end_handle, bezier.end) && end_handle.distance_squared(pos) < closest_distance_squared {
					closest_distance_squared = end_handle.distance_squared(pos);
					manipulator_point = Some(ManipulatorPointId::EndHandle(segment_id));
				}
			}
		}

		// Anchors
		for (&id, &point) in vector_data.point_domain.ids().iter().zip(vector_data.point_domain.positions()) {
			let point = viewspace.transform_point2(point);

			if point.distance_squared(pos) < closest_distance_squared {
				closest_distance_squared = point.distance_squared(pos);
				manipulator_point = Some(ManipulatorPointId::Anchor(id));
			}
		}

		manipulator_point.map(|id| (id, closest_distance_squared))
	}

	/// Find the `t` value along the path segment we have clicked upon, together with that segment ID.
	fn closest_segment(&self, document_network: &NodeNetwork, document_metadata: &DocumentMetadata, layer: LayerNodeIdentifier, position: glam::DVec2, tolerance: f64) -> Option<ClosestSegment> {
		let transform = document_metadata.transform_to_viewport(layer);
		let layer_pos = transform.inverse().transform_point2(position);

		let scale = document_metadata.document_to_viewport.decompose_scale().x;
		let tolerance = tolerance + 0.5 * scale; // make more talerance at large scale

		let mut closest = None;
		// let mut closest_distance_squared: f64 = tolerance * tolerance;

		// let vector_data = document_metadata.compute_modified_vector(layer, document_network)?;

		// for subpath in vector_data.stroke_bezier_paths() {
		// 	for (manipulator_index, bezier) in subpath.iter().enumerate() {
		// 		let t = bezier.project(layer_pos);
		// 		let layerspace = bezier.evaluate(TValue::Parametric(t));

		// 		let screenspace = transform.transform_point2(layerspace);
		// 		let distance_squared = screenspace.distance_squared(position);

		// 		if distance_squared < closest_distance_squared {
		// 			closest_distance_squared = distance_squared;

		// 			let info = ClosestSegmentInfo {
		// 				bezier,
		// 				t,
		// 				// needs for correct length calc when there is non 1x1 layer scale
		// 				layer_scale: transform.decompose_scale() / scale,
		// 				bezier_point_to_viewport: screenspace,
		// 			};
		// 			let start = subpath.manipulator_groups()[manipulator_index];
		// 			let end = subpath.manipulator_groups()[(manipulator_index + 1) % subpath.len()];
		// 			closest = Some(ClosestSegment::new(info, layer, document_network, start, end))
		// 		}
		// 	}
		// }

		closest
	}

	/// find closest to the position segment on selected layers. If there is more than one layers with close enough segment it return upper from them
	pub fn upper_closest_segment(&self, document_network: &NodeNetwork, document_metadata: &DocumentMetadata, position: glam::DVec2, tolerance: f64) -> Option<ClosestSegment> {
		let closest_seg = |layer| self.closest_segment(document_network, document_metadata, layer, position, tolerance);
		match self.selected_shape_state.len() {
			0 => None,
			1 => self.selected_layers().next().copied().and_then(closest_seg),
			_ => self.sorted_selected_layers(document_metadata).find_map(closest_seg),
		}
	}

	/// Handles the splitting of a curve to insert new points (which can be activated by double clicking on a curve with the Path tool).
	pub fn split(&self, document_network: &NodeNetwork, document_metadata: &DocumentMetadata, position: glam::DVec2, tolerance: f64, responses: &mut VecDeque<Message>) {
		if let Some(segment) = self.upper_closest_segment(document_network, document_metadata, position, tolerance) {
			segment.adjusted_insert(responses);
		}
	}

	/// Converts a nearby clicked anchor point's handles between sharp (zero-length handles) and smooth (pulled-apart handle(s)).
	/// If both handles aren't zero-length, they are set that. If both are zero-length, they are stretched apart by a reasonable amount.
	/// This can can be activated by double clicking on an anchor with the Path tool.
	pub fn flip_smooth_sharp(&self, document_network: &NodeNetwork, document_metadata: &DocumentMetadata, position: glam::DVec2, tolerance: f64, responses: &mut VecDeque<Message>) -> bool {
		let mut process_layer = |layer| {
			let vector_data = document_metadata.compute_modified_vector(layer, document_network)?;

			let transform_to_screenspace = document_metadata.transform_to_viewport(layer);
			let mut result = None;
			let mut result_subpath = None;
			let mut closest_distance_squared = tolerance * tolerance;

			// Find the closest anchor point on the current layer
			for subpath in vector_data.stroke_bezier_paths() {
				let mut set_result = false;
				for (manipulator_index, manipulator) in subpath.manipulator_groups().iter().enumerate() {
					let screenspace = transform_to_screenspace.transform_point2(manipulator.anchor);
					let distance_squared = screenspace.distance_squared(position);

					if distance_squared < closest_distance_squared {
						closest_distance_squared = distance_squared;
						result = Some((manipulator_index, *manipulator));
						set_result = true;
					}
				}
				if set_result {
					result_subpath = Some(subpath);
				}
			}
			let (index, manipulator) = result?;
			let subpath = result_subpath?;
			let anchor_position = manipulator.anchor;

			// Check by comparing the handle positions to the anchor if this manipulator group is a point
			let already_sharp = match (manipulator.in_handle, manipulator.out_handle) {
				// Check if both handles are zero-length (sharp)
				(Some(in_handle), Some(out_handle)) => anchor_position.abs_diff_eq(in_handle, 1e-10) && anchor_position.abs_diff_eq(out_handle, 1e-10),
				// Check if the only one handle is zero-length (sharp)
				(Some(handle), None) | (None, Some(handle)) => anchor_position.abs_diff_eq(handle, 1e-10),
				// No handles mean zero-length (sharp)
				(None, None) => true,
			};

			// if already_sharp {
			// 	self.convert_manipulator_handles_to_colinear(&subpath, index, responses, layer);
			// } else {
			// 	// Set in handle position to anchor position
			// 	let point = ManipulatorPointId::new(manipulator.id, SelectedType::InHandle);
			// 	let modification = VectorModificationType::SetManipulatorPosition { point, position: anchor_position };
			// 	responses.add(GraphOperationMessage::Vector {
			// 		layer,
			// 		modification_type: modification,
			// 	});

			// 	// Set out handle position to anchor position
			// 	let point = ManipulatorPointId::new(manipulator.id, SelectedType::OutHandle);
			// 	let modification = VectorModificationType::SetManipulatorPosition { point, position: anchor_position };
			// 	responses.add(GraphOperationMessage::Vector {
			// 		layer,
			// 		modification_type: modification,
			// 	});

			// 	// Set the manipulator to have non-colinear handles
			// 	let modification = VectorModificationType::SetManipulatorColinearHandlesState { id: manipulator.id, colinear: false };
			// 	responses.add(GraphOperationMessage::Vector {
			// 		layer,
			// 		modification_type: modification,
			// 	});
			// };

			Some(true)
		};
		for &layer in self.selected_shape_state.keys() {
			if let Some(result) = process_layer(layer) {
				return result;
			}
		}
		false
	}

	pub fn select_all_in_quad(&mut self, document_network: &NodeNetwork, document_metadata: &DocumentMetadata, quad: [DVec2; 2], clear_selection: bool) {
		for (&layer, state) in &mut self.selected_shape_state {
			if clear_selection {
				state.clear_points()
			}

			let Some(vector_data) = document_metadata.compute_modified_vector(layer, document_network) else {
				continue;
			};

			let transform = document_metadata.transform_to_viewport(layer);

			assert_eq!(vector_data.segment_domain.ids().len(), vector_data.segment_domain.start_point().len());
			assert_eq!(vector_data.segment_domain.ids().len(), vector_data.segment_domain.end_point().len());
			for start in vector_data.segment_domain.start_point() {
				assert!(vector_data.point_domain.ids().contains(start));
			}
			for end in vector_data.segment_domain.end_point() {
				assert!(vector_data.point_domain.ids().contains(end));
			}

			for (id, bezier, _, _) in vector_data.segment_bezier_iter() {
				for (position, id) in [(bezier.handle_start(), ManipulatorPointId::PrimaryHandle(id)), (bezier.handle_end(), ManipulatorPointId::EndHandle(id))] {
					let Some(position) = position else { continue };
					let transformed_position = transform.transform_point2(position);

					if quad[0].min(quad[1]).cmple(transformed_position).all() && quad[0].max(quad[1]).cmpge(transformed_position).all() {
						state.select_point(id);
					}
				}
			}

			for (&id, &position) in vector_data.point_domain.ids().iter().zip(vector_data.point_domain.positions()) {
				let transformed_position = transform.transform_point2(position);

				if quad[0].min(quad[1]).cmple(transformed_position).all() && quad[0].max(quad[1]).cmpge(transformed_position).all() {
					state.select_point(ManipulatorPointId::Anchor(id));
				}
			}
		}
	}
}<|MERGE_RESOLUTION|>--- conflicted
+++ resolved
@@ -271,7 +271,6 @@
 
 			let to_document = document.metadata.transform_to_document(*layer);
 
-<<<<<<< HEAD
 			// for subpath in vector_data.stroke_bezier_paths() {
 			// 	for (index, group) in subpath.manipulator_groups().iter().enumerate() {
 			// 		for handle in [SelectedType::Anchor, SelectedType::InHandle, SelectedType::OutHandle] {
@@ -281,9 +280,9 @@
 			// 			let source = if handle.is_handle() {
 			// 				SnapSource::Geometry(GeometrySnapSource::Handle)
 			// 			} else if are_manipulator_handles_colinear(group, to_document, &subpath, index) {
-			// 				SnapSource::Geometry(GeometrySnapSource::HandlesColinear)
+			// 				SnapSource::Geometry(GeometrySnapSource::AnchorWithColinearHandles)
 			// 			} else {
-			// 				SnapSource::Geometry(GeometrySnapSource::HandlesFree)
+			// 				SnapSource::Geometry(GeometrySnapSource::AnchorWithFreeHandles)
 			// 			};
 			// 			let Some(position) = handle.get_position(group) else { continue };
 			// 			let mut point = SnapCandidatePoint::new_source(to_document.transform_point2(position) + mouse_delta, source);
@@ -316,52 +315,6 @@
 			// 		}
 			// 	}
 			// }
-=======
-			for subpath in subpaths {
-				for (index, group) in subpath.manipulator_groups().iter().enumerate() {
-					for handle in [SelectedType::Anchor, SelectedType::InHandle, SelectedType::OutHandle] {
-						if !state.is_selected(ManipulatorPointId::new(group.id, handle)) {
-							continue;
-						}
-						let source = if handle.is_handle() {
-							SnapSource::Geometry(GeometrySnapSource::Handle)
-						} else if are_manipulator_handles_colinear(group, to_document, subpath, index) {
-							SnapSource::Geometry(GeometrySnapSource::AnchorWithColinearHandles)
-						} else {
-							SnapSource::Geometry(GeometrySnapSource::AnchorWithFreeHandles)
-						};
-						let Some(position) = handle.get_position(group) else { continue };
-						let mut point = SnapCandidatePoint::new_source(to_document.transform_point2(position) + mouse_delta, source);
-
-						let mut push_neighbor = |group: ManipulatorGroup<ManipulatorGroupId>| {
-							if !state.is_selected(ManipulatorPointId::new(group.id, SelectedType::Anchor)) {
-								point.neighbors.push(to_document.transform_point2(group.anchor));
-							}
-						};
-						if handle == SelectedType::Anchor {
-							// Previous anchor (looping if closed)
-							if index > 0 {
-								push_neighbor(subpath.manipulator_groups()[index - 1]);
-							} else if subpath.closed() {
-								push_neighbor(subpath.manipulator_groups()[subpath.len() - 1]);
-							}
-							// Next anchor (looping if closed)
-							if index + 1 < subpath.len() {
-								push_neighbor(subpath.manipulator_groups()[index + 1]);
-							} else if subpath.closed() {
-								push_neighbor(subpath.manipulator_groups()[0]);
-							}
-						}
-
-						let snapped = snap_manager.free_snap(&snap_data, &point, None, false);
-						if best_snapped.other_snap_better(&snapped) {
-							offset = snapped.snapped_point_document - point.document_point + mouse_delta;
-							best_snapped = snapped;
-						}
-					}
-				}
-			}
->>>>>>> 597c96a7
 		}
 		snap_manager.update_indicator(best_snapped);
 		document.metadata.document_to_viewport.transform_vector2(offset)

--- conflicted
+++ resolved
@@ -49,10 +49,7 @@
 	// The layers we can select and edit manipulators (anchors and handles) from
 	pub selected_shape_state: SelectedShapeState,
 }
-<<<<<<< HEAD
-=======
-
->>>>>>> 176ce314
+
 #[derive(Debug)]
 pub struct SelectedPointsInfo {
 	pub points: Vec<ManipulatorPointInfo>,
@@ -93,11 +90,7 @@
 		let transform = document_metadata.transform_to_viewport(self.layer);
 		let layer_mouse_pos = transform.inverse().transform_point2(mouse_position);
 
-<<<<<<< HEAD
-		let t = self.bezier.project(layer_mouse_pos).max(0.).min(1.);
-=======
 		let t = self.bezier.project(layer_mouse_pos).clamp(0., 1.);
->>>>>>> 176ce314
 		self.t = t;
 
 		let bezier_point = self.bezier.evaluate(TValue::Parametric(t));
@@ -123,11 +116,7 @@
 
 		// Point
 		let midpoint = PointId::generate();
-<<<<<<< HEAD
-		let modification_type = VectorModificationType::InsertPoint { id: midpoint, pos: first.end };
-=======
 		let modification_type = VectorModificationType::InsertPoint { id: midpoint, position: first.end };
->>>>>>> 176ce314
 		responses.add(GraphOperationMessage::Vector { layer, modification_type });
 
 		// First segment
@@ -147,17 +136,10 @@
 		};
 		responses.add(GraphOperationMessage::Vector { layer, modification_type });
 
-<<<<<<< HEAD
-		// G1 continous on new handles
-		if self.bezier.handle_end().is_some() {
-			let handles = [HandleId::end(segment_ids[0]), HandleId::primary(segment_ids[1])];
-			let modification_type = VectorModificationType::SetG1Continous { handles, enabled: true };
-=======
 		// G1 continuous on new handles
 		if self.bezier.handle_end().is_some() {
 			let handles = [HandleId::end(segment_ids[0]), HandleId::primary(segment_ids[1])];
 			let modification_type = VectorModificationType::SetG1Continuous { handles, enabled: true };
->>>>>>> 176ce314
 			responses.add(GraphOperationMessage::Vector { layer, modification_type });
 		}
 
@@ -169,11 +151,7 @@
 		for (handle, other) in self.colinear.into_iter().zip([HandleId::primary(segment_ids[0]), HandleId::end(segment_ids[1])]) {
 			let Some(handle) = handle else { continue };
 			let handles = [handle, other];
-<<<<<<< HEAD
-			let modification_type = VectorModificationType::SetG1Continous { handles, enabled: true };
-=======
 			let modification_type = VectorModificationType::SetG1Continuous { handles, enabled: true };
->>>>>>> 176ce314
 			responses.add(GraphOperationMessage::Vector { layer, modification_type });
 		}
 
@@ -223,19 +201,11 @@
 				let mut point = SnapCandidatePoint::new_source(to_document.transform_point2(position) + mouse_delta, source);
 
 				if let Some(id) = selected.as_anchor() {
-<<<<<<< HEAD
-					for neighbour in vector_data.segment_domain.connected_points(id) {
-						if state.is_selected(ManipulatorPointId::Anchor(neighbour)) {
-							continue;
-						}
-						let Some(position) = vector_data.point_domain.position_from_id(neighbour) else { continue };
-=======
 					for neighbor in vector_data.segment_domain.connected_points(id) {
 						if state.is_selected(ManipulatorPointId::Anchor(neighbor)) {
 							continue;
 						}
 						let Some(position) = vector_data.point_domain.position_from_id(neighbor) else { continue };
->>>>>>> 176ce314
 						point.neighbors.push(to_document.transform_point2(position));
 					}
 				}
@@ -342,18 +312,10 @@
 		} else {
 			// Select all connected points
 			while let Some(point) = selected_stack.pop() {
-<<<<<<< HEAD
-				if state.is_selected(ManipulatorPointId::Anchor(point)) {
-					continue;
-				}
-				state.select_point(ManipulatorPointId::Anchor(point));
-				selected_stack.extend(vector_data.segment_domain.connected_points(point));
-=======
 				if !state.is_selected(ManipulatorPointId::Anchor(point)) {
 					state.select_point(ManipulatorPointId::Anchor(point));
 					selected_stack.extend(vector_data.segment_domain.connected_points(point));
 				}
->>>>>>> 176ce314
 			}
 		}
 	}
@@ -376,13 +338,9 @@
 		let Some(vector_data) = document.metadata.compute_modified_vector(layer, &document.network) else {
 			return;
 		};
-<<<<<<< HEAD
+
 		state.clear_points();
-=======
-
-		state.clear_points();
-
->>>>>>> 176ce314
+
 		for &point in vector_data.point_domain.ids() {
 			state.select_point(ManipulatorPointId::Anchor(point))
 		}
@@ -434,10 +392,7 @@
 			modification_type: VectorModificationType::ApplyPrimaryDelta { segment, delta },
 		});
 	}
-<<<<<<< HEAD
-=======
-
->>>>>>> 176ce314
+
 	pub fn move_end(&self, segment: SegmentId, delta: DVec2, layer: LayerNodeIdentifier, responses: &mut VecDeque<Message>) {
 		responses.add(GraphOperationMessage::Vector {
 			layer,
@@ -455,14 +410,6 @@
 		// Move the other handle for a quadratic bezier
 		for segment in vector_data.segment_domain.end_connected(point) {
 			let Some((start, _end, bezier)) = vector_data.segment_points_from_id(segment) else { continue };
-<<<<<<< HEAD
-			if let BezierHandles::Quadratic { handle } = bezier.handles {
-				let pos = handle - bezier.start + delta;
-				if selected.is_some_and(|selected| selected.is_selected(ManipulatorPointId::Anchor(start))) {
-					continue;
-				}
-				let modification_type = VectorModificationType::SetPrimaryHandle { segment, relative_position: pos };
-=======
 
 			if let BezierHandles::Quadratic { handle } = bezier.handles {
 				if selected.is_some_and(|selected| selected.is_selected(ManipulatorPointId::Anchor(start))) {
@@ -472,7 +419,6 @@
 				let relative_position = handle - bezier.start + delta;
 				let modification_type = VectorModificationType::SetPrimaryHandle { segment, relative_position };
 
->>>>>>> 176ce314
 				responses.add(GraphOperationMessage::Vector { layer, modification_type });
 			}
 		}
@@ -500,22 +446,14 @@
 			ManipulatorPointId::PrimaryHandle(segment) => {
 				self.move_primary(segment, delta, layer, responses);
 				if let Some(handles) = point.get_handle_pair(&vector_data) {
-<<<<<<< HEAD
-					let modification_type = VectorModificationType::SetG1Continous { handles, enabled: false };
-=======
 					let modification_type = VectorModificationType::SetG1Continuous { handles, enabled: false };
->>>>>>> 176ce314
 					responses.add(GraphOperationMessage::Vector { layer, modification_type });
 				}
 			}
 			ManipulatorPointId::EndHandle(segment) => {
 				self.move_end(segment, delta, layer, responses);
 				if let Some(handles) = point.get_handle_pair(&vector_data) {
-<<<<<<< HEAD
-					let modification_type = VectorModificationType::SetG1Continous { handles, enabled: false };
-=======
 					let modification_type = VectorModificationType::SetG1Continuous { handles, enabled: false };
->>>>>>> 176ce314
 					responses.add(GraphOperationMessage::Vector { layer, modification_type });
 				}
 			}
@@ -571,11 +509,7 @@
 		// Set the manipulator to have colinear handles
 		if let (Some(a), Some(b)) = (handles.get(0), handles.get(1)) {
 			let handles = [*a, *b];
-<<<<<<< HEAD
-			let modification_type = VectorModificationType::SetG1Continous { handles, enabled: true };
-=======
 			let modification_type = VectorModificationType::SetG1Continuous { handles, enabled: true };
->>>>>>> 176ce314
 			responses.add(GraphOperationMessage::Vector { layer, modification_type });
 		}
 
@@ -584,11 +518,7 @@
 		if first.is_some_and(|group| (group - anchor_position).normalize_or_zero().dot(handle_direction) < 0.)
 			|| second.is_some_and(|group| (group - anchor_position).normalize_or_zero().dot(handle_direction) > 0.)
 		{
-<<<<<<< HEAD
-			handle_direction = -handle_direction;
-=======
 			handle_direction *= -1.;
->>>>>>> 176ce314
 		}
 
 		// Push both in and out handles into the correct position
@@ -618,110 +548,6 @@
 
 		for (&layer, layer_state) in self.selected_shape_state.iter() {
 			let Some(vector_data) = document.metadata.compute_modified_vector(layer, &document.network) else {
-<<<<<<< HEAD
-				continue;
-			};
-			let transform = document.metadata.transform_to_document(layer);
-
-			for &point in layer_state.selected_points.iter() {
-				let Some(handles) = point.get_handle_pair(&vector_data) else { continue };
-				if skip_set.contains(&handles) || skip_set.contains(&[handles[1], handles[0]]) {
-					continue;
-				};
-
-				skip_set.insert(handles);
-
-				let [selected0, selected1] = handles.map(|handle| layer_state.selected_points.contains(&handle.to_manipulator_point()));
-				let handle_positions = handles.map(|handle| handle.to_manipulator_point().get_position(&vector_data));
-				let Some(anchor_id) = point.get_anchor(&vector_data) else { continue };
-				let Some(anchor) = vector_data.point_domain.position_from_id(anchor_id) else { continue };
-				let anchor_points = handles.map(|handle| vector_data.segment_domain.other_point(handle.segment, anchor_id));
-				let anchor_positions = anchor_points.map(|point| point.and_then(|point| vector_data.point_domain.position_from_id(point)));
-
-				if let (true, [Some(pos0), Some(pos1)]) = ((selected0 ^ selected1), handle_positions) {
-					// If one handle is selected (but both exist), only move the other handle
-					let [(_selected_handle, selected_position), (unselected_handle, unselected_position)] = if selected0 {
-						[(handles[0], pos0), (handles[1], pos1)]
-					} else {
-						[(handles[1], pos1), (handles[0], pos0)]
-					};
-					let direction = transform
-						.transform_vector2(anchor - selected_position)
-						.try_normalize()
-						.unwrap_or_else(|| transform.transform_vector2(unselected_position - anchor).normalize_or_zero());
-
-					let length = transform.transform_vector2(unselected_position - anchor).length();
-					let position = transform.inverse().transform_vector2(direction * length);
-					let modification_type = unselected_handle.set_relative_position(position);
-					responses.add(GraphOperationMessage::Vector { layer, modification_type });
-				} else {
-					// If both handles are selected, average the angles of the handles
-
-					// We could normalise these directions?
-					let mut handle_directions = handle_positions.map(|handle| handle.map(|handle| handle - anchor));
-
-					let mut normalised = handle_directions[0].and_then(|a| handle_directions[1].and_then(|b| (a - b).try_normalize()));
-
-					if normalised.is_none() {
-						handle_directions = anchor_positions.map(|relative_anchor| relative_anchor.map(|relative_anchor| (relative_anchor - anchor) / 3.));
-						normalised = handle_directions[0].and_then(|a| handle_directions[1].and_then(|b| (a - b).try_normalize()))
-					}
-					let Some(normalised) = normalised else { continue };
-
-					// Push both in and out handles into the correct position
-					for (index, sign) in [(0, 1.), (1, -1.)] {
-						let Some(direction) = handle_directions[index] else { continue };
-						let new_position = direction.length() * normalised * sign;
-						let modification_type = handles[index].set_relative_position(new_position);
-						responses.add(GraphOperationMessage::Vector { layer, modification_type });
-
-						// Create the opposite handle if it doesn't exist (if it is not a cubic segment)
-						if handles[index].opposite().to_manipulator_point().get_position(&vector_data).is_none() {
-							let modification_type = handles[index].opposite().set_relative_position(DVec2::ZERO);
-							responses.add(GraphOperationMessage::Vector { layer, modification_type });
-						}
-					}
-				}
-				let modification_type = VectorModificationType::SetG1Continous { handles, enabled: true };
-				responses.add(GraphOperationMessage::Vector { layer, modification_type });
-			}
-		}
-	}
-
-	/// Move the selected points by dragging the mouse.
-	pub fn move_selected_points(&self, handle_lengths: Option<OpposingHandleLengths>, document: &DocumentMessageHandler, delta: DVec2, equidistant: bool, responses: &mut VecDeque<Message>) {
-		for (&layer, state) in &self.selected_shape_state {
-			let Some(vector_data) = document.metadata.compute_modified_vector(layer, &document.network) else {
-				continue;
-			};
-			let opposing_handles = handle_lengths.as_ref().and_then(|handle_lengths| handle_lengths.get(&layer));
-
-			let transform = document.metadata.transform_to_viewport(layer);
-			let delta = transform.inverse().transform_vector2(delta);
-
-			for &point in state.selected_points.iter() {
-				let handle = match point {
-					ManipulatorPointId::Anchor(point) => {
-						self.move_anchor(point, &vector_data, delta, layer, Some(state), responses);
-						continue;
-					}
-					ManipulatorPointId::PrimaryHandle(segment) => HandleId::primary(segment),
-					ManipulatorPointId::EndHandle(segment) => HandleId::end(segment),
-				};
-				let Some(anchor_id) = point.get_anchor(&vector_data) else { continue };
-				let Some(anchor_position) = vector_data.point_domain.position_from_id(anchor_id) else { continue };
-				let Some(handle_position) = point.get_position(&vector_data) else { continue };
-				if state.is_selected(ManipulatorPointId::Anchor(anchor_id)) {
-					continue;
-				}
-				let handle_position = handle_position + delta;
-				let modification_type = handle.set_relative_position(handle_position - anchor_position);
-				responses.add(GraphOperationMessage::Vector { layer, modification_type });
-
-				let pair = vector_data.colinear_manipulators.iter().find(|pair| pair.iter().any(|&val| val == handle));
-				let other = pair.and_then(|pair| pair.iter().copied().find(|&val| val != handle));
-				let Some(other) = other else { continue };
-=======
 				continue;
 			};
 			let transform = document.metadata.transform_to_document(layer);
@@ -829,7 +655,6 @@
 				responses.add(GraphOperationMessage::Vector { layer, modification_type });
 
 				let Some(other) = vector_data.other_colinear_handle(handle) else { continue };
->>>>>>> 176ce314
 				if state.is_selected(other.to_manipulator_point()) {
 					continue;
 				}
@@ -847,10 +672,7 @@
 					direction.map_or(other_position - anchor_position, |direction| transform.inverse().transform_vector2(-direction * length))
 				};
 				let modification_type = other.set_relative_position(new_relative);
-<<<<<<< HEAD
-=======
-
->>>>>>> 176ce314
+
 				responses.add(GraphOperationMessage::Vector { layer, modification_type });
 			}
 		}
@@ -897,17 +719,6 @@
 			.collect::<HashMap<_, _>>()
 	}
 
-<<<<<<< HEAD
-	fn disolve_anchor(anchor: PointId, responses: &mut VecDeque<Message>, layer: LayerNodeIdentifier, vector_data: &VectorData) {
-		// Delete point
-		let modification_type = VectorModificationType::RemovePoint { id: anchor };
-		responses.add(GraphOperationMessage::Vector { layer, modification_type });
-
-		// Delete connected segments
-		for HandleId { segment, .. } in vector_data.segment_domain.all_connected(anchor) {
-			let modification_type = VectorModificationType::RemoveSegment { id: segment };
-			responses.add(GraphOperationMessage::Vector { layer, modification_type });
-=======
 	fn dissolve_anchor(anchor: PointId, responses: &mut VecDeque<Message>, layer: LayerNodeIdentifier, vector_data: &VectorData) -> Option<[(HandleId, PointId); 2]> {
 		// Delete point
 		let modification_type = VectorModificationType::RemovePoint { id: anchor };
@@ -1024,73 +835,14 @@
 					responses.add(GraphOperationMessage::Vector { layer, modification_type });
 				}
 			}
->>>>>>> 176ce314
-		}
-
-<<<<<<< HEAD
-		// Add in new segment if possible
-		if let Some(handles) = ManipulatorPointId::Anchor(anchor).get_handle_pair(vector_data) {
-			let opposites = handles.map(|handle| handle.opposite());
-			let [Some(start), Some(end)] = opposites.map(|opposite| opposite.to_manipulator_point().get_anchor(vector_data)) else {
-				return;
-			};
-			let [Some(handle_start), Some(handle_end)] = opposites.map(|handle| {
-				let handle_position = handle.to_manipulator_point().get_position(vector_data);
-				let relative_position = handle
-					.to_manipulator_point()
-					.get_anchor(vector_data)
-					.and_then(|anchor| vector_data.point_domain.position_from_id(anchor));
-				Some(handle_position? - relative_position?)
-			}) else {
-				return;
-			};
-			let modification_type = VectorModificationType::InsertSegment {
-				id: opposites[0].segment,
-				points: [start, end],
-				handles: [Some(handle_start), Some(handle_end)],
-			};
-			responses.add(GraphOperationMessage::Vector { layer, modification_type });
-		}
-	}
-
-	/// Dissolve the selected points.
-	pub fn delete_selected_points(&self, document: &DocumentMessageHandler, responses: &mut VecDeque<Message>) {
-=======
+		}
+	}
+
 	pub fn break_path_at_selected_point(&self, document: &DocumentMessageHandler, responses: &mut VecDeque<Message>) {
->>>>>>> 176ce314
 		for (&layer, state) in &self.selected_shape_state {
 			let Some(vector_data) = document.metadata.compute_modified_vector(layer, &document.network) else {
 				continue;
 			};
-<<<<<<< HEAD
-			for &point in &state.selected_points {
-				match point {
-					ManipulatorPointId::Anchor(anchor) => {
-						Self::disolve_anchor(anchor, responses, layer, &vector_data);
-					}
-
-					ManipulatorPointId::PrimaryHandle(_) | ManipulatorPointId::EndHandle(_) => {
-						let Some(handle) = point.as_handle() else { continue };
-
-						// Place the handle on top of the anchor
-						let modification_type = handle.set_relative_position(DVec2::ZERO);
-						responses.add(GraphOperationMessage::Vector { layer, modification_type });
-
-						// Disable the g1 continous
-						for &handles in &vector_data.colinear_manipulators {
-							if handles.contains(&handle) {
-								let modification_type = VectorModificationType::SetG1Continous { handles, enabled: false };
-								responses.add(GraphOperationMessage::Vector { layer, modification_type });
-							}
-						}
-					}
-				}
-			}
-		}
-	}
-
-	pub fn break_path_at_selected_point(&self, document: &DocumentMessageHandler, responses: &mut VecDeque<Message>) {
-=======
 
 			for &delete in &state.selected_points {
 				let Some(point) = delete.get_anchor(&vector_data) else { continue };
@@ -1133,66 +885,10 @@
 
 	/// Delete point(s) and adjacent segments.
 	pub fn delete_point_and_break_path(&self, document: &DocumentMessageHandler, responses: &mut VecDeque<Message>) {
->>>>>>> 176ce314
 		for (&layer, state) in &self.selected_shape_state {
 			let Some(vector_data) = document.metadata.compute_modified_vector(layer, &document.network) else {
 				continue;
 			};
-<<<<<<< HEAD
-			for &delete in &state.selected_points {
-				let Some(point) = delete.get_anchor(&vector_data) else { continue };
-				let Some(pos) = vector_data.point_domain.position_from_id(point) else { continue };
-
-				let mut used_initial_point = false;
-				for handle in vector_data.segment_domain.all_connected(point) {
-					// Disable the g1 continous
-					for &handles in &vector_data.colinear_manipulators {
-						if handles.contains(&handle) {
-							let modification_type = VectorModificationType::SetG1Continous { handles, enabled: false };
-							responses.add(GraphOperationMessage::Vector { layer, modification_type });
-						}
-					}
-					// Keep the existing point for the first segment
-					if !used_initial_point {
-						used_initial_point = true;
-						continue;
-					}
-					// Create new point
-					let id = PointId::generate();
-					let modification_type = VectorModificationType::InsertPoint { id, pos };
-					responses.add(GraphOperationMessage::Vector { layer, modification_type });
-					// Update segment
-					let HandleId { ty, segment } = handle;
-					let modification_type = match ty {
-						graphene_std::vector::HandleType::Primary => VectorModificationType::SetStartPoint { segment, id },
-						graphene_std::vector::HandleType::End => VectorModificationType::SetEndPoint { segment, id },
-					};
-=======
-
-			for &delete in &state.selected_points {
-				let Some(point) = delete.get_anchor(&vector_data) else { continue };
-
-				// Delete point
-				let modification_type = VectorModificationType::RemovePoint { id: point };
-				responses.add(GraphOperationMessage::Vector { layer, modification_type });
-
-				// Delete connected segments
-				for HandleId { segment, .. } in vector_data.segment_domain.all_connected(point) {
-					let modification_type = VectorModificationType::RemoveSegment { id: segment };
->>>>>>> 176ce314
-					responses.add(GraphOperationMessage::Vector { layer, modification_type });
-				}
-			}
-		}
-	}
-
-<<<<<<< HEAD
-	/// Delete point(s) and adjacent segments.
-	pub fn delete_point_and_break_path(&self, document: &DocumentMessageHandler, responses: &mut VecDeque<Message>) {
-		for (&layer, state) in &self.selected_shape_state {
-			let Some(vector_data) = document.metadata.compute_modified_vector(layer, &document.network) else {
-				continue;
-			};
 
 			for &delete in &state.selected_points {
 				let Some(point) = delete.get_anchor(&vector_data) else { continue };
@@ -1214,31 +910,17 @@
 	pub fn disable_colinear_handles_state_on_selected(&self, metadata: &DocumentMetadata, network: &NodeNetwork, responses: &mut VecDeque<Message>) {
 		for (&layer, state) in &self.selected_shape_state {
 			let Some(vector_data) = metadata.compute_modified_vector(layer, network) else { continue };
-=======
-	/// Disable colinear handles colinear.
-	pub fn disable_colinear_handles_state_on_selected(&self, metadata: &DocumentMetadata, network: &NodeNetwork, responses: &mut VecDeque<Message>) {
-		for (&layer, state) in &self.selected_shape_state {
-			let Some(vector_data) = metadata.compute_modified_vector(layer, network) else { continue };
-
->>>>>>> 176ce314
+
 			for &point in &state.selected_points {
 				if let ManipulatorPointId::Anchor(point) = point {
 					for connected in vector_data.segment_domain.all_connected(point) {
 						if let Some(&handles) = vector_data.colinear_manipulators.iter().find(|target| target.iter().any(|&target| target == connected)) {
-<<<<<<< HEAD
-							let modification_type = VectorModificationType::SetG1Continous { handles, enabled: false };
-=======
 							let modification_type = VectorModificationType::SetG1Continuous { handles, enabled: false };
->>>>>>> 176ce314
 							responses.add(GraphOperationMessage::Vector { layer, modification_type });
 						}
 					}
 				} else if let Some(handles) = point.get_handle_pair(&vector_data) {
-<<<<<<< HEAD
-					let modification_type = VectorModificationType::SetG1Continous { handles, enabled: false };
-=======
 					let modification_type = VectorModificationType::SetG1Continuous { handles, enabled: false };
->>>>>>> 176ce314
 					responses.add(GraphOperationMessage::Vector { layer, modification_type });
 				}
 			}
@@ -1325,7 +1007,6 @@
 
 		let mut closest = None;
 		let mut closest_distance_squared: f64 = tolerance * tolerance;
-		info!("closest {closest_distance_squared}");
 
 		let vector_data = document_metadata.compute_modified_vector(layer, document_network)?;
 
@@ -1336,18 +1017,10 @@
 			let screenspace = transform.transform_point2(layerspace);
 			let distance_squared = screenspace.distance_squared(position);
 
-<<<<<<< HEAD
-			info!("Checking {distance_squared} actual {layerspace} pos {layer_pos} {bezier:?}");
 			if distance_squared < closest_distance_squared {
 				closest_distance_squared = distance_squared;
 
-				// 0.5 is half the line (center to side) but it's convenient to allow targetting slightly more than half the line width
-=======
-			if distance_squared < closest_distance_squared {
-				closest_distance_squared = distance_squared;
-
 				// 0.5 is half the line (center to side) but it's convenient to allow targeting slightly more than half the line width
->>>>>>> 176ce314
 				const STROKE_WIDTH_PERCENT: f64 = 0.7;
 
 				let stroke_width = graph_modification_utils::get_stroke_width(layer, document_network).unwrap_or(1.) as f64 * STROKE_WIDTH_PERCENT;
@@ -1358,18 +1031,12 @@
 						bezier = Bezier::from_linear_dvec2(bezier.start, bezier.end);
 					}
 				}
-<<<<<<< HEAD
-=======
-
->>>>>>> 176ce314
+
 				let primary_handle = vector_data.colinear_manipulators.iter().find(|handles| handles.contains(&HandleId::primary(segment)));
 				let end_handle = vector_data.colinear_manipulators.iter().find(|handles| handles.contains(&HandleId::end(segment)));
 				let primary_handle = primary_handle.and_then(|&handles| handles.into_iter().find(|handle| handle.segment != segment));
 				let end_handle = end_handle.and_then(|&handles| handles.into_iter().find(|handle| handle.segment != segment));
-<<<<<<< HEAD
-=======
-
->>>>>>> 176ce314
+
 				closest = Some(ClosestSegment {
 					segment,
 					bezier,
@@ -1380,10 +1047,6 @@
 					layer,
 					stroke_width,
 				});
-<<<<<<< HEAD
-				info!("Found closest");
-=======
->>>>>>> 176ce314
 			}
 		}
 
@@ -1406,10 +1069,6 @@
 	pub fn flip_smooth_sharp(&self, document_network: &NodeNetwork, document_metadata: &DocumentMetadata, target: glam::DVec2, tolerance: f64, responses: &mut VecDeque<Message>) -> bool {
 		let mut process_layer = |layer| {
 			let vector_data = document_metadata.compute_modified_vector(layer, document_network)?;
-<<<<<<< HEAD
-
-=======
->>>>>>> 176ce314
 			let transform_to_screenspace = document_metadata.transform_to_viewport(layer);
 
 			let mut result = None;
@@ -1425,10 +1084,7 @@
 					result = Some((id, anchor));
 				}
 			}
-<<<<<<< HEAD
-=======
-
->>>>>>> 176ce314
+
 			let (id, anchor) = result?;
 			let handles = vector_data.segment_domain.all_connected(id);
 			let mut positions = handles
@@ -1455,11 +1111,7 @@
 							// Set the manipulator to have non-colinear handles
 							for &handles in &vector_data.colinear_manipulators {
 								if handles.contains(&HandleId::primary(segment)) {
-<<<<<<< HEAD
-									let modification_type = VectorModificationType::SetG1Continous { handles, enabled: false };
-=======
 									let modification_type = VectorModificationType::SetG1Continuous { handles, enabled: false };
->>>>>>> 176ce314
 									responses.add(GraphOperationMessage::Vector { layer, modification_type });
 								}
 							}
@@ -1472,11 +1124,7 @@
 							// Set the manipulator to have non-colinear handles
 							for &handles in &vector_data.colinear_manipulators {
 								if handles.contains(&handle) {
-<<<<<<< HEAD
-									let modification_type = VectorModificationType::SetG1Continous { handles, enabled: false };
-=======
 									let modification_type = VectorModificationType::SetG1Continuous { handles, enabled: false };
->>>>>>> 176ce314
 									responses.add(GraphOperationMessage::Vector { layer, modification_type });
 								}
 							}
@@ -1503,15 +1151,8 @@
 				state.clear_points()
 			}
 
-<<<<<<< HEAD
-			let Some(vector_data) = document_metadata.compute_modified_vector(layer, document_network) else {
-				continue;
-			};
-
-=======
 			let vector_data = document_metadata.compute_modified_vector(layer, document_network);
 			let Some(vector_data) = vector_data else { continue };
->>>>>>> 176ce314
 			let transform = document_metadata.transform_to_viewport(layer);
 
 			assert_eq!(vector_data.segment_domain.ids().len(), vector_data.segment_domain.start_point().len());

use super::snapping::{self, SnapCandidatePoint, SnapConstraint, SnapData, SnapManager, SnappedPoint};
use crate::consts::{
	BOUNDS_ROTATE_THRESHOLD, BOUNDS_SELECT_THRESHOLD, COLOR_OVERLAY_WHITE, MAX_LENGTH_FOR_NO_WIDTH_OR_HEIGHT, MAXIMUM_ALT_SCALE_FACTOR, MIN_LENGTH_FOR_CORNERS_VISIBILITY,
	MIN_LENGTH_FOR_EDGE_RESIZE_PRIORITY_OVER_CORNERS, MIN_LENGTH_FOR_MIDPOINT_VISIBILITY, MIN_LENGTH_FOR_RESIZE_TO_INCLUDE_INTERIOR, MIN_LENGTH_FOR_SKEW_TRIANGLE_VISIBILITY, RESIZE_HANDLE_SIZE,
	SELECTION_DRAG_ANGLE, SKEW_TRIANGLE_OFFSET, SKEW_TRIANGLE_SIZE,
};
use crate::messages::frontend::utility_types::MouseCursorIcon;
use crate::messages::portfolio::document::overlays::utility_types::OverlayContext;
use crate::messages::portfolio::document::utility_types::transformation::OriginalTransforms;
use crate::messages::prelude::*;
use crate::messages::tool::common_functionality::compass_rose::Axis;
use crate::messages::tool::common_functionality::snapping::SnapTypeConfiguration;
use glam::{DAffine2, DMat2, DVec2};
use graphene_std::renderer::Quad;
use graphene_std::renderer::Rect;

/// (top, bottom, left, right)
pub type EdgeBool = (bool, bool, bool, bool);

pub struct SizeSnapData<'a> {
	pub manager: &'a mut SnapManager,
	pub points: &'a mut Vec<SnapCandidatePoint>,
	pub snap_data: SnapData<'a>,
}

/// Contains the edges that are being dragged along with the original bounds.
#[derive(Clone, Debug, Default)]
pub struct SelectedEdges {
	pub bounds: [DVec2; 2],
	pub top: bool,
	pub bottom: bool,
	pub left: bool,
	pub right: bool,
	// Aspect ratio in the form of width/height, so x:1 = width:height
	aspect_ratio: f64,
}

/// The different possible configurations for how the transform cage is presently viewed, depending on its per-axis sizes and the level of zoom.
/// See doc comments in each variant for a diagram of the configuration.
#[derive(Clone, Debug, Default, PartialEq)]
enum TransformCageSizeCategory {
	#[default]
	/// - ![Diagram](https://files.keavon.com/-/OrganicHelplessWalleye/capture.png)
	Full,
	/// - ![Diagram](https://files.keavon.com/-/AnyGoldenrodHawk/capture.png)
	ReducedLandscape,
	/// - ![Diagram](https://files.keavon.com/-/DarkslategrayAcidicFirebelliedtoad/capture.png)
	ReducedPortrait,
	/// - ![Diagram](https://files.keavon.com/-/GlisteningComplexSeagull/capture.png)
	ReducedBoth,
	/// - ![Diagram](https://files.keavon.com/-/InconsequentialCharmingLynx/capture.png)
	Narrow,
	/// - ![Diagram](https://files.keavon.com/-/OpenPaleturquoiseArthropods/capture.png)
	Flat,
	/// A single point in space with no width or height.
	Point,
}

impl SelectedEdges {
	pub fn new(top: bool, bottom: bool, left: bool, right: bool, bounds: [DVec2; 2]) -> Self {
		let size = (bounds[0] - bounds[1]).abs();
		let aspect_ratio = size.x / size.y;
		Self {
			top,
			bottom,
			left,
			right,
			bounds,
			aspect_ratio,
		}
	}

	/// Calculate the pivot for the operation (the opposite point to the edge dragged)
	pub fn calculate_pivot(&self) -> DVec2 {
		self.pivot_from_bounds(self.bounds[0], self.bounds[1])
	}

	fn pivot_from_bounds(&self, min: DVec2, max: DVec2) -> DVec2 {
		let x = if self.left {
			max.x
		} else if self.right {
			min.x
		} else {
			(min.x + max.x) / 2.
		};

		let y = if self.top {
			max.y
		} else if self.bottom {
			min.y
		} else {
			(min.y + max.y) / 2.
		};

		DVec2::new(x, y)
	}

	/// Computes the new bounds with the given mouse move and modifier keys
	pub fn new_size(&self, mouse: DVec2, transform: DAffine2, center_around: Option<DVec2>, constrain: bool, snap: Option<SizeSnapData>) -> (DVec2, DVec2) {
		let mouse = transform.inverse().transform_point2(mouse);

		let mut min = self.bounds[0];
		let mut max = self.bounds[1];

		if self.top {
			min.y = mouse.y;
		} else if self.bottom {
			max.y = mouse.y;
		}
		if self.left {
			min.x = mouse.x;
		} else if self.right {
			max.x = mouse.x;
		}

		let mut pivot = self.pivot_from_bounds(min, max);

		// Alt: Scaling around the pivot
		if let Some(center_around) = center_around {
			let center_around = transform.inverse().transform_point2(center_around);

			let calculate_distance = |moving_opposite_to_drag: &mut f64, center: f64, dragging: f64, original_dragging: f64, current_side: bool| {
				if !current_side {
					return true;
				}

				// The motion of the user's cursor by an `x` pixel offset results in `x * scale_factor` pixels of offset on the other side
				let scale_factor = (center - *moving_opposite_to_drag) / (center - original_dragging);
				let new_distance = center - scale_factor * (center - dragging);

				// Ignore the Alt key press and scale the dragged edge normally
				if !new_distance.is_finite() || scale_factor.abs() > MAXIMUM_ALT_SCALE_FACTOR {
					// Don't go on to check the other sides since this side is already invalid, so Alt-dragging is disabled and updating the pivot would be incorrect
					return false;
				}

				*moving_opposite_to_drag = new_distance;

				true
			};

			// Update the value of the first argument through mutation, and if we make it through all of them without
			// encountering a case where the pivot is too near the edge, we also update the pivot so scaling occurs around it
			if calculate_distance(&mut max.y, center_around.y, min.y, self.bounds[0].y, self.top)
				&& calculate_distance(&mut min.y, center_around.y, max.y, self.bounds[1].y, self.bottom)
				&& calculate_distance(&mut max.x, center_around.x, min.x, self.bounds[0].x, self.left)
				&& calculate_distance(&mut min.x, center_around.x, max.x, self.bounds[1].x, self.right)
			{
				pivot = center_around;
			}
		}

		// Shift: Aspect ratio constraint
		if constrain {
			let size = max - min;
			let min_pivot = (pivot - min) / size;
			let new_size = match ((self.top || self.bottom), (self.left || self.right)) {
				(true, true) => DVec2::new(size.x, size.x / self.aspect_ratio).abs().max(DVec2::new(size.y * self.aspect_ratio, size.y).abs()) * size.signum(),
				(true, false) => DVec2::new(size.y * self.aspect_ratio, size.y),
				(false, true) => DVec2::new(size.x, size.x / self.aspect_ratio),
				_ => size,
			};
			let delta_size = new_size - size;
			min -= delta_size * min_pivot;
			max = min + new_size;
		}

		if let Some(SizeSnapData { manager, points, snap_data }) = snap {
			let view_to_doc = snap_data.document.metadata().document_to_viewport.inverse();
			let bounds_to_doc = view_to_doc * transform;
			let mut best_snap = SnappedPoint::infinite_snap(pivot);
			let mut best_scale_factor = DVec2::ONE;
			let tolerance = snapping::snap_tolerance(snap_data.document);

			let bbox = Some(Rect::from_box((bounds_to_doc * Quad::from_box([min, max])).bounding_box()));
			for (index, point) in points.iter_mut().enumerate() {
				let config = SnapTypeConfiguration {
					bbox,
					use_existing_candidates: index != 0,
					..Default::default()
				};

				let old_position = point.document_point;
				let bounds_space = bounds_to_doc.inverse().transform_point2(point.document_point);
				let normalized = (bounds_space - self.bounds[0]) / (self.bounds[1] - self.bounds[0]);
				let updated = normalized * (max - min) + min;
				point.document_point = bounds_to_doc.transform_point2(updated);
				let mut snapped = if constrain {
					let constraint = SnapConstraint::Line {
						origin: point.document_point,
						direction: (point.document_point - bounds_to_doc.transform_point2(pivot)).normalize_or_zero(),
					};
					manager.constrained_snap(&snap_data, point, constraint, config)
				} else if !(self.top || self.bottom) || !(self.left || self.right) {
					let axis = if !(self.top || self.bottom) { DVec2::X } else { DVec2::Y };
					let constraint = SnapConstraint::Line {
						origin: point.document_point,
						direction: bounds_to_doc.transform_vector2(axis),
					};
					manager.constrained_snap(&snap_data, point, constraint, config)
				} else {
					manager.free_snap(&snap_data, point, config)
				};
				point.document_point = old_position;

				if !snapped.is_snapped() {
					continue;
				}
				let snapped_bounds = bounds_to_doc.inverse().transform_point2(snapped.snapped_point_document);

				let new_from_pivot = snapped_bounds - pivot; // The new vector from the snapped point to the pivot
				let original_from_pivot = updated - pivot; // The original vector from the point to the pivot
				let mut scale_factor = new_from_pivot / original_from_pivot;

				// Constrain should always scale by the same factor in x and y
				if constrain {
					// When the point is on the pivot, we simply copy the other axis.
					if original_from_pivot.x.abs() < 1e-5 {
						scale_factor.x = scale_factor.y;
					} else if original_from_pivot.y.abs() < 1e-5 {
						scale_factor.y = scale_factor.x;
					}

					debug_assert!((scale_factor.x - scale_factor.y).abs() < 1e-5);
				}

				if !(self.left || self.right || constrain) {
					scale_factor.x = 1.
				}
				if !(self.top || self.bottom || constrain) {
					scale_factor.y = 1.
				}

				snapped.distance = bounds_to_doc.transform_vector2((max - min) * (scale_factor - DVec2::ONE)).length();
				if snapped.distance > tolerance || !snapped.distance.is_finite() {
					continue;
				}
				if best_snap.other_snap_better(&snapped) {
					best_snap = snapped;
					best_scale_factor = scale_factor;
				}
			}
			manager.update_indicator(best_snap);

			min = pivot - (pivot - min) * best_scale_factor;
			max = pivot - (pivot - max) * best_scale_factor;
		}

		(min, max - min)
	}

	/// Calculates the required scaling to resize the bounding box
	pub fn bounds_to_scale_transform(&self, position: DVec2, size: DVec2) -> (DAffine2, DVec2) {
		let old_size = self.bounds[1] - self.bounds[0];
		let mut enlargement_factor = size / old_size;
		if !enlargement_factor.x.is_finite() || old_size.x.abs() < f64::EPSILON * 1000. {
			enlargement_factor.x = 1.;
		}
		if !enlargement_factor.y.is_finite() || old_size.y.abs() < f64::EPSILON * 1000. {
			enlargement_factor.y = 1.;
		}
		let mut pivot = (self.bounds[0] * enlargement_factor - position) / (enlargement_factor - DVec2::ONE);
		if !pivot.x.is_finite() {
			pivot.x = 0.;
		}
		if !pivot.y.is_finite() {
			pivot.y = 0.;
		}
		(DAffine2::from_scale(enlargement_factor), pivot)
	}

	pub fn skew_transform(&self, mouse: DVec2, to_viewport_transform: DAffine2, free_movement: bool) -> DAffine2 {
		// Skip if the matrix is singular
		if !to_viewport_transform.matrix2.determinant().recip().is_finite() {
			return DAffine2::IDENTITY;
		}

		let opposite = self.pivot_from_bounds(self.bounds[0], self.bounds[1]);
		let dragging_point = self.pivot_from_bounds(self.bounds[1], self.bounds[0]);

		let viewport_dragging_point = to_viewport_transform.transform_point2(dragging_point);
		let parallel_to_x = self.top || self.bottom;
		let parallel_to_y = !parallel_to_x && (self.left || self.right);

		let drag_vector = mouse - viewport_dragging_point;
		let document_drag_vector = to_viewport_transform.inverse().transform_vector2(drag_vector);

		let bounds = (self.bounds[1] - self.bounds[0]).abs();
		let sign = if self.top || self.left { -1. } else { 1. };
		let signed_bounds = sign * bounds;

		let scale_factor = if parallel_to_x { signed_bounds.y.recip() } else { signed_bounds.x.recip() };
		let scaled_document_drag = document_drag_vector * scale_factor;

		let skew = DAffine2::from_mat2(DMat2::from_cols_array(&[
			1. + if parallel_to_y && free_movement { scaled_document_drag.x } else { 0. },
			if parallel_to_y { scaled_document_drag.y } else { 0. },
			if parallel_to_x { scaled_document_drag.x } else { 0. },
			1. + if parallel_to_x && free_movement { scaled_document_drag.y } else { 0. },
		]));

		DAffine2::from_translation(opposite) * skew * DAffine2::from_translation(-opposite)
	}
}

/// Aligns the mouse position to the closest axis
pub fn axis_align_drag(axis_align: bool, axis: Axis, position: DVec2, start: DVec2) -> DVec2 {
	if axis_align {
		let mouse_position = position - start;
		let snap_resolution = SELECTION_DRAG_ANGLE.to_radians();
		let angle = -mouse_position.angle_to(DVec2::X);
		let snapped_angle = (angle / snap_resolution).round() * snap_resolution;
		let axis_vector = DVec2::from_angle(snapped_angle);
		if snapped_angle.is_finite() {
			start + axis_vector * mouse_position.dot(axis_vector).abs()
		} else {
			start
		}
	} else if axis.is_constraint() {
		let mouse_position = position - start;
		let axis_vector: DVec2 = axis.into();
		start + axis_vector * mouse_position.dot(axis_vector)
	} else {
		position
	}
}

/// Snaps a dragging event from the artboard or select tool
pub fn snap_drag(start: DVec2, current: DVec2, snap_to_axis: bool, axis: Axis, snap_data: SnapData, snap_manager: &mut SnapManager, candidates: &[SnapCandidatePoint]) -> DVec2 {
	let mouse_position = axis_align_drag(snap_to_axis, axis, snap_data.input.mouse.position, start);
	let document = snap_data.document;
	let total_mouse_delta_document = document.metadata().document_to_viewport.inverse().transform_vector2(mouse_position - start);
	let mouse_delta_document = document.metadata().document_to_viewport.inverse().transform_vector2(mouse_position - current);
	let mut offset = mouse_delta_document;
	let mut best_snap = SnappedPoint::infinite_snap(document.metadata().document_to_viewport.inverse().transform_point2(mouse_position));

	let bbox = Rect::point_iter(candidates.iter().map(|candidate| candidate.document_point + total_mouse_delta_document));

	for (index, point) in candidates.iter().enumerate() {
		let config = SnapTypeConfiguration {
			bbox,
			accept_distribution: true,
			use_existing_candidates: index != 0,
			..Default::default()
		};

		let mut point = point.clone();
		point.document_point += total_mouse_delta_document;

		let constrained_along_axis = snap_to_axis || axis.is_constraint();
		let snapped = if constrained_along_axis {
			let constraint = SnapConstraint::Line {
				origin: point.document_point,
				direction: total_mouse_delta_document.try_normalize().unwrap_or(DVec2::X),
			};
			snap_manager.constrained_snap(&snap_data, &point, constraint, config)
		} else {
			snap_manager.free_snap(&snap_data, &point, config)
		};

		if best_snap.other_snap_better(&snapped) {
			offset = snapped.snapped_point_document - point.document_point + mouse_delta_document;
			best_snap = snapped;
		}
	}

	snap_manager.update_indicator(best_snap);

	document.metadata().document_to_viewport.transform_vector2(offset)
}

/// Contains info on the overlays for the bounding box and transform handles
#[derive(Clone, Debug, Default)]
pub struct BoundingBoxManager {
	/// The corners of the box. Transform with original_bound_transform to get viewport co-ordinates.
	pub bounds: [DVec2; 2],
	/// The transform to viewport space for the bounds co-ordinates when the bounds were last updated.
	pub transform: DAffine2,
	/// Whether the transform is actually singular but adjusted to not be so.
	pub transform_tampered: bool,
	/// The transform to viewport space for the bounds co-ordinates when the transformation was started.
	pub original_bound_transform: DAffine2,
	pub selected_edges: Option<SelectedEdges>,
	pub original_transforms: OriginalTransforms,
	pub opposite_pivot: DVec2,
	pub center_of_transformation: DVec2,
}

impl BoundingBoxManager {
	/// Calculates the transformed handle positions based on the bounding box and the transform
	pub fn evaluate_transform_handle_positions(&self) -> [DVec2; 8] {
		let (left, top): (f64, f64) = self.bounds[0].into();
		let (right, bottom): (f64, f64) = self.bounds[1].into();
		[
			DVec2::new(left, top),
			DVec2::new(left, (top + bottom) / 2.),
			DVec2::new(left, bottom),
			DVec2::new((left + right) / 2., top),
			DVec2::new((left + right) / 2., bottom),
			DVec2::new(right, top),
			DVec2::new(right, (top + bottom) / 2.),
			DVec2::new(right, bottom),
		]
	}

	pub fn get_closest_edge(&self, edges: EdgeBool, cursor: DVec2) -> EdgeBool {
		if !edges.0 && !edges.1 && !edges.2 && !edges.3 {
			return (false, false, false, false);
		}

		let cursor = self.transform.inverse().transform_point2(cursor);
		let min = self.bounds[0].min(self.bounds[1]);
		let max = self.bounds[0].max(self.bounds[1]);

		let distances = [
			edges.0.then(|| (cursor - DVec2::new(cursor.x, min.y)).length_squared()),
			edges.1.then(|| (cursor - DVec2::new(cursor.x, max.y)).length_squared()),
			edges.2.then(|| (cursor - DVec2::new(min.x, cursor.y)).length_squared()),
			edges.3.then(|| (cursor - DVec2::new(max.x, cursor.y)).length_squared()),
		];

		let min_distance = distances.iter().filter_map(|&x| x).min_by(|a, b| a.partial_cmp(b).unwrap());

		match min_distance {
			Some(min) => (
				edges.0 && distances[0].is_some_and(|d| (d - min).abs() < f64::EPSILON),
				edges.1 && distances[1].is_some_and(|d| (d - min).abs() < f64::EPSILON),
				edges.2 && distances[2].is_some_and(|d| (d - min).abs() < f64::EPSILON),
				edges.3 && distances[3].is_some_and(|d| (d - min).abs() < f64::EPSILON),
			),
			None => (false, false, false, false),
		}
	}

	pub fn check_skew_handle(&self, cursor: DVec2, edge: EdgeBool) -> bool {
		let Some([start, end]) = self.edge_endpoints_vector_from_edge_bool(edge) else { return false };
		if (end - start).length_squared() < MIN_LENGTH_FOR_SKEW_TRIANGLE_VISIBILITY.powi(2) {
			return false;
		};
<<<<<<< HEAD

		let edge_dir = (end - start).normalize();
		let mid = start.midpoint(end);

		for direction in [-edge_dir, edge_dir] {
			let base = mid + direction * (3. + SKEW_TRIANGLE_OFFSET + SKEW_TRIANGLE_SIZE / 2.);
			let extension = cursor - base;
			let along_edge = extension.dot(edge_dir).abs();
			let along_perp = extension.perp_dot(edge_dir).abs();

=======

		let edge_dir = (end - start).normalize();
		let mid = start.midpoint(end);

		for direction in [-edge_dir, edge_dir] {
			let base = mid + direction * (3. + SKEW_TRIANGLE_OFFSET + SKEW_TRIANGLE_SIZE / 2.);
			let extension = cursor - base;
			let along_edge = extension.dot(edge_dir).abs();
			let along_perp = extension.perp_dot(edge_dir).abs();

>>>>>>> a4fbea91
			if along_edge <= SKEW_TRIANGLE_SIZE / 2. && along_perp <= BOUNDS_SELECT_THRESHOLD {
				return true;
			}
		}
		false
	}

	pub fn edge_endpoints_vector_from_edge_bool(&self, edges: EdgeBool) -> Option<[DVec2; 2]> {
		let quad = self.transform * Quad::from_box(self.bounds);
		let category = self.overlay_display_category();

		if matches!(
			category,
			TransformCageSizeCategory::Full | TransformCageSizeCategory::Narrow | TransformCageSizeCategory::ReducedLandscape
		) {
			if edges.0 {
				return Some([quad.top_left(), quad.top_right()]);
			}
			if edges.1 {
				return Some([quad.bottom_left(), quad.bottom_right()]);
			}
		}

		if matches!(
			category,
			TransformCageSizeCategory::Full | TransformCageSizeCategory::Narrow | TransformCageSizeCategory::ReducedPortrait
		) {
			if edges.2 {
				return Some([quad.top_left(), quad.bottom_left()]);
			}
			if edges.3 {
				return Some([quad.top_right(), quad.bottom_right()]);
			}
		}
		None
	}

	pub fn render_skew_gizmos(&mut self, overlay_context: &mut OverlayContext, hover_edge: EdgeBool) {
		let mut draw_edge_triangles = |start: DVec2, end: DVec2| {
			if (end - start).length() < MIN_LENGTH_FOR_SKEW_TRIANGLE_VISIBILITY {
				return;
			}

			let edge_dir = (end - start).normalize();
			let mid = end.midpoint(start);

			for edge in [edge_dir, -edge_dir] {
				overlay_context.draw_triangle(mid + edge * (3. + SKEW_TRIANGLE_OFFSET), edge, SKEW_TRIANGLE_SIZE, None, None);
			}
		};

		if let Some([start, end]) = self.edge_endpoints_vector_from_edge_bool(hover_edge) {
			draw_edge_triangles(start, end);
		}
	}

	pub fn over_extended_edge_midpoint(&self, mouse: DVec2, hover_edge: EdgeBool) -> bool {
		const HALF_WIDTH_OUTER_RECT: f64 = RESIZE_HANDLE_SIZE / 2. + SKEW_TRIANGLE_OFFSET + SKEW_TRIANGLE_SIZE;
		const HALF_WIDTH_INNER_RECT: f64 = SKEW_TRIANGLE_OFFSET + RESIZE_HANDLE_SIZE / 2.;

		const INNER_QUAD_CORNER: DVec2 = DVec2::new(HALF_WIDTH_INNER_RECT, RESIZE_HANDLE_SIZE / 2.);
		const FULL_QUAD_CORNER: DVec2 = DVec2::new(HALF_WIDTH_OUTER_RECT, BOUNDS_SELECT_THRESHOLD);

		let quad = self.transform * Quad::from_box(self.bounds);

		let Some([start, end]) = self.edge_endpoints_vector_from_edge_bool(hover_edge) else {
			return false;
		};
		if (end - start).length() < MIN_LENGTH_FOR_SKEW_TRIANGLE_VISIBILITY {
			return false;
		}

		let angle;
		let is_compact;
		if hover_edge.0 || hover_edge.1 {
			angle = (quad.top_left() - quad.top_right()).to_angle();
			is_compact = (quad.top_left() - quad.bottom_left()).length_squared() < MIN_LENGTH_FOR_RESIZE_TO_INCLUDE_INTERIOR.powi(2);
		} else if hover_edge.2 || hover_edge.3 {
			angle = (quad.top_left() - quad.bottom_left()).to_angle();
			is_compact = (quad.top_left() - quad.top_right()).length_squared() < MIN_LENGTH_FOR_RESIZE_TO_INCLUDE_INTERIOR.powi(2);
		} else {
			return false;
		};

		let has_triangle_hover = self.check_skew_handle(mouse, hover_edge);
		let point = start.midpoint(end);

		if is_compact {
			let upper_rect = DAffine2::from_angle_translation(angle, point) * Quad::from_box([-FULL_QUAD_CORNER.with_y(0.), FULL_QUAD_CORNER]);
			let inter_triangle_quad = DAffine2::from_angle_translation(angle, point) * Quad::from_box([-INNER_QUAD_CORNER, INNER_QUAD_CORNER]);

			upper_rect.contains(mouse) || has_triangle_hover || inter_triangle_quad.contains(mouse)
		} else {
			let rect = DAffine2::from_angle_translation(angle, point) * Quad::from_box([-FULL_QUAD_CORNER, FULL_QUAD_CORNER]);

			rect.contains(mouse) || has_triangle_hover
		}
	}

	pub fn render_quad(&self, overlay_context: &mut OverlayContext) {
		let quad = self.transform * Quad::from_box(self.bounds);

		// Draw the bounding box rectangle
		overlay_context.quad(quad, None, None);
	}

	/// Update the position of the bounding box and transform handles
	pub fn render_overlays(&mut self, overlay_context: &mut OverlayContext, render_quad: bool) {
		let quad = self.transform * Quad::from_box(self.bounds);
		let category = self.overlay_display_category();

		let horizontal_edges = [quad.top_right().midpoint(quad.bottom_right()), quad.bottom_left().midpoint(quad.top_left())];
		let vertical_edges = [quad.top_left().midpoint(quad.top_right()), quad.bottom_right().midpoint(quad.bottom_left())];

		if render_quad {
			self.render_quad(overlay_context);
		}

		let mut draw_handle = |point: DVec2, angle: f64| {
			let quad = DAffine2::from_angle_translation(angle, point) * Quad::from_box([DVec2::splat(-RESIZE_HANDLE_SIZE / 2.), DVec2::splat(RESIZE_HANDLE_SIZE / 2.)]);
			overlay_context.quad(quad, None, Some(COLOR_OVERLAY_WHITE));
		};

		let horizontal_angle = (quad.top_left() - quad.bottom_left()).to_angle();
		let vertical_angle = (quad.top_left() - quad.top_right()).to_angle();

		// Draw the horizontal midpoint drag handles
		if matches!(
			category,
			TransformCageSizeCategory::Full | TransformCageSizeCategory::Narrow | TransformCageSizeCategory::ReducedLandscape
		) {
			for point in horizontal_edges {
				draw_handle(point, horizontal_angle);
			}
		}

		// Draw the vertical midpoint drag handles
		if matches!(
			category,
			TransformCageSizeCategory::Full | TransformCageSizeCategory::Narrow | TransformCageSizeCategory::ReducedPortrait
		) {
			for point in vertical_edges {
				draw_handle(point, vertical_angle);
			}
		}

		let angle = quad
			.edges()
			.map(|[x, y]| x.distance_squared(y))
			.into_iter()
			.reduce(|horizontal_distance, vertical_distance| if horizontal_distance > vertical_distance { horizontal_angle } else { vertical_angle })
			.unwrap_or_default();

		// Draw the corner drag handles
		if matches!(
			category,
			TransformCageSizeCategory::Full | TransformCageSizeCategory::ReducedBoth | TransformCageSizeCategory::ReducedLandscape | TransformCageSizeCategory::ReducedPortrait
		) {
			for point in quad.0 {
				draw_handle(point, angle);
			}
		}

		// Draw the flat line endpoint drag handles
		if category == TransformCageSizeCategory::Flat {
			draw_handle(self.transform.transform_point2(self.bounds[0]), angle);
			draw_handle(self.transform.transform_point2(self.bounds[1]), angle);
		}
	}

	/// Find the [`TransformCageSizeCategory`] of this bounding box based on size thresholds.
	fn overlay_display_category(&self) -> TransformCageSizeCategory {
		let quad = self.transform * Quad::from_box(self.bounds);

		// Check if the bounds are essentially the same because the width and height are smaller than MAX_LENGTH_FOR_NO_WIDTH_OR_HEIGHT
		if self.is_bounds_point() {
			return TransformCageSizeCategory::Point;
		}

		// Check if the area is essentially zero because either the width or height is smaller than MAX_LENGTH_FOR_NO_WIDTH_OR_HEIGHT
		if self.is_bounds_flat() {
			return TransformCageSizeCategory::Flat;
		}

		let vertical_length = (quad.top_left() - quad.top_right()).length_squared();
		let horizontal_length = (quad.bottom_left() - quad.top_left()).length_squared();
		let corners_visible = vertical_length >= MIN_LENGTH_FOR_CORNERS_VISIBILITY.powi(2) && horizontal_length >= MIN_LENGTH_FOR_CORNERS_VISIBILITY.powi(2);

		if corners_visible {
			let vertical_edge_visible = vertical_length > MIN_LENGTH_FOR_MIDPOINT_VISIBILITY.powi(2);
			let horizontal_edge_visible = horizontal_length > MIN_LENGTH_FOR_MIDPOINT_VISIBILITY.powi(2);

			return match (vertical_edge_visible, horizontal_edge_visible) {
				(true, true) => TransformCageSizeCategory::Full,
				(true, false) => TransformCageSizeCategory::ReducedPortrait,
				(false, true) => TransformCageSizeCategory::ReducedLandscape,
				(false, false) => TransformCageSizeCategory::ReducedBoth,
			};
		}

		TransformCageSizeCategory::Narrow
	}

	/// Determine if these bounds are flat ([`TransformCageSizeCategory::Flat`]), which means that the width and/or height is essentially zero and the bounds are a line with effectively no area. This can happen on actual lines (axis-aligned, i.e. drawn horizontally or vertically) or when an element is scaled to zero in X or Y. A flat transform cage can still be rotated by a transformation, but its local space remains flat.
	fn is_bounds_flat(&self) -> bool {
		(self.bounds[0] - self.bounds[1]).abs().cmple(DVec2::splat(MAX_LENGTH_FOR_NO_WIDTH_OR_HEIGHT)).any()
	}

	/// Determine if these bounds are point ([`TransformCageSizeCategory::Point`]), which means that the width and height are essentially zero and the bounds are a point with no area. This can happen on points when an element is scaled to zero in both X and Y, or if an element is just a single anchor point. A point transform cage cannot be rotated by a transformation, and its local space remains a point.
	fn is_bounds_point(&self) -> bool {
		(self.bounds[0] - self.bounds[1]).abs().cmple(DVec2::splat(MAX_LENGTH_FOR_NO_WIDTH_OR_HEIGHT)).all()
	}

	/// Determine if the given point in viewport space falls within the bounds of `self`.
	fn is_contained_in_bounds(&self, point: DVec2) -> bool {
		let document_point = self.transform.inverse().transform_point2(point);
		Quad::from_box(self.bounds).contains(document_point)
	}

	/// Compute the threshold in viewport space. This only works with affine transforms as it assumes lines remain parallel.
	fn compute_viewport_threshold(&self, scalar: f64) -> [f64; 2] {
		let inverse = self.transform.inverse();

		let viewport_x = self.transform.transform_vector2(DVec2::X).normalize_or_zero() * scalar;
		let viewport_y = self.transform.transform_vector2(DVec2::Y).normalize_or_zero() * scalar;

		let threshold_x = inverse.transform_vector2(viewport_x).length();
		let threshold_y = inverse.transform_vector2(viewport_y).length();

		[threshold_x, threshold_y]
	}

	/// Check if the user has selected the edge for dragging.
	///
	/// Returns which edge in the order:
	///
	/// `top, bottom, left, right`
	pub fn check_selected_edges(&self, cursor: DVec2) -> Option<EdgeBool> {
		let cursor = self.transform.inverse().transform_point2(cursor);

		let min = self.bounds[0].min(self.bounds[1]);
		let max = self.bounds[0].max(self.bounds[1]);

		let [threshold_x, threshold_y] = self.compute_viewport_threshold(BOUNDS_SELECT_THRESHOLD);
		let [corner_min_x, corner_min_y] = self.compute_viewport_threshold(MIN_LENGTH_FOR_CORNERS_VISIBILITY);
		let [edge_min_x, edge_min_y] = self.compute_viewport_threshold(MIN_LENGTH_FOR_RESIZE_TO_INCLUDE_INTERIOR);
		let [midpoint_threshold_x, midpoint_threshold_y] = self.compute_viewport_threshold(MIN_LENGTH_FOR_EDGE_RESIZE_PRIORITY_OVER_CORNERS);

		if (min.x - cursor.x < threshold_x && min.y - cursor.y < threshold_y) && (cursor.x - max.x < threshold_x && cursor.y - max.y < threshold_y) {
			let mut top = (cursor.y - min.y).abs() < threshold_y;
			let mut bottom = (max.y - cursor.y).abs() < threshold_y;
			let mut left = (cursor.x - min.x).abs() < threshold_x;
			let mut right = (max.x - cursor.x).abs() < threshold_x;

			let width = max.x - min.x;
			let height = max.y - min.y;

			if (left || right) && (top || bottom) {
				let horizontal_midpoint_x = (min.x + max.x) / 2.;
				let vertical_midpoint_y = (min.y + max.y) / 2.;

				if (cursor.x - horizontal_midpoint_x).abs() < midpoint_threshold_x {
					left = false;
					right = false;
				} else if (cursor.y - vertical_midpoint_y).abs() < midpoint_threshold_y {
					top = false;
					bottom = false;
				}
			}

			if width < edge_min_x || height <= edge_min_y {
				if self.transform_tampered {
					return None;
				}

				if min.x < cursor.x && cursor.x < max.x && cursor.y < max.y && cursor.y > min.y {
					return None;
				}

				// Prioritize single axis transformations on very small bounds
				if height < corner_min_y && (left || right) {
					top = false;
					bottom = false;
				}
				if width < corner_min_x && (top || bottom) {
					left = false;
					right = false;
				}

				// On bounds with no width/height, disallow transformation in the relevant axis
				if width < MAX_LENGTH_FOR_NO_WIDTH_OR_HEIGHT {
					left = false;
					right = false;
				}
				if height < MAX_LENGTH_FOR_NO_WIDTH_OR_HEIGHT {
					top = false;
					bottom = false;
				}
			}

			if top || bottom || left || right {
				return Some((top, bottom, left, right));
			}
		}

		None
	}

	/// Check if the user is rotating with the bounds
	pub fn check_rotate(&self, cursor: DVec2) -> bool {
		if self.is_contained_in_bounds(cursor) {
			return false;
		}
		let [threshold_x, threshold_y] = self.compute_viewport_threshold(BOUNDS_ROTATE_THRESHOLD);
		let cursor = self.transform.inverse().transform_point2(cursor);

		let flat = self.is_bounds_flat();
		let point = self.is_bounds_point();
		let within_square_bounds = |center: &DVec2| center.x - threshold_x < cursor.x && cursor.x < center.x + threshold_x && center.y - threshold_y < cursor.y && cursor.y < center.y + threshold_y;
		if point {
			false
		} else if flat {
			[self.bounds[0], self.bounds[1]].iter().any(within_square_bounds)
		} else {
			self.evaluate_transform_handle_positions().iter().any(within_square_bounds)
		}
	}

	/// Gets the required mouse cursor to show resizing bounds or optionally rotation
	pub fn get_cursor(&self, input: &InputPreprocessorMessageHandler, rotate: bool, dragging_bounds: bool, skew_edge: Option<EdgeBool>) -> MouseCursorIcon {
		let edges = self.check_selected_edges(input.mouse.position);

		let is_near_square = edges.is_some_and(|hover_edge| self.over_extended_edge_midpoint(input.mouse.position, hover_edge));
		if dragging_bounds && is_near_square {
			if let Some(skew_edge) = skew_edge {
				if self.check_skew_handle(input.mouse.position, skew_edge) {
					if skew_edge.0 || skew_edge.1 {
						return MouseCursorIcon::EWResize;
					} else if skew_edge.2 || skew_edge.3 {
						return MouseCursorIcon::NSResize;
					}
				}
			};
		}

		match edges {
			Some((top, bottom, left, right)) => match (top, bottom, left, right) {
				(true, _, false, false) | (_, true, false, false) => MouseCursorIcon::NSResize,
				(false, false, true, _) | (false, false, _, true) => MouseCursorIcon::EWResize,
				(true, _, true, _) | (_, true, _, true) => MouseCursorIcon::NWSEResize,
				(true, _, _, true) | (_, true, true, _) => MouseCursorIcon::NESWResize,
				_ => MouseCursorIcon::Default,
			},
			_ if rotate && self.check_rotate(input.mouse.position) => MouseCursorIcon::Rotate,
			_ => MouseCursorIcon::Default,
		}
	}
}

#[cfg(test)]
mod tests {
	use super::*;

	#[test]
	fn skew_transform_singular() {
		for edge in [
			SelectedEdges::new(true, false, false, false, [DVec2::NEG_ONE, DVec2::ONE]),
			SelectedEdges::new(false, true, false, false, [DVec2::NEG_ONE, DVec2::ONE]),
			SelectedEdges::new(false, false, true, false, [DVec2::NEG_ONE, DVec2::ONE]),
			SelectedEdges::new(false, false, false, true, [DVec2::NEG_ONE, DVec2::ONE]),
		] {
			// The determinant is 0.
			let transform = DAffine2::from_cols_array(&[2.; 6]);
			// This shouldn't panic. We don't really care about the behavior in this test.
			let _ = edge.skew_transform(DVec2::new(1.5, 1.5), transform, false);
		}
	}

	#[test]
	fn skew_transform_correct() {
		for edge in [
			SelectedEdges::new(true, false, false, false, [DVec2::NEG_ONE, DVec2::ONE]),
			SelectedEdges::new(false, true, false, false, [DVec2::NEG_ONE, DVec2::ONE]),
			SelectedEdges::new(false, false, true, false, [DVec2::NEG_ONE, DVec2::ONE]),
			SelectedEdges::new(false, false, false, true, [DVec2::NEG_ONE, DVec2::ONE]),
		] {
			// Random transform with det != 0.
			let to_viewport_transform = DAffine2::from_cols_array(&[2., 1., 0., 1., 2., 3.]);
			// Random mouse position.
			let mouse = DVec2::new(1.5, 1.5);
			let final_transform = edge.skew_transform(mouse, to_viewport_transform, false);

			// This is the current handle that goes under the mouse.
			let opposite = edge.pivot_from_bounds(edge.bounds[0], edge.bounds[1]);
			let dragging_point = edge.pivot_from_bounds(edge.bounds[1], edge.bounds[0]);

			let viewport_dragging_point = to_viewport_transform.transform_point2(dragging_point);
			let parallel_to_x = edge.top || edge.bottom;
			let parallel_to_y = !parallel_to_x && (edge.left || edge.right);

			let drag_vector = mouse - viewport_dragging_point;
			let document_drag_vector = to_viewport_transform.inverse().transform_vector2(drag_vector);

			let sign = if edge.top || edge.left { -1. } else { 1. };
			let scale_factor = (edge.bounds[1] - edge.bounds[0])[parallel_to_x as usize].abs().recip() * sign;
			let scaled_document_drag = document_drag_vector * scale_factor;

			let skew = DAffine2::from_mat2(DMat2::from_cols_array(&[
				1.,
				if parallel_to_y { scaled_document_drag.y } else { 0. },
				if parallel_to_x { scaled_document_drag.x } else { 0. },
				1.,
			]));

			let constructed_transform = DAffine2::from_translation(opposite) * skew * DAffine2::from_translation(-opposite);

			assert_eq!(constructed_transform, final_transform);
		}
	}
}<|MERGE_RESOLUTION|>--- conflicted
+++ resolved
@@ -437,7 +437,6 @@
 		if (end - start).length_squared() < MIN_LENGTH_FOR_SKEW_TRIANGLE_VISIBILITY.powi(2) {
 			return false;
 		};
-<<<<<<< HEAD
 
 		let edge_dir = (end - start).normalize();
 		let mid = start.midpoint(end);
@@ -448,18 +447,6 @@
 			let along_edge = extension.dot(edge_dir).abs();
 			let along_perp = extension.perp_dot(edge_dir).abs();
 
-=======
-
-		let edge_dir = (end - start).normalize();
-		let mid = start.midpoint(end);
-
-		for direction in [-edge_dir, edge_dir] {
-			let base = mid + direction * (3. + SKEW_TRIANGLE_OFFSET + SKEW_TRIANGLE_SIZE / 2.);
-			let extension = cursor - base;
-			let along_edge = extension.dot(edge_dir).abs();
-			let along_perp = extension.perp_dot(edge_dir).abs();
-
->>>>>>> a4fbea91
 			if along_edge <= SKEW_TRIANGLE_SIZE / 2. && along_perp <= BOUNDS_SELECT_THRESHOLD {
 				return true;
 			}

--- conflicted
+++ resolved
@@ -116,7 +116,6 @@
 	) -> [DVec2; 2] {
 		let start = self.viewport_drag_start(document);
 		let mouse = input.mouse.position;
-<<<<<<< HEAD
 		let document_to_viewport = document.navigation_handler.calculate_offset_transform(input.viewport_bounds.center(), &document.document_ptz);
 
 		let space_down = input.keyboard.get(Key::Space as usize);
@@ -137,11 +136,6 @@
 			self.last_mouse_viewport_for_space = None;
 		}
 
-=======
-		let document_to_viewport = document
-			.navigation_handler
-			.calculate_offset_transform(viewport.center_in_viewport_space().into(), &document.document_ptz);
->>>>>>> 4ab75c9c
 		let drag_start = self.drag_start;
 		let mut points_viewport = [start, mouse];
 

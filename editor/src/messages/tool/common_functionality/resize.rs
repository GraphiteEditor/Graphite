--- conflicted
+++ resolved
@@ -29,20 +29,14 @@
 		root_transform.transform_point2(self.drag_start)
 	}
 
-<<<<<<< HEAD
 	pub fn calculate_points(&mut self, document: &DocumentMessageHandler, input: &InputPreprocessorMessageHandler, center: Key, lock_ratio: Key) -> Option<[DVec2; 2]> {
 		let layer = self.layer?;
-=======
-	pub fn calculate_transform(&mut self, document: &DocumentMessageHandler, input: &InputPreprocessorMessageHandler, center: Key, lock_ratio: Key, skip_rerender: bool) -> Option<Message> {
-		let Some(layer) = self.layer else {
-			return None;
-		};
 
 		if layer == LayerNodeIdentifier::ROOT_PARENT {
 			log::error!("Resize layer cannot be ROOT_PARENT");
+			return None;
 		}
 
->>>>>>> 6d74abb4
 		if !document.network().nodes.contains_key(&layer.to_node()) {
 			self.layer.take();
 			return None;
@@ -94,6 +88,7 @@
 
 		Some(points_viewport)
 	}
+
 	pub fn calculate_transform(&mut self, document: &DocumentMessageHandler, input: &InputPreprocessorMessageHandler, center: Key, lock_ratio: Key, skip_rerender: bool) -> Option<Message> {
 		let points_viewport = self.calculate_points(document, input, center, lock_ratio)?;
 		Some(

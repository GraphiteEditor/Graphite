--- conflicted
+++ resolved
@@ -29,11 +29,8 @@
 	Star,
 	Circle,
 	Arc,
-<<<<<<< HEAD
 	Spiral,
-=======
 	Grid,
->>>>>>> 3e50d177
 	Rectangle,
 	Ellipse,
 	Line,
@@ -46,11 +43,8 @@
 			Self::Star => "Star",
 			Self::Circle => "Circle",
 			Self::Arc => "Arc",
-<<<<<<< HEAD
+			Self::Grid => "Grid",
 			Self::Spiral => "Spiral",
-=======
-			Self::Grid => "Grid",
->>>>>>> 3e50d177
 			Self::Rectangle => "Rectangle",
 			Self::Ellipse => "Ellipse",
 			Self::Line => "Line",

use super::ShapeToolData;
<<<<<<< HEAD
use crate::consts::{SPIRAL_INNER_RADIUS, SPIRAL_OUTER_RADIUS_INDEX, SPIRAL_TURNS_INDEX};
=======
use crate::consts::{ARC_SWEEP_GIZMO_RADIUS, ARC_SWEEP_GIZMO_TEXT_HEIGHT};
use crate::messages::frontend::utility_types::MouseCursorIcon;
>>>>>>> 50be1352
use crate::messages::message::Message;
use crate::messages::portfolio::document::overlays::utility_types::OverlayContext;
use crate::messages::portfolio::document::utility_types::document_metadata::LayerNodeIdentifier;
use crate::messages::portfolio::document::utility_types::network_interface::InputConnector;
use crate::messages::prelude::{DocumentMessageHandler, InputPreprocessorMessageHandler, NodeGraphMessage, Responses};
use crate::messages::tool::common_functionality::graph_modification_utils::NodeGraphLayer;
use crate::messages::tool::common_functionality::shape_editor::ShapeState;
use crate::messages::tool::common_functionality::transformation_cage::BoundingBoxManager;
use crate::messages::tool::tool_messages::tool_prelude::Key;
use crate::messages::tool::utility_types::*;
use glam::{DAffine2, DMat2, DVec2};
use graph_craft::document::NodeInput;
use graph_craft::document::value::TaggedValue;
use graphene_std::NodeInputDecleration;
use graphene_std::subpath::{self, Subpath};
use graphene_std::vector::click_target::ClickTargetType;
<<<<<<< HEAD
use graphene_std::vector::misc::{SpiralType, dvec2_to_point};
=======
use graphene_std::vector::misc::{ArcType, GridType, dvec2_to_point};
>>>>>>> 50be1352
use kurbo::{BezPath, PathEl, Shape};
use std::collections::VecDeque;
use std::f64::consts::{PI, TAU};

#[derive(Debug, Clone, Copy, Eq, PartialEq, Default, serde::Serialize, serde::Deserialize, specta::Type)]
pub enum ShapeType {
	#[default]
	Polygon = 0,
<<<<<<< HEAD
	Star = 1,
	Spiral = 2,
	Rectangle = 3,
	Ellipse = 4,
	Line = 5,
=======
	Star,
	Circle,
	Arc,
	Spiral,
	Grid,
	Rectangle,
	Ellipse,
	Line,
>>>>>>> 50be1352
}

impl ShapeType {
	pub fn name(&self) -> String {
		(match self {
			Self::Polygon => "Polygon",
			Self::Star => "Star",
<<<<<<< HEAD
=======
			Self::Circle => "Circle",
			Self::Arc => "Arc",
			Self::Grid => "Grid",
>>>>>>> 50be1352
			Self::Spiral => "Spiral",
			Self::Rectangle => "Rectangle",
			Self::Ellipse => "Ellipse",
			Self::Line => "Line",
		})
		.into()
	}

	pub fn tooltip(&self) -> String {
		(match self {
			Self::Line => "Line Tool",
			Self::Rectangle => "Rectangle Tool",
			Self::Ellipse => "Ellipse Tool",
			_ => "",
		})
		.into()
	}

	pub fn icon_name(&self) -> String {
		(match self {
			Self::Line => "VectorLineTool",
			Self::Rectangle => "VectorRectangleTool",
			Self::Ellipse => "VectorEllipseTool",
			_ => "",
		})
		.into()
	}

	pub fn tool_type(&self) -> ToolType {
		match self {
			Self::Line => ToolType::Line,
			Self::Rectangle => ToolType::Rectangle,
			Self::Ellipse => ToolType::Ellipse,
			_ => ToolType::Shape,
		}
	}
}

pub type ShapeToolModifierKey = [Key; 3];

/// The `ShapeGizmoHandler` trait defines the interactive behavior and overlay logic for shape-specific tools in the editor.
/// A gizmo is a visual handle or control point used to manipulate a shape's properties (e.g., number of sides, radius, angle).
pub trait ShapeGizmoHandler {
	/// Called every frame to update the gizmo's interaction state based on the mouse position and selection.
	///
	/// This includes detecting hover states and preparing interaction flags or visual feedback (e.g., highlighting a hovered handle).
	fn handle_state(
		&mut self,
		selected_shape_layers: LayerNodeIdentifier,
		mouse_position: DVec2,
		document: &DocumentMessageHandler,
		input: &InputPreprocessorMessageHandler,
		responses: &mut VecDeque<Message>,
	);

	/// Called when a mouse click occurs over the canvas and a gizmo handle is hovered.
	///
	/// Used to initiate drag interactions or toggle states on the handle, depending on the tool.
	/// For example, a hovered "number of points" handle might enter a "Dragging" state.
	fn handle_click(&mut self);

	/// Called during a drag interaction to update the shape's parameters in real time.
	///
	/// For example, a handle might calculate the distance from the drag start to determine a new radius or update the number of points.
	fn handle_update(&mut self, drag_start: DVec2, document: &DocumentMessageHandler, input: &InputPreprocessorMessageHandler, responses: &mut VecDeque<Message>);

	/// Draws the static or hover-dependent overlays associated with the gizmo.
	///
	/// These overlays include visual indicators like shape outlines, control points, and hover highlights.
	fn overlays(
		&self,
		document: &DocumentMessageHandler,
		selected_shape_layers: Option<LayerNodeIdentifier>,
		input: &InputPreprocessorMessageHandler,
		shape_editor: &mut &mut ShapeState,
		mouse_position: DVec2,
		overlay_context: &mut OverlayContext,
	);

	/// Draws overlays specifically during a drag operation.
	///
	/// Used to give real-time visual feedback based on drag progress, such as showing the updated shape preview or snapping guides.
	fn dragging_overlays(
		&self,
		document: &DocumentMessageHandler,
		input: &InputPreprocessorMessageHandler,
		shape_editor: &mut &mut ShapeState,
		mouse_position: DVec2,
		overlay_context: &mut OverlayContext,
	);

	/// Returns `true` if any handle or control point in the gizmo is currently being hovered.
	fn is_any_gizmo_hovered(&self) -> bool;

	/// Resets or clears any internal state maintained by the gizmo when it is no longer active.
	///
	/// For example, dragging states or hover flags should be cleared to avoid visual glitches when switching tools or shapes.
	fn cleanup(&mut self);

	fn mouse_cursor_icon(&self) -> Option<MouseCursorIcon>;
}

/// Center, Lock Ratio, Lock Angle, Snap Angle, Increase/Decrease Side
pub fn update_radius_sign(end: DVec2, start: DVec2, layer: LayerNodeIdentifier, document: &DocumentMessageHandler, responses: &mut VecDeque<Message>) {
	let sign_num = if end[1] > start[1] { 1. } else { -1. };
	let new_layer = NodeGraphLayer::new(layer, &document.network_interface);

	if new_layer.find_input("Regular Polygon", 1).unwrap_or(&TaggedValue::U32(0)).to_u32() % 2 == 1 {
		let Some(polygon_node_id) = new_layer.upstream_node_id_from_name("Regular Polygon") else { return };

		responses.add(NodeGraphMessage::SetInput {
			input_connector: InputConnector::node(polygon_node_id, 2),
			input: NodeInput::value(TaggedValue::F64(sign_num * 0.5), false),
		});
		return;
	}

	if new_layer.find_input("Star", 1).unwrap_or(&TaggedValue::U32(0)).to_u32() % 2 == 1 {
		let Some(star_node_id) = new_layer.upstream_node_id_from_name("Star") else { return };

		responses.add(NodeGraphMessage::SetInput {
			input_connector: InputConnector::node(star_node_id, 2),
			input: NodeInput::value(TaggedValue::F64(sign_num * 0.5), false),
		});
		responses.add(NodeGraphMessage::SetInput {
			input_connector: InputConnector::node(star_node_id, 3),
			input: NodeInput::value(TaggedValue::F64(sign_num * 0.25), false),
		});
	}
}

pub fn transform_cage_overlays(document: &DocumentMessageHandler, tool_data: &mut ShapeToolData, overlay_context: &mut OverlayContext) {
	let mut transform = document
		.network_interface
		.selected_nodes()
		.selected_visible_and_unlocked_layers(&document.network_interface)
		.find(|layer| !document.network_interface.is_artboard(&layer.to_node(), &[]))
		.map(|layer| document.metadata().transform_to_viewport_with_first_transform_node_if_group(layer, &document.network_interface))
		.unwrap_or_default();

	// Check if the matrix is not invertible
	let mut transform_tampered = false;
	if transform.matrix2.determinant() == 0. {
		transform.matrix2 += DMat2::IDENTITY * 1e-4; // TODO: Is this the cleanest way to handle this?
		transform_tampered = true;
	}

	let bounds = document
		.network_interface
		.selected_nodes()
		.selected_visible_and_unlocked_layers(&document.network_interface)
		.filter(|layer| !document.network_interface.is_artboard(&layer.to_node(), &[]))
		.filter_map(|layer| {
			document
				.metadata()
				.bounding_box_with_transform(layer, transform.inverse() * document.metadata().transform_to_viewport(layer))
		})
		.reduce(graphene_std::renderer::Quad::combine_bounds);

	if let Some(bounds) = bounds {
		let bounding_box_manager = tool_data.bounding_box_manager.get_or_insert(BoundingBoxManager::default());

		bounding_box_manager.bounds = bounds;
		bounding_box_manager.transform = transform;
		bounding_box_manager.transform_tampered = transform_tampered;
		bounding_box_manager.render_overlays(overlay_context, true);
	} else {
		tool_data.bounding_box_manager.take();
	}
}

pub fn anchor_overlays(document: &DocumentMessageHandler, overlay_context: &mut OverlayContext) {
	for layer in document.network_interface.selected_nodes().selected_layers(document.metadata()) {
		let Some(vector) = document.network_interface.compute_modified_vector(layer) else { continue };
		let transform = document.metadata().transform_to_viewport(layer);

		overlay_context.outline_vector(&vector, transform);

		for (_, &position) in vector.point_domain.ids().iter().zip(vector.point_domain.positions()) {
			overlay_context.manipulator_anchor(transform.transform_point2(position), false, None);
		}
	}
}

/// Extract the node input values of Star.
/// Returns an option of (sides, radius1, radius2).
pub fn extract_star_parameters(layer: Option<LayerNodeIdentifier>, document: &DocumentMessageHandler) -> Option<(u32, f64, f64)> {
	let node_inputs = NodeGraphLayer::new(layer?, &document.network_interface).find_node_inputs("Star")?;

	let (Some(&TaggedValue::U32(sides)), Some(&TaggedValue::F64(radius_1)), Some(&TaggedValue::F64(radius_2))) =
		(node_inputs.get(1)?.as_value(), node_inputs.get(2)?.as_value(), node_inputs.get(3)?.as_value())
	else {
		return None;
	};

	Some((sides, radius_1, radius_2))
}

/// Extract the node input values of Archimedean spiral.
/// Returns an option of (Inner radius, Outer radius, Turns, ).
pub fn extract_arc_spiral_parameters(layer: LayerNodeIdentifier, document: &DocumentMessageHandler) -> Option<(f64, f64, f64)> {
	let node_inputs = NodeGraphLayer::new(layer, &document.network_interface).find_node_inputs("Spiral")?;

	let Some(spiral_type) = get_spiral_type(layer, document) else {
		return None;
	};

	if spiral_type == SpiralType::Archimedean {
		let (Some(&TaggedValue::F64(inner_radius)), Some(&TaggedValue::F64(tightness)), Some(&TaggedValue::F64(turns))) = (
			node_inputs.get(SPIRAL_INNER_RADIUS)?.as_value(),
			node_inputs.get(SPIRAL_OUTER_RADIUS_INDEX)?.as_value(),
			node_inputs.get(SPIRAL_TURNS_INDEX)?.as_value(),
		) else {
			return None;
		};

		return Some((inner_radius, tightness, turns));
	}

	None
}

/// Extract the node input values of Logarithmic spiral.
/// Returns an option of (Start radius, Outer radius, Turns, ).
pub fn extract_log_spiral_parameters(layer: LayerNodeIdentifier, document: &DocumentMessageHandler) -> Option<(f64, f64, f64)> {
	let node_inputs = NodeGraphLayer::new(layer, &document.network_interface).find_node_inputs("Spiral")?;

	let Some(spiral_type) = get_spiral_type(layer, document) else {
		return None;
	};

	if spiral_type == SpiralType::Logarithmic {
		let (Some(&TaggedValue::F64(inner_radius)), Some(&TaggedValue::F64(tightness)), Some(&TaggedValue::F64(turns))) = (
			node_inputs.get(SPIRAL_INNER_RADIUS)?.as_value(),
			node_inputs.get(SPIRAL_OUTER_RADIUS_INDEX)?.as_value(),
			node_inputs.get(SPIRAL_TURNS_INDEX)?.as_value(),
		) else {
			return None;
		};

		return Some((inner_radius, tightness, turns));
	}

	None
}

pub fn get_spiral_type(layer: LayerNodeIdentifier, document: &DocumentMessageHandler) -> Option<SpiralType> {
	let node_inputs = NodeGraphLayer::new(layer, &document.network_interface).find_node_inputs("Spiral")?;

	let Some(&TaggedValue::SpiralType(spiral_type)) = node_inputs.get(1).expect("Failed to get Spiral Type").as_value() else {
		return None;
	};

	Some(spiral_type)
}

pub fn get_arc_spiral_end_point(layer: LayerNodeIdentifier, document: &DocumentMessageHandler, viewport: DAffine2, theta: f64) -> Option<DVec2> {
	let Some((a, outer_radius, turns)) = extract_arc_spiral_parameters(layer, document) else {
		return None;
	};

	let theta = turns * theta;
	let b = calculate_b(a, turns, outer_radius, SpiralType::Archimedean);
	let r = a + b * theta;

	Some(viewport.transform_point2(DVec2::new(r * theta.cos(), -r * theta.sin())))
}

pub fn get_log_spiral_end_point(layer: LayerNodeIdentifier, document: &DocumentMessageHandler, viewport: DAffine2, theta: f64) -> Option<DVec2> {
	let Some((_start_radius, outer_radius, turns)) = extract_log_spiral_parameters(layer, document) else {
		return None;
	};

	Some(viewport.transform_point2(outer_radius * DVec2::new((turns * theta).cos(), -(turns * theta).sin())))
}

pub fn calculate_b(a: f64, turns: f64, outer_radius: f64, spiral_type: SpiralType) -> f64 {
	match spiral_type {
		SpiralType::Archimedean => {
			let total_theta = turns * TAU;
			(outer_radius - a) / total_theta
		}
		SpiralType::Logarithmic => {
			let total_theta = turns * TAU;
			((outer_radius.abs() / a).ln()) / total_theta
		}
	}
}

/// Returns a point on an Archimedean spiral at angle `theta`.
pub fn archimedean_spiral_point(theta: f64, a: f64, b: f64) -> DVec2 {
	let r = a + b * theta;
	DVec2::new(r * theta.cos(), -r * theta.sin())
}

/// Returns a point on a logarithmic spiral at angle `theta`.
pub fn log_spiral_point(theta: f64, a: f64, b: f64) -> DVec2 {
	let r = a * (b * theta).exp(); // a * e^(bθ)
	DVec2::new(r * theta.cos(), -r * theta.sin())
}

/// Extract the node input values of Polygon.
/// Returns an option of (sides, radius).
pub fn extract_polygon_parameters(layer: Option<LayerNodeIdentifier>, document: &DocumentMessageHandler) -> Option<(u32, f64)> {
	let node_inputs = NodeGraphLayer::new(layer?, &document.network_interface).find_node_inputs("Regular Polygon")?;

	let (Some(&TaggedValue::U32(n)), Some(&TaggedValue::F64(radius))) = (node_inputs.get(1)?.as_value(), node_inputs.get(2)?.as_value()) else {
		return None;
	};

	Some((n, radius))
}

/// Extract the node input values of an arc.
/// Returns an option of (radius, start angle, sweep angle, arc type).
pub fn extract_arc_parameters(layer: Option<LayerNodeIdentifier>, document: &DocumentMessageHandler) -> Option<(f64, f64, f64, ArcType)> {
	let node_inputs = NodeGraphLayer::new(layer?, &document.network_interface).find_node_inputs("Arc")?;

	let (Some(&TaggedValue::F64(radius)), Some(&TaggedValue::F64(start_angle)), Some(&TaggedValue::F64(sweep_angle)), Some(&TaggedValue::ArcType(arc_type))) = (
		node_inputs.get(1)?.as_value(),
		node_inputs.get(2)?.as_value(),
		node_inputs.get(3)?.as_value(),
		node_inputs.get(4)?.as_value(),
	) else {
		return None;
	};

	Some((radius, start_angle, sweep_angle, arc_type))
}

/// Calculate the viewport positions of arc endpoints
pub fn arc_end_points(layer: Option<LayerNodeIdentifier>, document: &DocumentMessageHandler) -> Option<(DVec2, DVec2)> {
	let (radius, start_angle, sweep_angle, _) = extract_arc_parameters(Some(layer?), document)?;

	let viewport = document.metadata().transform_to_viewport(layer?);

	arc_end_points_ignore_layer(radius, start_angle, sweep_angle, Some(viewport))
}

pub fn arc_end_points_ignore_layer(radius: f64, start_angle: f64, sweep_angle: f64, viewport: Option<DAffine2>) -> Option<(DVec2, DVec2)> {
	let end_angle = start_angle.to_radians() + sweep_angle.to_radians();

	let start_point = radius * DVec2::from_angle(start_angle.to_radians());
	let end_point = radius * DVec2::from_angle(end_angle);

	if let Some(transform) = viewport {
		return Some((transform.transform_point2(start_point), transform.transform_point2(end_point)));
	}

	Some((start_point, end_point))
}

/// Calculate the viewport position of a star vertex given its index
/// Extract the node input values of Circle.
/// Returns an option of (radius).
pub fn extract_circle_radius(layer: LayerNodeIdentifier, document: &DocumentMessageHandler) -> Option<f64> {
	let node_inputs = NodeGraphLayer::new(layer, &document.network_interface).find_node_inputs("Circle")?;

	let Some(&TaggedValue::F64(radius)) = node_inputs.get(1)?.as_value() else {
		return None;
	};

	Some(radius)
}

/// Calculate the viewport position of as a star vertex given its index
pub fn star_vertex_position(viewport: DAffine2, vertex_index: i32, n: u32, radius1: f64, radius2: f64) -> DVec2 {
	let angle = ((vertex_index as f64) * PI) / (n as f64);
	let radius = if vertex_index % 2 == 0 { radius1 } else { radius2 };

	viewport.transform_point2(DVec2 {
		x: radius * angle.sin(),
		y: -radius * angle.cos(),
	})
}

/// Calculate the viewport position of a polygon vertex given its index
pub fn polygon_vertex_position(viewport: DAffine2, vertex_index: i32, n: u32, radius: f64) -> DVec2 {
	let angle = ((vertex_index as f64) * TAU) / (n as f64);

	viewport.transform_point2(DVec2 {
		x: radius * angle.sin(),
		y: -radius * angle.cos(),
	})
}

/// Outlines the geometric shape made by star-node
pub fn star_outline(layer: Option<LayerNodeIdentifier>, document: &DocumentMessageHandler, overlay_context: &mut OverlayContext) {
	let Some(layer) = layer else { return };
	let Some((sides, radius1, radius2)) = extract_star_parameters(Some(layer), document) else {
		return;
	};

	let viewport = document.metadata().transform_to_viewport(layer);

	let points = sides as u64;
	let diameter: f64 = radius1 * 2.;
	let inner_diameter = radius2 * 2.;

	let subpath: Vec<ClickTargetType> = vec![ClickTargetType::Subpath(Subpath::new_star_polygon(DVec2::splat(-diameter), points, diameter, inner_diameter))];

	overlay_context.outline(subpath.iter(), viewport, None);
}

/// Outlines the geometric shape made by polygon-node
pub fn polygon_outline(layer: Option<LayerNodeIdentifier>, document: &DocumentMessageHandler, overlay_context: &mut OverlayContext) {
	let Some(layer) = layer else { return };
	let Some((sides, radius)) = extract_polygon_parameters(Some(layer), document) else {
		return;
	};

	let viewport = document.metadata().transform_to_viewport(layer);

	let points = sides as u64;
	let radius: f64 = radius * 2.;

	let subpath: Vec<ClickTargetType> = vec![ClickTargetType::Subpath(Subpath::new_regular_polygon(DVec2::splat(-radius), points, radius))];

	overlay_context.outline(subpath.iter(), viewport, None);
}

/// Outlines the geometric shape made by an Arc node
pub fn arc_outline(layer: Option<LayerNodeIdentifier>, document: &DocumentMessageHandler, overlay_context: &mut OverlayContext) {
	let Some(layer) = layer else { return };

	let Some((radius, start_angle, sweep_angle, arc_type)) = extract_arc_parameters(Some(layer), document) else {
		return;
	};

	let subpath: Vec<ClickTargetType> = vec![ClickTargetType::Subpath(Subpath::new_arc(
		radius,
		start_angle / 360. * std::f64::consts::TAU,
		sweep_angle / 360. * std::f64::consts::TAU,
		match arc_type {
			ArcType::Open => subpath::ArcType::Open,
			ArcType::Closed => subpath::ArcType::Closed,
			ArcType::PieSlice => subpath::ArcType::PieSlice,
		},
	))];
	let viewport = document.metadata().transform_to_viewport(layer);

	overlay_context.outline(subpath.iter(), viewport, None);
}

/// Check if the the cursor is inside the geometric star shape made by the Star node without any upstream node modifications
pub fn inside_star(viewport: DAffine2, n: u32, radius1: f64, radius2: f64, mouse_position: DVec2) -> bool {
	let mut paths = Vec::new();

	for i in 0..2 * n {
		let new_point = dvec2_to_point(star_vertex_position(viewport, i as i32, n, radius1, radius2));

		if i == 0 {
			paths.push(PathEl::MoveTo(new_point));
		} else {
			paths.push(PathEl::LineTo(new_point));
		}
	}

	paths.push(PathEl::ClosePath);

	let bez_path = BezPath::from_vec(paths);
	let (shape, bbox) = (bez_path.clone(), bez_path.bounding_box());

	if bbox.x0 > mouse_position.x || bbox.y0 > mouse_position.y || bbox.x1 < mouse_position.x || bbox.y1 < mouse_position.y {
		return false;
	}

	let winding = shape.winding(dvec2_to_point(mouse_position));

	// Non-zero fill rule
	winding != 0
}

/// Check if the the cursor is inside the geometric polygon shape made by the Polygon node without any upstream node modifications
pub fn inside_polygon(viewport: DAffine2, n: u32, radius: f64, mouse_position: DVec2) -> bool {
	let mut paths = Vec::new();

	for i in 0..n {
		let new_point = dvec2_to_point(polygon_vertex_position(viewport, i as i32, n, radius));

		if i == 0 {
			paths.push(PathEl::MoveTo(new_point));
		} else {
			paths.push(PathEl::LineTo(new_point));
		}
	}

	paths.push(PathEl::ClosePath);

	let bez_path = BezPath::from_vec(paths);
	let (shape, bbox) = (bez_path.clone(), bez_path.bounding_box());

	if bbox.x0 > mouse_position.x || bbox.y0 > mouse_position.y || bbox.x1 < mouse_position.x || bbox.y1 < mouse_position.y {
		return false;
	}

	let winding = shape.winding(dvec2_to_point(mouse_position));

	// Non-zero fill rule
	winding != 0
}

pub fn draw_snapping_ticks(snap_radii: &[f64], direction: DVec2, viewport: DAffine2, angle: f64, overlay_context: &mut OverlayContext) {
	for &snapped_radius in snap_radii {
		let Some(tick_direction) = direction.perp().try_normalize() else {
			return;
		};

		let tick_position = viewport.transform_point2(DVec2 {
			x: snapped_radius * angle.sin(),
			y: -snapped_radius * angle.cos(),
		});

		overlay_context.line(tick_position, tick_position + tick_direction * 5., None, Some(2.));
		overlay_context.line(tick_position, tick_position - tick_direction * 5., None, Some(2.));
	}
}

/// Wraps an angle (in radians) into the range [0, 2π).
pub fn wrap_to_tau(angle: f64) -> f64 {
	(angle % TAU + TAU) % TAU
}

pub fn format_rounded(value: f64, precision: usize) -> String {
	format!("{value:.precision$}").trim_end_matches('0').trim_end_matches('.').to_string()
}

/// Gives the approximated angle to display in degrees, given an angle in degrees.
pub fn calculate_display_angle(angle: f64) -> f64 {
	if angle.is_sign_positive() {
		angle - (angle / 360.).floor() * 360.
	} else if angle.is_sign_negative() {
		angle - ((angle / 360.).floor() + 1.) * 360.
	} else {
		angle
	}
}

pub fn calculate_arc_text_transform(angle: f64, offset_angle: f64, center: DVec2, width: f64) -> DAffine2 {
	let text_angle_on_unit_circle = DVec2::from_angle((angle.to_radians() % TAU) / 2. + offset_angle);
	let text_texture_position = DVec2::new(
		(ARC_SWEEP_GIZMO_RADIUS + 4. + width) * text_angle_on_unit_circle.x,
		(ARC_SWEEP_GIZMO_RADIUS + ARC_SWEEP_GIZMO_TEXT_HEIGHT) * text_angle_on_unit_circle.y,
	);
	DAffine2::from_translation(text_texture_position + center)
}

/// Extract the node input values of Grid.
/// Returns an option of (grid_type, spacing, columns, rows, angles).
pub fn extract_grid_parameters(layer: LayerNodeIdentifier, document: &DocumentMessageHandler) -> Option<(GridType, DVec2, u32, u32, DVec2)> {
	use graphene_std::vector::generator_nodes::grid::*;

	let node_inputs = NodeGraphLayer::new(layer, &document.network_interface).find_node_inputs("Grid")?;

	let (Some(&TaggedValue::GridType(grid_type)), Some(&TaggedValue::DVec2(spacing)), Some(&TaggedValue::U32(columns)), Some(&TaggedValue::U32(rows)), Some(&TaggedValue::DVec2(angles))) = (
		node_inputs.get(GridTypeInput::INDEX)?.as_value(),
		node_inputs.get(SpacingInput::<f64>::INDEX)?.as_value(),
		node_inputs.get(ColumnsInput::INDEX)?.as_value(),
		node_inputs.get(RowsInput::INDEX)?.as_value(),
		node_inputs.get(AnglesInput::INDEX)?.as_value(),
	) else {
		return None;
	};

	Some((grid_type, spacing, columns, rows, angles))
}<|MERGE_RESOLUTION|>--- conflicted
+++ resolved
@@ -1,10 +1,6 @@
 use super::ShapeToolData;
-<<<<<<< HEAD
-use crate::consts::{SPIRAL_INNER_RADIUS, SPIRAL_OUTER_RADIUS_INDEX, SPIRAL_TURNS_INDEX};
-=======
 use crate::consts::{ARC_SWEEP_GIZMO_RADIUS, ARC_SWEEP_GIZMO_TEXT_HEIGHT};
 use crate::messages::frontend::utility_types::MouseCursorIcon;
->>>>>>> 50be1352
 use crate::messages::message::Message;
 use crate::messages::portfolio::document::overlays::utility_types::OverlayContext;
 use crate::messages::portfolio::document::utility_types::document_metadata::LayerNodeIdentifier;
@@ -21,11 +17,7 @@
 use graphene_std::NodeInputDecleration;
 use graphene_std::subpath::{self, Subpath};
 use graphene_std::vector::click_target::ClickTargetType;
-<<<<<<< HEAD
-use graphene_std::vector::misc::{SpiralType, dvec2_to_point};
-=======
-use graphene_std::vector::misc::{ArcType, GridType, dvec2_to_point};
->>>>>>> 50be1352
+use graphene_std::vector::misc::{ArcType, GridType, SpiralType, dvec2_to_point};
 use kurbo::{BezPath, PathEl, Shape};
 use std::collections::VecDeque;
 use std::f64::consts::{PI, TAU};
@@ -34,13 +26,6 @@
 pub enum ShapeType {
 	#[default]
 	Polygon = 0,
-<<<<<<< HEAD
-	Star = 1,
-	Spiral = 2,
-	Rectangle = 3,
-	Ellipse = 4,
-	Line = 5,
-=======
 	Star,
 	Circle,
 	Arc,
@@ -49,7 +34,6 @@
 	Rectangle,
 	Ellipse,
 	Line,
->>>>>>> 50be1352
 }
 
 impl ShapeType {
@@ -57,12 +41,9 @@
 		(match self {
 			Self::Polygon => "Polygon",
 			Self::Star => "Star",
-<<<<<<< HEAD
-=======
 			Self::Circle => "Circle",
 			Self::Arc => "Arc",
 			Self::Grid => "Grid",
->>>>>>> 50be1352
 			Self::Spiral => "Spiral",
 			Self::Rectangle => "Rectangle",
 			Self::Ellipse => "Ellipse",
@@ -109,14 +90,7 @@
 	/// Called every frame to update the gizmo's interaction state based on the mouse position and selection.
 	///
 	/// This includes detecting hover states and preparing interaction flags or visual feedback (e.g., highlighting a hovered handle).
-	fn handle_state(
-		&mut self,
-		selected_shape_layers: LayerNodeIdentifier,
-		mouse_position: DVec2,
-		document: &DocumentMessageHandler,
-		input: &InputPreprocessorMessageHandler,
-		responses: &mut VecDeque<Message>,
-	);
+	fn handle_state(&mut self, selected_shape_layers: LayerNodeIdentifier, mouse_position: DVec2, document: &DocumentMessageHandler, responses: &mut VecDeque<Message>);
 
 	/// Called when a mouse click occurs over the canvas and a gizmo handle is hovered.
 	///
@@ -261,107 +235,33 @@
 	Some((sides, radius_1, radius_2))
 }
 
-/// Extract the node input values of Archimedean spiral.
-/// Returns an option of (Inner radius, Outer radius, Turns, ).
-pub fn extract_arc_spiral_parameters(layer: LayerNodeIdentifier, document: &DocumentMessageHandler) -> Option<(f64, f64, f64)> {
+/// Extract the node input values of spiral.
+/// Returns an option of (spiral type, start angle, inner radius, outer radius, turns, angle resolution).
+pub fn extract_spiral_parameters(layer: LayerNodeIdentifier, document: &DocumentMessageHandler) -> Option<(SpiralType, f64, f64, f64, f64, f64)> {
+	use graphene_std::vector::generator_nodes::spiral::*;
+
 	let node_inputs = NodeGraphLayer::new(layer, &document.network_interface).find_node_inputs("Spiral")?;
 
-	let Some(spiral_type) = get_spiral_type(layer, document) else {
+	let (
+		Some(&TaggedValue::SpiralType(spiral_type)),
+		Some(&TaggedValue::F64(start_angle)),
+		Some(&TaggedValue::F64(inner_radius)),
+		Some(&TaggedValue::F64(outer_radius)),
+		Some(&TaggedValue::F64(turns)),
+		Some(&TaggedValue::F64(angle_resolution)),
+	) = (
+		node_inputs.get(SpiralTypeInput::INDEX)?.as_value(),
+		node_inputs.get(StartAngleInput::INDEX)?.as_value(),
+		node_inputs.get(InnerRadiusInput::INDEX)?.as_value(),
+		node_inputs.get(OuterRadiusInput::INDEX)?.as_value(),
+		node_inputs.get(TurnsInput::INDEX)?.as_value(),
+		node_inputs.get(AngularResolutionInput::INDEX)?.as_value(),
+	)
+	else {
 		return None;
 	};
 
-	if spiral_type == SpiralType::Archimedean {
-		let (Some(&TaggedValue::F64(inner_radius)), Some(&TaggedValue::F64(tightness)), Some(&TaggedValue::F64(turns))) = (
-			node_inputs.get(SPIRAL_INNER_RADIUS)?.as_value(),
-			node_inputs.get(SPIRAL_OUTER_RADIUS_INDEX)?.as_value(),
-			node_inputs.get(SPIRAL_TURNS_INDEX)?.as_value(),
-		) else {
-			return None;
-		};
-
-		return Some((inner_radius, tightness, turns));
-	}
-
-	None
-}
-
-/// Extract the node input values of Logarithmic spiral.
-/// Returns an option of (Start radius, Outer radius, Turns, ).
-pub fn extract_log_spiral_parameters(layer: LayerNodeIdentifier, document: &DocumentMessageHandler) -> Option<(f64, f64, f64)> {
-	let node_inputs = NodeGraphLayer::new(layer, &document.network_interface).find_node_inputs("Spiral")?;
-
-	let Some(spiral_type) = get_spiral_type(layer, document) else {
-		return None;
-	};
-
-	if spiral_type == SpiralType::Logarithmic {
-		let (Some(&TaggedValue::F64(inner_radius)), Some(&TaggedValue::F64(tightness)), Some(&TaggedValue::F64(turns))) = (
-			node_inputs.get(SPIRAL_INNER_RADIUS)?.as_value(),
-			node_inputs.get(SPIRAL_OUTER_RADIUS_INDEX)?.as_value(),
-			node_inputs.get(SPIRAL_TURNS_INDEX)?.as_value(),
-		) else {
-			return None;
-		};
-
-		return Some((inner_radius, tightness, turns));
-	}
-
-	None
-}
-
-pub fn get_spiral_type(layer: LayerNodeIdentifier, document: &DocumentMessageHandler) -> Option<SpiralType> {
-	let node_inputs = NodeGraphLayer::new(layer, &document.network_interface).find_node_inputs("Spiral")?;
-
-	let Some(&TaggedValue::SpiralType(spiral_type)) = node_inputs.get(1).expect("Failed to get Spiral Type").as_value() else {
-		return None;
-	};
-
-	Some(spiral_type)
-}
-
-pub fn get_arc_spiral_end_point(layer: LayerNodeIdentifier, document: &DocumentMessageHandler, viewport: DAffine2, theta: f64) -> Option<DVec2> {
-	let Some((a, outer_radius, turns)) = extract_arc_spiral_parameters(layer, document) else {
-		return None;
-	};
-
-	let theta = turns * theta;
-	let b = calculate_b(a, turns, outer_radius, SpiralType::Archimedean);
-	let r = a + b * theta;
-
-	Some(viewport.transform_point2(DVec2::new(r * theta.cos(), -r * theta.sin())))
-}
-
-pub fn get_log_spiral_end_point(layer: LayerNodeIdentifier, document: &DocumentMessageHandler, viewport: DAffine2, theta: f64) -> Option<DVec2> {
-	let Some((_start_radius, outer_radius, turns)) = extract_log_spiral_parameters(layer, document) else {
-		return None;
-	};
-
-	Some(viewport.transform_point2(outer_radius * DVec2::new((turns * theta).cos(), -(turns * theta).sin())))
-}
-
-pub fn calculate_b(a: f64, turns: f64, outer_radius: f64, spiral_type: SpiralType) -> f64 {
-	match spiral_type {
-		SpiralType::Archimedean => {
-			let total_theta = turns * TAU;
-			(outer_radius - a) / total_theta
-		}
-		SpiralType::Logarithmic => {
-			let total_theta = turns * TAU;
-			((outer_radius.abs() / a).ln()) / total_theta
-		}
-	}
-}
-
-/// Returns a point on an Archimedean spiral at angle `theta`.
-pub fn archimedean_spiral_point(theta: f64, a: f64, b: f64) -> DVec2 {
-	let r = a + b * theta;
-	DVec2::new(r * theta.cos(), -r * theta.sin())
-}
-
-/// Returns a point on a logarithmic spiral at angle `theta`.
-pub fn log_spiral_point(theta: f64, a: f64, b: f64) -> DVec2 {
-	let r = a * (b * theta).exp(); // a * e^(bθ)
-	DVec2::new(r * theta.cos(), -r * theta.sin())
+	Some((spiral_type, start_angle, inner_radius, outer_radius, turns, angle_resolution))
 }
 
 /// Extract the node input values of Polygon.

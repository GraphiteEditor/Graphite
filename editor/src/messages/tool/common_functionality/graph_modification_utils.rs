--- conflicted
+++ resolved
@@ -126,20 +126,8 @@
 }
 
 /// Gets properties from the Text node
-<<<<<<< HEAD
 pub fn get_text(layer: LayerNodeIdentifier, network_interface: &NodeNetworkInterface) -> Option<(&String, &Font, f64)> {
 	let inputs = NodeGraphLayer::new(layer, network_interface).find_node_inputs("Text")?;
-	let NodeInput::Value {
-		tagged_value: TaggedValue::String(text),
-		..
-	} = &inputs[1]
-	else {
-		return None;
-	};
-=======
-pub fn get_text(layer: LayerNodeIdentifier, document_network: &NodeNetwork) -> Option<(&String, &Font, f64)> {
-	let inputs = NodeGraphLayer::new(layer, document_network).find_node_inputs("Text")?;
->>>>>>> a6af5d48
 
 	let Some(TaggedValue::String(text)) = &inputs[1].as_value() else { return None };
 	let Some(TaggedValue::Font(font)) = &inputs[2].as_value() else { return None };

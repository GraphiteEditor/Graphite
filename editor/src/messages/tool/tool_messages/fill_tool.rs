use super::tool_prelude::*;
use crate::messages::portfolio::document::overlays::utility_types::OverlayContext;
<<<<<<< HEAD
use crate::messages::tool::common_functionality::graph_modification_utils::{self, NodeGraphLayer, get_stroke_width};
use graph_craft::document::value::TaggedValue;
use graphene_core::vector::style::Fill;
use graphene_std::vector::PointId;
use graphene_std::vector::style::Stroke;
=======
use crate::messages::tool::common_functionality::graph_modification_utils::NodeGraphLayer;
use graphene_std::vector::style::Fill;
>>>>>>> 34dced38

#[derive(Default)]
pub struct FillTool {
	fsm_state: FillToolFsmState,
}

#[impl_message(Message, ToolMessage, Fill)]
#[derive(PartialEq, Clone, Debug, Hash, serde::Serialize, serde::Deserialize, specta::Type)]
pub enum FillToolMessage {
	// Standard messages
	Abort,
	WorkingColorChanged,
	Overlays(OverlayContext),

	// Tool-specific messages
	PointerMove,
	PointerUp,
	FillPrimaryColor,
	FillSecondaryColor,
}

impl ToolMetadata for FillTool {
	fn icon_name(&self) -> String {
		"GeneralFillTool".into()
	}
	fn tooltip(&self) -> String {
		"Fill Tool".into()
	}
	fn tool_type(&self) -> crate::messages::tool::utility_types::ToolType {
		ToolType::Fill
	}
}

impl LayoutHolder for FillTool {
	fn layout(&self) -> Layout {
		Layout::WidgetLayout(WidgetLayout::default())
	}
}

impl<'a> MessageHandler<ToolMessage, &mut ToolActionHandlerData<'a>> for FillTool {
	fn process_message(&mut self, message: ToolMessage, responses: &mut VecDeque<Message>, tool_data: &mut ToolActionHandlerData<'a>) {
		self.fsm_state.process_event(message, &mut (), tool_data, &(), responses, true);
	}
	fn actions(&self) -> ActionList {
		match self.fsm_state {
			FillToolFsmState::Ready => actions!(FillToolMessageDiscriminant;
				FillPrimaryColor,
				FillSecondaryColor,
				PointerMove,
			),
			FillToolFsmState::Filling => actions!(FillToolMessageDiscriminant;
				PointerMove,
				PointerUp,
				Abort,
			),
		}
	}
}

impl ToolTransition for FillTool {
	fn event_to_message_map(&self) -> EventToMessageMap {
		EventToMessageMap {
			tool_abort: Some(FillToolMessage::Abort.into()),
			working_color_changed: Some(FillToolMessage::WorkingColorChanged.into()),
			overlay_provider: Some(|overlay_context| FillToolMessage::Overlays(overlay_context).into()),
			..Default::default()
		}
	}
}

pub fn close_to_subpath(mouse_pos: DVec2, subpath: bezier_rs::Subpath<PointId>, stroke_width: f64, layer_to_viewport_transform: DAffine2) -> bool {
	let mouse_pos = layer_to_viewport_transform.inverse().transform_point2(mouse_pos);
	let max_stroke_distance = stroke_width;

	if let Some((segment_index, t)) = subpath.project(mouse_pos) {
		let nearest_point = subpath.evaluate(bezier_rs::SubpathTValue::Parametric { segment_index, t });
		// debug!("max_stroke_distance: {max_stroke_distance}");
		// debug!("mouse-stroke distance: {:?}", (mouse_pos - nearest_point).length());
		(mouse_pos - nearest_point).length_squared() <= max_stroke_distance
	} else {
		false
	}
}

#[derive(Clone, Copy, Debug, Default, PartialEq, Eq)]
enum FillToolFsmState {
	#[default]
	Ready,
	// Implemented as a fake dragging state that can be used to abort unwanted fills
	Filling,
}

impl Fsm for FillToolFsmState {
	type ToolData = ();
	type ToolOptions = ();

	fn transition(self, event: ToolMessage, _tool_data: &mut Self::ToolData, handler_data: &mut ToolActionHandlerData, _tool_options: &Self::ToolOptions, responses: &mut VecDeque<Message>) -> Self {
		let ToolActionHandlerData {
			document, global_tool_data, input, ..
		} = handler_data;

		let ToolMessage::Fill(event) = event else { return self };
		match (self, event) {
			(_, FillToolMessage::Overlays(mut overlay_context)) => {
				// Choose the working color to preview
				let use_secondary = input.keyboard.get(Key::Shift as usize);
				let preview_color = if use_secondary { global_tool_data.secondary_color } else { global_tool_data.primary_color };

				if !overlay_context.visibility_settings.fillable_indicator() {
					return self;
				};
				// Get the layer the user is hovering over
				if let Some(layer) = document.click(input) {
					if let Some(vector_data) = document.network_interface.compute_modified_vector(layer) {
						let mut subpaths = vector_data.stroke_bezier_paths();
						let graph_layer = graph_modification_utils::NodeGraphLayer::new(layer, &document.network_interface);

						// Stroke
						let stroke_node = graph_layer.upstream_node_id_from_name("Stroke");
						let stroke_width = get_stroke_width(layer, &document.network_interface).unwrap_or(1.0);
						let zoom = document.document_ptz.zoom();
						let modified_stroke_width = stroke_width * zoom;
						let stroke_exists_and_visible = stroke_node.is_some_and(|stroke| document.network_interface.is_visible(&stroke, &[]));
						let close_to_stroke = subpaths.any(|subpath| close_to_subpath(input.mouse.position, subpath, stroke_width, document.metadata().transform_to_viewport(layer)));

						// Fill
						let fill_node = graph_layer.upstream_node_id_from_name("Fill");
						let fill_exists_and_visible = fill_node.is_some_and(|fill| document.network_interface.is_visible(&fill, &[]));

						if stroke_exists_and_visible && close_to_stroke {
							let overlay_stroke = || {
								let mut stroke = Stroke::new(Some(preview_color), modified_stroke_width);
								stroke.transform = document.metadata().transform_to_viewport(layer);
								let line_cap = graph_layer.find_input("Stroke", 5).unwrap();
								stroke.line_cap = if let TaggedValue::LineCap(line_cap) = line_cap { *line_cap } else { return None };
								let line_join = graph_layer.find_input("Stroke", 6).unwrap();
								stroke.line_join = if let TaggedValue::LineJoin(line_join) = line_join { *line_join } else { return None };
								let miter_limit = graph_layer.find_input("Stroke", 7).unwrap();
								stroke.line_join_miter_limit = if let TaggedValue::F64(miter_limit) = miter_limit { *miter_limit } else { return None };

								Some(stroke)
							};

							if let Some(stroke) = overlay_stroke() {
								subpaths = vector_data.stroke_bezier_paths();
								overlay_context.fill_stroke(subpaths, &stroke);
							}
						} else if fill_exists_and_visible {
							subpaths = vector_data.stroke_bezier_paths();
							overlay_context.fill_path(subpaths, document.metadata().transform_to_viewport(layer), &preview_color, true, stroke_exists_and_visible, Some(modified_stroke_width));
						}
					}
				}
				self
			}
			(_, FillToolMessage::PointerMove | FillToolMessage::WorkingColorChanged) => {
				// Generate the hover outline
				responses.add(OverlaysMessage::Draw);
				self
			}
			(FillToolFsmState::Ready, color_event) => {
				// Get the layer the user is hovering over
				let Some(layer) = document.click(input) else {
					return self;
				};
				// If the layer is a raster layer, don't fill it, wait till the flood fill tool is implemented
				if NodeGraphLayer::is_raster_layer(layer, &mut document.network_interface) {
					return self;
				}
				let fill = match color_event {
					FillToolMessage::FillPrimaryColor => Fill::Solid(global_tool_data.primary_color.to_gamma_srgb()),
					FillToolMessage::FillSecondaryColor => Fill::Solid(global_tool_data.secondary_color.to_gamma_srgb()),
					_ => return self,
				};
				let stroke_color = match color_event {
					FillToolMessage::FillPrimaryColor => global_tool_data.primary_color.to_gamma_srgb(),
					FillToolMessage::FillSecondaryColor => global_tool_data.secondary_color.to_gamma_srgb(),
					_ => return self,
				};

				responses.add(DocumentMessage::AddTransaction);
				if let Some(vector_data) = document.network_interface.compute_modified_vector(layer) {
					let mut subpaths = vector_data.stroke_bezier_paths();
					let graph_layer = graph_modification_utils::NodeGraphLayer::new(layer, &document.network_interface);

					// Stroke
					let stroke_node = graph_layer.upstream_node_id_from_name("Stroke");
					let stroke_width = get_stroke_width(layer, &document.network_interface).unwrap_or(1.0);
					let stroke_exists_and_visible = stroke_node.is_some_and(|stroke| document.network_interface.is_visible(&stroke, &[]));
					let close_to_stroke = subpaths.any(|subpath| close_to_subpath(input.mouse.position, subpath, stroke_width, document.metadata().transform_to_viewport(layer)));

					// Fill
					let fill_node = graph_layer.upstream_node_id_from_name("Fill");
					let fill_exists_and_visible = fill_node.is_some_and(|fill| document.network_interface.is_visible(&fill, &[]));

					if stroke_exists_and_visible && close_to_stroke {
						responses.add(GraphOperationMessage::StrokeColorSet { layer, stroke_color });
					} else if fill_exists_and_visible {
						responses.add(GraphOperationMessage::FillSet { layer, fill });
					}
				}
				FillToolFsmState::Filling
			}
			(FillToolFsmState::Filling, FillToolMessage::PointerUp) => FillToolFsmState::Ready,
			(FillToolFsmState::Filling, FillToolMessage::Abort) => {
				responses.add(DocumentMessage::AbortTransaction);

				FillToolFsmState::Ready
			}
			_ => self,
		}
	}

	fn update_hints(&self, responses: &mut VecDeque<Message>) {
		let hint_data = match self {
			FillToolFsmState::Ready => HintData(vec![HintGroup(vec![
				HintInfo::mouse(MouseMotion::Lmb, "Fill with Primary"),
				HintInfo::keys([Key::Shift], "Fill with Secondary").prepend_plus(),
			])]),
			FillToolFsmState::Filling => HintData(vec![HintGroup(vec![HintInfo::mouse(MouseMotion::Rmb, ""), HintInfo::keys([Key::Escape], "Cancel").prepend_slash()])]),
		};

		responses.add(FrontendMessage::UpdateInputHints { hint_data });
	}

	fn update_cursor(&self, responses: &mut VecDeque<Message>) {
		responses.add(FrontendMessage::UpdateMouseCursor { cursor: MouseCursorIcon::Default });
	}
}

#[cfg(test)]
mod test_fill {
	pub use crate::test_utils::test_prelude::*;
	use graphene_std::vector::fill;
	use graphene_std::vector::style::Fill;

	async fn get_fills(editor: &mut EditorTestUtils) -> Vec<Fill> {
		let instrumented = match editor.eval_graph().await {
			Ok(instrumented) => instrumented,
			Err(e) => panic!("Failed to evaluate graph: {e}"),
		};

		instrumented.grab_all_input::<fill::FillInput<Fill>>(&editor.runtime).collect()
	}

	#[tokio::test]
	async fn ignore_artboard() {
		let mut editor = EditorTestUtils::create();
		editor.new_document().await;
		editor.drag_tool(ToolType::Artboard, 0., 0., 100., 100., ModifierKeys::empty()).await;
		editor.click_tool(ToolType::Fill, MouseKeys::LEFT, DVec2::new(2., 2.), ModifierKeys::empty()).await;
		assert!(get_fills(&mut editor,).await.is_empty());
	}

	#[tokio::test]
	async fn ignore_raster() {
		let mut editor = EditorTestUtils::create();
		editor.new_document().await;
		editor.create_raster_image(Image::new(100, 100, Color::WHITE), Some((0., 0.))).await;
		editor.click_tool(ToolType::Fill, MouseKeys::LEFT, DVec2::new(2., 2.), ModifierKeys::empty()).await;
		assert!(get_fills(&mut editor,).await.is_empty());
	}

	#[tokio::test]
	async fn primary() {
		let mut editor = EditorTestUtils::create();
		editor.new_document().await;
		editor.drag_tool(ToolType::Rectangle, 0., 0., 100., 100., ModifierKeys::empty()).await;
		editor.select_primary_color(Color::GREEN).await;
		editor.click_tool(ToolType::Fill, MouseKeys::LEFT, DVec2::new(2., 2.), ModifierKeys::empty()).await;
		let fills = get_fills(&mut editor).await;
		assert_eq!(fills.len(), 1);
		assert_eq!(fills[0].as_solid().unwrap().to_rgba8_srgb(), Color::GREEN.to_rgba8_srgb());
	}

	#[tokio::test]
	async fn secondary() {
		let mut editor = EditorTestUtils::create();
		editor.new_document().await;
		editor.drag_tool(ToolType::Rectangle, 0., 0., 100., 100., ModifierKeys::empty()).await;
		editor.select_secondary_color(Color::YELLOW).await;
		editor.click_tool(ToolType::Fill, MouseKeys::LEFT, DVec2::new(2., 2.), ModifierKeys::SHIFT).await;
		let fills = get_fills(&mut editor).await;
		assert_eq!(fills.len(), 1);
		assert_eq!(fills[0].as_solid().unwrap().to_rgba8_srgb(), Color::YELLOW.to_rgba8_srgb());
	}
}<|MERGE_RESOLUTION|>--- conflicted
+++ resolved
@@ -1,15 +1,9 @@
 use super::tool_prelude::*;
 use crate::messages::portfolio::document::overlays::utility_types::OverlayContext;
-<<<<<<< HEAD
 use crate::messages::tool::common_functionality::graph_modification_utils::{self, NodeGraphLayer, get_stroke_width};
 use graph_craft::document::value::TaggedValue;
-use graphene_core::vector::style::Fill;
 use graphene_std::vector::PointId;
-use graphene_std::vector::style::Stroke;
-=======
-use crate::messages::tool::common_functionality::graph_modification_utils::NodeGraphLayer;
-use graphene_std::vector::style::Fill;
->>>>>>> 34dced38
+use graphene_std::vector::style::{Fill, Stroke};
 
 #[derive(Default)]
 pub struct FillTool {
@@ -144,11 +138,11 @@
 								let mut stroke = Stroke::new(Some(preview_color), modified_stroke_width);
 								stroke.transform = document.metadata().transform_to_viewport(layer);
 								let line_cap = graph_layer.find_input("Stroke", 5).unwrap();
-								stroke.line_cap = if let TaggedValue::LineCap(line_cap) = line_cap { *line_cap } else { return None };
+								stroke.cap = if let TaggedValue::StrokeCap(line_cap) = line_cap { *line_cap } else { return None };
 								let line_join = graph_layer.find_input("Stroke", 6).unwrap();
-								stroke.line_join = if let TaggedValue::LineJoin(line_join) = line_join { *line_join } else { return None };
+								stroke.join = if let TaggedValue::StrokeJoin(line_join) = line_join { *line_join } else { return None };
 								let miter_limit = graph_layer.find_input("Stroke", 7).unwrap();
-								stroke.line_join_miter_limit = if let TaggedValue::F64(miter_limit) = miter_limit { *miter_limit } else { return None };
+								stroke.join_miter_limit = if let TaggedValue::F64(miter_limit) = miter_limit { *miter_limit } else { return None };
 
 								Some(stroke)
 							};
@@ -159,7 +153,14 @@
 							}
 						} else if fill_exists_and_visible {
 							subpaths = vector_data.stroke_bezier_paths();
-							overlay_context.fill_path(subpaths, document.metadata().transform_to_viewport(layer), &preview_color, true, stroke_exists_and_visible, Some(modified_stroke_width));
+							overlay_context.fill_path(
+								subpaths,
+								document.metadata().transform_to_viewport(layer),
+								&preview_color,
+								true,
+								stroke_exists_and_visible,
+								Some(modified_stroke_width),
+							);
 						}
 					}
 				}

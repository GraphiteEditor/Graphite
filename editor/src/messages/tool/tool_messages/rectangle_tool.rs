use super::tool_prelude::*;
use crate::messages::portfolio::document::node_graph::document_node_types::resolve_document_node_type;
use crate::messages::portfolio::document::{graph_operation::utility_types::TransformIn, overlays::utility_types::OverlayContext};
use crate::messages::tool::common_functionality::auto_panning::AutoPanning;
use crate::messages::tool::common_functionality::color_selector::{ToolColorOptions, ToolColorType};
use crate::messages::tool::common_functionality::graph_modification_utils;
use crate::messages::tool::common_functionality::resize::Resize;
use crate::messages::tool::common_functionality::snapping::SnapData;
<<<<<<< HEAD
=======

>>>>>>> 176ce314
use graph_craft::document::{value::TaggedValue, NodeId, NodeInput};
use graphene_core::uuid::generate_uuid;
use graphene_core::Color;

#[derive(Default)]
pub struct RectangleTool {
	fsm_state: RectangleToolFsmState,
	tool_data: RectangleToolData,
	options: RectangleToolOptions,
}

pub struct RectangleToolOptions {
	line_weight: f64,
	fill: ToolColorOptions,
	stroke: ToolColorOptions,
}

impl Default for RectangleToolOptions {
	fn default() -> Self {
		Self {
			line_weight: 5.,
			fill: ToolColorOptions::new_secondary(),
			stroke: ToolColorOptions::new_primary(),
		}
	}
}

#[derive(PartialEq, Clone, Debug, serde::Serialize, serde::Deserialize, specta::Type)]
pub enum RectangleOptionsUpdate {
	FillColor(Option<Color>),
	FillColorType(ToolColorType),
	LineWeight(f64),
	StrokeColor(Option<Color>),
	StrokeColorType(ToolColorType),
	WorkingColors(Option<Color>, Option<Color>),
}

#[impl_message(Message, ToolMessage, Rectangle)]
#[derive(PartialEq, Clone, Debug, serde::Serialize, serde::Deserialize, specta::Type)]
pub enum RectangleToolMessage {
	// Standard messages
	Overlays(OverlayContext),
	Abort,
	WorkingColorChanged,

	// Tool-specific messages
	DragStart,
	DragStop,
	PointerMove { center: Key, lock_ratio: Key },
	PointerOutsideViewport { center: Key, lock_ratio: Key },
	UpdateOptions(RectangleOptionsUpdate),
}

fn create_weight_widget(line_weight: f64) -> WidgetHolder {
	NumberInput::new(Some(line_weight))
		.unit(" px")
		.label("Weight")
		.min(0.)
		.max((1_u64 << std::f64::MANTISSA_DIGITS) as f64)
		.on_update(|number_input: &NumberInput| RectangleToolMessage::UpdateOptions(RectangleOptionsUpdate::LineWeight(number_input.value.unwrap())).into())
		.widget_holder()
}

impl LayoutHolder for RectangleTool {
	fn layout(&self) -> Layout {
		let mut widgets = self.options.fill.create_widgets(
			"Fill",
			true,
			|_| RectangleToolMessage::UpdateOptions(RectangleOptionsUpdate::FillColor(None)).into(),
			|color_type: ToolColorType| WidgetCallback::new(move |_| RectangleToolMessage::UpdateOptions(RectangleOptionsUpdate::FillColorType(color_type.clone())).into()),
			|color: &ColorButton| RectangleToolMessage::UpdateOptions(RectangleOptionsUpdate::FillColor(color.value.as_solid())).into(),
		);

		widgets.push(Separator::new(SeparatorType::Unrelated).widget_holder());

		widgets.append(&mut self.options.stroke.create_widgets(
			"Stroke",
			true,
			|_| RectangleToolMessage::UpdateOptions(RectangleOptionsUpdate::StrokeColor(None)).into(),
			|color_type: ToolColorType| WidgetCallback::new(move |_| RectangleToolMessage::UpdateOptions(RectangleOptionsUpdate::StrokeColorType(color_type.clone())).into()),
			|color: &ColorButton| RectangleToolMessage::UpdateOptions(RectangleOptionsUpdate::StrokeColor(color.value.as_solid())).into(),
		));
		widgets.push(Separator::new(SeparatorType::Unrelated).widget_holder());
		widgets.push(create_weight_widget(self.options.line_weight));

		Layout::WidgetLayout(WidgetLayout::new(vec![LayoutGroup::Row { widgets }]))
	}
}

impl<'a> MessageHandler<ToolMessage, &mut ToolActionHandlerData<'a>> for RectangleTool {
	fn process_message(&mut self, message: ToolMessage, responses: &mut VecDeque<Message>, tool_data: &mut ToolActionHandlerData<'a>) {
		let ToolMessage::Rectangle(RectangleToolMessage::UpdateOptions(action)) = message else {
			self.fsm_state.process_event(message, &mut self.tool_data, tool_data, &self.options, responses, true);
			return;
		};

		match action {
			RectangleOptionsUpdate::FillColor(color) => {
				self.options.fill.custom_color = color;
				self.options.fill.color_type = ToolColorType::Custom;
			}
			RectangleOptionsUpdate::FillColorType(color_type) => self.options.fill.color_type = color_type,
			RectangleOptionsUpdate::LineWeight(line_weight) => self.options.line_weight = line_weight,
			RectangleOptionsUpdate::StrokeColor(color) => {
				self.options.stroke.custom_color = color;
				self.options.stroke.color_type = ToolColorType::Custom;
			}
			RectangleOptionsUpdate::StrokeColorType(color_type) => self.options.stroke.color_type = color_type,
			RectangleOptionsUpdate::WorkingColors(primary, secondary) => {
				self.options.stroke.primary_working_color = primary;
				self.options.stroke.secondary_working_color = secondary;
				self.options.fill.primary_working_color = primary;
				self.options.fill.secondary_working_color = secondary;
			}
		}

		self.send_layout(responses, LayoutTarget::ToolOptions);
	}

	fn actions(&self) -> ActionList {
		match self.fsm_state {
			RectangleToolFsmState::Ready => actions!(RectangleToolMessageDiscriminant;
				DragStart,
				PointerMove,
			),
			RectangleToolFsmState::Drawing => actions!(RectangleToolMessageDiscriminant;
				DragStop,
				Abort,
				PointerMove,
			),
		}
	}
}

impl ToolMetadata for RectangleTool {
	fn icon_name(&self) -> String {
		"VectorRectangleTool".into()
	}
	fn tooltip(&self) -> String {
		"Rectangle Tool".into()
	}
	fn tool_type(&self) -> crate::messages::tool::utility_types::ToolType {
		ToolType::Rectangle
	}
}

impl ToolTransition for RectangleTool {
	fn event_to_message_map(&self) -> EventToMessageMap {
		EventToMessageMap {
			overlay_provider: Some(|overlay_context| RectangleToolMessage::Overlays(overlay_context).into()),
			tool_abort: Some(RectangleToolMessage::Abort.into()),
			working_color_changed: Some(RectangleToolMessage::WorkingColorChanged.into()),
			..Default::default()
		}
	}
}

#[derive(Clone, Copy, Debug, Default, PartialEq, Eq)]
enum RectangleToolFsmState {
	#[default]
	Ready,
	Drawing,
}

#[derive(Clone, Debug, Default)]
struct RectangleToolData {
	data: Resize,
	auto_panning: AutoPanning,
}

impl Fsm for RectangleToolFsmState {
	type ToolData = RectangleToolData;
	type ToolOptions = RectangleToolOptions;

	fn transition(
		self,
		event: ToolMessage,
		tool_data: &mut Self::ToolData,
		ToolActionHandlerData {
			document, global_tool_data, input, ..
		}: &mut ToolActionHandlerData,
		tool_options: &Self::ToolOptions,
		responses: &mut VecDeque<Message>,
	) -> Self {
		let shape_data = &mut tool_data.data;

		let ToolMessage::Rectangle(event) = event else {
			return self;
		};

		match (self, event) {
			(_, RectangleToolMessage::Overlays(mut overlay_context)) => {
				shape_data.snap_manager.draw_overlays(SnapData::new(document, input), &mut overlay_context);
				self
			}
			(RectangleToolFsmState::Ready, RectangleToolMessage::DragStart) => {
				shape_data.start(document, input);

				responses.add(DocumentMessage::StartTransaction);

				let nodes = {
					let node_type = resolve_document_node_type("Rectangle").expect("Rectangle node does not exist");
					let node = node_type.to_document_node_default_inputs(
						[None, Some(NodeInput::value(TaggedValue::F64(1.), false)), Some(NodeInput::value(TaggedValue::F64(1.), false))],
						Default::default(),
					);

					HashMap::from([(NodeId(0), node)])
				};
				let layer = graph_modification_utils::new_custom(NodeId(generate_uuid()), nodes, document.new_layer_parent(true), responses);
				tool_options.fill.apply_fill(layer, responses);
				tool_options.stroke.apply_stroke(tool_options.line_weight, layer, responses);
				shape_data.layer = Some(layer);

				responses.add(GraphOperationMessage::TransformSet {
					layer,
					transform: DAffine2::from_scale_angle_translation(DVec2::ONE, 0., input.mouse.position),
					transform_in: TransformIn::Viewport,
					skip_rerender: false,
				});

				RectangleToolFsmState::Drawing
			}
			(RectangleToolFsmState::Drawing, RectangleToolMessage::PointerMove { center, lock_ratio }) => {
				if let Some([start, end]) = shape_data.calculate_points(document, input, center, lock_ratio) {
					if let Some(layer) = shape_data.layer {
<<<<<<< HEAD
						// todo: make the scale impact the rect node
=======
						// TODO: make the scale impact the rect node
>>>>>>> 176ce314
						responses.add(GraphOperationMessage::TransformSet {
							layer,
							transform: DAffine2::from_scale_angle_translation(end - start, 0., (start + end) / 2.),
							transform_in: TransformIn::Viewport,
							skip_rerender: false,
						});
					}
				}

				// Auto-panning
				let messages = [
					RectangleToolMessage::PointerOutsideViewport { center, lock_ratio }.into(),
					RectangleToolMessage::PointerMove { center, lock_ratio }.into(),
				];
				tool_data.auto_panning.setup_by_mouse_position(input, &messages, responses);

				self
			}
			(_, RectangleToolMessage::PointerMove { .. }) => {
				shape_data.snap_manager.preview_draw(&SnapData::new(document, input), input.mouse.position);
				responses.add(OverlaysMessage::Draw);
				self
			}
			(RectangleToolFsmState::Drawing, RectangleToolMessage::PointerOutsideViewport { .. }) => {
				// Auto-panning
				let _ = tool_data.auto_panning.shift_viewport(input, responses);

				RectangleToolFsmState::Drawing
			}
			(state, RectangleToolMessage::PointerOutsideViewport { center, lock_ratio }) => {
				// Auto-panning
				let messages = [
					RectangleToolMessage::PointerOutsideViewport { center, lock_ratio }.into(),
					RectangleToolMessage::PointerMove { center, lock_ratio }.into(),
				];
				tool_data.auto_panning.stop(&messages, responses);

				state
			}
			(RectangleToolFsmState::Drawing, RectangleToolMessage::DragStop) => {
				input.mouse.finish_transaction(shape_data.viewport_drag_start(document), responses);
				shape_data.cleanup(responses);

				RectangleToolFsmState::Ready
			}
			(RectangleToolFsmState::Drawing, RectangleToolMessage::Abort) => {
				responses.add(DocumentMessage::AbortTransaction);

				shape_data.cleanup(responses);

				RectangleToolFsmState::Ready
			}
			(_, RectangleToolMessage::WorkingColorChanged) => {
				responses.add(RectangleToolMessage::UpdateOptions(RectangleOptionsUpdate::WorkingColors(
					Some(global_tool_data.primary_color),
					Some(global_tool_data.secondary_color),
				)));
				self
			}
			_ => self,
		}
	}

	fn update_hints(&self, responses: &mut VecDeque<Message>) {
		let hint_data = match self {
			RectangleToolFsmState::Ready => HintData(vec![HintGroup(vec![
				HintInfo::mouse(MouseMotion::LmbDrag, "Draw Rectangle"),
				HintInfo::keys([Key::Shift], "Constrain Square").prepend_plus(),
				HintInfo::keys([Key::Alt], "From Center").prepend_plus(),
			])]),
			RectangleToolFsmState::Drawing => HintData(vec![
				HintGroup(vec![HintInfo::mouse(MouseMotion::Rmb, ""), HintInfo::keys([Key::Escape], "Cancel").prepend_slash()]),
				HintGroup(vec![HintInfo::keys([Key::Shift], "Constrain Square"), HintInfo::keys([Key::Alt], "From Center")]),
			]),
		};

		responses.add(FrontendMessage::UpdateInputHints { hint_data });
	}

	fn update_cursor(&self, responses: &mut VecDeque<Message>) {
		responses.add(FrontendMessage::UpdateMouseCursor { cursor: MouseCursorIcon::Crosshair });
	}
}<|MERGE_RESOLUTION|>--- conflicted
+++ resolved
@@ -6,10 +6,7 @@
 use crate::messages::tool::common_functionality::graph_modification_utils;
 use crate::messages::tool::common_functionality::resize::Resize;
 use crate::messages::tool::common_functionality::snapping::SnapData;
-<<<<<<< HEAD
-=======
-
->>>>>>> 176ce314
+
 use graph_craft::document::{value::TaggedValue, NodeId, NodeInput};
 use graphene_core::uuid::generate_uuid;
 use graphene_core::Color;
@@ -236,11 +233,7 @@
 			(RectangleToolFsmState::Drawing, RectangleToolMessage::PointerMove { center, lock_ratio }) => {
 				if let Some([start, end]) = shape_data.calculate_points(document, input, center, lock_ratio) {
 					if let Some(layer) = shape_data.layer {
-<<<<<<< HEAD
-						// todo: make the scale impact the rect node
-=======
 						// TODO: make the scale impact the rect node
->>>>>>> 176ce314
 						responses.add(GraphOperationMessage::TransformSet {
 							layer,
 							transform: DAffine2::from_scale_angle_translation(end - start, 0., (start + end) / 2.),

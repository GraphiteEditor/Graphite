use super::select_tool::extend_lasso;
use super::tool_prelude::*;
use crate::consts::{
	COLOR_OVERLAY_BLUE, COLOR_OVERLAY_GREEN, COLOR_OVERLAY_RED, DRAG_DIRECTION_MODE_DETERMINATION_THRESHOLD, DRAG_THRESHOLD, HANDLE_ROTATE_SNAP_ANGLE, SEGMENT_INSERTION_DISTANCE,
	SEGMENT_OVERLAY_SIZE, SELECTION_THRESHOLD, SELECTION_TOLERANCE,
};
use crate::messages::portfolio::document::overlays::utility_functions::{path_overlays, selected_segments};
use crate::messages::portfolio::document::overlays::utility_types::{DrawHandles, OverlayContext};
use crate::messages::portfolio::document::utility_types::document_metadata::{DocumentMetadata, LayerNodeIdentifier};
use crate::messages::portfolio::document::utility_types::network_interface::NodeNetworkInterface;
use crate::messages::portfolio::document::utility_types::transformation::Axis;
use crate::messages::preferences::SelectionMode;
use crate::messages::tool::common_functionality::auto_panning::AutoPanning;
use crate::messages::tool::common_functionality::shape_editor::{
	ClosestSegment, ManipulatorAngle, OpposingHandleLengths, SelectedPointsInfo, SelectionChange, SelectionShape, SelectionShapeType, ShapeState,
};
use crate::messages::tool::common_functionality::snapping::{SnapCache, SnapCandidatePoint, SnapConstraint, SnapData, SnapManager};
use crate::messages::tool::common_functionality::utility_functions::{calculate_segment_angle, find_two_param_best_approximate};
use bezier_rs::{Bezier, TValue};
<<<<<<< HEAD
use graphene_core::renderer::Quad;
use graphene_core::vector::{ManipulatorPointId, PointId, VectorModificationType};
use graphene_std::vector::{HandleId, NoHashBuilder, SegmentId, VectorData};
=======
use graphene_std::renderer::Quad;
use graphene_std::vector::{HandleExt, HandleId, NoHashBuilder, SegmentId, VectorData};
use graphene_std::vector::{ManipulatorPointId, PointId, VectorModificationType};
>>>>>>> a4fbea91
use std::vec;

#[derive(Default)]
pub struct PathTool {
	fsm_state: PathToolFsmState,
	tool_data: PathToolData,
	options: PathToolOptions,
}

#[derive(Default)]
pub struct PathToolOptions {
	path_overlay_mode: PathOverlayMode,
}

#[impl_message(Message, ToolMessage, Path)]
#[derive(PartialEq, Clone, Debug, serde::Serialize, serde::Deserialize, specta::Type)]
pub enum PathToolMessage {
	// Standard messages
	Abort,
	Overlays(OverlayContext),
	SelectionChanged,

	// Tool-specific messages
	BreakPath,
	DeselectAllPoints,
	Delete,
	DeleteAndBreakPath,
	DragStop {
		extend_selection: Key,
		shrink_selection: Key,
	},
	Enter {
		extend_selection: Key,
		shrink_selection: Key,
	},
	Escape,
	ClosePath,
	FlipSmoothSharp,
	GRS {
		// Should be `Key::KeyG` (Grab), `Key::KeyR` (Rotate), or `Key::KeyS` (Scale)
		key: Key,
	},
	ManipulatorMakeHandlesFree,
	ManipulatorMakeHandlesColinear,
	MouseDown {
		extend_selection: Key,
		lasso_select: Key,
		handle_drag_from_anchor: Key,
		drag_restore_handle: Key,
	},
	NudgeSelectedPoints {
		delta_x: f64,
		delta_y: f64,
	},
	PointerMove {
		equidistant: Key,
		toggle_colinear: Key,
		move_anchor_with_handles: Key,
		snap_angle: Key,
		lock_angle: Key,
		delete_segment: Key,
		break_colinear_molding: Key,
	},
	PointerOutsideViewport {
		equidistant: Key,
		toggle_colinear: Key,
		move_anchor_with_handles: Key,
		snap_angle: Key,
		lock_angle: Key,
		delete_segment: Key,
		break_colinear_molding: Key,
	},
	RightClick,
	SelectAllAnchors,
	SelectedPointUpdated,
	SelectedPointXChanged {
		new_x: f64,
	},
	SelectedPointYChanged {
		new_y: f64,
	},
	SwapSelectedHandles,
	UpdateOptions(PathOptionsUpdate),
	UpdateSelectedPointsStatus {
		overlay_context: OverlayContext,
	},
}

#[derive(PartialEq, Eq, Hash, Copy, Clone, Debug, Default, serde::Serialize, serde::Deserialize, specta::Type)]
pub enum PathOverlayMode {
	AllHandles = 0,
	#[default]
	SelectedPointHandles = 1,
	FrontierHandles = 2,
}

#[derive(PartialEq, Eq, Clone, Debug, Hash, serde::Serialize, serde::Deserialize, specta::Type)]
pub enum PathOptionsUpdate {
	OverlayModeType(PathOverlayMode),
}

impl ToolMetadata for PathTool {
	fn icon_name(&self) -> String {
		"VectorPathTool".into()
	}
	fn tooltip(&self) -> String {
		"Path Tool".into()
	}
	fn tool_type(&self) -> crate::messages::tool::utility_types::ToolType {
		ToolType::Path
	}
}

impl LayoutHolder for PathTool {
	fn layout(&self) -> Layout {
		let coordinates = self.tool_data.selection_status.as_one().as_ref().map(|point| point.coordinates);
		let (x, y) = coordinates.map(|point| (Some(point.x), Some(point.y))).unwrap_or((None, None));

		let selection_status = &self.tool_data.selection_status;
		let manipulator_angle = selection_status.angle();

		let x_location = NumberInput::new(x)
			.unit(" px")
			.label("X")
			.min_width(120)
			.disabled(x.is_none())
			.min(-((1_u64 << f64::MANTISSA_DIGITS) as f64))
			.max((1_u64 << f64::MANTISSA_DIGITS) as f64)
			.on_update(move |number_input: &NumberInput| {
				if let Some(new_x) = number_input.value.or(x) {
					PathToolMessage::SelectedPointXChanged { new_x }.into()
				} else {
					Message::NoOp
				}
			})
			.widget_holder();

		let y_location = NumberInput::new(y)
			.unit(" px")
			.label("Y")
			.min_width(120)
			.disabled(y.is_none())
			.min(-((1_u64 << f64::MANTISSA_DIGITS) as f64))
			.max((1_u64 << f64::MANTISSA_DIGITS) as f64)
			.on_update(move |number_input: &NumberInput| {
				if let Some(new_y) = number_input.value.or(y) {
					PathToolMessage::SelectedPointYChanged { new_y }.into()
				} else {
					Message::NoOp
				}
			})
			.widget_holder();

		let related_seperator = Separator::new(SeparatorType::Related).widget_holder();
		let unrelated_seperator = Separator::new(SeparatorType::Unrelated).widget_holder();

		let colinear_handles_tooltip = "Keep both handles unbent, each 180° apart, when moving either";
		let colinear_handles_state = manipulator_angle.and_then(|angle| match angle {
			ManipulatorAngle::Colinear => Some(true),
			ManipulatorAngle::Free => Some(false),
			ManipulatorAngle::Mixed => None,
		})
		// TODO: Remove `unwrap_or_default` once checkboxes are capable of displaying a mixed state
		.unwrap_or_default();
		let mut checkbox_id = CheckboxId::default();
		let colinear_handle_checkbox = CheckboxInput::new(colinear_handles_state)
			.disabled(!self.tool_data.can_toggle_colinearity)
			.on_update(|&CheckboxInput { checked, .. }| {
				if checked {
					PathToolMessage::ManipulatorMakeHandlesColinear.into()
				} else {
					PathToolMessage::ManipulatorMakeHandlesFree.into()
				}
			})
			.tooltip(colinear_handles_tooltip)
			.for_label(checkbox_id.clone())
			.widget_holder();
		let colinear_handles_label = TextLabel::new("Colinear Handles")
			.disabled(!self.tool_data.can_toggle_colinearity)
			.tooltip(colinear_handles_tooltip)
			.for_checkbox(&mut checkbox_id)
			.widget_holder();

		let path_overlay_mode_widget = RadioInput::new(vec![
			RadioEntryData::new("all")
				.icon("HandleVisibilityAll")
				.tooltip("Show all handles regardless of selection")
				.on_update(move |_| PathToolMessage::UpdateOptions(PathOptionsUpdate::OverlayModeType(PathOverlayMode::AllHandles)).into()),
			RadioEntryData::new("selected")
				.icon("HandleVisibilitySelected")
				.tooltip("Show only handles of the segments connected to selected points")
				.on_update(move |_| PathToolMessage::UpdateOptions(PathOptionsUpdate::OverlayModeType(PathOverlayMode::SelectedPointHandles)).into()),
			RadioEntryData::new("frontier")
				.icon("HandleVisibilityFrontier")
				.tooltip("Show only handles at the frontiers of the segments connected to selected points")
				.on_update(move |_| PathToolMessage::UpdateOptions(PathOptionsUpdate::OverlayModeType(PathOverlayMode::FrontierHandles)).into()),
		])
		.selected_index(Some(self.options.path_overlay_mode as u32))
		.widget_holder();

		Layout::WidgetLayout(WidgetLayout::new(vec![LayoutGroup::Row {
			widgets: vec![
				x_location,
				related_seperator.clone(),
				y_location,
				unrelated_seperator.clone(),
				colinear_handle_checkbox,
				related_seperator,
				colinear_handles_label,
				unrelated_seperator,
				path_overlay_mode_widget,
			],
		}]))
	}
}

impl<'a> MessageHandler<ToolMessage, &mut ToolActionHandlerData<'a>> for PathTool {
	fn process_message(&mut self, message: ToolMessage, responses: &mut VecDeque<Message>, tool_data: &mut ToolActionHandlerData<'a>) {
		let updating_point = message == ToolMessage::Path(PathToolMessage::SelectedPointUpdated);

		match message {
			ToolMessage::Path(PathToolMessage::UpdateOptions(action)) => match action {
				PathOptionsUpdate::OverlayModeType(overlay_mode_type) => {
					self.options.path_overlay_mode = overlay_mode_type;
					responses.add(OverlaysMessage::Draw);
				}
			},
			ToolMessage::Path(PathToolMessage::ClosePath) => {
				responses.add(DocumentMessage::AddTransaction);
				tool_data.shape_editor.close_selected_path(tool_data.document, responses);
				responses.add(DocumentMessage::EndTransaction);
				responses.add(OverlaysMessage::Draw);
			}
			ToolMessage::Path(PathToolMessage::SwapSelectedHandles) => {
				if tool_data.shape_editor.handle_with_pair_selected(&tool_data.document.network_interface) {
					tool_data.shape_editor.alternate_selected_handles(&tool_data.document.network_interface);
					responses.add(PathToolMessage::SelectedPointUpdated);
					responses.add(FrontendMessage::UpdateMouseCursor { cursor: MouseCursorIcon::None });
					responses.add(OverlaysMessage::Draw);
				}
			}
			_ => {
				self.fsm_state.process_event(message, &mut self.tool_data, tool_data, &self.options, responses, true);
			}
		}

		if updating_point {
			self.send_layout(responses, LayoutTarget::ToolOptions);
		}
	}

	// Different actions depending on state may be wanted:
	fn actions(&self) -> ActionList {
		match self.fsm_state {
			PathToolFsmState::Ready => actions!(PathToolMessageDiscriminant;
				FlipSmoothSharp,
				MouseDown,
				Delete,
				NudgeSelectedPoints,
				Enter,
				SelectAllAnchors,
				DeselectAllPoints,
				BreakPath,
				DeleteAndBreakPath,
				ClosePath,
				PointerMove,
			),
			PathToolFsmState::Dragging(_) => actions!(PathToolMessageDiscriminant;
				Escape,
				RightClick,
				FlipSmoothSharp,
				DragStop,
				PointerMove,
				Delete,
				BreakPath,
				DeleteAndBreakPath,
				SwapSelectedHandles,
			),
			PathToolFsmState::Drawing { .. } => actions!(PathToolMessageDiscriminant;
				FlipSmoothSharp,
				DragStop,
				PointerMove,
				Delete,
				Enter,
				BreakPath,
				DeleteAndBreakPath,
				Escape,
				RightClick,
			),
			PathToolFsmState::SlidingPoint => actions!(PathToolMessageDiscriminant;
				PointerMove,
				DragStop,
				Escape,
				RightClick
			),
			PathToolFsmState::MoldingSegment => actions!(PathToolMessageDiscriminant;
				PointerMove,
				DragStop,
				RightClick,
				Escape,
			),
		}
	}
}

impl ToolTransition for PathTool {
	fn event_to_message_map(&self) -> EventToMessageMap {
		EventToMessageMap {
			tool_abort: Some(PathToolMessage::Abort.into()),
			selection_changed: Some(PathToolMessage::SelectionChanged.into()),
			overlay_provider: Some(|overlay_context| PathToolMessage::Overlays(overlay_context).into()),
			..Default::default()
		}
	}
}
#[derive(Clone, Copy, Debug, Default, PartialEq, Eq)]
pub struct DraggingState {
	point_select_state: PointSelectState,
	colinear: ManipulatorAngle,
}

#[derive(Clone, Copy, Default, Debug, PartialEq, Eq)]
pub enum PointSelectState {
	HandleWithPair,
	#[default]
	HandleNoPair,
	Anchor,
}

#[derive(Clone, Copy)]
pub struct SlidingSegmentData {
	segment_id: SegmentId,
	bezier: Bezier,
	start: PointId,
}

#[derive(Clone, Copy)]
pub struct SlidingPointInfo {
	anchor: PointId,
	layer: LayerNodeIdentifier,
	connected_segments: [SlidingSegmentData; 2],
}

#[derive(Clone, Copy, Debug, Default, PartialEq, Eq)]
enum PathToolFsmState {
	#[default]
	Ready,
	Dragging(DraggingState),
	Drawing {
		selection_shape: SelectionShapeType,
	},
	SlidingPoint,
	MoldingSegment,
}

#[derive(Default)]
struct PathToolData {
	snap_manager: SnapManager,
	lasso_polygon: Vec<DVec2>,
	selection_mode: Option<SelectionMode>,
	drag_start_pos: DVec2,
	previous_mouse_position: DVec2,
	toggle_colinear_debounce: bool,
	opposing_handle_lengths: Option<OpposingHandleLengths>,
	/// Describes information about the selected point(s), if any, across one or multiple shapes and manipulator point types (anchor or handle).
	/// The available information varies depending on whether `None`, `One`, or `Multiple` points are currently selected.
	/// NOTE: It must be updated using `update_selection_status` to ensure `can_toggle_colinearity` stays synchronized with the current selection.
	selection_status: SelectionStatus,
	/// `true` if we can change the current selection to colinear or not.
	can_toggle_colinearity: bool,
	segment: Option<ClosestSegment>,
	snap_cache: SnapCache,
	double_click_handled: bool,
	delete_segment_pressed: bool,
	auto_panning: AutoPanning,
	saved_points_before_anchor_select_toggle: Vec<ManipulatorPointId>,
	select_anchor_toggled: bool,
	saved_points_before_handle_drag: Vec<ManipulatorPointId>,
	handle_drag_toggle: bool,
	saved_points_before_anchor_convert_smooth_sharp: HashSet<ManipulatorPointId>,
	last_click_time: u64,
	dragging_state: DraggingState,
	angle: f64,
	opposite_handle_position: Option<DVec2>,
	last_clicked_point_was_selected: bool,
	snapping_axis: Option<Axis>,
	alt_clicked_on_anchor: bool,
	alt_dragging_from_anchor: bool,
	angle_locked: bool,
	temporary_colinear_handles: bool,
	molding_info: Option<(DVec2, DVec2)>,
	molding_segment: bool,
	temporary_adjacent_handles_while_molding: Option<[Option<HandleId>; 2]>,
	frontier_handles_info: Option<HashMap<SegmentId, Vec<PointId>>>,
	adjacent_anchor_offset: Option<DVec2>,
	sliding_point_info: Option<SlidingPointInfo>,
}

impl PathToolData {
	fn save_points_before_anchor_toggle(&mut self, points: Vec<ManipulatorPointId>) -> PathToolFsmState {
		self.saved_points_before_anchor_select_toggle = points;
		PathToolFsmState::Dragging(self.dragging_state)
	}

	fn remove_saved_points(&mut self) {
		self.saved_points_before_anchor_select_toggle.clear();
	}

	pub fn selection_quad(&self, metadata: &DocumentMetadata) -> Quad {
		let bbox = self.selection_box(metadata);
		Quad::from_box(bbox)
	}

	pub fn calculate_selection_mode_from_direction(&mut self, metadata: &DocumentMetadata) -> SelectionMode {
		let bbox = self.selection_box(metadata);
		let above_threshold = bbox[1].distance_squared(bbox[0]) > DRAG_DIRECTION_MODE_DETERMINATION_THRESHOLD.powi(2);

		if self.selection_mode.is_none() && above_threshold {
			let mode = if bbox[1].x < bbox[0].x {
				SelectionMode::Touched
			} else {
				// This also covers the case where they're equal: the area is zero, so we use `Enclosed` to ensure the selection ends up empty, as nothing will be enclosed by an empty area
				SelectionMode::Enclosed
			};
			self.selection_mode = Some(mode);
		}

		self.selection_mode.unwrap_or(SelectionMode::Touched)
	}

	pub fn selection_box(&self, metadata: &DocumentMetadata) -> [DVec2; 2] {
		// Convert previous mouse position to viewport space first
		let document_to_viewport = metadata.document_to_viewport;
		let previous_mouse = document_to_viewport.transform_point2(self.previous_mouse_position);
		if previous_mouse == self.drag_start_pos {
			let tolerance = DVec2::splat(SELECTION_TOLERANCE);
			[self.drag_start_pos - tolerance, self.drag_start_pos + tolerance]
		} else {
			[self.drag_start_pos, previous_mouse]
		}
	}

	fn update_selection_status(&mut self, shape_editor: &mut ShapeState, document: &DocumentMessageHandler) {
		let selection_status = get_selection_status(&document.network_interface, shape_editor);

		self.can_toggle_colinearity = match &selection_status {
			SelectionStatus::None => false,
			SelectionStatus::One(single_selected_point) => {
				let vector_data = document.network_interface.compute_modified_vector(single_selected_point.layer).unwrap();
				single_selected_point.id.get_handle_pair(&vector_data).is_some()
			}
			SelectionStatus::Multiple(_) => true,
		};
		self.selection_status = selection_status;
	}

	#[allow(clippy::too_many_arguments)]
	fn mouse_down(
		&mut self,
		shape_editor: &mut ShapeState,
		document: &DocumentMessageHandler,
		input: &InputPreprocessorMessageHandler,
		responses: &mut VecDeque<Message>,
		extend_selection: bool,
		lasso_select: bool,
		handle_drag_from_anchor: bool,
		drag_zero_handle: bool,
		path_overlay_mode: PathOverlayMode,
	) -> PathToolFsmState {
		self.double_click_handled = false;
		self.opposing_handle_lengths = None;

		self.drag_start_pos = input.mouse.position;

		if !self.saved_points_before_anchor_convert_smooth_sharp.is_empty() && (input.time - self.last_click_time > 500) {
			self.saved_points_before_anchor_convert_smooth_sharp.clear();
		}

		self.last_click_time = input.time;

		let old_selection = shape_editor.selected_points().cloned().collect::<Vec<_>>();

		// Check if the point is already selected; if not, select the first point within the threshold (in pixels)
		// Don't select the points which are not shown currently in PathOverlayMode
		if let Some((already_selected, mut selection_info)) = shape_editor.get_point_selection_state(
			&document.network_interface,
			input.mouse.position,
			SELECTION_THRESHOLD,
			path_overlay_mode,
			self.frontier_handles_info.clone(),
		) {
			responses.add(DocumentMessage::StartTransaction);

			self.last_clicked_point_was_selected = already_selected;

			// If the point is already selected and shift (`extend_selection`) is used, keep the selection unchanged.
			// Otherwise, select the first point within the threshold.
			if !(already_selected && extend_selection) {
				if let Some(updated_selection_info) = shape_editor.change_point_selection(
					&document.network_interface,
					input.mouse.position,
					SELECTION_THRESHOLD,
					extend_selection,
					path_overlay_mode,
					self.frontier_handles_info.clone(),
				) {
					selection_info = updated_selection_info;
				}
			}

			if let Some(selected_points) = selection_info {
				self.drag_start_pos = input.mouse.position;

				// If selected points contain only handles and there was some selection before, then it is stored and becomes restored upon release
				let mut dragging_only_handles = true;
				for point in &selected_points.points {
					if matches!(point.point_id, ManipulatorPointId::Anchor(_)) {
						dragging_only_handles = false;
						break;
					}
				}
				if dragging_only_handles && !self.handle_drag_toggle && !old_selection.is_empty() {
					self.saved_points_before_handle_drag = old_selection;
				}

				if handle_drag_from_anchor {
					if let Some((layer, point)) = shape_editor.find_nearest_point_indices(&document.network_interface, input.mouse.position, SELECTION_THRESHOLD) {
						// Check that selected point is an anchor
						if let (Some(point_id), Some(vector_data)) = (point.as_anchor(), document.network_interface.compute_modified_vector(layer)) {
							let handles = vector_data.all_connected(point_id).collect::<Vec<_>>();
							self.alt_clicked_on_anchor = true;
							for handle in &handles {
								let modification_type = handle.set_relative_position(DVec2::ZERO);
								responses.add(GraphOperationMessage::Vector { layer, modification_type });
								for &handles in &vector_data.colinear_manipulators {
									if handles.contains(handle) {
										let modification_type = VectorModificationType::SetG1Continuous { handles, enabled: false };
										responses.add(GraphOperationMessage::Vector { layer, modification_type });
									}
								}
							}

							let manipulator_point_id = handles[0].to_manipulator_point();
							shape_editor.deselect_all_points();
							shape_editor.select_points_by_manipulator_id(&vec![manipulator_point_id]);
							responses.add(PathToolMessage::SelectedPointUpdated);
						}
					}
				}

				if let Some((Some(point), Some(vector_data))) = shape_editor
					.find_nearest_point_indices(&document.network_interface, input.mouse.position, SELECTION_THRESHOLD)
					.map(|(layer, point)| (point.as_anchor(), document.network_interface.compute_modified_vector(layer)))
				{
					let handles = vector_data
						.all_connected(point)
						.filter(|handle| handle.length(&vector_data) < 1e-6)
						.map(|handle| handle.to_manipulator_point())
						.collect::<Vec<_>>();
					let endpoint = vector_data.extendable_points(false).any(|anchor| point == anchor);

					if drag_zero_handle && (handles.len() == 1 && !endpoint) {
						shape_editor.deselect_all_points();
						shape_editor.select_points_by_manipulator_id(&handles);
						shape_editor.convert_selected_manipulators_to_colinear_handles(responses, document);
					}
				}

				self.start_dragging_point(selected_points, input, document, shape_editor);
				responses.add(OverlaysMessage::Draw);
			}
			PathToolFsmState::Dragging(self.dragging_state)
		}
		// We didn't find a point nearby, so we will see if there is a segment to insert a point on
		else if let Some(closed_segment) = &mut self.segment {
			responses.add(DocumentMessage::StartTransaction);

			// Calculating and storing handle positions
			let handle1 = ManipulatorPointId::PrimaryHandle(closed_segment.segment());
			let handle2 = ManipulatorPointId::EndHandle(closed_segment.segment());

			if let Some(vector_data) = document.network_interface.compute_modified_vector(closed_segment.layer()) {
				if let (Some(pos1), Some(pos2)) = (handle1.get_position(&vector_data), handle2.get_position(&vector_data)) {
					self.molding_info = Some((pos1, pos2))
				}
			}

			PathToolFsmState::MoldingSegment
		}
		// We didn't find a segment, so consider selecting the nearest shape instead
		else if let Some(layer) = document.click(input) {
			shape_editor.deselect_all_points();
			if extend_selection {
				responses.add(NodeGraphMessage::SelectedNodesAdd { nodes: vec![layer.to_node()] });
			} else {
				responses.add(NodeGraphMessage::SelectedNodesSet { nodes: vec![layer.to_node()] });
			}
			self.drag_start_pos = input.mouse.position;
			self.previous_mouse_position = document.metadata().document_to_viewport.inverse().transform_point2(input.mouse.position);

			responses.add(DocumentMessage::StartTransaction);

			PathToolFsmState::Dragging(self.dragging_state)
		}
		// Start drawing
		else {
			self.drag_start_pos = input.mouse.position;
			self.previous_mouse_position = document.metadata().document_to_viewport.inverse().transform_point2(input.mouse.position);

			let selection_shape = if lasso_select { SelectionShapeType::Lasso } else { SelectionShapeType::Box };
			PathToolFsmState::Drawing { selection_shape }
		}
	}

	fn start_dragging_point(&mut self, selected_points: SelectedPointsInfo, input: &InputPreprocessorMessageHandler, document: &DocumentMessageHandler, shape_editor: &mut ShapeState) {
		let mut manipulators = HashMap::with_hasher(NoHashBuilder);
		let mut unselected = Vec::new();
		for (&layer, state) in &shape_editor.selected_shape_state {
			let Some(vector_data) = document.network_interface.compute_modified_vector(layer) else {
				continue;
			};
			let transform = document.metadata().transform_to_document(layer);

			let mut layer_manipulators = HashSet::with_hasher(NoHashBuilder);
			for point in state.selected() {
				let Some(anchor) = point.get_anchor(&vector_data) else { continue };
				layer_manipulators.insert(anchor);
				let Some([handle1, handle2]) = point.get_handle_pair(&vector_data) else { continue };
				let Some(handle) = point.as_handle() else { continue };
				// Check which handle is selected and which is opposite
				let opposite = if handle == handle1 { handle2 } else { handle1 };

				self.opposite_handle_position = if self.opposite_handle_position.is_none() {
					opposite.to_manipulator_point().get_position(&vector_data)
				} else {
					self.opposite_handle_position
				};
			}
			for (&id, &position) in vector_data.point_domain.ids().iter().zip(vector_data.point_domain.positions()) {
				if layer_manipulators.contains(&id) {
					continue;
				}
				unselected.push(SnapCandidatePoint::handle(transform.transform_point2(position)))
			}
			if !layer_manipulators.is_empty() {
				manipulators.insert(layer, layer_manipulators);
			}
		}
		self.snap_cache = SnapCache { manipulators, unselected };

		let viewport_to_document = document.metadata().document_to_viewport.inverse();
		self.previous_mouse_position = viewport_to_document.transform_point2(input.mouse.position - selected_points.offset);
	}

	fn update_colinear(&mut self, equidistant: bool, toggle_colinear: bool, shape_editor: &mut ShapeState, document: &DocumentMessageHandler, responses: &mut VecDeque<Message>) -> bool {
		// Check handle colinear state
		let is_colinear = self
			.selection_status
			.angle()
			.map(|angle| match angle {
				ManipulatorAngle::Colinear => true,
				ManipulatorAngle::Free | ManipulatorAngle::Mixed => false,
			})
			.unwrap_or(false);

		// Check if the toggle_colinear key has just been pressed
		if toggle_colinear && !self.toggle_colinear_debounce {
			self.opposing_handle_lengths = None;
			if is_colinear {
				shape_editor.disable_colinear_handles_state_on_selected(&document.network_interface, responses);
			} else {
				shape_editor.convert_selected_manipulators_to_colinear_handles(responses, document);
			}
			self.toggle_colinear_debounce = true;
			return true;
		}
		self.toggle_colinear_debounce = toggle_colinear;

		if equidistant && self.opposing_handle_lengths.is_none() {
			if !is_colinear {
				// Try to get selected handle info
				let Some((_, _, selected_handle_id)) = self.try_get_selected_handle_and_anchor(shape_editor, document) else {
					self.opposing_handle_lengths = Some(shape_editor.opposing_handle_lengths(document));
					return false;
				};

				let Some((layer, _)) = shape_editor.selected_shape_state.iter().next() else {
					self.opposing_handle_lengths = Some(shape_editor.opposing_handle_lengths(document));
					return false;
				};

				let Some(vector_data) = document.network_interface.compute_modified_vector(*layer) else {
					self.opposing_handle_lengths = Some(shape_editor.opposing_handle_lengths(document));
					return false;
				};

				// Check if handle has a pair (to ignore handles of edges of open paths)
				if let Some(handle_pair) = selected_handle_id.get_handle_pair(&vector_data) {
					let opposite_handle_length = handle_pair.iter().filter(|&&h| h.to_manipulator_point() != selected_handle_id).find_map(|&h| {
						let opp_handle_pos = h.to_manipulator_point().get_position(&vector_data)?;
						let opp_anchor_id = h.to_manipulator_point().get_anchor(&vector_data)?;
						let opp_anchor_pos = vector_data.point_domain.position_from_id(opp_anchor_id)?;
						Some((opp_handle_pos - opp_anchor_pos).length())
					});

					// Make handles colinear if opposite handle is zero length
					if opposite_handle_length == Some(0.) {
						shape_editor.convert_selected_manipulators_to_colinear_handles(responses, document);
						return true;
					}
				}
			}
			self.opposing_handle_lengths = Some(shape_editor.opposing_handle_lengths(document));
		}
		false
	}

	/// Attempts to get a single selected handle. Also retrieves the position of the anchor it is connected to. Used for the purpose of snapping the angle.
	fn try_get_selected_handle_and_anchor(&self, shape_editor: &ShapeState, document: &DocumentMessageHandler) -> Option<(DVec2, DVec2, ManipulatorPointId)> {
		// Only count selections of a single layer
		let (layer, selection) = shape_editor.selected_shape_state.iter().next()?;

		// Do not allow selections of multiple points to count
		if selection.selected_points_count() != 1 {
			return None;
		}

		// Only count selected handles
		let selected_handle = selection.selected().next()?.as_handle()?;
		let handle_id = selected_handle.to_manipulator_point();

		let layer_to_document = document.metadata().transform_to_document(*layer);
		let vector_data = document.network_interface.compute_modified_vector(*layer)?;

		let handle_position_local = selected_handle.to_manipulator_point().get_position(&vector_data)?;
		let anchor_id = selected_handle.to_manipulator_point().get_anchor(&vector_data)?;
		let anchor_position_local = vector_data.point_domain.position_from_id(anchor_id)?;

		let handle_position_document = layer_to_document.transform_point2(handle_position_local);
		let anchor_position_document = layer_to_document.transform_point2(anchor_position_local);

		Some((handle_position_document, anchor_position_document, handle_id))
	}

	#[allow(clippy::too_many_arguments)]
	fn calculate_handle_angle(
		&mut self,
		shape_editor: &mut ShapeState,
		document: &DocumentMessageHandler,
		responses: &mut VecDeque<Message>,
		relative_vector: DVec2,
		handle_vector: DVec2,
		handle_id: ManipulatorPointId,
		lock_angle: bool,
		snap_angle: bool,
		tangent_to_neighboring_tangents: bool,
	) -> f64 {
		let current_angle = -handle_vector.angle_to(DVec2::X);

		if let Some((vector_data, layer)) = shape_editor
			.selected_shape_state
			.iter()
			.next()
			.and_then(|(layer, _)| document.network_interface.compute_modified_vector(*layer).map(|vector_data| (vector_data, layer)))
		{
			let adjacent_anchor = check_handle_over_adjacent_anchor(handle_id, &vector_data);
			let mut required_angle = None;

			// If the handle is dragged over one of its adjacent anchors while holding down the Ctrl key, compute the angle based on the tangent formed with the neighboring anchor points.
			if adjacent_anchor.is_some() && lock_angle && !self.angle_locked {
				let anchor = handle_id.get_anchor(&vector_data);
				let (angle, anchor_position) = calculate_adjacent_anchor_tangent(handle_id, anchor, adjacent_anchor, &vector_data);

				let layer_to_document = document.metadata().transform_to_document(*layer);

				self.adjacent_anchor_offset = handle_id
					.get_anchor_position(&vector_data)
					.and_then(|handle_anchor| anchor_position.map(|adjacent_anchor| layer_to_document.transform_point2(adjacent_anchor) - layer_to_document.transform_point2(handle_anchor)));

				required_angle = angle;
			}

			// If the handle is dragged near its adjacent anchors while holding down the Ctrl key, compute the angle using the tangent direction of neighboring segments.
			if relative_vector.length() < 25. && lock_angle && !self.angle_locked {
				required_angle = calculate_lock_angle(self, shape_editor, responses, document, &vector_data, handle_id, tangent_to_neighboring_tangents);
			}

			// Finalize and apply angle locking if a valid target angle was determined.
			if let Some(angle) = required_angle {
				self.angle = angle;
				self.angle_locked = true;
				return angle;
			}
		}

		if lock_angle && !self.angle_locked {
			self.angle_locked = true;
			self.angle = -relative_vector.angle_to(DVec2::X);
			return -relative_vector.angle_to(DVec2::X);
		}

		// When the angle is locked we use the old angle
		if self.angle_locked {
			return self.angle;
		}

		// Round the angle to the closest increment
		let mut handle_angle = current_angle;
		if snap_angle && !lock_angle {
			let snap_resolution = HANDLE_ROTATE_SNAP_ANGLE.to_radians();
			handle_angle = (handle_angle / snap_resolution).round() * snap_resolution;
		}

		self.angle = handle_angle;

		handle_angle
	}

	#[allow(clippy::too_many_arguments)]
	fn apply_snapping(
		&mut self,
		handle_direction: DVec2,
		new_handle_position: DVec2,
		anchor_position: DVec2,
		using_angle_constraints: bool,
		handle_position: DVec2,
		document: &DocumentMessageHandler,
		input: &InputPreprocessorMessageHandler,
	) -> DVec2 {
		let snap_data = SnapData::new(document, input);
		let snap_point = SnapCandidatePoint::handle_neighbors(new_handle_position, [anchor_position]);

		let snap_result = match using_angle_constraints {
			true => {
				let snap_constraint = SnapConstraint::Line {
					origin: anchor_position,
					direction: handle_direction.normalize_or_zero(),
				};

				self.snap_manager.constrained_snap(&snap_data, &snap_point, snap_constraint, Default::default())
			}
			false => self.snap_manager.free_snap(&snap_data, &snap_point, Default::default()),
		};

		self.snap_manager.update_indicator(snap_result.clone());

		document.metadata().document_to_viewport.transform_vector2(snap_result.snapped_point_document - handle_position)
	}

	fn start_snap_along_axis(&mut self, shape_editor: &mut ShapeState, document: &DocumentMessageHandler, input: &InputPreprocessorMessageHandler, responses: &mut VecDeque<Message>) {
		// Find the negative delta to take the point to the drag start position
		let current_mouse = input.mouse.position;
		let drag_start = self.drag_start_pos;
		let opposite_delta = drag_start - current_mouse;

		shape_editor.move_selected_points(None, document, opposite_delta, false, true, false, None, false, responses);

		// Calculate the projected delta and shift the points along that delta
		let delta = current_mouse - drag_start;
		let axis = if delta.x.abs() >= delta.y.abs() { Axis::X } else { Axis::Y };
		self.snapping_axis = Some(axis);
		let projected_delta = match axis {
			Axis::X => DVec2::new(delta.x, 0.),
			Axis::Y => DVec2::new(0., delta.y),
			_ => DVec2::new(delta.x, 0.),
		};

		shape_editor.move_selected_points(None, document, projected_delta, false, true, false, None, false, responses);
	}

	fn stop_snap_along_axis(&mut self, shape_editor: &mut ShapeState, document: &DocumentMessageHandler, input: &InputPreprocessorMessageHandler, responses: &mut VecDeque<Message>) {
		// Calculate the negative delta of the selection and move it back to the drag start
		let current_mouse = input.mouse.position;
		let drag_start = self.drag_start_pos;

		let opposite_delta = drag_start - current_mouse;
		let Some(axis) = self.snapping_axis else { return };
		let opposite_projected_delta = match axis {
			Axis::X => DVec2::new(opposite_delta.x, 0.),
			Axis::Y => DVec2::new(0., opposite_delta.y),
			_ => DVec2::new(opposite_delta.x, 0.),
		};

		shape_editor.move_selected_points(None, document, opposite_projected_delta, false, true, false, None, false, responses);

		// Calculate what actually would have been the original delta for the point, and apply that
		let delta = current_mouse - drag_start;

		shape_editor.move_selected_points(None, document, delta, false, true, false, None, false, responses);

		self.snapping_axis = None;
	}

	fn get_normalized_tangent(&mut self, point: PointId, segment: SegmentId, vector_data: &VectorData) -> Option<DVec2> {
		let other_point = vector_data.other_point(segment, point)?;
		let position = ManipulatorPointId::Anchor(point).get_position(vector_data)?;

		let mut handles = vector_data.all_connected(other_point);
		let other_handle = handles.find(|handle| handle.segment == segment)?;

		let target_position = if other_handle.length(vector_data) == 0. {
			ManipulatorPointId::Anchor(other_point).get_position(vector_data)?
		} else {
			other_handle.to_manipulator_point().get_position(vector_data)?
		};

		let tangent_vector = target_position - position;
		tangent_vector.try_normalize()
	}

	fn start_sliding_point(&mut self, shape_editor: &mut ShapeState, document: &DocumentMessageHandler) -> bool {
		let single_anchor_selected = shape_editor.selected_points().count() == 1 && shape_editor.selected_points().any(|point| matches!(point, ManipulatorPointId::Anchor(_)));

		if single_anchor_selected {
			let Some(anchor) = shape_editor.selected_points().next() else { return false };
			let Some(layer) = document.network_interface.selected_nodes().selected_layers(document.metadata()).next() else {
				return false;
			};
			let Some(vector_data) = document.network_interface.compute_modified_vector(layer) else {
				return false;
			};

			// Check that the handles of anchor point are also colinear
			if !vector_data.colinear(*anchor) {
				return false;
			};

			let Some(point_id) = anchor.as_anchor() else { return false };

			let mut connected_segments = [None, None];
			for (segment, bezier, start, end) in vector_data.segment_bezier_iter() {
				if start == point_id || end == point_id {
					match (connected_segments[0], connected_segments[1]) {
						(None, None) => connected_segments[0] = Some(SlidingSegmentData { segment_id: segment, bezier, start }),
						(Some(_), None) => connected_segments[1] = Some(SlidingSegmentData { segment_id: segment, bezier, start }),
						_ => {
							warn!("more than two segments connected to the anchor point");
							return false;
						}
					}
				}
			}
			let connected_segments = if let [Some(seg1), Some(seg2)] = connected_segments {
				[seg1, seg2]
			} else {
				warn!("expected exactly two connected segments");
				return false;
			};

			self.sliding_point_info = Some(SlidingPointInfo {
				anchor: point_id,
				layer,
				connected_segments,
			});
			return true;
		}
		false
	}

	fn slide_point(&mut self, target_position: DVec2, responses: &mut VecDeque<Message>, network_interface: &NodeNetworkInterface, shape_editor: &ShapeState) {
		let Some(sliding_point_info) = self.sliding_point_info else { return };
		let anchor = sliding_point_info.anchor;
		let layer = sliding_point_info.layer;

		let Some(vector_data) = network_interface.compute_modified_vector(layer) else { return };
		let transform = network_interface.document_metadata().transform_to_viewport(layer);
		let layer_pos = transform.inverse().transform_point2(target_position);

		let segments = sliding_point_info.connected_segments;

		let t1 = segments[0].bezier.project(layer_pos);
		let position1 = segments[0].bezier.evaluate(TValue::Parametric(t1));

		let t2 = segments[1].bezier.project(layer_pos);
		let position2 = segments[1].bezier.evaluate(TValue::Parametric(t2));

		let (closer_segment, farther_segment, t_value, new_position) = if position2.distance(layer_pos) < position1.distance(layer_pos) {
			(segments[1], segments[0], t2, position2)
		} else {
			(segments[0], segments[1], t1, position1)
		};

		// Move the anchor to the new position
		let Some(current_position) = ManipulatorPointId::Anchor(anchor).get_position(&vector_data) else {
			return;
		};
		let delta = new_position - current_position;

		shape_editor.move_anchor(anchor, &vector_data, delta, layer, None, responses);

		// Make a split at the t_value
		let [first, second] = closer_segment.bezier.split(TValue::Parametric(t_value));
		let closer_segment_other_point = if anchor == closer_segment.start { closer_segment.bezier.end } else { closer_segment.bezier.start };

		let (split_segment, other_segment) = if first.start == closer_segment_other_point { (first, second) } else { (second, first) };

		// Primary handle maps to primary handle and secondary maps to secondary
		let closer_primary_handle = HandleId::primary(closer_segment.segment_id);
		let Some(handle_position) = split_segment.handle_start() else { return };
		let relative_position1 = handle_position - split_segment.start;
		let modification_type = closer_primary_handle.set_relative_position(relative_position1);
		responses.add(GraphOperationMessage::Vector { layer, modification_type });

		let closer_secondary_handle = HandleId::end(closer_segment.segment_id);
		let Some(handle_position) = split_segment.handle_end() else { return };
		let relative_position2 = handle_position - split_segment.end;
		let modification_type = closer_secondary_handle.set_relative_position(relative_position2);
		responses.add(GraphOperationMessage::Vector { layer, modification_type });

		let end_handle_direction = if anchor == closer_segment.start { -relative_position1 } else { -relative_position2 };

		let (farther_other_point, start_handle, end_handle, start_handle_pos) = if anchor == farther_segment.start {
			(
				farther_segment.bezier.end,
				HandleId::end(farther_segment.segment_id),
				HandleId::primary(farther_segment.segment_id),
				farther_segment.bezier.handle_end(),
			)
		} else {
			(
				farther_segment.bezier.start,
				HandleId::primary(farther_segment.segment_id),
				HandleId::end(farther_segment.segment_id),
				farther_segment.bezier.handle_start(),
			)
		};
		let Some(start_handle_position) = start_handle_pos else { return };
		let start_handle_direction = start_handle_position - farther_other_point;

		// Get normalized direction vectors, if cubic handle is zero then we consider corresponding tangent
		let d1 = start_handle_direction.try_normalize().unwrap_or({
			if anchor == farther_segment.start {
				-farther_segment.bezier.tangent(TValue::Parametric(0.99))
			} else {
				farther_segment.bezier.tangent(TValue::Parametric(0.01))
			}
		});

		let d2 = end_handle_direction.try_normalize().unwrap_or_default();

		let min_len1 = start_handle_direction.length() * 0.4;
		let min_len2 = end_handle_direction.length() * 0.4;

		let (relative_pos1, relative_pos2) = find_two_param_best_approximate(farther_other_point, new_position, d1, d2, min_len1, min_len2, farther_segment.bezier, other_segment);

		// Now set those handles to these handle lengths keeping the directions d1, d2
		let modification_type = start_handle.set_relative_position(relative_pos1);
		responses.add(GraphOperationMessage::Vector { layer, modification_type });

		let modification_type = end_handle.set_relative_position(relative_pos2);
		responses.add(GraphOperationMessage::Vector { layer, modification_type });
	}

	#[allow(clippy::too_many_arguments)]
	fn drag(
		&mut self,
		equidistant: bool,
		lock_angle: bool,
		snap_angle: bool,
		snap_axis: bool,
		shape_editor: &mut ShapeState,
		document: &DocumentMessageHandler,
		input: &InputPreprocessorMessageHandler,
		responses: &mut VecDeque<Message>,
	) {
		// First check if selection is not just a single handle point
		let selected_points = shape_editor.selected_points();
		let single_handle_selected = selected_points.count() == 1
			&& shape_editor
				.selected_points()
				.any(|point| matches!(point, ManipulatorPointId::EndHandle(_) | ManipulatorPointId::PrimaryHandle(_)));

		// This is where it starts snapping along axis
		if snap_axis && self.snapping_axis.is_none() && !single_handle_selected {
			self.start_snap_along_axis(shape_editor, document, input, responses);
		} else if !snap_axis && self.snapping_axis.is_some() {
			self.stop_snap_along_axis(shape_editor, document, input, responses);
		}

		let document_to_viewport = document.metadata().document_to_viewport;
		let previous_mouse = document_to_viewport.transform_point2(self.previous_mouse_position);
		let current_mouse = input.mouse.position;
		let raw_delta = document_to_viewport.inverse().transform_vector2(current_mouse - previous_mouse);

		let snapped_delta = if let Some((handle_position, anchor_position, handle_id)) = self.try_get_selected_handle_and_anchor(shape_editor, document) {
			let cursor_position = handle_position + raw_delta;

			let handle_angle = self.calculate_handle_angle(
				shape_editor,
				document,
				responses,
				handle_position - anchor_position,
				cursor_position - anchor_position,
				handle_id,
				lock_angle,
				snap_angle,
				equidistant,
			);

			let adjacent_anchor_offset = self.adjacent_anchor_offset.unwrap_or(DVec2::ZERO);
			let constrained_direction = DVec2::new(handle_angle.cos(), handle_angle.sin());
			let projected_length = (cursor_position - anchor_position - adjacent_anchor_offset).dot(constrained_direction);
			let constrained_target = anchor_position + adjacent_anchor_offset + constrained_direction * projected_length;
			let constrained_delta = constrained_target - handle_position;

			self.apply_snapping(
				constrained_direction,
				handle_position + constrained_delta,
				anchor_position + adjacent_anchor_offset,
				lock_angle || snap_angle,
				handle_position,
				document,
				input,
			)
		} else {
			shape_editor.snap(&mut self.snap_manager, &self.snap_cache, document, input, previous_mouse)
		};

		let handle_lengths = if equidistant { None } else { self.opposing_handle_lengths.take() };
		let opposite = if lock_angle { None } else { self.opposite_handle_position };
		let unsnapped_delta = current_mouse - previous_mouse;
		let mut was_alt_dragging = false;

		if self.snapping_axis.is_none() {
			if self.alt_clicked_on_anchor && !self.alt_dragging_from_anchor && self.drag_start_pos.distance(input.mouse.position) > DRAG_THRESHOLD {
				// Checking which direction the dragging begins
				self.alt_dragging_from_anchor = true;
				let Some(layer) = document.network_interface.selected_nodes().selected_layers(document.metadata()).next() else {
					return;
				};
				let Some(vector_data) = document.network_interface.compute_modified_vector(layer) else { return };
				let Some(point_id) = shape_editor.selected_points().next().unwrap().get_anchor(&vector_data) else {
					return;
				};

				if vector_data.connected_count(point_id) == 2 {
					let connected_segments: Vec<HandleId> = vector_data.all_connected(point_id).collect();
					let segment1 = connected_segments[0];
					let Some(tangent1) = self.get_normalized_tangent(point_id, segment1.segment, &vector_data) else {
						return;
					};
					let segment2 = connected_segments[1];
					let Some(tangent2) = self.get_normalized_tangent(point_id, segment2.segment, &vector_data) else {
						return;
					};

					let delta = input.mouse.position - self.drag_start_pos;
					let handle = if delta.dot(tangent1) >= delta.dot(tangent2) {
						segment1.to_manipulator_point()
					} else {
						segment2.to_manipulator_point()
					};

					// Now change the selection to this handle
					shape_editor.deselect_all_points();
					shape_editor.select_points_by_manipulator_id(&vec![handle]);
					responses.add(PathToolMessage::SelectionChanged);
				}
			}

			if self.alt_dragging_from_anchor && !equidistant && self.alt_clicked_on_anchor {
				was_alt_dragging = true;
				self.alt_dragging_from_anchor = false;
				self.alt_clicked_on_anchor = false;
			}

			let mut skip_opposite = false;
			if self.temporary_colinear_handles && !lock_angle {
				shape_editor.disable_colinear_handles_state_on_selected(&document.network_interface, responses);
				self.temporary_colinear_handles = false;
				skip_opposite = true;
			}
			shape_editor.move_selected_points(handle_lengths, document, snapped_delta, equidistant, true, was_alt_dragging, opposite, skip_opposite, responses);
			self.previous_mouse_position += document_to_viewport.inverse().transform_vector2(snapped_delta);
		} else {
			let Some(axis) = self.snapping_axis else { return };
			let projected_delta = match axis {
				Axis::X => DVec2::new(unsnapped_delta.x, 0.),
				Axis::Y => DVec2::new(0., unsnapped_delta.y),
				_ => DVec2::new(unsnapped_delta.x, 0.),
			};
			shape_editor.move_selected_points(handle_lengths, document, projected_delta, equidistant, true, false, opposite, false, responses);
			self.previous_mouse_position += document_to_viewport.inverse().transform_vector2(unsnapped_delta);
		}

		// Constantly checking and changing the snapping axis based on current mouse position
		if snap_axis && self.snapping_axis.is_some() {
			let Some(current_axis) = self.snapping_axis else { return };
			let total_delta = self.drag_start_pos - input.mouse.position;

			if (total_delta.x.abs() > total_delta.y.abs() && current_axis == Axis::Y) || (total_delta.y.abs() > total_delta.x.abs() && current_axis == Axis::X) {
				self.stop_snap_along_axis(shape_editor, document, input, responses);
				self.start_snap_along_axis(shape_editor, document, input, responses);
			}
		}
	}
}

impl Fsm for PathToolFsmState {
	type ToolData = PathToolData;
	type ToolOptions = PathToolOptions;

	fn transition(self, event: ToolMessage, tool_data: &mut Self::ToolData, tool_action_data: &mut ToolActionHandlerData, tool_options: &Self::ToolOptions, responses: &mut VecDeque<Message>) -> Self {
		let ToolActionHandlerData { document, input, shape_editor, .. } = tool_action_data;

		update_dynamic_hints(self, responses, shape_editor, document, tool_data);

		let ToolMessage::Path(event) = event else { return self };
		match (self, event) {
			(_, PathToolMessage::SelectionChanged) => {
				// Set the newly targeted layers to visible
				let target_layers = document.network_interface.selected_nodes().selected_layers(document.metadata()).collect();
				shape_editor.set_selected_layers(target_layers);

				responses.add(OverlaysMessage::Draw);
				self
			}
			(_, PathToolMessage::UpdateSelectedPointsStatus { overlay_context }) => {
				let display_anchors = overlay_context.visibility_settings.anchors();
				let display_handles = overlay_context.visibility_settings.handles();

				shape_editor.update_selected_anchors_status(display_anchors);
				shape_editor.update_selected_handles_status(display_handles);

				self
			}
			(_, PathToolMessage::Overlays(mut overlay_context)) => {
				// TODO: find the segment ids of which the selected points are a part of

				match tool_options.path_overlay_mode {
					PathOverlayMode::AllHandles => {
						path_overlays(document, DrawHandles::All, shape_editor, &mut overlay_context);
						tool_data.frontier_handles_info = None;
					}
					PathOverlayMode::SelectedPointHandles => {
						let selected_segments = selected_segments(&document.network_interface, shape_editor);

						path_overlays(document, DrawHandles::SelectedAnchors(selected_segments), shape_editor, &mut overlay_context);
						tool_data.frontier_handles_info = None;
					}
					PathOverlayMode::FrontierHandles => {
						let selected_segments = selected_segments(&document.network_interface, shape_editor);
						let selected_points = shape_editor.selected_points();
						let selected_anchors = selected_points
							.filter_map(|point_id| if let ManipulatorPointId::Anchor(p) = point_id { Some(*p) } else { None })
							.collect::<Vec<_>>();

						// Match the behavior of `PathOverlayMode::SelectedPointHandles` when only one point is selected
						if shape_editor.selected_points().count() == 1 {
							path_overlays(document, DrawHandles::SelectedAnchors(selected_segments), shape_editor, &mut overlay_context);
						} else {
							let mut segment_endpoints: HashMap<SegmentId, Vec<PointId>> = HashMap::new();

							for layer in document.network_interface.selected_nodes().selected_layers(document.metadata()) {
								let Some(vector_data) = document.network_interface.compute_modified_vector(layer) else { continue };

								// The points which are part of only one segment will be rendered
								let mut selected_segments_by_point: HashMap<PointId, Vec<SegmentId>> = HashMap::new();

								for (segment_id, _bezier, start, end) in vector_data.segment_bezier_iter() {
									if selected_segments.contains(&segment_id) {
										selected_segments_by_point.entry(start).or_default().push(segment_id);
										selected_segments_by_point.entry(end).or_default().push(segment_id);
									}
								}

								for (point, attached_segments) in selected_segments_by_point {
									if attached_segments.len() == 1 {
										segment_endpoints.entry(attached_segments[0]).or_default().push(point);
									}
									// Handle the edge case where a point, although not explicitly selected, is shared by two segments.
									else if !selected_anchors.contains(&point) {
										segment_endpoints.entry(attached_segments[0]).or_default().push(point);
										segment_endpoints.entry(attached_segments[1]).or_default().push(point);
									}
								}
							}

							// Caching segment endpoints for use in point selection logic
							tool_data.frontier_handles_info = Some(segment_endpoints.clone());

							// Now frontier anchors can be sent for rendering overlays
							path_overlays(document, DrawHandles::FrontierHandles(segment_endpoints), shape_editor, &mut overlay_context);
						}
					}
				}

				match self {
					Self::Ready => {
						// Check if there is no point nearby
						if shape_editor
							.find_nearest_visible_point_indices(
								&document.network_interface,
								input.mouse.position,
								SELECTION_THRESHOLD,
								tool_options.path_overlay_mode,
								tool_data.frontier_handles_info.clone(),
							)
							.is_some()
						{
							tool_data.segment = None;
						}
						// If already hovering on a segment, then recalculate its closest point
						else if let Some(closest_segment) = &mut tool_data.segment {
							closest_segment.update_closest_point(document.metadata(), input.mouse.position);

							if closest_segment.too_far(input.mouse.position, SEGMENT_INSERTION_DISTANCE) {
								tool_data.segment = None;
							}
						}
						// If not, check that if there is some closest segment or not
						else if let Some(closest_segment) = shape_editor.upper_closest_segment(&document.network_interface, input.mouse.position, SEGMENT_INSERTION_DISTANCE) {
							tool_data.segment = Some(closest_segment);
						}

						if let Some(closest_segment) = &tool_data.segment {
							let perp = closest_segment.calculate_perp(document);
							let point = closest_segment.closest_point(document.metadata());

							// Draw an X on the segment
							if tool_data.delete_segment_pressed {
								let angle = 45_f64.to_radians();
								let tilted_line = DVec2::from_angle(angle).rotate(perp);
								let tilted_perp = tilted_line.perp();

								overlay_context.line(point - tilted_line * SEGMENT_OVERLAY_SIZE, point + tilted_line * SEGMENT_OVERLAY_SIZE, Some(COLOR_OVERLAY_BLUE), None);
								overlay_context.line(point - tilted_perp * SEGMENT_OVERLAY_SIZE, point + tilted_perp * SEGMENT_OVERLAY_SIZE, Some(COLOR_OVERLAY_BLUE), None);
							}
							// Draw a line on the segment
							else {
								overlay_context.line(point - perp * SEGMENT_OVERLAY_SIZE, point + perp * SEGMENT_OVERLAY_SIZE, Some(COLOR_OVERLAY_BLUE), None);
							}
						}
					}
					Self::Drawing { selection_shape } => {
						let mut fill_color = graphene_std::Color::from_rgb_str(COLOR_OVERLAY_BLUE.strip_prefix('#').unwrap())
							.unwrap()
							.with_alpha(0.05)
							.to_rgba_hex_srgb();
						fill_color.insert(0, '#');
						let fill_color = Some(fill_color.as_str());

						let selection_mode = match tool_action_data.preferences.get_selection_mode() {
							SelectionMode::Directional => tool_data.calculate_selection_mode_from_direction(document.metadata()),
							selection_mode => selection_mode,
						};

						let quad = tool_data.selection_quad(document.metadata());
						let polygon = &tool_data.lasso_polygon;

						match (selection_shape, selection_mode) {
							(SelectionShapeType::Box, SelectionMode::Enclosed) => overlay_context.dashed_quad(quad, None, fill_color, Some(4.), Some(4.), Some(0.5)),
							(SelectionShapeType::Lasso, SelectionMode::Enclosed) => overlay_context.dashed_polygon(polygon, None, fill_color, Some(4.), Some(4.), Some(0.5)),
							(SelectionShapeType::Box, _) => overlay_context.quad(quad, None, fill_color),
							(SelectionShapeType::Lasso, _) => overlay_context.polygon(polygon, None, fill_color),
						}
					}
					Self::Dragging(_) => {
						tool_data.snap_manager.draw_overlays(SnapData::new(document, input), &mut overlay_context);

						// Draw the snapping axis lines
						if tool_data.snapping_axis.is_some() {
							let Some(axis) = tool_data.snapping_axis else { return self };
							let origin = tool_data.drag_start_pos;
							let viewport_diagonal = input.viewport_bounds.size().length();

							let faded = |color: &str| {
								let mut color = graphene_std::Color::from_rgb_str(color.strip_prefix('#').unwrap()).unwrap().with_alpha(0.25).to_rgba_hex_srgb();
								color.insert(0, '#');
								color
							};
							match axis {
								Axis::Y => {
									overlay_context.line(origin - DVec2::Y * viewport_diagonal, origin + DVec2::Y * viewport_diagonal, Some(COLOR_OVERLAY_GREEN), None);
									overlay_context.line(origin - DVec2::X * viewport_diagonal, origin + DVec2::X * viewport_diagonal, Some(&faded(COLOR_OVERLAY_RED)), None);
								}
								Axis::X | Axis::Both => {
									overlay_context.line(origin - DVec2::X * viewport_diagonal, origin + DVec2::X * viewport_diagonal, Some(COLOR_OVERLAY_RED), None);
									overlay_context.line(origin - DVec2::Y * viewport_diagonal, origin + DVec2::Y * viewport_diagonal, Some(&faded(COLOR_OVERLAY_GREEN)), None);
								}
							}
						}
					}
					Self::SlidingPoint => {}
					Self::MoldingSegment => {}
				}

				responses.add(PathToolMessage::SelectedPointUpdated);
				responses.add(PathToolMessage::UpdateSelectedPointsStatus { overlay_context });
				self
			}

			// Mouse down
			(
				_,
				PathToolMessage::MouseDown {
					extend_selection,
					lasso_select,
					handle_drag_from_anchor,
					drag_restore_handle,
				},
			) => {
				let extend_selection = input.keyboard.get(extend_selection as usize);
				let lasso_select = input.keyboard.get(lasso_select as usize);
				let handle_drag_from_anchor = input.keyboard.get(handle_drag_from_anchor as usize);
				let drag_zero_handle = input.keyboard.get(drag_restore_handle as usize);

				tool_data.selection_mode = None;
				tool_data.lasso_polygon.clear();

				tool_data.mouse_down(
					shape_editor,
					document,
					input,
					responses,
					extend_selection,
					lasso_select,
					handle_drag_from_anchor,
					drag_zero_handle,
					tool_options.path_overlay_mode,
				)
			}
			(
				PathToolFsmState::Drawing { selection_shape },
				PathToolMessage::PointerMove {
					equidistant,
					toggle_colinear,
					move_anchor_with_handles,
					snap_angle,
					lock_angle,
					delete_segment,
					break_colinear_molding,
				},
			) => {
				tool_data.previous_mouse_position = document.metadata().document_to_viewport.inverse().transform_point2(input.mouse.position);

				if selection_shape == SelectionShapeType::Lasso {
					extend_lasso(&mut tool_data.lasso_polygon, input.mouse.position);
				}

				responses.add(OverlaysMessage::Draw);

				// Auto-panning
				let messages = [
					PathToolMessage::PointerOutsideViewport {
						equidistant,
						toggle_colinear,
						move_anchor_with_handles,
						snap_angle,
						lock_angle,
						delete_segment,
						break_colinear_molding,
					}
					.into(),
					PathToolMessage::PointerMove {
						equidistant,
						toggle_colinear,
						move_anchor_with_handles,
						snap_angle,
						lock_angle,
						delete_segment,
						break_colinear_molding,
					}
					.into(),
				];
				tool_data.auto_panning.setup_by_mouse_position(input, &messages, responses);

				PathToolFsmState::Drawing { selection_shape }
			}
			(
				PathToolFsmState::Dragging(_),
				PathToolMessage::PointerMove {
					equidistant,
					toggle_colinear,
					move_anchor_with_handles,
					snap_angle,
					lock_angle,
					delete_segment,
					break_colinear_molding,
				},
			) => {
				let mut selected_only_handles = true;

				let selected_points = shape_editor.selected_points();

				for point in selected_points {
					if matches!(point, ManipulatorPointId::Anchor(_)) {
						selected_only_handles = false;
						break;
					}
				}

				if !tool_data.saved_points_before_handle_drag.is_empty() && (tool_data.drag_start_pos.distance(input.mouse.position) > DRAG_THRESHOLD) && (selected_only_handles) {
					tool_data.handle_drag_toggle = true;
				}

				if tool_data.selection_status.is_none() {
					if let Some(layer) = document.click(input) {
						shape_editor.select_all_anchors_in_layer(document, layer);
					}
				}

				let anchor_and_handle_toggled = input.keyboard.get(move_anchor_with_handles as usize);
				let initial_press = anchor_and_handle_toggled && !tool_data.select_anchor_toggled;
				let released_from_toggle = tool_data.select_anchor_toggled && !anchor_and_handle_toggled;

				if initial_press {
					responses.add(PathToolMessage::SelectedPointUpdated);
					tool_data.select_anchor_toggled = true;
					tool_data.save_points_before_anchor_toggle(shape_editor.selected_points().cloned().collect());
					shape_editor.select_handles_and_anchor_connected_to_current_handle(&document.network_interface);
				} else if released_from_toggle {
					responses.add(PathToolMessage::SelectedPointUpdated);
					tool_data.select_anchor_toggled = false;
					shape_editor.deselect_all_points();
					shape_editor.select_points_by_manipulator_id(&tool_data.saved_points_before_anchor_select_toggle);
					tool_data.remove_saved_points();
				}

				let toggle_colinear_state = input.keyboard.get(toggle_colinear as usize);
				let equidistant_state = input.keyboard.get(equidistant as usize);
				let lock_angle_state = input.keyboard.get(lock_angle as usize);
				let snap_angle_state = input.keyboard.get(snap_angle as usize);

				if !lock_angle_state {
					tool_data.angle_locked = false;
					tool_data.adjacent_anchor_offset = None;
				}

				if !tool_data.update_colinear(equidistant_state, toggle_colinear_state, tool_action_data.shape_editor, tool_action_data.document, responses) {
					if snap_angle_state && lock_angle_state && tool_data.start_sliding_point(tool_action_data.shape_editor, tool_action_data.document) {
						return PathToolFsmState::SlidingPoint;
					}

					tool_data.drag(
						equidistant_state,
						lock_angle_state,
						snap_angle_state,
						snap_angle_state,
						tool_action_data.shape_editor,
						tool_action_data.document,
						input,
						responses,
					);
				}

				// Auto-panning
				let messages = [
					PathToolMessage::PointerOutsideViewport {
						toggle_colinear,
						equidistant,
						move_anchor_with_handles,
						snap_angle,
						lock_angle,
						delete_segment,
						break_colinear_molding,
					}
					.into(),
					PathToolMessage::PointerMove {
						toggle_colinear,
						equidistant,
						move_anchor_with_handles,
						snap_angle,
						lock_angle,
						delete_segment,
						break_colinear_molding,
					}
					.into(),
				];
				tool_data.auto_panning.setup_by_mouse_position(input, &messages, responses);

				PathToolFsmState::Dragging(tool_data.dragging_state)
			}
			(PathToolFsmState::SlidingPoint, PathToolMessage::PointerMove { .. }) => {
				tool_data.slide_point(input.mouse.position, responses, &document.network_interface, shape_editor);
				PathToolFsmState::SlidingPoint
			}
			(PathToolFsmState::MoldingSegment, PathToolMessage::PointerMove { break_colinear_molding, .. }) => {
				if tool_data.drag_start_pos.distance(input.mouse.position) > DRAG_THRESHOLD {
					tool_data.molding_segment = true;
				}

				let break_colinear_molding = input.keyboard.get(break_colinear_molding as usize);

				// Logic for molding segment
				if let Some(segment) = &mut tool_data.segment {
					if let Some(molding_segment_handles) = tool_data.molding_info {
						tool_data.temporary_adjacent_handles_while_molding = segment.mold_handle_positions(
							document,
							responses,
							molding_segment_handles,
							input.mouse.position,
							break_colinear_molding,
							tool_data.temporary_adjacent_handles_while_molding,
						);
					}
				}

				PathToolFsmState::MoldingSegment
			}
			(PathToolFsmState::Ready, PathToolMessage::PointerMove { delete_segment, .. }) => {
				tool_data.delete_segment_pressed = input.keyboard.get(delete_segment as usize);

				if !tool_data.saved_points_before_anchor_convert_smooth_sharp.is_empty() {
					tool_data.saved_points_before_anchor_convert_smooth_sharp.clear();
				}

				if tool_data.adjacent_anchor_offset.is_some() {
					tool_data.adjacent_anchor_offset = None;
				}

				responses.add(OverlaysMessage::Draw);

				self
			}
			(PathToolFsmState::Drawing { selection_shape: selection_type }, PathToolMessage::PointerOutsideViewport { .. }) => {
				// Auto-panning
				if let Some(offset) = tool_data.auto_panning.shift_viewport(input, responses) {
					tool_data.drag_start_pos += offset;
				}

				PathToolFsmState::Drawing { selection_shape: selection_type }
			}
			(PathToolFsmState::Dragging(dragging_state), PathToolMessage::PointerOutsideViewport { .. }) => {
				// Auto-panning
				if let Some(offset) = tool_data.auto_panning.shift_viewport(input, responses) {
					tool_data.drag_start_pos += offset;
				}

				PathToolFsmState::Dragging(dragging_state)
			}
			(
				state,
				PathToolMessage::PointerOutsideViewport {
					equidistant,
					toggle_colinear,
					move_anchor_with_handles,
					snap_angle,
					lock_angle,
					delete_segment,
					break_colinear_molding,
				},
			) => {
				// Auto-panning
				let messages = [
					PathToolMessage::PointerOutsideViewport {
						equidistant,
						toggle_colinear,
						move_anchor_with_handles,
						snap_angle,
						lock_angle,
						delete_segment,
						break_colinear_molding,
					}
					.into(),
					PathToolMessage::PointerMove {
						equidistant,
						toggle_colinear,
						move_anchor_with_handles,
						snap_angle,
						lock_angle,
						delete_segment,
						break_colinear_molding,
					}
					.into(),
				];
				tool_data.auto_panning.stop(&messages, responses);

				state
			}
			(PathToolFsmState::Drawing { selection_shape }, PathToolMessage::Enter { extend_selection, shrink_selection }) => {
				let extend_selection = input.keyboard.get(extend_selection as usize);
				let shrink_selection = input.keyboard.get(shrink_selection as usize);

				let selection_change = if shrink_selection {
					SelectionChange::Shrink
				} else if extend_selection {
					SelectionChange::Extend
				} else {
					SelectionChange::Clear
				};

				let document_to_viewport = document.metadata().document_to_viewport;
				let previous_mouse = document_to_viewport.transform_point2(tool_data.previous_mouse_position);
				if tool_data.drag_start_pos == previous_mouse {
					responses.add(NodeGraphMessage::SelectedNodesSet { nodes: vec![] });
				} else {
					match selection_shape {
						SelectionShapeType::Box => {
							let bbox = [tool_data.drag_start_pos, previous_mouse];
							shape_editor.select_all_in_shape(
								&document.network_interface,
								SelectionShape::Box(bbox),
								selection_change,
								tool_options.path_overlay_mode,
								tool_data.frontier_handles_info.clone(),
							);
						}
						SelectionShapeType::Lasso => shape_editor.select_all_in_shape(
							&document.network_interface,
							SelectionShape::Lasso(&tool_data.lasso_polygon),
							selection_change,
							tool_options.path_overlay_mode,
							tool_data.frontier_handles_info.clone(),
						),
					}
				}

				responses.add(OverlaysMessage::Draw);

				PathToolFsmState::Ready
			}
			(PathToolFsmState::Dragging { .. }, PathToolMessage::Escape | PathToolMessage::RightClick) => {
				if tool_data.handle_drag_toggle && tool_data.drag_start_pos.distance(input.mouse.position) > DRAG_THRESHOLD {
					shape_editor.deselect_all_points();
					shape_editor.select_points_by_manipulator_id(&tool_data.saved_points_before_handle_drag);

					tool_data.saved_points_before_handle_drag.clear();
					tool_data.handle_drag_toggle = false;
				}
				tool_data.angle_locked = false;
				responses.add(DocumentMessage::AbortTransaction);
				tool_data.snap_manager.cleanup(responses);
				PathToolFsmState::Ready
			}
			(PathToolFsmState::Drawing { .. }, PathToolMessage::Escape | PathToolMessage::RightClick) => {
				tool_data.snap_manager.cleanup(responses);
				PathToolFsmState::Ready
			}
			(PathToolFsmState::SlidingPoint, PathToolMessage::Escape | PathToolMessage::RightClick) => {
				tool_data.sliding_point_info = None;

				responses.add(DocumentMessage::AbortTransaction);
				tool_data.snap_manager.cleanup(responses);

				PathToolFsmState::Ready
			}
			(PathToolFsmState::MoldingSegment, PathToolMessage::Escape | PathToolMessage::RightClick) => {
				// Undo the molding and go back to the state before
				tool_data.molding_info = None;
				tool_data.molding_segment = false;
				tool_data.temporary_adjacent_handles_while_molding = None;

				responses.add(DocumentMessage::AbortTransaction);
				tool_data.snap_manager.cleanup(responses);

				PathToolFsmState::Ready
			}
			// Mouse up
			(PathToolFsmState::Drawing { selection_shape }, PathToolMessage::DragStop { extend_selection, shrink_selection }) => {
				let extend_selection = input.keyboard.get(extend_selection as usize);
				let shrink_selection = input.keyboard.get(shrink_selection as usize);

				let select_kind = if shrink_selection {
					SelectionChange::Shrink
				} else if extend_selection {
					SelectionChange::Extend
				} else {
					SelectionChange::Clear
				};

				let document_to_viewport = document.metadata().document_to_viewport;
				let previous_mouse = document_to_viewport.transform_point2(tool_data.previous_mouse_position);
				if tool_data.drag_start_pos == previous_mouse {
					responses.add(NodeGraphMessage::SelectedNodesSet { nodes: vec![] });
				} else {
					match selection_shape {
						SelectionShapeType::Box => {
							let bbox = [tool_data.drag_start_pos, previous_mouse];
							shape_editor.select_all_in_shape(
								&document.network_interface,
								SelectionShape::Box(bbox),
								select_kind,
								tool_options.path_overlay_mode,
								tool_data.frontier_handles_info.clone(),
							);
						}
						SelectionShapeType::Lasso => shape_editor.select_all_in_shape(
							&document.network_interface,
							SelectionShape::Lasso(&tool_data.lasso_polygon),
							select_kind,
							tool_options.path_overlay_mode,
							tool_data.frontier_handles_info.clone(),
						),
					}
				}
				responses.add(OverlaysMessage::Draw);
				responses.add(PathToolMessage::SelectedPointUpdated);

				PathToolFsmState::Ready
			}
			(_, PathToolMessage::DragStop { extend_selection, .. }) => {
				let extend_selection = input.keyboard.get(extend_selection as usize);
				let drag_occurred = tool_data.drag_start_pos.distance(input.mouse.position) > DRAG_THRESHOLD;

				let nearest_point = shape_editor.find_nearest_visible_point_indices(
					&document.network_interface,
					input.mouse.position,
					SELECTION_THRESHOLD,
					tool_options.path_overlay_mode,
					tool_data.frontier_handles_info.clone(),
				);

				if let Some(segment) = &mut tool_data.segment {
					if !drag_occurred && !tool_data.molding_segment {
						if tool_data.delete_segment_pressed {
							if let Some(vector_data) = document.network_interface.compute_modified_vector(segment.layer()) {
								shape_editor.dissolve_segment(responses, segment.layer(), &vector_data, segment.segment(), segment.points());
								responses.add(DocumentMessage::EndTransaction);
							}
						} else {
							segment.adjusted_insert_and_select(shape_editor, responses, extend_selection);
							responses.add(DocumentMessage::EndTransaction);
						}
					} else {
						responses.add(DocumentMessage::EndTransaction);
					}

					tool_data.segment = None;
					tool_data.molding_info = None;
					tool_data.molding_segment = false;
					tool_data.temporary_adjacent_handles_while_molding = None;

					return PathToolFsmState::Ready;
				}

				if let Some((layer, nearest_point)) = nearest_point {
					if !drag_occurred && extend_selection {
						let clicked_selected = shape_editor.selected_points().any(|&point| nearest_point == point);
						if clicked_selected && tool_data.last_clicked_point_was_selected {
							shape_editor.selected_shape_state.entry(layer).or_default().deselect_point(nearest_point);
						} else {
							shape_editor.selected_shape_state.entry(layer).or_default().select_point(nearest_point);
						}
						responses.add(OverlaysMessage::Draw);
					}
				}

				if tool_data.temporary_colinear_handles {
					tool_data.temporary_colinear_handles = false;
				}

				if tool_data.handle_drag_toggle && drag_occurred {
					shape_editor.deselect_all_points();
					shape_editor.select_points_by_manipulator_id(&tool_data.saved_points_before_handle_drag);

					tool_data.saved_points_before_handle_drag.clear();
					tool_data.handle_drag_toggle = false;
				}

				tool_data.alt_dragging_from_anchor = false;
				tool_data.alt_clicked_on_anchor = false;
				tool_data.angle_locked = false;

				if tool_data.select_anchor_toggled {
					shape_editor.deselect_all_points();
					shape_editor.select_points_by_manipulator_id(&tool_data.saved_points_before_anchor_select_toggle);
					tool_data.remove_saved_points();
					tool_data.select_anchor_toggled = false;
				}

				if let Some((layer, nearest_point)) = nearest_point {
					if !drag_occurred && !extend_selection {
						let clicked_selected = shape_editor.selected_points().any(|&point| nearest_point == point);
						if clicked_selected {
							if tool_data.saved_points_before_anchor_convert_smooth_sharp.is_empty() {
								tool_data.saved_points_before_anchor_convert_smooth_sharp = shape_editor.selected_points().copied().collect::<HashSet<_>>();
							}

							shape_editor.deselect_all_points();
							shape_editor.selected_shape_state.entry(layer).or_default().select_point(nearest_point);
							responses.add(OverlaysMessage::Draw);
						}
					}
				}
				// Deselect all points if the user clicks the filled region of the shape
				else if tool_data.drag_start_pos.distance(input.mouse.position) <= DRAG_THRESHOLD {
					shape_editor.deselect_all_points();
				}

				tool_data.snapping_axis = None;
				tool_data.sliding_point_info = None;

				responses.add(DocumentMessage::EndTransaction);
				responses.add(PathToolMessage::SelectedPointUpdated);
				tool_data.snap_manager.cleanup(responses);
				tool_data.opposite_handle_position = None;

				PathToolFsmState::Ready
			}

			// Delete key
			(_, PathToolMessage::Delete) => {
				// Delete the selected points and clean up overlays
				responses.add(DocumentMessage::AddTransaction);
				shape_editor.delete_selected_points(document, responses);
				responses.add(PathToolMessage::SelectionChanged);

				PathToolFsmState::Ready
			}
			(_, PathToolMessage::BreakPath) => {
				shape_editor.break_path_at_selected_point(document, responses);
				PathToolFsmState::Ready
			}
			(_, PathToolMessage::DeleteAndBreakPath) => {
				shape_editor.delete_point_and_break_path(document, responses);
				PathToolFsmState::Ready
			}
			(_, PathToolMessage::FlipSmoothSharp) => {
				// Double-clicked on a point
				let nearest_point = shape_editor.find_nearest_point_indices(&document.network_interface, input.mouse.position, SELECTION_THRESHOLD);
				if nearest_point.is_some() {
					// Flip the selected point between smooth and sharp
					if !tool_data.double_click_handled && tool_data.drag_start_pos.distance(input.mouse.position) <= DRAG_THRESHOLD {
						responses.add(DocumentMessage::StartTransaction);

						shape_editor.select_points_by_manipulator_id(&tool_data.saved_points_before_anchor_convert_smooth_sharp.iter().copied().collect::<Vec<_>>());
						shape_editor.flip_smooth_sharp(&document.network_interface, input.mouse.position, SELECTION_TOLERANCE, responses);
						tool_data.saved_points_before_anchor_convert_smooth_sharp.clear();

						responses.add(DocumentMessage::EndTransaction);
						responses.add(PathToolMessage::SelectedPointUpdated);
					}

					return PathToolFsmState::Ready;
				}

				// Double-clicked on a filled region
				if let Some(layer) = document.click(input) {
					// Select all points in the layer
					shape_editor.select_connected_anchors(document, layer, input.mouse.position);
				}

				PathToolFsmState::Ready
			}
			(_, PathToolMessage::Abort) => {
				responses.add(OverlaysMessage::Draw);
				PathToolFsmState::Ready
			}
			(_, PathToolMessage::NudgeSelectedPoints { delta_x, delta_y }) => {
				shape_editor.move_selected_points(
					tool_data.opposing_handle_lengths.take(),
					document,
					(delta_x, delta_y).into(),
					true,
					false,
					false,
					tool_data.opposite_handle_position,
					false,
					responses,
				);

				PathToolFsmState::Ready
			}
			(_, PathToolMessage::SelectAllAnchors) => {
				shape_editor.select_all_anchors_in_selected_layers(document);
				responses.add(OverlaysMessage::Draw);
				PathToolFsmState::Ready
			}
			(_, PathToolMessage::DeselectAllPoints) => {
				shape_editor.deselect_all_points();
				responses.add(OverlaysMessage::Draw);
				PathToolFsmState::Ready
			}
			(_, PathToolMessage::SelectedPointXChanged { new_x }) => {
				if let Some(&SingleSelectedPoint { coordinates, id, layer, .. }) = tool_data.selection_status.as_one() {
					shape_editor.reposition_control_point(&id, &document.network_interface, DVec2::new(new_x, coordinates.y), layer, responses);
				}
				PathToolFsmState::Ready
			}
			(_, PathToolMessage::SelectedPointYChanged { new_y }) => {
				if let Some(&SingleSelectedPoint { coordinates, id, layer, .. }) = tool_data.selection_status.as_one() {
					shape_editor.reposition_control_point(&id, &document.network_interface, DVec2::new(coordinates.x, new_y), layer, responses);
				}
				PathToolFsmState::Ready
			}
			(_, PathToolMessage::SelectedPointUpdated) => {
				let colinear = shape_editor.selected_manipulator_angles(&document.network_interface);
				tool_data.dragging_state = DraggingState {
					point_select_state: shape_editor.get_dragging_state(&document.network_interface),
					colinear,
				};
				tool_data.update_selection_status(shape_editor, document);
				self
			}
			(_, PathToolMessage::ManipulatorMakeHandlesColinear) => {
				responses.add(DocumentMessage::StartTransaction);
				shape_editor.convert_selected_manipulators_to_colinear_handles(responses, document);
				responses.add(DocumentMessage::EndTransaction);
				responses.add(PathToolMessage::SelectionChanged);
				PathToolFsmState::Ready
			}
			(_, PathToolMessage::ManipulatorMakeHandlesFree) => {
				responses.add(DocumentMessage::StartTransaction);
				shape_editor.disable_colinear_handles_state_on_selected(&document.network_interface, responses);
				responses.add(DocumentMessage::EndTransaction);
				PathToolFsmState::Ready
			}
			(_, _) => PathToolFsmState::Ready,
		}
	}

	fn update_hints(&self, _responses: &mut VecDeque<Message>) {
		// Moved logic to update_dynamic_hints
	}

	fn update_cursor(&self, responses: &mut VecDeque<Message>) {
		responses.add(FrontendMessage::UpdateMouseCursor { cursor: MouseCursorIcon::Default });
	}
}

#[derive(Debug, PartialEq, Default)]
enum SelectionStatus {
	#[default]
	None,
	One(SingleSelectedPoint),
	Multiple(MultipleSelectedPoints),
}

impl SelectionStatus {
	fn is_none(&self) -> bool {
		self == &SelectionStatus::None
	}

	fn as_one(&self) -> Option<&SingleSelectedPoint> {
		match self {
			SelectionStatus::One(one) => Some(one),
			_ => None,
		}
	}

	fn angle(&self) -> Option<ManipulatorAngle> {
		match self {
			Self::None => None,
			Self::One(one) => Some(one.manipulator_angle),
			Self::Multiple(one) => Some(one.manipulator_angle),
		}
	}
}

#[derive(Debug, PartialEq)]
struct MultipleSelectedPoints {
	manipulator_angle: ManipulatorAngle,
}

#[derive(Debug, PartialEq)]
struct SingleSelectedPoint {
	coordinates: DVec2,
	id: ManipulatorPointId,
	layer: LayerNodeIdentifier,
	manipulator_angle: ManipulatorAngle,
}

/// Sets the cumulative description of the selected points: if `None` are selected, if `One` is selected, or if `Multiple` are selected.
/// Applies to any selected points, whether they are anchors or handles; and whether they are from a single shape or across multiple shapes.
fn get_selection_status(network_interface: &NodeNetworkInterface, shape_state: &mut ShapeState) -> SelectionStatus {
	let mut selection_layers = shape_state.selected_shape_state.iter().map(|(k, v)| (*k, v.selected_points_count()));
	let total_selected_points = selection_layers.clone().map(|(_, v)| v).sum::<usize>();

	// Check to see if only one manipulator group in a single shape is selected
	if total_selected_points == 1 {
		let Some(layer) = selection_layers.find(|(_, v)| *v > 0).map(|(k, _)| k) else {
			return SelectionStatus::None;
		};
		let Some(vector_data) = network_interface.compute_modified_vector(layer) else {
			return SelectionStatus::None;
		};
		let Some(&point) = shape_state.selected_points().next() else {
			return SelectionStatus::None;
		};
		let Some(local_position) = point.get_position(&vector_data) else {
			return SelectionStatus::None;
		};

		let coordinates = network_interface.document_metadata().transform_to_document(layer).transform_point2(local_position);
		let manipulator_angle = if vector_data.colinear(point) { ManipulatorAngle::Colinear } else { ManipulatorAngle::Free };

		return SelectionStatus::One(SingleSelectedPoint {
			coordinates,
			layer,
			id: point,
			manipulator_angle,
		});
	};

	// Check to see if multiple manipulator groups are selected
	if total_selected_points > 1 {
		return SelectionStatus::Multiple(MultipleSelectedPoints {
			manipulator_angle: shape_state.selected_manipulator_angles(network_interface),
		});
	}

	SelectionStatus::None
}

fn calculate_lock_angle(
	tool_data: &mut PathToolData,
	shape_state: &mut ShapeState,
	responses: &mut VecDeque<Message>,
	document: &DocumentMessageHandler,
	vector_data: &VectorData,
	handle_id: ManipulatorPointId,
	tangent_to_neighboring_tangents: bool,
) -> Option<f64> {
	let anchor = handle_id.get_anchor(vector_data)?;
	let anchor_position = vector_data.point_domain.position_from_id(anchor);
	let current_segment = handle_id.get_segment();
	let points_connected = vector_data.connected_count(anchor);

	let (anchor_position, segment) = anchor_position.zip(current_segment)?;
	if points_connected == 1 {
		calculate_segment_angle(anchor, segment, vector_data, false)
	} else {
		let opposite_handle = handle_id
			.get_handle_pair(vector_data)
			.iter()
			.flatten()
			.find(|&h| h.to_manipulator_point() != handle_id)
			.copied()
			.map(|h| h.to_manipulator_point());
		let opposite_handle_position = opposite_handle.and_then(|h| h.get_position(vector_data)).filter(|pos| (pos - anchor_position).length() > 1e-6);

		if let Some(opposite_pos) = opposite_handle_position {
			if !vector_data.colinear_manipulators.iter().flatten().map(|h| h.to_manipulator_point()).any(|h| h == handle_id) {
				shape_state.convert_selected_manipulators_to_colinear_handles(responses, document);
				tool_data.temporary_colinear_handles = true;
			}
			Some(-(opposite_pos - anchor_position).angle_to(DVec2::X))
		} else {
			let angle_1 = vector_data
				.adjacent_segment(&handle_id)
				.and_then(|(_, adjacent_segment)| calculate_segment_angle(anchor, adjacent_segment, vector_data, false));

			let angle_2 = calculate_segment_angle(anchor, segment, vector_data, false);

			match (angle_1, angle_2) {
				(Some(angle_1), Some(angle_2)) => {
					let angle = Some((angle_1 + angle_2) / 2.);
					if tangent_to_neighboring_tangents {
						angle.map(|angle| angle + std::f64::consts::FRAC_PI_2)
					} else {
						angle
					}
				}
				(Some(angle_1), None) => Some(angle_1),
				(None, Some(angle_2)) => Some(angle_2),
				(None, None) => None,
			}
		}
	}
}

fn check_handle_over_adjacent_anchor(handle_id: ManipulatorPointId, vector_data: &VectorData) -> Option<PointId> {
	let Some((anchor, handle_position)) = handle_id.get_anchor(&vector_data).zip(handle_id.get_position(vector_data)) else {
		return None;
	};

	let check_if_close = |point_id: &PointId| {
		let Some(anchor_position) = vector_data.point_domain.position_from_id(*point_id) else {
			return false;
		};
		(anchor_position - handle_position).length() < 10.
	};

	vector_data.connected_points(anchor).find(|point| check_if_close(point))
}
fn calculate_adjacent_anchor_tangent(
	currently_dragged_handle: ManipulatorPointId,
	anchor: Option<PointId>,
	adjacent_anchor: Option<PointId>,
	vector_data: &VectorData,
) -> (Option<f64>, Option<DVec2>) {
	// Early return if no anchor or no adjacent anchors

	let Some((dragged_handle_anchor, adjacent_anchor)) = anchor.zip(adjacent_anchor) else {
		return (None, None);
	};
	let adjacent_anchor_position = vector_data.point_domain.position_from_id(adjacent_anchor);

	let handles: Vec<_> = vector_data.all_connected(adjacent_anchor).filter(|handle| handle.length(vector_data) > 1e-6).collect();

	match handles.len() {
		0 => {
			// Find non-shared segments
			let non_shared_segment: Vec<_> = vector_data
				.segment_bezier_iter()
				.filter_map(|(segment_id, _, start, end)| {
					let touches_adjacent = start == adjacent_anchor || end == adjacent_anchor;
					let shares_with_dragged = start == dragged_handle_anchor || end == dragged_handle_anchor;

					if touches_adjacent && !shares_with_dragged { Some(segment_id) } else { None }
				})
				.collect();

			match non_shared_segment.first() {
				Some(&segment) => {
					let angle = calculate_segment_angle(adjacent_anchor, segment, vector_data, true);
					(angle, adjacent_anchor_position)
				}
				None => (None, None),
			}
		}

		1 => {
			let segment = handles[0].segment;
			let angle = calculate_segment_angle(adjacent_anchor, segment, vector_data, true);
			(angle, adjacent_anchor_position)
		}

		2 => {
			// Use the angle formed by the handle of the shared segment relative to its associated anchor point.
			let Some(shared_segment_handle) = handles
				.iter()
				.find(|handle| handle.opposite().to_manipulator_point() == currently_dragged_handle)
				.map(|handle| handle.to_manipulator_point())
			else {
				return (None, None);
			};

			let angle = shared_segment_handle
				.get_position(&vector_data)
				.zip(adjacent_anchor_position)
				.map(|(handle, anchor)| -(handle - anchor).angle_to(DVec2::X));

			(angle, adjacent_anchor_position)
		}

		_ => (None, None),
	}
}

fn update_dynamic_hints(state: PathToolFsmState, responses: &mut VecDeque<Message>, shape_editor: &mut ShapeState, document: &DocumentMessageHandler, tool_data: &PathToolData) {
	// Condinting based on currently selected segment if it has any one g1 continuous handle

	let hint_data = match state {
		PathToolFsmState::Ready => {
			// Show point sliding hints only when there is an anchor with colinear handles selected
			let single_anchor_selected = shape_editor.selected_points().count() == 1 && shape_editor.selected_points().any(|point| matches!(point, ManipulatorPointId::Anchor(_)));
			let at_least_one_anchor_selected = shape_editor.selected_points().any(|point| matches!(point, ManipulatorPointId::Anchor(_)));
			let at_least_one_point_selected = shape_editor.selected_points().count() >= 1;

<<<<<<< HEAD
			let single_colinear_anchor_selected = if single_anchor_selected {
				let anchor = shape_editor.selected_points().next().unwrap();
				let layer = document.network_interface.selected_nodes().selected_layers(document.metadata()).next().unwrap();
				let vector_data = document.network_interface.compute_modified_vector(layer).unwrap();
				vector_data.colinear(*anchor)
			} else {
				false
			};
=======
			let mut single_colinear_anchor_selected = false;
			if single_anchor_selected {
				if let (Some(anchor), Some(layer)) = (
					shape_editor.selected_points().next(),
					document.network_interface.selected_nodes().selected_layers(document.metadata()).next(),
				) {
					if let Some(vector_data) = document.network_interface.compute_modified_vector(layer) {
						single_colinear_anchor_selected = vector_data.colinear(*anchor)
					}
				}
			}
>>>>>>> a4fbea91

			let mut drag_selected_hints = vec![HintInfo::mouse(MouseMotion::LmbDrag, "Drag Selected")];
			let mut delete_selected_hints = vec![HintInfo::keys([Key::Delete], "Delete Selected")];

			if at_least_one_anchor_selected {
				delete_selected_hints.push(HintInfo::keys([Key::Accel], "No Dissolve").prepend_plus());
				delete_selected_hints.push(HintInfo::keys([Key::Shift], "Cut Anchor").prepend_plus());
			}

			if single_colinear_anchor_selected {
				drag_selected_hints.push(HintInfo::multi_keys([[Key::Control], [Key::Shift]], "Slide").prepend_plus());
			}

			let mut hint_data = vec![
				HintGroup(vec![HintInfo::mouse(MouseMotion::Lmb, "Select Point"), HintInfo::keys([Key::Shift], "Extend").prepend_plus()]),
				HintGroup(vec![HintInfo::mouse(MouseMotion::LmbDrag, "Select Area"), HintInfo::keys([Key::Control], "Lasso").prepend_plus()]),
				HintGroup(vec![HintInfo::mouse(MouseMotion::Lmb, "Insert Point on Segment")]),
				HintGroup(vec![HintInfo::keys_and_mouse([Key::Alt], MouseMotion::Lmb, "Delete Segment")]),
			];

			if at_least_one_anchor_selected {
				// TODO: Dynamically show either "Smooth" or "Sharp" based on the current state
				hint_data.push(HintGroup(vec![
					HintInfo::mouse(MouseMotion::LmbDouble, "Convert Anchor Point"),
					HintInfo::keys_and_mouse([Key::Alt], MouseMotion::Lmb, "To Sharp"),
					HintInfo::keys_and_mouse([Key::Alt], MouseMotion::LmbDrag, "To Smooth"),
				]));
			}

			if at_least_one_point_selected {
				let mut groups = vec![
					HintGroup(drag_selected_hints),
					HintGroup(vec![HintInfo::multi_keys([[Key::KeyG], [Key::KeyR], [Key::KeyS]], "Grab/Rotate/Scale Selected")]),
					HintGroup(vec![HintInfo::arrow_keys("Nudge Selected"), HintInfo::keys([Key::Shift], "10x").prepend_plus()]),
					HintGroup(delete_selected_hints),
				];
				hint_data.append(&mut groups);
			}

			HintData(hint_data)
		}
		PathToolFsmState::Dragging(dragging_state) => {
			let colinear = dragging_state.colinear;
			let mut dragging_hint_data = HintData(Vec::new());
			dragging_hint_data
				.0
				.push(HintGroup(vec![HintInfo::mouse(MouseMotion::Rmb, ""), HintInfo::keys([Key::Escape], "Cancel").prepend_slash()]));

			let drag_anchor = HintInfo::keys([Key::Space], "Drag Anchor");
			let toggle_group = match dragging_state.point_select_state {
				PointSelectState::HandleNoPair | PointSelectState::HandleWithPair => {
					let mut hints = vec![HintInfo::keys([Key::Tab], "Swap Dragged Handle")];
					hints.push(HintInfo::keys(
						[Key::KeyC],
						if colinear == ManipulatorAngle::Colinear {
							"Break Colinear Handles"
						} else {
							"Make Handles Colinear"
						},
					));
					hints
				}
				PointSelectState::Anchor => Vec::new(),
			};
			let hold_group = match dragging_state.point_select_state {
				PointSelectState::HandleNoPair => {
					let mut hints = vec![];
					if colinear != ManipulatorAngle::Free {
						hints.push(HintInfo::keys([Key::Alt], "Equidistant Handles"));
					}
					hints.push(HintInfo::keys([Key::Shift], "15° Increments"));
					hints.push(HintInfo::keys([Key::Control], "Lock Angle"));
					hints.push(drag_anchor);
					hints
				}
				PointSelectState::HandleWithPair => {
					let mut hints = vec![];
					if colinear != ManipulatorAngle::Free {
						hints.push(HintInfo::keys([Key::Alt], "Equidistant Handles"));
					}
					hints.push(HintInfo::keys([Key::Shift], "15° Increments"));
					hints.push(HintInfo::keys([Key::Control], "Lock Angle"));
					hints.push(drag_anchor);
					hints
				}
				PointSelectState::Anchor => Vec::new(),
			};

			if !toggle_group.is_empty() {
				dragging_hint_data.0.push(HintGroup(toggle_group));
			}

			if !hold_group.is_empty() {
				dragging_hint_data.0.push(HintGroup(hold_group));
			}

			dragging_hint_data
		}
		PathToolFsmState::Drawing { .. } => HintData(vec![
			HintGroup(vec![HintInfo::mouse(MouseMotion::Rmb, ""), HintInfo::keys([Key::Escape], "Cancel").prepend_slash()]),
			HintGroup(vec![
				HintInfo::mouse(MouseMotion::LmbDrag, "Select Area"),
				HintInfo::keys([Key::Shift], "Extend").prepend_plus(),
				HintInfo::keys([Key::Alt], "Subtract").prepend_plus(),
			]),
		]),
		PathToolFsmState::MoldingSegment => {
			let mut has_colinear_anchors = false;

			if let Some(segment) = &tool_data.segment {
				let handle1 = HandleId::primary(segment.segment());
				let handle2 = HandleId::end(segment.segment());

				if let Some(vector_data) = document.network_interface.compute_modified_vector(segment.layer()) {
					let other_handle1 = vector_data.other_colinear_handle(handle1);
					let other_handle2 = vector_data.other_colinear_handle(handle2);
					if other_handle1.is_some() || other_handle2.is_some() {
						has_colinear_anchors = true;
					}
				};
			}

			let handles_stored = if let Some(other_handles) = tool_data.temporary_adjacent_handles_while_molding {
				other_handles[0].is_some() || other_handles[1].is_some()
			} else {
				false
			};

			let molding_disable_possible = has_colinear_anchors || handles_stored;

			let mut molding_hints = vec![HintGroup(vec![HintInfo::mouse(MouseMotion::Rmb, ""), HintInfo::keys([Key::Escape], "Cancel").prepend_slash()])];

			if molding_disable_possible {
				molding_hints.push(HintGroup(vec![HintInfo::keys([Key::Alt], "Break Colinear Handles")]));
			}

			HintData(molding_hints)
		}
		PathToolFsmState::SlidingPoint => HintData(vec![HintGroup(vec![HintInfo::mouse(MouseMotion::Rmb, ""), HintInfo::keys([Key::Escape], "Cancel").prepend_slash()])]),
	};
	responses.add(FrontendMessage::UpdateInputHints { hint_data });
}<|MERGE_RESOLUTION|>--- conflicted
+++ resolved
@@ -17,15 +17,9 @@
 use crate::messages::tool::common_functionality::snapping::{SnapCache, SnapCandidatePoint, SnapConstraint, SnapData, SnapManager};
 use crate::messages::tool::common_functionality::utility_functions::{calculate_segment_angle, find_two_param_best_approximate};
 use bezier_rs::{Bezier, TValue};
-<<<<<<< HEAD
-use graphene_core::renderer::Quad;
-use graphene_core::vector::{ManipulatorPointId, PointId, VectorModificationType};
-use graphene_std::vector::{HandleId, NoHashBuilder, SegmentId, VectorData};
-=======
 use graphene_std::renderer::Quad;
 use graphene_std::vector::{HandleExt, HandleId, NoHashBuilder, SegmentId, VectorData};
 use graphene_std::vector::{ManipulatorPointId, PointId, VectorModificationType};
->>>>>>> a4fbea91
 use std::vec;
 
 #[derive(Default)]
@@ -2267,16 +2261,6 @@
 			let at_least_one_anchor_selected = shape_editor.selected_points().any(|point| matches!(point, ManipulatorPointId::Anchor(_)));
 			let at_least_one_point_selected = shape_editor.selected_points().count() >= 1;
 
-<<<<<<< HEAD
-			let single_colinear_anchor_selected = if single_anchor_selected {
-				let anchor = shape_editor.selected_points().next().unwrap();
-				let layer = document.network_interface.selected_nodes().selected_layers(document.metadata()).next().unwrap();
-				let vector_data = document.network_interface.compute_modified_vector(layer).unwrap();
-				vector_data.colinear(*anchor)
-			} else {
-				false
-			};
-=======
 			let mut single_colinear_anchor_selected = false;
 			if single_anchor_selected {
 				if let (Some(anchor), Some(layer)) = (
@@ -2288,7 +2272,6 @@
 					}
 				}
 			}
->>>>>>> a4fbea91
 
 			let mut drag_selected_hints = vec![HintInfo::mouse(MouseMotion::LmbDrag, "Drag Selected")];
 			let mut delete_selected_hints = vec![HintInfo::keys([Key::Delete], "Delete Selected")];

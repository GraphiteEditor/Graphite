--- conflicted
+++ resolved
@@ -274,13 +274,8 @@
 
 	fn update_insertion(&mut self, shape_editor: &mut ShapeState, document: &DocumentMessageHandler, responses: &mut VecDeque<Message>, mouse_position: DVec2) -> PathToolFsmState {
 		if let Some(closed_segment) = &mut self.segment {
-<<<<<<< HEAD
 			closed_segment.update_closest_point(&document.network_interface.document_metadata(), mouse_position);
-			if closed_segment.too_far(mouse_position, INSERT_POINT_ON_SEGMENT_TOO_FAR_DISTANCE) {
-=======
-			closed_segment.update_closest_point(&document.metadata, mouse_position);
-			if closed_segment.too_far(mouse_position, INSERT_POINT_ON_SEGMENT_TOO_FAR_DISTANCE, &document.metadata) {
->>>>>>> e66620dc
+			if closed_segment.too_far(mouse_position, INSERT_POINT_ON_SEGMENT_TOO_FAR_DISTANCE, &document.network_interface.document_metadata()) {
 				self.end_insertion(shape_editor, responses, InsertEndKind::Abort)
 			} else {
 				PathToolFsmState::InsertPoint
@@ -322,14 +317,8 @@
 		self.double_click_handled = false;
 		self.opposing_handle_lengths = None;
 
-<<<<<<< HEAD
-=======
-		let document_network = document.network();
-		let document_metadata = document.metadata();
-
 		self.drag_start_pos = input.mouse.position;
 
->>>>>>> e66620dc
 		// Select the first point within the threshold (in pixels)
 		if let Some(selected_points) = shape_editor.change_point_selection(&document.network_interface, input.mouse.position, SELECTION_THRESHOLD, add_to_selection) {
 			if let Some(selected_points) = selected_points {
@@ -349,20 +338,15 @@
 			}
 		}
 		// We didn't find a segment path, so consider selecting the nearest shape instead
-		else if let Some(layer) = document.click(input.mouse.position, &document.network_interface.document_metadata()) {
+		else if let Some(layer) = document.click(input.mouse.position) {
 			if add_to_selection {
 				responses.add(NodeGraphMessage::SelectedNodesAdd { nodes: vec![layer.to_node()] });
 			} else {
 				responses.add(NodeGraphMessage::SelectedNodesSet { nodes: vec![layer.to_node()] });
 			}
 			self.drag_start_pos = input.mouse.position;
-<<<<<<< HEAD
 			self.previous_mouse_position = document.network_interface.document_metadata().document_to_viewport.inverse().transform_point2(input.mouse.position);
-			shape_editor.select_all_anchors_in_layer(&document.network_interface, layer);
-=======
-			self.previous_mouse_position = document.metadata.document_to_viewport.inverse().transform_point2(input.mouse.position);
 			shape_editor.select_connected_anchors(document, layer, input.mouse.position);
->>>>>>> e66620dc
 
 			PathToolFsmState::Dragging
 		}
@@ -421,16 +405,8 @@
 
 		if shift {
 			if self.opposing_handle_lengths.is_none() {
-<<<<<<< HEAD
-				self.opposing_handle_lengths = Some(shape_editor.opposing_handle_lengths(&document.network_interface));
-			}
-		} else if let Some(opposing_handle_lengths) = &self.opposing_handle_lengths {
-			shape_editor.reset_opposing_handle_lengths(&document.network_interface, opposing_handle_lengths, responses);
-			self.opposing_handle_lengths = None;
-=======
 				self.opposing_handle_lengths = Some(shape_editor.opposing_handle_lengths(document));
 			}
->>>>>>> e66620dc
 		}
 		false
 	}
@@ -439,14 +415,9 @@
 		// Move the selected points with the mouse
 		let previous_mouse = document.network_interface.document_metadata().document_to_viewport.transform_point2(self.previous_mouse_position);
 		let snapped_delta = shape_editor.snap(&mut self.snap_manager, document, input, previous_mouse);
-<<<<<<< HEAD
-		shape_editor.move_selected_points(&document.network_interface, snapped_delta, shift, responses);
-		self.previous_mouse_position += document.network_interface.document_metadata().document_to_viewport.inverse().transform_vector2(snapped_delta);
-=======
 		let handle_lengths = if equidistant { None } else { self.opposing_handle_lengths.take() };
 		shape_editor.move_selected_points(handle_lengths, &document, snapped_delta, equidistant, responses);
 		self.previous_mouse_position += document.metadata.document_to_viewport.inverse().transform_vector2(snapped_delta);
->>>>>>> e66620dc
 	}
 }
 
@@ -562,11 +533,7 @@
 				// Auto-panning
 				if tool_data.auto_panning.shift_viewport(input, responses).is_some() {
 					let shift_state = input.keyboard.get(shift as usize);
-<<<<<<< HEAD
-					shape_editor.move_selected_points(&document.network_interface, -delta, shift_state, responses);
-=======
 					tool_data.drag(shift_state, shape_editor, document, input, responses);
->>>>>>> e66620dc
 				}
 
 				PathToolFsmState::Dragging
@@ -584,11 +551,7 @@
 				if tool_data.drag_start_pos == tool_data.previous_mouse_position {
 					responses.add(NodeGraphMessage::SelectedNodesSet { nodes: vec![] });
 				} else {
-					shape_editor.select_all_in_quad(
-						&document.network_interface,
-						[tool_data.drag_start_pos, tool_data.previous_mouse_position],
-						!shift_pressed,
-					);
+					shape_editor.select_all_in_quad(&document.network_interface, [tool_data.drag_start_pos, tool_data.previous_mouse_position], !shift_pressed);
 				}
 				responses.add(OverlaysMessage::Draw);
 
@@ -612,11 +575,7 @@
 				if tool_data.drag_start_pos == tool_data.previous_mouse_position {
 					responses.add(NodeGraphMessage::SelectedNodesSet { nodes: vec![] });
 				} else {
-					shape_editor.select_all_in_quad(
-						&document.network_interface,
-						[tool_data.drag_start_pos, tool_data.previous_mouse_position],
-						!equidistant,
-					);
+					shape_editor.select_all_in_quad(&document.network_interface, [tool_data.drag_start_pos, tool_data.previous_mouse_position], !equidistant);
 				}
 				responses.add(OverlaysMessage::Draw);
 				responses.add(PathToolMessage::SelectedPointUpdated);
@@ -626,20 +585,6 @@
 			(_, PathToolMessage::DragStop { equidistant }) => {
 				let equidistant = input.keyboard.get(equidistant as usize);
 
-<<<<<<< HEAD
-				let nearest_point = shape_editor
-					.find_nearest_point_indices(&document.network_interface, input.mouse.position, SELECTION_THRESHOLD)
-					.map(|(_, nearest_point)| nearest_point);
-
-				shape_editor.delete_selected_handles_with_zero_length(&document.network_interface, &tool_data.opposing_handle_lengths, responses);
-
-				if tool_data.drag_start_pos.distance(input.mouse.position) <= DRAG_THRESHOLD && !equidistant {
-					let clicked_selected = shape_editor.selected_points().any(|&point| nearest_point == Some(point));
-					if clicked_selected {
-						shape_editor.deselect_all_points();
-						shape_editor.change_point_selection(&document.network_interface, input.mouse.position, SELECTION_THRESHOLD, false);
-						responses.add(OverlaysMessage::Draw);
-=======
 				let nearest_point = shape_editor.find_nearest_point_indices(&document.network, &document.metadata, input.mouse.position, SELECTION_THRESHOLD);
 
 				if let Some((layer, nearest_point)) = nearest_point {
@@ -650,7 +595,6 @@
 							shape_editor.selected_shape_state.entry(layer).or_default().select_point(nearest_point);
 							responses.add(OverlaysMessage::Draw);
 						}
->>>>>>> e66620dc
 					}
 				}
 
@@ -669,19 +613,11 @@
 				PathToolFsmState::Ready
 			}
 			(_, PathToolMessage::BreakPath) => {
-<<<<<<< HEAD
-				shape_editor.break_path_at_selected_point(&document.network_interface, responses);
-				PathToolFsmState::Ready
-			}
-			(_, PathToolMessage::DeleteAndBreakPath) => {
-				shape_editor.delete_point_and_break_path(&document.network_interface, responses);
-=======
 				shape_editor.break_path_at_selected_point(document, responses);
 				PathToolFsmState::Ready
 			}
 			(_, PathToolMessage::DeleteAndBreakPath) => {
 				shape_editor.delete_point_and_break_path(document, responses);
->>>>>>> e66620dc
 				PathToolFsmState::Ready
 			}
 			(_, PathToolMessage::FlipSmoothSharp) => {
@@ -697,20 +633,12 @@
 			}
 			(_, PathToolMessage::PointerMove { .. }) => self,
 			(_, PathToolMessage::NudgeSelectedPoints { delta_x, delta_y }) => {
-<<<<<<< HEAD
-				shape_editor.move_selected_points(&document.network_interface, (delta_x, delta_y).into(), true, responses);
-=======
 				shape_editor.move_selected_points(tool_data.opposing_handle_lengths.take(), &document, (delta_x, delta_y).into(), true, responses);
->>>>>>> e66620dc
 
 				PathToolFsmState::Ready
 			}
 			(_, PathToolMessage::SelectAllAnchors) => {
-<<<<<<< HEAD
-				shape_editor.select_all_anchors_in_selected_layers(&document.network_interface);
-=======
 				shape_editor.select_all_anchors_in_selected_layers(document);
->>>>>>> e66620dc
 				responses.add(OverlaysMessage::Draw);
 				PathToolFsmState::Ready
 			}
@@ -721,21 +649,13 @@
 			}
 			(_, PathToolMessage::SelectedPointXChanged { new_x }) => {
 				if let Some(&SingleSelectedPoint { coordinates, id, layer, .. }) = tool_data.selection_status.as_one() {
-<<<<<<< HEAD
-					shape_editor.reposition_control_point(&id, responses, &document.network_interface, DVec2::new(new_x, coordinates.y), layer);
-=======
-					shape_editor.reposition_control_point(&id, &document.network, &document.metadata, DVec2::new(new_x, coordinates.y), layer, responses);
->>>>>>> e66620dc
+					shape_editor.reposition_control_point(&id, &document.network_interface, DVec2::new(new_x, coordinates.y), layer, responses);
 				}
 				PathToolFsmState::Ready
 			}
 			(_, PathToolMessage::SelectedPointYChanged { new_y }) => {
 				if let Some(&SingleSelectedPoint { coordinates, id, layer, .. }) = tool_data.selection_status.as_one() {
-<<<<<<< HEAD
-					shape_editor.reposition_control_point(&id, responses, &document.network_interface, DVec2::new(coordinates.x, new_y), layer);
-=======
-					shape_editor.reposition_control_point(&id, &document.network, &document.metadata, DVec2::new(coordinates.x, new_y), layer, responses);
->>>>>>> e66620dc
+					shape_editor.reposition_control_point(&id, &document.network_interface, DVec2::new(coordinates.x, new_y), layer, responses);
 				}
 				PathToolFsmState::Ready
 			}
@@ -745,12 +665,7 @@
 			}
 			(_, PathToolMessage::ManipulatorMakeHandlesColinear) => {
 				responses.add(DocumentMessage::StartTransaction);
-<<<<<<< HEAD
-				shape_editor.set_colinear_handles_state_on_selected(true, responses);
-				shape_editor.convert_selected_manipulators_to_colinear_handles(responses, &document.network_interface);
-=======
 				shape_editor.convert_selected_manipulators_to_colinear_handles(responses, document);
->>>>>>> e66620dc
 				responses.add(DocumentMessage::CommitTransaction);
 				responses.add(PathToolMessage::SelectionChanged);
 				PathToolFsmState::Ready
@@ -869,17 +784,10 @@
 		let Some(layer) = selection_layers.find(|(_, v)| *v > 0).map(|(k, _)| k) else {
 			return SelectionStatus::None;
 		};
-<<<<<<< HEAD
-		let Some(subpaths) = get_subpaths(layer, network_interface) else {
-			return SelectionStatus::None;
-		};
-		let Some(colinear_manipulators) = get_colinear_manipulators(layer, network_interface) else {
-=======
-		let Some(vector_data) = document_metadata.compute_modified_vector(layer, document_network) else {
+		let Some(vector_data) = network_interface.document_metadata().compute_modified_vector(layer, network_interface) else {
 			return SelectionStatus::None;
 		};
 		let Some(&point) = shape_state.selected_points().next() else {
->>>>>>> e66620dc
 			return SelectionStatus::None;
 		};
 		let Some(local_position) = point.get_position(&vector_data) else {
@@ -900,11 +808,7 @@
 	// Check to see if multiple manipulator groups are selected
 	if total_selected_points > 1 {
 		return SelectionStatus::Multiple(MultipleSelectedPoints {
-<<<<<<< HEAD
 			manipulator_angle: shape_state.selected_manipulator_angles(network_interface),
-=======
-			manipulator_angle: shape_state.selected_manipulator_angles(document_network, document_metadata),
->>>>>>> e66620dc
 		});
 	}
 

--- conflicted
+++ resolved
@@ -468,7 +468,6 @@
 		let old_selection = shape_editor.selected_points().cloned().collect::<Vec<_>>();
 
 		// Check if the point is already selected; if not, select the first point within the threshold (in pixels)
-<<<<<<< HEAD
 		// Don't select the points which are not shown currently in PathOverlayMode
 		if let Some((already_selected, mut selection_info)) = shape_editor.get_point_selection_state(
 			&document.network_interface,
@@ -477,10 +476,6 @@
 			self.frontier_handles_info.clone(),
 			SELECTION_THRESHOLD,
 		) {
-=======
-		if let Some((already_selected, mut selection_info)) = shape_editor.get_point_selection_state(&document.network_interface, input.mouse.position, SELECTION_THRESHOLD) {
-			log::info!("entered the part where tool identifies a near point");
->>>>>>> f6e592da
 			responses.add(DocumentMessage::StartTransaction);
 
 			self.last_clicked_point_was_selected = already_selected;
@@ -1490,8 +1485,7 @@
 				} else {
 					match selection_shape {
 						SelectionShapeType::Box => {
-<<<<<<< HEAD
-							let bbox = [tool_data.drag_start_pos, tool_data.previous_mouse_position];
+							let bbox = [tool_data.drag_start_pos, previous_mouse];
 							shape_editor.select_all_in_shape(
 								&document.network_interface,
 								SelectionShape::Box(bbox),
@@ -1499,10 +1493,6 @@
 								tool_options.path_overlay_mode,
 								tool_data.frontier_handles_info.clone(),
 							);
-=======
-							let bbox = [tool_data.drag_start_pos, previous_mouse];
-							shape_editor.select_all_in_shape(&document.network_interface, SelectionShape::Box(bbox), selection_change);
->>>>>>> f6e592da
 						}
 						SelectionShapeType::Lasso => shape_editor.select_all_in_shape(
 							&document.network_interface,
@@ -1555,8 +1545,7 @@
 				} else {
 					match selection_shape {
 						SelectionShapeType::Box => {
-<<<<<<< HEAD
-							let bbox = [tool_data.drag_start_pos, tool_data.previous_mouse_position];
+							let bbox = [tool_data.drag_start_pos, previous_mouse];
 							shape_editor.select_all_in_shape(
 								&document.network_interface,
 								SelectionShape::Box(bbox),
@@ -1564,10 +1553,6 @@
 								tool_options.path_overlay_mode,
 								tool_data.frontier_handles_info.clone(),
 							);
-=======
-							let bbox = [tool_data.drag_start_pos, previous_mouse];
-							shape_editor.select_all_in_shape(&document.network_interface, SelectionShape::Box(bbox), select_kind);
->>>>>>> f6e592da
 						}
 						SelectionShapeType::Lasso => shape_editor.select_all_in_shape(
 							&document.network_interface,

use super::select_tool::extend_lasso;
use super::tool_prelude::*;
use crate::consts::{
<<<<<<< HEAD
	COLOR_OVERLAY_BLUE, COLOR_OVERLAY_GREEN, COLOR_OVERLAY_RED, COLOR_OVERLAY_TRANSPARENT, DRAG_DIRECTION_MODE_DETERMINATION_THRESHOLD, DRAG_THRESHOLD, HANDLE_ROTATE_SNAP_ANGLE,
	INSERT_POINT_ON_SEGMENT_TOO_FAR_DISTANCE, SELECTION_THRESHOLD, SELECTION_TOLERANCE,
=======
	COLOR_OVERLAY_BLUE, COLOR_OVERLAY_GREEN, COLOR_OVERLAY_RED, DRAG_DIRECTION_MODE_DETERMINATION_THRESHOLD, DRAG_THRESHOLD, HANDLE_ROTATE_SNAP_ANGLE, SEGMENT_INSERTION_DISTANCE,
	SEGMENT_OVERLAY_SIZE, SELECTION_THRESHOLD, SELECTION_TOLERANCE,
>>>>>>> 9ef9b205
};
use crate::messages::input_mapper::utility_types::macros::action_keys;
use crate::messages::portfolio::document::overlays::utility_functions::{path_overlays, selected_segments};
use crate::messages::portfolio::document::overlays::utility_types::{DrawHandles, OverlayContext};
use crate::messages::portfolio::document::utility_types::document_metadata::LayerNodeIdentifier;
use crate::messages::portfolio::document::utility_types::network_interface::NodeNetworkInterface;
use crate::messages::portfolio::document::utility_types::transformation::{Axis, TransformType};
use crate::messages::preferences::SelectionMode;
use crate::messages::tool::common_functionality::auto_panning::AutoPanning;
use crate::messages::tool::common_functionality::shape_editor::{
	ClosestSegment, ManipulatorAngle, OpposingHandleLengths, SelectedPointsInfo, SelectionChange, SelectionShape, SelectionShapeType, ShapeState,
};
use crate::messages::tool::common_functionality::snapping::{SnapCache, SnapCandidatePoint, SnapConstraint, SnapData, SnapManager};
use crate::messages::tool::common_functionality::utility_functions::calculate_segment_angle;
use graphene_core::renderer::Quad;
use graphene_core::vector::{ManipulatorPointId, PointId, VectorModificationType};
use graphene_core::{ChaCha20Rng, Rng, SeedableRng};
use graphene_std::vector::{HandleId, NoHashBuilder, SegmentId, VectorData};
use std::vec;

#[derive(Default)]
pub struct PathTool {
	fsm_state: PathToolFsmState,
	tool_data: PathToolData,
	options: PathToolOptions,
}

pub struct PathToolOptions {
	path_overlay_mode: PathOverlayMode,
	proportional_editing_enabled: bool,
	proportional_falloff_type: ProportionalFalloffType,
	proportional_radius: u32,
}
impl Default for PathToolOptions {
	fn default() -> Self {
		Self {
			path_overlay_mode: PathOverlayMode::default(),
			proportional_editing_enabled: false,
			proportional_falloff_type: ProportionalFalloffType::default(),
			proportional_radius: 100,
		}
	}
}

#[derive(PartialEq, Eq, Hash, Copy, Clone, Debug, Default, serde::Serialize, serde::Deserialize, specta::Type)]
pub enum ProportionalFalloffType {
	#[default]
	Smooth = 0,
	Sphere = 1,
	Root = 2,
	InverseSquare = 3,
	Sharp = 4,
	Linear = 5,
	Constant = 6,
	Random = 7,
}

#[derive(Clone, Debug, serde::Serialize, serde::Deserialize, PartialEq)]
pub struct ProportionalEditingData {
	pub center: DVec2,
	pub affected_points: HashMap<LayerNodeIdentifier, Vec<(PointId, f64)>>,
	pub falloff_type: ProportionalFalloffType,
	pub radius: u32,
}

#[impl_message(Message, ToolMessage, Path)]
#[derive(PartialEq, Clone, Debug, serde::Serialize, serde::Deserialize, specta::Type)]
pub enum PathToolMessage {
	// Standard messages
	Abort,
	Overlays(OverlayContext),
	SelectionChanged,

	// Tool-specific messages
	BreakPath,
	DeselectAllPoints,
	Delete,
	DeleteAndBreakPath,
	DragStop {
		extend_selection: Key,
		shrink_selection: Key,
	},
	Enter {
		extend_selection: Key,
		shrink_selection: Key,
	},
	Escape,
	ClosePath,
	FlipSmoothSharp,
	GRS {
		// Should be `Key::KeyG` (Grab), `Key::KeyR` (Rotate), or `Key::KeyS` (Scale)
		key: Key,
	},
	ManipulatorMakeHandlesFree,
	ManipulatorMakeHandlesColinear,
	MouseDown {
		extend_selection: Key,
		lasso_select: Key,
		handle_drag_from_anchor: Key,
	},
	NudgeSelectedPoints {
		delta_x: f64,
		delta_y: f64,
	},
	PointerMove {
		equidistant: Key,
		toggle_colinear: Key,
		move_anchor_with_handles: Key,
		snap_angle: Key,
		lock_angle: Key,
		delete_segment: Key,
	},
	PointerOutsideViewport {
		equidistant: Key,
		toggle_colinear: Key,
		move_anchor_with_handles: Key,
		snap_angle: Key,
		lock_angle: Key,
		delete_segment: Key,
	},
	RightClick,
	SelectAllAnchors,
	SelectedPointUpdated,
	SelectedPointXChanged {
		new_x: f64,
	},
	SelectedPointYChanged {
		new_y: f64,
	},
	SwapSelectedHandles,
	UpdateOptions(PathOptionsUpdate),
	ToggleProportionalEditing,
	AdjustProportionalRadius,
}

#[derive(PartialEq, Eq, Hash, Copy, Clone, Debug, Default, serde::Serialize, serde::Deserialize, specta::Type)]
pub enum PathOverlayMode {
	AllHandles = 0,
	#[default]
	SelectedPointHandles = 1,
	FrontierHandles = 2,
}

#[derive(PartialEq, Eq, Clone, Debug, Hash, serde::Serialize, serde::Deserialize, specta::Type)]
pub enum PathOptionsUpdate {
	OverlayModeType(PathOverlayMode),
	ProportionalEditingEnabled(bool),
	ProportionalFalloffType(ProportionalFalloffType),
	ProportionalRadius(u32),
}

impl ToolMetadata for PathTool {
	fn icon_name(&self) -> String {
		"VectorPathTool".into()
	}
	fn tooltip(&self) -> String {
		"Path Tool".into()
	}
	fn tool_type(&self) -> crate::messages::tool::utility_types::ToolType {
		ToolType::Path
	}
}

pub fn proportional_editing_options(options: &PathToolOptions) -> Vec<LayoutGroup> {
	let mut widgets = Vec::new();

	// Header row with title
	widgets.push(LayoutGroup::Row {
		widgets: vec![TextLabel::new("Proportional Editing").bold(true).widget_holder()],
	});

	let callback = |message| Message::Batched(Box::new([PathToolMessage::UpdateOptions(PathOptionsUpdate::ProportionalEditingEnabled(true)).into(), message]));

	// Falloff type row
	widgets.push(LayoutGroup::Row {
		widgets: vec![
			TextLabel::new("Falloff").table_align(true).min_width(80).widget_holder(),
			Separator::new(SeparatorType::Unrelated).widget_holder(),
			DropdownInput::new(vec![vec![
				MenuListEntry::new("Smooth")
					.label("Smooth")
					.on_commit(move |_| callback(PathToolMessage::UpdateOptions(PathOptionsUpdate::ProportionalFalloffType(ProportionalFalloffType::Smooth)).into())),
				MenuListEntry::new("Sphere")
					.label("Sphere")
					.on_commit(move |_| callback(PathToolMessage::UpdateOptions(PathOptionsUpdate::ProportionalFalloffType(ProportionalFalloffType::Sphere)).into())),
				MenuListEntry::new("Root")
					.label("Root")
					.on_commit(move |_| callback(PathToolMessage::UpdateOptions(PathOptionsUpdate::ProportionalFalloffType(ProportionalFalloffType::Root)).into())),
				MenuListEntry::new("Inverse Square")
					.label("Inverse Square")
					.on_commit(move |_| callback(PathToolMessage::UpdateOptions(PathOptionsUpdate::ProportionalFalloffType(ProportionalFalloffType::InverseSquare)).into())),
				MenuListEntry::new("Sharp")
					.label("Sharp")
					.on_commit(move |_| callback(PathToolMessage::UpdateOptions(PathOptionsUpdate::ProportionalFalloffType(ProportionalFalloffType::Sharp)).into())),
				MenuListEntry::new("Linear")
					.label("Linear")
					.on_commit(move |_| callback(PathToolMessage::UpdateOptions(PathOptionsUpdate::ProportionalFalloffType(ProportionalFalloffType::Linear)).into())),
				MenuListEntry::new("Constant")
					.label("Constant")
					.on_commit(move |_| callback(PathToolMessage::UpdateOptions(PathOptionsUpdate::ProportionalFalloffType(ProportionalFalloffType::Constant)).into())),
				MenuListEntry::new("Random")
					.label("Random")
					.on_commit(move |_| callback(PathToolMessage::UpdateOptions(PathOptionsUpdate::ProportionalFalloffType(ProportionalFalloffType::Random)).into())),
			]])
			.min_width(120)
			.selected_index(Some(options.proportional_falloff_type as u32))
			.widget_holder(),
		],
	});

	// Radius row
	widgets.push(LayoutGroup::Row {
		widgets: vec![
			TextLabel::new("Radius").table_align(true).min_width(80).widget_holder(),
			Separator::new(SeparatorType::Unrelated).widget_holder(),
			NumberInput::new(Some(options.proportional_radius as f64))
				.unit(" px")
				.min(1.)
				.int()
				.min_width(120)
				.on_update(move |number_input| callback(PathToolMessage::UpdateOptions(PathOptionsUpdate::ProportionalRadius(number_input.value.unwrap_or(1.) as u32)).into()))
				.widget_holder(),
		],
	});

	widgets
}

impl LayoutHolder for PathTool {
	fn layout(&self) -> Layout {
		let coordinates = self.tool_data.selection_status.as_one().as_ref().map(|point| point.coordinates);
		let (x, y) = coordinates.map(|point| (Some(point.x), Some(point.y))).unwrap_or((None, None));

		let selection_status = &self.tool_data.selection_status;
		let manipulator_angle = selection_status.angle();

		let x_location = NumberInput::new(x)
			.unit(" px")
			.label("X")
			.min_width(120)
			.disabled(x.is_none())
			.min(-((1_u64 << f64::MANTISSA_DIGITS) as f64))
			.max((1_u64 << f64::MANTISSA_DIGITS) as f64)
			.on_update(move |number_input: &NumberInput| {
				if let Some(new_x) = number_input.value.or(x) {
					PathToolMessage::SelectedPointXChanged { new_x }.into()
				} else {
					Message::NoOp
				}
			})
			.widget_holder();

		let y_location = NumberInput::new(y)
			.unit(" px")
			.label("Y")
			.min_width(120)
			.disabled(y.is_none())
			.min(-((1_u64 << f64::MANTISSA_DIGITS) as f64))
			.max((1_u64 << f64::MANTISSA_DIGITS) as f64)
			.on_update(move |number_input: &NumberInput| {
				if let Some(new_y) = number_input.value.or(y) {
					PathToolMessage::SelectedPointYChanged { new_y }.into()
				} else {
					Message::NoOp
				}
			})
			.widget_holder();

		let related_seperator = Separator::new(SeparatorType::Related).widget_holder();
		let unrelated_seperator = Separator::new(SeparatorType::Unrelated).widget_holder();

		let colinear_handles_tooltip = "Keep both handles unbent, each 180° apart, when moving either";
		let colinear_handles_state = manipulator_angle.and_then(|angle| match angle {
			ManipulatorAngle::Colinear => Some(true),
			ManipulatorAngle::Free => Some(false),
			ManipulatorAngle::Mixed => None,
		})
		// TODO: Remove `unwrap_or_default` once checkboxes are capable of displaying a mixed state
		.unwrap_or_default();
		let colinear_handle_checkbox = CheckboxInput::new(colinear_handles_state)
			.disabled(!self.tool_data.can_toggle_colinearity)
			.on_update(|&CheckboxInput { checked, .. }| {
				if checked {
					PathToolMessage::ManipulatorMakeHandlesColinear.into()
				} else {
					PathToolMessage::ManipulatorMakeHandlesFree.into()
				}
			})
			.tooltip(colinear_handles_tooltip)
			.widget_holder();
		let colinear_handles_label = TextLabel::new("Colinear Handles")
			.disabled(!self.tool_data.can_toggle_colinearity)
			.tooltip(colinear_handles_tooltip)
			.widget_holder();

		let path_overlay_mode_widget = RadioInput::new(vec![
			RadioEntryData::new("all")
				.icon("HandleVisibilityAll")
				.tooltip("Show all handles regardless of selection")
				.on_update(move |_| PathToolMessage::UpdateOptions(PathOptionsUpdate::OverlayModeType(PathOverlayMode::AllHandles)).into()),
			RadioEntryData::new("selected")
				.icon("HandleVisibilitySelected")
				.tooltip("Show only handles of the segments connected to selected points")
				.on_update(move |_| PathToolMessage::UpdateOptions(PathOptionsUpdate::OverlayModeType(PathOverlayMode::SelectedPointHandles)).into()),
			RadioEntryData::new("frontier")
				.icon("HandleVisibilityFrontier")
				.tooltip("Show only handles at the frontiers of the segments connected to selected points")
				.on_update(move |_| PathToolMessage::UpdateOptions(PathOptionsUpdate::OverlayModeType(PathOverlayMode::FrontierHandles)).into()),
		])
		.selected_index(Some(self.options.path_overlay_mode as u32))
		.widget_holder();

		let proportional_editing_trigger = CheckboxInput::new(self.options.proportional_editing_enabled)
			// TODO(Keavon): Replace placeholder icon with a proper one
			.icon("Empty12px")
			.tooltip("Proportional Editing")
			.tooltip_shortcut(action_keys!(PathToolMessageDiscriminant::ToggleProportionalEditing))
			.on_update(|checkbox| PathToolMessage::UpdateOptions(PathOptionsUpdate::ProportionalEditingEnabled(checkbox.checked)).into())
			.widget_holder();
		let proportional_editing_dropdown = PopoverButton::new().popover_layout(proportional_editing_options(&self.options)).widget_holder();

		Layout::WidgetLayout(WidgetLayout::new(vec![LayoutGroup::Row {
			widgets: vec![
				x_location,
				related_seperator.clone(),
				y_location,
				unrelated_seperator.clone(),
				colinear_handle_checkbox,
				related_seperator,
				colinear_handles_label,
				unrelated_seperator.clone(),
				path_overlay_mode_widget,
				unrelated_seperator,
				proportional_editing_trigger,
				proportional_editing_dropdown,
			],
		}]))
	}
}

impl<'a> MessageHandler<ToolMessage, &mut ToolActionHandlerData<'a>> for PathTool {
	fn process_message(&mut self, message: ToolMessage, responses: &mut VecDeque<Message>, tool_data: &mut ToolActionHandlerData<'a>) {
		let updating_point = message == ToolMessage::Path(PathToolMessage::SelectedPointUpdated);

		match message {
			ToolMessage::Path(PathToolMessage::UpdateOptions(action)) => match action {
				PathOptionsUpdate::OverlayModeType(overlay_mode_type) => {
					self.options.path_overlay_mode = overlay_mode_type;
					responses.add(OverlaysMessage::Draw);
				}
				PathOptionsUpdate::ProportionalEditingEnabled(enabled) => {
					self.options.proportional_editing_enabled = enabled;

					responses.add(OverlaysMessage::Draw);
				}
				PathOptionsUpdate::ProportionalFalloffType(falloff_type) => {
					self.options.proportional_falloff_type = falloff_type.clone();
					self.tool_data
						.calculate_proportional_affected_points(&tool_data.document, &tool_data.shape_editor, self.options.proportional_radius, self.options.proportional_falloff_type);

					if self.options.proportional_editing_enabled {
						let proportional_data = ProportionalEditingData {
							center: self.tool_data.proportional_editing_center.unwrap_or_default(),
							affected_points: self.tool_data.proportional_affected_points.clone(),
							falloff_type: self.options.proportional_falloff_type,
							radius: self.options.proportional_radius,
						};
						responses.add(TransformLayerMessage::UpdateProportionalEditingData { data: proportional_data });
					}
					responses.add(OverlaysMessage::Draw);
				}
				PathOptionsUpdate::ProportionalRadius(radius) => {
					self.options.proportional_radius = radius.clamp(1, 1000);
					self.tool_data
						.calculate_proportional_affected_points(&tool_data.document, &tool_data.shape_editor, self.options.proportional_radius, self.options.proportional_falloff_type);
					responses.add(OverlaysMessage::Draw);
				}
			},
			ToolMessage::Path(PathToolMessage::ToggleProportionalEditing) => {
				self.options.proportional_editing_enabled ^= true;

				responses.add(OverlaysMessage::Draw);
			}
			ToolMessage::Path(PathToolMessage::AdjustProportionalRadius) => {
				if self.options.proportional_editing_enabled {
					// Get the current radius and scroll delta
					let current_radius = self.options.proportional_radius as f64;
					let scroll_delta = (tool_data.input.mouse.scroll_delta.y as f64).min(1.).max(-1.);

					// Base factor that determines how aggressive the scaling is
					let base_factor = 0.15; // Sensitivity

					// Calculate new radius using logarithmic scaling
					let scale_factor = if scroll_delta > 0. {
						1. + (base_factor * scroll_delta)
					} else {
						1. / (1. + (base_factor * -scroll_delta))
					};

					let new_radius = (current_radius * scale_factor).round() as u32;

					// Ensure the radius stays within reasonable bounds
					self.options.proportional_radius = new_radius.max(1);

					// Store previous affected points
					let previous_affected = self.tool_data.proportional_affected_points.clone();

					self.tool_data
						.calculate_proportional_affected_points(&tool_data.document, &tool_data.shape_editor, self.options.proportional_radius, self.options.proportional_falloff_type);
					if self.tool_data.is_dragging {
						// Reset points no longer affected
						self.tool_data.reset_removed_points(&previous_affected, tool_data.document, tool_data.shape_editor, responses);

						// Update current points
						self.tool_data.update_proportional_positions(tool_data.document, tool_data.shape_editor, responses);
					}
					// Create updated proportional editing data
					let proportional_data = ProportionalEditingData {
						center: self.tool_data.proportional_editing_center.unwrap_or_default(),
						affected_points: self.tool_data.proportional_affected_points.clone(),
						falloff_type: self.options.proportional_falloff_type,
						radius: self.options.proportional_radius,
					};

					// Send the updated data to any active GRS operation
					responses.add(TransformLayerMessage::UpdateProportionalEditingData { data: proportional_data });

					responses.add(OverlaysMessage::Draw);
				}
			}
			ToolMessage::Path(PathToolMessage::ClosePath) => {
				responses.add(DocumentMessage::AddTransaction);
				tool_data.shape_editor.close_selected_path(tool_data.document, responses);
				responses.add(DocumentMessage::EndTransaction);
				responses.add(OverlaysMessage::Draw);
			}
			ToolMessage::Path(PathToolMessage::SwapSelectedHandles) => {
				if tool_data.shape_editor.handle_with_pair_selected(&tool_data.document.network_interface) {
					tool_data.shape_editor.alternate_selected_handles(&tool_data.document.network_interface);
					responses.add(PathToolMessage::SelectedPointUpdated);
					responses.add(FrontendMessage::UpdateMouseCursor { cursor: MouseCursorIcon::None });
					responses.add(OverlaysMessage::Draw);
				}
			}
			_ => {
				self.fsm_state.process_event(message, &mut self.tool_data, tool_data, &self.options, responses, true);
			}
		}

		if updating_point {
			self.send_layout(responses, LayoutTarget::ToolOptions);
		}
	}

	// Different actions depending on state may be wanted:
	fn actions(&self) -> ActionList {
		match self.fsm_state {
			PathToolFsmState::Ready => actions!(PathToolMessageDiscriminant;
				FlipSmoothSharp,
				MouseDown,
				Delete,
				NudgeSelectedPoints,
				Enter,
				SelectAllAnchors,
				DeselectAllPoints,
				BreakPath,
				DeleteAndBreakPath,
				ClosePath,
<<<<<<< HEAD
				ToggleProportionalEditing,
				AdjustProportionalRadius,
				GRS
=======
				PointerMove,
>>>>>>> 9ef9b205
			),
			PathToolFsmState::Dragging(_) => actions!(PathToolMessageDiscriminant;
				Escape,
				RightClick,
				FlipSmoothSharp,
				DragStop,
				PointerMove,
				Delete,
				BreakPath,
				DeleteAndBreakPath,
				SwapSelectedHandles,
				AdjustProportionalRadius,
				GRS
			),
			PathToolFsmState::Drawing { .. } => actions!(PathToolMessageDiscriminant;
				FlipSmoothSharp,
				DragStop,
				PointerMove,
				Delete,
				Enter,
				BreakPath,
				DeleteAndBreakPath,
				Escape,
				RightClick,
				AdjustProportionalRadius,
			),
		}
	}
}

impl ToolTransition for PathTool {
	fn event_to_message_map(&self) -> EventToMessageMap {
		EventToMessageMap {
			tool_abort: Some(PathToolMessage::Abort.into()),
			selection_changed: Some(PathToolMessage::SelectionChanged.into()),
			overlay_provider: Some(|overlay_context| PathToolMessage::Overlays(overlay_context).into()),
			..Default::default()
		}
	}
}

#[derive(Clone, Copy, Debug, Default, PartialEq, Eq)]
pub struct DraggingState {
	point_select_state: PointSelectState,
	colinear: ManipulatorAngle,
}

#[derive(Clone, Copy, Default, Debug, PartialEq, Eq)]
pub enum PointSelectState {
	HandleWithPair,
	#[default]
	HandleNoPair,
	Anchor,
}

#[derive(Clone, Copy, Debug, Default, PartialEq, Eq)]
enum PathToolFsmState {
	#[default]
	Ready,
	Dragging(DraggingState),
	Drawing {
		selection_shape: SelectionShapeType,
	},
}

#[derive(Default)]
struct PathToolData {
	snap_manager: SnapManager,
	lasso_polygon: Vec<DVec2>,
	selection_mode: Option<SelectionMode>,
	drag_start_pos: DVec2,
	previous_mouse_position: DVec2,
	toggle_colinear_debounce: bool,
	opposing_handle_lengths: Option<OpposingHandleLengths>,
	/// Describes information about the selected point(s), if any, across one or multiple shapes and manipulator point types (anchor or handle).
	/// The available information varies depending on whether `None`, `One`, or `Multiple` points are currently selected.
	/// NOTE: It must be updated using `update_selection_status` to ensure `can_toggle_colinearity` stays synchronized with the current selection.
	selection_status: SelectionStatus,
	/// `true` if we can change the current selection to colinear or not.
	can_toggle_colinearity: bool,
	segment: Option<ClosestSegment>,
	snap_cache: SnapCache,
	double_click_handled: bool,
	delete_segment_pressed: bool,
	auto_panning: AutoPanning,
	saved_points_before_anchor_select_toggle: Vec<ManipulatorPointId>,
	select_anchor_toggled: bool,
	saved_points_before_handle_drag: Vec<ManipulatorPointId>,
	handle_drag_toggle: bool,
	dragging_state: DraggingState,
	current_selected_handle_id: Option<ManipulatorPointId>,
	angle: f64,
	opposite_handle_position: Option<DVec2>,
	last_clicked_point_was_selected: bool,
	snapping_axis: Option<Axis>,

	proportional_editing_center: Option<DVec2>,
	proportional_affected_points: HashMap<LayerNodeIdentifier, Vec<(PointId, f64)>>,
	initial_point_positions: HashMap<LayerNodeIdentifier, HashMap<PointId, DVec2>>,
	total_delta: DVec2,
	is_dragging: bool,

	alt_clicked_on_anchor: bool,
	alt_dragging_from_anchor: bool,
	angle_locked: bool,
	temporary_colinear_handles: bool,
}

impl PathToolData {
	fn save_points_before_anchor_toggle(&mut self, points: Vec<ManipulatorPointId>) -> PathToolFsmState {
		self.saved_points_before_anchor_select_toggle = points;
		PathToolFsmState::Dragging(self.dragging_state)
	}

	fn remove_saved_points(&mut self) {
		self.saved_points_before_anchor_select_toggle.clear();
	}

	pub fn selection_quad(&self) -> Quad {
		let bbox = self.selection_box();
		Quad::from_box(bbox)
	}

	pub fn calculate_selection_mode_from_direction(&mut self) -> SelectionMode {
		let bbox = self.selection_box();
		let above_threshold = bbox[1].distance_squared(bbox[0]) > DRAG_DIRECTION_MODE_DETERMINATION_THRESHOLD.powi(2);

		if self.selection_mode.is_none() && above_threshold {
			let mode = if bbox[1].x < bbox[0].x {
				SelectionMode::Touched
			} else {
				// This also covers the case where they're equal: the area is zero, so we use `Enclosed` to ensure the selection ends up empty, as nothing will be enclosed by an empty area
				SelectionMode::Enclosed
			};
			self.selection_mode = Some(mode);
		}

		self.selection_mode.unwrap_or(SelectionMode::Touched)
	}

	pub fn selection_box(&self) -> [DVec2; 2] {
		if self.previous_mouse_position == self.drag_start_pos {
			let tolerance = DVec2::splat(SELECTION_TOLERANCE);
			[self.drag_start_pos - tolerance, self.drag_start_pos + tolerance]
		} else {
			[self.drag_start_pos, self.previous_mouse_position]
		}
	}

	fn update_selection_status(&mut self, shape_editor: &mut ShapeState, document: &DocumentMessageHandler) {
		let selection_status = get_selection_status(&document.network_interface, shape_editor);

		self.can_toggle_colinearity = match &selection_status {
			SelectionStatus::None => false,
			SelectionStatus::One(single_selected_point) => {
				let vector_data = document.network_interface.compute_modified_vector(single_selected_point.layer).unwrap();
				single_selected_point.id.get_handle_pair(&vector_data).is_some()
			}
			SelectionStatus::Multiple(_) => true,
		};
		self.selection_status = selection_status;
	}

	#[allow(clippy::too_many_arguments)]
	fn mouse_down(
		&mut self,
		shape_editor: &mut ShapeState,
		document: &DocumentMessageHandler,
		input: &InputPreprocessorMessageHandler,
		responses: &mut VecDeque<Message>,
		extend_selection: bool,
		lasso_select: bool,
		handle_drag_from_anchor: bool,
	) -> PathToolFsmState {
		self.double_click_handled = false;
		self.opposing_handle_lengths = None;

		self.drag_start_pos = input.mouse.position;

		let old_selection = shape_editor.selected_points().cloned().collect::<Vec<_>>();

		// Check if the point is already selected; if not, select the first point within the threshold (in pixels)
		if let Some((already_selected, mut selection_info)) = shape_editor.get_point_selection_state(&document.network_interface, input.mouse.position, SELECTION_THRESHOLD) {
			responses.add(DocumentMessage::StartTransaction);

			self.last_clicked_point_was_selected = already_selected;

			// If the point is already selected and shift (`extend_selection`) is used, keep the selection unchanged.
			// Otherwise, select the first point within the threshold.
			if !(already_selected && extend_selection) {
				if let Some(updated_selection_info) = shape_editor.change_point_selection(&document.network_interface, input.mouse.position, SELECTION_THRESHOLD, extend_selection) {
					selection_info = updated_selection_info;
				}
			}

			if let Some(selected_points) = selection_info {
				self.drag_start_pos = input.mouse.position;

				// If selected points contain only handles and there was some selection before, then it is stored and becomes restored upon release
				let mut dragging_only_handles = true;
				for point in &selected_points.points {
					if matches!(point.point_id, ManipulatorPointId::Anchor(_)) {
						dragging_only_handles = false;
						break;
					}
				}
				if dragging_only_handles && !self.handle_drag_toggle && !old_selection.is_empty() {
					self.saved_points_before_handle_drag = old_selection;
				}

				if handle_drag_from_anchor {
					if let Some((layer, point)) = shape_editor.find_nearest_point_indices(&document.network_interface, input.mouse.position, SELECTION_THRESHOLD) {
						// Check that selected point is an anchor
						if let (Some(point_id), Some(vector_data)) = (point.as_anchor(), document.network_interface.compute_modified_vector(layer)) {
							let handles = vector_data.all_connected(point_id).collect::<Vec<_>>();
							self.alt_clicked_on_anchor = true;
							for handle in &handles {
								let modification_type = handle.set_relative_position(DVec2::ZERO);
								responses.add(GraphOperationMessage::Vector { layer, modification_type });
								for &handles in &vector_data.colinear_manipulators {
									if handles.contains(&handle) {
										let modification_type = VectorModificationType::SetG1Continuous { handles, enabled: false };
										responses.add(GraphOperationMessage::Vector { layer, modification_type });
									}
								}
							}

							let manipulator_point_id = handles[0].to_manipulator_point();
							shape_editor.deselect_all_points();
							shape_editor.select_points_by_manipulator_id(&vec![manipulator_point_id]);
							responses.add(PathToolMessage::SelectedPointUpdated);
						}
					}
				}

				self.start_dragging_point(selected_points, input, document, shape_editor);

				responses.add(OverlaysMessage::Draw);
			}
			PathToolFsmState::Dragging(self.dragging_state)
		}
		// We didn't find a point nearby, so we will see if there is a segment to insert a point on
		else if let Some(closed_segment) = &mut self.segment {
			responses.add(DocumentMessage::StartTransaction);

			if self.delete_segment_pressed {
				if let Some(vector_data) = document.network_interface.compute_modified_vector(closed_segment.layer()) {
					shape_editor.dissolve_segment(responses, closed_segment.layer(), &vector_data, closed_segment.segment(), closed_segment.points());
					responses.add(DocumentMessage::EndTransaction);
				}
			} else {
				closed_segment.adjusted_insert_and_select(shape_editor, responses, extend_selection);
				responses.add(DocumentMessage::EndTransaction);
			}

			self.segment = None;

			PathToolFsmState::Ready
		}
		// We didn't find a segment, so consider selecting the nearest shape instead
		else if let Some(layer) = document.click(input) {
			shape_editor.deselect_all_points();
			if extend_selection {
				responses.add(NodeGraphMessage::SelectedNodesAdd { nodes: vec![layer.to_node()] });
			} else {
				responses.add(NodeGraphMessage::SelectedNodesSet { nodes: vec![layer.to_node()] });
			}
			self.drag_start_pos = input.mouse.position;
			self.previous_mouse_position = document.metadata().document_to_viewport.inverse().transform_point2(input.mouse.position);

			responses.add(DocumentMessage::StartTransaction);

			PathToolFsmState::Dragging(self.dragging_state)
		}
		// Start drawing
		else {
			self.drag_start_pos = input.mouse.position;
			self.previous_mouse_position = document.metadata().document_to_viewport.inverse().transform_point2(input.mouse.position);

			let selection_shape = if lasso_select { SelectionShapeType::Lasso } else { SelectionShapeType::Box };
			PathToolFsmState::Drawing { selection_shape }
		}
	}

	fn calculate_proportional_affected_points(&mut self, document: &DocumentMessageHandler, shape_editor: &ShapeState, radius: u32, proportional_falloff_type: ProportionalFalloffType) {
		self.proportional_affected_points.clear();

		let radius = radius as f64;

		// If initial positions haven't been stored yet, do it now
		if self.initial_point_positions.is_empty() {
			self.store_initial_point_positions(document);
		}

		// Collect all selected points with their initial world positions
		let mut selected_points_world_pos = Vec::new();
		let selected_point_ids: HashSet<_> = shape_editor.selected_points().filter_map(|point| point.as_anchor()).collect();

		// Extract initial positions of selected points
		for (_layer, points_map) in &self.initial_point_positions {
			for &point_id in &selected_point_ids {
				if let Some(&world_pos) = points_map.get(&point_id) {
					selected_points_world_pos.push(world_pos);
				}
			}
		}

		// Find all affected points using initial positions
		for (layer, points_map) in &self.initial_point_positions {
			let selected_points: HashSet<_> = shape_editor.selected_points().filter_map(|point| point.as_anchor()).collect();

			let mut layer_affected_points = Vec::new();

			// Check each point in the layer
			for (&point_id, &initial_position) in points_map {
				if !selected_points.contains(&point_id) {
					// Find the smallest distance to any selected point using initial positions
					let min_distance = selected_points_world_pos
						.iter()
						.map(|&selected_pos| initial_position.distance(selected_pos))
						.filter(|&distance| distance <= radius)
						.min_by(|a, b| a.partial_cmp(b).unwrap_or(std::cmp::Ordering::Equal));

					if let Some(distance) = min_distance {
						let factor = self.calculate_falloff_factor(distance, radius, proportional_falloff_type);
						layer_affected_points.push((point_id, factor));
					}
				}
			}

			if !layer_affected_points.is_empty() {
				self.proportional_affected_points.insert(*layer, layer_affected_points);
			}
		}

		// Find all affected points using initial positions
		// NOTE: This works based on initial affected point location -> original selected point location for falloff calculation
		for (layer, points_map) in &self.initial_point_positions {
			let selected_points: HashSet<_> = shape_editor.selected_points().filter_map(|point| point.as_anchor()).collect();

			let mut layer_affected_points = Vec::new();

			// Check each point in the layer
			for (&point_id, &initial_position) in points_map {
				if !selected_points.contains(&point_id) {
					// Find the smallest distance to any selected point using initial positions
					let min_distance = selected_points_world_pos
						.iter()
						.map(|&selected_pos| initial_position.distance(selected_pos))
						.filter(|&distance| distance <= radius)
						.min_by(|a, b| a.partial_cmp(b).unwrap_or(std::cmp::Ordering::Equal));

					if let Some(distance) = min_distance {
						let factor = self.calculate_falloff_factor(distance, radius, proportional_falloff_type);
						layer_affected_points.push((point_id, factor));
					}
				}
			}

			if !layer_affected_points.is_empty() {
				self.proportional_affected_points.insert(*layer, layer_affected_points);
			}
		}
	}

	fn store_initial_point_positions(&mut self, document: &DocumentMessageHandler) {
		self.initial_point_positions.clear();

		// Store positions of all points in selected layers
		for layer in document.network_interface.selected_nodes().selected_layers(document.metadata()) {
			if let Some(vector_data) = document.network_interface.compute_modified_vector(layer) {
				let transform = document.metadata().transform_to_document(layer);
				let mut layer_points = HashMap::new();

				// Store all point positions in document space
				for (i, &point_id) in vector_data.point_domain.ids().iter().enumerate() {
					let position = vector_data.point_domain.positions()[i];
					let world_pos = transform.transform_point2(position);
					layer_points.insert(point_id, world_pos);
				}

				if !layer_points.is_empty() {
					self.initial_point_positions.insert(layer, layer_points);
				}
			}
		}
	}

	fn start_dragging_point(&mut self, selected_points: SelectedPointsInfo, input: &InputPreprocessorMessageHandler, document: &DocumentMessageHandler, shape_editor: &mut ShapeState) {
		let mut manipulators = HashMap::with_hasher(NoHashBuilder);
		let mut unselected = Vec::new();
		for (&layer, state) in &shape_editor.selected_shape_state {
			let Some(vector_data) = document.network_interface.compute_modified_vector(layer) else {
				continue;
			};
			let transform = document.metadata().transform_to_document(layer);

			let mut layer_manipulators = HashSet::with_hasher(NoHashBuilder);
			for point in state.selected() {
				let Some(anchor) = point.get_anchor(&vector_data) else { continue };
				layer_manipulators.insert(anchor);
				let Some([handle1, handle2]) = point.get_handle_pair(&vector_data) else { continue };
				let Some(handle) = point.as_handle() else { continue };
				// Check which handle is selected and which is opposite
				let opposite = if handle == handle1 { handle2 } else { handle1 };

				self.opposite_handle_position = if self.opposite_handle_position.is_none() {
					opposite.to_manipulator_point().get_position(&vector_data)
				} else {
					self.opposite_handle_position
				};
			}
			for (&id, &position) in vector_data.point_domain.ids().iter().zip(vector_data.point_domain.positions()) {
				if layer_manipulators.contains(&id) {
					continue;
				}
				unselected.push(SnapCandidatePoint::handle(transform.transform_point2(position)))
			}
			if !layer_manipulators.is_empty() {
				manipulators.insert(layer, layer_manipulators);
			}
		}
		self.snap_cache = SnapCache { manipulators, unselected };

		let viewport_to_document = document.metadata().document_to_viewport.inverse();
		self.previous_mouse_position = viewport_to_document.transform_point2(input.mouse.position - selected_points.offset);
	}

	fn update_colinear(&mut self, equidistant: bool, toggle_colinear: bool, shape_editor: &mut ShapeState, document: &DocumentMessageHandler, responses: &mut VecDeque<Message>) -> bool {
		// Check handle colinear state
		let is_colinear = self
			.selection_status
			.angle()
			.map(|angle| match angle {
				ManipulatorAngle::Colinear => true,
				ManipulatorAngle::Free | ManipulatorAngle::Mixed => false,
			})
			.unwrap_or(false);

		// Check if the toggle_colinear key has just been pressed
		if toggle_colinear && !self.toggle_colinear_debounce {
			self.opposing_handle_lengths = None;
			if is_colinear {
				shape_editor.disable_colinear_handles_state_on_selected(&document.network_interface, responses);
			} else {
				shape_editor.convert_selected_manipulators_to_colinear_handles(responses, document);
			}
			self.toggle_colinear_debounce = true;
			return true;
		}
		self.toggle_colinear_debounce = toggle_colinear;

		if equidistant && self.opposing_handle_lengths.is_none() {
			if !is_colinear {
				// Try to get selected handle info
				let Some((_, _, selected_handle_id)) = self.try_get_selected_handle_and_anchor(shape_editor, document) else {
					self.opposing_handle_lengths = Some(shape_editor.opposing_handle_lengths(document));
					return false;
				};

				let Some((layer, _)) = shape_editor.selected_shape_state.iter().next() else {
					self.opposing_handle_lengths = Some(shape_editor.opposing_handle_lengths(document));
					return false;
				};

				let Some(vector_data) = document.network_interface.compute_modified_vector(*layer) else {
					self.opposing_handle_lengths = Some(shape_editor.opposing_handle_lengths(document));
					return false;
				};

				// Check if handle has a pair (to ignore handles of edges of open paths)
				if let Some(handle_pair) = selected_handle_id.get_handle_pair(&vector_data) {
					let opposite_handle_length = handle_pair.iter().filter(|&&h| h.to_manipulator_point() != selected_handle_id).find_map(|&h| {
						let opp_handle_pos = h.to_manipulator_point().get_position(&vector_data)?;
						let opp_anchor_id = h.to_manipulator_point().get_anchor(&vector_data)?;
						let opp_anchor_pos = vector_data.point_domain.position_from_id(opp_anchor_id)?;
						Some((opp_handle_pos - opp_anchor_pos).length())
					});

					// Make handles colinear if opposite handle is zero length
					if opposite_handle_length == Some(0.) {
						shape_editor.convert_selected_manipulators_to_colinear_handles(responses, document);
						return true;
					}
				}
			}

			self.opposing_handle_lengths = Some(shape_editor.opposing_handle_lengths(document));
		}

		false
	}

	/// Attempts to get a single selected handle. Also retrieves the position of the anchor it is connected to. Used for the purpose of snapping the angle.
	fn try_get_selected_handle_and_anchor(&self, shape_editor: &ShapeState, document: &DocumentMessageHandler) -> Option<(DVec2, DVec2, ManipulatorPointId)> {
		// Only count selections of a single layer
		let (layer, selection) = shape_editor.selected_shape_state.iter().next()?;

		// Do not allow selections of multiple points to count
		if selection.selected_points_count() != 1 {
			return None;
		}

		// Only count selected handles
		let selected_handle = selection.selected().next()?.as_handle()?;
		let handle_id = selected_handle.to_manipulator_point();

		let layer_to_document = document.metadata().transform_to_document(*layer);
		let vector_data = document.network_interface.compute_modified_vector(*layer)?;

		let handle_position_local = selected_handle.to_manipulator_point().get_position(&vector_data)?;
		let anchor_id = selected_handle.to_manipulator_point().get_anchor(&vector_data)?;
		let anchor_position_local = vector_data.point_domain.position_from_id(anchor_id)?;

		let handle_position_document = layer_to_document.transform_point2(handle_position_local);
		let anchor_position_document = layer_to_document.transform_point2(anchor_position_local);

		Some((handle_position_document, anchor_position_document, handle_id))
	}

	#[allow(clippy::too_many_arguments)]
	fn calculate_handle_angle(
		&mut self,
		shape_editor: &mut ShapeState,
		document: &DocumentMessageHandler,
		responses: &mut VecDeque<Message>,
		relative_vector: DVec2,
		handle_vector: DVec2,
		handle_id: ManipulatorPointId,
		lock_angle: bool,
		snap_angle: bool,
	) -> f64 {
		let current_angle = -handle_vector.angle_to(DVec2::X);

		if let Some(vector_data) = shape_editor
			.selected_shape_state
			.iter()
			.next()
			.and_then(|(layer, _)| document.network_interface.compute_modified_vector(*layer))
		{
			if relative_vector.length() < 25. && lock_angle && !self.angle_locked {
				if let Some(angle) = calculate_lock_angle(self, shape_editor, responses, document, &vector_data, handle_id) {
					self.angle = angle;
					return angle;
				}
			}
		}

		// When the angle is locked we use the old angle

		if self.current_selected_handle_id == Some(handle_id) && lock_angle {
			self.angle_locked = true;
			return self.angle;
		}

		// Round the angle to the closest increment
		let mut handle_angle = current_angle;
		if snap_angle && !lock_angle {
			let snap_resolution = HANDLE_ROTATE_SNAP_ANGLE.to_radians();
			handle_angle = (handle_angle / snap_resolution).round() * snap_resolution;
		}

		// Cache the angle and handle id for lock angle
		self.current_selected_handle_id = Some(handle_id);
		self.angle = handle_angle;

		handle_angle
	}

	#[allow(clippy::too_many_arguments)]
	fn apply_snapping(
		&mut self,
		handle_direction: DVec2,
		new_handle_position: DVec2,
		anchor_position: DVec2,
		using_angle_constraints: bool,
		handle_position: DVec2,
		document: &DocumentMessageHandler,
		input: &InputPreprocessorMessageHandler,
	) -> DVec2 {
		let snap_data = SnapData::new(document, input);
		let snap_point = SnapCandidatePoint::handle_neighbors(new_handle_position, [anchor_position]);

		let snap_result = match using_angle_constraints {
			true => {
				let snap_constraint = SnapConstraint::Line {
					origin: anchor_position,
					direction: handle_direction.normalize_or_zero(),
				};
				self.snap_manager.constrained_snap(&snap_data, &snap_point, snap_constraint, Default::default())
			}
			false => self.snap_manager.free_snap(&snap_data, &snap_point, Default::default()),
		};

		self.snap_manager.update_indicator(snap_result.clone());

		document.metadata().document_to_viewport.transform_vector2(snap_result.snapped_point_document - handle_position)
	}

	fn start_snap_along_axis(&mut self, shape_editor: &mut ShapeState, document: &DocumentMessageHandler, input: &InputPreprocessorMessageHandler, responses: &mut VecDeque<Message>) {
		// Find the negative delta to take the point to the drag start position
		let current_mouse = input.mouse.position;
		let drag_start = self.drag_start_pos;
		let opposite_delta = drag_start - current_mouse;

		shape_editor.move_selected_points(None, document, opposite_delta, false, true, false, None, false, responses);

		// Calculate the projected delta and shift the points along that delta
		let delta = current_mouse - drag_start;
		let axis = if delta.x.abs() >= delta.y.abs() { Axis::X } else { Axis::Y };
		self.snapping_axis = Some(axis);
		let projected_delta = match axis {
			Axis::X => DVec2::new(delta.x, 0.),
			Axis::Y => DVec2::new(0., delta.y),
			_ => DVec2::new(delta.x, 0.),
		};

		shape_editor.move_selected_points(None, document, projected_delta, false, true, false, None, false, responses);
	}

	fn stop_snap_along_axis(&mut self, shape_editor: &mut ShapeState, document: &DocumentMessageHandler, input: &InputPreprocessorMessageHandler, responses: &mut VecDeque<Message>) {
		// Calculate the negative delta of the selection and move it back to the drag start
		let current_mouse = input.mouse.position;
		let drag_start = self.drag_start_pos;

		let opposite_delta = drag_start - current_mouse;
		let Some(axis) = self.snapping_axis else { return };
		let opposite_projected_delta = match axis {
			Axis::X => DVec2::new(opposite_delta.x, 0.),
			Axis::Y => DVec2::new(0., opposite_delta.y),
			_ => DVec2::new(opposite_delta.x, 0.),
		};

		shape_editor.move_selected_points(None, document, opposite_projected_delta, false, true, false, None, false, responses);

		// Calculate what actually would have been the original delta for the point, and apply that
		let delta = current_mouse - drag_start;

		shape_editor.move_selected_points(None, document, delta, false, true, false, None, false, responses);

		self.snapping_axis = None;
	}

	fn reset_removed_points(&self, previous: &HashMap<LayerNodeIdentifier, Vec<(PointId, f64)>>, document: &DocumentMessageHandler, shape_editor: &mut ShapeState, responses: &mut VecDeque<Message>) {
		for (layer, prev_points) in previous {
			let current_points = self
				.proportional_affected_points
				.get(layer)
				.map(|v| v.iter().map(|(id, _)| *id).collect::<HashSet<_>>())
				.unwrap_or_default();

			for (point_id, _) in prev_points {
				if !current_points.contains(point_id) {
					if let Some(initial_doc_pos) = self.initial_point_positions.get(layer).and_then(|pts| pts.get(point_id)) {
						let inverse_transform = document.metadata().transform_to_document(*layer).inverse();
						let target_layer_pos = inverse_transform.transform_point2(*initial_doc_pos);

						if let Some(vector_data) = document.network_interface.compute_modified_vector(*layer) {
							if let Some(current_layer_pos) = vector_data.point_domain.position_from_id(*point_id) {
								let delta = target_layer_pos - current_layer_pos;
								shape_editor.move_anchor(*point_id, &vector_data, delta, *layer, None, responses);
							}
						}
					}
				}
			}
		}
	}

	fn update_proportional_positions(&self, document: &DocumentMessageHandler, shape_editor: &mut ShapeState, responses: &mut VecDeque<Message>) {
		// Get a set of all selected point IDs across all layers
		let selected_points: HashSet<PointId> = shape_editor.selected_points().filter_map(|point| point.as_anchor()).collect();

		for (layer, affected_points) in &self.proportional_affected_points {
			if let Some(vector_data) = document.network_interface.compute_modified_vector(*layer) {
				let transform = document.metadata().transform_to_document(*layer);
				let inverse_transform = transform.inverse();

				for (point_id, factor) in affected_points {
					// Skip this point if it's in the selected_points set
					if selected_points.contains(point_id) {
						continue;
					}

					if let Some(initial_doc_pos) = self.initial_point_positions.get(layer).and_then(|pts| pts.get(point_id)) {
						// Calculate displacement from initial position to target position
						let displacement_document_space = self.total_delta * (*factor);
						let target_document_space_position = *initial_doc_pos + displacement_document_space;
						let target_layer_space_position = inverse_transform.transform_point2(target_document_space_position);

						// Get current position and calculate delta
						if let Some(current_layer_space_position) = vector_data.point_domain.position_from_id(*point_id) {
							let delta = target_layer_space_position - current_layer_space_position;
							shape_editor.move_anchor(*point_id, &vector_data, delta, *layer, None, responses);
						}
					}
				}
			}
		}
	}

	fn get_normalized_tangent(&mut self, point: PointId, segment: SegmentId, vector_data: &VectorData) -> Option<DVec2> {
		let other_point = vector_data.other_point(segment, point)?;
		let position = ManipulatorPointId::Anchor(point).get_position(vector_data)?;

		let mut handles = vector_data.all_connected(other_point);
		let other_handle = handles.find(|handle| handle.segment == segment)?;

		let target_position = if other_handle.length(vector_data) == 0. {
			ManipulatorPointId::Anchor(other_point).get_position(vector_data)?
		} else {
			other_handle.to_manipulator_point().get_position(vector_data)?
		};

		let tangent_vector = target_position - position;
		tangent_vector.try_normalize()
	}

	#[allow(clippy::too_many_arguments)]
	fn drag(
		&mut self,
		equidistant: bool,
		lock_angle: bool,
		snap_angle: bool,
		shape_editor: &mut ShapeState,
		document: &DocumentMessageHandler,
		input: &InputPreprocessorMessageHandler,
		responses: &mut VecDeque<Message>,
		tool_options: &PathToolOptions,
	) {
		self.is_dragging = true;

		// First check if selection is not just a single handle point
		let selected_points = shape_editor.selected_points();
		let single_handle_selected = selected_points.count() == 1
			&& shape_editor
				.selected_points()
				.any(|point| matches!(point, ManipulatorPointId::EndHandle(_) | ManipulatorPointId::PrimaryHandle(_)));

		if snap_angle && self.snapping_axis.is_none() && !single_handle_selected {
			self.start_snap_along_axis(shape_editor, document, input, responses);
		} else if !snap_angle && self.snapping_axis.is_some() {
			self.stop_snap_along_axis(shape_editor, document, input, responses);
		}

		let document_to_viewport = document.metadata().document_to_viewport;
		let previous_mouse = document_to_viewport.transform_point2(self.previous_mouse_position);
		let current_mouse = input.mouse.position;
		let raw_delta = document_to_viewport.inverse().transform_vector2(current_mouse - previous_mouse);

		let snapped_delta = if let Some((handle_pos, anchor_pos, handle_id)) = self.try_get_selected_handle_and_anchor(shape_editor, document) {
			let cursor_pos = handle_pos + raw_delta;

			let handle_angle = self.calculate_handle_angle(shape_editor, document, responses, handle_pos - anchor_pos, cursor_pos - anchor_pos, handle_id, lock_angle, snap_angle);

			let constrained_direction = DVec2::new(handle_angle.cos(), handle_angle.sin());
			let projected_length = (cursor_pos - anchor_pos).dot(constrained_direction);
			let constrained_target = anchor_pos + constrained_direction * projected_length;
			let constrained_delta = constrained_target - handle_pos;

			self.apply_snapping(constrained_direction, handle_pos + constrained_delta, anchor_pos, lock_angle || snap_angle, handle_pos, document, input)
		} else {
			shape_editor.snap(&mut self.snap_manager, &self.snap_cache, document, input, previous_mouse)
		};

		let handle_lengths = if equidistant { None } else { self.opposing_handle_lengths.take() };
		let opposite = if lock_angle { None } else { self.opposite_handle_position };
		let unsnapped_delta = current_mouse - previous_mouse;
		let mut was_alt_dragging = false;

		if self.snapping_axis.is_none() {
			self.total_delta += snapped_delta;

			if self.alt_clicked_on_anchor && !self.alt_dragging_from_anchor && self.drag_start_pos.distance(input.mouse.position) > DRAG_THRESHOLD {
				// Checking which direction the dragging begins
				self.alt_dragging_from_anchor = true;
				let Some(layer) = document.network_interface.selected_nodes().selected_layers(document.metadata()).next() else {
					return;
				};
				let Some(vector_data) = document.network_interface.compute_modified_vector(layer) else { return };
				let Some(point_id) = shape_editor.selected_points().next().unwrap().get_anchor(&vector_data) else {
					return;
				};

				if vector_data.connected_count(point_id) == 2 {
					let connected_segments: Vec<HandleId> = vector_data.all_connected(point_id).collect();
					let segment1 = connected_segments[0];
					let Some(tangent1) = self.get_normalized_tangent(point_id, segment1.segment, &vector_data) else {
						return;
					};
					let segment2 = connected_segments[1];
					let Some(tangent2) = self.get_normalized_tangent(point_id, segment2.segment, &vector_data) else {
						return;
					};

					let delta = input.mouse.position - self.drag_start_pos;
					let handle = if delta.dot(tangent1) >= delta.dot(tangent2) {
						segment1.to_manipulator_point()
					} else {
						segment2.to_manipulator_point()
					};

					// Now change the selection to this handle
					shape_editor.deselect_all_points();
					shape_editor.select_points_by_manipulator_id(&vec![handle]);
					responses.add(PathToolMessage::SelectionChanged);
				}
			}

			if self.alt_dragging_from_anchor && !equidistant && self.alt_clicked_on_anchor {
				was_alt_dragging = true;
				self.alt_dragging_from_anchor = false;
				self.alt_clicked_on_anchor = false;
			}

			let mut skip_opposite = false;
			if self.temporary_colinear_handles && !lock_angle {
				shape_editor.disable_colinear_handles_state_on_selected(&document.network_interface, responses);
				self.temporary_colinear_handles = false;
				skip_opposite = true;
			}
			shape_editor.move_selected_points(handle_lengths, document, snapped_delta, equidistant, true, was_alt_dragging, opposite, skip_opposite, responses);

			self.previous_mouse_position += document_to_viewport.inverse().transform_vector2(snapped_delta);
		} else {
			let Some(axis) = self.snapping_axis else { return };
			let projected_delta = match axis {
				Axis::X => DVec2::new(unsnapped_delta.x, 0.),
				Axis::Y => DVec2::new(0., unsnapped_delta.y),
				_ => DVec2::new(unsnapped_delta.x, 0.),
			};

			self.total_delta += unsnapped_delta;

			shape_editor.move_selected_points(handle_lengths, document, projected_delta, equidistant, true, false, opposite, false, responses);

			self.previous_mouse_position += document_to_viewport.inverse().transform_vector2(unsnapped_delta);
		}

		if tool_options.proportional_editing_enabled && !self.proportional_affected_points.is_empty() {
			self.update_proportional_positions(document, shape_editor, responses);
		}

		if snap_angle && self.snapping_axis.is_some() {
			let Some(current_axis) = self.snapping_axis else { return };
			let total_delta = self.drag_start_pos - input.mouse.position;

			if (total_delta.x.abs() > total_delta.y.abs() && current_axis == Axis::Y) || (total_delta.y.abs() > total_delta.x.abs() && current_axis == Axis::X) {
				self.stop_snap_along_axis(shape_editor, document, input, responses);
				self.start_snap_along_axis(shape_editor, document, input, responses);
			}
		}
	}

	fn calculate_falloff_factor(&self, distance: f64, radius: f64, falloff_type: ProportionalFalloffType) -> f64 {
		// Handle edge cases
		if distance >= radius {
			return 0.;
		}
		if distance <= 0.001 {
			return 1.;
		}

		let normalized_distance = distance / radius;

		match falloff_type {
			ProportionalFalloffType::Constant => 1.,
			ProportionalFalloffType::Linear => 1. - normalized_distance,
			ProportionalFalloffType::Sharp => (1. - normalized_distance).powi(2),
			ProportionalFalloffType::Root => (1. - normalized_distance).sqrt(),
			ProportionalFalloffType::Sphere => (1. - normalized_distance.powi(2)).sqrt(),
			ProportionalFalloffType::Smooth => 1. - (normalized_distance.powi(2) * (3. - 2. * normalized_distance)),
			ProportionalFalloffType::Random => {
				// Seed RNG with position-based value for consistency
				let seed = (distance * 1000.) as u64;
				let mut rng = ChaCha20Rng::seed_from_u64(seed);
				rng.random_range(0. ..1.) * (1. - normalized_distance)
			}
			ProportionalFalloffType::InverseSquare => 1. / (normalized_distance.powi(2) * 2. + 1.),
		}
	}
}

impl Fsm for PathToolFsmState {
	type ToolData = PathToolData;
	type ToolOptions = PathToolOptions;

	fn transition(self, event: ToolMessage, tool_data: &mut Self::ToolData, tool_action_data: &mut ToolActionHandlerData, tool_options: &Self::ToolOptions, responses: &mut VecDeque<Message>) -> Self {
		let ToolActionHandlerData { document, input, shape_editor, .. } = tool_action_data;
		let ToolMessage::Path(event) = event else { return self };
		match (self, event) {
			(_, PathToolMessage::SelectionChanged) => {
				// Set the newly targeted layers to visible
				let target_layers = document.network_interface.selected_nodes().selected_layers(document.metadata()).collect();
				shape_editor.set_selected_layers(target_layers);

				responses.add(OverlaysMessage::Draw);

				responses.add(PathToolMessage::SelectedPointUpdated);
				self
			}
			(_, PathToolMessage::Overlays(mut overlay_context)) => {
				let display_anchors = overlay_context.visibility_settings.anchors();
				let display_handles = overlay_context.visibility_settings.handles();
				if !display_handles {
					shape_editor.ignore_selected_handles();
				} else {
					shape_editor.mark_selected_handles();
				}
				if !display_anchors {
					shape_editor.ignore_selected_anchors();
				} else {
					shape_editor.mark_selected_anchors();
				}

				// TODO: find the segment ids of which the selected points are a part of

				match tool_options.path_overlay_mode {
					PathOverlayMode::AllHandles => {
						path_overlays(document, DrawHandles::All, shape_editor, &mut overlay_context);
					}
					PathOverlayMode::SelectedPointHandles => {
						let selected_segments = selected_segments(document, shape_editor);

						path_overlays(document, DrawHandles::SelectedAnchors(selected_segments), shape_editor, &mut overlay_context);
					}
					PathOverlayMode::FrontierHandles => {
						let selected_segments = selected_segments(document, shape_editor);
						let selected_points = shape_editor.selected_points();
						let selected_anchors = selected_points
							.filter_map(|point_id| if let ManipulatorPointId::Anchor(p) = point_id { Some(*p) } else { None })
							.collect::<Vec<_>>();

						// Match the behavior of `PathOverlayMode::SelectedPointHandles` when only one point is selected
						if shape_editor.selected_points().count() == 1 {
							path_overlays(document, DrawHandles::SelectedAnchors(selected_segments), shape_editor, &mut overlay_context);
						} else {
							let mut segment_endpoints: HashMap<SegmentId, Vec<PointId>> = HashMap::new();

							for layer in document.network_interface.selected_nodes().selected_layers(document.metadata()) {
								let Some(vector_data) = document.network_interface.compute_modified_vector(layer) else { continue };

								// The points which are part of only one segment will be rendered
								let mut selected_segments_by_point: HashMap<PointId, Vec<SegmentId>> = HashMap::new();

								for (segment_id, _bezier, start, end) in vector_data.segment_bezier_iter() {
									if selected_segments.contains(&segment_id) {
										selected_segments_by_point.entry(start).or_default().push(segment_id);
										selected_segments_by_point.entry(end).or_default().push(segment_id);
									}
								}

								for (point, attached_segments) in selected_segments_by_point {
									if attached_segments.len() == 1 {
										segment_endpoints.entry(attached_segments[0]).or_default().push(point);
									} else if !selected_anchors.contains(&point) {
										segment_endpoints.entry(attached_segments[0]).or_default().push(point);
										segment_endpoints.entry(attached_segments[1]).or_default().push(point);
									}
								}
							}

							// Now frontier anchors can be sent for rendering overlays
							path_overlays(document, DrawHandles::FrontierHandles(segment_endpoints), shape_editor, &mut overlay_context);
						}
					}
				}

				match self {
					Self::Ready => {
						if let Some(closest_segment) = &tool_data.segment {
							let perp = closest_segment.calculate_perp(document);
							let point = closest_segment.closest_point_to_viewport();

							// Draw an X on the segment
							if tool_data.delete_segment_pressed {
								let angle = 45_f64.to_radians();
								let tilted_line = DVec2::from_angle(angle).rotate(perp);
								let tilted_perp = tilted_line.perp();

								overlay_context.line(point - tilted_line * SEGMENT_OVERLAY_SIZE, point + tilted_line * SEGMENT_OVERLAY_SIZE, Some(COLOR_OVERLAY_BLUE), None);
								overlay_context.line(point - tilted_perp * SEGMENT_OVERLAY_SIZE, point + tilted_perp * SEGMENT_OVERLAY_SIZE, Some(COLOR_OVERLAY_BLUE), None);
							}
							// Draw a line on the segment
							else {
								overlay_context.line(point - perp * SEGMENT_OVERLAY_SIZE, point + perp * SEGMENT_OVERLAY_SIZE, Some(COLOR_OVERLAY_BLUE), None);
							}
						}
					}
					Self::Drawing { selection_shape } => {
						let mut fill_color = graphene_std::Color::from_rgb_str(COLOR_OVERLAY_BLUE.strip_prefix('#').unwrap())
							.unwrap()
							.with_alpha(0.05)
							.to_rgba_hex_srgb();
						fill_color.insert(0, '#');
						let fill_color = Some(fill_color.as_str());

						let selection_mode = match tool_action_data.preferences.get_selection_mode() {
							SelectionMode::Directional => tool_data.calculate_selection_mode_from_direction(),
							selection_mode => selection_mode,
						};

						let quad = tool_data.selection_quad();
						let polygon = &tool_data.lasso_polygon;

						match (selection_shape, selection_mode) {
							(SelectionShapeType::Box, SelectionMode::Enclosed) => overlay_context.dashed_quad(quad, fill_color, Some(4.), Some(4.), Some(0.5)),
							(SelectionShapeType::Lasso, SelectionMode::Enclosed) => overlay_context.dashed_polygon(polygon, fill_color, Some(4.), Some(4.), Some(0.5)),
							(SelectionShapeType::Box, _) => overlay_context.quad(quad, fill_color),
							(SelectionShapeType::Lasso, _) => overlay_context.polygon(polygon, fill_color),
						}
					}
					Self::Dragging(_) => {
						tool_data.snap_manager.draw_overlays(SnapData::new(document, input), &mut overlay_context);
						if tool_options.proportional_editing_enabled && tool_data.is_dragging {
							if let Some(center) = tool_data.proportional_editing_center {
								let viewport_center = document.metadata().document_to_viewport.transform_point2(center);
								let radius_viewport = document.metadata().document_to_viewport.transform_vector2(DVec2::X * tool_options.proportional_radius as f64).x;

								overlay_context.circle(viewport_center, radius_viewport, Some(COLOR_OVERLAY_TRANSPARENT), Some(COLOR_OVERLAY_BLUE));
							}
						}
						// Draw the snapping axis lines
						if tool_data.snapping_axis.is_some() {
							let Some(axis) = tool_data.snapping_axis else { return self };
							let origin = tool_data.drag_start_pos;
							let viewport_diagonal = input.viewport_bounds.size().length();

							let faded = |color: &str| {
								let mut color = graphene_std::Color::from_rgb_str(color.strip_prefix('#').unwrap()).unwrap().with_alpha(0.25).to_rgba_hex_srgb();
								color.insert(0, '#');
								color
							};
							match axis {
								Axis::Y => {
									overlay_context.line(origin - DVec2::Y * viewport_diagonal, origin + DVec2::Y * viewport_diagonal, Some(COLOR_OVERLAY_GREEN), None);
									overlay_context.line(origin - DVec2::X * viewport_diagonal, origin + DVec2::X * viewport_diagonal, Some(&faded(COLOR_OVERLAY_RED)), None);
								}
								Axis::X | Axis::Both => {
									overlay_context.line(origin - DVec2::X * viewport_diagonal, origin + DVec2::X * viewport_diagonal, Some(COLOR_OVERLAY_RED), None);
									overlay_context.line(origin - DVec2::Y * viewport_diagonal, origin + DVec2::Y * viewport_diagonal, Some(&faded(COLOR_OVERLAY_GREEN)), None);
								}
							}
						}
					}
<<<<<<< HEAD
					Self::InsertPoint => {
						let state = tool_data.update_insertion(shape_editor, document, responses, input);

						if let Some(closest_segment) = &tool_data.segment {
							overlay_context.manipulator_anchor(closest_segment.closest_point_to_viewport(), false, Some(COLOR_OVERLAY_BLUE));

							if let (Some(handle1), Some(handle2)) = closest_segment.handle_positions(document.metadata()) {
								overlay_context.line(closest_segment.closest_point_to_viewport(), handle1, Some(COLOR_OVERLAY_BLUE), None);
								overlay_context.line(closest_segment.closest_point_to_viewport(), handle2, Some(COLOR_OVERLAY_BLUE), None);
								overlay_context.manipulator_handle(handle1, false, Some(COLOR_OVERLAY_BLUE));
								overlay_context.manipulator_handle(handle2, false, Some(COLOR_OVERLAY_BLUE));
							}
						}

						responses.add(PathToolMessage::SelectedPointUpdated);
						return state;
					}
					_ => {}
=======
>>>>>>> 9ef9b205
				}

				responses.add(PathToolMessage::SelectedPointUpdated);

				self
			}
<<<<<<< HEAD
			(Self::InsertPoint, PathToolMessage::MouseDown { extend_selection, .. } | PathToolMessage::Enter { extend_selection, .. }) => {
				tool_data.double_click_handled = true;
				let extend_selection = input.keyboard.get(extend_selection as usize);
				tool_data.end_insertion(shape_editor, responses, InsertEndKind::Add { extend_selection })
			}
			(Self::InsertPoint, PathToolMessage::PointerMove { .. }) => {
				responses.add(OverlaysMessage::Draw);

				self
			}
			(Self::InsertPoint, PathToolMessage::Escape | PathToolMessage::Delete | PathToolMessage::RightClick) => tool_data.end_insertion(shape_editor, responses, InsertEndKind::Abort),
			(_, PathToolMessage::GRS { key }) => {
				// Calculate proportional editing center and affected points
				tool_data.initial_point_positions.clear();
				tool_data.proportional_editing_center = shape_editor.selection_center(document);
				tool_data.calculate_proportional_affected_points(document, shape_editor, tool_options.proportional_radius, tool_options.proportional_falloff_type);

				// Create proportional data to pass to transform layer
				let mut proportional_data = Some(ProportionalEditingData {
					center: tool_data.proportional_editing_center.unwrap_or_default(),
					affected_points: tool_data.proportional_affected_points.clone(),
					falloff_type: tool_options.proportional_falloff_type,
					radius: tool_options.proportional_radius,
				});

				if !tool_options.proportional_editing_enabled {
					proportional_data = None;
				}

				// Dispatch transform operation with proportional data
				responses.add(TransformLayerMessage::BeginGRS {
					transform_type: match key {
						Key::KeyG => TransformType::Grab,
						Key::KeyR => TransformType::Rotate,
						Key::KeyS => TransformType::Scale,
						_ => TransformType::Grab,
					},
					proportional_editing_data: proportional_data,
				});

				self
			}
=======

>>>>>>> 9ef9b205
			// Mouse down
			(
				_,
				PathToolMessage::MouseDown {
					extend_selection,
					lasso_select,
					handle_drag_from_anchor,
					..
				},
			) => {
				let extend_selection = input.keyboard.get(extend_selection as usize);
				let lasso_select = input.keyboard.get(lasso_select as usize);
				let handle_drag_from_anchor = input.keyboard.get(handle_drag_from_anchor as usize);

				tool_data.selection_mode = None;
				tool_data.lasso_polygon.clear();

				tool_data.mouse_down(shape_editor, document, input, responses, extend_selection, lasso_select, handle_drag_from_anchor)
			}
			(
				PathToolFsmState::Drawing { selection_shape },
				PathToolMessage::PointerMove {
					equidistant,
					toggle_colinear,
					move_anchor_with_handles,
					snap_angle,
					lock_angle,
					delete_segment,
				},
			) => {
				tool_data.previous_mouse_position = input.mouse.position;

				if selection_shape == SelectionShapeType::Lasso {
					extend_lasso(&mut tool_data.lasso_polygon, input.mouse.position);
				}

				responses.add(OverlaysMessage::Draw);

				// Auto-panning
				let messages = [
					PathToolMessage::PointerOutsideViewport {
						equidistant,
						toggle_colinear,
						move_anchor_with_handles,
						snap_angle,
						lock_angle,
						delete_segment,
					}
					.into(),
					PathToolMessage::PointerMove {
						equidistant,
						toggle_colinear,
						move_anchor_with_handles,
						snap_angle,
						lock_angle,
						delete_segment,
					}
					.into(),
				];
				tool_data.auto_panning.setup_by_mouse_position(input, &messages, responses);

				PathToolFsmState::Drawing { selection_shape }
			}
			(
				PathToolFsmState::Dragging(_),
				PathToolMessage::PointerMove {
					equidistant,
					toggle_colinear,
					move_anchor_with_handles,
					snap_angle,
					lock_angle,
					delete_segment,
				},
			) => {
				let mut selected_only_handles = true;

				let selected_points = shape_editor.selected_points();

				for point in selected_points {
					if matches!(point, ManipulatorPointId::Anchor(_)) {
						selected_only_handles = false;
						break;
					}
				}

				if !tool_data.saved_points_before_handle_drag.is_empty() && (tool_data.drag_start_pos.distance(input.mouse.position) > DRAG_THRESHOLD) && (selected_only_handles) {
					tool_data.handle_drag_toggle = true;
				}

				if tool_data.selection_status.is_none() {
					if let Some(layer) = document.click(input) {
						shape_editor.select_all_anchors_in_layer(document, layer);
					}
				}

				let anchor_and_handle_toggled = input.keyboard.get(move_anchor_with_handles as usize);
				let initial_press = anchor_and_handle_toggled && !tool_data.select_anchor_toggled;
				let released_from_toggle = tool_data.select_anchor_toggled && !anchor_and_handle_toggled;

				if initial_press {
					responses.add(PathToolMessage::SelectedPointUpdated);
					tool_data.select_anchor_toggled = true;
					tool_data.save_points_before_anchor_toggle(shape_editor.selected_points().cloned().collect());
					shape_editor.select_handles_and_anchor_connected_to_current_handle(&document.network_interface);
				} else if released_from_toggle {
					responses.add(PathToolMessage::SelectedPointUpdated);
					tool_data.select_anchor_toggled = false;
					shape_editor.deselect_all_points();
					shape_editor.select_points_by_manipulator_id(&tool_data.saved_points_before_anchor_select_toggle);
					tool_data.remove_saved_points();
				}

				let toggle_colinear_state = input.keyboard.get(toggle_colinear as usize);
				let equidistant_state = input.keyboard.get(equidistant as usize);
				let lock_angle_state = input.keyboard.get(lock_angle as usize);
				let snap_angle_state = input.keyboard.get(snap_angle as usize);

				if !lock_angle_state {
					tool_data.angle_locked = false;
				}

				if !tool_data.update_colinear(equidistant_state, toggle_colinear_state, tool_action_data.shape_editor, tool_action_data.document, responses) {
					tool_data.drag(
						equidistant_state,
						lock_angle_state,
						snap_angle_state,
						tool_action_data.shape_editor,
						tool_action_data.document,
						input,
						responses,
						tool_options,
					);
				}

				// Auto-panning
				let messages = [
					PathToolMessage::PointerOutsideViewport {
						toggle_colinear,
						equidistant,
						move_anchor_with_handles,
						snap_angle,
						lock_angle,
						delete_segment,
					}
					.into(),
					PathToolMessage::PointerMove {
						toggle_colinear,
						equidistant,
						move_anchor_with_handles,
						snap_angle,
						lock_angle,
						delete_segment,
					}
					.into(),
				];
				tool_data.auto_panning.setup_by_mouse_position(input, &messages, responses);

				PathToolFsmState::Dragging(tool_data.dragging_state)
			}
			(PathToolFsmState::Ready, PathToolMessage::PointerMove { delete_segment, .. }) => {
				tool_data.delete_segment_pressed = input.keyboard.get(delete_segment as usize);

				// If there is a point nearby, then remove the overlay
				if shape_editor
					.find_nearest_point_indices(&document.network_interface, input.mouse.position, SELECTION_THRESHOLD)
					.is_some()
				{
					tool_data.segment = None;
					responses.add(OverlaysMessage::Draw)
				}
				// If already hovering on a segment, then recalculate its closest point
				else if let Some(closest_segment) = &mut tool_data.segment {
					closest_segment.update_closest_point(document.metadata(), input.mouse.position);
					if closest_segment.too_far(input.mouse.position, SEGMENT_INSERTION_DISTANCE, document.metadata()) {
						tool_data.segment = None;
					}
					responses.add(OverlaysMessage::Draw)
				}
				// If not, check that if there is some closest segment or not
				else if let Some(closest_segment) = shape_editor.upper_closest_segment(&document.network_interface, input.mouse.position, SEGMENT_INSERTION_DISTANCE) {
					tool_data.segment = Some(closest_segment);
					responses.add(OverlaysMessage::Draw)
				}

				self
			}
			(PathToolFsmState::Drawing { selection_shape: selection_type }, PathToolMessage::PointerOutsideViewport { .. }) => {
				// Auto-panning
				if let Some(offset) = tool_data.auto_panning.shift_viewport(input, responses) {
					tool_data.drag_start_pos += offset;
				}

				PathToolFsmState::Drawing { selection_shape: selection_type }
			}
			(PathToolFsmState::Dragging(dragging_state), PathToolMessage::PointerOutsideViewport { .. }) => {
				// Auto-panning
				if let Some(offset) = tool_data.auto_panning.shift_viewport(input, responses) {
					tool_data.drag_start_pos += offset;
				}

				PathToolFsmState::Dragging(dragging_state)
			}
			(
				state,
				PathToolMessage::PointerOutsideViewport {
					equidistant,
					toggle_colinear,
					move_anchor_with_handles,
					snap_angle,
					lock_angle,
					delete_segment,
				},
			) => {
				// Auto-panning
				let messages = [
					PathToolMessage::PointerOutsideViewport {
						equidistant,
						toggle_colinear,
						move_anchor_with_handles,
						snap_angle,
						lock_angle,
						delete_segment,
					}
					.into(),
					PathToolMessage::PointerMove {
						equidistant,
						toggle_colinear,
						move_anchor_with_handles,
						snap_angle,
						lock_angle,
						delete_segment,
					}
					.into(),
				];
				tool_data.auto_panning.stop(&messages, responses);

				state
			}
			(PathToolFsmState::Drawing { selection_shape }, PathToolMessage::Enter { extend_selection, shrink_selection }) => {
				let extend_selection = input.keyboard.get(extend_selection as usize);
				let shrink_selection = input.keyboard.get(shrink_selection as usize);

				let selection_change = if shrink_selection {
					SelectionChange::Shrink
				} else if extend_selection {
					SelectionChange::Extend
				} else {
					SelectionChange::Clear
				};

				if tool_data.drag_start_pos == tool_data.previous_mouse_position {
					responses.add(NodeGraphMessage::SelectedNodesSet { nodes: vec![] });
				} else {
					match selection_shape {
						SelectionShapeType::Box => {
							let bbox = [tool_data.drag_start_pos, tool_data.previous_mouse_position];
							shape_editor.select_all_in_shape(&document.network_interface, SelectionShape::Box(bbox), selection_change);
						}
						SelectionShapeType::Lasso => shape_editor.select_all_in_shape(&document.network_interface, SelectionShape::Lasso(&tool_data.lasso_polygon), selection_change),
					}
				}

				responses.add(OverlaysMessage::Draw);

				PathToolFsmState::Ready
			}
			(PathToolFsmState::Dragging { .. }, PathToolMessage::Escape | PathToolMessage::RightClick) => {
				tool_data.is_dragging = false;
				tool_data.initial_point_positions.clear();
				if tool_data.handle_drag_toggle && tool_data.drag_start_pos.distance(input.mouse.position) > DRAG_THRESHOLD {
					shape_editor.deselect_all_points();
					shape_editor.select_points_by_manipulator_id(&tool_data.saved_points_before_handle_drag);

					tool_data.saved_points_before_handle_drag.clear();
					tool_data.handle_drag_toggle = false;
				}
				responses.add(DocumentMessage::AbortTransaction);
				tool_data.snap_manager.cleanup(responses);
				PathToolFsmState::Ready
			}
			(PathToolFsmState::Drawing { .. }, PathToolMessage::Escape | PathToolMessage::RightClick) => {
				tool_data.is_dragging = false;
				tool_data.initial_point_positions.clear();
				tool_data.snap_manager.cleanup(responses);
				PathToolFsmState::Ready
			}
			// Mouse up
			(PathToolFsmState::Drawing { selection_shape }, PathToolMessage::DragStop { extend_selection, shrink_selection }) => {
				let extend_selection = input.keyboard.get(extend_selection as usize);
				let shrink_selection = input.keyboard.get(shrink_selection as usize);

				let select_kind = if shrink_selection {
					SelectionChange::Shrink
				} else if extend_selection {
					SelectionChange::Extend
				} else {
					SelectionChange::Clear
				};

				if tool_data.drag_start_pos == tool_data.previous_mouse_position {
					responses.add(NodeGraphMessage::SelectedNodesSet { nodes: vec![] });
				} else {
					match selection_shape {
						SelectionShapeType::Box => {
							let bbox = [tool_data.drag_start_pos, tool_data.previous_mouse_position];
							shape_editor.select_all_in_shape(&document.network_interface, SelectionShape::Box(bbox), select_kind);
						}
						SelectionShapeType::Lasso => shape_editor.select_all_in_shape(&document.network_interface, SelectionShape::Lasso(&tool_data.lasso_polygon), select_kind),
					}
				}
				tool_data.is_dragging = false;
				tool_data.initial_point_positions.clear();
				responses.add(OverlaysMessage::Draw);
				responses.add(PathToolMessage::SelectedPointUpdated);

				PathToolFsmState::Ready
			}
			(_, PathToolMessage::DragStop { extend_selection, .. }) => {
				let extend_selection = input.keyboard.get(extend_selection as usize);
				let drag_occurred = tool_data.drag_start_pos.distance(input.mouse.position) > DRAG_THRESHOLD;
				let nearest_point = shape_editor.find_nearest_point_indices(&document.network_interface, input.mouse.position, SELECTION_THRESHOLD);

				if let Some((layer, nearest_point)) = nearest_point {
					if !drag_occurred && extend_selection {
						let clicked_selected = shape_editor.selected_points().any(|&point| nearest_point == point);
						if clicked_selected && tool_data.last_clicked_point_was_selected {
							shape_editor.selected_shape_state.entry(layer).or_default().deselect_point(nearest_point);
						} else {
							shape_editor.selected_shape_state.entry(layer).or_default().select_point(nearest_point);
						}
						responses.add(OverlaysMessage::Draw);
					}
				}

				if tool_data.temporary_colinear_handles {
					tool_data.temporary_colinear_handles = false;
				}

				if tool_data.handle_drag_toggle && drag_occurred {
					shape_editor.deselect_all_points();
					shape_editor.select_points_by_manipulator_id(&tool_data.saved_points_before_handle_drag);

					tool_data.saved_points_before_handle_drag.clear();
					tool_data.handle_drag_toggle = false;
				}

				tool_data.alt_dragging_from_anchor = false;
				tool_data.alt_clicked_on_anchor = false;

				if tool_data.select_anchor_toggled {
					shape_editor.deselect_all_points();
					shape_editor.select_points_by_manipulator_id(&tool_data.saved_points_before_anchor_select_toggle);
					tool_data.remove_saved_points();
					tool_data.select_anchor_toggled = false;
				}

				if let Some((layer, nearest_point)) = nearest_point {
					if !drag_occurred && !extend_selection {
						let clicked_selected = shape_editor.selected_points().any(|&point| nearest_point == point);
						if clicked_selected {
							shape_editor.deselect_all_points();
							shape_editor.selected_shape_state.entry(layer).or_default().select_point(nearest_point);
							responses.add(OverlaysMessage::Draw);
						}
					}
				}
				// Deselect all points if the user clicks the filled region of the shape
				else if tool_data.drag_start_pos.distance(input.mouse.position) <= DRAG_THRESHOLD {
					shape_editor.deselect_all_points();
				}

				if tool_data.snapping_axis.is_some() {
					tool_data.snapping_axis = None;
				}

				tool_data.is_dragging = false;

				responses.add(DocumentMessage::EndTransaction);
				responses.add(PathToolMessage::SelectedPointUpdated);
				tool_data.snap_manager.cleanup(responses);
				tool_data.opposite_handle_position = None;

				PathToolFsmState::Ready
			}

			// Delete key
			(_, PathToolMessage::Delete) => {
				// Delete the selected points and clean up overlays
				responses.add(DocumentMessage::AddTransaction);
				shape_editor.delete_selected_points(document, responses);
				responses.add(PathToolMessage::SelectionChanged);

				PathToolFsmState::Ready
			}
			(_, PathToolMessage::BreakPath) => {
				shape_editor.break_path_at_selected_point(document, responses);
				PathToolFsmState::Ready
			}
			(_, PathToolMessage::DeleteAndBreakPath) => {
				shape_editor.delete_point_and_break_path(document, responses);
				PathToolFsmState::Ready
			}
			(_, PathToolMessage::FlipSmoothSharp) => {
				// Double-clicked on a point
				let nearest_point = shape_editor.find_nearest_point_indices(&document.network_interface, input.mouse.position, SELECTION_THRESHOLD);
				if nearest_point.is_some() {
					// Flip the selected point between smooth and sharp
					if !tool_data.double_click_handled && tool_data.drag_start_pos.distance(input.mouse.position) <= DRAG_THRESHOLD {
						responses.add(DocumentMessage::StartTransaction);
						shape_editor.flip_smooth_sharp(&document.network_interface, input.mouse.position, SELECTION_TOLERANCE, responses);
						responses.add(DocumentMessage::EndTransaction);

						responses.add(PathToolMessage::SelectedPointUpdated);
					}

					return PathToolFsmState::Ready;
				}

				// Double-clicked on a filled region
				if let Some(layer) = document.click(input) {
					// Select all points in the layer
					shape_editor.select_connected_anchors(document, layer, input.mouse.position);
				}

				PathToolFsmState::Ready
			}
			(_, PathToolMessage::Abort) => {
				responses.add(OverlaysMessage::Draw);
				PathToolFsmState::Ready
			}
			(_, PathToolMessage::NudgeSelectedPoints { delta_x, delta_y }) => {
				shape_editor.move_selected_points(
					tool_data.opposing_handle_lengths.take(),
					document,
					(delta_x, delta_y).into(),
					true,
					false,
					false,
					tool_data.opposite_handle_position,
					false,
					responses,
				);

				PathToolFsmState::Ready
			}
			(_, PathToolMessage::SelectAllAnchors) => {
				shape_editor.select_all_anchors_in_selected_layers(document);
				responses.add(OverlaysMessage::Draw);
				PathToolFsmState::Ready
			}
			(_, PathToolMessage::DeselectAllPoints) => {
				shape_editor.deselect_all_points();
				responses.add(OverlaysMessage::Draw);
				PathToolFsmState::Ready
			}
			(_, PathToolMessage::SelectedPointXChanged { new_x }) => {
				if let Some(&SingleSelectedPoint { coordinates, id, layer, .. }) = tool_data.selection_status.as_one() {
					shape_editor.reposition_control_point(&id, &document.network_interface, DVec2::new(new_x, coordinates.y), layer, responses);
				}
				PathToolFsmState::Ready
			}
			(_, PathToolMessage::SelectedPointYChanged { new_y }) => {
				if let Some(&SingleSelectedPoint { coordinates, id, layer, .. }) = tool_data.selection_status.as_one() {
					shape_editor.reposition_control_point(&id, &document.network_interface, DVec2::new(coordinates.x, new_y), layer, responses);
				}
				PathToolFsmState::Ready
			}
			(_, PathToolMessage::SelectedPointUpdated) => {
				let colinear = shape_editor.selected_manipulator_angles(&document.network_interface);
				tool_data.dragging_state = DraggingState {
					point_select_state: shape_editor.get_dragging_state(&document.network_interface),
					colinear,
				};
				tool_data.update_selection_status(shape_editor, document);
				self
			}
			(_, PathToolMessage::ManipulatorMakeHandlesColinear) => {
				responses.add(DocumentMessage::StartTransaction);
				shape_editor.convert_selected_manipulators_to_colinear_handles(responses, document);
				responses.add(DocumentMessage::EndTransaction);

				responses.add(PathToolMessage::SelectionChanged);

				PathToolFsmState::Ready
			}
			(_, PathToolMessage::ManipulatorMakeHandlesFree) => {
				responses.add(DocumentMessage::StartTransaction);
				shape_editor.disable_colinear_handles_state_on_selected(&document.network_interface, responses);
				responses.add(DocumentMessage::EndTransaction);

				PathToolFsmState::Ready
			}
			(_, _) => PathToolFsmState::Ready,
		}
	}

	fn update_hints(&self, responses: &mut VecDeque<Message>) {
		let hint_data = match self {
			PathToolFsmState::Ready => HintData(vec![
				HintGroup(vec![HintInfo::mouse(MouseMotion::Lmb, "Select Point"), HintInfo::keys([Key::Shift], "Extend").prepend_plus()]),
				HintGroup(vec![HintInfo::mouse(MouseMotion::LmbDrag, "Select Area"), HintInfo::keys([Key::Control], "Lasso").prepend_plus()]),
				HintGroup(vec![HintInfo::mouse(MouseMotion::Lmb, "Insert Point on Segment")]),
				HintGroup(vec![HintInfo::keys_and_mouse([Key::Alt], MouseMotion::Lmb, "Delete Segment")]),
				// TODO: Only show if at least one anchor is selected, and dynamically show either "Smooth" or "Sharp" based on the current state
				HintGroup(vec![
					HintInfo::mouse(MouseMotion::LmbDouble, "Convert Anchor Point"),
					HintInfo::keys_and_mouse([Key::Alt], MouseMotion::Lmb, "To Sharp"),
					HintInfo::keys_and_mouse([Key::Alt], MouseMotion::LmbDrag, "To Smooth"),
				]),
				// TODO: Only show the following hints if at least one point is selected
				HintGroup(vec![HintInfo::mouse(MouseMotion::LmbDrag, "Drag Selected")]),
				HintGroup(vec![HintInfo::multi_keys([[Key::KeyG], [Key::KeyR], [Key::KeyS]], "Grab/Rotate/Scale Selected")]),
				HintGroup(vec![HintInfo::arrow_keys("Nudge Selected"), HintInfo::keys([Key::Shift], "10x").prepend_plus()]),
				HintGroup(vec![
					HintInfo::keys([Key::Delete], "Delete Selected"),
					// TODO: Only show the following hints if at least one anchor is selected
					HintInfo::keys([Key::Accel], "No Dissolve").prepend_plus(),
					HintInfo::keys([Key::Shift], "Cut Anchor").prepend_plus(),
				]),
			]),
			PathToolFsmState::Dragging(dragging_state) => {
				let colinear = dragging_state.colinear;
				let mut dragging_hint_data = HintData(Vec::new());
				dragging_hint_data
					.0
					.push(HintGroup(vec![HintInfo::mouse(MouseMotion::Rmb, ""), HintInfo::keys([Key::Escape], "Cancel").prepend_slash()]));

				let drag_anchor = HintInfo::keys([Key::Space], "Drag Anchor");
				let toggle_group = match dragging_state.point_select_state {
					PointSelectState::HandleNoPair | PointSelectState::HandleWithPair => {
						let mut hints = vec![HintInfo::keys([Key::Tab], "Swap Dragged Handle")];
						hints.push(HintInfo::keys(
							[Key::KeyC],
							if colinear == ManipulatorAngle::Colinear {
								"Break Colinear Handles"
							} else {
								"Make Handles Colinear"
							},
						));
						hints
					}
					PointSelectState::Anchor => Vec::new(),
				};
				let hold_group = match dragging_state.point_select_state {
					PointSelectState::HandleNoPair => {
						let mut hints = vec![];
						if colinear != ManipulatorAngle::Free {
							hints.push(HintInfo::keys([Key::Alt], "Equidistant Handles"));
						}
						hints.push(HintInfo::keys([Key::Shift], "15° Increments"));
						hints.push(HintInfo::keys([Key::Control], "Lock Angle"));
						hints.push(drag_anchor);
						hints
					}
					PointSelectState::HandleWithPair => {
						let mut hints = vec![];
						if colinear != ManipulatorAngle::Free {
							hints.push(HintInfo::keys([Key::Alt], "Equidistant Handles"));
						}
						hints.push(HintInfo::keys([Key::Shift], "15° Increments"));
						hints.push(HintInfo::keys([Key::Control], "Lock Angle"));
						hints.push(drag_anchor);
						hints
					}
					PointSelectState::Anchor => Vec::new(),
				};

				if !toggle_group.is_empty() {
					dragging_hint_data.0.push(HintGroup(toggle_group));
				}

				if !hold_group.is_empty() {
					dragging_hint_data.0.push(HintGroup(hold_group));
				}

				dragging_hint_data
			}
			PathToolFsmState::Drawing { .. } => HintData(vec![
				HintGroup(vec![HintInfo::mouse(MouseMotion::Rmb, ""), HintInfo::keys([Key::Escape], "Cancel").prepend_slash()]),
				HintGroup(vec![
					HintInfo::mouse(MouseMotion::LmbDrag, "Select Area"),
					HintInfo::keys([Key::Shift], "Extend").prepend_plus(),
					HintInfo::keys([Key::Alt], "Subtract").prepend_plus(),
				]),
			]),
		};

		responses.add(FrontendMessage::UpdateInputHints { hint_data });
	}

	fn update_cursor(&self, responses: &mut VecDeque<Message>) {
		responses.add(FrontendMessage::UpdateMouseCursor { cursor: MouseCursorIcon::Default });
	}
}

#[derive(Debug, PartialEq, Default)]
enum SelectionStatus {
	#[default]
	None,
	One(SingleSelectedPoint),
	Multiple(MultipleSelectedPoints),
}

impl SelectionStatus {
	fn is_none(&self) -> bool {
		self == &SelectionStatus::None
	}

	fn as_one(&self) -> Option<&SingleSelectedPoint> {
		match self {
			SelectionStatus::One(one) => Some(one),
			_ => None,
		}
	}

	fn angle(&self) -> Option<ManipulatorAngle> {
		match self {
			Self::None => None,
			Self::One(one) => Some(one.manipulator_angle),
			Self::Multiple(one) => Some(one.manipulator_angle),
		}
	}
}

#[derive(Debug, PartialEq)]
struct MultipleSelectedPoints {
	manipulator_angle: ManipulatorAngle,
}

#[derive(Debug, PartialEq)]
struct SingleSelectedPoint {
	coordinates: DVec2,
	id: ManipulatorPointId,
	layer: LayerNodeIdentifier,
	manipulator_angle: ManipulatorAngle,
}

/// Sets the cumulative description of the selected points: if `None` are selected, if `One` is selected, or if `Multiple` are selected.
/// Applies to any selected points, whether they are anchors or handles; and whether they are from a single shape or across multiple shapes.
fn get_selection_status(network_interface: &NodeNetworkInterface, shape_state: &mut ShapeState) -> SelectionStatus {
	let mut selection_layers = shape_state.selected_shape_state.iter().map(|(k, v)| (*k, v.selected_points_count()));
	let total_selected_points = selection_layers.clone().map(|(_, v)| v).sum::<usize>();

	// Check to see if only one manipulator group in a single shape is selected
	if total_selected_points == 1 {
		let Some(layer) = selection_layers.find(|(_, v)| *v > 0).map(|(k, _)| k) else {
			return SelectionStatus::None;
		};
		let Some(vector_data) = network_interface.compute_modified_vector(layer) else {
			return SelectionStatus::None;
		};
		let Some(&point) = shape_state.selected_points().next() else {
			return SelectionStatus::None;
		};
		let Some(local_position) = point.get_position(&vector_data) else {
			return SelectionStatus::None;
		};

		let coordinates = network_interface.document_metadata().transform_to_document(layer).transform_point2(local_position);
		let manipulator_angle = if vector_data.colinear(point) { ManipulatorAngle::Colinear } else { ManipulatorAngle::Free };

		return SelectionStatus::One(SingleSelectedPoint {
			coordinates,
			layer,
			id: point,
			manipulator_angle,
		});
	};

	// Check to see if multiple manipulator groups are selected
	if total_selected_points > 1 {
		return SelectionStatus::Multiple(MultipleSelectedPoints {
			manipulator_angle: shape_state.selected_manipulator_angles(network_interface),
		});
	}

	SelectionStatus::None
}

fn calculate_lock_angle(
	tool_data: &mut PathToolData,
	shape_state: &mut ShapeState,
	responses: &mut VecDeque<Message>,
	document: &DocumentMessageHandler,
	vector_data: &VectorData,
	handle_id: ManipulatorPointId,
) -> Option<f64> {
	let anchor = handle_id.get_anchor(vector_data)?;
	let anchor_position = vector_data.point_domain.position_from_id(anchor);
	let current_segment = handle_id.get_segment();
	let points_connected = vector_data.connected_count(anchor);

	let (anchor_position, segment) = anchor_position.zip(current_segment)?;
	if points_connected == 1 {
		calculate_segment_angle(anchor, segment, vector_data, false)
	} else {
		let opposite_handle = handle_id
			.get_handle_pair(vector_data)
			.iter()
			.flatten()
			.find(|&h| h.to_manipulator_point() != handle_id)
			.copied()
			.map(|h| h.to_manipulator_point());
		let opposite_handle_position = opposite_handle.and_then(|h| h.get_position(vector_data)).filter(|pos| (pos - anchor_position).length() > 1e-6);

		if let Some(opposite_pos) = opposite_handle_position {
			if !vector_data.colinear_manipulators.iter().flatten().map(|h| h.to_manipulator_point()).any(|h| h == handle_id) {
				shape_state.convert_selected_manipulators_to_colinear_handles(responses, document);
				tool_data.temporary_colinear_handles = true;
			}
			Some(-(opposite_pos - anchor_position).angle_to(DVec2::X))
		} else {
			let angle_1 = vector_data
				.adjacent_segment(&handle_id)
				.and_then(|(_, adjacent_segment)| calculate_segment_angle(anchor, adjacent_segment, vector_data, false));

			let angle_2 = calculate_segment_angle(anchor, segment, vector_data, false);

			match (angle_1, angle_2) {
				(Some(angle_1), Some(angle_2)) => Some((angle_1 + angle_2) / 2.),
				(Some(angle_1), None) => Some(angle_1),
				(None, Some(angle_2)) => Some(angle_2),
				(None, None) => None,
			}
		}
	}
}<|MERGE_RESOLUTION|>--- conflicted
+++ resolved
@@ -1,13 +1,8 @@
 use super::select_tool::extend_lasso;
 use super::tool_prelude::*;
 use crate::consts::{
-<<<<<<< HEAD
 	COLOR_OVERLAY_BLUE, COLOR_OVERLAY_GREEN, COLOR_OVERLAY_RED, COLOR_OVERLAY_TRANSPARENT, DRAG_DIRECTION_MODE_DETERMINATION_THRESHOLD, DRAG_THRESHOLD, HANDLE_ROTATE_SNAP_ANGLE,
-	INSERT_POINT_ON_SEGMENT_TOO_FAR_DISTANCE, SELECTION_THRESHOLD, SELECTION_TOLERANCE,
-=======
-	COLOR_OVERLAY_BLUE, COLOR_OVERLAY_GREEN, COLOR_OVERLAY_RED, DRAG_DIRECTION_MODE_DETERMINATION_THRESHOLD, DRAG_THRESHOLD, HANDLE_ROTATE_SNAP_ANGLE, SEGMENT_INSERTION_DISTANCE,
-	SEGMENT_OVERLAY_SIZE, SELECTION_THRESHOLD, SELECTION_TOLERANCE,
->>>>>>> 9ef9b205
+	INSERT_POINT_ON_SEGMENT_TOO_FAR_DISTANCE,SEGMENT_INSERTION_DISTANCE,	SEGMENT_OVERLAY_SIZE, SELECTION_THRESHOLD, SELECTION_TOLERANCE,
 };
 use crate::messages::input_mapper::utility_types::macros::action_keys;
 use crate::messages::portfolio::document::overlays::utility_functions::{path_overlays, selected_segments};
@@ -476,13 +471,10 @@
 				BreakPath,
 				DeleteAndBreakPath,
 				ClosePath,
-<<<<<<< HEAD
 				ToggleProportionalEditing,
 				AdjustProportionalRadius,
 				GRS
-=======
 				PointerMove,
->>>>>>> 9ef9b205
 			),
 			PathToolFsmState::Dragging(_) => actions!(PathToolMessageDiscriminant;
 				Escape,
@@ -1528,45 +1520,12 @@
 							}
 						}
 					}
-<<<<<<< HEAD
-					Self::InsertPoint => {
-						let state = tool_data.update_insertion(shape_editor, document, responses, input);
-
-						if let Some(closest_segment) = &tool_data.segment {
-							overlay_context.manipulator_anchor(closest_segment.closest_point_to_viewport(), false, Some(COLOR_OVERLAY_BLUE));
-
-							if let (Some(handle1), Some(handle2)) = closest_segment.handle_positions(document.metadata()) {
-								overlay_context.line(closest_segment.closest_point_to_viewport(), handle1, Some(COLOR_OVERLAY_BLUE), None);
-								overlay_context.line(closest_segment.closest_point_to_viewport(), handle2, Some(COLOR_OVERLAY_BLUE), None);
-								overlay_context.manipulator_handle(handle1, false, Some(COLOR_OVERLAY_BLUE));
-								overlay_context.manipulator_handle(handle2, false, Some(COLOR_OVERLAY_BLUE));
-							}
-						}
-
-						responses.add(PathToolMessage::SelectedPointUpdated);
-						return state;
-					}
-					_ => {}
-=======
->>>>>>> 9ef9b205
 				}
 
 				responses.add(PathToolMessage::SelectedPointUpdated);
 
 				self
 			}
-<<<<<<< HEAD
-			(Self::InsertPoint, PathToolMessage::MouseDown { extend_selection, .. } | PathToolMessage::Enter { extend_selection, .. }) => {
-				tool_data.double_click_handled = true;
-				let extend_selection = input.keyboard.get(extend_selection as usize);
-				tool_data.end_insertion(shape_editor, responses, InsertEndKind::Add { extend_selection })
-			}
-			(Self::InsertPoint, PathToolMessage::PointerMove { .. }) => {
-				responses.add(OverlaysMessage::Draw);
-
-				self
-			}
-			(Self::InsertPoint, PathToolMessage::Escape | PathToolMessage::Delete | PathToolMessage::RightClick) => tool_data.end_insertion(shape_editor, responses, InsertEndKind::Abort),
 			(_, PathToolMessage::GRS { key }) => {
 				// Calculate proportional editing center and affected points
 				tool_data.initial_point_positions.clear();
@@ -1598,9 +1557,7 @@
 
 				self
 			}
-=======
-
->>>>>>> 9ef9b205
+
 			// Mouse down
 			(
 				_,

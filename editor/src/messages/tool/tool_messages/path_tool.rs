--- conflicted
+++ resolved
@@ -1165,11 +1165,6 @@
 			(Self::InsertPoint, PathToolMessage::Escape | PathToolMessage::Delete | PathToolMessage::RightClick) => tool_data.end_insertion(shape_editor, responses, InsertEndKind::Abort),
 			(Self::InsertPoint, PathToolMessage::GRS { key: _ }) => PathToolFsmState::InsertPoint,
 			// Mouse down
-<<<<<<< HEAD
-			(_, PathToolMessage::MouseDown { extend_selection, lasso_select, .. }) => {
-				let extend_selection = input.keyboard.get(extend_selection as usize);
-				let lasso_select = input.keyboard.get(lasso_select as usize);
-=======
 			(
 				_,
 				PathToolMessage::MouseDown {
@@ -1181,27 +1176,12 @@
 			) => {
 				let extend_selection = input.keyboard.get(extend_selection as usize);
 				let lasso_select = input.keyboard.get(lasso_select as usize);
-				let direct_insert_without_sliding = input.keyboard.get(direct_insert_without_sliding as usize);
 				let handle_drag_from_anchor = input.keyboard.get(handle_drag_from_anchor as usize);
->>>>>>> 41fe4659
 
 				tool_data.selection_mode = None;
 				tool_data.lasso_polygon.clear();
 
-<<<<<<< HEAD
-				tool_data.mouse_down(shape_editor, document, input, responses, extend_selection, lasso_select)
-=======
-				tool_data.mouse_down(
-					shape_editor,
-					document,
-					input,
-					responses,
-					extend_selection,
-					direct_insert_without_sliding,
-					lasso_select,
-					handle_drag_from_anchor,
-				)
->>>>>>> 41fe4659
+				tool_data.mouse_down(shape_editor, document, input, responses, extend_selection, lasso_select, handle_drag_from_anchor)
 			}
 			(
 				PathToolFsmState::Drawing { selection_shape },

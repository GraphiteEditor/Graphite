use super::tool_prelude::*;
use crate::consts::{COLOR_OVERLAY_YELLOW, DRAG_THRESHOLD, INSERT_POINT_ON_SEGMENT_TOO_FAR_DISTANCE, SELECTION_THRESHOLD, SELECTION_TOLERANCE};
use crate::messages::portfolio::document::overlays::utility_functions::path_overlays;
use crate::messages::portfolio::document::overlays::utility_types::OverlayContext;
use crate::messages::portfolio::document::utility_types::document_metadata::LayerNodeIdentifier;
use crate::messages::portfolio::document::utility_types::network_interface::NodeNetworkInterface;
use crate::messages::tool::common_functionality::auto_panning::AutoPanning;
use crate::messages::tool::common_functionality::shape_editor::{ClosestSegment, ManipulatorAngle, OpposingHandleLengths, SelectedPointsInfo, ShapeState};
use crate::messages::tool::common_functionality::snapping::{SnapCache, SnapCandidatePoint, SnapData, SnapManager};

use graphene_core::renderer::Quad;
use graphene_core::vector::ManipulatorPointId;
use graphene_std::vector::NoHashBuilder;

use std::vec;

#[derive(Default)]
pub struct PathTool {
	fsm_state: PathToolFsmState,
	tool_data: PathToolData,
}

#[impl_message(Message, ToolMessage, Path)]
#[derive(PartialEq, Clone, Debug, serde::Serialize, serde::Deserialize, specta::Type)]
pub enum PathToolMessage {
	// Standard messages
	Abort,
	Overlays(OverlayContext),
	SelectionChanged,

	// Tool-specific messages
	BreakPath,
	DeselectAllPoints,
	Delete,
	DeleteAndBreakPath,
	DragStop {
		equidistant: Key,
	},
	Enter {
		add_to_selection: Key,
	},
	Escape,
	FlipSmoothSharp,
	GRS {
		// Should be `Key::KeyG` (Grab), `Key::KeyR` (Rotate), or `Key::KeyS` (Scale)
		key: Key,
	},
	ManipulatorMakeHandlesFree,
	ManipulatorMakeHandlesColinear,
	MouseDown {
		ctrl: Key,
		shift: Key,
	},
	NudgeSelectedPoints {
		delta_x: f64,
		delta_y: f64,
	},
	PointerMove {
		alt: Key,
		shift: Key,
	},
	PointerOutsideViewport {
		alt: Key,
		shift: Key,
	},
	RightClick,
	SelectAllAnchors,
	SelectedPointUpdated,
	SelectedPointXChanged {
		new_x: f64,
	},
	SelectedPointYChanged {
		new_y: f64,
	},
}

impl ToolMetadata for PathTool {
	fn icon_name(&self) -> String {
		"VectorPathTool".into()
	}
	fn tooltip(&self) -> String {
		"Path Tool".into()
	}
	fn tool_type(&self) -> crate::messages::tool::utility_types::ToolType {
		ToolType::Path
	}
}

impl LayoutHolder for PathTool {
	fn layout(&self) -> Layout {
		let coordinates = self.tool_data.selection_status.as_one().as_ref().map(|point| point.coordinates);
		let (x, y) = coordinates.map(|point| (Some(point.x), Some(point.y))).unwrap_or((None, None));

		let selection_status = &self.tool_data.selection_status;
		let manipulator_angle = selection_status.angle();

		let x_location = NumberInput::new(x)
			.unit(" px")
			.label("X")
			.min_width(120)
			.disabled(x.is_none())
			.min(-((1_u64 << f64::MANTISSA_DIGITS) as f64))
			.max((1_u64 << f64::MANTISSA_DIGITS) as f64)
			.on_update(move |number_input: &NumberInput| {
				if let Some(new_x) = number_input.value.or(x) {
					PathToolMessage::SelectedPointXChanged { new_x }.into()
				} else {
					Message::NoOp
				}
			})
			.widget_holder();

		let y_location = NumberInput::new(y)
			.unit(" px")
			.label("Y")
			.min_width(120)
			.disabled(y.is_none())
			.min(-((1_u64 << f64::MANTISSA_DIGITS) as f64))
			.max((1_u64 << f64::MANTISSA_DIGITS) as f64)
			.on_update(move |number_input: &NumberInput| {
				if let Some(new_y) = number_input.value.or(y) {
					PathToolMessage::SelectedPointYChanged { new_y }.into()
				} else {
					Message::NoOp
				}
			})
			.widget_holder();

		let related_seperator = Separator::new(SeparatorType::Related).widget_holder();
		let unrelated_seperator = Separator::new(SeparatorType::Unrelated).widget_holder();

		let colinear_handles_tooltip = "Keep both handles unbent, each 180° apart, when moving either";
		let colinear_handles_state = manipulator_angle.and_then(|angle| match angle {
			ManipulatorAngle::Colinear => Some(true),
			ManipulatorAngle::Free => Some(false),
			ManipulatorAngle::Mixed => None,
		})
		// TODO: Remove `unwrap_or_default` once checkboxes are capable of displaying a mixed state
		.unwrap_or_default();
		let colinear_handle_checkbox = CheckboxInput::new(colinear_handles_state)
			.disabled(self.tool_data.selection_status.is_none())
			.on_update(|&CheckboxInput { checked, .. }| {
				if checked {
					PathToolMessage::ManipulatorMakeHandlesColinear.into()
				} else {
					PathToolMessage::ManipulatorMakeHandlesFree.into()
				}
			})
			.tooltip(colinear_handles_tooltip)
			.widget_holder();
		let colinear_handles_label = TextLabel::new("Colinear Handles").tooltip(colinear_handles_tooltip).widget_holder();

		Layout::WidgetLayout(WidgetLayout::new(vec![LayoutGroup::Row {
			widgets: vec![
				x_location,
				related_seperator.clone(),
				y_location,
				unrelated_seperator,
				colinear_handle_checkbox,
				related_seperator,
				colinear_handles_label,
			],
		}]))
	}
}

impl<'a> MessageHandler<ToolMessage, &mut ToolActionHandlerData<'a>> for PathTool {
	fn process_message(&mut self, message: ToolMessage, responses: &mut VecDeque<Message>, tool_data: &mut ToolActionHandlerData<'a>) {
		let updating_point = message == ToolMessage::Path(PathToolMessage::SelectedPointUpdated);

		self.fsm_state.process_event(message, &mut self.tool_data, tool_data, &(), responses, true);

		if updating_point {
			self.send_layout(responses, LayoutTarget::ToolOptions);
		}
	}

	// Different actions depending on state may be wanted:
	fn actions(&self) -> ActionList {
		match self.fsm_state {
			PathToolFsmState::Ready => actions!(PathToolMessageDiscriminant;
				FlipSmoothSharp,
				MouseDown,
				Delete,
				NudgeSelectedPoints,
				Enter,
				SelectAllAnchors,
				DeselectAllPoints,
				BreakPath,
				DeleteAndBreakPath,
			),
			PathToolFsmState::Dragging => actions!(PathToolMessageDiscriminant;
				Escape,
				RightClick,
				FlipSmoothSharp,
				DragStop,
				PointerMove,
				Delete,
				BreakPath,
				DeleteAndBreakPath,
			),
			PathToolFsmState::DrawingBox => actions!(PathToolMessageDiscriminant;
				FlipSmoothSharp,
				DragStop,
				PointerMove,
				Delete,
				Enter,
				BreakPath,
				DeleteAndBreakPath,
				Escape,
				RightClick,
			),
			PathToolFsmState::InsertPoint => actions!(PathToolMessageDiscriminant;
				Enter,
				MouseDown,
				PointerMove,
				Escape,
				Delete,
				RightClick,
				GRS,
			),
		}
	}
}

impl ToolTransition for PathTool {
	fn event_to_message_map(&self) -> EventToMessageMap {
		EventToMessageMap {
			tool_abort: Some(PathToolMessage::Abort.into()),
			selection_changed: Some(PathToolMessage::SelectionChanged.into()),
			overlay_provider: Some(|overlay_context| PathToolMessage::Overlays(overlay_context).into()),
			..Default::default()
		}
	}
}

#[derive(Clone, Copy, Debug, Default, PartialEq, Eq)]
enum PathToolFsmState {
	#[default]
	Ready,
	Dragging,
	DrawingBox,
	InsertPoint,
}

enum InsertEndKind {
	Abort,
	Add { shift: bool },
}

#[derive(Default)]
struct PathToolData {
	snap_manager: SnapManager,
	drag_start_pos: DVec2,
	previous_mouse_position: DVec2,
	alt_debounce: bool,
	opposing_handle_lengths: Option<OpposingHandleLengths>,
	/// Describes information about the selected point(s), if any, across one or multiple shapes and manipulator point types (anchor or handle).
	/// The available information varies depending on whether `None`, `One`, or `Multiple` points are currently selected.
	selection_status: SelectionStatus,
	segment: Option<ClosestSegment>,
	snap_cache: SnapCache,
	double_click_handled: bool,
	auto_panning: AutoPanning,
}

impl PathToolData {
	fn start_insertion(&mut self, responses: &mut VecDeque<Message>, segment: ClosestSegment) -> PathToolFsmState {
		if self.segment.is_some() {
			warn!("Segment was `Some(..)` before `start_insertion`")
		}
		self.segment = Some(segment);
		responses.add(OverlaysMessage::Draw);
		PathToolFsmState::InsertPoint
	}

	fn update_insertion(&mut self, shape_editor: &mut ShapeState, document: &DocumentMessageHandler, responses: &mut VecDeque<Message>, input: &InputPreprocessorMessageHandler) -> PathToolFsmState {
		if let Some(closed_segment) = &mut self.segment {
			closed_segment.update_closest_point(document.metadata(), input.mouse.position);
			if closed_segment.too_far(input.mouse.position, INSERT_POINT_ON_SEGMENT_TOO_FAR_DISTANCE, document.metadata()) {
				self.end_insertion(shape_editor, responses, InsertEndKind::Abort)
			} else {
				PathToolFsmState::InsertPoint
			}
		} else {
			warn!("Segment was `None` on `update_insertion`");
			PathToolFsmState::Ready
		}
	}

	fn end_insertion(&mut self, shape_editor: &mut ShapeState, responses: &mut VecDeque<Message>, kind: InsertEndKind) -> PathToolFsmState {
		match self.segment.as_mut() {
			None => {
				warn!("Segment was `None` before `end_insertion`")
			}
			Some(closed_segment) => {
				if let InsertEndKind::Add { shift } = kind {
					responses.add(DocumentMessage::StartTransaction);
					closed_segment.adjusted_insert_and_select(shape_editor, responses, shift);
					responses.add(DocumentMessage::CommitTransaction);
				}
			}
		}

		self.segment = None;
		responses.add(OverlaysMessage::Draw);
		PathToolFsmState::Ready
	}

	fn mouse_down(
		&mut self,
		shape_editor: &mut ShapeState,
		document: &DocumentMessageHandler,
		input: &InputPreprocessorMessageHandler,
		responses: &mut VecDeque<Message>,
		add_to_selection: bool,
		direct_insert_without_sliding: bool,
	) -> PathToolFsmState {
		self.double_click_handled = false;
		self.opposing_handle_lengths = None;

		self.drag_start_pos = input.mouse.position;

		// Select the first point within the threshold (in pixels)
		if let Some(selected_points) = shape_editor.change_point_selection(&document.network_interface, input.mouse.position, SELECTION_THRESHOLD, add_to_selection) {
			if let Some(selected_points) = selected_points {
				self.drag_start_pos = input.mouse.position;
				self.start_dragging_point(selected_points, input, document, shape_editor, responses);
				responses.add(OverlaysMessage::Draw);
			}
			PathToolFsmState::Dragging
		}
		// We didn't find a point nearby, so now we'll try to add a point into the closest path segment
		else if let Some(closed_segment) = shape_editor.upper_closest_segment(&document.network_interface, input.mouse.position, SELECTION_TOLERANCE) {
			if direct_insert_without_sliding {
				self.start_insertion(responses, closed_segment);
				self.end_insertion(shape_editor, responses, InsertEndKind::Add { shift: add_to_selection })
			} else {
				self.start_insertion(responses, closed_segment)
			}
		}
		// We didn't find a segment path, so consider selecting the nearest shape instead
		else if let Some(layer) = document.click(input) {
			if add_to_selection {
				responses.add(NodeGraphMessage::SelectedNodesAdd { nodes: vec![layer.to_node()] });
			} else {
				responses.add(NodeGraphMessage::SelectedNodesSet { nodes: vec![layer.to_node()] });
			}
			self.drag_start_pos = input.mouse.position;
			self.previous_mouse_position = document.metadata().document_to_viewport.inverse().transform_point2(input.mouse.position);
			shape_editor.select_connected_anchors(document, layer, input.mouse.position);

			PathToolFsmState::Dragging
		}
		// Start drawing a box
		else {
			self.drag_start_pos = input.mouse.position;
			self.previous_mouse_position = document.metadata().document_to_viewport.inverse().transform_point2(input.mouse.position);

			PathToolFsmState::DrawingBox
		}
	}

	fn start_dragging_point(
		&mut self,
		selected_points: SelectedPointsInfo,
		input: &InputPreprocessorMessageHandler,
		document: &DocumentMessageHandler,
		shape_editor: &mut ShapeState,
		responses: &mut VecDeque<Message>,
	) {
		responses.add(DocumentMessage::StartTransaction);

		let mut manipulators = HashMap::with_hasher(NoHashBuilder);
		let mut unselected = Vec::new();
		for (&layer, state) in &shape_editor.selected_shape_state {
			let Some(vector_data) = document.metadata.compute_modified_vector(layer, &document.network) else {
				continue;
			};
			let transform = document.metadata.transform_to_document(layer);

			let mut layer_manipulators = HashSet::with_hasher(NoHashBuilder);
			for point in state.selected() {
				let Some(anchor) = point.get_anchor(&vector_data) else { continue };
				layer_manipulators.insert(anchor);
			}
			for (&id, &position) in vector_data.point_domain.ids().iter().zip(vector_data.point_domain.positions()) {
				if layer_manipulators.contains(&id) {
					continue;
				}
				unselected.push(SnapCandidatePoint::handle(transform.transform_point2(position)))
			}
			if !layer_manipulators.is_empty() {
				manipulators.insert(layer, layer_manipulators);
			}
		}
		self.snap_cache = SnapCache { manipulators, unselected };

		let viewport_to_document = document.metadata().document_to_viewport.inverse();
		self.previous_mouse_position = viewport_to_document.transform_point2(input.mouse.position - selected_points.offset);
	}

	fn update_colinear(&mut self, shift: bool, alt: bool, shape_editor: &mut ShapeState, document: &DocumentMessageHandler, responses: &mut VecDeque<Message>) -> bool {
		// Check if the alt key has just been pressed
		if alt && !self.alt_debounce {
			self.opposing_handle_lengths = None;
			let colinear = self.selection_status.angle().map_or(false, |angle| match angle {
				ManipulatorAngle::Colinear => true,
				ManipulatorAngle::Free => false,
				ManipulatorAngle::Mixed => false,
			});
			if colinear {
				shape_editor.disable_colinear_handles_state_on_selected(&document.network_interface, responses);
			} else {
				shape_editor.convert_selected_manipulators_to_colinear_handles(responses, document);
			}
			self.alt_debounce = true;
			return true;
		}
		self.alt_debounce = alt;

		if shift && self.opposing_handle_lengths.is_none() {
			self.opposing_handle_lengths = Some(shape_editor.opposing_handle_lengths(document));
		}
		false
	}

	fn drag(&mut self, equidistant: bool, shape_editor: &mut ShapeState, document: &DocumentMessageHandler, input: &InputPreprocessorMessageHandler, responses: &mut VecDeque<Message>) {
		// Move the selected points with the mouse
<<<<<<< HEAD
		let previous_mouse = document.metadata.document_to_viewport.transform_point2(self.previous_mouse_position);
		let snapped_delta = shape_editor.snap(&mut self.snap_manager, &self.snap_cache, document, input, previous_mouse);
=======
		let previous_mouse = document.metadata().document_to_viewport.transform_point2(self.previous_mouse_position);
		let snapped_delta = shape_editor.snap(&mut self.snap_manager, document, input, previous_mouse);
>>>>>>> 0dbbabe7
		let handle_lengths = if equidistant { None } else { self.opposing_handle_lengths.take() };
		shape_editor.move_selected_points(handle_lengths, document, snapped_delta, equidistant, responses);
		self.previous_mouse_position += document.metadata().document_to_viewport.inverse().transform_vector2(snapped_delta);
	}
}

impl Fsm for PathToolFsmState {
	type ToolData = PathToolData;
	type ToolOptions = ();

	fn transition(self, event: ToolMessage, tool_data: &mut Self::ToolData, tool_action_data: &mut ToolActionHandlerData, _tool_options: &(), responses: &mut VecDeque<Message>) -> Self {
		let ToolActionHandlerData { document, input, shape_editor, .. } = tool_action_data;
		let ToolMessage::Path(event) = event else {
			return self;
		};

		match (self, event) {
			(_, PathToolMessage::SelectionChanged) => {
				// Set the newly targeted layers to visible
				let target_layers = document.network_interface.selected_nodes(&[]).unwrap().selected_layers(document.metadata()).collect();
				shape_editor.set_selected_layers(target_layers);

				responses.add(OverlaysMessage::Draw);

				responses.add(PathToolMessage::SelectedPointUpdated);
				self
			}
			(_, PathToolMessage::Overlays(mut overlay_context)) => {
				path_overlays(document, shape_editor, &mut overlay_context);

				match self {
					Self::DrawingBox => {
						overlay_context.quad(Quad::from_box([tool_data.drag_start_pos, tool_data.previous_mouse_position]));
					}
					Self::Dragging => {
						tool_data.snap_manager.draw_overlays(SnapData::new(document, input), &mut overlay_context);
					}
					Self::InsertPoint => {
						let state = tool_data.update_insertion(shape_editor, document, responses, input);

						if let Some(closest_segment) = &tool_data.segment {
							overlay_context.manipulator_anchor(closest_segment.closest_point_to_viewport(), false, Some(COLOR_OVERLAY_YELLOW));
						}

						responses.add(PathToolMessage::SelectedPointUpdated);
						return state;
					}
					_ => {}
				}

				responses.add(PathToolMessage::SelectedPointUpdated);
				self
			}

			// `Self::InsertPoint` case:
			(Self::InsertPoint, PathToolMessage::MouseDown { .. } | PathToolMessage::Enter { .. }) => {
				tool_data.double_click_handled = true;
				let shift = input.keyboard.get(Key::Shift as usize);
				tool_data.end_insertion(shape_editor, responses, InsertEndKind::Add { shift })
			}
			(Self::InsertPoint, PathToolMessage::PointerMove { .. }) => {
				responses.add(OverlaysMessage::Draw);
				// `tool_data.update_insertion` would be called on `OverlaysMessage::Draw`
				// we anyway should to call it on `::Draw` because we can change scale by ctrl+scroll without `::PointerMove`
				self
			}
			(Self::InsertPoint, PathToolMessage::Escape | PathToolMessage::Delete | PathToolMessage::RightClick) => tool_data.end_insertion(shape_editor, responses, InsertEndKind::Abort),
			(Self::InsertPoint, PathToolMessage::GRS { key: propagate }) => {
				// MAYBE: use `InputMapperMessage::KeyDown(..)` instead
				match propagate {
					Key::KeyG => responses.add(TransformLayerMessage::BeginGrab),
					Key::KeyR => responses.add(TransformLayerMessage::BeginRotate),
					Key::KeyS => responses.add(TransformLayerMessage::BeginScale),
					_ => warn!("Unexpected GRS key"),
				}
				tool_data.end_insertion(shape_editor, responses, InsertEndKind::Abort)
			}
			// Mouse down
			(_, PathToolMessage::MouseDown { ctrl, shift }) => {
				let add_to_selection = input.keyboard.get(shift as usize);
				let direct_insert_without_sliding = input.keyboard.get(ctrl as usize);
				tool_data.mouse_down(shape_editor, document, input, responses, add_to_selection, direct_insert_without_sliding)
			}
			(PathToolFsmState::DrawingBox, PathToolMessage::PointerMove { alt, shift }) => {
				tool_data.previous_mouse_position = input.mouse.position;
				responses.add(OverlaysMessage::Draw);

				// Auto-panning
				let messages = [PathToolMessage::PointerOutsideViewport { alt, shift }.into(), PathToolMessage::PointerMove { alt, shift }.into()];
				tool_data.auto_panning.setup_by_mouse_position(input, &messages, responses);

				PathToolFsmState::DrawingBox
			}
			(PathToolFsmState::Dragging, PathToolMessage::PointerMove { alt, shift }) => {
				let alt_state = input.keyboard.get(alt as usize);
				let shift_state = input.keyboard.get(shift as usize);
				if !tool_data.update_colinear(shift_state, alt_state, shape_editor, document, responses) {
					tool_data.drag(shift_state, shape_editor, document, input, responses);
				}

				// Auto-panning
				let messages = [PathToolMessage::PointerOutsideViewport { alt, shift }.into(), PathToolMessage::PointerMove { alt, shift }.into()];
				tool_data.auto_panning.setup_by_mouse_position(input, &messages, responses);

				PathToolFsmState::Dragging
			}
			(PathToolFsmState::DrawingBox, PathToolMessage::PointerOutsideViewport { .. }) => {
				// Auto-panning
				if let Some(shift) = tool_data.auto_panning.shift_viewport(input, responses) {
					tool_data.drag_start_pos += shift;
				}

				PathToolFsmState::DrawingBox
			}
			(PathToolFsmState::Dragging, PathToolMessage::PointerOutsideViewport { shift, .. }) => {
				// Auto-panning
				if tool_data.auto_panning.shift_viewport(input, responses).is_some() {
					let shift_state = input.keyboard.get(shift as usize);
					tool_data.drag(shift_state, shape_editor, document, input, responses);
				}

				PathToolFsmState::Dragging
			}
			(state, PathToolMessage::PointerOutsideViewport { alt, shift }) => {
				// Auto-panning
				let messages = [PathToolMessage::PointerOutsideViewport { alt, shift }.into(), PathToolMessage::PointerMove { alt, shift }.into()];
				tool_data.auto_panning.stop(&messages, responses);

				state
			}
			(PathToolFsmState::DrawingBox, PathToolMessage::Enter { add_to_selection }) => {
				let shift_pressed = input.keyboard.get(add_to_selection as usize);

				if tool_data.drag_start_pos == tool_data.previous_mouse_position {
					responses.add(NodeGraphMessage::SelectedNodesSet { nodes: vec![] });
				} else {
					shape_editor.select_all_in_quad(&document.network_interface, [tool_data.drag_start_pos, tool_data.previous_mouse_position], !shift_pressed);
				}
				responses.add(OverlaysMessage::Draw);

				PathToolFsmState::Ready
			}
			(PathToolFsmState::Dragging, PathToolMessage::Escape | PathToolMessage::RightClick) => {
				responses.add(DocumentMessage::AbortTransaction);
				shape_editor.deselect_all_points();
				tool_data.snap_manager.cleanup(responses);
				PathToolFsmState::Ready
			}
			(PathToolFsmState::DrawingBox, PathToolMessage::Escape | PathToolMessage::RightClick) => {
				responses.add(DocumentMessage::AbortTransaction);
				tool_data.snap_manager.cleanup(responses);
				PathToolFsmState::Ready
			}
			// Mouse up
			(PathToolFsmState::DrawingBox, PathToolMessage::DragStop { equidistant }) => {
				let equidistant = input.keyboard.get(equidistant as usize);

				if tool_data.drag_start_pos == tool_data.previous_mouse_position {
					responses.add(NodeGraphMessage::SelectedNodesSet { nodes: vec![] });
				} else {
					shape_editor.select_all_in_quad(&document.network_interface, [tool_data.drag_start_pos, tool_data.previous_mouse_position], !equidistant);
				}
				responses.add(OverlaysMessage::Draw);
				responses.add(PathToolMessage::SelectedPointUpdated);

				PathToolFsmState::Ready
			}
			(_, PathToolMessage::DragStop { equidistant }) => {
				let equidistant = input.keyboard.get(equidistant as usize);

				let nearest_point = shape_editor.find_nearest_point_indices(&document.network_interface, input.mouse.position, SELECTION_THRESHOLD);

				if let Some((layer, nearest_point)) = nearest_point {
					if tool_data.drag_start_pos.distance(input.mouse.position) <= DRAG_THRESHOLD && !equidistant {
						let clicked_selected = shape_editor.selected_points().any(|&point| nearest_point == point);
						if clicked_selected {
							shape_editor.deselect_all_points();
							shape_editor.selected_shape_state.entry(layer).or_default().select_point(nearest_point);
							responses.add(OverlaysMessage::Draw);
						}
					}
				}

				responses.add(PathToolMessage::SelectedPointUpdated);
				tool_data.snap_manager.cleanup(responses);
				PathToolFsmState::Ready
			}

			// Delete key
			(_, PathToolMessage::Delete) => {
				// Delete the selected points and clean up overlays
				responses.add(DocumentMessage::StartTransaction);
				shape_editor.delete_selected_points(document, responses);
				responses.add(PathToolMessage::SelectionChanged);

				PathToolFsmState::Ready
			}
			(_, PathToolMessage::BreakPath) => {
				shape_editor.break_path_at_selected_point(document, responses);
				PathToolFsmState::Ready
			}
			(_, PathToolMessage::DeleteAndBreakPath) => {
				shape_editor.delete_point_and_break_path(document, responses);
				PathToolFsmState::Ready
			}
			(_, PathToolMessage::FlipSmoothSharp) => {
				if !tool_data.double_click_handled {
					shape_editor.flip_smooth_sharp(&document.network_interface, input.mouse.position, SELECTION_TOLERANCE, responses);
					responses.add(PathToolMessage::SelectedPointUpdated);
				}
				self
			}
			(_, PathToolMessage::Abort) => {
				responses.add(OverlaysMessage::Draw);
				PathToolFsmState::Ready
			}
			(_, PathToolMessage::PointerMove { .. }) => self,
			(_, PathToolMessage::NudgeSelectedPoints { delta_x, delta_y }) => {
				shape_editor.move_selected_points(tool_data.opposing_handle_lengths.take(), document, (delta_x, delta_y).into(), true, responses);

				PathToolFsmState::Ready
			}
			(_, PathToolMessage::SelectAllAnchors) => {
				shape_editor.select_all_anchors_in_selected_layers(document);
				responses.add(OverlaysMessage::Draw);
				PathToolFsmState::Ready
			}
			(_, PathToolMessage::DeselectAllPoints) => {
				shape_editor.deselect_all_points();
				responses.add(OverlaysMessage::Draw);
				PathToolFsmState::Ready
			}
			(_, PathToolMessage::SelectedPointXChanged { new_x }) => {
				if let Some(&SingleSelectedPoint { coordinates, id, layer, .. }) = tool_data.selection_status.as_one() {
					shape_editor.reposition_control_point(&id, &document.network_interface, DVec2::new(new_x, coordinates.y), layer, responses);
				}
				PathToolFsmState::Ready
			}
			(_, PathToolMessage::SelectedPointYChanged { new_y }) => {
				if let Some(&SingleSelectedPoint { coordinates, id, layer, .. }) = tool_data.selection_status.as_one() {
					shape_editor.reposition_control_point(&id, &document.network_interface, DVec2::new(coordinates.x, new_y), layer, responses);
				}
				PathToolFsmState::Ready
			}
			(_, PathToolMessage::SelectedPointUpdated) => {
				tool_data.selection_status = get_selection_status(&document.network_interface, shape_editor);
				self
			}
			(_, PathToolMessage::ManipulatorMakeHandlesColinear) => {
				responses.add(DocumentMessage::StartTransaction);
				shape_editor.convert_selected_manipulators_to_colinear_handles(responses, document);
				responses.add(DocumentMessage::CommitTransaction);
				responses.add(PathToolMessage::SelectionChanged);
				PathToolFsmState::Ready
			}
			(_, PathToolMessage::ManipulatorMakeHandlesFree) => {
				responses.add(DocumentMessage::StartTransaction);
				shape_editor.disable_colinear_handles_state_on_selected(&document.network_interface, responses);
				responses.add(DocumentMessage::CommitTransaction);
				PathToolFsmState::Ready
			}
			(_, _) => PathToolFsmState::Ready,
		}
	}

	fn update_hints(&self, responses: &mut VecDeque<Message>) {
		let hint_data = match self {
			PathToolFsmState::Ready => HintData(vec![
				HintGroup(vec![HintInfo::mouse(MouseMotion::Lmb, "Select Point"), HintInfo::keys([Key::Shift], "Extend Selection").prepend_plus()]),
				HintGroup(vec![HintInfo::mouse(MouseMotion::Lmb, "Insert Point on Segment")]),
				// TODO: Only show if at least one anchor is selected, and dynamically show either "Smooth" or "Sharp" based on the current state
				HintGroup(vec![HintInfo::mouse(MouseMotion::LmbDouble, "Make Anchor Smooth/Sharp")]),
				// TODO: Only show the following hints if at least one point is selected
				HintGroup(vec![HintInfo::mouse(MouseMotion::LmbDrag, "Drag Selected")]),
				HintGroup(vec![HintInfo::keys([Key::KeyG, Key::KeyR, Key::KeyS], "Grab/Rotate/Scale Selected")]),
				HintGroup(vec![HintInfo::arrow_keys("Nudge Selected"), HintInfo::keys([Key::Shift], "10x").prepend_plus()]),
				HintGroup(vec![
					HintInfo::keys([Key::Delete], "Delete Selected"),
					// TODO: Only show the following hints if at least one anchor is selected
					HintInfo::keys([Key::Accel], "No Dissolve").prepend_plus(),
					HintInfo::keys([Key::Shift], "Break Anchor").prepend_plus(),
				]),
			]),
			PathToolFsmState::Dragging => HintData(vec![
				HintGroup(vec![HintInfo::mouse(MouseMotion::Rmb, ""), HintInfo::keys([Key::Escape], "Cancel").prepend_slash()]),
				HintGroup(vec![
					// TODO: Switch this to the "S" key. Also, make the hint dynamically say "Make Colinear" or "Make Not Colinear" based on its current state. And only
					// TODO: show this hint if a handle (not an anchor) is being dragged, and disable that shortcut so it can't be pressed even with the hint not shown.
					HintInfo::keys([Key::Alt], "Toggle Colinear Handles"),
					// TODO: Switch this to the "Alt" key (since it's equivalent to the "From Center" modifier when drawing a line). And show this only when a handle is being dragged.
					HintInfo::keys([Key::Shift], "Equidistant Handles"),
					// TODO: Add "Snap 15°" modifier with the "Shift" key (only when a handle is being dragged).
					// TODO: Add "Lock Angle" modifier with the "Ctrl" key (only when a handle is being dragged).
				]),
			]),
			PathToolFsmState::DrawingBox => HintData(vec![
				HintGroup(vec![HintInfo::mouse(MouseMotion::Rmb, ""), HintInfo::keys([Key::Escape], "Cancel").prepend_slash()]),
				HintGroup(vec![
					HintInfo::mouse(MouseMotion::LmbDrag, "Select Area"),
					HintInfo::keys([Key::Shift], "Extend Selection").prepend_plus(),
				]),
			]),
			PathToolFsmState::InsertPoint => HintData(vec![
				HintGroup(vec![HintInfo::mouse(MouseMotion::Rmb, ""), HintInfo::keys([Key::Escape], "Cancel").prepend_slash()]),
				HintGroup(vec![HintInfo::mouse(MouseMotion::Lmb, "Insert Point")]),
			]),
		};

		responses.add(FrontendMessage::UpdateInputHints { hint_data });
	}

	fn update_cursor(&self, responses: &mut VecDeque<Message>) {
		responses.add(FrontendMessage::UpdateMouseCursor { cursor: MouseCursorIcon::Default });
	}
}

#[derive(Debug, PartialEq, Default)]
enum SelectionStatus {
	#[default]
	None,
	One(SingleSelectedPoint),
	Multiple(MultipleSelectedPoints),
}

impl SelectionStatus {
	fn is_none(&self) -> bool {
		self == &SelectionStatus::None
	}

	fn as_one(&self) -> Option<&SingleSelectedPoint> {
		match self {
			SelectionStatus::One(one) => Some(one),
			_ => None,
		}
	}

	fn angle(&self) -> Option<ManipulatorAngle> {
		match self {
			Self::None => None,
			Self::One(one) => Some(one.manipulator_angle),
			Self::Multiple(one) => Some(one.manipulator_angle),
		}
	}
}

#[derive(Debug, PartialEq)]
struct MultipleSelectedPoints {
	manipulator_angle: ManipulatorAngle,
}

#[derive(Debug, PartialEq)]
struct SingleSelectedPoint {
	coordinates: DVec2,
	id: ManipulatorPointId,
	layer: LayerNodeIdentifier,
	manipulator_angle: ManipulatorAngle,
}

/// Sets the cumulative description of the selected points: if `None` are selected, if `One` is selected, or if `Multiple` are selected.
/// Applies to any selected points, whether they are anchors or handles; and whether they are from a single shape or across multiple shapes.
fn get_selection_status(network_interface: &NodeNetworkInterface, shape_state: &mut ShapeState) -> SelectionStatus {
	let mut selection_layers = shape_state.selected_shape_state.iter().map(|(k, v)| (*k, v.selected_points_count()));
	let total_selected_points = selection_layers.clone().map(|(_, v)| v).sum::<usize>();

	// Check to see if only one manipulator group in a single shape is selected
	if total_selected_points == 1 {
		let Some(layer) = selection_layers.find(|(_, v)| *v > 0).map(|(k, _)| k) else {
			return SelectionStatus::None;
		};
		let Some(vector_data) = network_interface.document_metadata().compute_modified_vector(layer, network_interface) else {
			return SelectionStatus::None;
		};
		let Some(&point) = shape_state.selected_points().next() else {
			return SelectionStatus::None;
		};
		let Some(local_position) = point.get_position(&vector_data) else {
			return SelectionStatus::None;
		};

		let coordinates = network_interface.document_metadata().transform_to_document(layer).transform_point2(local_position);
		let manipulator_angle = if vector_data.colinear(point) { ManipulatorAngle::Colinear } else { ManipulatorAngle::Free };

		return SelectionStatus::One(SingleSelectedPoint {
			coordinates,
			layer,
			id: point,
			manipulator_angle,
		});
	};

	// Check to see if multiple manipulator groups are selected
	if total_selected_points > 1 {
		return SelectionStatus::Multiple(MultipleSelectedPoints {
			manipulator_angle: shape_state.selected_manipulator_angles(network_interface),
		});
	}

	SelectionStatus::None
}<|MERGE_RESOLUTION|>--- conflicted
+++ resolved
@@ -374,10 +374,10 @@
 		let mut manipulators = HashMap::with_hasher(NoHashBuilder);
 		let mut unselected = Vec::new();
 		for (&layer, state) in &shape_editor.selected_shape_state {
-			let Some(vector_data) = document.metadata.compute_modified_vector(layer, &document.network) else {
+			let Some(vector_data) = document.metadata().compute_modified_vector(layer, &document.network_interface) else {
 				continue;
 			};
-			let transform = document.metadata.transform_to_document(layer);
+			let transform = document.metadata().transform_to_document(layer);
 
 			let mut layer_manipulators = HashSet::with_hasher(NoHashBuilder);
 			for point in state.selected() {
@@ -427,13 +427,8 @@
 
 	fn drag(&mut self, equidistant: bool, shape_editor: &mut ShapeState, document: &DocumentMessageHandler, input: &InputPreprocessorMessageHandler, responses: &mut VecDeque<Message>) {
 		// Move the selected points with the mouse
-<<<<<<< HEAD
-		let previous_mouse = document.metadata.document_to_viewport.transform_point2(self.previous_mouse_position);
+		let previous_mouse = document.metadata().document_to_viewport.transform_point2(self.previous_mouse_position);
 		let snapped_delta = shape_editor.snap(&mut self.snap_manager, &self.snap_cache, document, input, previous_mouse);
-=======
-		let previous_mouse = document.metadata().document_to_viewport.transform_point2(self.previous_mouse_position);
-		let snapped_delta = shape_editor.snap(&mut self.snap_manager, document, input, previous_mouse);
->>>>>>> 0dbbabe7
 		let handle_lengths = if equidistant { None } else { self.opposing_handle_lengths.take() };
 		shape_editor.move_selected_points(handle_lengths, document, snapped_delta, equidistant, responses);
 		self.previous_mouse_position += document.metadata().document_to_viewport.inverse().transform_vector2(snapped_delta);

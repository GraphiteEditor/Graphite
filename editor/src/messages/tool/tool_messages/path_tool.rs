--- conflicted
+++ resolved
@@ -81,58 +81,8 @@
 
 impl LayoutHolder for PathTool {
 	fn layout(&self) -> Layout {
-<<<<<<< HEAD
-		let mut option_contents = vec![];
-
-		if let Some(SingleSelectedPoint {
-			coordinates: DVec2 { x, y },
-			manipulator_angle,
-			..
-		}) = self.tool_data.single_selected_point
-		{
-			let x_location = NumberInput::new(Some(x))
-				.unit(" px")
-				.label("X")
-				.min_width(120)
-				.min(-((1u64 << std::f64::MANTISSA_DIGITS) as f64))
-				.max((1u64 << std::f64::MANTISSA_DIGITS) as f64)
-				.on_update(move |number_input: &NumberInput| {
-					let new_x = number_input.value.unwrap_or(x);
-					PathToolMessage::SelectedPointXChanged { new_x }.into()
-				})
-				.widget_holder();
-
-			let seperator_1 = Separator::new(SeparatorType::Unrelated).widget_holder();
-
-			let y_location = NumberInput::new(Some(y))
-				.unit(" px")
-				.label("Y")
-				.min_width(120)
-				.min(-((1u64 << std::f64::MANTISSA_DIGITS) as f64))
-				.max((1u64 << std::f64::MANTISSA_DIGITS) as f64)
-				.on_update(move |number_input: &NumberInput| {
-					let new_y = number_input.value.unwrap_or(y);
-					PathToolMessage::SelectedPointYChanged { new_y }.into()
-				})
-				.widget_holder();
-
-			let seperator_2 = Separator::new(SeparatorType::Unrelated).widget_holder();
-
-			let index = if (manipulator_angle as u8) < 2 { manipulator_angle as u32 } else { 0 };
-
-			let manipulator_angle_radio = RadioInput::new(vec![
-				RadioEntryData::new("Smooth").on_update(|_| PathToolMessage::ManipulatorAngleChanged.into()),
-				RadioEntryData::new("Sharp").on_update(|_| PathToolMessage::ManipulatorAngleChanged.into()),
-			])
-			.selected_index(index)
-			.widget_holder();
-
-			option_contents.extend([x_location, seperator_1, y_location, seperator_2, manipulator_angle_radio]);
-		}
-
-		Layout::WidgetLayout(WidgetLayout::new(vec![LayoutGroup::Row { widgets: option_contents }]))
-=======
 		let coordinates = self.tool_data.single_selected_point.as_ref().map(|point| point.coordinates);
+		let manipulator_angle = self.tool_data.single_selected_point.as_ref().map(|point| point.manipulator_angle);
 		let (x, y) = coordinates.map(|point| (Some(point.x), Some(point.y))).unwrap_or((None, None));
 
 		let x_location = NumberInput::new(x)
@@ -163,10 +113,21 @@
 
 		let seperator = Separator::new(SeparatorType::Related).widget_holder();
 
+		let seperator_2 = Separator::new(SeparatorType::Unrelated).widget_holder();
+
+		let index = manipulator_angle.map(|angle| angle as u32).unwrap_or(0);
+
+		let manipulator_angle_radio = RadioInput::new(vec![
+			RadioEntryData::new("Smooth").on_update(|_| PathToolMessage::ManipulatorAngleMadeSmooth.into()),
+			RadioEntryData::new("Sharp").on_update(|_| PathToolMessage::ManipulatorAngleMadeSharp.into()),
+		])
+		.disabled(manipulator_angle.is_none())
+		.selected_index(index)
+		.widget_holder();
+
 		Layout::WidgetLayout(WidgetLayout::new(vec![LayoutGroup::Row {
-			widgets: vec![x_location, seperator, y_location],
+			widgets: vec![x_location, seperator, y_location, seperator_2, manipulator_angle_radio],
 		}]))
->>>>>>> 56f20f2e
 	}
 }
 

use super::select_tool::extend_lasso;
use super::tool_prelude::*;
use crate::consts::{
	COLOR_OVERLAY_BLUE, COLOR_OVERLAY_GREEN, COLOR_OVERLAY_RED, DRAG_DIRECTION_MODE_DETERMINATION_THRESHOLD, DRAG_THRESHOLD, HANDLE_ROTATE_SNAP_ANGLE, MOLDING_FALLOFF, SEGMENT_INSERTION_DISTANCE,
	SEGMENT_OVERLAY_SIZE, SELECTION_THRESHOLD, SELECTION_TOLERANCE,
};
use crate::messages::portfolio::document::overlays::utility_functions::{path_overlays, selected_segments};
use crate::messages::portfolio::document::overlays::utility_types::{DrawHandles, OverlayContext};
use crate::messages::portfolio::document::utility_types::document_metadata::LayerNodeIdentifier;
use crate::messages::portfolio::document::utility_types::network_interface::NodeNetworkInterface;
use crate::messages::portfolio::document::utility_types::transformation::Axis;
use crate::messages::preferences::SelectionMode;
use crate::messages::tool::common_functionality::auto_panning::AutoPanning;
use crate::messages::tool::common_functionality::shape_editor::{
	ClosestSegment, ManipulatorAngle, OpposingHandleLengths, SelectedPointsInfo, SelectionChange, SelectionShape, SelectionShapeType, ShapeState,
};
use crate::messages::tool::common_functionality::snapping::{SnapCache, SnapCandidatePoint, SnapConstraint, SnapData, SnapManager};
use crate::messages::tool::common_functionality::utility_functions::calculate_segment_angle;
use graphene_core::renderer::Quad;
use graphene_core::vector::{ManipulatorPointId, PointId, VectorModificationType};
use graphene_std::vector::{HandleId, NoHashBuilder, SegmentId, VectorData};
use std::vec;

#[derive(Default)]
pub struct PathTool {
	fsm_state: PathToolFsmState,
	tool_data: PathToolData,
	options: PathToolOptions,
}

#[derive(Default)]
pub struct PathToolOptions {
	path_overlay_mode: PathOverlayMode,
}

#[impl_message(Message, ToolMessage, Path)]
#[derive(PartialEq, Clone, Debug, serde::Serialize, serde::Deserialize, specta::Type)]
pub enum PathToolMessage {
	// Standard messages
	Abort,
	Overlays(OverlayContext),
	SelectionChanged,

	// Tool-specific messages
	BreakPath,
	DeselectAllPoints,
	Delete,
	DeleteAndBreakPath,
	DragStop {
		extend_selection: Key,
		shrink_selection: Key,
	},
	Enter {
		extend_selection: Key,
		shrink_selection: Key,
	},
	Escape,
	ClosePath,
	FlipSmoothSharp,
	GRS {
		// Should be `Key::KeyG` (Grab), `Key::KeyR` (Rotate), or `Key::KeyS` (Scale)
		key: Key,
	},
	ManipulatorMakeHandlesFree,
	ManipulatorMakeHandlesColinear,
	MouseDown {
		extend_selection: Key,
		lasso_select: Key,
		handle_drag_from_anchor: Key,
		drag_restore_handle: Key,
	},
	NudgeSelectedPoints {
		delta_x: f64,
		delta_y: f64,
	},
	PointerMove {
		equidistant: Key,
		toggle_colinear: Key,
		move_anchor_with_handles: Key,
		snap_angle: Key,
		lock_angle: Key,
		delete_segment: Key,
	},
	PointerOutsideViewport {
		equidistant: Key,
		toggle_colinear: Key,
		move_anchor_with_handles: Key,
		snap_angle: Key,
		lock_angle: Key,
		delete_segment: Key,
	},
	RightClick,
	SelectAllAnchors,
	SelectedPointUpdated,
	SelectedPointXChanged {
		new_x: f64,
	},
	SelectedPointYChanged {
		new_y: f64,
	},
	SwapSelectedHandles,
	UpdateOptions(PathOptionsUpdate),
	UpdateSelectedPointsStatus {
		overlay_context: OverlayContext,
	},
}

#[derive(PartialEq, Eq, Hash, Copy, Clone, Debug, Default, serde::Serialize, serde::Deserialize, specta::Type)]
pub enum PathOverlayMode {
	AllHandles = 0,
	#[default]
	SelectedPointHandles = 1,
	FrontierHandles = 2,
}

#[derive(PartialEq, Eq, Clone, Debug, Hash, serde::Serialize, serde::Deserialize, specta::Type)]
pub enum PathOptionsUpdate {
	OverlayModeType(PathOverlayMode),
}

impl ToolMetadata for PathTool {
	fn icon_name(&self) -> String {
		"VectorPathTool".into()
	}
	fn tooltip(&self) -> String {
		"Path Tool".into()
	}
	fn tool_type(&self) -> crate::messages::tool::utility_types::ToolType {
		ToolType::Path
	}
}

impl LayoutHolder for PathTool {
	fn layout(&self) -> Layout {
		let coordinates = self.tool_data.selection_status.as_one().as_ref().map(|point| point.coordinates);
		let (x, y) = coordinates.map(|point| (Some(point.x), Some(point.y))).unwrap_or((None, None));

		let selection_status = &self.tool_data.selection_status;
		let manipulator_angle = selection_status.angle();

		let x_location = NumberInput::new(x)
			.unit(" px")
			.label("X")
			.min_width(120)
			.disabled(x.is_none())
			.min(-((1_u64 << f64::MANTISSA_DIGITS) as f64))
			.max((1_u64 << f64::MANTISSA_DIGITS) as f64)
			.on_update(move |number_input: &NumberInput| {
				if let Some(new_x) = number_input.value.or(x) {
					PathToolMessage::SelectedPointXChanged { new_x }.into()
				} else {
					Message::NoOp
				}
			})
			.widget_holder();

		let y_location = NumberInput::new(y)
			.unit(" px")
			.label("Y")
			.min_width(120)
			.disabled(y.is_none())
			.min(-((1_u64 << f64::MANTISSA_DIGITS) as f64))
			.max((1_u64 << f64::MANTISSA_DIGITS) as f64)
			.on_update(move |number_input: &NumberInput| {
				if let Some(new_y) = number_input.value.or(y) {
					PathToolMessage::SelectedPointYChanged { new_y }.into()
				} else {
					Message::NoOp
				}
			})
			.widget_holder();

		let related_seperator = Separator::new(SeparatorType::Related).widget_holder();
		let unrelated_seperator = Separator::new(SeparatorType::Unrelated).widget_holder();

		let colinear_handles_tooltip = "Keep both handles unbent, each 180° apart, when moving either";
		let colinear_handles_state = manipulator_angle.and_then(|angle| match angle {
			ManipulatorAngle::Colinear => Some(true),
			ManipulatorAngle::Free => Some(false),
			ManipulatorAngle::Mixed => None,
		})
		// TODO: Remove `unwrap_or_default` once checkboxes are capable of displaying a mixed state
		.unwrap_or_default();
		let mut checkbox_id = CheckboxId::default();
		let colinear_handle_checkbox = CheckboxInput::new(colinear_handles_state)
			.disabled(!self.tool_data.can_toggle_colinearity)
			.on_update(|&CheckboxInput { checked, .. }| {
				if checked {
					PathToolMessage::ManipulatorMakeHandlesColinear.into()
				} else {
					PathToolMessage::ManipulatorMakeHandlesFree.into()
				}
			})
			.tooltip(colinear_handles_tooltip)
			.for_label(checkbox_id.clone())
			.widget_holder();
		let colinear_handles_label = TextLabel::new("Colinear Handles")
			.disabled(!self.tool_data.can_toggle_colinearity)
			.tooltip(colinear_handles_tooltip)
			.for_checkbox(&mut checkbox_id)
			.widget_holder();

		let path_overlay_mode_widget = RadioInput::new(vec![
			RadioEntryData::new("all")
				.icon("HandleVisibilityAll")
				.tooltip("Show all handles regardless of selection")
				.on_update(move |_| PathToolMessage::UpdateOptions(PathOptionsUpdate::OverlayModeType(PathOverlayMode::AllHandles)).into()),
			RadioEntryData::new("selected")
				.icon("HandleVisibilitySelected")
				.tooltip("Show only handles of the segments connected to selected points")
				.on_update(move |_| PathToolMessage::UpdateOptions(PathOptionsUpdate::OverlayModeType(PathOverlayMode::SelectedPointHandles)).into()),
			RadioEntryData::new("frontier")
				.icon("HandleVisibilityFrontier")
				.tooltip("Show only handles at the frontiers of the segments connected to selected points")
				.on_update(move |_| PathToolMessage::UpdateOptions(PathOptionsUpdate::OverlayModeType(PathOverlayMode::FrontierHandles)).into()),
		])
		.selected_index(Some(self.options.path_overlay_mode as u32))
		.widget_holder();

		Layout::WidgetLayout(WidgetLayout::new(vec![LayoutGroup::Row {
			widgets: vec![
				x_location,
				related_seperator.clone(),
				y_location,
				unrelated_seperator.clone(),
				colinear_handle_checkbox,
				related_seperator,
				colinear_handles_label,
				unrelated_seperator,
				path_overlay_mode_widget,
			],
		}]))
	}
}

impl<'a> MessageHandler<ToolMessage, &mut ToolActionHandlerData<'a>> for PathTool {
	fn process_message(&mut self, message: ToolMessage, responses: &mut VecDeque<Message>, tool_data: &mut ToolActionHandlerData<'a>) {
		let updating_point = message == ToolMessage::Path(PathToolMessage::SelectedPointUpdated);

		match message {
			ToolMessage::Path(PathToolMessage::UpdateOptions(action)) => match action {
				PathOptionsUpdate::OverlayModeType(overlay_mode_type) => {
					self.options.path_overlay_mode = overlay_mode_type;
					responses.add(OverlaysMessage::Draw);
				}
			},
			ToolMessage::Path(PathToolMessage::ClosePath) => {
				responses.add(DocumentMessage::AddTransaction);
				tool_data.shape_editor.close_selected_path(tool_data.document, responses);
				responses.add(DocumentMessage::EndTransaction);
				responses.add(OverlaysMessage::Draw);
			}
			ToolMessage::Path(PathToolMessage::SwapSelectedHandles) => {
				if tool_data.shape_editor.handle_with_pair_selected(&tool_data.document.network_interface) {
					tool_data.shape_editor.alternate_selected_handles(&tool_data.document.network_interface);
					responses.add(PathToolMessage::SelectedPointUpdated);
					responses.add(FrontendMessage::UpdateMouseCursor { cursor: MouseCursorIcon::None });
					responses.add(OverlaysMessage::Draw);
				}
			}
			_ => {
				self.fsm_state.process_event(message, &mut self.tool_data, tool_data, &self.options, responses, true);
			}
		}

		if updating_point {
			self.send_layout(responses, LayoutTarget::ToolOptions);
		}
	}

	// Different actions depending on state may be wanted:
	fn actions(&self) -> ActionList {
		match self.fsm_state {
			PathToolFsmState::Ready => actions!(PathToolMessageDiscriminant;
				FlipSmoothSharp,
				MouseDown,
				Delete,
				NudgeSelectedPoints,
				Enter,
				SelectAllAnchors,
				DeselectAllPoints,
				BreakPath,
				DeleteAndBreakPath,
				ClosePath,
				PointerMove,
			),
			PathToolFsmState::Dragging(_) => actions!(PathToolMessageDiscriminant;
				Escape,
				RightClick,
				FlipSmoothSharp,
				DragStop,
				PointerMove,
				Delete,
				BreakPath,
				DeleteAndBreakPath,
				SwapSelectedHandles,
			),
			PathToolFsmState::Drawing { .. } => actions!(PathToolMessageDiscriminant;
				FlipSmoothSharp,
				DragStop,
				PointerMove,
				Delete,
				Enter,
				BreakPath,
				DeleteAndBreakPath,
				Escape,
				RightClick,
			),
			PathToolFsmState::MoldingSegment => actions!(PathToolMessageDiscriminant;
				PointerMove,
				DragStop,
				RightClick,
			),
		}
	}
}

impl ToolTransition for PathTool {
	fn event_to_message_map(&self) -> EventToMessageMap {
		EventToMessageMap {
			tool_abort: Some(PathToolMessage::Abort.into()),
			selection_changed: Some(PathToolMessage::SelectionChanged.into()),
			overlay_provider: Some(|overlay_context| PathToolMessage::Overlays(overlay_context).into()),
			..Default::default()
		}
	}
}
#[derive(Clone, Copy, Debug, Default, PartialEq, Eq)]
pub struct DraggingState {
	point_select_state: PointSelectState,
	colinear: ManipulatorAngle,
}

#[derive(Clone, Copy, Default, Debug, PartialEq, Eq)]
pub enum PointSelectState {
	HandleWithPair,
	#[default]
	HandleNoPair,
	Anchor,
}

#[derive(Clone, Copy, Debug, Default, PartialEq, Eq)]
enum PathToolFsmState {
	#[default]
	Ready,
	Dragging(DraggingState),
	Drawing {
		selection_shape: SelectionShapeType,
	},
	MoldingSegment,
}

#[derive(Default)]
struct PathToolData {
	snap_manager: SnapManager,
	lasso_polygon: Vec<DVec2>,
	selection_mode: Option<SelectionMode>,
	drag_start_pos: DVec2,
	previous_mouse_position: DVec2,
	toggle_colinear_debounce: bool,
	opposing_handle_lengths: Option<OpposingHandleLengths>,
	/// Describes information about the selected point(s), if any, across one or multiple shapes and manipulator point types (anchor or handle).
	/// The available information varies depending on whether `None`, `One`, or `Multiple` points are currently selected.
	/// NOTE: It must be updated using `update_selection_status` to ensure `can_toggle_colinearity` stays synchronized with the current selection.
	selection_status: SelectionStatus,
	/// `true` if we can change the current selection to colinear or not.
	can_toggle_colinearity: bool,
	segment: Option<ClosestSegment>,
	snap_cache: SnapCache,
	double_click_handled: bool,
	delete_segment_pressed: bool,
	auto_panning: AutoPanning,
	saved_points_before_anchor_select_toggle: Vec<ManipulatorPointId>,
	select_anchor_toggled: bool,
	saved_points_before_handle_drag: Vec<ManipulatorPointId>,
	handle_drag_toggle: bool,
	saved_points_before_anchor_convert_smooth_sharp: HashSet<ManipulatorPointId>,
	last_click_time: u64,
	dragging_state: DraggingState,
	angle: f64,
	opposite_handle_position: Option<DVec2>,
	last_clicked_point_was_selected: bool,
	snapping_axis: Option<Axis>,
	alt_clicked_on_anchor: bool,
	alt_dragging_from_anchor: bool,
	angle_locked: bool,
	temporary_colinear_handles: bool,
<<<<<<< HEAD
	molding_info: Option<(DVec2, DVec2)>,
	molding_segment: bool,
=======
	adjacent_anchor_offset: Option<DVec2>,
>>>>>>> 8a8e4960
}

impl PathToolData {
	fn save_points_before_anchor_toggle(&mut self, points: Vec<ManipulatorPointId>) -> PathToolFsmState {
		self.saved_points_before_anchor_select_toggle = points;
		PathToolFsmState::Dragging(self.dragging_state)
	}

	fn remove_saved_points(&mut self) {
		self.saved_points_before_anchor_select_toggle.clear();
	}

	pub fn selection_quad(&self) -> Quad {
		let bbox = self.selection_box();
		Quad::from_box(bbox)
	}

	pub fn calculate_selection_mode_from_direction(&mut self) -> SelectionMode {
		let bbox = self.selection_box();
		let above_threshold = bbox[1].distance_squared(bbox[0]) > DRAG_DIRECTION_MODE_DETERMINATION_THRESHOLD.powi(2);

		if self.selection_mode.is_none() && above_threshold {
			let mode = if bbox[1].x < bbox[0].x {
				SelectionMode::Touched
			} else {
				// This also covers the case where they're equal: the area is zero, so we use `Enclosed` to ensure the selection ends up empty, as nothing will be enclosed by an empty area
				SelectionMode::Enclosed
			};
			self.selection_mode = Some(mode);
		}

		self.selection_mode.unwrap_or(SelectionMode::Touched)
	}

	pub fn selection_box(&self) -> [DVec2; 2] {
		if self.previous_mouse_position == self.drag_start_pos {
			let tolerance = DVec2::splat(SELECTION_TOLERANCE);
			[self.drag_start_pos - tolerance, self.drag_start_pos + tolerance]
		} else {
			[self.drag_start_pos, self.previous_mouse_position]
		}
	}

	fn update_selection_status(&mut self, shape_editor: &mut ShapeState, document: &DocumentMessageHandler) {
		let selection_status = get_selection_status(&document.network_interface, shape_editor);

		self.can_toggle_colinearity = match &selection_status {
			SelectionStatus::None => false,
			SelectionStatus::One(single_selected_point) => {
				let vector_data = document.network_interface.compute_modified_vector(single_selected_point.layer).unwrap();
				single_selected_point.id.get_handle_pair(&vector_data).is_some()
			}
			SelectionStatus::Multiple(_) => true,
		};
		self.selection_status = selection_status;
	}

	#[allow(clippy::too_many_arguments)]
	fn mouse_down(
		&mut self,
		shape_editor: &mut ShapeState,
		document: &DocumentMessageHandler,
		input: &InputPreprocessorMessageHandler,
		responses: &mut VecDeque<Message>,
		extend_selection: bool,
		lasso_select: bool,
		handle_drag_from_anchor: bool,
		drag_zero_handle: bool,
	) -> PathToolFsmState {
		self.double_click_handled = false;
		self.opposing_handle_lengths = None;

		self.drag_start_pos = input.mouse.position;

		if !self.saved_points_before_anchor_convert_smooth_sharp.is_empty() && (input.time - self.last_click_time > 500) {
			self.saved_points_before_anchor_convert_smooth_sharp.clear();
		}

		self.last_click_time = input.time;

		let old_selection = shape_editor.selected_points().cloned().collect::<Vec<_>>();

		// Check if the point is already selected; if not, select the first point within the threshold (in pixels)
		if let Some((already_selected, mut selection_info)) = shape_editor.get_point_selection_state(&document.network_interface, input.mouse.position, SELECTION_THRESHOLD) {
			responses.add(DocumentMessage::StartTransaction);

			self.last_clicked_point_was_selected = already_selected;

			// If the point is already selected and shift (`extend_selection`) is used, keep the selection unchanged.
			// Otherwise, select the first point within the threshold.
			if !(already_selected && extend_selection) {
				if let Some(updated_selection_info) = shape_editor.change_point_selection(&document.network_interface, input.mouse.position, SELECTION_THRESHOLD, extend_selection) {
					selection_info = updated_selection_info;
				}
			}

			if let Some(selected_points) = selection_info {
				self.drag_start_pos = input.mouse.position;

				// If selected points contain only handles and there was some selection before, then it is stored and becomes restored upon release
				let mut dragging_only_handles = true;
				for point in &selected_points.points {
					if matches!(point.point_id, ManipulatorPointId::Anchor(_)) {
						dragging_only_handles = false;
						break;
					}
				}
				if dragging_only_handles && !self.handle_drag_toggle && !old_selection.is_empty() {
					self.saved_points_before_handle_drag = old_selection;
				}

				if handle_drag_from_anchor {
					if let Some((layer, point)) = shape_editor.find_nearest_point_indices(&document.network_interface, input.mouse.position, SELECTION_THRESHOLD) {
						// Check that selected point is an anchor
						if let (Some(point_id), Some(vector_data)) = (point.as_anchor(), document.network_interface.compute_modified_vector(layer)) {
							let handles = vector_data.all_connected(point_id).collect::<Vec<_>>();
							self.alt_clicked_on_anchor = true;
							for handle in &handles {
								let modification_type = handle.set_relative_position(DVec2::ZERO);
								responses.add(GraphOperationMessage::Vector { layer, modification_type });
								for &handles in &vector_data.colinear_manipulators {
									if handles.contains(handle) {
										let modification_type = VectorModificationType::SetG1Continuous { handles, enabled: false };
										responses.add(GraphOperationMessage::Vector { layer, modification_type });
									}
								}
							}

							let manipulator_point_id = handles[0].to_manipulator_point();
							shape_editor.deselect_all_points();
							shape_editor.select_points_by_manipulator_id(&vec![manipulator_point_id]);
							responses.add(PathToolMessage::SelectedPointUpdated);
						}
					}
				}

				if let Some((Some(point), Some(vector_data))) = shape_editor
					.find_nearest_point_indices(&document.network_interface, input.mouse.position, SELECTION_THRESHOLD)
					.map(|(layer, point)| (point.as_anchor(), document.network_interface.compute_modified_vector(layer)))
				{
					let handles = vector_data
						.all_connected(point)
						.filter(|handle| handle.length(&vector_data) < 1e-6)
						.map(|handle| handle.to_manipulator_point())
						.collect::<Vec<_>>();
					let endpoint = vector_data.extendable_points(false).any(|anchor| point == anchor);

					if drag_zero_handle && (handles.len() == 1 && !endpoint) {
						shape_editor.deselect_all_points();
						shape_editor.select_points_by_manipulator_id(&handles);
						shape_editor.convert_selected_manipulators_to_colinear_handles(responses, document);
					}
				}

				self.start_dragging_point(selected_points, input, document, shape_editor);
				responses.add(OverlaysMessage::Draw);
			}
			PathToolFsmState::Dragging(self.dragging_state)
		}
		// We didn't find a point nearby, so we will see if there is a segment to insert a point on
		else if let Some(closed_segment) = &mut self.segment {
			responses.add(DocumentMessage::StartTransaction);

			// Calculating and storing handle positions
			let handle1 = ManipulatorPointId::PrimaryHandle(closed_segment.segment());
			let handle2 = ManipulatorPointId::EndHandle(closed_segment.segment());

			if let Some(vector_data) = document.network_interface.compute_modified_vector(closed_segment.layer()) {
				if let (Some(pos1), Some(pos2)) = (handle1.get_position(&vector_data), handle2.get_position(&vector_data)) {
					self.molding_info = Some((pos1, pos2))
				}
			}

			PathToolFsmState::MoldingSegment
		}
		// We didn't find a segment, so consider selecting the nearest shape instead
		else if let Some(layer) = document.click(input) {
			shape_editor.deselect_all_points();
			if extend_selection {
				responses.add(NodeGraphMessage::SelectedNodesAdd { nodes: vec![layer.to_node()] });
			} else {
				responses.add(NodeGraphMessage::SelectedNodesSet { nodes: vec![layer.to_node()] });
			}
			self.drag_start_pos = input.mouse.position;
			self.previous_mouse_position = document.metadata().document_to_viewport.inverse().transform_point2(input.mouse.position);

			responses.add(DocumentMessage::StartTransaction);

			PathToolFsmState::Dragging(self.dragging_state)
		}
		// Start drawing
		else {
			self.drag_start_pos = input.mouse.position;
			self.previous_mouse_position = document.metadata().document_to_viewport.inverse().transform_point2(input.mouse.position);

			let selection_shape = if lasso_select { SelectionShapeType::Lasso } else { SelectionShapeType::Box };
			PathToolFsmState::Drawing { selection_shape }
		}
	}

	fn start_dragging_point(&mut self, selected_points: SelectedPointsInfo, input: &InputPreprocessorMessageHandler, document: &DocumentMessageHandler, shape_editor: &mut ShapeState) {
		let mut manipulators = HashMap::with_hasher(NoHashBuilder);
		let mut unselected = Vec::new();
		for (&layer, state) in &shape_editor.selected_shape_state {
			let Some(vector_data) = document.network_interface.compute_modified_vector(layer) else {
				continue;
			};
			let transform = document.metadata().transform_to_document(layer);

			let mut layer_manipulators = HashSet::with_hasher(NoHashBuilder);
			for point in state.selected() {
				let Some(anchor) = point.get_anchor(&vector_data) else { continue };
				layer_manipulators.insert(anchor);
				let Some([handle1, handle2]) = point.get_handle_pair(&vector_data) else { continue };
				let Some(handle) = point.as_handle() else { continue };
				// Check which handle is selected and which is opposite
				let opposite = if handle == handle1 { handle2 } else { handle1 };

				self.opposite_handle_position = if self.opposite_handle_position.is_none() {
					opposite.to_manipulator_point().get_position(&vector_data)
				} else {
					self.opposite_handle_position
				};
			}
			for (&id, &position) in vector_data.point_domain.ids().iter().zip(vector_data.point_domain.positions()) {
				if layer_manipulators.contains(&id) {
					continue;
				}
				unselected.push(SnapCandidatePoint::handle(transform.transform_point2(position)))
			}
			if !layer_manipulators.is_empty() {
				manipulators.insert(layer, layer_manipulators);
			}
		}
		self.snap_cache = SnapCache { manipulators, unselected };

		let viewport_to_document = document.metadata().document_to_viewport.inverse();
		self.previous_mouse_position = viewport_to_document.transform_point2(input.mouse.position - selected_points.offset);
	}

	fn update_colinear(&mut self, equidistant: bool, toggle_colinear: bool, shape_editor: &mut ShapeState, document: &DocumentMessageHandler, responses: &mut VecDeque<Message>) -> bool {
		// Check handle colinear state
		let is_colinear = self
			.selection_status
			.angle()
			.map(|angle| match angle {
				ManipulatorAngle::Colinear => true,
				ManipulatorAngle::Free | ManipulatorAngle::Mixed => false,
			})
			.unwrap_or(false);

		// Check if the toggle_colinear key has just been pressed
		if toggle_colinear && !self.toggle_colinear_debounce {
			self.opposing_handle_lengths = None;
			if is_colinear {
				shape_editor.disable_colinear_handles_state_on_selected(&document.network_interface, responses);
			} else {
				shape_editor.convert_selected_manipulators_to_colinear_handles(responses, document);
			}
			self.toggle_colinear_debounce = true;
			return true;
		}
		self.toggle_colinear_debounce = toggle_colinear;

		if equidistant && self.opposing_handle_lengths.is_none() {
			if !is_colinear {
				// Try to get selected handle info
				let Some((_, _, selected_handle_id)) = self.try_get_selected_handle_and_anchor(shape_editor, document) else {
					self.opposing_handle_lengths = Some(shape_editor.opposing_handle_lengths(document));
					return false;
				};

				let Some((layer, _)) = shape_editor.selected_shape_state.iter().next() else {
					self.opposing_handle_lengths = Some(shape_editor.opposing_handle_lengths(document));
					return false;
				};

				let Some(vector_data) = document.network_interface.compute_modified_vector(*layer) else {
					self.opposing_handle_lengths = Some(shape_editor.opposing_handle_lengths(document));
					return false;
				};

				// Check if handle has a pair (to ignore handles of edges of open paths)
				if let Some(handle_pair) = selected_handle_id.get_handle_pair(&vector_data) {
					let opposite_handle_length = handle_pair.iter().filter(|&&h| h.to_manipulator_point() != selected_handle_id).find_map(|&h| {
						let opp_handle_pos = h.to_manipulator_point().get_position(&vector_data)?;
						let opp_anchor_id = h.to_manipulator_point().get_anchor(&vector_data)?;
						let opp_anchor_pos = vector_data.point_domain.position_from_id(opp_anchor_id)?;
						Some((opp_handle_pos - opp_anchor_pos).length())
					});

					// Make handles colinear if opposite handle is zero length
					if opposite_handle_length == Some(0.) {
						shape_editor.convert_selected_manipulators_to_colinear_handles(responses, document);
						return true;
					}
				}
			}
			self.opposing_handle_lengths = Some(shape_editor.opposing_handle_lengths(document));
		}
		false
	}

	/// Attempts to get a single selected handle. Also retrieves the position of the anchor it is connected to. Used for the purpose of snapping the angle.
	fn try_get_selected_handle_and_anchor(&self, shape_editor: &ShapeState, document: &DocumentMessageHandler) -> Option<(DVec2, DVec2, ManipulatorPointId)> {
		// Only count selections of a single layer
		let (layer, selection) = shape_editor.selected_shape_state.iter().next()?;

		// Do not allow selections of multiple points to count
		if selection.selected_points_count() != 1 {
			return None;
		}

		// Only count selected handles
		let selected_handle = selection.selected().next()?.as_handle()?;
		let handle_id = selected_handle.to_manipulator_point();

		let layer_to_document = document.metadata().transform_to_document(*layer);
		let vector_data = document.network_interface.compute_modified_vector(*layer)?;

		let handle_position_local = selected_handle.to_manipulator_point().get_position(&vector_data)?;
		let anchor_id = selected_handle.to_manipulator_point().get_anchor(&vector_data)?;
		let anchor_position_local = vector_data.point_domain.position_from_id(anchor_id)?;

		let handle_position_document = layer_to_document.transform_point2(handle_position_local);
		let anchor_position_document = layer_to_document.transform_point2(anchor_position_local);

		Some((handle_position_document, anchor_position_document, handle_id))
	}

	#[allow(clippy::too_many_arguments)]
	fn calculate_handle_angle(
		&mut self,
		shape_editor: &mut ShapeState,
		document: &DocumentMessageHandler,
		responses: &mut VecDeque<Message>,
		relative_vector: DVec2,
		handle_vector: DVec2,
		handle_id: ManipulatorPointId,
		lock_angle: bool,
		snap_angle: bool,
		tangent_to_neighboring_tangents: bool,
	) -> f64 {
		let current_angle = -handle_vector.angle_to(DVec2::X);

		if let Some((vector_data, layer)) = shape_editor
			.selected_shape_state
			.iter()
			.next()
			.and_then(|(layer, _)| document.network_interface.compute_modified_vector(*layer).map(|vector_data| (vector_data, layer)))
		{
			let adjacent_anchor = check_handle_over_adjacent_anchor(handle_id, &vector_data);
			let mut required_angle = None;

			// If the handle is dragged over one of its adjacent anchors while holding down the Ctrl key, compute the angle based on the tangent formed with the neighboring anchor points.
			if adjacent_anchor.is_some() && lock_angle && !self.angle_locked {
				let anchor = handle_id.get_anchor(&vector_data);
				let (angle, anchor_position) = calculate_adjacent_anchor_tangent(handle_id, anchor, adjacent_anchor, &vector_data);

				let layer_to_document = document.metadata().transform_to_document(*layer);

				self.adjacent_anchor_offset = handle_id
					.get_anchor_position(&vector_data)
					.and_then(|handle_anchor| anchor_position.map(|adjacent_anchor| layer_to_document.transform_point2(adjacent_anchor) - layer_to_document.transform_point2(handle_anchor)));

				required_angle = angle;
			}

			// If the handle is dragged near its adjacent anchors while holding down the Ctrl key, compute the angle using the tangent direction of neighboring segments.
			if relative_vector.length() < 25. && lock_angle && !self.angle_locked {
				required_angle = calculate_lock_angle(self, shape_editor, responses, document, &vector_data, handle_id, tangent_to_neighboring_tangents);
			}

			// Finalize and apply angle locking if a valid target angle was determined.
			if let Some(angle) = required_angle {
				self.angle = angle;
				self.angle_locked = true;
				return angle;
			}
		}

		if lock_angle && !self.angle_locked {
			self.angle_locked = true;
			self.angle = -relative_vector.angle_to(DVec2::X);
			return -relative_vector.angle_to(DVec2::X);
		}

		// When the angle is locked we use the old angle
		if self.angle_locked {
			return self.angle;
		}

		// Round the angle to the closest increment
		let mut handle_angle = current_angle;
		if snap_angle && !lock_angle {
			let snap_resolution = HANDLE_ROTATE_SNAP_ANGLE.to_radians();
			handle_angle = (handle_angle / snap_resolution).round() * snap_resolution;
		}

		self.angle = handle_angle;

		handle_angle
	}

	#[allow(clippy::too_many_arguments)]
	fn apply_snapping(
		&mut self,
		handle_direction: DVec2,
		new_handle_position: DVec2,
		anchor_position: DVec2,
		using_angle_constraints: bool,
		handle_position: DVec2,
		document: &DocumentMessageHandler,
		input: &InputPreprocessorMessageHandler,
	) -> DVec2 {
		let snap_data = SnapData::new(document, input);
		let snap_point = SnapCandidatePoint::handle_neighbors(new_handle_position, [anchor_position]);

		let snap_result = match using_angle_constraints {
			true => {
				let snap_constraint = SnapConstraint::Line {
					origin: anchor_position,
					direction: handle_direction.normalize_or_zero(),
				};

				self.snap_manager.constrained_snap(&snap_data, &snap_point, snap_constraint, Default::default())
			}
			false => self.snap_manager.free_snap(&snap_data, &snap_point, Default::default()),
		};

		self.snap_manager.update_indicator(snap_result.clone());

		document.metadata().document_to_viewport.transform_vector2(snap_result.snapped_point_document - handle_position)
	}

	fn start_snap_along_axis(&mut self, shape_editor: &mut ShapeState, document: &DocumentMessageHandler, input: &InputPreprocessorMessageHandler, responses: &mut VecDeque<Message>) {
		// Find the negative delta to take the point to the drag start position
		let current_mouse = input.mouse.position;
		let drag_start = self.drag_start_pos;
		let opposite_delta = drag_start - current_mouse;

		shape_editor.move_selected_points(None, document, opposite_delta, false, true, false, None, false, responses);

		// Calculate the projected delta and shift the points along that delta
		let delta = current_mouse - drag_start;
		let axis = if delta.x.abs() >= delta.y.abs() { Axis::X } else { Axis::Y };
		self.snapping_axis = Some(axis);
		let projected_delta = match axis {
			Axis::X => DVec2::new(delta.x, 0.),
			Axis::Y => DVec2::new(0., delta.y),
			_ => DVec2::new(delta.x, 0.),
		};

		shape_editor.move_selected_points(None, document, projected_delta, false, true, false, None, false, responses);
	}

	fn stop_snap_along_axis(&mut self, shape_editor: &mut ShapeState, document: &DocumentMessageHandler, input: &InputPreprocessorMessageHandler, responses: &mut VecDeque<Message>) {
		// Calculate the negative delta of the selection and move it back to the drag start
		let current_mouse = input.mouse.position;
		let drag_start = self.drag_start_pos;

		let opposite_delta = drag_start - current_mouse;
		let Some(axis) = self.snapping_axis else { return };
		let opposite_projected_delta = match axis {
			Axis::X => DVec2::new(opposite_delta.x, 0.),
			Axis::Y => DVec2::new(0., opposite_delta.y),
			_ => DVec2::new(opposite_delta.x, 0.),
		};

		shape_editor.move_selected_points(None, document, opposite_projected_delta, false, true, false, None, false, responses);

		// Calculate what actually would have been the original delta for the point, and apply that
		let delta = current_mouse - drag_start;

		shape_editor.move_selected_points(None, document, delta, false, true, false, None, false, responses);

		self.snapping_axis = None;
	}

	fn get_normalized_tangent(&mut self, point: PointId, segment: SegmentId, vector_data: &VectorData) -> Option<DVec2> {
		let other_point = vector_data.other_point(segment, point)?;
		let position = ManipulatorPointId::Anchor(point).get_position(vector_data)?;

		let mut handles = vector_data.all_connected(other_point);
		let other_handle = handles.find(|handle| handle.segment == segment)?;

		let target_position = if other_handle.length(vector_data) == 0. {
			ManipulatorPointId::Anchor(other_point).get_position(vector_data)?
		} else {
			other_handle.to_manipulator_point().get_position(vector_data)?
		};

		let tangent_vector = target_position - position;
		tangent_vector.try_normalize()
	}

	#[allow(clippy::too_many_arguments)]
	fn drag(
		&mut self,
		equidistant: bool,
		lock_angle: bool,
		snap_angle: bool,
		shape_editor: &mut ShapeState,
		document: &DocumentMessageHandler,
		input: &InputPreprocessorMessageHandler,
		responses: &mut VecDeque<Message>,
	) {
		// First check if selection is not just a single handle point
		let selected_points = shape_editor.selected_points();
		let single_handle_selected = selected_points.count() == 1
			&& shape_editor
				.selected_points()
				.any(|point| matches!(point, ManipulatorPointId::EndHandle(_) | ManipulatorPointId::PrimaryHandle(_)));

		if snap_angle && self.snapping_axis.is_none() && !single_handle_selected {
			self.start_snap_along_axis(shape_editor, document, input, responses);
		} else if !snap_angle && self.snapping_axis.is_some() {
			self.stop_snap_along_axis(shape_editor, document, input, responses);
		}

		let document_to_viewport = document.metadata().document_to_viewport;
		let previous_mouse = document_to_viewport.transform_point2(self.previous_mouse_position);
		let current_mouse = input.mouse.position;
		let raw_delta = document_to_viewport.inverse().transform_vector2(current_mouse - previous_mouse);

		let snapped_delta = if let Some((handle_position, anchor_position, handle_id)) = self.try_get_selected_handle_and_anchor(shape_editor, document) {
			let cursor_position = handle_position + raw_delta;

			let handle_angle = self.calculate_handle_angle(
				shape_editor,
				document,
				responses,
				handle_position - anchor_position,
				cursor_position - anchor_position,
				handle_id,
				lock_angle,
				snap_angle,
				equidistant,
			);

			let adjacent_anchor_offset = self.adjacent_anchor_offset.unwrap_or(DVec2::ZERO);
			let constrained_direction = DVec2::new(handle_angle.cos(), handle_angle.sin());
			let projected_length = (cursor_position - anchor_position - adjacent_anchor_offset).dot(constrained_direction);
			let constrained_target = anchor_position + adjacent_anchor_offset + constrained_direction * projected_length;
			let constrained_delta = constrained_target - handle_position;

			self.apply_snapping(
				constrained_direction,
				handle_position + constrained_delta,
				anchor_position + adjacent_anchor_offset,
				lock_angle || snap_angle,
				handle_position,
				document,
				input,
			)
		} else {
			shape_editor.snap(&mut self.snap_manager, &self.snap_cache, document, input, previous_mouse)
		};

		let handle_lengths = if equidistant { None } else { self.opposing_handle_lengths.take() };
		let opposite = if lock_angle { None } else { self.opposite_handle_position };
		let unsnapped_delta = current_mouse - previous_mouse;
		let mut was_alt_dragging = false;

		if self.snapping_axis.is_none() {
			if self.alt_clicked_on_anchor && !self.alt_dragging_from_anchor && self.drag_start_pos.distance(input.mouse.position) > DRAG_THRESHOLD {
				// Checking which direction the dragging begins
				self.alt_dragging_from_anchor = true;
				let Some(layer) = document.network_interface.selected_nodes().selected_layers(document.metadata()).next() else {
					return;
				};
				let Some(vector_data) = document.network_interface.compute_modified_vector(layer) else { return };
				let Some(point_id) = shape_editor.selected_points().next().unwrap().get_anchor(&vector_data) else {
					return;
				};

				if vector_data.connected_count(point_id) == 2 {
					let connected_segments: Vec<HandleId> = vector_data.all_connected(point_id).collect();
					let segment1 = connected_segments[0];
					let Some(tangent1) = self.get_normalized_tangent(point_id, segment1.segment, &vector_data) else {
						return;
					};
					let segment2 = connected_segments[1];
					let Some(tangent2) = self.get_normalized_tangent(point_id, segment2.segment, &vector_data) else {
						return;
					};

					let delta = input.mouse.position - self.drag_start_pos;
					let handle = if delta.dot(tangent1) >= delta.dot(tangent2) {
						segment1.to_manipulator_point()
					} else {
						segment2.to_manipulator_point()
					};

					// Now change the selection to this handle
					shape_editor.deselect_all_points();
					shape_editor.select_points_by_manipulator_id(&vec![handle]);
					responses.add(PathToolMessage::SelectionChanged);
				}
			}

			if self.alt_dragging_from_anchor && !equidistant && self.alt_clicked_on_anchor {
				was_alt_dragging = true;
				self.alt_dragging_from_anchor = false;
				self.alt_clicked_on_anchor = false;
			}

			let mut skip_opposite = false;
			if self.temporary_colinear_handles && !lock_angle {
				shape_editor.disable_colinear_handles_state_on_selected(&document.network_interface, responses);
				self.temporary_colinear_handles = false;
				skip_opposite = true;
			}
			shape_editor.move_selected_points(handle_lengths, document, snapped_delta, equidistant, true, was_alt_dragging, opposite, skip_opposite, responses);
			self.previous_mouse_position += document_to_viewport.inverse().transform_vector2(snapped_delta);
		} else {
			let Some(axis) = self.snapping_axis else { return };
			let projected_delta = match axis {
				Axis::X => DVec2::new(unsnapped_delta.x, 0.),
				Axis::Y => DVec2::new(0., unsnapped_delta.y),
				_ => DVec2::new(unsnapped_delta.x, 0.),
			};
			shape_editor.move_selected_points(handle_lengths, document, projected_delta, equidistant, true, false, opposite, false, responses);
			self.previous_mouse_position += document_to_viewport.inverse().transform_vector2(unsnapped_delta);
		}

		if snap_angle && self.snapping_axis.is_some() {
			let Some(current_axis) = self.snapping_axis else { return };
			let total_delta = self.drag_start_pos - input.mouse.position;

			if (total_delta.x.abs() > total_delta.y.abs() && current_axis == Axis::Y) || (total_delta.y.abs() > total_delta.x.abs() && current_axis == Axis::X) {
				self.stop_snap_along_axis(shape_editor, document, input, responses);
				self.start_snap_along_axis(shape_editor, document, input, responses);
			}
		}
	}
}

impl Fsm for PathToolFsmState {
	type ToolData = PathToolData;
	type ToolOptions = PathToolOptions;

	fn transition(self, event: ToolMessage, tool_data: &mut Self::ToolData, tool_action_data: &mut ToolActionHandlerData, tool_options: &Self::ToolOptions, responses: &mut VecDeque<Message>) -> Self {
		let ToolActionHandlerData { document, input, shape_editor, .. } = tool_action_data;
		let ToolMessage::Path(event) = event else { return self };
		match (self, event) {
			(_, PathToolMessage::SelectionChanged) => {
				// Set the newly targeted layers to visible
				let target_layers = document.network_interface.selected_nodes().selected_layers(document.metadata()).collect();
				shape_editor.set_selected_layers(target_layers);

				responses.add(OverlaysMessage::Draw);
				self
			}
			(_, PathToolMessage::UpdateSelectedPointsStatus { overlay_context }) => {
				let display_anchors = overlay_context.visibility_settings.anchors();
				let display_handles = overlay_context.visibility_settings.handles();

				shape_editor.update_selected_anchors_status(display_anchors);
				shape_editor.update_selected_handles_status(display_handles);

				self
			}
			(_, PathToolMessage::Overlays(mut overlay_context)) => {
				// TODO: find the segment ids of which the selected points are a part of

				match tool_options.path_overlay_mode {
					PathOverlayMode::AllHandles => {
						path_overlays(document, DrawHandles::All, shape_editor, &mut overlay_context);
					}
					PathOverlayMode::SelectedPointHandles => {
						let selected_segments = selected_segments(document, shape_editor);

						path_overlays(document, DrawHandles::SelectedAnchors(selected_segments), shape_editor, &mut overlay_context);
					}
					PathOverlayMode::FrontierHandles => {
						let selected_segments = selected_segments(document, shape_editor);
						let selected_points = shape_editor.selected_points();
						let selected_anchors = selected_points
							.filter_map(|point_id| if let ManipulatorPointId::Anchor(p) = point_id { Some(*p) } else { None })
							.collect::<Vec<_>>();

						// Match the behavior of `PathOverlayMode::SelectedPointHandles` when only one point is selected
						if shape_editor.selected_points().count() == 1 {
							path_overlays(document, DrawHandles::SelectedAnchors(selected_segments), shape_editor, &mut overlay_context);
						} else {
							let mut segment_endpoints: HashMap<SegmentId, Vec<PointId>> = HashMap::new();

							for layer in document.network_interface.selected_nodes().selected_layers(document.metadata()) {
								let Some(vector_data) = document.network_interface.compute_modified_vector(layer) else { continue };

								// The points which are part of only one segment will be rendered
								let mut selected_segments_by_point: HashMap<PointId, Vec<SegmentId>> = HashMap::new();

								for (segment_id, _bezier, start, end) in vector_data.segment_bezier_iter() {
									if selected_segments.contains(&segment_id) {
										selected_segments_by_point.entry(start).or_default().push(segment_id);
										selected_segments_by_point.entry(end).or_default().push(segment_id);
									}
								}

								for (point, attached_segments) in selected_segments_by_point {
									if attached_segments.len() == 1 {
										segment_endpoints.entry(attached_segments[0]).or_default().push(point);
									} else if !selected_anchors.contains(&point) {
										segment_endpoints.entry(attached_segments[0]).or_default().push(point);
										segment_endpoints.entry(attached_segments[1]).or_default().push(point);
									}
								}
							}

							// Now frontier anchors can be sent for rendering overlays
							path_overlays(document, DrawHandles::FrontierHandles(segment_endpoints), shape_editor, &mut overlay_context);
						}
					}
				}

				match self {
					Self::Ready => {
						if let Some(closest_segment) = &tool_data.segment {
							let perp = closest_segment.calculate_perp(document);
							let point = closest_segment.closest_point_to_viewport();

							// Draw an X on the segment
							if tool_data.delete_segment_pressed {
								let angle = 45_f64.to_radians();
								let tilted_line = DVec2::from_angle(angle).rotate(perp);
								let tilted_perp = tilted_line.perp();

								overlay_context.line(point - tilted_line * SEGMENT_OVERLAY_SIZE, point + tilted_line * SEGMENT_OVERLAY_SIZE, Some(COLOR_OVERLAY_BLUE), None);
								overlay_context.line(point - tilted_perp * SEGMENT_OVERLAY_SIZE, point + tilted_perp * SEGMENT_OVERLAY_SIZE, Some(COLOR_OVERLAY_BLUE), None);
							}
							// Draw a line on the segment
							else {
								overlay_context.line(point - perp * SEGMENT_OVERLAY_SIZE, point + perp * SEGMENT_OVERLAY_SIZE, Some(COLOR_OVERLAY_BLUE), None);
							}
						}
					}
					Self::Drawing { selection_shape } => {
						let mut fill_color = graphene_std::Color::from_rgb_str(COLOR_OVERLAY_BLUE.strip_prefix('#').unwrap())
							.unwrap()
							.with_alpha(0.05)
							.to_rgba_hex_srgb();
						fill_color.insert(0, '#');
						let fill_color = Some(fill_color.as_str());

						let selection_mode = match tool_action_data.preferences.get_selection_mode() {
							SelectionMode::Directional => tool_data.calculate_selection_mode_from_direction(),
							selection_mode => selection_mode,
						};

						let quad = tool_data.selection_quad();
						let polygon = &tool_data.lasso_polygon;

						match (selection_shape, selection_mode) {
							(SelectionShapeType::Box, SelectionMode::Enclosed) => overlay_context.dashed_quad(quad, None, fill_color, Some(4.), Some(4.), Some(0.5)),
							(SelectionShapeType::Lasso, SelectionMode::Enclosed) => overlay_context.dashed_polygon(polygon, None, fill_color, Some(4.), Some(4.), Some(0.5)),
							(SelectionShapeType::Box, _) => overlay_context.quad(quad, None, fill_color),
							(SelectionShapeType::Lasso, _) => overlay_context.polygon(polygon, None, fill_color),
						}
					}
					Self::Dragging(_) => {
						tool_data.snap_manager.draw_overlays(SnapData::new(document, input), &mut overlay_context);

						// Draw the snapping axis lines
						if tool_data.snapping_axis.is_some() {
							let Some(axis) = tool_data.snapping_axis else { return self };
							let origin = tool_data.drag_start_pos;
							let viewport_diagonal = input.viewport_bounds.size().length();

							let faded = |color: &str| {
								let mut color = graphene_std::Color::from_rgb_str(color.strip_prefix('#').unwrap()).unwrap().with_alpha(0.25).to_rgba_hex_srgb();
								color.insert(0, '#');
								color
							};
							match axis {
								Axis::Y => {
									overlay_context.line(origin - DVec2::Y * viewport_diagonal, origin + DVec2::Y * viewport_diagonal, Some(COLOR_OVERLAY_GREEN), None);
									overlay_context.line(origin - DVec2::X * viewport_diagonal, origin + DVec2::X * viewport_diagonal, Some(&faded(COLOR_OVERLAY_RED)), None);
								}
								Axis::X | Axis::Both => {
									overlay_context.line(origin - DVec2::X * viewport_diagonal, origin + DVec2::X * viewport_diagonal, Some(COLOR_OVERLAY_RED), None);
									overlay_context.line(origin - DVec2::Y * viewport_diagonal, origin + DVec2::Y * viewport_diagonal, Some(&faded(COLOR_OVERLAY_GREEN)), None);
								}
							}
						}
					}
					Self::MoldingSegment => {}
				}

				responses.add(PathToolMessage::SelectedPointUpdated);
				responses.add(PathToolMessage::UpdateSelectedPointsStatus { overlay_context });
				self
			}

			// Mouse down
			(
				_,
				PathToolMessage::MouseDown {
					extend_selection,
					lasso_select,
					handle_drag_from_anchor,
					drag_restore_handle,
				},
			) => {
				let extend_selection = input.keyboard.get(extend_selection as usize);
				let lasso_select = input.keyboard.get(lasso_select as usize);
				let handle_drag_from_anchor = input.keyboard.get(handle_drag_from_anchor as usize);
				let drag_zero_handle = input.keyboard.get(drag_restore_handle as usize);

				tool_data.selection_mode = None;
				tool_data.lasso_polygon.clear();

				tool_data.mouse_down(shape_editor, document, input, responses, extend_selection, lasso_select, handle_drag_from_anchor, drag_zero_handle)
			}
			(
				PathToolFsmState::Drawing { selection_shape },
				PathToolMessage::PointerMove {
					equidistant,
					toggle_colinear,
					move_anchor_with_handles,
					snap_angle,
					lock_angle,
					delete_segment,
				},
			) => {
				tool_data.previous_mouse_position = input.mouse.position;

				if selection_shape == SelectionShapeType::Lasso {
					extend_lasso(&mut tool_data.lasso_polygon, input.mouse.position);
				}

				responses.add(OverlaysMessage::Draw);

				// Auto-panning
				let messages = [
					PathToolMessage::PointerOutsideViewport {
						equidistant,
						toggle_colinear,
						move_anchor_with_handles,
						snap_angle,
						lock_angle,
						delete_segment,
					}
					.into(),
					PathToolMessage::PointerMove {
						equidistant,
						toggle_colinear,
						move_anchor_with_handles,
						snap_angle,
						lock_angle,
						delete_segment,
					}
					.into(),
				];
				tool_data.auto_panning.setup_by_mouse_position(input, &messages, responses);

				PathToolFsmState::Drawing { selection_shape }
			}
			(
				PathToolFsmState::Dragging(_),
				PathToolMessage::PointerMove {
					equidistant,
					toggle_colinear,
					move_anchor_with_handles,
					snap_angle,
					lock_angle,
					delete_segment,
				},
			) => {
				let mut selected_only_handles = true;

				let selected_points = shape_editor.selected_points();

				for point in selected_points {
					if matches!(point, ManipulatorPointId::Anchor(_)) {
						selected_only_handles = false;
						break;
					}
				}

				if !tool_data.saved_points_before_handle_drag.is_empty() && (tool_data.drag_start_pos.distance(input.mouse.position) > DRAG_THRESHOLD) && (selected_only_handles) {
					tool_data.handle_drag_toggle = true;
				}

				if tool_data.selection_status.is_none() {
					if let Some(layer) = document.click(input) {
						shape_editor.select_all_anchors_in_layer(document, layer);
					}
				}

				let anchor_and_handle_toggled = input.keyboard.get(move_anchor_with_handles as usize);
				let initial_press = anchor_and_handle_toggled && !tool_data.select_anchor_toggled;
				let released_from_toggle = tool_data.select_anchor_toggled && !anchor_and_handle_toggled;

				if initial_press {
					responses.add(PathToolMessage::SelectedPointUpdated);
					tool_data.select_anchor_toggled = true;
					tool_data.save_points_before_anchor_toggle(shape_editor.selected_points().cloned().collect());
					shape_editor.select_handles_and_anchor_connected_to_current_handle(&document.network_interface);
				} else if released_from_toggle {
					responses.add(PathToolMessage::SelectedPointUpdated);
					tool_data.select_anchor_toggled = false;
					shape_editor.deselect_all_points();
					shape_editor.select_points_by_manipulator_id(&tool_data.saved_points_before_anchor_select_toggle);
					tool_data.remove_saved_points();
				}

				let toggle_colinear_state = input.keyboard.get(toggle_colinear as usize);
				let equidistant_state = input.keyboard.get(equidistant as usize);
				let lock_angle_state = input.keyboard.get(lock_angle as usize);
				let snap_angle_state = input.keyboard.get(snap_angle as usize);

				if !lock_angle_state {
					tool_data.angle_locked = false;
					tool_data.adjacent_anchor_offset = None;
				}

				if !tool_data.update_colinear(equidistant_state, toggle_colinear_state, tool_action_data.shape_editor, tool_action_data.document, responses) {
					tool_data.drag(
						equidistant_state,
						lock_angle_state,
						snap_angle_state,
						tool_action_data.shape_editor,
						tool_action_data.document,
						input,
						responses,
					);
				}

				// Auto-panning
				let messages = [
					PathToolMessage::PointerOutsideViewport {
						toggle_colinear,
						equidistant,
						move_anchor_with_handles,
						snap_angle,
						lock_angle,
						delete_segment,
					}
					.into(),
					PathToolMessage::PointerMove {
						toggle_colinear,
						equidistant,
						move_anchor_with_handles,
						snap_angle,
						lock_angle,
						delete_segment,
					}
					.into(),
				];
				tool_data.auto_panning.setup_by_mouse_position(input, &messages, responses);

				PathToolFsmState::Dragging(tool_data.dragging_state)
			}
			(
				PathToolFsmState::MoldingSegment,
				PathToolMessage::PointerMove {
					// equidistant,
					// toggle_colinear,
					// move_anchor_with_handles,
					// snap_angle,
					// lock_angle,
					// delete_segment,
					..
				},
			) => {

				if tool_data.drag_start_pos.distance(input.mouse.position) > DRAG_THRESHOLD {
					tool_data.molding_segment = true;
				}

				// Logic for molding segment
				if let Some(segment) = &mut tool_data.segment {
					if let Some(molding_segment_handles) = tool_data.molding_info {
						segment.mold_handle_positions(
							&document,
							responses,
							molding_segment_handles.0,
							molding_segment_handles.1,
							input.mouse.position,
							MOLDING_FALLOFF,
						);
					}
				}

				PathToolFsmState::MoldingSegment
			}
			(PathToolFsmState::Ready, PathToolMessage::PointerMove { delete_segment, .. }) => {
				tool_data.delete_segment_pressed = input.keyboard.get(delete_segment as usize);

				if !tool_data.saved_points_before_anchor_convert_smooth_sharp.is_empty() {
					tool_data.saved_points_before_anchor_convert_smooth_sharp.clear();
				}

				if tool_data.adjacent_anchor_offset.is_some() {
					tool_data.adjacent_anchor_offset = None;
				}

				// If there is a point nearby, then remove the overlay
				if shape_editor
					.find_nearest_point_indices(&document.network_interface, input.mouse.position, SELECTION_THRESHOLD)
					.is_some()
				{
					tool_data.segment = None;
					responses.add(OverlaysMessage::Draw)
				}
				// If already hovering on a segment, then recalculate its closest point
				else if let Some(closest_segment) = &mut tool_data.segment {
					closest_segment.update_closest_point(document.metadata(), input.mouse.position);
					if closest_segment.too_far(input.mouse.position, SEGMENT_INSERTION_DISTANCE, document.metadata()) {
						tool_data.segment = None;
					}
					responses.add(OverlaysMessage::Draw)
				}
				// If not, check that if there is some closest segment or not
				else if let Some(closest_segment) = shape_editor.upper_closest_segment(&document.network_interface, input.mouse.position, SEGMENT_INSERTION_DISTANCE) {
					tool_data.segment = Some(closest_segment);
					responses.add(OverlaysMessage::Draw)
				}

				self
			}
			(PathToolFsmState::Drawing { selection_shape: selection_type }, PathToolMessage::PointerOutsideViewport { .. }) => {
				// Auto-panning
				if let Some(offset) = tool_data.auto_panning.shift_viewport(input, responses) {
					tool_data.drag_start_pos += offset;
				}

				PathToolFsmState::Drawing { selection_shape: selection_type }
			}
			(PathToolFsmState::Dragging(dragging_state), PathToolMessage::PointerOutsideViewport { .. }) => {
				// Auto-panning
				if let Some(offset) = tool_data.auto_panning.shift_viewport(input, responses) {
					tool_data.drag_start_pos += offset;
				}

				PathToolFsmState::Dragging(dragging_state)
			}
			(
				state,
				PathToolMessage::PointerOutsideViewport {
					equidistant,
					toggle_colinear,
					move_anchor_with_handles,
					snap_angle,
					lock_angle,
					delete_segment,
				},
			) => {
				// Auto-panning
				let messages = [
					PathToolMessage::PointerOutsideViewport {
						equidistant,
						toggle_colinear,
						move_anchor_with_handles,
						snap_angle,
						lock_angle,
						delete_segment,
					}
					.into(),
					PathToolMessage::PointerMove {
						equidistant,
						toggle_colinear,
						move_anchor_with_handles,
						snap_angle,
						lock_angle,
						delete_segment,
					}
					.into(),
				];
				tool_data.auto_panning.stop(&messages, responses);

				state
			}
			(PathToolFsmState::Drawing { selection_shape }, PathToolMessage::Enter { extend_selection, shrink_selection }) => {
				let extend_selection = input.keyboard.get(extend_selection as usize);
				let shrink_selection = input.keyboard.get(shrink_selection as usize);

				let selection_change = if shrink_selection {
					SelectionChange::Shrink
				} else if extend_selection {
					SelectionChange::Extend
				} else {
					SelectionChange::Clear
				};

				if tool_data.drag_start_pos == tool_data.previous_mouse_position {
					responses.add(NodeGraphMessage::SelectedNodesSet { nodes: vec![] });
				} else {
					match selection_shape {
						SelectionShapeType::Box => {
							let bbox = [tool_data.drag_start_pos, tool_data.previous_mouse_position];
							shape_editor.select_all_in_shape(&document.network_interface, SelectionShape::Box(bbox), selection_change);
						}
						SelectionShapeType::Lasso => shape_editor.select_all_in_shape(&document.network_interface, SelectionShape::Lasso(&tool_data.lasso_polygon), selection_change),
					}
				}

				responses.add(OverlaysMessage::Draw);

				PathToolFsmState::Ready
			}
			(PathToolFsmState::Dragging { .. }, PathToolMessage::Escape | PathToolMessage::RightClick) => {
				if tool_data.handle_drag_toggle && tool_data.drag_start_pos.distance(input.mouse.position) > DRAG_THRESHOLD {
					shape_editor.deselect_all_points();
					shape_editor.select_points_by_manipulator_id(&tool_data.saved_points_before_handle_drag);

					tool_data.saved_points_before_handle_drag.clear();
					tool_data.handle_drag_toggle = false;
				}
				tool_data.angle_locked = false;
				responses.add(DocumentMessage::AbortTransaction);
				tool_data.snap_manager.cleanup(responses);
				PathToolFsmState::Ready
			}
			(PathToolFsmState::Drawing { .. }, PathToolMessage::Escape | PathToolMessage::RightClick) => {
				tool_data.snap_manager.cleanup(responses);
				PathToolFsmState::Ready
			}
			// Mouse up
			(PathToolFsmState::Drawing { selection_shape }, PathToolMessage::DragStop { extend_selection, shrink_selection }) => {
				let extend_selection = input.keyboard.get(extend_selection as usize);
				let shrink_selection = input.keyboard.get(shrink_selection as usize);

				let select_kind = if shrink_selection {
					SelectionChange::Shrink
				} else if extend_selection {
					SelectionChange::Extend
				} else {
					SelectionChange::Clear
				};

				if tool_data.drag_start_pos == tool_data.previous_mouse_position {
					responses.add(NodeGraphMessage::SelectedNodesSet { nodes: vec![] });
				} else {
					match selection_shape {
						SelectionShapeType::Box => {
							let bbox = [tool_data.drag_start_pos, tool_data.previous_mouse_position];
							shape_editor.select_all_in_shape(&document.network_interface, SelectionShape::Box(bbox), select_kind);
						}
						SelectionShapeType::Lasso => shape_editor.select_all_in_shape(&document.network_interface, SelectionShape::Lasso(&tool_data.lasso_polygon), select_kind),
					}
				}
				responses.add(OverlaysMessage::Draw);
				responses.add(PathToolMessage::SelectedPointUpdated);

				PathToolFsmState::Ready
			}
			(_, PathToolMessage::DragStop { extend_selection, .. }) => {
				let extend_selection = input.keyboard.get(extend_selection as usize);
				let drag_occurred = tool_data.drag_start_pos.distance(input.mouse.position) > DRAG_THRESHOLD;
				let nearest_point = shape_editor.find_nearest_point_indices(&document.network_interface, input.mouse.position, SELECTION_THRESHOLD);

				if let Some(segment) = &mut tool_data.segment {
					if !drag_occurred && !tool_data.molding_segment {
						if tool_data.delete_segment_pressed {
							if let Some(vector_data) = document.network_interface.compute_modified_vector(segment.layer()) {
								shape_editor.dissolve_segment(responses, segment.layer(), &vector_data, segment.segment(), segment.points());
								responses.add(DocumentMessage::EndTransaction);
							}
						} else {
							segment.adjusted_insert_and_select(shape_editor, responses, extend_selection);
							responses.add(DocumentMessage::EndTransaction);
						}
					} else {
						responses.add(DocumentMessage::EndTransaction);
					}
					tool_data.segment = None;
					tool_data.molding_info = None;
					tool_data.molding_segment = false;
					return PathToolFsmState::Ready;
				}

				if let Some((layer, nearest_point)) = nearest_point {
					if !drag_occurred && extend_selection {
						let clicked_selected = shape_editor.selected_points().any(|&point| nearest_point == point);
						if clicked_selected && tool_data.last_clicked_point_was_selected {
							shape_editor.selected_shape_state.entry(layer).or_default().deselect_point(nearest_point);
						} else {
							shape_editor.selected_shape_state.entry(layer).or_default().select_point(nearest_point);
						}
						responses.add(OverlaysMessage::Draw);
					}
				}

				if tool_data.temporary_colinear_handles {
					tool_data.temporary_colinear_handles = false;
				}

				if tool_data.handle_drag_toggle && drag_occurred {
					shape_editor.deselect_all_points();
					shape_editor.select_points_by_manipulator_id(&tool_data.saved_points_before_handle_drag);

					tool_data.saved_points_before_handle_drag.clear();
					tool_data.handle_drag_toggle = false;
				}

				tool_data.alt_dragging_from_anchor = false;
				tool_data.alt_clicked_on_anchor = false;
				tool_data.angle_locked = false;

				if tool_data.select_anchor_toggled {
					shape_editor.deselect_all_points();
					shape_editor.select_points_by_manipulator_id(&tool_data.saved_points_before_anchor_select_toggle);
					tool_data.remove_saved_points();
					tool_data.select_anchor_toggled = false;
				}

				if let Some((layer, nearest_point)) = nearest_point {
					if !drag_occurred && !extend_selection {
						let clicked_selected = shape_editor.selected_points().any(|&point| nearest_point == point);
						if clicked_selected {
							if tool_data.saved_points_before_anchor_convert_smooth_sharp.is_empty() {
								tool_data.saved_points_before_anchor_convert_smooth_sharp = shape_editor.selected_points().copied().collect::<HashSet<_>>();
							}

							shape_editor.deselect_all_points();
							shape_editor.selected_shape_state.entry(layer).or_default().select_point(nearest_point);
							responses.add(OverlaysMessage::Draw);
						}
					}
				}
				// Deselect all points if the user clicks the filled region of the shape
				else if tool_data.drag_start_pos.distance(input.mouse.position) <= DRAG_THRESHOLD {
					shape_editor.deselect_all_points();
				}

				if tool_data.snapping_axis.is_some() {
					tool_data.snapping_axis = None;
				}

				responses.add(DocumentMessage::EndTransaction);
				responses.add(PathToolMessage::SelectedPointUpdated);
				tool_data.snap_manager.cleanup(responses);
				tool_data.opposite_handle_position = None;

				PathToolFsmState::Ready
			}

			// Delete key
			(_, PathToolMessage::Delete) => {
				// Delete the selected points and clean up overlays
				responses.add(DocumentMessage::AddTransaction);
				shape_editor.delete_selected_points(document, responses);
				responses.add(PathToolMessage::SelectionChanged);

				PathToolFsmState::Ready
			}
			(_, PathToolMessage::BreakPath) => {
				shape_editor.break_path_at_selected_point(document, responses);
				PathToolFsmState::Ready
			}
			(_, PathToolMessage::DeleteAndBreakPath) => {
				shape_editor.delete_point_and_break_path(document, responses);
				PathToolFsmState::Ready
			}
			(_, PathToolMessage::FlipSmoothSharp) => {
				// Double-clicked on a point
				let nearest_point = shape_editor.find_nearest_point_indices(&document.network_interface, input.mouse.position, SELECTION_THRESHOLD);
				if nearest_point.is_some() {
					// Flip the selected point between smooth and sharp
					if !tool_data.double_click_handled && tool_data.drag_start_pos.distance(input.mouse.position) <= DRAG_THRESHOLD {
						responses.add(DocumentMessage::StartTransaction);

						shape_editor.select_points_by_manipulator_id(&tool_data.saved_points_before_anchor_convert_smooth_sharp.iter().copied().collect::<Vec<_>>());
						shape_editor.flip_smooth_sharp(&document.network_interface, input.mouse.position, SELECTION_TOLERANCE, responses);
						tool_data.saved_points_before_anchor_convert_smooth_sharp.clear();

						responses.add(DocumentMessage::EndTransaction);
						responses.add(PathToolMessage::SelectedPointUpdated);
					}

					return PathToolFsmState::Ready;
				}

				// Double-clicked on a filled region
				if let Some(layer) = document.click(input) {
					// Select all points in the layer
					shape_editor.select_connected_anchors(document, layer, input.mouse.position);
				}

				PathToolFsmState::Ready
			}
			(_, PathToolMessage::Abort) => {
				responses.add(OverlaysMessage::Draw);
				PathToolFsmState::Ready
			}
			(_, PathToolMessage::NudgeSelectedPoints { delta_x, delta_y }) => {
				shape_editor.move_selected_points(
					tool_data.opposing_handle_lengths.take(),
					document,
					(delta_x, delta_y).into(),
					true,
					false,
					false,
					tool_data.opposite_handle_position,
					false,
					responses,
				);

				PathToolFsmState::Ready
			}
			(_, PathToolMessage::SelectAllAnchors) => {
				shape_editor.select_all_anchors_in_selected_layers(document);
				responses.add(OverlaysMessage::Draw);
				PathToolFsmState::Ready
			}
			(_, PathToolMessage::DeselectAllPoints) => {
				shape_editor.deselect_all_points();
				responses.add(OverlaysMessage::Draw);
				PathToolFsmState::Ready
			}
			(_, PathToolMessage::SelectedPointXChanged { new_x }) => {
				if let Some(&SingleSelectedPoint { coordinates, id, layer, .. }) = tool_data.selection_status.as_one() {
					shape_editor.reposition_control_point(&id, &document.network_interface, DVec2::new(new_x, coordinates.y), layer, responses);
				}
				PathToolFsmState::Ready
			}
			(_, PathToolMessage::SelectedPointYChanged { new_y }) => {
				if let Some(&SingleSelectedPoint { coordinates, id, layer, .. }) = tool_data.selection_status.as_one() {
					shape_editor.reposition_control_point(&id, &document.network_interface, DVec2::new(coordinates.x, new_y), layer, responses);
				}
				PathToolFsmState::Ready
			}
			(_, PathToolMessage::SelectedPointUpdated) => {
				let colinear = shape_editor.selected_manipulator_angles(&document.network_interface);
				tool_data.dragging_state = DraggingState {
					point_select_state: shape_editor.get_dragging_state(&document.network_interface),
					colinear,
				};
				tool_data.update_selection_status(shape_editor, document);
				self
			}
			(_, PathToolMessage::ManipulatorMakeHandlesColinear) => {
				responses.add(DocumentMessage::StartTransaction);
				shape_editor.convert_selected_manipulators_to_colinear_handles(responses, document);
				responses.add(DocumentMessage::EndTransaction);
				responses.add(PathToolMessage::SelectionChanged);
				PathToolFsmState::Ready
			}
			(_, PathToolMessage::ManipulatorMakeHandlesFree) => {
				responses.add(DocumentMessage::StartTransaction);
				shape_editor.disable_colinear_handles_state_on_selected(&document.network_interface, responses);
				responses.add(DocumentMessage::EndTransaction);
				PathToolFsmState::Ready
			}
			(_, _) => PathToolFsmState::Ready,
		}
	}

	fn update_hints(&self, responses: &mut VecDeque<Message>) {
		let hint_data = match self {
			PathToolFsmState::Ready => HintData(vec![
				HintGroup(vec![HintInfo::mouse(MouseMotion::Lmb, "Select Point"), HintInfo::keys([Key::Shift], "Extend").prepend_plus()]),
				HintGroup(vec![HintInfo::mouse(MouseMotion::LmbDrag, "Select Area"), HintInfo::keys([Key::Control], "Lasso").prepend_plus()]),
				HintGroup(vec![HintInfo::mouse(MouseMotion::Lmb, "Insert Point on Segment")]),
				HintGroup(vec![HintInfo::keys_and_mouse([Key::Alt], MouseMotion::Lmb, "Delete Segment")]),
				// TODO: Only show if at least one anchor is selected, and dynamically show either "Smooth" or "Sharp" based on the current state
				HintGroup(vec![
					HintInfo::mouse(MouseMotion::LmbDouble, "Convert Anchor Point"),
					HintInfo::keys_and_mouse([Key::Alt], MouseMotion::Lmb, "To Sharp"),
					HintInfo::keys_and_mouse([Key::Alt], MouseMotion::LmbDrag, "To Smooth"),
				]),
				// TODO: Only show the following hints if at least one point is selected
				HintGroup(vec![HintInfo::mouse(MouseMotion::LmbDrag, "Drag Selected")]),
				HintGroup(vec![HintInfo::multi_keys([[Key::KeyG], [Key::KeyR], [Key::KeyS]], "Grab/Rotate/Scale Selected")]),
				HintGroup(vec![HintInfo::arrow_keys("Nudge Selected"), HintInfo::keys([Key::Shift], "10x").prepend_plus()]),
				HintGroup(vec![
					HintInfo::keys([Key::Delete], "Delete Selected"),
					// TODO: Only show the following hints if at least one anchor is selected
					HintInfo::keys([Key::Accel], "No Dissolve").prepend_plus(),
					HintInfo::keys([Key::Shift], "Cut Anchor").prepend_plus(),
				]),
			]),
			PathToolFsmState::Dragging(dragging_state) => {
				let colinear = dragging_state.colinear;
				let mut dragging_hint_data = HintData(Vec::new());
				dragging_hint_data
					.0
					.push(HintGroup(vec![HintInfo::mouse(MouseMotion::Rmb, ""), HintInfo::keys([Key::Escape], "Cancel").prepend_slash()]));

				let drag_anchor = HintInfo::keys([Key::Space], "Drag Anchor");
				let toggle_group = match dragging_state.point_select_state {
					PointSelectState::HandleNoPair | PointSelectState::HandleWithPair => {
						let mut hints = vec![HintInfo::keys([Key::Tab], "Swap Dragged Handle")];
						hints.push(HintInfo::keys(
							[Key::KeyC],
							if colinear == ManipulatorAngle::Colinear {
								"Break Colinear Handles"
							} else {
								"Make Handles Colinear"
							},
						));
						hints
					}
					PointSelectState::Anchor => Vec::new(),
				};
				let hold_group = match dragging_state.point_select_state {
					PointSelectState::HandleNoPair => {
						let mut hints = vec![];
						if colinear != ManipulatorAngle::Free {
							hints.push(HintInfo::keys([Key::Alt], "Equidistant Handles"));
						}
						hints.push(HintInfo::keys([Key::Shift], "15° Increments"));
						hints.push(HintInfo::keys([Key::Control], "Lock Angle"));
						hints.push(drag_anchor);
						hints
					}
					PointSelectState::HandleWithPair => {
						let mut hints = vec![];
						if colinear != ManipulatorAngle::Free {
							hints.push(HintInfo::keys([Key::Alt], "Equidistant Handles"));
						}
						hints.push(HintInfo::keys([Key::Shift], "15° Increments"));
						hints.push(HintInfo::keys([Key::Control], "Lock Angle"));
						hints.push(drag_anchor);
						hints
					}
					PointSelectState::Anchor => Vec::new(),
				};

				if !toggle_group.is_empty() {
					dragging_hint_data.0.push(HintGroup(toggle_group));
				}

				if !hold_group.is_empty() {
					dragging_hint_data.0.push(HintGroup(hold_group));
				}

				dragging_hint_data
			}
			PathToolFsmState::Drawing { .. } => HintData(vec![
				HintGroup(vec![HintInfo::mouse(MouseMotion::Rmb, ""), HintInfo::keys([Key::Escape], "Cancel").prepend_slash()]),
				HintGroup(vec![
					HintInfo::mouse(MouseMotion::LmbDrag, "Select Area"),
					HintInfo::keys([Key::Shift], "Extend").prepend_plus(),
					HintInfo::keys([Key::Alt], "Subtract").prepend_plus(),
				]),
			]),
			PathToolFsmState::MoldingSegment => HintData(vec![HintGroup(vec![HintInfo::mouse(MouseMotion::LmbDrag, "Mold segment")])]),
		};

		responses.add(FrontendMessage::UpdateInputHints { hint_data });
	}

	fn update_cursor(&self, responses: &mut VecDeque<Message>) {
		responses.add(FrontendMessage::UpdateMouseCursor { cursor: MouseCursorIcon::Default });
	}
}

#[derive(Debug, PartialEq, Default)]
enum SelectionStatus {
	#[default]
	None,
	One(SingleSelectedPoint),
	Multiple(MultipleSelectedPoints),
}

impl SelectionStatus {
	fn is_none(&self) -> bool {
		self == &SelectionStatus::None
	}

	fn as_one(&self) -> Option<&SingleSelectedPoint> {
		match self {
			SelectionStatus::One(one) => Some(one),
			_ => None,
		}
	}

	fn angle(&self) -> Option<ManipulatorAngle> {
		match self {
			Self::None => None,
			Self::One(one) => Some(one.manipulator_angle),
			Self::Multiple(one) => Some(one.manipulator_angle),
		}
	}
}

#[derive(Debug, PartialEq)]
struct MultipleSelectedPoints {
	manipulator_angle: ManipulatorAngle,
}

#[derive(Debug, PartialEq)]
struct SingleSelectedPoint {
	coordinates: DVec2,
	id: ManipulatorPointId,
	layer: LayerNodeIdentifier,
	manipulator_angle: ManipulatorAngle,
}

/// Sets the cumulative description of the selected points: if `None` are selected, if `One` is selected, or if `Multiple` are selected.
/// Applies to any selected points, whether they are anchors or handles; and whether they are from a single shape or across multiple shapes.
fn get_selection_status(network_interface: &NodeNetworkInterface, shape_state: &mut ShapeState) -> SelectionStatus {
	let mut selection_layers = shape_state.selected_shape_state.iter().map(|(k, v)| (*k, v.selected_points_count()));
	let total_selected_points = selection_layers.clone().map(|(_, v)| v).sum::<usize>();

	// Check to see if only one manipulator group in a single shape is selected
	if total_selected_points == 1 {
		let Some(layer) = selection_layers.find(|(_, v)| *v > 0).map(|(k, _)| k) else {
			return SelectionStatus::None;
		};
		let Some(vector_data) = network_interface.compute_modified_vector(layer) else {
			return SelectionStatus::None;
		};
		let Some(&point) = shape_state.selected_points().next() else {
			return SelectionStatus::None;
		};
		let Some(local_position) = point.get_position(&vector_data) else {
			return SelectionStatus::None;
		};

		let coordinates = network_interface.document_metadata().transform_to_document(layer).transform_point2(local_position);
		let manipulator_angle = if vector_data.colinear(point) { ManipulatorAngle::Colinear } else { ManipulatorAngle::Free };

		return SelectionStatus::One(SingleSelectedPoint {
			coordinates,
			layer,
			id: point,
			manipulator_angle,
		});
	};

	// Check to see if multiple manipulator groups are selected
	if total_selected_points > 1 {
		return SelectionStatus::Multiple(MultipleSelectedPoints {
			manipulator_angle: shape_state.selected_manipulator_angles(network_interface),
		});
	}

	SelectionStatus::None
}

fn calculate_lock_angle(
	tool_data: &mut PathToolData,
	shape_state: &mut ShapeState,
	responses: &mut VecDeque<Message>,
	document: &DocumentMessageHandler,
	vector_data: &VectorData,
	handle_id: ManipulatorPointId,
	tangent_to_neighboring_tangents: bool,
) -> Option<f64> {
	let anchor = handle_id.get_anchor(vector_data)?;
	let anchor_position = vector_data.point_domain.position_from_id(anchor);
	let current_segment = handle_id.get_segment();
	let points_connected = vector_data.connected_count(anchor);

	let (anchor_position, segment) = anchor_position.zip(current_segment)?;
	if points_connected == 1 {
		calculate_segment_angle(anchor, segment, vector_data, false)
	} else {
		let opposite_handle = handle_id
			.get_handle_pair(vector_data)
			.iter()
			.flatten()
			.find(|&h| h.to_manipulator_point() != handle_id)
			.copied()
			.map(|h| h.to_manipulator_point());
		let opposite_handle_position = opposite_handle.and_then(|h| h.get_position(vector_data)).filter(|pos| (pos - anchor_position).length() > 1e-6);

		if let Some(opposite_pos) = opposite_handle_position {
			if !vector_data.colinear_manipulators.iter().flatten().map(|h| h.to_manipulator_point()).any(|h| h == handle_id) {
				shape_state.convert_selected_manipulators_to_colinear_handles(responses, document);
				tool_data.temporary_colinear_handles = true;
			}
			Some(-(opposite_pos - anchor_position).angle_to(DVec2::X))
		} else {
			let angle_1 = vector_data
				.adjacent_segment(&handle_id)
				.and_then(|(_, adjacent_segment)| calculate_segment_angle(anchor, adjacent_segment, vector_data, false));

			let angle_2 = calculate_segment_angle(anchor, segment, vector_data, false);

			match (angle_1, angle_2) {
				(Some(angle_1), Some(angle_2)) => {
					let angle = Some((angle_1 + angle_2) / 2.);
					if tangent_to_neighboring_tangents {
						angle.map(|angle| angle + std::f64::consts::FRAC_PI_2)
					} else {
						angle
					}
				}
				(Some(angle_1), None) => Some(angle_1),
				(None, Some(angle_2)) => Some(angle_2),
				(None, None) => None,
			}
		}
	}
}

fn check_handle_over_adjacent_anchor(handle_id: ManipulatorPointId, vector_data: &VectorData) -> Option<PointId> {
	let Some((anchor, handle_position)) = handle_id.get_anchor(&vector_data).zip(handle_id.get_position(vector_data)) else {
		return None;
	};

	let check_if_close = |point_id: &PointId| {
		let Some(anchor_position) = vector_data.point_domain.position_from_id(*point_id) else {
			return false;
		};
		(anchor_position - handle_position).length() < 10.
	};

	vector_data.connected_points(anchor).find(|point| check_if_close(point))
}
fn calculate_adjacent_anchor_tangent(
	currently_dragged_handle: ManipulatorPointId,
	anchor: Option<PointId>,
	adjacent_anchor: Option<PointId>,
	vector_data: &VectorData,
) -> (Option<f64>, Option<DVec2>) {
	// Early return if no anchor or no adjacent anchors

	let Some((dragged_handle_anchor, adjacent_anchor)) = anchor.zip(adjacent_anchor) else {
		return (None, None);
	};
	let adjacent_anchor_position = vector_data.point_domain.position_from_id(adjacent_anchor);

	let handles: Vec<_> = vector_data.all_connected(adjacent_anchor).filter(|handle| handle.length(vector_data) > 1e-6).collect();

	match handles.len() {
		0 => {
			// Find non-shared segments
			let non_shared_segment: Vec<_> = vector_data
				.segment_bezier_iter()
				.filter_map(|(segment_id, _, start, end)| {
					let touches_adjacent = start == adjacent_anchor || end == adjacent_anchor;
					let shares_with_dragged = start == dragged_handle_anchor || end == dragged_handle_anchor;

					if touches_adjacent && !shares_with_dragged { Some(segment_id) } else { None }
				})
				.collect();

			match non_shared_segment.first() {
				Some(&segment) => {
					let angle = calculate_segment_angle(adjacent_anchor, segment, vector_data, true);
					(angle, adjacent_anchor_position)
				}
				None => (None, None),
			}
		}

		1 => {
			let segment = handles[0].segment;
			let angle = calculate_segment_angle(adjacent_anchor, segment, vector_data, true);
			(angle, adjacent_anchor_position)
		}

		2 => {
			// Use the angle formed by the handle of the shared segment relative to its associated anchor point.
			let Some(shared_segment_handle) = handles
				.iter()
				.find(|handle| handle.opposite().to_manipulator_point() == currently_dragged_handle)
				.map(|handle| handle.to_manipulator_point())
			else {
				return (None, None);
			};

			let angle = shared_segment_handle
				.get_position(&vector_data)
				.zip(adjacent_anchor_position)
				.map(|(handle, anchor)| -(handle - anchor).angle_to(DVec2::X));

			(angle, adjacent_anchor_position)
		}

		_ => (None, None),
	}
}<|MERGE_RESOLUTION|>--- conflicted
+++ resolved
@@ -385,12 +385,9 @@
 	alt_dragging_from_anchor: bool,
 	angle_locked: bool,
 	temporary_colinear_handles: bool,
-<<<<<<< HEAD
 	molding_info: Option<(DVec2, DVec2)>,
 	molding_segment: bool,
-=======
 	adjacent_anchor_offset: Option<DVec2>,
->>>>>>> 8a8e4960
 }
 
 impl PathToolData {

use crate::consts::{DRAG_THRESHOLD, SELECTION_THRESHOLD, SELECTION_TOLERANCE};
use crate::messages::frontend::utility_types::MouseCursorIcon;
use crate::messages::input_mapper::utility_types::input_keyboard::{Key, MouseMotion};
use crate::messages::layout::utility_types::layout_widget::PropertyHolder;

use crate::messages::prelude::*;
use crate::messages::tool::common_functionality::overlay_renderer::OverlayRenderer;
use crate::messages::tool::common_functionality::shape_editor::{ManipulatorPointInfo, ShapeEditor};
use crate::messages::tool::common_functionality::snapping::SnapManager;
use crate::messages::tool::common_functionality::transformation_cage::axis_align_drag;
use crate::messages::tool::utility_types::{EventToMessageMap, Fsm, ToolActionHandlerData, ToolMetadata, ToolTransition, ToolType};
use crate::messages::tool::utility_types::{HintData, HintGroup, HintInfo};

use document_legacy::{LayerId, Operation};
use document_legacy::intersection::Quad;
use graphene_core::vector::manipulator_point::ManipulatorPoint;
use graphene_std::vector::consts::ManipulatorType;

use glam::{DAffine2, DVec2};
use serde::{Deserialize, Serialize};

#[derive(Default)]
pub struct PathTool {
	fsm_state: PathToolFsmState,
	tool_data: PathToolData,
}

#[remain::sorted]
#[impl_message(Message, ToolMessage, Path)]
#[derive(PartialEq, Eq, Clone, Debug, Hash, Serialize, Deserialize, specta::Type)]
pub enum PathToolMessage {
	// Standard messages
	#[remain::unsorted]
	Abort,
	BeginGrab,
	BeginRotate,
	BeginScale,
	#[remain::unsorted]
	DocumentIsDirty,
	#[remain::unsorted]
	SelectionChanged,

	// Tool-specific messages
	Delete,
	DragStart {
		add_to_selection: Key,
	},
	DragStop {
		shift_mirror_distance: Key,
	},
	InsertPoint,
	NudgeSelectedPoints {
		delta_x: i32,
		delta_y: i32,
	},
	PointerMove {
		alt_mirror_angle: Key,
		shift_mirror_distance: Key,
	},
}

impl ToolMetadata for PathTool {
	fn icon_name(&self) -> String {
		"VectorPathTool".into()
	}
	fn tooltip(&self) -> String {
		"Path Tool".into()
	}
	fn tool_type(&self) -> crate::messages::tool::utility_types::ToolType {
		ToolType::Path
	}
}

impl PropertyHolder for PathTool {}

impl<'a> MessageHandler<ToolMessage, ToolActionHandlerData<'a>> for PathTool {
	fn process_message(&mut self, message: ToolMessage, responses: &mut VecDeque<Message>, tool_data: ToolActionHandlerData<'a>) {
		self.fsm_state.process_event(message, &mut self.tool_data, tool_data, &(), responses, true);
	}

	// Different actions depending on state may be wanted:
	fn actions(&self) -> ActionList {
		use PathToolFsmState::*;

		match self.fsm_state {
			Ready => actions!(PathToolMessageDiscriminant;
				InsertPoint,
				DragStart,
				Delete,
<<<<<<< HEAD
				BeginGrab,
				BeginRotate,BeginScale,
=======
				NudgeSelectedPoints,
>>>>>>> ad0dbeaf
			),
			Dragging => actions!(PathToolMessageDiscriminant;
				InsertPoint,
				DragStop,
				PointerMove,
				Delete,
				BeginGrab,
				BeginRotate,
				BeginScale,
			),
			Rotating => actions!(PathToolMessageDiscriminant;
				InsertPoint,
				DragStop,
				PointerMove,
				Delete,
				BeginGrab,
				BeginRotate,
				BeginScale,
			),
			Scaling => actions!(PathToolMessageDiscriminant;
				InsertPoint,
				DragStop,
				PointerMove,
				Delete,
				BeginGrab,
				BeginRotate,
				BeginScale,
			),
		}
	}
}

impl ToolTransition for PathTool {
	fn event_to_message_map(&self) -> EventToMessageMap {
		EventToMessageMap {
			document_dirty: Some(PathToolMessage::DocumentIsDirty.into()),
			tool_abort: Some(PathToolMessage::Abort.into()),
			selection_changed: Some(PathToolMessage::SelectionChanged.into()),
		}
	}
}

#[derive(Clone, Copy, Debug, Default, PartialEq, Eq)]
enum PathToolFsmState {
	#[default]
	Ready,
	Dragging,
	Rotating,
	Scaling,
}

#[derive(Default)]
struct PathToolData {
	shape_editor: ShapeEditor,
	overlay_renderer: OverlayRenderer,
	snap_manager: SnapManager,
	drag_start_pos: DVec2,
	previous_mouse_position: DVec2,
	grs_mouse_start: DVec2,
	alt_debounce: bool,
	grs_initial_points: Vec<DVec2>,
	factor: f64,
	// bounding_box_overlays: Option<BoundingBoxOverlays>,
	opposing_handle_lengths: Option<HashMap<Vec<LayerId>, HashMap<u64, f64>>>,
}

impl Fsm for PathToolFsmState {
	type ToolData = PathToolData;
	type ToolOptions = ();

	fn transition(
		self,
		event: ToolMessage,
		tool_data: &mut Self::ToolData,
		(document, _document_id, _global_tool_data, input, render_data): ToolActionHandlerData,
		_tool_options: &Self::ToolOptions,
		responses: &mut VecDeque<Message>,
	) -> Self {
		if let ToolMessage::Path(event) = event {
			match (self, event) {
				(_, PathToolMessage::SelectionChanged) => {
					// Set the previously selected layers to invisible
					for layer_path in document.all_layers() {
						tool_data.overlay_renderer.layer_overlay_visibility(&document.document_legacy, layer_path.to_vec(), false, responses);
					}

					// Set the newly targeted layers to visible
					let layer_paths = document.selected_visible_layers().map(|layer_path| layer_path.to_vec()).collect();
					tool_data.shape_editor.set_selected_layers(layer_paths);
					// Render the new overlays
					for layer_path in tool_data.shape_editor.selected_layers() {
						tool_data.overlay_renderer.render_subpath_overlays(&document.document_legacy, layer_path.to_vec(), responses);
					}

					tool_data.opposing_handle_lengths = None;
					// This can happen in any state (which is why we return self)
					self
				}
				(_, PathToolMessage::DocumentIsDirty) => {
					// When the document has moved / needs to be redraw, re-render the overlays
					// TODO the overlay system should probably receive this message instead of the tool
					for layer_path in document.selected_visible_layers() {
						tool_data.overlay_renderer.render_subpath_overlays(&document.document_legacy, layer_path.to_vec(), responses);
					}

					self
				}
				// Mouse down
				(_, PathToolMessage::DragStart { add_to_selection }) => {
					let shift_pressed = input.keyboard.get(add_to_selection as usize);

					tool_data.opposing_handle_lengths = None;

					// Select the first point within the threshold (in pixels)
					if let Some(mut selected_points) = tool_data
						.shape_editor
						.select_point(&document.document_legacy, input.mouse.position, SELECTION_THRESHOLD, shift_pressed, responses)
					{
						responses.push_back(DocumentMessage::StartTransaction.into());

						let ignore_document = tool_data.shape_editor.selected_layers().clone();
						tool_data
							.snap_manager
							.start_snap(document, input, document.bounding_boxes(Some(&ignore_document), None, render_data), true, true);

						// Do not snap against handles when anchor is selected
						let mut extension = Vec::new();
						for point in selected_points.points.iter() {
							if point.manipulator_type == ManipulatorType::Anchor {
								extension.push(ManipulatorPointInfo {
									manipulator_type: ManipulatorType::InHandle,
									..*point
								});
								extension.push(ManipulatorPointInfo {
									manipulator_type: ManipulatorType::OutHandle,
									..*point
								});
							}
						}
						selected_points.points.extend(extension);

						let include_handles = tool_data.shape_editor.selected_layers_ref();
						tool_data.snap_manager.add_all_document_handles(document, input, &include_handles, &[], &selected_points.points);

						tool_data.drag_start_pos = input.mouse.position;
						tool_data.previous_mouse_position = input.mouse.position;

						PathToolFsmState::Dragging
					}
					// We didn't find a point nearby, so consider selecting the nearest shape instead
					else {
						let selection_size = DVec2::new(2.0, 2.0);
						// Select shapes directly under our mouse
						let intersection = document
							.document_legacy
							.intersects_quad_root(Quad::from_box([input.mouse.position - selection_size, input.mouse.position + selection_size]), render_data);
						if !intersection.is_empty() {
							if shift_pressed {
								responses.push_back(DocumentMessage::AddSelectedLayers { additional_layers: intersection }.into());
							} else {
								// Selects the topmost layer when selecting intersecting shapes
								let top_most_intersection = intersection[intersection.len() - 1].clone();
								responses.push_back(
									DocumentMessage::SetSelectedLayers {
										replacement_selected_layers: vec![top_most_intersection.clone()],
									}
									.into(),
								);
								tool_data.drag_start_pos = input.mouse.position;
								tool_data.previous_mouse_position = input.mouse.position;
								// Selects all the anchor points when clicking in a filled area of shape. If two shapes intersect we pick the topmost layer.
								tool_data.shape_editor.select_all_anchors(responses, top_most_intersection);
								return PathToolFsmState::Dragging;
							}
						} else {
							// Clear the previous selection if we didn't find anything
							if !input.keyboard.get(shift_pressed as usize) {
								responses.push_back(DocumentMessage::DeselectAllLayers.into());
							}
						}

						PathToolFsmState::Ready
					}
				}
				//Rotating
				(
					PathToolFsmState::Rotating,
					PathToolMessage::PointerMove {
						alt_mirror_angle: _,
						shift_mirror_distance,
					},
				) => {
					let path = tool_data.shape_editor.selected_layers_ref();
					let viewspace = &mut document.document_legacy.generate_transform_relative_to_viewport(path[0]).ok().unwrap();
					// let to = document.generate_transform_relative_to_viewport(path[0]);

					let points = tool_data.shape_editor.selected_points(&document.document_legacy);

					//make sure that the pivot is in viewspace - fixed with the transofmr_point
					let mut count: usize = 0;
					let pivot = points
						.map(|point| {
							count += 1;
							viewspace.transform_point2(point.position)
						})
						.sum::<DVec2>() / count as f64;

					//drag start is in pixels // center is in relative pos
					let vector_from_mouse_start = pivot - tool_data.grs_mouse_start;
					let vector_from_mouse_current = pivot - input.mouse.position;
					let angle = vector_from_mouse_start.angle_between(vector_from_mouse_current);
					// tool_data.grs_mouse_start = input.mouse.position;
					let delta = DAffine2::from_translation(pivot) * DAffine2::from_angle(angle) * DAffine2::from_translation(-pivot);

					//convert pivot position from viewport space (pixels) into layer space using one of the funcs -> DAffine2
					//modify that matrix (viewspace) inverse to go back to layer then  multiplying it by rotation matrix based on angle -> DAffine2
					let layerspace_rotation = viewspace.inverse() * delta;
					let points = tool_data.shape_editor.selected_points(&document.document_legacy);
					let subpath = document.document_legacy.layer(path[0]).ok().and_then(|layer| layer.as_subpath());
					let point_count = 0;
					for (point_count, point) in points.enumerate() {
						let mut group_id = 0;
						for man_group in subpath.unwrap().manipulator_groups().enumerate() {
							let points_in_group = man_group.1.selected_points();
							for p in points_in_group {
								if p.position == point.position {
									group_id = *man_group.0;
								}
							}
						}
						// self.transform_operation = TransformOperation::Rotating(rotation.increment_amount(change));
						let viewport_point = viewspace.transform_point2(point.position);

						// transform the new point from layer position to viewspace position
						let new_pos = layerspace_rotation.transform_point2(viewport_point);
						let manip_type = point.manipulator_type;
						let op = Operation::MoveManipulatorPoint {
							layer_path: path[0].to_vec(),
							id: group_id, //manGroupID
							manipulator_type: manip_type,
							position: new_pos.into(),
						}
						.into();
						responses.push_back(op);
					}

					let shift_pressed = input.keyboard.get(shift_mirror_distance as usize);
					let snapped_position = tool_data.snap_manager.snap_position(responses, document, input.mouse.position);
					let axis_aligned_position = axis_align_drag(shift_pressed, snapped_position, tool_data.drag_start_pos);
					tool_data.previous_mouse_position = axis_aligned_position;

					PathToolFsmState::Rotating
				}
				(
					PathToolFsmState::Scaling,
					PathToolMessage::PointerMove {
						alt_mirror_angle: _,
						shift_mirror_distance,
					},
				) => {
					let path = tool_data.shape_editor.selected_layers_ref();
					let viewspace = &mut document.document_legacy.generate_transform_relative_to_viewport(path[0]).ok().unwrap();
					let points = tool_data.shape_editor.selected_points(&document.document_legacy);
					let pivot = tool_data.grs_initial_points.iter().map(|point| viewspace.transform_point2(*point)).sum::<DVec2>() / tool_data.grs_initial_points.len() as f64;
					let change = {
						let previous_frame_dist = (tool_data.previous_mouse_position - pivot).length();
						let current_frame_dist = (input.mouse.position - pivot).length();
						let start_transform_dist = (tool_data.grs_mouse_start - pivot).length();
						debug!("previous_frame_dist {}", previous_frame_dist);
						debug!("current_frame_dist {}", current_frame_dist);
						debug!("start_transform_dist {}", start_transform_dist);
						(current_frame_dist - previous_frame_dist) / start_transform_dist
					};
					tool_data.factor += change;

					debug!("Change {}", change);
					let pivot_matrix = DAffine2::from_translation(pivot);
					let delta = pivot_matrix * DAffine2::from_scale(DVec2::splat(tool_data.factor)) * pivot_matrix.inverse();

					//modify that matrix (viewspace) inverse to go back to layer then  multiplying it by rotation matrix based on angle -> DAffine2
					let layerspace_rotation = viewspace.inverse() * delta;
					// TODO: make this work for multiple selected layers not just one
					let subpath = document.document_legacy.layer(path[0]).ok().and_then(|layer| layer.as_subpath());

					for (point, initial_point) in points.zip(tool_data.grs_initial_points.iter()) {
						// let mut group_id= None ;
						// for man_group in subpath.unwrap().manipulator_groups().iter() {
						// 	group_id = man_group.selected_points().find(|p| p.position == point.position);
						// }
						debug!("Pos {:?}", point.position);
						let group_id = subpath
							.unwrap()
							.manipulator_groups()
							.iter()
							.enumerate()
							.find_map(|(index, group)| group.points().any(|manip_point| manip_point == point).then_some(index));

						let viewport_point = viewspace.transform_point2(*initial_point);
						debug!("Group ID {:?}", group_id);
						let new_pos_viewport = layerspace_rotation.transform_point2(viewport_point);
						info!("Old viewport {viewport_point} new point {new_pos_viewport}");
						let new_pos = viewspace.inverse().transform_point2(new_pos_viewport);
						debug!("New Pos {:?}", new_pos);

						let op = Operation::MoveManipulatorPoint {
							layer_path: path[0].to_vec(),
							id: group_id.unwrap() as u64 + 1, //the +1 is to compensate for the enumerate() starting at 0 and group ids starting at 1
							manipulator_type: point.manipulator_type,
							position: new_pos_viewport.into(),
						}
						.into();
						responses.push_back(op);
					}

					let shift_pressed = input.keyboard.get(shift_mirror_distance as usize);
					let snapped_position = tool_data.snap_manager.snap_position(responses, document, input.mouse.position);
					let axis_aligned_position = axis_align_drag(shift_pressed, snapped_position, tool_data.drag_start_pos);
					tool_data.previous_mouse_position = axis_aligned_position;

					PathToolFsmState::Scaling
				}

				// Dragging
				(
					PathToolFsmState::Dragging,
					PathToolMessage::PointerMove {
						alt_mirror_angle,
						shift_mirror_distance,
					},
				) => {
					// Determine when alt state changes
					let alt_pressed = input.keyboard.get(alt_mirror_angle as usize);
					if alt_pressed != tool_data.alt_debounce {
						tool_data.alt_debounce = alt_pressed;
						// Only on alt down
						if alt_pressed {
							tool_data.opposing_handle_lengths = None;
							tool_data.shape_editor.toggle_handle_mirroring_on_selected(true, responses);
						}
					}

					// Determine when shift state changes
					let shift_pressed = input.keyboard.get(shift_mirror_distance as usize);

					if shift_pressed {
						if tool_data.opposing_handle_lengths.is_none() {
							tool_data.opposing_handle_lengths = Some(tool_data.shape_editor.opposing_handle_lengths(&document.document_legacy));
						}
					} else {
						if let Some(opposing_handle_lengths) = &tool_data.opposing_handle_lengths {
							tool_data.shape_editor.reset_opposing_handle_lengths(&document.document_legacy, opposing_handle_lengths, responses);
							tool_data.opposing_handle_lengths = None;
						}
					}

					let snapped_position = tool_data.snap_manager.snap_position(responses, document, input.mouse.position);
					let axis_aligned_position = axis_align_drag(shift_pressed, snapped_position, tool_data.drag_start_pos);
					tool_data
						.shape_editor
						.move_selected_points(axis_aligned_position - tool_data.previous_mouse_position, shift_pressed, responses);
					tool_data.previous_mouse_position = axis_aligned_position;
					PathToolFsmState::Dragging
				}

				(_, PathToolMessage::BeginGrab) => {
					tool_data.previous_mouse_position = input.mouse.position;
					tool_data.drag_start_pos = input.mouse.position;

					PathToolFsmState::Dragging
				}
				(_, PathToolMessage::BeginRotate) => {
					// TODO: need start pos of mouse to calculate angle
					tool_data.grs_mouse_start = input.mouse.position;

					let path = tool_data.shape_editor.selected_layers_ref();
					let viewspace = &mut document.document_legacy.generate_transform_relative_to_viewport(path[0]).ok().unwrap();

					PathToolFsmState::Rotating
				}
				(_, PathToolMessage::BeginScale) => {
					tool_data.previous_mouse_position = input.mouse.position;

					let points: Vec<_> = tool_data.shape_editor.selected_points(&document.document_legacy).map(|point| point.position).collect();

					tool_data.grs_initial_points = points;
					tool_data.grs_mouse_start = input.mouse.position;

					PathToolFsmState::Scaling
				}

				// Mouse up
				(_, PathToolMessage::DragStop { shift_mirror_distance }) => {
					let selected_points = tool_data.shape_editor.selected_points(&document.document_legacy);
					let nearest_point = tool_data.shape_editor.find_nearest_point(&document.document_legacy, input.mouse.position, SELECTION_THRESHOLD);
					let shift_pressed = input.keyboard.get(shift_mirror_distance as usize);

					if tool_data.drag_start_pos.distance(input.mouse.position) <= DRAG_THRESHOLD && !shift_pressed {
						for point in selected_points {
							if nearest_point == Some(point) {
								responses.push_back(DocumentMessage::DeselectAllManipulatorPoints.into());
								tool_data
									.shape_editor
									.select_point(&document.document_legacy, input.mouse.position, SELECTION_THRESHOLD, false, responses);
							}
						}
					}

					tool_data.snap_manager.cleanup(responses);
					PathToolFsmState::Ready
				}
				// Delete key
				(_, PathToolMessage::Delete) => {
					// Delete the selected points and clean up overlays
					responses.push_back(DocumentMessage::StartTransaction.into());
					tool_data.shape_editor.delete_selected_points(responses);
					responses.push_back(PathToolMessage::SelectionChanged.into());
					for layer_path in document.all_layers() {
						tool_data.overlay_renderer.clear_subpath_overlays(&document.document_legacy, layer_path.to_vec(), responses);
					}
					PathToolFsmState::Ready
				}
				(_, PathToolMessage::InsertPoint) => {
					// First we try and flip the sharpness (if they have clicked on an anchor)
					if !tool_data.shape_editor.flip_sharp(&document.document_legacy, input.mouse.position, SELECTION_TOLERANCE, responses) {
						// If not, then we try and split the path that may have been clicked upon
						tool_data.shape_editor.split(&document.document_legacy, input.mouse.position, SELECTION_TOLERANCE, responses);
					}

					self
				}
				(_, PathToolMessage::Abort) => {
					// TODO Tell overlay manager to remove the overlays
					for layer_path in document.all_layers() {
						tool_data.overlay_renderer.clear_subpath_overlays(&document.document_legacy, layer_path.to_vec(), responses);
					}
					PathToolFsmState::Ready
				}
				(
					_,
					PathToolMessage::PointerMove {
						alt_mirror_angle: _,
						shift_mirror_distance: _,
					},
				) => self,
				(_, PathToolMessage::NudgeSelectedPoints { delta_x, delta_y }) => {
					let nudge_x = delta_x as f64;
					let nudge_y = delta_y as f64;
					tool_data.shape_editor.move_selected_points((nudge_x, nudge_y).into(), true, responses);
					//responses.push_back(PathToolMessage::DocumentIsDirty.into());
					PathToolFsmState::Ready
				}
			}
		} else {
			self
		}
	}

	fn update_hints(&self, responses: &mut VecDeque<Message>) {
		let hint_data = match self {
			PathToolFsmState::Ready => HintData(vec![
				HintGroup(vec![
					HintInfo::mouse(MouseMotion::Lmb, "Select Point"),
					HintInfo::keys([Key::Shift], "Grow/Shrink Selection").prepend_plus(),
				]),
				HintGroup(vec![HintInfo::mouse(MouseMotion::LmbDrag, "Drag Selected")]),
				HintGroup(vec![HintInfo::arrow_keys("Nudge Selected (coming soon)"), HintInfo::keys([Key::Shift], "10x").prepend_plus()]),
				HintGroup(vec![
					HintInfo::keys([Key::KeyG], "Grab Selected (coming soon)"),
					HintInfo::keys([Key::KeyR], "Rotate Selected (coming soon)"),
					HintInfo::keys([Key::KeyS], "Scale Selected (coming soon)"),
				]),
			]),
			PathToolFsmState::Dragging => HintData(vec![HintGroup(vec![
				HintInfo::keys([Key::Alt], "Split/Align Handles (Toggle)"),
				HintInfo::keys([Key::Shift], "Share Lengths of Aligned Handles"),
			])]),
			PathToolFsmState::Rotating => HintData(vec![HintGroup(vec![
				HintInfo::keys([Key::Alt], "Split/Align Handles (Toggle)"),
				HintInfo::keys([Key::Shift], "Share Lengths of Aligned Handles"),
			])]),
			PathToolFsmState::Scaling => HintData(vec![HintGroup(vec![
				HintInfo::keys([Key::Alt], "Split/Align Handles (Toggle)"),
				HintInfo::keys([Key::Shift], "Share Lengths of Aligned Handles"),
			])]),
		};

		responses.push_back(FrontendMessage::UpdateInputHints { hint_data }.into());
	}

	fn update_cursor(&self, responses: &mut VecDeque<Message>) {
		responses.push_back(FrontendMessage::UpdateMouseCursor { cursor: MouseCursorIcon::Default }.into());
	}
}<|MERGE_RESOLUTION|>--- conflicted
+++ resolved
@@ -87,12 +87,9 @@
 				InsertPoint,
 				DragStart,
 				Delete,
-<<<<<<< HEAD
+				NudgeSelectedPoints,
 				BeginGrab,
 				BeginRotate,BeginScale,
-=======
-				NudgeSelectedPoints,
->>>>>>> ad0dbeaf
 			),
 			Dragging => actions!(PathToolMessageDiscriminant;
 				InsertPoint,

use super::select_tool::extend_lasso;
use super::tool_prelude::*;
use crate::consts::{
	COLOR_OVERLAY_BLUE, COLOR_OVERLAY_GREEN, COLOR_OVERLAY_RED, DOUBLE_CLICK_MILLISECONDS, DRAG_DIRECTION_MODE_DETERMINATION_THRESHOLD, DRAG_THRESHOLD, HANDLE_ROTATE_SNAP_ANGLE,
	SEGMENT_INSERTION_DISTANCE, SEGMENT_OVERLAY_SIZE, SELECTION_THRESHOLD, SELECTION_TOLERANCE,
};
use crate::messages::portfolio::document::overlays::utility_functions::{path_overlays, selected_segments};
use crate::messages::portfolio::document::overlays::utility_types::{DrawHandles, OverlayContext};
use crate::messages::portfolio::document::utility_types::document_metadata::{DocumentMetadata, LayerNodeIdentifier};
use crate::messages::portfolio::document::utility_types::network_interface::NodeNetworkInterface;
use crate::messages::portfolio::document::utility_types::transformation::Axis;
use crate::messages::preferences::SelectionMode;
use crate::messages::tool::common_functionality::auto_panning::AutoPanning;
use crate::messages::tool::common_functionality::pivot::{Dot, DotType, Source, dot_type_widget, pin_pivot_widget, pivot_reference_point_widget};
use crate::messages::tool::common_functionality::shape_editor::{
	ClosestSegment, ManipulatorAngle, OpposingHandleLengths, SelectedLayerState, SelectedPointsInfo, SelectionChange, SelectionShape, SelectionShapeType, ShapeState,
};
use crate::messages::tool::common_functionality::snapping::{SnapCache, SnapCandidatePoint, SnapConstraint, SnapData, SnapManager};
use crate::messages::tool::common_functionality::utility_functions::{calculate_segment_angle, find_two_param_best_approximate};
use bezier_rs::{Bezier, TValue};
use graphene_std::renderer::Quad;
use graphene_std::transform::ReferencePoint;
use graphene_std::vector::{HandleExt, HandleId, NoHashBuilder, SegmentId, VectorData};
use graphene_std::vector::{ManipulatorPointId, PointId, VectorModificationType};
use std::vec;

#[derive(Default)]
pub struct PathTool {
	fsm_state: PathToolFsmState,
	tool_data: PathToolData,
	options: PathToolOptions,
}

#[derive(Default)]
pub struct PathToolOptions {
	path_overlay_mode: PathOverlayMode,
	path_editing_mode: PathEditingMode,
}

#[impl_message(Message, ToolMessage, Path)]
#[derive(PartialEq, Clone, Debug, serde::Serialize, serde::Deserialize, specta::Type)]
pub enum PathToolMessage {
	// Standard messages
	Abort,
	Overlays(OverlayContext),
	SelectionChanged,

	// Tool-specific messages
	BreakPath,
	DeselectAllPoints,
	Delete,
	DeleteAndBreakPath,
	DragStop {
		extend_selection: Key,
		shrink_selection: Key,
	},
	Enter {
		extend_selection: Key,
		shrink_selection: Key,
	},
	Escape,
	ClosePath,
	DoubleClick {
		extend_selection: Key,
		shrink_selection: Key,
	},
	GRS {
		// Should be `Key::KeyG` (Grab), `Key::KeyR` (Rotate), or `Key::KeyS` (Scale)
		key: Key,
	},
	ManipulatorMakeHandlesFree,
	ManipulatorMakeHandlesColinear,
	MouseDown {
		extend_selection: Key,
		lasso_select: Key,
		handle_drag_from_anchor: Key,
		drag_restore_handle: Key,
		molding_in_segment_edit: Key,
	},
	NudgeSelectedPoints {
		delta_x: f64,
		delta_y: f64,
	},
	PointerMove {
		equidistant: Key,
		toggle_colinear: Key,
		move_anchor_with_handles: Key,
		snap_angle: Key,
		lock_angle: Key,
		delete_segment: Key,
		break_colinear_molding: Key,
	},
	PointerOutsideViewport {
		equidistant: Key,
		toggle_colinear: Key,
		move_anchor_with_handles: Key,
		snap_angle: Key,
		lock_angle: Key,
		delete_segment: Key,
		break_colinear_molding: Key,
	},
	RightClick,
	SelectAllAnchors,
	SelectedPointUpdated,
	SelectedPointXChanged {
		new_x: f64,
	},
	SelectedPointYChanged {
		new_y: f64,
	},
	SetPivot {
		position: ReferencePoint,
	},
	SwapSelectedHandles,
	UpdateOptions(PathOptionsUpdate),
	UpdateSelectedPointsStatus {
		overlay_context: OverlayContext,
	},
}

#[derive(PartialEq, Eq, Hash, Copy, Clone, Debug, Default, serde::Serialize, serde::Deserialize, specta::Type)]
pub enum PathOverlayMode {
	AllHandles = 0,
	#[default]
	SelectedPointHandles = 1,
	FrontierHandles = 2,
}

#[derive(PartialEq, Eq, Hash, Copy, Clone, Debug)]
pub struct PathEditingMode {
	point_editing_mode: bool,
	segment_editing_mode: bool,
}

impl Default for PathEditingMode {
	fn default() -> Self {
		Self {
			point_editing_mode: true,
			segment_editing_mode: false,
		}
	}
}

#[derive(PartialEq, Eq, Clone, Debug, Hash, serde::Serialize, serde::Deserialize, specta::Type)]
pub enum PathOptionsUpdate {
	OverlayModeType(PathOverlayMode),
	PointEditingMode { enabled: bool },
	SegmentEditingMode { enabled: bool },
	DotType(DotType),
	ToggleDotType(bool),
	TogglePivotPinned(),
}

impl ToolMetadata for PathTool {
	fn icon_name(&self) -> String {
		"VectorPathTool".into()
	}
	fn tooltip(&self) -> String {
		"Path Tool".into()
	}
	fn tool_type(&self) -> crate::messages::tool::utility_types::ToolType {
		ToolType::Path
	}
}

impl LayoutHolder for PathTool {
	fn layout(&self) -> Layout {
		let coordinates = self.tool_data.selection_status.as_one().as_ref().map(|point| point.coordinates);
		let (x, y) = coordinates.map(|point| (Some(point.x), Some(point.y))).unwrap_or((None, None));

		let selection_status = &self.tool_data.selection_status;
		let manipulator_angle = selection_status.angle();

		let x_location = NumberInput::new(x)
			.unit(" px")
			.label("X")
			.min_width(120)
			.disabled(x.is_none())
			.min(-((1_u64 << f64::MANTISSA_DIGITS) as f64))
			.max((1_u64 << f64::MANTISSA_DIGITS) as f64)
			.on_update(move |number_input: &NumberInput| {
				if let Some(new_x) = number_input.value.or(x) {
					PathToolMessage::SelectedPointXChanged { new_x }.into()
				} else {
					Message::NoOp
				}
			})
			.widget_holder();

		let y_location = NumberInput::new(y)
			.unit(" px")
			.label("Y")
			.min_width(120)
			.disabled(y.is_none())
			.min(-((1_u64 << f64::MANTISSA_DIGITS) as f64))
			.max((1_u64 << f64::MANTISSA_DIGITS) as f64)
			.on_update(move |number_input: &NumberInput| {
				if let Some(new_y) = number_input.value.or(y) {
					PathToolMessage::SelectedPointYChanged { new_y }.into()
				} else {
					Message::NoOp
				}
			})
			.widget_holder();

		let related_seperator = Separator::new(SeparatorType::Related).widget_holder();
		let unrelated_seperator = Separator::new(SeparatorType::Unrelated).widget_holder();

		let colinear_handles_tooltip = "Keep both handles unbent, each 180° apart, when moving either";
		let colinear_handles_state = manipulator_angle.and_then(|angle| match angle {
			ManipulatorAngle::Colinear => Some(true),
			ManipulatorAngle::Free => Some(false),
			ManipulatorAngle::Mixed => None,
		})
		// TODO: Remove `unwrap_or_default` once checkboxes are capable of displaying a mixed state
		.unwrap_or_default();
		let mut checkbox_id = CheckboxId::default();
		let colinear_handle_checkbox = CheckboxInput::new(colinear_handles_state)
			.disabled(!self.tool_data.can_toggle_colinearity)
			.on_update(|&CheckboxInput { checked, .. }| {
				if checked {
					PathToolMessage::ManipulatorMakeHandlesColinear.into()
				} else {
					PathToolMessage::ManipulatorMakeHandlesFree.into()
				}
			})
			.tooltip(colinear_handles_tooltip)
			.for_label(checkbox_id.clone())
			.widget_holder();
		let colinear_handles_label = TextLabel::new("Colinear Handles")
			.disabled(!self.tool_data.can_toggle_colinearity)
			.tooltip(colinear_handles_tooltip)
			.for_checkbox(&mut checkbox_id)
			.widget_holder();

		let point_editing_mode = CheckboxInput::new(self.options.path_editing_mode.point_editing_mode)
			// TODO(Keavon): Replace with a real icon
			.icon("Dot")
			.tooltip("Point Editing Mode")
			.on_update(|input| PathToolMessage::UpdateOptions(PathOptionsUpdate::PointEditingMode { enabled: input.checked }).into())
			.widget_holder();
		let segment_editing_mode = CheckboxInput::new(self.options.path_editing_mode.segment_editing_mode)
			// TODO(Keavon): Replace with a real icon
			.icon("Remove")
			.tooltip("Segment Editing Mode")
			.on_update(|input| PathToolMessage::UpdateOptions(PathOptionsUpdate::SegmentEditingMode { enabled: input.checked }).into())
			.widget_holder();

		let path_overlay_mode_widget = RadioInput::new(vec![
			RadioEntryData::new("all")
				.icon("HandleVisibilityAll")
				.tooltip("Show all handles regardless of selection")
				.on_update(move |_| PathToolMessage::UpdateOptions(PathOptionsUpdate::OverlayModeType(PathOverlayMode::AllHandles)).into()),
			RadioEntryData::new("selected")
				.icon("HandleVisibilitySelected")
				.tooltip("Show only handles of the segments connected to selected points")
				.on_update(move |_| PathToolMessage::UpdateOptions(PathOptionsUpdate::OverlayModeType(PathOverlayMode::SelectedPointHandles)).into()),
			RadioEntryData::new("frontier")
				.icon("HandleVisibilityFrontier")
				.tooltip("Show only handles at the frontiers of the segments connected to selected points")
				.on_update(move |_| PathToolMessage::UpdateOptions(PathOptionsUpdate::OverlayModeType(PathOverlayMode::FrontierHandles)).into()),
		])
		.selected_index(Some(self.options.path_overlay_mode as u32))
		.widget_holder();

		let [checkbox, dropdown] = {
			let dot_widget = dot_type_widget(self.tool_data.dot.state, Source::Path);
			[dot_widget.get(0).unwrap().clone(), dot_widget.get(2).unwrap().clone()]
		};

		let has_somrthing = !self.tool_data.saved_points_before_anchor_convert_smooth_sharp.is_empty();
		let pivot_reference = pivot_reference_point_widget(has_somrthing || !self.tool_data.dot.state.is_pivot(), self.tool_data.dot.pivot.to_pivot_position(), Source::Path);

		let pin_pivot = pin_pivot_widget(self.tool_data.dot.pin_inactive(), Source::Path);

		Layout::WidgetLayout(WidgetLayout::new(vec![LayoutGroup::Row {
			widgets: vec![
				x_location,
				related_seperator.clone(),
				y_location,
				unrelated_seperator.clone(),
				colinear_handle_checkbox,
				related_seperator.clone(),
				colinear_handles_label,
				unrelated_seperator.clone(),
				point_editing_mode,
				related_seperator.clone(),
				segment_editing_mode,
				unrelated_seperator.clone(),
				path_overlay_mode_widget,
				unrelated_seperator.clone(),
				checkbox.clone(),
				related_seperator.clone(),
				dropdown.clone(),
				unrelated_seperator,
				pivot_reference,
				related_seperator.clone(),
				pin_pivot,
			],
		}]))
	}
}

impl<'a> MessageHandler<ToolMessage, &mut ToolActionHandlerData<'a>> for PathTool {
	fn process_message(&mut self, message: ToolMessage, responses: &mut VecDeque<Message>, tool_data: &mut ToolActionHandlerData<'a>) {
		let updating_point = message == ToolMessage::Path(PathToolMessage::SelectedPointUpdated);

		match message {
			ToolMessage::Path(PathToolMessage::UpdateOptions(action)) => match action {
				PathOptionsUpdate::OverlayModeType(overlay_mode_type) => {
					self.options.path_overlay_mode = overlay_mode_type;
					responses.add(OverlaysMessage::Draw);
				}
				PathOptionsUpdate::PointEditingMode { enabled } => {
					self.options.path_editing_mode.point_editing_mode = enabled;
					responses.add(OverlaysMessage::Draw);
				}
				PathOptionsUpdate::SegmentEditingMode { enabled } => {
					self.options.path_editing_mode.segment_editing_mode = enabled;
					responses.add(OverlaysMessage::Draw);
				}
				PathOptionsUpdate::DotType(dot_type) => {
					if self.tool_data.dot.state.enabled {
						self.tool_data.dot.state.dot = dot_type;
						responses.add(ToolMessage::UpdateHints);
						let dot = self.tool_data.get_as_dot();
						responses.add(TransformLayerMessage::SetDot { dot });
						responses.add(NodeGraphMessage::RunDocumentGraph);
						self.send_layout(responses, LayoutTarget::ToolOptions);
					}
				}
				PathOptionsUpdate::ToggleDotType(state) => {
					self.tool_data.dot.state.enabled = state;
					responses.add(ToolMessage::UpdateHints);
					responses.add(NodeGraphMessage::RunDocumentGraph);
					self.send_layout(responses, LayoutTarget::ToolOptions);
				}

				PathOptionsUpdate::TogglePivotPinned() => {
					self.tool_data.dot.pivot.pinned = !self.tool_data.dot.pivot.pinned;
					responses.add(ToolMessage::UpdateHints);
					responses.add(NodeGraphMessage::RunDocumentGraph);
					self.send_layout(responses, LayoutTarget::ToolOptions);
				}
			},
			ToolMessage::Path(PathToolMessage::ClosePath) => {
				responses.add(DocumentMessage::AddTransaction);
				tool_data.shape_editor.close_selected_path(tool_data.document, responses);
				responses.add(DocumentMessage::EndTransaction);
				responses.add(OverlaysMessage::Draw);
			}
			ToolMessage::Path(PathToolMessage::SwapSelectedHandles) => {
				if tool_data.shape_editor.handle_with_pair_selected(&tool_data.document.network_interface) {
					tool_data.shape_editor.alternate_selected_handles(&tool_data.document.network_interface);
					responses.add(PathToolMessage::SelectedPointUpdated);
					responses.add(FrontendMessage::UpdateMouseCursor { cursor: MouseCursorIcon::None });
					responses.add(OverlaysMessage::Draw);
				}
			}
			_ => {
				self.fsm_state.process_event(message, &mut self.tool_data, tool_data, &self.options, responses, true);
			}
		}

		if updating_point {
			self.send_layout(responses, LayoutTarget::ToolOptions);
		}
	}

	// Different actions depending on state may be wanted:
	fn actions(&self) -> ActionList {
		match self.fsm_state {
			PathToolFsmState::Ready => actions!(PathToolMessageDiscriminant;
				DoubleClick,
				MouseDown,
				Delete,
				NudgeSelectedPoints,
				Enter,
				SelectAllAnchors,
				DeselectAllPoints,
				BreakPath,
				DeleteAndBreakPath,
				ClosePath,
				PointerMove,
			),
			PathToolFsmState::Dragging(_) => actions!(PathToolMessageDiscriminant;
				Escape,
				RightClick,
				DoubleClick,
				DragStop,
				PointerMove,
				Delete,
				BreakPath,
				DeleteAndBreakPath,
				SwapSelectedHandles,
			),
			PathToolFsmState::Drawing { .. } => actions!(PathToolMessageDiscriminant;
				DoubleClick,
				DragStop,
				PointerMove,
				Delete,
				Enter,
				BreakPath,
				DeleteAndBreakPath,
				Escape,
				RightClick,
			),
			PathToolFsmState::SlidingPoint => actions!(PathToolMessageDiscriminant;
				PointerMove,
				DragStop,
				Escape,
				RightClick
			),
			PathToolFsmState::MoldingSegment => actions!(PathToolMessageDiscriminant;
				PointerMove,
				DragStop,
				RightClick,
				Escape,
			),
		}
	}
}

impl ToolTransition for PathTool {
	fn event_to_message_map(&self) -> EventToMessageMap {
		EventToMessageMap {
			tool_abort: Some(PathToolMessage::Abort.into()),
			selection_changed: Some(PathToolMessage::SelectionChanged.into()),
			overlay_provider: Some(|overlay_context| PathToolMessage::Overlays(overlay_context).into()),
			..Default::default()
		}
	}
}
#[derive(Clone, Copy, Debug, Default, PartialEq, Eq)]
pub struct DraggingState {
	point_select_state: PointSelectState,
	colinear: ManipulatorAngle,
}

#[derive(Clone, Copy, Default, Debug, PartialEq, Eq)]
pub enum PointSelectState {
	HandleWithPair,
	#[default]
	HandleNoPair,
	Anchor,
}

#[derive(Clone, Copy)]
pub struct SlidingSegmentData {
	segment_id: SegmentId,
	bezier: Bezier,
	start: PointId,
}

#[derive(Clone, Copy)]
pub struct SlidingPointInfo {
	anchor: PointId,
	layer: LayerNodeIdentifier,
	connected_segments: [SlidingSegmentData; 2],
}

#[derive(Clone, Copy, Debug, Default, PartialEq, Eq)]
enum PathToolFsmState {
	#[default]
	Ready,
	Dragging(DraggingState),
	Drawing {
		selection_shape: SelectionShapeType,
	},
	SlidingPoint,
	MoldingSegment,
}

#[derive(Default)]
struct PathToolData {
	snap_manager: SnapManager,
	lasso_polygon: Vec<DVec2>,
	selection_mode: Option<SelectionMode>,
	drag_start_pos: DVec2,
	previous_mouse_position: DVec2,
	toggle_colinear_debounce: bool,
	opposing_handle_lengths: Option<OpposingHandleLengths>,
	/// Describes information about the selected point(s), if any, across one or multiple shapes and manipulator point types (anchor or handle).
	/// The available information varies depending on whether `None`, `One`, or `Multiple` points are currently selected.
	/// NOTE: It must be updated using `update_selection_status` to ensure `can_toggle_colinearity` stays synchronized with the current selection.
	selection_status: SelectionStatus,
	/// `true` if we can change the current selection to colinear or not.
	can_toggle_colinearity: bool,
	segment: Option<ClosestSegment>,
	snap_cache: SnapCache,
	double_click_handled: bool,
	delete_segment_pressed: bool,
	auto_panning: AutoPanning,
	saved_points_before_anchor_select_toggle: Vec<ManipulatorPointId>,
	select_anchor_toggled: bool,
	saved_points_before_handle_drag: Vec<ManipulatorPointId>,
	handle_drag_toggle: bool,
	saved_points_before_anchor_convert_smooth_sharp: HashSet<ManipulatorPointId>,
	last_click_time: u64,
	dragging_state: DraggingState,
	angle: f64,
	dot: Dot,
	opposite_handle_position: Option<DVec2>,
	last_clicked_point_was_selected: bool,
	last_clicked_segment_was_selected: bool,
	snapping_axis: Option<Axis>,
	alt_clicked_on_anchor: bool,
	alt_dragging_from_anchor: bool,
	angle_locked: bool,
	temporary_colinear_handles: bool,
	molding_info: Option<(DVec2, DVec2)>,
	molding_segment: bool,
	temporary_adjacent_handles_while_molding: Option<[Option<HandleId>; 2]>,
	frontier_handles_info: Option<HashMap<SegmentId, Vec<PointId>>>,
	adjacent_anchor_offset: Option<DVec2>,
	sliding_point_info: Option<SlidingPointInfo>,
	started_drawing_from_inside: bool,
	first_selected_with_single_click: bool,
	stored_selection: Option<HashMap<LayerNodeIdentifier, SelectedLayerState>>,
}

impl PathToolData {
	fn save_points_before_anchor_toggle(&mut self, points: Vec<ManipulatorPointId>) -> PathToolFsmState {
		self.saved_points_before_anchor_select_toggle = points;
		PathToolFsmState::Dragging(self.dragging_state)
	}

	fn remove_saved_points(&mut self) {
		self.saved_points_before_anchor_select_toggle.clear();
	}

	pub fn selection_quad(&self, metadata: &DocumentMetadata) -> Quad {
		let bbox = self.selection_box(metadata);
		Quad::from_box(bbox)
	}

	pub fn calculate_selection_mode_from_direction(&mut self, metadata: &DocumentMetadata) -> SelectionMode {
		let bbox = self.selection_box(metadata);
		let above_threshold = bbox[1].distance_squared(bbox[0]) > DRAG_DIRECTION_MODE_DETERMINATION_THRESHOLD.powi(2);

		if self.selection_mode.is_none() && above_threshold {
			let mode = if bbox[1].x < bbox[0].x {
				SelectionMode::Touched
			} else {
				// This also covers the case where they're equal: the area is zero, so we use `Enclosed` to ensure the selection ends up empty, as nothing will be enclosed by an empty area
				SelectionMode::Enclosed
			};
			self.selection_mode = Some(mode);
		}

		self.selection_mode.unwrap_or(SelectionMode::Touched)
	}

	pub fn selection_box(&self, metadata: &DocumentMetadata) -> [DVec2; 2] {
		// Convert previous mouse position to viewport space first
		let document_to_viewport = metadata.document_to_viewport;
		let previous_mouse = document_to_viewport.transform_point2(self.previous_mouse_position);
		if previous_mouse == self.drag_start_pos {
			let tolerance = DVec2::splat(SELECTION_TOLERANCE);
			[self.drag_start_pos - tolerance, self.drag_start_pos + tolerance]
		} else {
			[self.drag_start_pos, previous_mouse]
		}
	}

	fn update_selection_status(&mut self, shape_editor: &mut ShapeState, document: &DocumentMessageHandler) {
		let selection_status = get_selection_status(&document.network_interface, shape_editor);
		// debug!("{:?}", selection_status);

		self.can_toggle_colinearity = match &selection_status {
			SelectionStatus::None => false,
			SelectionStatus::One(single_selected_point) => {
				let vector_data = document.network_interface.compute_modified_vector(single_selected_point.layer).unwrap();
				single_selected_point.id.get_handle_pair(&vector_data).is_some()
			}
			SelectionStatus::Multiple(_) => true,
		};
		self.selection_status = selection_status;
	}

	// TODO: This function is for basic point select mode. We definitely need to make a new one for the segment select mode.
	#[allow(clippy::too_many_arguments)]
	fn mouse_down(
		&mut self,
		shape_editor: &mut ShapeState,
		document: &DocumentMessageHandler,
		input: &InputPreprocessorMessageHandler,
		responses: &mut VecDeque<Message>,
		extend_selection: bool,
		lasso_select: bool,
		handle_drag_from_anchor: bool,
		drag_zero_handle: bool,
		molding_in_segment_edit: bool,
		path_overlay_mode: PathOverlayMode,
		segment_editing_mode: bool,
		point_editing_mode: bool,
	) -> PathToolFsmState {
		self.double_click_handled = false;
		self.opposing_handle_lengths = None;

		self.drag_start_pos = input.mouse.position;

		if input.time - self.last_click_time > DOUBLE_CLICK_MILLISECONDS {
			self.saved_points_before_anchor_convert_smooth_sharp.clear();
			self.stored_selection = None;
		}

		self.last_click_time = input.time;

		let old_selection = shape_editor.selected_points().cloned().collect::<Vec<_>>();

		debug!("{old_selection:?}");

		// Check if the point is already selected; if not, select the first point within the threshold (in pixels)
		// Don't select the points which are not shown currently in PathOverlayMode
		if let Some((already_selected, mut selection_info)) = shape_editor.get_point_selection_state(
			&document.network_interface,
			input.mouse.position,
			SELECTION_THRESHOLD,
			path_overlay_mode,
			self.frontier_handles_info.clone(),
			point_editing_mode,
		) {
			responses.add(DocumentMessage::StartTransaction);

			self.last_clicked_point_was_selected = already_selected;

			// If the point is already selected and shift (`extend_selection`) is used, keep the selection unchanged.
			// Otherwise, select the first point within the threshold.
			if !(already_selected && extend_selection) {
				if let Some(updated_selection_info) = shape_editor.change_point_selection(
					&document.network_interface,
					input.mouse.position,
					SELECTION_THRESHOLD,
					extend_selection,
					path_overlay_mode,
					self.frontier_handles_info.clone(),
				) {
					selection_info = updated_selection_info;
				}
			}

			if let Some(selected_points) = selection_info {
				self.drag_start_pos = input.mouse.position;

				// If selected points contain only handles and there was some selection before, then it is stored and becomes restored upon release
				let mut dragging_only_handles = true;
				for point in &selected_points.points {
					if matches!(point.point_id, ManipulatorPointId::Anchor(_)) {
						dragging_only_handles = false;
						break;
					}
				}
				if dragging_only_handles && !self.handle_drag_toggle && !old_selection.is_empty() {
					self.saved_points_before_handle_drag = old_selection;
				}

				if handle_drag_from_anchor {
					if let Some((layer, point)) = shape_editor.find_nearest_point_indices(&document.network_interface, input.mouse.position, SELECTION_THRESHOLD) {
						// Check that selected point is an anchor
						if let (Some(point_id), Some(vector_data)) = (point.as_anchor(), document.network_interface.compute_modified_vector(layer)) {
							let handles = vector_data.all_connected(point_id).collect::<Vec<_>>();
							self.alt_clicked_on_anchor = true;
							for handle in &handles {
								let modification_type = handle.set_relative_position(DVec2::ZERO);
								responses.add(GraphOperationMessage::Vector { layer, modification_type });
								for &handles in &vector_data.colinear_manipulators {
									if handles.contains(handle) {
										let modification_type = VectorModificationType::SetG1Continuous { handles, enabled: false };
										responses.add(GraphOperationMessage::Vector { layer, modification_type });
									}
								}
							}

							let manipulator_point_id = handles[0].to_manipulator_point();
							shape_editor.deselect_all_points();
							shape_editor.select_points_by_manipulator_id(&vec![manipulator_point_id]);
							responses.add(PathToolMessage::SelectedPointUpdated);
						}
					}
				}

				if let Some((Some(point), Some(vector_data))) = shape_editor
					.find_nearest_point_indices(&document.network_interface, input.mouse.position, SELECTION_THRESHOLD)
					.map(|(layer, point)| (point.as_anchor(), document.network_interface.compute_modified_vector(layer)))
				{
					let handles = vector_data
						.all_connected(point)
						.filter(|handle| handle.length(&vector_data) < 1e-6)
						.map(|handle| handle.to_manipulator_point())
						.collect::<Vec<_>>();
					let endpoint = vector_data.extendable_points(false).any(|anchor| point == anchor);

					if drag_zero_handle && (handles.len() == 1 && !endpoint) {
						shape_editor.deselect_all_points();
						shape_editor.select_points_by_manipulator_id(&handles);
						shape_editor.convert_selected_manipulators_to_colinear_handles(responses, document);
					}
				}

				self.start_dragging_point(selected_points, input, document, shape_editor);
				responses.add(OverlaysMessage::Draw);
			}
			PathToolFsmState::Dragging(self.dragging_state)
		}
		// We didn't find a point nearby, so we will see if there is a segment to select or insert a point on
		else if let Some(segment) = shape_editor.upper_closest_segment(&document.network_interface, input.mouse.position, SELECTION_THRESHOLD) {
			responses.add(DocumentMessage::StartTransaction);

			if segment_editing_mode && !molding_in_segment_edit {
				let layer = segment.layer();
				let segment_id = segment.segment();
				let already_selected = shape_editor.selected_shape_state.get(&layer).is_some_and(|state| state.is_segment_selected(segment_id));
				self.last_clicked_segment_was_selected = already_selected;

				if !(already_selected && extend_selection) {
					let retain_existing_selection = extend_selection || already_selected;
					if !retain_existing_selection {
						shape_editor.deselect_all_segments();
						shape_editor.deselect_all_points();
					}

					// Add to selected segments
					if let Some(selected_shape_state) = shape_editor.selected_shape_state.get_mut(&layer) {
						selected_shape_state.select_segment(segment_id);
					}
				}

				self.drag_start_pos = input.mouse.position;

				let viewport_to_document = document.metadata().document_to_viewport.inverse();
				self.previous_mouse_position = viewport_to_document.transform_point2(input.mouse.position);

				responses.add(OverlaysMessage::Draw);
				PathToolFsmState::Dragging(self.dragging_state)
			} else {
				let handle1 = ManipulatorPointId::PrimaryHandle(segment.segment());
				let handle2 = ManipulatorPointId::EndHandle(segment.segment());
				if let Some(vector_data) = document.network_interface.compute_modified_vector(segment.layer()) {
					if let (Some(pos1), Some(pos2)) = (handle1.get_position(&vector_data), handle2.get_position(&vector_data)) {
						self.molding_info = Some((pos1, pos2))
					}
				}
				PathToolFsmState::MoldingSegment
			}
		}
		// If no other layers are selected and this is a single-click, then also select the layer (exception)
		else if let Some(layer) = document.click(input) {
			if shape_editor.selected_shape_state.is_empty() {
				self.first_selected_with_single_click = true;
				responses.add(NodeGraphMessage::SelectedNodesSet { nodes: vec![layer.to_node()] });
			}

			self.started_drawing_from_inside = true;

			self.drag_start_pos = input.mouse.position;
			self.previous_mouse_position = document.metadata().document_to_viewport.inverse().transform_point2(input.mouse.position);

			let selection_shape = if lasso_select { SelectionShapeType::Lasso } else { SelectionShapeType::Box };
			PathToolFsmState::Drawing { selection_shape }
		}
		// Start drawing
		else {
			self.drag_start_pos = input.mouse.position;
			self.previous_mouse_position = document.metadata().document_to_viewport.inverse().transform_point2(input.mouse.position);

			let selection_shape = if lasso_select { SelectionShapeType::Lasso } else { SelectionShapeType::Box };
			PathToolFsmState::Drawing { selection_shape }
		}
	}

	fn start_dragging_point(&mut self, selected_points: SelectedPointsInfo, input: &InputPreprocessorMessageHandler, document: &DocumentMessageHandler, shape_editor: &mut ShapeState) {
		let mut manipulators = HashMap::with_hasher(NoHashBuilder);
		let mut unselected = Vec::new();
		for (&layer, state) in &shape_editor.selected_shape_state {
			let Some(vector_data) = document.network_interface.compute_modified_vector(layer) else {
				continue;
			};
			let transform = document.metadata().transform_to_document(layer);

			let mut layer_manipulators = HashSet::with_hasher(NoHashBuilder);
			for point in state.selected_points() {
				let Some(anchor) = point.get_anchor(&vector_data) else { continue };
				layer_manipulators.insert(anchor);
				let Some([handle1, handle2]) = point.get_handle_pair(&vector_data) else { continue };
				let Some(handle) = point.as_handle() else { continue };
				// Check which handle is selected and which is opposite
				let opposite = if handle == handle1 { handle2 } else { handle1 };

				self.opposite_handle_position = if self.opposite_handle_position.is_none() {
					opposite.to_manipulator_point().get_position(&vector_data)
				} else {
					self.opposite_handle_position
				};
			}
			for (&id, &position) in vector_data.point_domain.ids().iter().zip(vector_data.point_domain.positions()) {
				if layer_manipulators.contains(&id) {
					continue;
				}
				unselected.push(SnapCandidatePoint::handle(transform.transform_point2(position)))
			}
			if !layer_manipulators.is_empty() {
				manipulators.insert(layer, layer_manipulators);
			}
		}
		self.snap_cache = SnapCache { manipulators, unselected };

		let viewport_to_document = document.metadata().document_to_viewport.inverse();
		self.previous_mouse_position = viewport_to_document.transform_point2(input.mouse.position - selected_points.offset);
	}

	fn update_colinear(&mut self, equidistant: bool, toggle_colinear: bool, shape_editor: &mut ShapeState, document: &DocumentMessageHandler, responses: &mut VecDeque<Message>) -> bool {
		// Check handle colinear state
		let is_colinear = self
			.selection_status
			.angle()
			.map(|angle| match angle {
				ManipulatorAngle::Colinear => true,
				ManipulatorAngle::Free | ManipulatorAngle::Mixed => false,
			})
			.unwrap_or(false);

		// Check if the toggle_colinear key has just been pressed
		if toggle_colinear && !self.toggle_colinear_debounce {
			self.opposing_handle_lengths = None;
			if is_colinear {
				shape_editor.disable_colinear_handles_state_on_selected(&document.network_interface, responses);
			} else {
				shape_editor.convert_selected_manipulators_to_colinear_handles(responses, document);
			}
			self.toggle_colinear_debounce = true;
			return true;
		}
		self.toggle_colinear_debounce = toggle_colinear;

		if equidistant && self.opposing_handle_lengths.is_none() {
			if !is_colinear {
				// Try to get selected handle info
				let Some((_, _, selected_handle_id)) = self.try_get_selected_handle_and_anchor(shape_editor, document) else {
					self.opposing_handle_lengths = Some(shape_editor.opposing_handle_lengths(document));
					return false;
				};

				let Some((layer, _)) = shape_editor.selected_shape_state.iter().next() else {
					self.opposing_handle_lengths = Some(shape_editor.opposing_handle_lengths(document));
					return false;
				};

				let Some(vector_data) = document.network_interface.compute_modified_vector(*layer) else {
					self.opposing_handle_lengths = Some(shape_editor.opposing_handle_lengths(document));
					return false;
				};

				// Check if handle has a pair (to ignore handles of edges of open paths)
				if let Some(handle_pair) = selected_handle_id.get_handle_pair(&vector_data) {
					let opposite_handle_length = handle_pair.iter().filter(|&&h| h.to_manipulator_point() != selected_handle_id).find_map(|&h| {
						let opp_handle_pos = h.to_manipulator_point().get_position(&vector_data)?;
						let opp_anchor_id = h.to_manipulator_point().get_anchor(&vector_data)?;
						let opp_anchor_pos = vector_data.point_domain.position_from_id(opp_anchor_id)?;
						Some((opp_handle_pos - opp_anchor_pos).length())
					});

					// Make handles colinear if opposite handle is zero length
					if opposite_handle_length == Some(0.) {
						shape_editor.convert_selected_manipulators_to_colinear_handles(responses, document);
						return true;
					}
				}
			}
			self.opposing_handle_lengths = Some(shape_editor.opposing_handle_lengths(document));
		}
		false
	}

	/// Attempts to get a single selected handle. Also retrieves the position of the anchor it is connected to. Used for the purpose of snapping the angle.
	fn try_get_selected_handle_and_anchor(&self, shape_editor: &ShapeState, document: &DocumentMessageHandler) -> Option<(DVec2, DVec2, ManipulatorPointId)> {
		// Only count selections of a single layer
		let (layer, selection) = shape_editor.selected_shape_state.iter().next()?;

		// Do not allow selections of multiple points to count
		if selection.selected_points_count() != 1 {
			return None;
		}

		// Only count selected handles
		let selected_handle = selection.selected_points().next()?.as_handle()?;
		let handle_id = selected_handle.to_manipulator_point();

		let layer_to_document = document.metadata().transform_to_document(*layer);
		let vector_data = document.network_interface.compute_modified_vector(*layer)?;

		let handle_position_local = selected_handle.to_manipulator_point().get_position(&vector_data)?;
		let anchor_id = selected_handle.to_manipulator_point().get_anchor(&vector_data)?;
		let anchor_position_local = vector_data.point_domain.position_from_id(anchor_id)?;

		let handle_position_document = layer_to_document.transform_point2(handle_position_local);
		let anchor_position_document = layer_to_document.transform_point2(anchor_position_local);

		Some((handle_position_document, anchor_position_document, handle_id))
	}

	#[allow(clippy::too_many_arguments)]
	fn calculate_handle_angle(
		&mut self,
		shape_editor: &mut ShapeState,
		document: &DocumentMessageHandler,
		responses: &mut VecDeque<Message>,
		relative_vector: DVec2,
		handle_vector: DVec2,
		handle_id: ManipulatorPointId,
		lock_angle: bool,
		snap_angle: bool,
		tangent_to_neighboring_tangents: bool,
	) -> f64 {
		let current_angle = -handle_vector.angle_to(DVec2::X);

		if let Some((vector_data, layer)) = shape_editor
			.selected_shape_state
			.iter()
			.next()
			.and_then(|(layer, _)| document.network_interface.compute_modified_vector(*layer).map(|vector_data| (vector_data, layer)))
		{
			let adjacent_anchor = check_handle_over_adjacent_anchor(handle_id, &vector_data);
			let mut required_angle = None;

			// If the handle is dragged over one of its adjacent anchors while holding down the Ctrl key, compute the angle based on the tangent formed with the neighboring anchor points.
			if adjacent_anchor.is_some() && lock_angle && !self.angle_locked {
				let anchor = handle_id.get_anchor(&vector_data);
				let (angle, anchor_position) = calculate_adjacent_anchor_tangent(handle_id, anchor, adjacent_anchor, &vector_data);

				let layer_to_document = document.metadata().transform_to_document(*layer);

				self.adjacent_anchor_offset = handle_id
					.get_anchor_position(&vector_data)
					.and_then(|handle_anchor| anchor_position.map(|adjacent_anchor| layer_to_document.transform_point2(adjacent_anchor) - layer_to_document.transform_point2(handle_anchor)));

				required_angle = angle;
			}

			// If the handle is dragged near its adjacent anchors while holding down the Ctrl key, compute the angle using the tangent direction of neighboring segments.
			if relative_vector.length() < 25. && lock_angle && !self.angle_locked {
				required_angle = calculate_lock_angle(self, shape_editor, responses, document, &vector_data, handle_id, tangent_to_neighboring_tangents);
			}

			// Finalize and apply angle locking if a valid target angle was determined.
			if let Some(angle) = required_angle {
				self.angle = angle;
				self.angle_locked = true;
				return angle;
			}
		}

		if lock_angle && !self.angle_locked {
			self.angle_locked = true;
			self.angle = -relative_vector.angle_to(DVec2::X);
			return -relative_vector.angle_to(DVec2::X);
		}

		// When the angle is locked we use the old angle
		if self.angle_locked {
			return self.angle;
		}

		// Round the angle to the closest increment
		let mut handle_angle = current_angle;
		if snap_angle && !lock_angle {
			let snap_resolution = HANDLE_ROTATE_SNAP_ANGLE.to_radians();
			handle_angle = (handle_angle / snap_resolution).round() * snap_resolution;
		}

		self.angle = handle_angle;

		handle_angle
	}

	#[allow(clippy::too_many_arguments)]
	fn apply_snapping(
		&mut self,
		handle_direction: DVec2,
		new_handle_position: DVec2,
		anchor_position: DVec2,
		using_angle_constraints: bool,
		handle_position: DVec2,
		document: &DocumentMessageHandler,
		input: &InputPreprocessorMessageHandler,
	) -> DVec2 {
		let snap_data = SnapData::new(document, input);
		let snap_point = SnapCandidatePoint::handle_neighbors(new_handle_position, [anchor_position]);

		let snap_result = match using_angle_constraints {
			true => {
				let snap_constraint = SnapConstraint::Line {
					origin: anchor_position,
					direction: handle_direction.normalize_or_zero(),
				};

				self.snap_manager.constrained_snap(&snap_data, &snap_point, snap_constraint, Default::default())
			}
			false => self.snap_manager.free_snap(&snap_data, &snap_point, Default::default()),
		};

		self.snap_manager.update_indicator(snap_result.clone());

		document.metadata().document_to_viewport.transform_vector2(snap_result.snapped_point_document - handle_position)
	}

	fn start_snap_along_axis(&mut self, shape_editor: &mut ShapeState, document: &DocumentMessageHandler, input: &InputPreprocessorMessageHandler, responses: &mut VecDeque<Message>) {
		// Find the negative delta to take the point to the drag start position
		let current_mouse = input.mouse.position;
		let drag_start = self.drag_start_pos;
		let opposite_delta = drag_start - current_mouse;

		shape_editor.move_selected_points_and_segments(None, document, opposite_delta, false, true, false, None, false, responses);

		// Calculate the projected delta and shift the points along that delta
		let delta = current_mouse - drag_start;
		let axis = if delta.x.abs() >= delta.y.abs() { Axis::X } else { Axis::Y };
		self.snapping_axis = Some(axis);
		let projected_delta = match axis {
			Axis::X => DVec2::new(delta.x, 0.),
			Axis::Y => DVec2::new(0., delta.y),
			_ => DVec2::new(delta.x, 0.),
		};

		shape_editor.move_selected_points_and_segments(None, document, projected_delta, false, true, false, None, false, responses);
	}

	fn stop_snap_along_axis(&mut self, shape_editor: &mut ShapeState, document: &DocumentMessageHandler, input: &InputPreprocessorMessageHandler, responses: &mut VecDeque<Message>) {
		// Calculate the negative delta of the selection and move it back to the drag start
		let current_mouse = input.mouse.position;
		let drag_start = self.drag_start_pos;

		let opposite_delta = drag_start - current_mouse;
		let Some(axis) = self.snapping_axis else { return };
		let opposite_projected_delta = match axis {
			Axis::X => DVec2::new(opposite_delta.x, 0.),
			Axis::Y => DVec2::new(0., opposite_delta.y),
			_ => DVec2::new(opposite_delta.x, 0.),
		};

		shape_editor.move_selected_points_and_segments(None, document, opposite_projected_delta, false, true, false, None, false, responses);

		// Calculate what actually would have been the original delta for the point, and apply that
		let delta = current_mouse - drag_start;

		shape_editor.move_selected_points_and_segments(None, document, delta, false, true, false, None, false, responses);

		self.snapping_axis = None;
	}

	fn get_normalized_tangent(&mut self, point: PointId, segment: SegmentId, vector_data: &VectorData) -> Option<DVec2> {
		let other_point = vector_data.other_point(segment, point)?;
		let position = ManipulatorPointId::Anchor(point).get_position(vector_data)?;

		let mut handles = vector_data.all_connected(other_point);
		let other_handle = handles.find(|handle| handle.segment == segment)?;

		let target_position = if other_handle.length(vector_data) == 0. {
			ManipulatorPointId::Anchor(other_point).get_position(vector_data)?
		} else {
			other_handle.to_manipulator_point().get_position(vector_data)?
		};

		let tangent_vector = target_position - position;
		tangent_vector.try_normalize()
	}

	fn update_closest_segment(&mut self, shape_editor: &mut ShapeState, position: DVec2, document: &DocumentMessageHandler, path_overlay_mode: PathOverlayMode) {
		// Check if there is no point nearby
		if shape_editor
			.find_nearest_visible_point_indices(&document.network_interface, position, SELECTION_THRESHOLD, path_overlay_mode, self.frontier_handles_info.clone())
			.is_some()
		{
			self.segment = None;
		}
		// If already hovering on a segment, then recalculate its closest point
		else if let Some(closest_segment) = &mut self.segment {
			closest_segment.update_closest_point(document.metadata(), position);

			if closest_segment.too_far(position, SEGMENT_INSERTION_DISTANCE) {
				self.segment = None;
			}
		}
		// If not, check that if there is some closest segment or not
		else if let Some(closest_segment) = shape_editor.upper_closest_segment(&document.network_interface, position, SEGMENT_INSERTION_DISTANCE) {
			self.segment = Some(closest_segment);
		}
	}

	fn start_sliding_point(&mut self, shape_editor: &mut ShapeState, document: &DocumentMessageHandler) -> bool {
		let single_anchor_selected = shape_editor.selected_points().count() == 1 && shape_editor.selected_points().any(|point| matches!(point, ManipulatorPointId::Anchor(_)));

		if single_anchor_selected {
			let Some(anchor) = shape_editor.selected_points().next() else { return false };
			let Some(layer) = document.network_interface.selected_nodes().selected_layers(document.metadata()).next() else {
				return false;
			};
			let Some(vector_data) = document.network_interface.compute_modified_vector(layer) else {
				return false;
			};

			// Check that the handles of anchor point are also colinear
			if !vector_data.colinear(*anchor) {
				return false;
			};

			let Some(point_id) = anchor.as_anchor() else { return false };

			let mut connected_segments = [None, None];
			for (segment, bezier, start, end) in vector_data.segment_bezier_iter() {
				if start == point_id || end == point_id {
					match (connected_segments[0], connected_segments[1]) {
						(None, None) => connected_segments[0] = Some(SlidingSegmentData { segment_id: segment, bezier, start }),
						(Some(_), None) => connected_segments[1] = Some(SlidingSegmentData { segment_id: segment, bezier, start }),
						_ => {
							warn!("more than two segments connected to the anchor point");
							return false;
						}
					}
				}
			}
			let connected_segments = if let [Some(seg1), Some(seg2)] = connected_segments {
				[seg1, seg2]
			} else {
				warn!("expected exactly two connected segments");
				return false;
			};

			self.sliding_point_info = Some(SlidingPointInfo {
				anchor: point_id,
				layer,
				connected_segments,
			});
			return true;
		}
		false
	}

	fn slide_point(&mut self, target_position: DVec2, responses: &mut VecDeque<Message>, network_interface: &NodeNetworkInterface, shape_editor: &ShapeState) {
		let Some(sliding_point_info) = self.sliding_point_info else { return };
		let anchor = sliding_point_info.anchor;
		let layer = sliding_point_info.layer;

		let Some(vector_data) = network_interface.compute_modified_vector(layer) else { return };
		let transform = network_interface.document_metadata().transform_to_viewport(layer);
		let layer_pos = transform.inverse().transform_point2(target_position);

		let segments = sliding_point_info.connected_segments;

		let t1 = segments[0].bezier.project(layer_pos);
		let position1 = segments[0].bezier.evaluate(TValue::Parametric(t1));

		let t2 = segments[1].bezier.project(layer_pos);
		let position2 = segments[1].bezier.evaluate(TValue::Parametric(t2));

		let (closer_segment, farther_segment, t_value, new_position) = if position2.distance(layer_pos) < position1.distance(layer_pos) {
			(segments[1], segments[0], t2, position2)
		} else {
			(segments[0], segments[1], t1, position1)
		};

		// Move the anchor to the new position
		let Some(current_position) = ManipulatorPointId::Anchor(anchor).get_position(&vector_data) else {
			return;
		};
		let delta = new_position - current_position;

		shape_editor.move_anchor(anchor, &vector_data, delta, layer, None, responses);

		// Make a split at the t_value
		let [first, second] = closer_segment.bezier.split(TValue::Parametric(t_value));
		let closer_segment_other_point = if anchor == closer_segment.start { closer_segment.bezier.end } else { closer_segment.bezier.start };

		let (split_segment, other_segment) = if first.start == closer_segment_other_point { (first, second) } else { (second, first) };

		// Primary handle maps to primary handle and secondary maps to secondary
		let closer_primary_handle = HandleId::primary(closer_segment.segment_id);
		let Some(handle_position) = split_segment.handle_start() else { return };
		let relative_position1 = handle_position - split_segment.start;
		let modification_type = closer_primary_handle.set_relative_position(relative_position1);
		responses.add(GraphOperationMessage::Vector { layer, modification_type });

		let closer_secondary_handle = HandleId::end(closer_segment.segment_id);
		let Some(handle_position) = split_segment.handle_end() else { return };
		let relative_position2 = handle_position - split_segment.end;
		let modification_type = closer_secondary_handle.set_relative_position(relative_position2);
		responses.add(GraphOperationMessage::Vector { layer, modification_type });

		let end_handle_direction = if anchor == closer_segment.start { -relative_position1 } else { -relative_position2 };

		let (farther_other_point, start_handle, end_handle, start_handle_pos) = if anchor == farther_segment.start {
			(
				farther_segment.bezier.end,
				HandleId::end(farther_segment.segment_id),
				HandleId::primary(farther_segment.segment_id),
				farther_segment.bezier.handle_end(),
			)
		} else {
			(
				farther_segment.bezier.start,
				HandleId::primary(farther_segment.segment_id),
				HandleId::end(farther_segment.segment_id),
				farther_segment.bezier.handle_start(),
			)
		};
		let Some(start_handle_position) = start_handle_pos else { return };
		let start_handle_direction = start_handle_position - farther_other_point;

		// Get normalized direction vectors, if cubic handle is zero then we consider corresponding tangent
		let d1 = start_handle_direction.try_normalize().unwrap_or({
			if anchor == farther_segment.start {
				-farther_segment.bezier.tangent(TValue::Parametric(0.99))
			} else {
				farther_segment.bezier.tangent(TValue::Parametric(0.01))
			}
		});

		let d2 = end_handle_direction.try_normalize().unwrap_or_default();

		let min_len1 = start_handle_direction.length() * 0.4;
		let min_len2 = end_handle_direction.length() * 0.4;

		let (relative_pos1, relative_pos2) = find_two_param_best_approximate(farther_other_point, new_position, d1, d2, min_len1, min_len2, farther_segment.bezier, other_segment);

		// Now set those handles to these handle lengths keeping the directions d1, d2
		let modification_type = start_handle.set_relative_position(relative_pos1);
		responses.add(GraphOperationMessage::Vector { layer, modification_type });

		let modification_type = end_handle.set_relative_position(relative_pos2);
		responses.add(GraphOperationMessage::Vector { layer, modification_type });
	}

	#[allow(clippy::too_many_arguments)]
	fn drag(
		&mut self,
		equidistant: bool,
		lock_angle: bool,
		snap_angle: bool,
		snap_axis: bool,
		shape_editor: &mut ShapeState,
		document: &DocumentMessageHandler,
		input: &InputPreprocessorMessageHandler,
		responses: &mut VecDeque<Message>,
	) {
		// First check if selection is not just a single handle point
		let selected_points = shape_editor.selected_points();
		let single_handle_selected = selected_points.count() == 1
			&& shape_editor
				.selected_points()
				.any(|point| matches!(point, ManipulatorPointId::EndHandle(_) | ManipulatorPointId::PrimaryHandle(_)));

		// This is where it starts snapping along axis
		if snap_axis && self.snapping_axis.is_none() && !single_handle_selected {
			self.start_snap_along_axis(shape_editor, document, input, responses);
		} else if !snap_axis && self.snapping_axis.is_some() {
			self.stop_snap_along_axis(shape_editor, document, input, responses);
		}

		let document_to_viewport = document.metadata().document_to_viewport;
		let previous_mouse = document_to_viewport.transform_point2(self.previous_mouse_position);
		let current_mouse = input.mouse.position;
		let raw_delta = document_to_viewport.inverse().transform_vector2(current_mouse - previous_mouse);

		let snapped_delta = if let Some((handle_position, anchor_position, handle_id)) = self.try_get_selected_handle_and_anchor(shape_editor, document) {
			let cursor_position = handle_position + raw_delta;

			let handle_angle = self.calculate_handle_angle(
				shape_editor,
				document,
				responses,
				handle_position - anchor_position,
				cursor_position - anchor_position,
				handle_id,
				lock_angle,
				snap_angle,
				equidistant,
			);

			let adjacent_anchor_offset = self.adjacent_anchor_offset.unwrap_or(DVec2::ZERO);
			let constrained_direction = DVec2::new(handle_angle.cos(), handle_angle.sin());
			let projected_length = (cursor_position - anchor_position - adjacent_anchor_offset).dot(constrained_direction);
			let constrained_target = anchor_position + adjacent_anchor_offset + constrained_direction * projected_length;
			let constrained_delta = constrained_target - handle_position;

			self.apply_snapping(
				constrained_direction,
				handle_position + constrained_delta,
				anchor_position + adjacent_anchor_offset,
				lock_angle || snap_angle,
				handle_position,
				document,
				input,
			)
		} else {
			shape_editor.snap(&mut self.snap_manager, &self.snap_cache, document, input, previous_mouse)
		};

		let handle_lengths = if equidistant { None } else { self.opposing_handle_lengths.take() };
		let opposite = if lock_angle { None } else { self.opposite_handle_position };
		let unsnapped_delta = current_mouse - previous_mouse;
		let mut was_alt_dragging = false;

		if self.snapping_axis.is_none() {
			if self.alt_clicked_on_anchor && !self.alt_dragging_from_anchor && self.drag_start_pos.distance(input.mouse.position) > DRAG_THRESHOLD {
				// Checking which direction the dragging begins
				self.alt_dragging_from_anchor = true;
				let Some(layer) = document.network_interface.selected_nodes().selected_layers(document.metadata()).next() else {
					return;
				};
				let Some(vector_data) = document.network_interface.compute_modified_vector(layer) else { return };
				let Some(point_id) = shape_editor.selected_points().next().unwrap().get_anchor(&vector_data) else {
					return;
				};

				if vector_data.connected_count(point_id) == 2 {
					let connected_segments: Vec<HandleId> = vector_data.all_connected(point_id).collect();
					let segment1 = connected_segments[0];
					let Some(tangent1) = self.get_normalized_tangent(point_id, segment1.segment, &vector_data) else {
						return;
					};
					let segment2 = connected_segments[1];
					let Some(tangent2) = self.get_normalized_tangent(point_id, segment2.segment, &vector_data) else {
						return;
					};

					let delta = input.mouse.position - self.drag_start_pos;
					let handle = if delta.dot(tangent1) >= delta.dot(tangent2) {
						segment1.to_manipulator_point()
					} else {
						segment2.to_manipulator_point()
					};

					// Now change the selection to this handle
					shape_editor.deselect_all_points();
					shape_editor.select_points_by_manipulator_id(&vec![handle]);
					responses.add(PathToolMessage::SelectionChanged);
				}
			}

			if self.alt_dragging_from_anchor && !equidistant && self.alt_clicked_on_anchor {
				was_alt_dragging = true;
				self.alt_dragging_from_anchor = false;
				self.alt_clicked_on_anchor = false;
			}

			let mut skip_opposite = false;
			if self.temporary_colinear_handles && !lock_angle {
				shape_editor.disable_colinear_handles_state_on_selected(&document.network_interface, responses);
				self.temporary_colinear_handles = false;
				skip_opposite = true;
			}
			shape_editor.move_selected_points_and_segments(handle_lengths, document, snapped_delta, equidistant, true, was_alt_dragging, opposite, skip_opposite, responses);
			self.previous_mouse_position += document_to_viewport.inverse().transform_vector2(snapped_delta);
		} else {
			let Some(axis) = self.snapping_axis else { return };
			let projected_delta = match axis {
				Axis::X => DVec2::new(unsnapped_delta.x, 0.),
				Axis::Y => DVec2::new(0., unsnapped_delta.y),
				_ => DVec2::new(unsnapped_delta.x, 0.),
			};
			shape_editor.move_selected_points_and_segments(handle_lengths, document, projected_delta, equidistant, true, false, opposite, false, responses);
			self.previous_mouse_position += document_to_viewport.inverse().transform_vector2(unsnapped_delta);
		}

		// Constantly checking and changing the snapping axis based on current mouse position
		if snap_axis && self.snapping_axis.is_some() {
			let Some(current_axis) = self.snapping_axis else { return };
			let total_delta = self.drag_start_pos - input.mouse.position;

			if (total_delta.x.abs() > total_delta.y.abs() && current_axis == Axis::Y) || (total_delta.y.abs() > total_delta.x.abs() && current_axis == Axis::X) {
				self.stop_snap_along_axis(shape_editor, document, input, responses);
				self.start_snap_along_axis(shape_editor, document, input, responses);
			}
		}
	}

	fn get_as_dot(&self) -> Dot {
		self.dot.clone()
	}
}

impl Fsm for PathToolFsmState {
	type ToolData = PathToolData;
	type ToolOptions = PathToolOptions;

	fn transition(self, event: ToolMessage, tool_data: &mut Self::ToolData, tool_action_data: &mut ToolActionHandlerData, tool_options: &Self::ToolOptions, responses: &mut VecDeque<Message>) -> Self {
		let ToolActionHandlerData { document, input, shape_editor, .. } = tool_action_data;

		update_dynamic_hints(self, responses, shape_editor, document, tool_data, tool_options);

		let ToolMessage::Path(event) = event else { return self };
		if !matches!(event, PathToolMessage::Overlays(_) | PathToolMessage::UpdateSelectedPointsStatus { .. }) {
			// debug!("{event:?}");
		}
		match (self, event) {
			(_, PathToolMessage::SelectionChanged) => {
				// Set the newly targeted layers to visible
				let target_layers = document.network_interface.selected_nodes().selected_layers(document.metadata()).collect();
				shape_editor.set_selected_layers(target_layers);

				responses.add(OverlaysMessage::Draw);
				self
			}
			(_, PathToolMessage::UpdateSelectedPointsStatus { overlay_context }) => {
				let display_anchors = overlay_context.visibility_settings.anchors();
				let display_handles = overlay_context.visibility_settings.handles();

				shape_editor.update_selected_anchors_status(display_anchors);
				shape_editor.update_selected_handles_status(display_handles);

				self
			}
			(_, PathToolMessage::Overlays(mut overlay_context)) => {
				// TODO: find the segment ids of which the selected points are a part of

				match tool_options.path_overlay_mode {
					PathOverlayMode::AllHandles => {
						path_overlays(document, DrawHandles::All, shape_editor, &mut overlay_context);
						tool_data.frontier_handles_info = None;
					}
					PathOverlayMode::SelectedPointHandles => {
						let selected_segments = selected_segments(&document.network_interface, shape_editor);

						path_overlays(document, DrawHandles::SelectedAnchors(selected_segments), shape_editor, &mut overlay_context);
						tool_data.frontier_handles_info = None;
					}
					PathOverlayMode::FrontierHandles => {
						let selected_segments = selected_segments(&document.network_interface, shape_editor);
						let selected_points = shape_editor.selected_points();
						let selected_anchors = selected_points
							.filter_map(|point_id| if let ManipulatorPointId::Anchor(p) = point_id { Some(*p) } else { None })
							.collect::<Vec<_>>();

						// Match the behavior of `PathOverlayMode::SelectedPointHandles` when only one point is selected
						if shape_editor.selected_points().count() == 1 {
							path_overlays(document, DrawHandles::SelectedAnchors(selected_segments), shape_editor, &mut overlay_context);
						} else {
							let mut segment_endpoints: HashMap<SegmentId, Vec<PointId>> = HashMap::new();

							for layer in document.network_interface.selected_nodes().selected_layers(document.metadata()) {
								let Some(vector_data) = document.network_interface.compute_modified_vector(layer) else { continue };

								// The points which are part of only one segment will be rendered
								let mut selected_segments_by_point: HashMap<PointId, Vec<SegmentId>> = HashMap::new();

								for (segment_id, _bezier, start, end) in vector_data.segment_bezier_iter() {
									if selected_segments.contains(&segment_id) {
										selected_segments_by_point.entry(start).or_default().push(segment_id);
										selected_segments_by_point.entry(end).or_default().push(segment_id);
									}
								}

								for (point, attached_segments) in selected_segments_by_point {
									if attached_segments.len() == 1 {
										segment_endpoints.entry(attached_segments[0]).or_default().push(point);
									}
									// Handle the edge case where a point, although not explicitly selected, is shared by two segments.
									else if !selected_anchors.contains(&point) {
										segment_endpoints.entry(attached_segments[0]).or_default().push(point);
										segment_endpoints.entry(attached_segments[1]).or_default().push(point);
									}
								}
							}

							// Caching segment endpoints for use in point selection logic
							tool_data.frontier_handles_info = Some(segment_endpoints.clone());

							// Now frontier anchors can be sent for rendering overlays
							path_overlays(document, DrawHandles::FrontierHandles(segment_endpoints), shape_editor, &mut overlay_context);
						}
					}
				}

				match self {
					Self::Ready => {
						tool_data.update_closest_segment(shape_editor, input.mouse.position, document, tool_options.path_overlay_mode);

						if let Some(closest_segment) = &tool_data.segment {
							if tool_options.path_editing_mode.segment_editing_mode {
								let transform = document.metadata().transform_to_viewport(closest_segment.layer());

								overlay_context.outline_overlay_bezier(closest_segment.bezier(), transform);

								// Draw the anchors again
								let display_anchors = overlay_context.visibility_settings.anchors();
								if display_anchors {
									let start_pos = transform.transform_point2(closest_segment.bezier().start);
									let end_pos = transform.transform_point2(closest_segment.bezier().end);
									let start_id = closest_segment.points()[0];
									let end_id = closest_segment.points()[1];
									if let Some(shape_state) = shape_editor.selected_shape_state.get_mut(&closest_segment.layer()) {
										overlay_context.manipulator_anchor(start_pos, shape_state.is_point_selected(ManipulatorPointId::Anchor(start_id)), None);
										overlay_context.manipulator_anchor(end_pos, shape_state.is_point_selected(ManipulatorPointId::Anchor(end_id)), None);
									}
								}
							} else {
								let perp = closest_segment.calculate_perp(document);
								let point = closest_segment.closest_point(document.metadata());

								// Draw an X on the segment
								if tool_data.delete_segment_pressed {
									let angle = 45_f64.to_radians();
									let tilted_line = DVec2::from_angle(angle).rotate(perp);
									let tilted_perp = tilted_line.perp();

									overlay_context.line(point - tilted_line * SEGMENT_OVERLAY_SIZE, point + tilted_line * SEGMENT_OVERLAY_SIZE, Some(COLOR_OVERLAY_BLUE), None);
									overlay_context.line(point - tilted_perp * SEGMENT_OVERLAY_SIZE, point + tilted_perp * SEGMENT_OVERLAY_SIZE, Some(COLOR_OVERLAY_BLUE), None);
								}
								// Draw a line on the segment
								else {
									overlay_context.line(point - perp * SEGMENT_OVERLAY_SIZE, point + perp * SEGMENT_OVERLAY_SIZE, Some(COLOR_OVERLAY_BLUE), None);
								}
							}
						}
					}
					Self::Drawing { selection_shape } => {
						let mut fill_color = graphene_std::Color::from_rgb_str(COLOR_OVERLAY_BLUE.strip_prefix('#').unwrap())
							.unwrap()
							.with_alpha(0.05)
							.to_rgba_hex_srgb();
						fill_color.insert(0, '#');
						let fill_color = Some(fill_color.as_str());

						let selection_mode = match tool_action_data.preferences.get_selection_mode() {
							SelectionMode::Directional => tool_data.calculate_selection_mode_from_direction(document.metadata()),
							selection_mode => selection_mode,
						};

						let quad = tool_data.selection_quad(document.metadata());
						let polygon = &tool_data.lasso_polygon;

						match (selection_shape, selection_mode, tool_data.started_drawing_from_inside) {
							// Don't draw box if it is from inside a shape and selection just began
							(SelectionShapeType::Box, SelectionMode::Enclosed, false) => overlay_context.dashed_quad(quad, None, fill_color, Some(4.), Some(4.), Some(0.5)),
							(SelectionShapeType::Lasso, SelectionMode::Enclosed, _) => overlay_context.dashed_polygon(polygon, None, fill_color, Some(4.), Some(4.), Some(0.5)),
							(SelectionShapeType::Box, _, false) => overlay_context.quad(quad, None, fill_color),
							(SelectionShapeType::Lasso, _, _) => overlay_context.polygon(polygon, None, fill_color),
							(SelectionShapeType::Box, _, _) => {}
						}
					}
					Self::Dragging(_) => {
						tool_data.snap_manager.draw_overlays(SnapData::new(document, input), &mut overlay_context);

						// Draw the snapping axis lines
						if tool_data.snapping_axis.is_some() {
							let Some(axis) = tool_data.snapping_axis else { return self };
							let origin = tool_data.drag_start_pos;
							let viewport_diagonal = input.viewport_bounds.size().length();

							let faded = |color: &str| {
								let mut color = graphene_std::Color::from_rgb_str(color.strip_prefix('#').unwrap()).unwrap().with_alpha(0.25).to_rgba_hex_srgb();
								color.insert(0, '#');
								color
							};
							match axis {
								Axis::Y => {
									overlay_context.line(origin - DVec2::Y * viewport_diagonal, origin + DVec2::Y * viewport_diagonal, Some(COLOR_OVERLAY_GREEN), None);
									overlay_context.line(origin - DVec2::X * viewport_diagonal, origin + DVec2::X * viewport_diagonal, Some(&faded(COLOR_OVERLAY_RED)), None);
								}
								Axis::X | Axis::Both => {
									overlay_context.line(origin - DVec2::X * viewport_diagonal, origin + DVec2::X * viewport_diagonal, Some(COLOR_OVERLAY_RED), None);
									overlay_context.line(origin - DVec2::Y * viewport_diagonal, origin + DVec2::Y * viewport_diagonal, Some(&faded(COLOR_OVERLAY_GREEN)), None);
								}
							}
						}
					}
					Self::SlidingPoint => {}
					Self::MoldingSegment => {}
				}

				responses.add(PathToolMessage::SelectedPointUpdated);
				responses.add(PathToolMessage::UpdateSelectedPointsStatus { overlay_context });
				self
			}

			// Mouse down
			(
				_,
				PathToolMessage::MouseDown {
					extend_selection,
					lasso_select,
					handle_drag_from_anchor,
					drag_restore_handle,
					molding_in_segment_edit,
				},
			) => {
				let extend_selection = input.keyboard.get(extend_selection as usize);
				let lasso_select = input.keyboard.get(lasso_select as usize);
				let handle_drag_from_anchor = input.keyboard.get(handle_drag_from_anchor as usize);
				let drag_zero_handle = input.keyboard.get(drag_restore_handle as usize);
				let molding_in_segment_edit = input.keyboard.get(molding_in_segment_edit as usize);

				tool_data.selection_mode = None;
				tool_data.lasso_polygon.clear();

				tool_data.mouse_down(
					shape_editor,
					document,
					input,
					responses,
					extend_selection,
					lasso_select,
					handle_drag_from_anchor,
					drag_zero_handle,
					molding_in_segment_edit,
					tool_options.path_overlay_mode,
					tool_options.path_editing_mode.segment_editing_mode,
					tool_options.path_editing_mode.point_editing_mode,
				)
			}
			(
				PathToolFsmState::Drawing { selection_shape },
				PathToolMessage::PointerMove {
					equidistant,
					toggle_colinear,
					move_anchor_with_handles,
					snap_angle,
					lock_angle,
					delete_segment,
					break_colinear_molding,
				},
			) => {
				tool_data.previous_mouse_position = document.metadata().document_to_viewport.inverse().transform_point2(input.mouse.position);

				tool_data.started_drawing_from_inside = false;
				tool_data.stored_selection = None;

				if selection_shape == SelectionShapeType::Lasso {
					extend_lasso(&mut tool_data.lasso_polygon, input.mouse.position);
				}

				responses.add(OverlaysMessage::Draw);

				// Auto-panning
				let messages = [
					PathToolMessage::PointerOutsideViewport {
						equidistant,
						toggle_colinear,
						move_anchor_with_handles,
						snap_angle,
						lock_angle,
						delete_segment,
						break_colinear_molding,
					}
					.into(),
					PathToolMessage::PointerMove {
						equidistant,
						toggle_colinear,
						move_anchor_with_handles,
						snap_angle,
						lock_angle,
						delete_segment,
						break_colinear_molding,
					}
					.into(),
				];
				tool_data.auto_panning.setup_by_mouse_position(input, &messages, responses);

				PathToolFsmState::Drawing { selection_shape }
			}
			(
				PathToolFsmState::Dragging(_),
				PathToolMessage::PointerMove {
					equidistant,
					toggle_colinear,
					move_anchor_with_handles,
					snap_angle,
					lock_angle,
					delete_segment,
					break_colinear_molding,
				},
			) => {
				tool_data.stored_selection = None;
				let mut selected_only_handles = true;

				let selected_points = shape_editor.selected_points();

				for point in selected_points {
					if matches!(point, ManipulatorPointId::Anchor(_)) {
						selected_only_handles = false;
						break;
					}
				}

				if !tool_data.saved_points_before_handle_drag.is_empty() && (tool_data.drag_start_pos.distance(input.mouse.position) > DRAG_THRESHOLD) && (selected_only_handles) {
					tool_data.handle_drag_toggle = true;
				}

				let anchor_and_handle_toggled = input.keyboard.get(move_anchor_with_handles as usize);
				let initial_press = anchor_and_handle_toggled && !tool_data.select_anchor_toggled;
				let released_from_toggle = tool_data.select_anchor_toggled && !anchor_and_handle_toggled;

				if initial_press {
					responses.add(PathToolMessage::SelectedPointUpdated);
					tool_data.select_anchor_toggled = true;
					tool_data.save_points_before_anchor_toggle(shape_editor.selected_points().cloned().collect());
					shape_editor.select_handles_and_anchor_connected_to_current_handle(&document.network_interface);
				} else if released_from_toggle {
					responses.add(PathToolMessage::SelectedPointUpdated);
					tool_data.select_anchor_toggled = false;
					shape_editor.deselect_all_points();
					shape_editor.select_points_by_manipulator_id(&tool_data.saved_points_before_anchor_select_toggle);
					tool_data.remove_saved_points();
				}

				let toggle_colinear_state = input.keyboard.get(toggle_colinear as usize);
				let equidistant_state = input.keyboard.get(equidistant as usize);
				let lock_angle_state = input.keyboard.get(lock_angle as usize);
				let snap_angle_state = input.keyboard.get(snap_angle as usize);

				if !lock_angle_state {
					tool_data.angle_locked = false;
					tool_data.adjacent_anchor_offset = None;
				}

				if !tool_data.update_colinear(equidistant_state, toggle_colinear_state, tool_action_data.shape_editor, tool_action_data.document, responses) {
					if snap_angle_state && lock_angle_state && tool_data.start_sliding_point(tool_action_data.shape_editor, tool_action_data.document) {
						return PathToolFsmState::SlidingPoint;
					}

					tool_data.drag(
						equidistant_state,
						lock_angle_state,
						snap_angle_state,
						snap_angle_state,
						tool_action_data.shape_editor,
						tool_action_data.document,
						input,
						responses,
					);
				}

				// Auto-panning
				let messages = [
					PathToolMessage::PointerOutsideViewport {
						toggle_colinear,
						equidistant,
						move_anchor_with_handles,
						snap_angle,
						lock_angle,
						delete_segment,
						break_colinear_molding,
					}
					.into(),
					PathToolMessage::PointerMove {
						toggle_colinear,
						equidistant,
						move_anchor_with_handles,
						snap_angle,
						lock_angle,
						delete_segment,
						break_colinear_molding,
					}
					.into(),
				];
				tool_data.auto_panning.setup_by_mouse_position(input, &messages, responses);

				PathToolFsmState::Dragging(tool_data.dragging_state)
			}
			(PathToolFsmState::SlidingPoint, PathToolMessage::PointerMove { .. }) => {
				tool_data.slide_point(input.mouse.position, responses, &document.network_interface, shape_editor);
				PathToolFsmState::SlidingPoint
			}
			(PathToolFsmState::MoldingSegment, PathToolMessage::PointerMove { break_colinear_molding, .. }) => {
				if tool_data.drag_start_pos.distance(input.mouse.position) > DRAG_THRESHOLD {
					tool_data.molding_segment = true;
				}

				let break_colinear_molding = input.keyboard.get(break_colinear_molding as usize);

				// Logic for molding segment
				if let Some(segment) = &mut tool_data.segment {
					if let Some(molding_segment_handles) = tool_data.molding_info {
						tool_data.temporary_adjacent_handles_while_molding = segment.mold_handle_positions(
							document,
							responses,
							molding_segment_handles,
							input.mouse.position,
							break_colinear_molding,
							tool_data.temporary_adjacent_handles_while_molding,
						);
					}
				}

				PathToolFsmState::MoldingSegment
			}
			(PathToolFsmState::Ready, PathToolMessage::PointerMove { delete_segment, .. }) => {
				tool_data.delete_segment_pressed = input.keyboard.get(delete_segment as usize);
<<<<<<< HEAD
				tool_data.saved_points_before_anchor_convert_smooth_sharp.clear();
				tool_data.adjacent_anchor_offset = None;
=======

				if !tool_data.saved_points_before_anchor_convert_smooth_sharp.is_empty() {
					tool_data.saved_points_before_anchor_convert_smooth_sharp.clear();
				}

				if tool_data.adjacent_anchor_offset.is_some() {
					tool_data.adjacent_anchor_offset = None;
				}
				tool_data.stored_selection = None;
>>>>>>> 49db963c

				responses.add(OverlaysMessage::Draw);

				self
			}
			(PathToolFsmState::Drawing { selection_shape: selection_type }, PathToolMessage::PointerOutsideViewport { .. }) => {
				// Auto-panning
				if let Some(offset) = tool_data.auto_panning.shift_viewport(input, responses) {
					tool_data.drag_start_pos += offset;
				}

				PathToolFsmState::Drawing { selection_shape: selection_type }
			}
			(PathToolFsmState::Dragging(dragging_state), PathToolMessage::PointerOutsideViewport { .. }) => {
				// Auto-panning
				if let Some(offset) = tool_data.auto_panning.shift_viewport(input, responses) {
					tool_data.drag_start_pos += offset;
				}

				PathToolFsmState::Dragging(dragging_state)
			}
			(
				state,
				PathToolMessage::PointerOutsideViewport {
					equidistant,
					toggle_colinear,
					move_anchor_with_handles,
					snap_angle,
					lock_angle,
					delete_segment,
					break_colinear_molding,
				},
			) => {
				// Auto-panning
				let messages = [
					PathToolMessage::PointerOutsideViewport {
						equidistant,
						toggle_colinear,
						move_anchor_with_handles,
						snap_angle,
						lock_angle,
						delete_segment,
						break_colinear_molding,
					}
					.into(),
					PathToolMessage::PointerMove {
						equidistant,
						toggle_colinear,
						move_anchor_with_handles,
						snap_angle,
						lock_angle,
						delete_segment,
						break_colinear_molding,
					}
					.into(),
				];
				tool_data.auto_panning.stop(&messages, responses);

				state
			}
			(PathToolFsmState::Drawing { selection_shape }, PathToolMessage::Enter { extend_selection, shrink_selection }) => {
				let extend_selection = input.keyboard.get(extend_selection as usize);
				let shrink_selection = input.keyboard.get(shrink_selection as usize);

				let selection_change = if shrink_selection {
					SelectionChange::Shrink
				} else if extend_selection {
					SelectionChange::Extend
				} else {
					SelectionChange::Clear
				};

				let document_to_viewport = document.metadata().document_to_viewport;
				let previous_mouse = document_to_viewport.transform_point2(tool_data.previous_mouse_position);
				if tool_data.drag_start_pos == previous_mouse {
					responses.add(NodeGraphMessage::SelectedNodesSet { nodes: vec![] });
				} else {
					let selection_mode = match tool_action_data.preferences.get_selection_mode() {
						SelectionMode::Directional => tool_data.calculate_selection_mode_from_direction(document.metadata()),
						selection_mode => selection_mode,
					};

					match selection_shape {
						SelectionShapeType::Box => {
							let bbox = [tool_data.drag_start_pos, previous_mouse];
							shape_editor.select_all_in_shape(
								&document.network_interface,
								SelectionShape::Box(bbox),
								selection_change,
								tool_options.path_overlay_mode,
								tool_data.frontier_handles_info.clone(),
								tool_options.path_editing_mode.segment_editing_mode,
								selection_mode,
							);
						}
						SelectionShapeType::Lasso => shape_editor.select_all_in_shape(
							&document.network_interface,
							SelectionShape::Lasso(&tool_data.lasso_polygon),
							selection_change,
							tool_options.path_overlay_mode,
							tool_data.frontier_handles_info.clone(),
							tool_options.path_editing_mode.segment_editing_mode,
							selection_mode,
						),
					}
				}

				responses.add(OverlaysMessage::Draw);

				PathToolFsmState::Ready
			}
			(PathToolFsmState::Dragging { .. }, PathToolMessage::Escape | PathToolMessage::RightClick) => {
				if tool_data.handle_drag_toggle && tool_data.drag_start_pos.distance(input.mouse.position) > DRAG_THRESHOLD {
					shape_editor.deselect_all_points();
					shape_editor.deselect_all_segments();
					shape_editor.select_points_by_manipulator_id(&tool_data.saved_points_before_handle_drag);

					tool_data.saved_points_before_handle_drag.clear();
					tool_data.handle_drag_toggle = false;
				}
				tool_data.angle_locked = false;
				responses.add(DocumentMessage::AbortTransaction);
				tool_data.snap_manager.cleanup(responses);
				PathToolFsmState::Ready
			}
			(PathToolFsmState::Drawing { .. }, PathToolMessage::Escape | PathToolMessage::RightClick) => {
				tool_data.snap_manager.cleanup(responses);
				PathToolFsmState::Ready
			}
			(PathToolFsmState::SlidingPoint, PathToolMessage::Escape | PathToolMessage::RightClick) => {
				tool_data.sliding_point_info = None;

				responses.add(DocumentMessage::AbortTransaction);
				tool_data.snap_manager.cleanup(responses);

				PathToolFsmState::Ready
			}
			(PathToolFsmState::MoldingSegment, PathToolMessage::Escape | PathToolMessage::RightClick) => {
				// Undo the molding and go back to the state before
				tool_data.molding_info = None;
				tool_data.molding_segment = false;
				tool_data.temporary_adjacent_handles_while_molding = None;

				responses.add(DocumentMessage::AbortTransaction);
				tool_data.snap_manager.cleanup(responses);

				PathToolFsmState::Ready
			}
			// Mouse up
			(PathToolFsmState::Drawing { selection_shape }, PathToolMessage::DragStop { extend_selection, shrink_selection }) => {
				let extend_selection = input.keyboard.get(extend_selection as usize);
				let shrink_selection = input.keyboard.get(shrink_selection as usize);

				let select_kind = if shrink_selection {
					SelectionChange::Shrink
				} else if extend_selection {
					SelectionChange::Extend
				} else {
					SelectionChange::Clear
				};

				let document_to_viewport = document.metadata().document_to_viewport;
				let previous_mouse = document_to_viewport.transform_point2(tool_data.previous_mouse_position);

				let selection_mode = match tool_action_data.preferences.get_selection_mode() {
					SelectionMode::Directional => tool_data.calculate_selection_mode_from_direction(document.metadata()),
					selection_mode => selection_mode,
				};
				tool_data.started_drawing_from_inside = false;

				if tool_data.drag_start_pos.distance(previous_mouse) < 1e-8 {
					// Clicked inside or outside the shape then deselect all of the points/segments
					if document.click(input).is_some() && tool_data.stored_selection.is_none() {
						tool_data.stored_selection = Some(shape_editor.selected_shape_state.clone());
					}

					shape_editor.deselect_all_points();
					shape_editor.deselect_all_segments();
				} else {
					match selection_shape {
						SelectionShapeType::Box => {
							let bbox = [tool_data.drag_start_pos, previous_mouse];
							shape_editor.select_all_in_shape(
								&document.network_interface,
								SelectionShape::Box(bbox),
								select_kind,
								tool_options.path_overlay_mode,
								tool_data.frontier_handles_info.clone(),
								tool_options.path_editing_mode.segment_editing_mode,
								selection_mode,
							);
						}
						SelectionShapeType::Lasso => shape_editor.select_all_in_shape(
							&document.network_interface,
							SelectionShape::Lasso(&tool_data.lasso_polygon),
							select_kind,
							tool_options.path_overlay_mode,
							tool_data.frontier_handles_info.clone(),
							tool_options.path_editing_mode.segment_editing_mode,
							selection_mode,
						),
					}
				}
				responses.add(OverlaysMessage::Draw);
				responses.add(PathToolMessage::SelectedPointUpdated);

				PathToolFsmState::Ready
			}
			(_, PathToolMessage::DragStop { extend_selection, .. }) => {
				let extend_selection = input.keyboard.get(extend_selection as usize);
				let drag_occurred = tool_data.drag_start_pos.distance(input.mouse.position) > DRAG_THRESHOLD;

				let nearest_point = shape_editor.find_nearest_visible_point_indices(
					&document.network_interface,
					input.mouse.position,
					SELECTION_THRESHOLD,
					tool_options.path_overlay_mode,
					tool_data.frontier_handles_info.clone(),
				);

				let nearest_segment = tool_data.segment.clone();

				if let Some(segment) = &mut tool_data.segment {
					let segment_mode = tool_options.path_editing_mode.segment_editing_mode;
					if !drag_occurred && !tool_data.molding_segment && !segment_mode {
						if tool_data.delete_segment_pressed {
							if let Some(vector_data) = document.network_interface.compute_modified_vector(segment.layer()) {
								shape_editor.dissolve_segment(responses, segment.layer(), &vector_data, segment.segment(), segment.points());
							}
						} else {
							segment.adjusted_insert_and_select(shape_editor, responses, extend_selection);
						}
					}

					tool_data.segment = None;
					tool_data.molding_info = None;
					tool_data.molding_segment = false;
					tool_data.temporary_adjacent_handles_while_molding = None;
				}

				let segment_mode = tool_options.path_editing_mode.segment_editing_mode;

				if let Some((layer, nearest_point)) = nearest_point {
					let clicked_selected = shape_editor.selected_points().any(|&point| nearest_point == point);
					if !drag_occurred && extend_selection {
						if clicked_selected && tool_data.last_clicked_point_was_selected {
							shape_editor.selected_shape_state.entry(layer).or_default().deselect_point(nearest_point);
						} else {
							shape_editor.selected_shape_state.entry(layer).or_default().select_point(nearest_point);
						}
						responses.add(OverlaysMessage::Draw);
					}
					if !drag_occurred && !extend_selection && clicked_selected {
						if tool_data.saved_points_before_anchor_convert_smooth_sharp.is_empty() {
							tool_data.saved_points_before_anchor_convert_smooth_sharp = shape_editor.selected_points().copied().collect::<HashSet<_>>();
						}

						shape_editor.deselect_all_points();
						shape_editor.deselect_all_segments();

						shape_editor.selected_shape_state.entry(layer).or_default().select_point(nearest_point);

						responses.add(OverlaysMessage::Draw);
					}
				}
				// Segment editing mode
				else if let Some(nearest_segment) = nearest_segment {
					if segment_mode {
						let clicked_selected = shape_editor.selected_segments().any(|&segment| segment == nearest_segment.segment());
						if !drag_occurred && extend_selection {
							if clicked_selected && tool_data.last_clicked_segment_was_selected {
								shape_editor
									.selected_shape_state
									.entry(nearest_segment.layer())
									.or_default()
									.deselect_segment(nearest_segment.segment());
							} else {
								shape_editor.selected_shape_state.entry(nearest_segment.layer()).or_default().select_segment(nearest_segment.segment());
							}

							responses.add(OverlaysMessage::Draw);
						}
						if !drag_occurred && !extend_selection && clicked_selected {
							shape_editor.deselect_all_segments();
							shape_editor.deselect_all_points();
							shape_editor.selected_shape_state.entry(nearest_segment.layer()).or_default().select_segment(nearest_segment.segment());

							responses.add(OverlaysMessage::Draw);
						}
					}
				}
				// Deselect all points if the user clicks the filled region of the shape
				else if tool_data.drag_start_pos.distance(input.mouse.position) <= DRAG_THRESHOLD {
					shape_editor.deselect_all_points();
					shape_editor.deselect_all_segments();
				}

				if tool_data.temporary_colinear_handles {
					tool_data.temporary_colinear_handles = false;
				}

				if tool_data.handle_drag_toggle && drag_occurred {
					shape_editor.deselect_all_points();
					shape_editor.select_points_by_manipulator_id(&tool_data.saved_points_before_handle_drag);

					tool_data.saved_points_before_handle_drag.clear();
					tool_data.handle_drag_toggle = false;
				}

				tool_data.alt_dragging_from_anchor = false;
				tool_data.alt_clicked_on_anchor = false;
				tool_data.angle_locked = false;

				if tool_data.select_anchor_toggled {
					shape_editor.deselect_all_points();
					shape_editor.select_points_by_manipulator_id(&tool_data.saved_points_before_anchor_select_toggle);
					tool_data.remove_saved_points();
					tool_data.select_anchor_toggled = false;
				}

				tool_data.snapping_axis = None;
				tool_data.sliding_point_info = None;

				responses.add(DocumentMessage::EndTransaction);
				responses.add(PathToolMessage::SelectedPointUpdated);
				tool_data.snap_manager.cleanup(responses);
				tool_data.opposite_handle_position = None;

				PathToolFsmState::Ready
			}

			// Delete key
			(_, PathToolMessage::Delete) => {
				// Delete the selected points and clean up overlays
				responses.add(DocumentMessage::AddTransaction);
				shape_editor.delete_selected_segments(document, responses);
				shape_editor.delete_selected_points(document, responses);
				responses.add(PathToolMessage::SelectionChanged);

				PathToolFsmState::Ready
			}
			(_, PathToolMessage::BreakPath) => {
				shape_editor.break_path_at_selected_point(document, responses);
				PathToolFsmState::Ready
			}
			(_, PathToolMessage::DeleteAndBreakPath) => {
				shape_editor.delete_point_and_break_path(document, responses);
				PathToolFsmState::Ready
			}
			(_, PathToolMessage::DoubleClick { extend_selection, shrink_selection }) => {
				// Double-clicked on a point (flip smooth/sharp behavior)
				let nearest_point = shape_editor.find_nearest_point_indices(&document.network_interface, input.mouse.position, SELECTION_THRESHOLD);
				if nearest_point.is_some() {
					// Flip the selected point between smooth and sharp
					if !tool_data.double_click_handled && tool_data.drag_start_pos.distance(input.mouse.position) <= DRAG_THRESHOLD {
						responses.add(DocumentMessage::StartTransaction);

						shape_editor.select_points_by_manipulator_id(&tool_data.saved_points_before_anchor_convert_smooth_sharp.iter().copied().collect::<Vec<_>>());
						shape_editor.flip_smooth_sharp(&document.network_interface, input.mouse.position, SELECTION_TOLERANCE, responses);
						tool_data.saved_points_before_anchor_convert_smooth_sharp.clear();

						responses.add(DocumentMessage::EndTransaction);
						responses.add(PathToolMessage::SelectedPointUpdated);
					}

					return PathToolFsmState::Ready;
				}
				// Double-clicked on a filled region
				else if let Some(layer) = document.click(input) {
					let extend_selection = input.keyboard.get(extend_selection as usize);
					let shrink_selection = input.keyboard.get(shrink_selection as usize);

					if shape_editor.is_selected_layer(layer) {
						if extend_selection && !tool_data.first_selected_with_single_click {
							responses.add(NodeGraphMessage::SelectedNodesRemove { nodes: vec![layer.to_node()] });

							if let Some(selection) = &tool_data.stored_selection {
								let mut selection = selection.clone();
								selection.remove(&layer);
								shape_editor.selected_shape_state = selection;
								tool_data.stored_selection = None;
							}
						} else if shrink_selection && !tool_data.first_selected_with_single_click {
							// Only deselect all the points of the double clicked layer
							if let Some(selection) = &tool_data.stored_selection {
								let selection = selection.clone();
								shape_editor.selected_shape_state = selection;
								tool_data.stored_selection = None;
							}

							let state = shape_editor.selected_shape_state.get_mut(&layer).expect("No state for selected layer");
							state.deselect_all_points_in_layer();
							state.deselect_all_segments_in_layer();
						} else if !tool_data.first_selected_with_single_click {
							// Select according to the selected editing mode
							let point_editing_mode = tool_options.path_editing_mode.point_editing_mode;
							let segment_editing_mode = tool_options.path_editing_mode.segment_editing_mode;
							shape_editor.select_connected(document, layer, input.mouse.position, point_editing_mode, segment_editing_mode);

							// Select all the other layers back again
							if let Some(selection) = &tool_data.stored_selection {
								let mut selection = selection.clone();
								selection.remove(&layer);

								for (layer, state) in selection {
									shape_editor.selected_shape_state.insert(layer, state);
								}
								tool_data.stored_selection = None;
							}
						}

						// If it was the very first click without there being an existing selection,
						// then the single-click behavior and double-click behavior should not collide
						tool_data.first_selected_with_single_click = false;
					} else if extend_selection {
						responses.add(NodeGraphMessage::SelectedNodesAdd { nodes: vec![layer.to_node()] });

						if let Some(selection) = &tool_data.stored_selection {
							shape_editor.selected_shape_state = selection.clone();
							tool_data.stored_selection = None;
						}
					} else {
						responses.add(NodeGraphMessage::SelectedNodesSet { nodes: vec![layer.to_node()] });
					}

					responses.add(OverlaysMessage::Draw);
				}
				// Double clicked on the background
				else {
					responses.add(NodeGraphMessage::SelectedNodesSet { nodes: vec![] });
				}

				PathToolFsmState::Ready
			}
			(_, PathToolMessage::Abort) => {
				responses.add(OverlaysMessage::Draw);
				PathToolFsmState::Ready
			}
			(_, PathToolMessage::NudgeSelectedPoints { delta_x, delta_y }) => {
				shape_editor.move_selected_points_and_segments(
					tool_data.opposing_handle_lengths.take(),
					document,
					(delta_x, delta_y).into(),
					true,
					false,
					false,
					tool_data.opposite_handle_position,
					false,
					responses,
				);

				PathToolFsmState::Ready
			}
			(_, PathToolMessage::SelectAllAnchors) => {
				shape_editor.select_all_anchors_in_selected_layers(document);
				responses.add(OverlaysMessage::Draw);
				PathToolFsmState::Ready
			}
			(_, PathToolMessage::DeselectAllPoints) => {
				shape_editor.deselect_all_points();
				responses.add(OverlaysMessage::Draw);
				PathToolFsmState::Ready
			}
			(_, PathToolMessage::SelectedPointXChanged { new_x }) => {
				if let Some(&SingleSelectedPoint { coordinates, id, layer, .. }) = tool_data.selection_status.as_one() {
					shape_editor.reposition_control_point(&id, &document.network_interface, DVec2::new(new_x, coordinates.y), layer, responses);
				}
				PathToolFsmState::Ready
			}
			(_, PathToolMessage::SelectedPointYChanged { new_y }) => {
				if let Some(&SingleSelectedPoint { coordinates, id, layer, .. }) = tool_data.selection_status.as_one() {
					shape_editor.reposition_control_point(&id, &document.network_interface, DVec2::new(coordinates.x, new_y), layer, responses);
				}
				PathToolFsmState::Ready
			}
			(_, PathToolMessage::SelectedPointUpdated) => {
				let colinear = shape_editor.selected_manipulator_angles(&document.network_interface);
				tool_data.dragging_state = DraggingState {
					point_select_state: shape_editor.get_dragging_state(&document.network_interface),
					colinear,
				};
				tool_data.update_selection_status(shape_editor, document);
				self
			}
			(_, PathToolMessage::ManipulatorMakeHandlesColinear) => {
				responses.add(DocumentMessage::StartTransaction);
				shape_editor.convert_selected_manipulators_to_colinear_handles(responses, document);
				responses.add(DocumentMessage::EndTransaction);
				responses.add(PathToolMessage::SelectionChanged);
				PathToolFsmState::Ready
			}
			(_, PathToolMessage::ManipulatorMakeHandlesFree) => {
				responses.add(DocumentMessage::StartTransaction);
				shape_editor.disable_colinear_handles_state_on_selected(&document.network_interface, responses);
				responses.add(DocumentMessage::EndTransaction);
				PathToolFsmState::Ready
			}
			(_, PathToolMessage::SetPivot { position }) => {
				responses.add(DocumentMessage::StartTransaction);

				tool_data.dot.pivot.last_non_none_reference = position;
				let pos: Option<DVec2> = position.into();
				tool_data.dot.pivot.set_normalized_position(pos.unwrap());
				let dot = tool_data.get_as_dot();
				responses.add(TransformLayerMessage::SetDot { dot });
				responses.add(NodeGraphMessage::RunDocumentGraph);

				self
			}
			(_, _) => PathToolFsmState::Ready,
		}
	}

	fn update_hints(&self, _responses: &mut VecDeque<Message>) {
		// Moved logic to update_dynamic_hints
	}

	fn update_cursor(&self, responses: &mut VecDeque<Message>) {
		responses.add(FrontendMessage::UpdateMouseCursor { cursor: MouseCursorIcon::Default });
	}
}

#[derive(Debug, PartialEq, Default)]
enum SelectionStatus {
	#[default]
	None,
	One(SingleSelectedPoint),
	Multiple(MultipleSelectedPoints),
}

impl SelectionStatus {
	fn as_one(&self) -> Option<&SingleSelectedPoint> {
		match self {
			SelectionStatus::One(one) => Some(one),
			_ => None,
		}
	}

	fn angle(&self) -> Option<ManipulatorAngle> {
		match self {
			Self::None => None,
			Self::One(one) => Some(one.manipulator_angle),
			Self::Multiple(one) => Some(one.manipulator_angle),
		}
	}
}

#[derive(Debug, PartialEq)]
struct MultipleSelectedPoints {
	manipulator_angle: ManipulatorAngle,
}

#[derive(Debug, PartialEq)]
struct SingleSelectedPoint {
	coordinates: DVec2,
	id: ManipulatorPointId,
	layer: LayerNodeIdentifier,
	manipulator_angle: ManipulatorAngle,
}

/// Sets the cumulative description of the selected points: if `None` are selected, if `One` is selected, or if `Multiple` are selected.
/// Applies to any selected points, whether they are anchors or handles; and whether they are from a single shape or across multiple shapes.
fn get_selection_status(network_interface: &NodeNetworkInterface, shape_state: &mut ShapeState) -> SelectionStatus {
	let mut selection_layers = shape_state.selected_shape_state.iter().map(|(k, v)| (*k, v.selected_points_count()));
	let total_selected_points = selection_layers.clone().map(|(_, v)| v).sum::<usize>();

	// Check to see if only one manipulator group in a single shape is selected
	if total_selected_points == 1 {
		let Some(layer) = selection_layers.find(|(_, v)| *v > 0).map(|(k, _)| k) else {
			return SelectionStatus::None;
		};
		let Some(vector_data) = network_interface.compute_modified_vector(layer) else {
			return SelectionStatus::None;
		};
		let Some(&point) = shape_state.selected_points().next() else {
			return SelectionStatus::None;
		};
		let Some(local_position) = point.get_position(&vector_data) else {
			return SelectionStatus::None;
		};

		let coordinates = network_interface.document_metadata().transform_to_document(layer).transform_point2(local_position);
		let manipulator_angle = if vector_data.colinear(point) { ManipulatorAngle::Colinear } else { ManipulatorAngle::Free };

		return SelectionStatus::One(SingleSelectedPoint {
			coordinates,
			layer,
			id: point,
			manipulator_angle,
		});
	};

	// Check to see if multiple manipulator groups are selected
	if total_selected_points > 1 {
		return SelectionStatus::Multiple(MultipleSelectedPoints {
			manipulator_angle: shape_state.selected_manipulator_angles(network_interface),
		});
	}

	SelectionStatus::None
}

fn calculate_lock_angle(
	tool_data: &mut PathToolData,
	shape_state: &mut ShapeState,
	responses: &mut VecDeque<Message>,
	document: &DocumentMessageHandler,
	vector_data: &VectorData,
	handle_id: ManipulatorPointId,
	tangent_to_neighboring_tangents: bool,
) -> Option<f64> {
	let anchor = handle_id.get_anchor(vector_data)?;
	let anchor_position = vector_data.point_domain.position_from_id(anchor);
	let current_segment = handle_id.get_segment();
	let points_connected = vector_data.connected_count(anchor);

	let (anchor_position, segment) = anchor_position.zip(current_segment)?;
	if points_connected == 1 {
		calculate_segment_angle(anchor, segment, vector_data, false)
	} else {
		let opposite_handle = handle_id
			.get_handle_pair(vector_data)
			.iter()
			.flatten()
			.find(|&h| h.to_manipulator_point() != handle_id)
			.copied()
			.map(|h| h.to_manipulator_point());
		let opposite_handle_position = opposite_handle.and_then(|h| h.get_position(vector_data)).filter(|pos| (pos - anchor_position).length() > 1e-6);

		if let Some(opposite_pos) = opposite_handle_position {
			if !vector_data.colinear_manipulators.iter().flatten().map(|h| h.to_manipulator_point()).any(|h| h == handle_id) {
				shape_state.convert_selected_manipulators_to_colinear_handles(responses, document);
				tool_data.temporary_colinear_handles = true;
			}
			Some(-(opposite_pos - anchor_position).angle_to(DVec2::X))
		} else {
			let angle_1 = vector_data
				.adjacent_segment(&handle_id)
				.and_then(|(_, adjacent_segment)| calculate_segment_angle(anchor, adjacent_segment, vector_data, false));

			let angle_2 = calculate_segment_angle(anchor, segment, vector_data, false);

			match (angle_1, angle_2) {
				(Some(angle_1), Some(angle_2)) => {
					let angle = Some((angle_1 + angle_2) / 2.);
					if tangent_to_neighboring_tangents {
						angle.map(|angle| angle + std::f64::consts::FRAC_PI_2)
					} else {
						angle
					}
				}
				(Some(angle_1), None) => Some(angle_1),
				(None, Some(angle_2)) => Some(angle_2),
				(None, None) => None,
			}
		}
	}
}

fn check_handle_over_adjacent_anchor(handle_id: ManipulatorPointId, vector_data: &VectorData) -> Option<PointId> {
	let (anchor, handle_position) = handle_id.get_anchor(vector_data).zip(handle_id.get_position(vector_data))?;

	let check_if_close = |point_id: &PointId| {
		let Some(anchor_position) = vector_data.point_domain.position_from_id(*point_id) else {
			return false;
		};
		(anchor_position - handle_position).length() < 10.
	};

	vector_data.connected_points(anchor).find(check_if_close)
}
fn calculate_adjacent_anchor_tangent(
	currently_dragged_handle: ManipulatorPointId,
	anchor: Option<PointId>,
	adjacent_anchor: Option<PointId>,
	vector_data: &VectorData,
) -> (Option<f64>, Option<DVec2>) {
	// Early return if no anchor or no adjacent anchors

	let Some((dragged_handle_anchor, adjacent_anchor)) = anchor.zip(adjacent_anchor) else {
		return (None, None);
	};
	let adjacent_anchor_position = vector_data.point_domain.position_from_id(adjacent_anchor);

	let handles: Vec<_> = vector_data.all_connected(adjacent_anchor).filter(|handle| handle.length(vector_data) > 1e-6).collect();

	match handles.len() {
		0 => {
			// Find non-shared segments
			let non_shared_segment: Vec<_> = vector_data
				.segment_bezier_iter()
				.filter_map(|(segment_id, _, start, end)| {
					let touches_adjacent = start == adjacent_anchor || end == adjacent_anchor;
					let shares_with_dragged = start == dragged_handle_anchor || end == dragged_handle_anchor;

					if touches_adjacent && !shares_with_dragged { Some(segment_id) } else { None }
				})
				.collect();

			match non_shared_segment.first() {
				Some(&segment) => {
					let angle = calculate_segment_angle(adjacent_anchor, segment, vector_data, true);
					(angle, adjacent_anchor_position)
				}
				None => (None, None),
			}
		}

		1 => {
			let segment = handles[0].segment;
			let angle = calculate_segment_angle(adjacent_anchor, segment, vector_data, true);
			(angle, adjacent_anchor_position)
		}

		2 => {
			// Use the angle formed by the handle of the shared segment relative to its associated anchor point.
			let Some(shared_segment_handle) = handles
				.iter()
				.find(|handle| handle.opposite().to_manipulator_point() == currently_dragged_handle)
				.map(|handle| handle.to_manipulator_point())
			else {
				return (None, None);
			};

			let angle = shared_segment_handle
				.get_position(vector_data)
				.zip(adjacent_anchor_position)
				.map(|(handle, anchor)| -(handle - anchor).angle_to(DVec2::X));

			(angle, adjacent_anchor_position)
		}

		_ => (None, None),
	}
}

fn update_dynamic_hints(
	state: PathToolFsmState,
	responses: &mut VecDeque<Message>,
	shape_editor: &mut ShapeState,
	document: &DocumentMessageHandler,
	tool_data: &PathToolData,
	tool_options: &PathToolOptions,
) {
	// Condinting based on currently selected segment if it has any one g1 continuous handle

	let hint_data = match state {
		PathToolFsmState::Ready => {
			// Show point sliding hints only when there is an anchor with colinear handles selected
			let single_anchor_selected = shape_editor.selected_points().count() == 1 && shape_editor.selected_points().any(|point| matches!(point, ManipulatorPointId::Anchor(_)));
			let at_least_one_anchor_selected = shape_editor.selected_points().any(|point| matches!(point, ManipulatorPointId::Anchor(_)));
			let at_least_one_point_selected = shape_editor.selected_points().count() >= 1;

			let mut single_colinear_anchor_selected = false;
			if single_anchor_selected {
				if let (Some(anchor), Some(layer)) = (
					shape_editor.selected_points().next(),
					document.network_interface.selected_nodes().selected_layers(document.metadata()).next(),
				) {
					if let Some(vector_data) = document.network_interface.compute_modified_vector(layer) {
						single_colinear_anchor_selected = vector_data.colinear(*anchor)
					}
				}
			}

			let mut drag_selected_hints = vec![HintInfo::mouse(MouseMotion::LmbDrag, "Drag Selected")];
			let mut delete_selected_hints = vec![HintInfo::keys([Key::Delete], "Delete Selected")];

			if at_least_one_anchor_selected {
				delete_selected_hints.push(HintInfo::keys([Key::Accel], "No Dissolve").prepend_plus());
				delete_selected_hints.push(HintInfo::keys([Key::Shift], "Cut Anchor").prepend_plus());
			}

			if single_colinear_anchor_selected {
				drag_selected_hints.push(HintInfo::multi_keys([[Key::Control], [Key::Shift]], "Slide").prepend_plus());
			}

			let mut hint_data = match (tool_data.segment.is_some(), tool_options.path_editing_mode.segment_editing_mode) {
				(true, true) => {
					vec![
						HintGroup(vec![HintInfo::mouse(MouseMotion::Lmb, "Select Segment"), HintInfo::keys([Key::Shift], "Extend").prepend_plus()]),
						HintGroup(vec![HintInfo::keys_and_mouse([Key::KeyA], MouseMotion::Lmb, "Mold Segment")]),
					]
				}
				(true, false) => {
					vec![
						HintGroup(vec![HintInfo::mouse(MouseMotion::Lmb, "Insert Point on Segment")]),
						HintGroup(vec![HintInfo::mouse(MouseMotion::LmbDrag, "Mold Segment")]),
						HintGroup(vec![HintInfo::keys_and_mouse([Key::Alt], MouseMotion::Lmb, "Delete Segment")]),
					]
				}
				(false, _) => {
					vec![
						HintGroup(vec![HintInfo::mouse(MouseMotion::Lmb, "Select Point"), HintInfo::keys([Key::Shift], "Extend").prepend_plus()]),
						HintGroup(vec![HintInfo::mouse(MouseMotion::LmbDrag, "Select Area"), HintInfo::keys([Key::Control], "Lasso").prepend_plus()]),
					]
				}
			};

			if at_least_one_anchor_selected {
				// TODO: Dynamically show either "Smooth" or "Sharp" based on the current state
				hint_data.push(HintGroup(vec![
					HintInfo::mouse(MouseMotion::LmbDouble, "Convert Anchor Point"),
					HintInfo::keys_and_mouse([Key::Alt], MouseMotion::Lmb, "To Sharp"),
					HintInfo::keys_and_mouse([Key::Alt], MouseMotion::LmbDrag, "To Smooth"),
				]));
			}

			if at_least_one_point_selected {
				let mut groups = vec![
					HintGroup(drag_selected_hints),
					HintGroup(vec![HintInfo::multi_keys([[Key::KeyG], [Key::KeyR], [Key::KeyS]], "Grab/Rotate/Scale Selected")]),
					HintGroup(vec![HintInfo::arrow_keys("Nudge Selected"), HintInfo::keys([Key::Shift], "10x").prepend_plus()]),
					HintGroup(delete_selected_hints),
				];
				hint_data.append(&mut groups);
			}

			HintData(hint_data)
		}
		PathToolFsmState::Dragging(dragging_state) => {
			let colinear = dragging_state.colinear;
			let mut dragging_hint_data = HintData(Vec::new());
			dragging_hint_data
				.0
				.push(HintGroup(vec![HintInfo::mouse(MouseMotion::Rmb, ""), HintInfo::keys([Key::Escape], "Cancel").prepend_slash()]));

			let drag_anchor = HintInfo::keys([Key::Space], "Drag Anchor");
			let toggle_group = match dragging_state.point_select_state {
				PointSelectState::HandleNoPair | PointSelectState::HandleWithPair => {
					let mut hints = vec![HintInfo::keys([Key::Tab], "Swap Dragged Handle")];
					hints.push(HintInfo::keys(
						[Key::KeyC],
						if colinear == ManipulatorAngle::Colinear {
							"Break Colinear Handles"
						} else {
							"Make Handles Colinear"
						},
					));
					hints
				}
				PointSelectState::Anchor => Vec::new(),
			};
			let hold_group = match dragging_state.point_select_state {
				PointSelectState::HandleNoPair => {
					let mut hints = vec![];
					if colinear != ManipulatorAngle::Free {
						hints.push(HintInfo::keys([Key::Alt], "Equidistant Handles"));
					}
					hints.push(HintInfo::keys([Key::Shift], "15° Increments"));
					hints.push(HintInfo::keys([Key::Control], "Lock Angle"));
					hints.push(drag_anchor);
					hints
				}
				PointSelectState::HandleWithPair => {
					let mut hints = vec![];
					if colinear != ManipulatorAngle::Free {
						hints.push(HintInfo::keys([Key::Alt], "Equidistant Handles"));
					}
					hints.push(HintInfo::keys([Key::Shift], "15° Increments"));
					hints.push(HintInfo::keys([Key::Control], "Lock Angle"));
					hints.push(drag_anchor);
					hints
				}
				PointSelectState::Anchor => Vec::new(),
			};

			if !toggle_group.is_empty() {
				dragging_hint_data.0.push(HintGroup(toggle_group));
			}

			if !hold_group.is_empty() {
				dragging_hint_data.0.push(HintGroup(hold_group));
			}

			dragging_hint_data
		}
		PathToolFsmState::Drawing { .. } => HintData(vec![
			HintGroup(vec![HintInfo::mouse(MouseMotion::Rmb, ""), HintInfo::keys([Key::Escape], "Cancel").prepend_slash()]),
			HintGroup(vec![
				HintInfo::mouse(MouseMotion::LmbDrag, "Select Area"),
				HintInfo::keys([Key::Shift], "Extend").prepend_plus(),
				HintInfo::keys([Key::Alt], "Subtract").prepend_plus(),
			]),
		]),
		PathToolFsmState::MoldingSegment => {
			let mut has_colinear_anchors = false;

			if let Some(segment) = &tool_data.segment {
				let handle1 = HandleId::primary(segment.segment());
				let handle2 = HandleId::end(segment.segment());

				if let Some(vector_data) = document.network_interface.compute_modified_vector(segment.layer()) {
					let other_handle1 = vector_data.other_colinear_handle(handle1);
					let other_handle2 = vector_data.other_colinear_handle(handle2);
					if other_handle1.is_some() || other_handle2.is_some() {
						has_colinear_anchors = true;
					}
				};
			}

			let handles_stored = if let Some(other_handles) = tool_data.temporary_adjacent_handles_while_molding {
				other_handles[0].is_some() || other_handles[1].is_some()
			} else {
				false
			};

			let molding_disable_possible = has_colinear_anchors || handles_stored;

			let mut molding_hints = vec![HintGroup(vec![HintInfo::mouse(MouseMotion::Rmb, ""), HintInfo::keys([Key::Escape], "Cancel").prepend_slash()])];

			if molding_disable_possible {
				molding_hints.push(HintGroup(vec![HintInfo::keys([Key::Alt], "Break Colinear Handles")]));
			}

			HintData(molding_hints)
		}
		PathToolFsmState::SlidingPoint => HintData(vec![HintGroup(vec![HintInfo::mouse(MouseMotion::Rmb, ""), HintInfo::keys([Key::Escape], "Cancel").prepend_slash()])]),
	};
	responses.add(FrontendMessage::UpdateInputHints { hint_data });
}<|MERGE_RESOLUTION|>--- conflicted
+++ resolved
@@ -1786,20 +1786,9 @@
 			}
 			(PathToolFsmState::Ready, PathToolMessage::PointerMove { delete_segment, .. }) => {
 				tool_data.delete_segment_pressed = input.keyboard.get(delete_segment as usize);
-<<<<<<< HEAD
 				tool_data.saved_points_before_anchor_convert_smooth_sharp.clear();
 				tool_data.adjacent_anchor_offset = None;
-=======
-
-				if !tool_data.saved_points_before_anchor_convert_smooth_sharp.is_empty() {
-					tool_data.saved_points_before_anchor_convert_smooth_sharp.clear();
-				}
-
-				if tool_data.adjacent_anchor_offset.is_some() {
-					tool_data.adjacent_anchor_offset = None;
-				}
 				tool_data.stored_selection = None;
->>>>>>> 49db963c
 
 				responses.add(OverlaysMessage::Draw);
 

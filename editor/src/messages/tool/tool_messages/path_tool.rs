use super::select_tool::extend_lasso;
use super::tool_prelude::*;
use crate::consts::{
	COLOR_OVERLAY_BLUE, COLOR_OVERLAY_GRAY, COLOR_OVERLAY_GREEN, COLOR_OVERLAY_RED, DEFAULT_STROKE_WIDTH, DOUBLE_CLICK_MILLISECONDS, DRAG_DIRECTION_MODE_DETERMINATION_THRESHOLD, DRAG_THRESHOLD,
	DRILL_THROUGH_THRESHOLD, HANDLE_ROTATE_SNAP_ANGLE, SEGMENT_INSERTION_DISTANCE, SEGMENT_OVERLAY_SIZE, SELECTION_THRESHOLD, SELECTION_TOLERANCE,
};
use crate::messages::portfolio::document::graph_operation::utility_types::TransformIn;
use crate::messages::portfolio::document::node_graph::document_node_definitions::resolve_document_node_type;
use crate::messages::portfolio::document::overlays::utility_functions::{path_overlays, selected_segments};
use crate::messages::portfolio::document::overlays::utility_types::{DrawHandles, OverlayContext};
use crate::messages::portfolio::document::utility_types::clipboards::Clipboard;
use crate::messages::portfolio::document::utility_types::document_metadata::{DocumentMetadata, LayerNodeIdentifier};
use crate::messages::portfolio::document::utility_types::network_interface::NodeNetworkInterface;
use crate::messages::portfolio::document::utility_types::transformation::Axis;
use crate::messages::preferences::SelectionMode;
use crate::messages::tool::common_functionality::auto_panning::AutoPanning;
use crate::messages::tool::common_functionality::graph_modification_utils;
use crate::messages::tool::common_functionality::pivot::{PivotGizmo, PivotGizmoType, PivotToolSource, pin_pivot_widget, pivot_gizmo_type_widget, pivot_reference_point_widget};
use crate::messages::tool::common_functionality::shape_editor::{
	ClosestSegment, ManipulatorAngle, OpposingHandleLengths, SelectedLayerState, SelectedPointsInfo, SelectionChange, SelectionShape, SelectionShapeType, ShapeState,
};
use crate::messages::tool::common_functionality::snapping::{SnapCache, SnapCandidatePoint, SnapConstraint, SnapData, SnapManager};
use crate::messages::tool::common_functionality::utility_functions::{calculate_segment_angle, find_two_param_best_approximate};
use bezier_rs::{Bezier, BezierHandles, TValue};
use graph_craft::document::value::TaggedValue;
use graphene_std::Color;
use graphene_std::renderer::Quad;
use graphene_std::transform::ReferencePoint;
use graphene_std::uuid::NodeId;
use graphene_std::vector::click_target::ClickTargetType;
use graphene_std::vector::{HandleExt, HandleId, NoHashBuilder, SegmentId, VectorData};
use graphene_std::vector::{ManipulatorPointId, PointId, VectorModificationType};
use std::vec;

#[derive(Default, ExtractField)]
pub struct PathTool {
	fsm_state: PathToolFsmState,
	tool_data: PathToolData,
	options: PathToolOptions,
}

#[derive(Default)]
pub struct PathToolOptions {
	path_overlay_mode: PathOverlayMode,
	path_editing_mode: PathEditingMode,
}

#[impl_message(Message, ToolMessage, Path)]
#[derive(PartialEq, Clone, Debug, serde::Serialize, serde::Deserialize, specta::Type)]
pub enum PathToolMessage {
	// Standard messages
	Abort,
	Overlays(OverlayContext),
	SelectionChanged,

	// Tool-specific messages
	BreakPath,
	DeselectAllPoints,
	Delete,
	DeleteAndBreakPath,
	DragStop {
		extend_selection: Key,
		shrink_selection: Key,
	},
	Enter {
		extend_selection: Key,
		shrink_selection: Key,
	},
	Escape,
	ClosePath,
	DoubleClick {
		extend_selection: Key,
		shrink_selection: Key,
	},
	GRS {
		// Should be `Key::KeyG` (Grab), `Key::KeyR` (Rotate), or `Key::KeyS` (Scale)
		key: Key,
	},
	ManipulatorMakeHandlesFree,
	ManipulatorMakeHandlesColinear,
	MouseDown {
		extend_selection: Key,
		lasso_select: Key,
		handle_drag_from_anchor: Key,
		drag_restore_handle: Key,
		segment_editing_modifier: Key,
	},
	NudgeSelectedPoints {
		delta_x: f64,
		delta_y: f64,
	},
	PointerMove {
		equidistant: Key,
		toggle_colinear: Key,
		move_anchor_with_handles: Key,
		snap_angle: Key,
		lock_angle: Key,
		delete_segment: Key,
		break_colinear_molding: Key,
		segment_editing_modifier: Key,
	},
	PointerOutsideViewport {
		equidistant: Key,
		toggle_colinear: Key,
		move_anchor_with_handles: Key,
		snap_angle: Key,
		lock_angle: Key,
		delete_segment: Key,
		break_colinear_molding: Key,
		segment_editing_modifier: Key,
	},
	RightClick,
	SelectAllAnchors,
	SelectedPointUpdated,
	SelectedPointXChanged {
		new_x: f64,
	},
	SelectedPointYChanged {
		new_y: f64,
	},
	SetPivot {
		position: ReferencePoint,
	},
	SwapSelectedHandles,
	UpdateOptions(PathOptionsUpdate),
	UpdateSelectedPointsStatus {
		overlay_context: OverlayContext,
	},
<<<<<<< HEAD
	Copy {
		clipboard: Clipboard,
	},
	Cut {
		clipboard: Clipboard,
	},
	DeleteSelected,
	Paste {
		data: String,
	},
	Duplicate,
=======
	TogglePointEditing,
	ToggleSegmentEditing,
>>>>>>> 34a8b9b6
}

#[derive(PartialEq, Eq, Hash, Copy, Clone, Debug, Default, serde::Serialize, serde::Deserialize, specta::Type)]
pub enum PathOverlayMode {
	AllHandles = 0,
	#[default]
	SelectedPointHandles = 1,
	FrontierHandles = 2,
}

#[derive(PartialEq, Eq, Hash, Copy, Clone, Debug)]
pub struct PathEditingMode {
	point_editing_mode: bool,
	segment_editing_mode: bool,
}

impl Default for PathEditingMode {
	fn default() -> Self {
		Self {
			point_editing_mode: true,
			segment_editing_mode: false,
		}
	}
}

#[derive(PartialEq, Eq, Clone, Debug, Hash, serde::Serialize, serde::Deserialize, specta::Type)]
pub enum PathOptionsUpdate {
	OverlayModeType(PathOverlayMode),
	PointEditingMode { enabled: bool },
	SegmentEditingMode { enabled: bool },
	PivotGizmoType(PivotGizmoType),
	TogglePivotGizmoType(bool),
	TogglePivotPinned,
}

impl ToolMetadata for PathTool {
	fn icon_name(&self) -> String {
		"VectorPathTool".into()
	}
	fn tooltip(&self) -> String {
		"Path Tool".into()
	}
	fn tool_type(&self) -> crate::messages::tool::utility_types::ToolType {
		ToolType::Path
	}
}

impl LayoutHolder for PathTool {
	fn layout(&self) -> Layout {
		let coordinates = self.tool_data.selection_status.as_one().as_ref().map(|point| point.coordinates);
		let (x, y) = coordinates.map(|point| (Some(point.x), Some(point.y))).unwrap_or((None, None));

		let selection_status = &self.tool_data.selection_status;
		let manipulator_angle = selection_status.angle();

		let x_location = NumberInput::new(x)
			.unit(" px")
			.label("X")
			.min_width(120)
			.disabled(x.is_none())
			.min(-((1_u64 << f64::MANTISSA_DIGITS) as f64))
			.max((1_u64 << f64::MANTISSA_DIGITS) as f64)
			.on_update(move |number_input: &NumberInput| {
				if let Some(new_x) = number_input.value.or(x) {
					PathToolMessage::SelectedPointXChanged { new_x }.into()
				} else {
					Message::NoOp
				}
			})
			.widget_holder();

		let y_location = NumberInput::new(y)
			.unit(" px")
			.label("Y")
			.min_width(120)
			.disabled(y.is_none())
			.min(-((1_u64 << f64::MANTISSA_DIGITS) as f64))
			.max((1_u64 << f64::MANTISSA_DIGITS) as f64)
			.on_update(move |number_input: &NumberInput| {
				if let Some(new_y) = number_input.value.or(y) {
					PathToolMessage::SelectedPointYChanged { new_y }.into()
				} else {
					Message::NoOp
				}
			})
			.widget_holder();

		let related_seperator = Separator::new(SeparatorType::Related).widget_holder();
		let unrelated_seperator = Separator::new(SeparatorType::Unrelated).widget_holder();

		let colinear_handles_tooltip = "Keep both handles unbent, each 180° apart, when moving either";
		let colinear_handles_state = manipulator_angle.and_then(|angle| match angle {
			ManipulatorAngle::Colinear => Some(true),
			ManipulatorAngle::Free => Some(false),
			ManipulatorAngle::Mixed => None,
		})
		// TODO: Remove `unwrap_or_default` once checkboxes are capable of displaying a mixed state
		.unwrap_or_default();
		let mut checkbox_id = CheckboxId::default();
		let colinear_handle_checkbox = CheckboxInput::new(colinear_handles_state)
			.disabled(!self.tool_data.can_toggle_colinearity)
			.on_update(|&CheckboxInput { checked, .. }| {
				if checked {
					PathToolMessage::ManipulatorMakeHandlesColinear.into()
				} else {
					PathToolMessage::ManipulatorMakeHandlesFree.into()
				}
			})
			.tooltip(colinear_handles_tooltip)
			.for_label(checkbox_id.clone())
			.widget_holder();
		let colinear_handles_label = TextLabel::new("Colinear Handles")
			.disabled(!self.tool_data.can_toggle_colinearity)
			.tooltip(colinear_handles_tooltip)
			.for_checkbox(&mut checkbox_id)
			.widget_holder();

		let point_editing_mode = CheckboxInput::new(self.options.path_editing_mode.point_editing_mode)
			// TODO(Keavon): Replace with a real icon
			.icon("Dot")
			.tooltip("Point Editing Mode\n\nShift + click to select both modes.")
			.on_update(|_| PathToolMessage::TogglePointEditing.into())
			.widget_holder();
		let segment_editing_mode = CheckboxInput::new(self.options.path_editing_mode.segment_editing_mode)
			// TODO(Keavon): Replace with a real icon
			.icon("Remove")
			.tooltip("Segment Editing Mode\n\nShift + click to select both modes.")
			.on_update(|_| PathToolMessage::ToggleSegmentEditing.into())
			.widget_holder();

		let path_overlay_mode_widget = RadioInput::new(vec![
			RadioEntryData::new("all")
				.icon("HandleVisibilityAll")
				.tooltip("Show all handles regardless of selection")
				.on_update(move |_| PathToolMessage::UpdateOptions(PathOptionsUpdate::OverlayModeType(PathOverlayMode::AllHandles)).into()),
			RadioEntryData::new("selected")
				.icon("HandleVisibilitySelected")
				.tooltip("Show only handles of the segments connected to selected points")
				.on_update(move |_| PathToolMessage::UpdateOptions(PathOptionsUpdate::OverlayModeType(PathOverlayMode::SelectedPointHandles)).into()),
			RadioEntryData::new("frontier")
				.icon("HandleVisibilityFrontier")
				.tooltip("Show only handles at the frontiers of the segments connected to selected points")
				.on_update(move |_| PathToolMessage::UpdateOptions(PathOptionsUpdate::OverlayModeType(PathOverlayMode::FrontierHandles)).into()),
		])
		.selected_index(Some(self.options.path_overlay_mode as u32))
		.widget_holder();

		// Works only if a single layer is selected and its type is vectordata
		let path_node_button = TextButton::new("Make Path Editable")
			.icon(Some("NodeShape".into()))
			.tooltip("Make Path Editable")
			.on_update(|_| NodeGraphMessage::AddPathNode.into())
			.disabled(!self.tool_data.single_path_node_compatible_layer_selected)
			.widget_holder();

		let [_checkbox, _dropdown] = {
			let pivot_gizmo_type_widget = pivot_gizmo_type_widget(self.tool_data.pivot_gizmo.state, PivotToolSource::Path);
			[pivot_gizmo_type_widget[0].clone(), pivot_gizmo_type_widget[2].clone()]
		};

		let has_something = !self.tool_data.saved_points_before_anchor_convert_smooth_sharp.is_empty();
		let _pivot_reference = pivot_reference_point_widget(
			has_something || !self.tool_data.pivot_gizmo.state.is_pivot(),
			self.tool_data.pivot_gizmo.pivot.to_pivot_position(),
			PivotToolSource::Path,
		);

		let _pin_pivot = pin_pivot_widget(self.tool_data.pivot_gizmo.pin_active(), false, PivotToolSource::Path);

		Layout::WidgetLayout(WidgetLayout::new(vec![LayoutGroup::Row {
			widgets: vec![
				x_location,
				related_seperator.clone(),
				y_location,
				unrelated_seperator.clone(),
				colinear_handle_checkbox,
				related_seperator.clone(),
				colinear_handles_label,
				unrelated_seperator.clone(),
				point_editing_mode,
				related_seperator.clone(),
				segment_editing_mode,
				unrelated_seperator.clone(),
				path_overlay_mode_widget,
				unrelated_seperator.clone(),
				path_node_button,
				// checkbox.clone(),
				// related_seperator.clone(),
				// dropdown.clone(),
				// unrelated_seperator,
				// pivot_reference,
				// related_seperator.clone(),
				// pin_pivot,
			],
		}]))
	}
}

#[message_handler_data]
impl<'a> MessageHandler<ToolMessage, &mut ToolActionMessageContext<'a>> for PathTool {
	fn process_message(&mut self, message: ToolMessage, responses: &mut VecDeque<Message>, context: &mut ToolActionMessageContext<'a>) {
		let updating_point = message == ToolMessage::Path(PathToolMessage::SelectedPointUpdated);

		match message {
			ToolMessage::Path(PathToolMessage::UpdateOptions(action)) => match action {
				PathOptionsUpdate::OverlayModeType(overlay_mode_type) => {
					self.options.path_overlay_mode = overlay_mode_type;
					responses.add(OverlaysMessage::Draw);
				}
				PathOptionsUpdate::PointEditingMode { enabled } => {
					self.options.path_editing_mode.point_editing_mode = enabled;
					responses.add(OverlaysMessage::Draw);
				}
				PathOptionsUpdate::SegmentEditingMode { enabled } => {
					self.options.path_editing_mode.segment_editing_mode = enabled;
					responses.add(OverlaysMessage::Draw);
				}
				PathOptionsUpdate::PivotGizmoType(gizmo_type) => {
					if !self.tool_data.pivot_gizmo.state.disabled {
						self.tool_data.pivot_gizmo.state.gizmo_type = gizmo_type;
						responses.add(ToolMessage::UpdateHints);
						let pivot_gizmo = self.tool_data.pivot_gizmo();
						responses.add(TransformLayerMessage::SetPivotGizmo { pivot_gizmo });
						responses.add(NodeGraphMessage::RunDocumentGraph);
						self.send_layout(responses, LayoutTarget::ToolOptions);
					}
				}
				PathOptionsUpdate::TogglePivotGizmoType(state) => {
					self.tool_data.pivot_gizmo.state.disabled = !state;
					responses.add(ToolMessage::UpdateHints);
					responses.add(NodeGraphMessage::RunDocumentGraph);
					self.send_layout(responses, LayoutTarget::ToolOptions);
				}

				PathOptionsUpdate::TogglePivotPinned => {
					self.tool_data.pivot_gizmo.pivot.pinned = !self.tool_data.pivot_gizmo.pivot.pinned;
					responses.add(ToolMessage::UpdateHints);
					responses.add(NodeGraphMessage::RunDocumentGraph);
					self.send_layout(responses, LayoutTarget::ToolOptions);
				}
			},
			ToolMessage::Path(PathToolMessage::ClosePath) => {
				responses.add(DocumentMessage::AddTransaction);
				context.shape_editor.close_selected_path(context.document, responses);
				responses.add(DocumentMessage::EndTransaction);
				responses.add(OverlaysMessage::Draw);
			}
			ToolMessage::Path(PathToolMessage::SwapSelectedHandles) => {
				if context.shape_editor.handle_with_pair_selected(&context.document.network_interface) {
					context.shape_editor.alternate_selected_handles(&context.document.network_interface);
					responses.add(PathToolMessage::SelectedPointUpdated);
					responses.add(FrontendMessage::UpdateMouseCursor { cursor: MouseCursorIcon::None });
					responses.add(OverlaysMessage::Draw);
				}
			}
			_ => {
				self.fsm_state.process_event(message, &mut self.tool_data, context, &self.options, responses, true);
			}
		}

		if updating_point {
			self.send_layout(responses, LayoutTarget::ToolOptions);
		}
	}

	// Different actions depending on state may be wanted:
	fn actions(&self) -> ActionList {
		match self.fsm_state {
			PathToolFsmState::Ready => actions!(PathToolMessageDiscriminant;
				DoubleClick,
				MouseDown,
				Delete,
				NudgeSelectedPoints,
				Enter,
				SelectAllAnchors,
				DeselectAllPoints,
				BreakPath,
				DeleteAndBreakPath,
				ClosePath,
				PointerMove,
<<<<<<< HEAD
				Copy,
				Cut,
				DeleteSelected,
				Paste,
				Duplicate
=======
				TogglePointEditing,
				ToggleSegmentEditing
>>>>>>> 34a8b9b6
			),
			PathToolFsmState::Dragging(_) => actions!(PathToolMessageDiscriminant;
				Escape,
				RightClick,
				DoubleClick,
				DragStop,
				PointerMove,
				Delete,
				BreakPath,
				DeleteAndBreakPath,
				SwapSelectedHandles,
<<<<<<< HEAD
				Copy,
				Cut,
				DeleteSelected,
				Paste,
				Duplicate
=======
				TogglePointEditing,
				ToggleSegmentEditing
>>>>>>> 34a8b9b6
			),
			PathToolFsmState::Drawing { .. } => actions!(PathToolMessageDiscriminant;
				DoubleClick,
				DragStop,
				PointerMove,
				Delete,
				Enter,
				BreakPath,
				DeleteAndBreakPath,
				Escape,
				RightClick,
				TogglePointEditing,
				ToggleSegmentEditing
			),
			PathToolFsmState::SlidingPoint => actions!(PathToolMessageDiscriminant;
				PointerMove,
				DragStop,
				Escape,
				RightClick
			),
		}
	}
}

impl ToolTransition for PathTool {
	fn event_to_message_map(&self) -> EventToMessageMap {
		EventToMessageMap {
			tool_abort: Some(PathToolMessage::Abort.into()),
			selection_changed: Some(PathToolMessage::SelectionChanged.into()),
			overlay_provider: Some(|overlay_context| PathToolMessage::Overlays(overlay_context).into()),
			..Default::default()
		}
	}
}
#[derive(Clone, Copy, Debug, Default, PartialEq, Eq)]
pub struct DraggingState {
	point_select_state: PointSelectState,
	colinear: ManipulatorAngle,
}

#[derive(Clone, Copy, Default, Debug, PartialEq, Eq)]
pub enum PointSelectState {
	HandleWithPair,
	#[default]
	HandleNoPair,
	Anchor,
}

#[derive(Clone, Copy)]
pub struct SlidingSegmentData {
	segment_id: SegmentId,
	bezier: Bezier,
	start: PointId,
}

#[derive(Clone, Copy)]
pub struct SlidingPointInfo {
	anchor: PointId,
	layer: LayerNodeIdentifier,
	connected_segments: [SlidingSegmentData; 2],
}

#[derive(Clone, Copy, Debug, Default, PartialEq, Eq)]
enum PathToolFsmState {
	#[default]
	Ready,
	Dragging(DraggingState),
	Drawing {
		selection_shape: SelectionShapeType,
	},
	SlidingPoint,
}

#[derive(Default)]
struct PathToolData {
	snap_manager: SnapManager,
	lasso_polygon: Vec<DVec2>,
	selection_mode: Option<SelectionMode>,
	drag_start_pos: DVec2,
	previous_mouse_position: DVec2,
	toggle_colinear_debounce: bool,
	opposing_handle_lengths: Option<OpposingHandleLengths>,
	/// Describes information about the selected point(s), if any, across one or multiple shapes and manipulator point types (anchor or handle).
	/// The available information varies depending on whether `None`, `One`, or `Multiple` points are currently selected.
	/// NOTE: It must be updated using `update_selection_status` to ensure `can_toggle_colinearity` stays synchronized with the current selection.
	selection_status: SelectionStatus,
	/// `true` if we can change the current selection to colinear or not.
	can_toggle_colinearity: bool,
	segment: Option<ClosestSegment>,
	snap_cache: SnapCache,
	double_click_handled: bool,
	delete_segment_pressed: bool,
	segment_editing_modifier: bool,
	multiple_toggle_pressed: bool,
	auto_panning: AutoPanning,
	saved_points_before_anchor_select_toggle: Vec<ManipulatorPointId>,
	select_anchor_toggled: bool,
	saved_selection_before_handle_drag: HashMap<LayerNodeIdentifier, (HashSet<ManipulatorPointId>, HashSet<SegmentId>)>,
	handle_drag_toggle: bool,
	saved_points_before_anchor_convert_smooth_sharp: HashSet<ManipulatorPointId>,
	last_click_time: u64,
	dragging_state: DraggingState,
	angle: f64,
	pivot_gizmo: PivotGizmo,
	ordered_points: Vec<ManipulatorPointId>,
	opposite_handle_position: Option<DVec2>,
	last_clicked_point_was_selected: bool,
	last_clicked_segment_was_selected: bool,
	snapping_axis: Option<Axis>,
	alt_clicked_on_anchor: bool,
	alt_dragging_from_anchor: bool,
	angle_locked: bool,
	temporary_colinear_handles: bool,
	molding_info: Option<(DVec2, DVec2)>,
	molding_segment: bool,
	temporary_adjacent_handles_while_molding: Option<[Option<HandleId>; 2]>,
	frontier_handles_info: Option<HashMap<SegmentId, Vec<PointId>>>,
	adjacent_anchor_offset: Option<DVec2>,
	sliding_point_info: Option<SlidingPointInfo>,
	started_drawing_from_inside: bool,
	first_selected_with_single_click: bool,
	stored_selection: Option<HashMap<LayerNodeIdentifier, SelectedLayerState>>,
	last_drill_through_click_position: Option<DVec2>,
	drill_through_cycle_index: usize,
	drill_through_cycle_count: usize,
	hovered_layers: Vec<LayerNodeIdentifier>,
	ghost_outline: Vec<(Vec<ClickTargetType>, LayerNodeIdentifier)>,
	single_path_node_compatible_layer_selected: bool,
}

impl PathToolData {
	fn save_points_before_anchor_toggle(&mut self, points: Vec<ManipulatorPointId>) -> PathToolFsmState {
		self.saved_points_before_anchor_select_toggle = points;
		PathToolFsmState::Dragging(self.dragging_state)
	}

	pub fn selection_quad(&self, metadata: &DocumentMetadata) -> Quad {
		let bbox = self.selection_box(metadata);
		Quad::from_box(bbox)
	}

	pub fn calculate_selection_mode_from_direction(&mut self, metadata: &DocumentMetadata) -> SelectionMode {
		let bbox = self.selection_box(metadata);
		let above_threshold = bbox[1].distance_squared(bbox[0]) > DRAG_DIRECTION_MODE_DETERMINATION_THRESHOLD.powi(2);

		if self.selection_mode.is_none() && above_threshold {
			let mode = if bbox[1].x < bbox[0].x {
				SelectionMode::Touched
			} else {
				// This also covers the case where they're equal: the area is zero, so we use `Enclosed` to ensure the selection ends up empty, as nothing will be enclosed by an empty area
				SelectionMode::Enclosed
			};
			self.selection_mode = Some(mode);
		}

		self.selection_mode.unwrap_or(SelectionMode::Touched)
	}

	pub fn selection_box(&self, metadata: &DocumentMetadata) -> [DVec2; 2] {
		// Convert previous mouse position to viewport space first
		let document_to_viewport = metadata.document_to_viewport;
		let previous_mouse = document_to_viewport.transform_point2(self.previous_mouse_position);
		if previous_mouse == self.drag_start_pos {
			let tolerance = DVec2::splat(SELECTION_TOLERANCE);
			[self.drag_start_pos - tolerance, self.drag_start_pos + tolerance]
		} else {
			[self.drag_start_pos, previous_mouse]
		}
	}

	fn update_selection_status(&mut self, shape_editor: &mut ShapeState, document: &DocumentMessageHandler) {
		let selection_status = get_selection_status(&document.network_interface, shape_editor);

		self.can_toggle_colinearity = match &selection_status {
			SelectionStatus::None => false,
			SelectionStatus::One(single_selected_point) => {
				let vector_data = document.network_interface.compute_modified_vector(single_selected_point.layer).unwrap();
				if single_selected_point.id.get_handle_pair(&vector_data).is_some() {
					let anchor = single_selected_point.id.get_anchor(&vector_data).expect("Cannot find connected anchor");
					vector_data.all_connected(anchor).count() <= 2
				} else {
					false
				}
			}
			SelectionStatus::Multiple(_) => true,
		};
		self.selection_status = selection_status;
	}

	fn remove_saved_points(&mut self) {
		self.saved_points_before_anchor_select_toggle.clear();
	}

	fn reset_drill_through_cycle(&mut self) {
		self.last_drill_through_click_position = None;
		self.drill_through_cycle_index = 0;
	}

	fn next_drill_through_cycle(&mut self, position: DVec2) -> usize {
		if self.last_drill_through_click_position.is_none_or(|last_pos| last_pos.distance(position) > DRILL_THROUGH_THRESHOLD) {
			// New position, reset cycle
			self.drill_through_cycle_index = 0;
		} else {
			// Same position, advance cycle
			self.drill_through_cycle_index = (self.drill_through_cycle_index + 1) % self.drill_through_cycle_count.max(1);
		}
		self.last_drill_through_click_position = Some(position);
		self.drill_through_cycle_index
	}

	fn peek_drill_through_index(&self) -> usize {
		if self.drill_through_cycle_count == 0 {
			0
		} else {
			(self.drill_through_cycle_index + 1) % self.drill_through_cycle_count.max(1)
		}
	}

	fn has_drill_through_mouse_moved(&self, position: DVec2) -> bool {
		self.last_drill_through_click_position.is_none_or(|last_pos| last_pos.distance(position) > DRILL_THROUGH_THRESHOLD)
	}

	fn set_ghost_outline(&mut self, shape_editor: &ShapeState, document: &DocumentMessageHandler) {
		self.ghost_outline.clear();
		for &layer in shape_editor.selected_shape_state.keys() {
			// We probably need to collect here
			let outline: Vec<ClickTargetType> = document.metadata().layer_with_free_points_outline(layer).cloned().collect();

			self.ghost_outline.push((outline, layer));
		}
	}

	// TODO: This function is for basic point select mode. We definitely need to make a new one for the segment select mode.
	#[allow(clippy::too_many_arguments)]
	fn mouse_down(
		&mut self,
		shape_editor: &mut ShapeState,
		document: &DocumentMessageHandler,
		input: &InputPreprocessorMessageHandler,
		responses: &mut VecDeque<Message>,
		extend_selection: bool,
		lasso_select: bool,
		handle_drag_from_anchor: bool,
		drag_zero_handle: bool,
		segment_editing_modifier: bool,
		path_overlay_mode: PathOverlayMode,
		segment_editing_mode: bool,
		point_editing_mode: bool,
	) -> PathToolFsmState {
		self.double_click_handled = false;
		self.opposing_handle_lengths = None;

		self.drag_start_pos = input.mouse.position;

		if input.time - self.last_click_time > DOUBLE_CLICK_MILLISECONDS {
			self.saved_points_before_anchor_convert_smooth_sharp.clear();
			self.stored_selection = None;
		}

		self.last_click_time = input.time;

		let mut old_selection = HashMap::new();

		for (layer, state) in &shape_editor.selected_shape_state {
			let selected_points = state.selected_points().collect::<HashSet<_>>();
			let selected_segments = state.selected_segments().collect::<HashSet<_>>();
			old_selection.insert(*layer, (selected_points, selected_segments));
		}

		// Check if the point is already selected; if not, select the first point within the threshold (in pixels)
		// Don't select the points which are not shown currently in PathOverlayMode
		if let Some((already_selected, mut selection_info)) = shape_editor.get_point_selection_state(
			&document.network_interface,
			input.mouse.position,
			SELECTION_THRESHOLD,
			path_overlay_mode,
			&self.frontier_handles_info,
			point_editing_mode,
		) {
			responses.add(DocumentMessage::StartTransaction);

			self.set_ghost_outline(shape_editor, document);

			self.last_clicked_point_was_selected = already_selected;

			// If the point is already selected and shift (`extend_selection`) is used, keep the selection unchanged.
			// Otherwise, select the first point within the threshold.
			if !(already_selected && extend_selection) {
				if let Some(updated_selection_info) = shape_editor.change_point_selection(
					&document.network_interface,
					input.mouse.position,
					SELECTION_THRESHOLD,
					extend_selection,
					path_overlay_mode,
					&self.frontier_handles_info,
				) {
					selection_info = updated_selection_info;
				}
			}

			if let Some(selected_points) = selection_info {
				self.drag_start_pos = input.mouse.position;

				// If selected points contain only handles and there was some selection before, then it is stored and becomes restored upon release
				let mut dragging_only_handles = true;
				for point in &selected_points.points {
					if matches!(point.point_id, ManipulatorPointId::Anchor(_)) {
						dragging_only_handles = false;
						break;
					}
				}
				if dragging_only_handles && !self.handle_drag_toggle && !old_selection.is_empty() {
					self.saved_selection_before_handle_drag = old_selection;
				}

				if handle_drag_from_anchor {
					if let Some((layer, point)) = shape_editor.find_nearest_point_indices(&document.network_interface, input.mouse.position, SELECTION_THRESHOLD) {
						// Check that selected point is an anchor
						if let (Some(point_id), Some(vector_data)) = (point.as_anchor(), document.network_interface.compute_modified_vector(layer)) {
							let handles = vector_data.all_connected(point_id).collect::<Vec<_>>();
							self.alt_clicked_on_anchor = true;
							for handle in &handles {
								let modification_type = handle.set_relative_position(DVec2::ZERO);
								responses.add(GraphOperationMessage::Vector { layer, modification_type });
								for &handles in &vector_data.colinear_manipulators {
									if handles.contains(handle) {
										let modification_type = VectorModificationType::SetG1Continuous { handles, enabled: false };
										responses.add(GraphOperationMessage::Vector { layer, modification_type });
									}
								}
							}

							let manipulator_point_id = handles[0].to_manipulator_point();
							shape_editor.deselect_all_points();
							shape_editor.select_points_by_manipulator_id(&vec![manipulator_point_id]);
							responses.add(PathToolMessage::SelectedPointUpdated);
						}
					}
				}

				if let Some((Some(point), Some(vector_data))) = shape_editor
					.find_nearest_point_indices(&document.network_interface, input.mouse.position, SELECTION_THRESHOLD)
					.map(|(layer, point)| (point.as_anchor(), document.network_interface.compute_modified_vector(layer)))
				{
					let handles = vector_data
						.all_connected(point)
						.filter(|handle| handle.length(&vector_data) < 1e-6)
						.map(|handle| handle.to_manipulator_point())
						.collect::<Vec<_>>();
					let endpoint = vector_data.extendable_points(false).any(|anchor| point == anchor);

					if drag_zero_handle && (handles.len() == 1 && !endpoint) {
						shape_editor.deselect_all_points();
						shape_editor.select_points_by_manipulator_id(&handles);
						shape_editor.convert_selected_manipulators_to_colinear_handles(responses, document);
					}
				}

				self.start_dragging_point(selected_points, input, document, shape_editor);
				responses.add(OverlaysMessage::Draw);
			}
			PathToolFsmState::Dragging(self.dragging_state)
		}
		// We didn't find a point nearby, so we will see if there is a segment to select or insert a point on
		else if let Some(segment) = shape_editor.upper_closest_segment(&document.network_interface, input.mouse.position, SELECTION_THRESHOLD) {
			responses.add(DocumentMessage::StartTransaction);

			self.set_ghost_outline(shape_editor, document);

			if segment_editing_mode && !segment_editing_modifier {
				let layer = segment.layer();
				let segment_id = segment.segment();
				let already_selected = shape_editor.selected_shape_state.get(&layer).is_some_and(|state| state.is_segment_selected(segment_id));
				self.last_clicked_segment_was_selected = already_selected;

				if !(already_selected && extend_selection) {
					let retain_existing_selection = extend_selection || already_selected;
					if !retain_existing_selection {
						shape_editor.deselect_all_segments();
						shape_editor.deselect_all_points();
					}

					// Add to selected segments
					if let Some(selected_shape_state) = shape_editor.selected_shape_state.get_mut(&layer) {
						selected_shape_state.select_segment(segment_id);
					}

					// TODO: If the segment connected to one of the endpoints is also selected then select that point
				}

				self.drag_start_pos = input.mouse.position;
				let viewport_to_document = document.metadata().document_to_viewport.inverse();
				self.previous_mouse_position = viewport_to_document.transform_point2(input.mouse.position);

				responses.add(OverlaysMessage::Draw);
				PathToolFsmState::Dragging(self.dragging_state)
			} else {
				let start_pos = segment.bezier().start;
				let end_pos = segment.bezier().end;

				let [pos1, pos2] = match segment.bezier().handles {
					BezierHandles::Cubic { handle_start, handle_end } => [handle_start, handle_end],
					BezierHandles::Quadratic { handle } => [handle, end_pos],
					BezierHandles::Linear => [start_pos + (end_pos - start_pos) / 3., end_pos + (start_pos - end_pos) / 3.],
				};
				self.molding_info = Some((pos1, pos2));
				PathToolFsmState::Dragging(self.dragging_state)
			}
		}
		// If no other layers are selected and this is a single-click, then also select the layer (exception)
		else if let Some(layer) = document.click(input) {
			if shape_editor.selected_shape_state.is_empty() {
				self.first_selected_with_single_click = true;
				// This ensures we don't need to double click a second time to get the drill through to work
				self.last_drill_through_click_position = Some(input.mouse.position);
				responses.add(NodeGraphMessage::SelectedNodesSet { nodes: vec![layer.to_node()] });
			}

			self.started_drawing_from_inside = true;

			self.drag_start_pos = input.mouse.position;
			self.previous_mouse_position = document.metadata().document_to_viewport.inverse().transform_point2(input.mouse.position);

			let selection_shape = if lasso_select { SelectionShapeType::Lasso } else { SelectionShapeType::Box };
			PathToolFsmState::Drawing { selection_shape }
		}
		// Start drawing
		else {
			self.drag_start_pos = input.mouse.position;
			self.previous_mouse_position = document.metadata().document_to_viewport.inverse().transform_point2(input.mouse.position);

			let selection_shape = if lasso_select { SelectionShapeType::Lasso } else { SelectionShapeType::Box };
			PathToolFsmState::Drawing { selection_shape }
		}
	}

	fn start_dragging_point(&mut self, selected_points: SelectedPointsInfo, input: &InputPreprocessorMessageHandler, document: &DocumentMessageHandler, shape_editor: &mut ShapeState) {
		let mut manipulators = HashMap::with_hasher(NoHashBuilder);
		let mut unselected = Vec::new();
		for (&layer, state) in &shape_editor.selected_shape_state {
			let Some(vector_data) = document.network_interface.compute_modified_vector(layer) else {
				continue;
			};
			let transform = document.metadata().transform_to_document_if_feeds(layer, &document.network_interface);

			let mut layer_manipulators = HashSet::with_hasher(NoHashBuilder);
			for point in state.selected_points() {
				let Some(anchor) = point.get_anchor(&vector_data) else { continue };
				layer_manipulators.insert(anchor);
				let Some([handle1, handle2]) = point.get_handle_pair(&vector_data) else { continue };
				let Some(handle) = point.as_handle() else { continue };
				// Check which handle is selected and which is opposite
				let opposite = if handle == handle1 { handle2 } else { handle1 };

				self.opposite_handle_position = if self.opposite_handle_position.is_none() {
					opposite.to_manipulator_point().get_position(&vector_data)
				} else {
					self.opposite_handle_position
				};
			}
			for (&id, &position) in vector_data.point_domain.ids().iter().zip(vector_data.point_domain.positions()) {
				if layer_manipulators.contains(&id) {
					continue;
				}
				unselected.push(SnapCandidatePoint::handle(transform.transform_point2(position)))
			}
			if !layer_manipulators.is_empty() {
				manipulators.insert(layer, layer_manipulators);
			}
		}
		self.snap_cache = SnapCache { manipulators, unselected };

		let viewport_to_document = document.metadata().document_to_viewport.inverse();
		self.previous_mouse_position = viewport_to_document.transform_point2(input.mouse.position - selected_points.offset);
	}

	fn update_colinear(&mut self, equidistant: bool, toggle_colinear: bool, shape_editor: &mut ShapeState, document: &DocumentMessageHandler, responses: &mut VecDeque<Message>) -> bool {
		// Check handle colinear state
		let is_colinear = self
			.selection_status
			.angle()
			.map(|angle| match angle {
				ManipulatorAngle::Colinear => true,
				ManipulatorAngle::Free | ManipulatorAngle::Mixed => false,
			})
			.unwrap_or(false);

		// Check if the toggle_colinear key has just been pressed
		if toggle_colinear && !self.toggle_colinear_debounce {
			self.opposing_handle_lengths = None;
			if is_colinear {
				shape_editor.disable_colinear_handles_state_on_selected(&document.network_interface, responses);
			} else {
				shape_editor.convert_selected_manipulators_to_colinear_handles(responses, document);
			}
			self.toggle_colinear_debounce = true;
			return true;
		}
		self.toggle_colinear_debounce = toggle_colinear;

		if equidistant && self.opposing_handle_lengths.is_none() {
			if !is_colinear {
				// Try to get selected handle info
				let Some((_, _, selected_handle_id)) = self.try_get_selected_handle_and_anchor(shape_editor, document) else {
					self.opposing_handle_lengths = Some(shape_editor.opposing_handle_lengths(document));
					return false;
				};

				let Some((layer, _)) = shape_editor.selected_shape_state.iter().next() else {
					self.opposing_handle_lengths = Some(shape_editor.opposing_handle_lengths(document));
					return false;
				};

				let Some(vector_data) = document.network_interface.compute_modified_vector(*layer) else {
					self.opposing_handle_lengths = Some(shape_editor.opposing_handle_lengths(document));
					return false;
				};

				// Check if handle has a pair (to ignore handles of edges of open paths)
				if let Some(handle_pair) = selected_handle_id.get_handle_pair(&vector_data) {
					let opposite_handle_length = handle_pair.iter().filter(|&&h| h.to_manipulator_point() != selected_handle_id).find_map(|&h| {
						let opp_handle_pos = h.to_manipulator_point().get_position(&vector_data)?;
						let opp_anchor_id = h.to_manipulator_point().get_anchor(&vector_data)?;
						let opp_anchor_pos = vector_data.point_domain.position_from_id(opp_anchor_id)?;
						Some((opp_handle_pos - opp_anchor_pos).length())
					});

					// Make handles colinear if opposite handle is zero length
					if opposite_handle_length == Some(0.) {
						shape_editor.convert_selected_manipulators_to_colinear_handles(responses, document);
						return true;
					}
				}
			}
			self.opposing_handle_lengths = Some(shape_editor.opposing_handle_lengths(document));
		}
		false
	}

	/// Attempts to get a single selected handle. Also retrieves the position of the anchor it is connected to. Used for the purpose of snapping the angle.
	fn try_get_selected_handle_and_anchor(&self, shape_editor: &ShapeState, document: &DocumentMessageHandler) -> Option<(DVec2, DVec2, ManipulatorPointId)> {
		// Only count selections of a single layer
		let (layer, selection) = shape_editor.selected_shape_state.iter().next()?;

		// Do not allow selections of multiple points to count
		if selection.selected_points_count() != 1 {
			return None;
		}

		// Only count selected handles
		let selected_handle = selection.selected_points().next()?.as_handle()?;
		let handle_id = selected_handle.to_manipulator_point();

		let layer_to_document = document.metadata().transform_to_document_if_feeds(*layer, &document.network_interface);
		let vector_data = document.network_interface.compute_modified_vector(*layer)?;

		let handle_position_local = selected_handle.to_manipulator_point().get_position(&vector_data)?;
		let anchor_id = selected_handle.to_manipulator_point().get_anchor(&vector_data)?;
		let anchor_position_local = vector_data.point_domain.position_from_id(anchor_id)?;

		let handle_position_document = layer_to_document.transform_point2(handle_position_local);
		let anchor_position_document = layer_to_document.transform_point2(anchor_position_local);

		Some((handle_position_document, anchor_position_document, handle_id))
	}

	#[allow(clippy::too_many_arguments)]
	fn calculate_handle_angle(
		&mut self,
		shape_editor: &mut ShapeState,
		document: &DocumentMessageHandler,
		responses: &mut VecDeque<Message>,
		relative_vector: DVec2,
		handle_vector: DVec2,
		handle_id: ManipulatorPointId,
		lock_angle: bool,
		snap_angle: bool,
		tangent_to_neighboring_tangents: bool,
	) -> f64 {
		let current_angle = -handle_vector.angle_to(DVec2::X);

		if let Some((vector_data, layer)) = shape_editor
			.selected_shape_state
			.iter()
			.next()
			.and_then(|(layer, _)| document.network_interface.compute_modified_vector(*layer).map(|vector_data| (vector_data, layer)))
		{
			let adjacent_anchor = check_handle_over_adjacent_anchor(handle_id, &vector_data);
			let mut required_angle = None;

			// If the handle is dragged over one of its adjacent anchors while holding down the Ctrl key, compute the angle based on the tangent formed with the neighboring anchor points.
			if adjacent_anchor.is_some() && lock_angle && !self.angle_locked {
				let anchor = handle_id.get_anchor(&vector_data);
				let (angle, anchor_position) = calculate_adjacent_anchor_tangent(handle_id, anchor, adjacent_anchor, &vector_data);

				let layer_to_document = document.metadata().transform_to_document_if_feeds(*layer, &document.network_interface);

				self.adjacent_anchor_offset = handle_id
					.get_anchor_position(&vector_data)
					.and_then(|handle_anchor| anchor_position.map(|adjacent_anchor| layer_to_document.transform_point2(adjacent_anchor) - layer_to_document.transform_point2(handle_anchor)));

				required_angle = angle;
			}

			// If the handle is dragged near its adjacent anchors while holding down the Ctrl key, compute the angle using the tangent direction of neighboring segments.
			if relative_vector.length() < 25. && lock_angle && !self.angle_locked {
				required_angle = calculate_lock_angle(self, shape_editor, responses, document, &vector_data, handle_id, tangent_to_neighboring_tangents);
			}

			// Finalize and apply angle locking if a valid target angle was determined.
			if let Some(angle) = required_angle {
				self.angle = angle;
				self.angle_locked = true;
				return angle;
			}
		}

		if lock_angle && !self.angle_locked {
			self.angle_locked = true;
			self.angle = -relative_vector.angle_to(DVec2::X);
			return -relative_vector.angle_to(DVec2::X);
		}

		// When the angle is locked we use the old angle
		if self.angle_locked {
			return self.angle;
		}

		// Round the angle to the closest increment
		let mut handle_angle = current_angle;
		if snap_angle && !lock_angle {
			let snap_resolution = HANDLE_ROTATE_SNAP_ANGLE.to_radians();
			handle_angle = (handle_angle / snap_resolution).round() * snap_resolution;
		}

		self.angle = handle_angle;

		handle_angle
	}

	#[allow(clippy::too_many_arguments)]
	fn apply_snapping(
		&mut self,
		handle_direction: DVec2,
		new_handle_position: DVec2,
		anchor_position: DVec2,
		using_angle_constraints: bool,
		handle_position: DVec2,
		document: &DocumentMessageHandler,
		input: &InputPreprocessorMessageHandler,
	) -> DVec2 {
		let snap_data = SnapData::new(document, input);
		let snap_point = SnapCandidatePoint::handle_neighbors(new_handle_position, [anchor_position]);

		let snap_result = match using_angle_constraints {
			true => {
				let snap_constraint = SnapConstraint::Line {
					origin: anchor_position,
					direction: handle_direction.normalize_or_zero(),
				};

				self.snap_manager.constrained_snap(&snap_data, &snap_point, snap_constraint, Default::default())
			}
			false => self.snap_manager.free_snap(&snap_data, &snap_point, Default::default()),
		};

		self.snap_manager.update_indicator(snap_result.clone());

		document.metadata().document_to_viewport.transform_vector2(snap_result.snapped_point_document - handle_position)
	}

	fn start_snap_along_axis(&mut self, shape_editor: &mut ShapeState, document: &DocumentMessageHandler, input: &InputPreprocessorMessageHandler, responses: &mut VecDeque<Message>) {
		// Find the negative delta to take the point to the drag start position
		let current_mouse = input.mouse.position;
		let drag_start = self.drag_start_pos;
		let opposite_delta = drag_start - current_mouse;

		shape_editor.move_selected_points_and_segments(None, document, opposite_delta, false, true, false, None, false, responses);

		// Calculate the projected delta and shift the points along that delta
		let delta = current_mouse - drag_start;
		let axis = if delta.x.abs() >= delta.y.abs() { Axis::X } else { Axis::Y };
		self.snapping_axis = Some(axis);
		let projected_delta = match axis {
			Axis::X => DVec2::new(delta.x, 0.),
			Axis::Y => DVec2::new(0., delta.y),
			_ => DVec2::new(delta.x, 0.),
		};

		shape_editor.move_selected_points_and_segments(None, document, projected_delta, false, true, false, None, false, responses);
	}

	fn stop_snap_along_axis(&mut self, shape_editor: &mut ShapeState, document: &DocumentMessageHandler, input: &InputPreprocessorMessageHandler, responses: &mut VecDeque<Message>) {
		// Calculate the negative delta of the selection and move it back to the drag start
		let current_mouse = input.mouse.position;
		let drag_start = self.drag_start_pos;

		let opposite_delta = drag_start - current_mouse;
		let Some(axis) = self.snapping_axis else { return };
		let opposite_projected_delta = match axis {
			Axis::X => DVec2::new(opposite_delta.x, 0.),
			Axis::Y => DVec2::new(0., opposite_delta.y),
			_ => DVec2::new(opposite_delta.x, 0.),
		};

		shape_editor.move_selected_points_and_segments(None, document, opposite_projected_delta, false, true, false, None, false, responses);

		// Calculate what actually would have been the original delta for the point, and apply that
		let delta = current_mouse - drag_start;

		shape_editor.move_selected_points_and_segments(None, document, delta, false, true, false, None, false, responses);

		self.snapping_axis = None;
	}

	fn get_normalized_tangent(&mut self, point: PointId, segment: SegmentId, vector_data: &VectorData) -> Option<DVec2> {
		let other_point = vector_data.other_point(segment, point)?;
		let position = ManipulatorPointId::Anchor(point).get_position(vector_data)?;

		let mut handles = vector_data.all_connected(other_point);
		let other_handle = handles.find(|handle| handle.segment == segment)?;

		let target_position = if other_handle.length(vector_data) == 0. {
			ManipulatorPointId::Anchor(other_point).get_position(vector_data)?
		} else {
			other_handle.to_manipulator_point().get_position(vector_data)?
		};

		let tangent_vector = target_position - position;
		tangent_vector.try_normalize()
	}

	fn update_closest_segment(&mut self, shape_editor: &mut ShapeState, position: DVec2, document: &DocumentMessageHandler, path_overlay_mode: PathOverlayMode, point_editing_mode: bool) {
		// Check if there is no point nearby
		// If the point mode is deactivated then don't override closest segment even if there is a closer point
		if shape_editor
			.find_nearest_visible_point_indices(&document.network_interface, position, SELECTION_THRESHOLD, path_overlay_mode, &self.frontier_handles_info)
			.is_some()
			&& point_editing_mode
		{
			self.segment = None;
		}
		// If already hovering on a segment, then recalculate its closest point
		else if let Some(closest_segment) = &mut self.segment {
			closest_segment.update_closest_point(document.metadata(), &document.network_interface, position);

			if closest_segment.too_far(position, SEGMENT_INSERTION_DISTANCE) {
				self.segment = None;
			}
		}
		// If not, check that if there is some closest segment or not
		else if let Some(closest_segment) = shape_editor.upper_closest_segment(&document.network_interface, position, SEGMENT_INSERTION_DISTANCE) {
			self.segment = Some(closest_segment);
		}
	}

	fn start_sliding_point(&mut self, shape_editor: &mut ShapeState, document: &DocumentMessageHandler) -> bool {
		let single_anchor_selected = shape_editor.selected_points().count() == 1 && shape_editor.selected_points().any(|point| matches!(point, ManipulatorPointId::Anchor(_)));

		if single_anchor_selected {
			let Some(anchor) = shape_editor.selected_points().next() else { return false };
			let Some(layer) = document.network_interface.selected_nodes().selected_layers(document.metadata()).next() else {
				return false;
			};
			let Some(vector_data) = document.network_interface.compute_modified_vector(layer) else {
				return false;
			};

			// Check that the handles of anchor point are also colinear
			if !vector_data.colinear(*anchor) {
				return false;
			};

			let Some(point_id) = anchor.as_anchor() else { return false };

			let mut connected_segments = [None, None];
			for (segment, bezier, start, end) in vector_data.segment_bezier_iter() {
				if start == point_id || end == point_id {
					match (connected_segments[0], connected_segments[1]) {
						(None, None) => connected_segments[0] = Some(SlidingSegmentData { segment_id: segment, bezier, start }),
						(Some(_), None) => connected_segments[1] = Some(SlidingSegmentData { segment_id: segment, bezier, start }),
						_ => {
							warn!("more than two segments connected to the anchor point");
							return false;
						}
					}
				}
			}
			let connected_segments = if let [Some(seg1), Some(seg2)] = connected_segments {
				[seg1, seg2]
			} else {
				warn!("expected exactly two connected segments");
				return false;
			};

			self.sliding_point_info = Some(SlidingPointInfo {
				anchor: point_id,
				layer,
				connected_segments,
			});
			return true;
		}
		false
	}

	fn slide_point(&mut self, target_position: DVec2, responses: &mut VecDeque<Message>, network_interface: &NodeNetworkInterface, shape_editor: &ShapeState) {
		let Some(sliding_point_info) = self.sliding_point_info else { return };
		let anchor = sliding_point_info.anchor;
		let layer = sliding_point_info.layer;

		let Some(vector_data) = network_interface.compute_modified_vector(layer) else { return };
		let transform = network_interface.document_metadata().transform_to_viewport_if_feeds(layer, network_interface);
		let layer_pos = transform.inverse().transform_point2(target_position);

		let segments = sliding_point_info.connected_segments;

		let t1 = segments[0].bezier.project(layer_pos);
		let position1 = segments[0].bezier.evaluate(TValue::Parametric(t1));

		let t2 = segments[1].bezier.project(layer_pos);
		let position2 = segments[1].bezier.evaluate(TValue::Parametric(t2));

		let (closer_segment, farther_segment, t_value, new_position) = if position2.distance(layer_pos) < position1.distance(layer_pos) {
			(segments[1], segments[0], t2, position2)
		} else {
			(segments[0], segments[1], t1, position1)
		};

		// Move the anchor to the new position
		let Some(current_position) = ManipulatorPointId::Anchor(anchor).get_position(&vector_data) else {
			return;
		};
		let delta = new_position - current_position;

		shape_editor.move_anchor(anchor, &vector_data, delta, layer, None, responses);

		// Make a split at the t_value
		let [first, second] = closer_segment.bezier.split(TValue::Parametric(t_value));
		let closer_segment_other_point = if anchor == closer_segment.start { closer_segment.bezier.end } else { closer_segment.bezier.start };

		let (split_segment, other_segment) = if first.start == closer_segment_other_point { (first, second) } else { (second, first) };

		// Primary handle maps to primary handle and secondary maps to secondary
		let closer_primary_handle = HandleId::primary(closer_segment.segment_id);
		let Some(handle_position) = split_segment.handle_start() else { return };
		let relative_position1 = handle_position - split_segment.start;
		let modification_type = closer_primary_handle.set_relative_position(relative_position1);
		responses.add(GraphOperationMessage::Vector { layer, modification_type });

		let closer_secondary_handle = HandleId::end(closer_segment.segment_id);
		let Some(handle_position) = split_segment.handle_end() else { return };
		let relative_position2 = handle_position - split_segment.end;
		let modification_type = closer_secondary_handle.set_relative_position(relative_position2);
		responses.add(GraphOperationMessage::Vector { layer, modification_type });

		let end_handle_direction = if anchor == closer_segment.start { -relative_position1 } else { -relative_position2 };

		let (farther_other_point, start_handle, end_handle, start_handle_pos) = if anchor == farther_segment.start {
			(
				farther_segment.bezier.end,
				HandleId::end(farther_segment.segment_id),
				HandleId::primary(farther_segment.segment_id),
				farther_segment.bezier.handle_end(),
			)
		} else {
			(
				farther_segment.bezier.start,
				HandleId::primary(farther_segment.segment_id),
				HandleId::end(farther_segment.segment_id),
				farther_segment.bezier.handle_start(),
			)
		};
		let Some(start_handle_position) = start_handle_pos else { return };
		let start_handle_direction = start_handle_position - farther_other_point;

		// Get normalized direction vectors, if cubic handle is zero then we consider corresponding tangent
		let d1 = start_handle_direction.try_normalize().unwrap_or({
			if anchor == farther_segment.start {
				-farther_segment.bezier.tangent(TValue::Parametric(0.99))
			} else {
				farther_segment.bezier.tangent(TValue::Parametric(0.01))
			}
		});

		let d2 = end_handle_direction.try_normalize().unwrap_or_default();

		let min_len1 = start_handle_direction.length() * 0.4;
		let min_len2 = end_handle_direction.length() * 0.4;

		let (relative_pos1, relative_pos2) = find_two_param_best_approximate(farther_other_point, new_position, d1, d2, min_len1, min_len2, farther_segment.bezier, other_segment);

		// Now set those handles to these handle lengths keeping the directions d1, d2
		let modification_type = start_handle.set_relative_position(relative_pos1);
		responses.add(GraphOperationMessage::Vector { layer, modification_type });

		let modification_type = end_handle.set_relative_position(relative_pos2);
		responses.add(GraphOperationMessage::Vector { layer, modification_type });
	}

	#[allow(clippy::too_many_arguments)]
	fn drag(
		&mut self,
		equidistant: bool,
		lock_angle: bool,
		snap_angle: bool,
		snap_axis: bool,
		shape_editor: &mut ShapeState,
		document: &DocumentMessageHandler,
		input: &InputPreprocessorMessageHandler,
		responses: &mut VecDeque<Message>,
	) {
		// First check if selection is not just a single handle point
		let selected_points = shape_editor.selected_points();
		let single_handle_selected = selected_points.count() == 1
			&& shape_editor
				.selected_points()
				.any(|point| matches!(point, ManipulatorPointId::EndHandle(_) | ManipulatorPointId::PrimaryHandle(_)));

		// This is where it starts snapping along axis
		if snap_axis && self.snapping_axis.is_none() && !single_handle_selected {
			self.start_snap_along_axis(shape_editor, document, input, responses);
		} else if !snap_axis && self.snapping_axis.is_some() {
			self.stop_snap_along_axis(shape_editor, document, input, responses);
		}

		let document_to_viewport = document.metadata().document_to_viewport;
		let previous_mouse = document_to_viewport.transform_point2(self.previous_mouse_position);
		let current_mouse = input.mouse.position;
		let raw_delta = document_to_viewport.inverse().transform_vector2(current_mouse - previous_mouse);

		let snapped_delta = if let Some((handle_position, anchor_position, handle_id)) = self.try_get_selected_handle_and_anchor(shape_editor, document) {
			let cursor_position = handle_position + raw_delta;

			let handle_angle = self.calculate_handle_angle(
				shape_editor,
				document,
				responses,
				handle_position - anchor_position,
				cursor_position - anchor_position,
				handle_id,
				lock_angle,
				snap_angle,
				equidistant,
			);

			let adjacent_anchor_offset = self.adjacent_anchor_offset.unwrap_or(DVec2::ZERO);
			let constrained_direction = DVec2::new(handle_angle.cos(), handle_angle.sin());
			let projected_length = (cursor_position - anchor_position - adjacent_anchor_offset).dot(constrained_direction);
			let constrained_target = anchor_position + adjacent_anchor_offset + constrained_direction * projected_length;
			let constrained_delta = constrained_target - handle_position;

			self.apply_snapping(
				constrained_direction,
				handle_position + constrained_delta,
				anchor_position + adjacent_anchor_offset,
				lock_angle || snap_angle,
				handle_position,
				document,
				input,
			)
		} else {
			shape_editor.snap(&mut self.snap_manager, &self.snap_cache, document, input, previous_mouse)
		};

		let handle_lengths = if equidistant { None } else { self.opposing_handle_lengths.take() };
		let opposite = if lock_angle { None } else { self.opposite_handle_position };
		let unsnapped_delta = current_mouse - previous_mouse;
		let mut was_alt_dragging = false;

		if self.snapping_axis.is_none() {
			if self.alt_clicked_on_anchor && !self.alt_dragging_from_anchor && self.drag_start_pos.distance(input.mouse.position) > DRAG_THRESHOLD {
				// Checking which direction the dragging begins
				self.alt_dragging_from_anchor = true;
				let Some(layer) = document.network_interface.selected_nodes().selected_layers(document.metadata()).next() else {
					return;
				};
				let Some(vector_data) = document.network_interface.compute_modified_vector(layer) else { return };
				let Some(point_id) = shape_editor.selected_points().next().unwrap().get_anchor(&vector_data) else {
					return;
				};

				if vector_data.connected_count(point_id) == 2 {
					let connected_segments: Vec<HandleId> = vector_data.all_connected(point_id).collect();
					let segment1 = connected_segments[0];
					let Some(tangent1) = self.get_normalized_tangent(point_id, segment1.segment, &vector_data) else {
						return;
					};
					let segment2 = connected_segments[1];
					let Some(tangent2) = self.get_normalized_tangent(point_id, segment2.segment, &vector_data) else {
						return;
					};

					let delta = input.mouse.position - self.drag_start_pos;
					let handle = if delta.dot(tangent1) >= delta.dot(tangent2) {
						segment1.to_manipulator_point()
					} else {
						segment2.to_manipulator_point()
					};

					// Now change the selection to this handle
					shape_editor.deselect_all_points();
					shape_editor.select_points_by_manipulator_id(&vec![handle]);
					responses.add(PathToolMessage::SelectionChanged);
				}
			}

			if self.alt_dragging_from_anchor && !equidistant && self.alt_clicked_on_anchor {
				was_alt_dragging = true;
				self.alt_dragging_from_anchor = false;
				self.alt_clicked_on_anchor = false;
			}

			let mut skip_opposite = false;
			if self.temporary_colinear_handles && !lock_angle {
				shape_editor.disable_colinear_handles_state_on_selected(&document.network_interface, responses);
				self.temporary_colinear_handles = false;
				skip_opposite = true;
			}
			shape_editor.move_selected_points_and_segments(handle_lengths, document, snapped_delta, equidistant, true, was_alt_dragging, opposite, skip_opposite, responses);
			self.previous_mouse_position += document_to_viewport.inverse().transform_vector2(snapped_delta);
		} else {
			let Some(axis) = self.snapping_axis else { return };
			let projected_delta = match axis {
				Axis::X => DVec2::new(unsnapped_delta.x, 0.),
				Axis::Y => DVec2::new(0., unsnapped_delta.y),
				_ => DVec2::new(unsnapped_delta.x, 0.),
			};
			shape_editor.move_selected_points_and_segments(handle_lengths, document, projected_delta, equidistant, true, false, opposite, false, responses);
			self.previous_mouse_position += document_to_viewport.inverse().transform_vector2(unsnapped_delta);
		}

		// Constantly checking and changing the snapping axis based on current mouse position
		if snap_axis && self.snapping_axis.is_some() {
			let Some(current_axis) = self.snapping_axis else { return };
			let total_delta = self.drag_start_pos - input.mouse.position;

			if (total_delta.x.abs() > total_delta.y.abs() && current_axis == Axis::Y) || (total_delta.y.abs() > total_delta.x.abs() && current_axis == Axis::X) {
				self.stop_snap_along_axis(shape_editor, document, input, responses);
				self.start_snap_along_axis(shape_editor, document, input, responses);
			}
		}
	}

	fn pivot_gizmo(&self) -> PivotGizmo {
		self.pivot_gizmo.clone()
	}

	fn sync_history(&mut self, points: &[ManipulatorPointId]) {
		self.ordered_points.retain(|layer| points.contains(layer));
		self.ordered_points.extend(points.iter().find(|&layer| !self.ordered_points.contains(layer)));
		self.pivot_gizmo.point = self.ordered_points.last().copied()
	}
}

impl Fsm for PathToolFsmState {
	type ToolData = PathToolData;
	type ToolOptions = PathToolOptions;

	fn transition(
		self,
		event: ToolMessage,
		tool_data: &mut Self::ToolData,
		tool_action_data: &mut ToolActionMessageContext,
		tool_options: &Self::ToolOptions,
		responses: &mut VecDeque<Message>,
	) -> Self {
		let ToolActionMessageContext { document, input, shape_editor, .. } = tool_action_data;

		update_dynamic_hints(self, responses, shape_editor, document, tool_data, tool_options, input.mouse.position);

		let ToolMessage::Path(event) = event else { return self };

		// TODO(mTvare6): Remove once gizmos are implemented for path_tool
		tool_data.pivot_gizmo.state.disabled = true;

		match (self, event) {
			(_, PathToolMessage::SelectionChanged) => {
				// Set the newly targeted layers to visible
				let target_layers = document.network_interface.selected_nodes().selected_layers(document.metadata()).collect();

				shape_editor.set_selected_layers(target_layers);

				responses.add(OverlaysMessage::Draw);
				self
			}
			(_, PathToolMessage::UpdateSelectedPointsStatus { overlay_context }) => {
				let display_anchors = overlay_context.visibility_settings.anchors();
				let display_handles = overlay_context.visibility_settings.handles();

				shape_editor.update_selected_anchors_status(display_anchors);
				shape_editor.update_selected_handles_status(display_handles);

				let new_points = shape_editor.selected_points().copied().collect::<Vec<_>>();
				tool_data.sync_history(&new_points);

				self
			}
			(_, PathToolMessage::TogglePointEditing) => {
				// Clicked on the point edit mode button
				let point_edit = tool_options.path_editing_mode.point_editing_mode;
				let segment_edit = tool_options.path_editing_mode.segment_editing_mode;
				let multiple_toggle = tool_data.multiple_toggle_pressed;

				if point_edit && !segment_edit {
					return self;
				}

				match (multiple_toggle, point_edit) {
					(true, true) => {
						responses.add(PathToolMessage::UpdateOptions(PathOptionsUpdate::PointEditingMode { enabled: false }));
					}
					(true, false) => {
						responses.add(PathToolMessage::UpdateOptions(PathOptionsUpdate::PointEditingMode { enabled: true }));
					}
					(_, _) => {
						responses.add(PathToolMessage::UpdateOptions(PathOptionsUpdate::PointEditingMode { enabled: true }));
						responses.add(PathToolMessage::UpdateOptions(PathOptionsUpdate::SegmentEditingMode { enabled: false }));

						// Select all of the end points of selected segments
						let selected_layers = shape_editor.selected_layers().cloned().collect::<Vec<_>>();

						for layer in selected_layers {
							let Some(vector_data) = document.network_interface.compute_modified_vector(layer) else { continue };

							let selected_state = shape_editor.selected_shape_state.entry(layer).or_default();

							for (segment, _, start, end) in vector_data.segment_bezier_iter() {
								if selected_state.is_segment_selected(segment) {
									selected_state.select_point(ManipulatorPointId::Anchor(start));
									selected_state.select_point(ManipulatorPointId::Anchor(end));
								}
							}
						}

						// Deselect all of the segments
						shape_editor.deselect_all_segments();
					}
				}

				self
			}
			(_, PathToolMessage::ToggleSegmentEditing) => {
				// Clicked on the point edit mode button
				let segment_edit = tool_options.path_editing_mode.segment_editing_mode;
				let point_edit = tool_options.path_editing_mode.point_editing_mode;

				let multiple_toggle = tool_data.multiple_toggle_pressed;

				if segment_edit && !point_edit {
					return self;
				}

				match (multiple_toggle, segment_edit) {
					(true, true) => {
						responses.add(PathToolMessage::UpdateOptions(PathOptionsUpdate::SegmentEditingMode { enabled: false }));
					}
					(true, false) => {
						responses.add(PathToolMessage::UpdateOptions(PathOptionsUpdate::SegmentEditingMode { enabled: true }));
					}
					(_, _) => {
						responses.add(PathToolMessage::UpdateOptions(PathOptionsUpdate::PointEditingMode { enabled: false }));
						responses.add(PathToolMessage::UpdateOptions(PathOptionsUpdate::SegmentEditingMode { enabled: true }));

						// Select all the segments which have both of the ends selected
						let selected_layers = shape_editor.selected_layers().cloned().collect::<Vec<_>>();

						for layer in selected_layers {
							let Some(vector_data) = document.network_interface.compute_modified_vector(layer) else { continue };

							let selected_state = shape_editor.selected_shape_state.entry(layer).or_default();

							for (segment, _, start, end) in vector_data.segment_bezier_iter() {
								let first_selected = selected_state.is_point_selected(ManipulatorPointId::Anchor(start));
								let second_selected = selected_state.is_point_selected(ManipulatorPointId::Anchor(end));
								if first_selected && second_selected {
									selected_state.select_segment(segment);
								}
							}
						}
					}
				}

				self
			}
			(_, PathToolMessage::Overlays(mut overlay_context)) => {
				// Set this to show ghost line only if drag actually happened
				if matches!(self, Self::Dragging(_)) && tool_data.drag_start_pos.distance(input.mouse.position) > DRAG_THRESHOLD {
					for (outline, layer) in &tool_data.ghost_outline {
						let transform = document.metadata().transform_to_viewport(*layer);
						overlay_context.outline(outline.iter(), transform, Some(COLOR_OVERLAY_GRAY));
					}
				}

				// TODO: find the segment ids of which the selected points are a part of

				match tool_options.path_overlay_mode {
					PathOverlayMode::AllHandles => {
						path_overlays(document, DrawHandles::All, shape_editor, &mut overlay_context);
						tool_data.frontier_handles_info = None;
					}
					PathOverlayMode::SelectedPointHandles => {
						let selected_segments = selected_segments(&document.network_interface, shape_editor);

						path_overlays(document, DrawHandles::SelectedAnchors(selected_segments), shape_editor, &mut overlay_context);
						tool_data.frontier_handles_info = None;
					}
					PathOverlayMode::FrontierHandles => {
						let selected_segments = selected_segments(&document.network_interface, shape_editor);
						let selected_points = shape_editor.selected_points();
						let selected_anchors = selected_points
							.filter_map(|point_id| if let ManipulatorPointId::Anchor(p) = point_id { Some(*p) } else { None })
							.collect::<Vec<_>>();

						// Match the behavior of `PathOverlayMode::SelectedPointHandles` when only one point is selected
						if shape_editor.selected_points().count() == 1 {
							path_overlays(document, DrawHandles::SelectedAnchors(selected_segments), shape_editor, &mut overlay_context);
						} else {
							let mut segment_endpoints: HashMap<SegmentId, Vec<PointId>> = HashMap::new();

							for layer in document.network_interface.selected_nodes().selected_layers(document.metadata()) {
								let Some(vector_data) = document.network_interface.compute_modified_vector(layer) else { continue };

								// The points which are part of only one segment will be rendered
								let mut selected_segments_by_point: HashMap<PointId, Vec<SegmentId>> = HashMap::new();

								for (segment_id, _bezier, start, end) in vector_data.segment_bezier_iter() {
									if selected_segments.contains(&segment_id) {
										selected_segments_by_point.entry(start).or_default().push(segment_id);
										selected_segments_by_point.entry(end).or_default().push(segment_id);
									}
								}

								for (point, attached_segments) in selected_segments_by_point {
									if attached_segments.len() == 1 {
										segment_endpoints.entry(attached_segments[0]).or_default().push(point);
									}
									// Handle the edge case where a point, although not explicitly selected, is shared by two segments.
									else if !selected_anchors.contains(&point) {
										segment_endpoints.entry(attached_segments[0]).or_default().push(point);
										segment_endpoints.entry(attached_segments[1]).or_default().push(point);
									}
								}
							}

							// Caching segment endpoints for use in point selection logic
							tool_data.frontier_handles_info = Some(segment_endpoints.clone());

							// Now frontier anchors can be sent for rendering overlays
							path_overlays(document, DrawHandles::FrontierHandles(segment_endpoints), shape_editor, &mut overlay_context);
						}
					}
				}

				match self {
					Self::Ready => {
						tool_data.update_closest_segment(
							shape_editor,
							input.mouse.position,
							document,
							tool_options.path_overlay_mode,
							tool_options.path_editing_mode.point_editing_mode,
						);

						// If there exists an underlying anchor, we show a hover overlay
						(|| {
							if !tool_options.path_editing_mode.point_editing_mode {
								return;
							}

							let nearest_visible_point_indices = shape_editor.find_nearest_visible_point_indices(
								&document.network_interface,
								input.mouse.position,
								SELECTION_THRESHOLD,
								tool_options.path_overlay_mode,
								&tool_data.frontier_handles_info,
							);

							let Some((layer, manipulator_point_id)) = nearest_visible_point_indices else { return };
							let Some(vector_data) = document.network_interface.compute_modified_vector(layer) else { return };
							let Some(position) = manipulator_point_id.get_position(&vector_data) else {
								error!("No position for hovered point");
								return;
							};

							let transform = document.metadata().transform_to_viewport(layer);
							let position = transform.transform_point2(position);
							let selected = shape_editor.selected_shape_state.entry(layer).or_default().is_point_selected(manipulator_point_id);

							match manipulator_point_id {
								ManipulatorPointId::Anchor(_) => overlay_context.hover_manipulator_anchor(position, selected),
								_ => overlay_context.hover_manipulator_handle(position, selected),
							}
						})();

						if let Some(closest_segment) = &tool_data.segment {
							if tool_options.path_editing_mode.segment_editing_mode && !tool_data.segment_editing_modifier {
								let transform = document.metadata().transform_to_viewport_if_feeds(closest_segment.layer(), &document.network_interface);

								overlay_context.outline_overlay_bezier(closest_segment.bezier(), transform);

								// Draw the anchors again
								let display_anchors = overlay_context.visibility_settings.anchors();
								if display_anchors {
									let start_pos = transform.transform_point2(closest_segment.bezier().start);
									let end_pos = transform.transform_point2(closest_segment.bezier().end);
									let start_id = closest_segment.points()[0];
									let end_id = closest_segment.points()[1];
									if let Some(shape_state) = shape_editor.selected_shape_state.get_mut(&closest_segment.layer()) {
										overlay_context.manipulator_anchor(start_pos, shape_state.is_point_selected(ManipulatorPointId::Anchor(start_id)), None);
										overlay_context.manipulator_anchor(end_pos, shape_state.is_point_selected(ManipulatorPointId::Anchor(end_id)), None);
									}
								}
							} else {
								// We want this overlay also when in segment_editing_mode
								let perp = closest_segment.calculate_perp(document);
								let point = closest_segment.closest_point(document.metadata(), &document.network_interface);

								// Draw an X on the segment
								if tool_data.delete_segment_pressed {
									let angle = 45_f64.to_radians();
									let tilted_line = DVec2::from_angle(angle).rotate(perp);
									let tilted_perp = tilted_line.perp();

									overlay_context.line(point - tilted_line * SEGMENT_OVERLAY_SIZE, point + tilted_line * SEGMENT_OVERLAY_SIZE, Some(COLOR_OVERLAY_BLUE), None);
									overlay_context.line(point - tilted_perp * SEGMENT_OVERLAY_SIZE, point + tilted_perp * SEGMENT_OVERLAY_SIZE, Some(COLOR_OVERLAY_BLUE), None);
								}
								// Draw a line on the segment
								else {
									overlay_context.line(point - perp * SEGMENT_OVERLAY_SIZE, point + perp * SEGMENT_OVERLAY_SIZE, Some(COLOR_OVERLAY_BLUE), None);
								}
							}
						}

						// Show outlines for hovered layers with appropriate highlighting
						let currently_selected_layer = document.network_interface.selected_nodes().selected_layers(document.metadata()).next();
						let next_selected_index = tool_data.peek_drill_through_index();
						let mouse_has_moved = tool_data.has_drill_through_mouse_moved(input.mouse.position);

						for (index, &hovered_layer) in tool_data.hovered_layers.iter().enumerate() {
							// Skip already highlighted selected layer
							if Some(hovered_layer) == currently_selected_layer {
								continue;
							}

							let layer_to_viewport = document.metadata().transform_to_viewport(hovered_layer);
							let outline = document.metadata().layer_with_free_points_outline(hovered_layer);

							// Determine highlight color based on drill-through state
							let color = match (index, mouse_has_moved) {
								// If the layer is the next selected one and mouse has not moved, highlight it blue
								(i, false) if i == next_selected_index => COLOR_OVERLAY_BLUE,
								// If the layer is the first hovered one and mouse has moved, highlight it blue
								(0, true) => COLOR_OVERLAY_BLUE,
								// Otherwise, use gray
								_ => COLOR_OVERLAY_GRAY,
							};

							// TODO: Make this draw underneath all other overlays
							overlay_context.outline(outline, layer_to_viewport, Some(color));
						}
					}
					Self::Drawing { selection_shape } => {
						let mut fill_color = graphene_std::Color::from_rgb_str(COLOR_OVERLAY_BLUE.strip_prefix('#').unwrap())
							.unwrap()
							.with_alpha(0.05)
							.to_rgba_hex_srgb();
						fill_color.insert(0, '#');
						let fill_color = Some(fill_color.as_str());

						let selection_mode = match tool_action_data.preferences.get_selection_mode() {
							SelectionMode::Directional => tool_data.calculate_selection_mode_from_direction(document.metadata()),
							selection_mode => selection_mode,
						};

						let quad = tool_data.selection_quad(document.metadata());

						let select_segments = tool_options.path_editing_mode.segment_editing_mode;
						let select_points = tool_options.path_editing_mode.point_editing_mode;
						let (points_inside, segments_inside) = match selection_shape {
							SelectionShapeType::Box => {
								let previous_mouse = document.metadata().document_to_viewport.transform_point2(tool_data.previous_mouse_position);
								let bbox = [tool_data.drag_start_pos, previous_mouse];
								shape_editor.get_inside_points_and_segments(
									&document.network_interface,
									SelectionShape::Box(bbox),
									tool_options.path_overlay_mode,
									&tool_data.frontier_handles_info,
									select_segments,
									select_points,
									selection_mode,
								)
							}
							SelectionShapeType::Lasso => shape_editor.get_inside_points_and_segments(
								&document.network_interface,
								SelectionShape::Lasso(&tool_data.lasso_polygon),
								tool_options.path_overlay_mode,
								&tool_data.frontier_handles_info,
								select_segments,
								select_points,
								selection_mode,
							),
						};

						for (layer, points) in points_inside {
							let Some(vector_data) = document.network_interface.compute_modified_vector(layer) else { continue };

							for point in points {
								let Some(position) = point.get_position(&vector_data) else { continue };

								let transform = document.metadata().transform_to_viewport(layer);
								let position = transform.transform_point2(position);

								let selected = shape_editor.selected_shape_state.entry(layer).or_default().is_point_selected(point);

								match point {
									ManipulatorPointId::Anchor(_) => overlay_context.hover_manipulator_anchor(position, selected),
									_ => overlay_context.hover_manipulator_handle(position, selected),
								}
							}
						}

						for (layer, segments) in segments_inside {
							let Some(vector_data) = document.network_interface.compute_modified_vector(layer) else { continue };

							let transform = document.metadata().transform_to_viewport_if_feeds(layer, &document.network_interface);

							for (segment, bezier, _, _) in vector_data.segment_bezier_iter() {
								if segments.contains(&segment) {
									overlay_context.outline_overlay_bezier(bezier, transform);
								}
							}
						}

						match (selection_shape, selection_mode, tool_data.started_drawing_from_inside) {
							// Don't draw box if it is from inside a shape and selection just began
							(SelectionShapeType::Box, SelectionMode::Enclosed, false) => overlay_context.dashed_quad(quad, None, fill_color, Some(4.), Some(4.), Some(0.5)),
							(SelectionShapeType::Lasso, SelectionMode::Enclosed, _) => overlay_context.dashed_polygon(&tool_data.lasso_polygon, None, fill_color, Some(4.), Some(4.), Some(0.5)),
							(SelectionShapeType::Box, _, false) => overlay_context.quad(quad, None, fill_color),
							(SelectionShapeType::Lasso, _, _) => overlay_context.polygon(&tool_data.lasso_polygon, None, fill_color),
							(SelectionShapeType::Box, _, _) => {}
						}
					}
					Self::Dragging(_) => {
						tool_data.snap_manager.draw_overlays(SnapData::new(document, input), &mut overlay_context);

						// Draw the snapping axis lines
						if tool_data.snapping_axis.is_some() {
							let Some(axis) = tool_data.snapping_axis else { return self };
							let origin = tool_data.drag_start_pos;
							let viewport_diagonal = input.viewport_bounds.size().length();

							let faded = |color: &str| {
								let mut color = graphene_std::Color::from_rgb_str(color.strip_prefix('#').unwrap()).unwrap().with_alpha(0.25).to_rgba_hex_srgb();
								color.insert(0, '#');
								color
							};
							match axis {
								Axis::Y => {
									overlay_context.line(origin - DVec2::Y * viewport_diagonal, origin + DVec2::Y * viewport_diagonal, Some(COLOR_OVERLAY_GREEN), None);
									overlay_context.line(origin - DVec2::X * viewport_diagonal, origin + DVec2::X * viewport_diagonal, Some(&faded(COLOR_OVERLAY_RED)), None);
								}
								Axis::X | Axis::Both => {
									overlay_context.line(origin - DVec2::X * viewport_diagonal, origin + DVec2::X * viewport_diagonal, Some(COLOR_OVERLAY_RED), None);
									overlay_context.line(origin - DVec2::Y * viewport_diagonal, origin + DVec2::Y * viewport_diagonal, Some(&faded(COLOR_OVERLAY_GREEN)), None);
								}
							}
						}
					}
					Self::SlidingPoint => {}
				}

				responses.add(PathToolMessage::SelectedPointUpdated);
				responses.add(PathToolMessage::UpdateSelectedPointsStatus { overlay_context });
				self
			}

			// Mouse down
			(
				_,
				PathToolMessage::MouseDown {
					extend_selection,
					lasso_select,
					handle_drag_from_anchor,
					drag_restore_handle,
					segment_editing_modifier,
				},
			) => {
				let extend_selection = input.keyboard.get(extend_selection as usize);
				let lasso_select = input.keyboard.get(lasso_select as usize);
				let handle_drag_from_anchor = input.keyboard.get(handle_drag_from_anchor as usize);
				let drag_zero_handle = input.keyboard.get(drag_restore_handle as usize);
				let segment_editing_modifier = input.keyboard.get(segment_editing_modifier as usize);

				tool_data.selection_mode = None;
				tool_data.lasso_polygon.clear();

				tool_data.mouse_down(
					shape_editor,
					document,
					input,
					responses,
					extend_selection,
					lasso_select,
					handle_drag_from_anchor,
					drag_zero_handle,
					segment_editing_modifier,
					tool_options.path_overlay_mode,
					tool_options.path_editing_mode.segment_editing_mode,
					tool_options.path_editing_mode.point_editing_mode,
				)
			}
			(
				PathToolFsmState::Drawing { selection_shape },
				PathToolMessage::PointerMove {
					equidistant,
					toggle_colinear,
					move_anchor_with_handles,
					snap_angle,
					lock_angle,
					delete_segment,
					break_colinear_molding,
					segment_editing_modifier,
				},
			) => {
				tool_data.previous_mouse_position = document.metadata().document_to_viewport.inverse().transform_point2(input.mouse.position);

				tool_data.started_drawing_from_inside = false;
				tool_data.stored_selection = None;

				if selection_shape == SelectionShapeType::Lasso {
					extend_lasso(&mut tool_data.lasso_polygon, input.mouse.position);
				}

				responses.add(OverlaysMessage::Draw);

				// Auto-panning
				let messages = [
					PathToolMessage::PointerOutsideViewport {
						equidistant,
						toggle_colinear,
						move_anchor_with_handles,
						snap_angle,
						lock_angle,
						delete_segment,
						break_colinear_molding,
						segment_editing_modifier,
					}
					.into(),
					PathToolMessage::PointerMove {
						equidistant,
						toggle_colinear,
						move_anchor_with_handles,
						snap_angle,
						lock_angle,
						delete_segment,
						break_colinear_molding,
						segment_editing_modifier,
					}
					.into(),
				];
				tool_data.auto_panning.setup_by_mouse_position(input, &messages, responses);

				PathToolFsmState::Drawing { selection_shape }
			}
			(
				PathToolFsmState::Dragging(_),
				PathToolMessage::PointerMove {
					equidistant,
					toggle_colinear,
					move_anchor_with_handles,
					snap_angle,
					lock_angle,
					delete_segment,
					break_colinear_molding,
					segment_editing_modifier,
				},
			) => {
				let selected_only_handles = !shape_editor.selected_points().any(|point| matches!(point, ManipulatorPointId::Anchor(_)));
				tool_data.stored_selection = None;

				if !tool_data.saved_selection_before_handle_drag.is_empty() && (tool_data.drag_start_pos.distance(input.mouse.position) > DRAG_THRESHOLD) && (selected_only_handles) {
					tool_data.handle_drag_toggle = true;
				}

				if tool_data.drag_start_pos.distance(input.mouse.position) > DRAG_THRESHOLD {
					tool_data.molding_segment = true;
				}

				let break_molding = input.keyboard.get(break_colinear_molding as usize);

				// Logic for molding segment
				if let Some(segment) = &mut tool_data.segment {
					if let Some(molding_segment_handles) = tool_data.molding_info {
						tool_data.temporary_adjacent_handles_while_molding = segment.mold_handle_positions(
							document,
							responses,
							molding_segment_handles,
							input.mouse.position,
							break_molding,
							tool_data.temporary_adjacent_handles_while_molding,
						);

						return PathToolFsmState::Dragging(tool_data.dragging_state);
					}
				}

				let anchor_and_handle_toggled = input.keyboard.get(move_anchor_with_handles as usize);
				let initial_press = anchor_and_handle_toggled && !tool_data.select_anchor_toggled;
				let released_from_toggle = tool_data.select_anchor_toggled && !anchor_and_handle_toggled;

				if initial_press {
					responses.add(PathToolMessage::SelectedPointUpdated);
					tool_data.select_anchor_toggled = true;
					tool_data.save_points_before_anchor_toggle(shape_editor.selected_points().cloned().collect());
					shape_editor.select_handles_and_anchor_connected_to_current_handle(&document.network_interface);
				} else if released_from_toggle {
					responses.add(PathToolMessage::SelectedPointUpdated);
					tool_data.select_anchor_toggled = false;
					shape_editor.deselect_all_points();
					shape_editor.select_points_by_manipulator_id(&tool_data.saved_points_before_anchor_select_toggle);
					tool_data.remove_saved_points();
				}

				let toggle_colinear_state = input.keyboard.get(toggle_colinear as usize);
				let equidistant_state = input.keyboard.get(equidistant as usize);
				let lock_angle_state = input.keyboard.get(lock_angle as usize);
				let snap_angle_state = input.keyboard.get(snap_angle as usize);

				if !lock_angle_state {
					tool_data.angle_locked = false;
					tool_data.adjacent_anchor_offset = None;
				}

				if !tool_data.update_colinear(equidistant_state, toggle_colinear_state, tool_action_data.shape_editor, tool_action_data.document, responses) {
					if snap_angle_state && lock_angle_state && tool_data.start_sliding_point(tool_action_data.shape_editor, tool_action_data.document) {
						return PathToolFsmState::SlidingPoint;
					}

					tool_data.drag(
						equidistant_state,
						lock_angle_state,
						snap_angle_state,
						snap_angle_state,
						tool_action_data.shape_editor,
						tool_action_data.document,
						input,
						responses,
					);
				}

				// Auto-panning
				let messages = [
					PathToolMessage::PointerOutsideViewport {
						toggle_colinear,
						equidistant,
						move_anchor_with_handles,
						snap_angle,
						lock_angle,
						delete_segment,
						break_colinear_molding,
						segment_editing_modifier,
					}
					.into(),
					PathToolMessage::PointerMove {
						toggle_colinear,
						equidistant,
						move_anchor_with_handles,
						snap_angle,
						lock_angle,
						delete_segment,
						break_colinear_molding,
						segment_editing_modifier,
					}
					.into(),
				];
				tool_data.auto_panning.setup_by_mouse_position(input, &messages, responses);

				PathToolFsmState::Dragging(tool_data.dragging_state)
			}
			(PathToolFsmState::SlidingPoint, PathToolMessage::PointerMove { .. }) => {
				tool_data.slide_point(input.mouse.position, responses, &document.network_interface, shape_editor);
				PathToolFsmState::SlidingPoint
			}
			(
				PathToolFsmState::Ready,
				PathToolMessage::PointerMove {
					delete_segment,
					segment_editing_modifier,
					snap_angle,
					..
				},
			) => {
				tool_data.delete_segment_pressed = input.keyboard.get(delete_segment as usize);
				tool_data.segment_editing_modifier = input.keyboard.get(segment_editing_modifier as usize);
				tool_data.multiple_toggle_pressed = input.keyboard.get(snap_angle as usize);
				tool_data.saved_points_before_anchor_convert_smooth_sharp.clear();
				tool_data.adjacent_anchor_offset = None;
				tool_data.stored_selection = None;

				if tool_data.has_drill_through_mouse_moved(input.mouse.position) {
					tool_data.reset_drill_through_cycle();
				}

				// When moving the cursor around we want to update the hovered layers
				let new_hovered_layers: Vec<LayerNodeIdentifier> = document
					.click_list_no_parents(input)
					.filter(|&layer| {
						// Filter out artboards and parent holders, and already selected layers
						!document.network_interface.is_artboard(&layer.to_node(), &[])
					})
					.collect();

				if tool_data.hovered_layers != new_hovered_layers {
					tool_data.hovered_layers = new_hovered_layers;
				}

				responses.add(OverlaysMessage::Draw);

				self
			}
			(PathToolFsmState::Drawing { selection_shape: selection_type }, PathToolMessage::PointerOutsideViewport { .. }) => {
				// Auto-panning
				if let Some(offset) = tool_data.auto_panning.shift_viewport(input, responses) {
					tool_data.drag_start_pos += offset;
				}

				PathToolFsmState::Drawing { selection_shape: selection_type }
			}
			(PathToolFsmState::Dragging(dragging_state), PathToolMessage::PointerOutsideViewport { .. }) => {
				// Auto-panning
				if let Some(offset) = tool_data.auto_panning.shift_viewport(input, responses) {
					tool_data.drag_start_pos += offset;
				}

				PathToolFsmState::Dragging(dragging_state)
			}
			(
				state,
				PathToolMessage::PointerOutsideViewport {
					equidistant,
					toggle_colinear,
					move_anchor_with_handles,
					snap_angle,
					lock_angle,
					delete_segment,
					break_colinear_molding,
					segment_editing_modifier,
				},
			) => {
				// Auto-panning
				let messages = [
					PathToolMessage::PointerOutsideViewport {
						equidistant,
						toggle_colinear,
						move_anchor_with_handles,
						snap_angle,
						lock_angle,
						delete_segment,
						break_colinear_molding,
						segment_editing_modifier,
					}
					.into(),
					PathToolMessage::PointerMove {
						equidistant,
						toggle_colinear,
						move_anchor_with_handles,
						snap_angle,
						lock_angle,
						delete_segment,
						break_colinear_molding,
						segment_editing_modifier,
					}
					.into(),
				];
				tool_data.auto_panning.stop(&messages, responses);

				state
			}
			(PathToolFsmState::Drawing { selection_shape }, PathToolMessage::Enter { extend_selection, shrink_selection }) => {
				let extend_selection = input.keyboard.get(extend_selection as usize);
				let shrink_selection = input.keyboard.get(shrink_selection as usize);

				let selection_change = if shrink_selection {
					SelectionChange::Shrink
				} else if extend_selection {
					SelectionChange::Extend
				} else {
					SelectionChange::Clear
				};

				let document_to_viewport = document.metadata().document_to_viewport;
				let previous_mouse = document_to_viewport.transform_point2(tool_data.previous_mouse_position);
				if tool_data.drag_start_pos == previous_mouse {
					responses.add(NodeGraphMessage::SelectedNodesSet { nodes: vec![] });
				} else {
					let selection_mode = match tool_action_data.preferences.get_selection_mode() {
						SelectionMode::Directional => tool_data.calculate_selection_mode_from_direction(document.metadata()),
						selection_mode => selection_mode,
					};

					match selection_shape {
						SelectionShapeType::Box => {
							let bbox = [tool_data.drag_start_pos, previous_mouse];
							shape_editor.select_all_in_shape(
								&document.network_interface,
								SelectionShape::Box(bbox),
								selection_change,
								tool_options.path_overlay_mode,
								&tool_data.frontier_handles_info,
								tool_options.path_editing_mode.segment_editing_mode,
								tool_options.path_editing_mode.point_editing_mode,
								selection_mode,
							);
						}
						SelectionShapeType::Lasso => shape_editor.select_all_in_shape(
							&document.network_interface,
							SelectionShape::Lasso(&tool_data.lasso_polygon),
							selection_change,
							tool_options.path_overlay_mode,
							&tool_data.frontier_handles_info,
							tool_options.path_editing_mode.segment_editing_mode,
							tool_options.path_editing_mode.point_editing_mode,
							selection_mode,
						),
					}
				}

				responses.add(OverlaysMessage::Draw);

				PathToolFsmState::Ready
			}
			(PathToolFsmState::Dragging { .. }, PathToolMessage::Escape | PathToolMessage::RightClick) => {
				if tool_data.handle_drag_toggle && tool_data.drag_start_pos.distance(input.mouse.position) > DRAG_THRESHOLD {
					shape_editor.deselect_all_points();
					shape_editor.deselect_all_segments();

					for (layer, (selected_points, selected_segments)) in &tool_data.saved_selection_before_handle_drag {
						let Some(state) = shape_editor.selected_shape_state.get_mut(&layer) else { continue };
						selected_points.iter().for_each(|point| state.select_point(*point));
						selected_segments.iter().for_each(|segment| state.select_segment(*segment));
					}

					tool_data.saved_selection_before_handle_drag.clear();
					tool_data.handle_drag_toggle = false;
				}
				tool_data.molding_info = None;
				tool_data.molding_segment = false;
				tool_data.temporary_adjacent_handles_while_molding = None;
				tool_data.angle_locked = false;
				responses.add(DocumentMessage::AbortTransaction);
				tool_data.snap_manager.cleanup(responses);
				PathToolFsmState::Ready
			}
			(PathToolFsmState::Drawing { .. }, PathToolMessage::Escape | PathToolMessage::RightClick) => {
				tool_data.snap_manager.cleanup(responses);
				PathToolFsmState::Ready
			}
			(PathToolFsmState::SlidingPoint, PathToolMessage::Escape | PathToolMessage::RightClick) => {
				tool_data.sliding_point_info = None;

				responses.add(DocumentMessage::AbortTransaction);
				tool_data.snap_manager.cleanup(responses);

				PathToolFsmState::Ready
			}
			// Mouse up
			(PathToolFsmState::Drawing { selection_shape }, PathToolMessage::DragStop { extend_selection, shrink_selection }) => {
				let extend_selection = input.keyboard.get(extend_selection as usize);
				let shrink_selection = input.keyboard.get(shrink_selection as usize);

				let select_kind = if shrink_selection {
					SelectionChange::Shrink
				} else if extend_selection {
					SelectionChange::Extend
				} else {
					SelectionChange::Clear
				};

				let document_to_viewport = document.metadata().document_to_viewport;
				let previous_mouse = document_to_viewport.transform_point2(tool_data.previous_mouse_position);

				let selection_mode = match tool_action_data.preferences.get_selection_mode() {
					SelectionMode::Directional => tool_data.calculate_selection_mode_from_direction(document.metadata()),
					selection_mode => selection_mode,
				};
				tool_data.started_drawing_from_inside = false;

				if tool_data.drag_start_pos.distance(previous_mouse) < 1e-8 {
					// Clicked inside or outside the shape then deselect all of the points/segments
					if document.click(input).is_some() && tool_data.stored_selection.is_none() {
						tool_data.stored_selection = Some(shape_editor.selected_shape_state.clone());
					}

					shape_editor.deselect_all_points();
					shape_editor.deselect_all_segments();
				} else {
					match selection_shape {
						SelectionShapeType::Box => {
							let bbox = [tool_data.drag_start_pos, previous_mouse];
							shape_editor.select_all_in_shape(
								&document.network_interface,
								SelectionShape::Box(bbox),
								select_kind,
								tool_options.path_overlay_mode,
								&tool_data.frontier_handles_info,
								tool_options.path_editing_mode.segment_editing_mode,
								tool_options.path_editing_mode.point_editing_mode,
								selection_mode,
							);
						}
						SelectionShapeType::Lasso => shape_editor.select_all_in_shape(
							&document.network_interface,
							SelectionShape::Lasso(&tool_data.lasso_polygon),
							select_kind,
							tool_options.path_overlay_mode,
							&tool_data.frontier_handles_info,
							tool_options.path_editing_mode.segment_editing_mode,
							tool_options.path_editing_mode.point_editing_mode,
							selection_mode,
						),
					}
				}
				responses.add(OverlaysMessage::Draw);
				responses.add(PathToolMessage::SelectedPointUpdated);

				PathToolFsmState::Ready
			}
			(_, PathToolMessage::DragStop { extend_selection, .. }) => {
				tool_data.ghost_outline.clear();
				let extend_selection = input.keyboard.get(extend_selection as usize);
				let drag_occurred = tool_data.drag_start_pos.distance(input.mouse.position) > DRAG_THRESHOLD;

				let nearest_point = shape_editor.find_nearest_visible_point_indices(
					&document.network_interface,
					input.mouse.position,
					SELECTION_THRESHOLD,
					tool_options.path_overlay_mode,
					&tool_data.frontier_handles_info,
				);

				let nearest_segment = tool_data.segment.clone();

				if let Some(segment) = &mut tool_data.segment {
					let segment_mode = tool_options.path_editing_mode.segment_editing_mode;
					let point_mode = tool_options.path_editing_mode.point_editing_mode;
					// If segment mode and the insertion modifier is pressed or it is in point editing mode

					if !drag_occurred && !tool_data.molding_segment && ((point_mode && !segment_mode) || (segment_mode && tool_data.segment_editing_modifier)) {
						if tool_data.delete_segment_pressed {
							if let Some(vector_data) = document.network_interface.compute_modified_vector(segment.layer()) {
								shape_editor.dissolve_segment(responses, segment.layer(), &vector_data, segment.segment(), segment.points());
							}
						} else {
							let is_segment_selected = shape_editor
								.selected_shape_state
								.get(&segment.layer())
								.map_or(false, |state| state.is_segment_selected(segment.segment()));

							segment.adjusted_insert_and_select(shape_editor, responses, extend_selection, point_mode, is_segment_selected);
							tool_data.segment = None;
							tool_data.molding_info = None;
							tool_data.molding_segment = false;
							tool_data.temporary_adjacent_handles_while_molding = None;
							return PathToolFsmState::Ready;
						}
					}

					tool_data.segment = None;
					tool_data.molding_info = None;
					tool_data.molding_segment = false;
					tool_data.temporary_adjacent_handles_while_molding = None;
				}

				let segment_mode = tool_options.path_editing_mode.segment_editing_mode;
				let point_mode = tool_options.path_editing_mode.point_editing_mode;

				if let (Some((layer, nearest_point)), true) = (nearest_point, point_mode) {
					let clicked_selected = shape_editor.selected_points().any(|&point| nearest_point == point);
					if !drag_occurred && extend_selection {
						if clicked_selected && tool_data.last_clicked_point_was_selected {
							shape_editor.selected_shape_state.entry(layer).or_default().deselect_point(nearest_point);
						} else {
							shape_editor.selected_shape_state.entry(layer).or_default().select_point(nearest_point);
						}
						responses.add(OverlaysMessage::Draw);
					}
					if !drag_occurred && !extend_selection && clicked_selected {
						if tool_data.saved_points_before_anchor_convert_smooth_sharp.is_empty() {
							tool_data.saved_points_before_anchor_convert_smooth_sharp = shape_editor.selected_points().copied().collect::<HashSet<_>>();
						}

						shape_editor.deselect_all_points();
						shape_editor.deselect_all_segments();

						shape_editor.selected_shape_state.entry(layer).or_default().select_point(nearest_point);

						responses.add(OverlaysMessage::Draw);
					}
				}
				// Segment editing mode
				else if let Some(nearest_segment) = nearest_segment {
					if segment_mode {
						let clicked_selected = shape_editor.selected_segments().any(|&segment| segment == nearest_segment.segment());
						if !drag_occurred && extend_selection {
							if clicked_selected && tool_data.last_clicked_segment_was_selected {
								shape_editor
									.selected_shape_state
									.entry(nearest_segment.layer())
									.or_default()
									.deselect_segment(nearest_segment.segment());

								// If in segment editing mode only, and upon deselecting a segment, we deselect both of its anchors
								if segment_mode && !point_mode {
									nearest_segment.points().iter().for_each(|point_id| {
										shape_editor
											.selected_shape_state
											.entry(nearest_segment.layer())
											.or_default()
											.deselect_point(ManipulatorPointId::Anchor(*point_id));
									});
								}
							} else {
								shape_editor.selected_shape_state.entry(nearest_segment.layer()).or_default().select_segment(nearest_segment.segment());
							}

							responses.add(OverlaysMessage::Draw);
						}
						if !drag_occurred && !extend_selection && clicked_selected {
							shape_editor.deselect_all_segments();
							shape_editor.deselect_all_points();
							shape_editor.selected_shape_state.entry(nearest_segment.layer()).or_default().select_segment(nearest_segment.segment());

							responses.add(OverlaysMessage::Draw);
						}
					}

					// If only in segment select mode, we also select all of the endpoints of selected segments
					let point_mode = tool_options.path_editing_mode.point_editing_mode;
					if !point_mode {
						let [start, end] = nearest_segment.points();
						shape_editor
							.selected_shape_state
							.entry(nearest_segment.layer())
							.or_default()
							.select_point(ManipulatorPointId::Anchor(start));
						shape_editor
							.selected_shape_state
							.entry(nearest_segment.layer())
							.or_default()
							.select_point(ManipulatorPointId::Anchor(end));
					}
				}
				// Deselect all points if the user clicks the filled region of the shape
				else if tool_data.drag_start_pos.distance(input.mouse.position) <= DRAG_THRESHOLD {
					shape_editor.deselect_all_points();
					shape_editor.deselect_all_segments();
				}

				if tool_data.temporary_colinear_handles {
					tool_data.temporary_colinear_handles = false;
				}

				if tool_data.handle_drag_toggle && drag_occurred {
					shape_editor.deselect_all_points();
					shape_editor.deselect_all_segments();

					for (layer, (selected_points, selected_segments)) in &tool_data.saved_selection_before_handle_drag {
						let Some(state) = shape_editor.selected_shape_state.get_mut(&layer) else { continue };
						selected_points.iter().for_each(|point| state.select_point(*point));
						selected_segments.iter().for_each(|segment| state.select_segment(*segment));
					}

					tool_data.saved_selection_before_handle_drag.clear();
					tool_data.handle_drag_toggle = false;
				}

				tool_data.alt_dragging_from_anchor = false;
				tool_data.alt_clicked_on_anchor = false;
				tool_data.angle_locked = false;

				if tool_data.select_anchor_toggled {
					shape_editor.deselect_all_points();
					shape_editor.select_points_by_manipulator_id(&tool_data.saved_points_before_anchor_select_toggle);
					tool_data.remove_saved_points();
					tool_data.select_anchor_toggled = false;
				}

				tool_data.snapping_axis = None;
				tool_data.sliding_point_info = None;

				if drag_occurred || extend_selection {
					responses.add(DocumentMessage::EndTransaction);
				}
				responses.add(PathToolMessage::SelectedPointUpdated);
				tool_data.snap_manager.cleanup(responses);
				tool_data.opposite_handle_position = None;

				PathToolFsmState::Ready
			}

			// Delete key
			(_, PathToolMessage::Delete) => {
				// Delete the selected points and clean up overlays
				responses.add(DocumentMessage::AddTransaction);
				let point_mode = tool_options.path_editing_mode.point_editing_mode;
				let segment_mode = tool_options.path_editing_mode.segment_editing_mode;

				let only_segment_mode = segment_mode && !point_mode;

				shape_editor.delete_selected_segments(document, responses);
				if only_segment_mode {
					shape_editor.delete_hanging_selected_anchors(document, responses);
				} else {
					shape_editor.delete_selected_points(document, responses);
				}
				responses.add(PathToolMessage::SelectionChanged);

				PathToolFsmState::Ready
			}
			(_, PathToolMessage::BreakPath) => {
				shape_editor.break_path_at_selected_point(document, responses);
				PathToolFsmState::Ready
			}
			(_, PathToolMessage::DeleteAndBreakPath) => {
				shape_editor.delete_point_and_break_path(document, responses);
				PathToolFsmState::Ready
			}
			(_, PathToolMessage::Copy { clipboard }) => {
				// TODO: Add support for selected segments

				let mut buffer = Vec::new();

				for (&layer, layer_selection_state) in &shape_editor.selected_shape_state {
					if layer_selection_state.is_empty() {
						continue;
					}

					let Some(old_vector_data) = document.network_interface.compute_modified_vector(layer) else {
						continue;
					};

					// Also get the transform node that is applied on the layer if it exists
					let transform = document.metadata().transform_to_document(layer);

					let mut new_vector_data = VectorData::default();

					let mut selected_points_by_segment = HashSet::new();
					old_vector_data
						.segment_bezier_iter()
						.filter(|(segment, _, _, _)| layer_selection_state.is_segment_selected(*segment))
						.for_each(|(_, _, start, end)| {
							selected_points_by_segment.insert(start);
							selected_points_by_segment.insert(end);
						});

					// Add all the selected points
					for (point, position) in old_vector_data.point_domain.iter() {
						if layer_selection_state.is_point_selected(ManipulatorPointId::Anchor(point)) || selected_points_by_segment.contains(&point) {
							new_vector_data.point_domain.push(point, position);
						}
					}

					let find_index = |id: PointId| {
						new_vector_data
							.point_domain
							.iter()
							.enumerate()
							.find(|(_, (point_id, _))| *point_id == id)
							.expect("Point does not exist in point domain")
							.0
					};

					// Add segments which have selected ends
					for ((segment_id, bezier, start, end), stroke) in old_vector_data.segment_bezier_iter().zip(old_vector_data.segment_domain.stroke().iter()) {
						let both_ends_selected = layer_selection_state.is_point_selected(ManipulatorPointId::Anchor(start)) && layer_selection_state.is_point_selected(ManipulatorPointId::Anchor(end));
						let segment_selected = layer_selection_state.is_segment_selected(segment_id);
						if both_ends_selected || segment_selected {
							let start_index = find_index(start);
							let end_index = find_index(end);
							new_vector_data.segment_domain.push(segment_id, start_index, end_index, bezier.handles, *stroke);
						}
					}

					for handles in old_vector_data.colinear_manipulators {
						if new_vector_data.segment_domain.ids().contains(&handles[0].segment) && new_vector_data.segment_domain.ids().contains(&handles[1].segment) {
							new_vector_data.colinear_manipulators.push(handles);
						}
					}

					buffer.push((layer, new_vector_data, transform));
				}

				if clipboard == Clipboard::Device {
					let mut copy_text = String::from("graphite/vector: ");
					copy_text += &serde_json::to_string(&buffer).expect("Could not serialize paste");

					responses.add(FrontendMessage::TriggerTextCopy { copy_text });
				} else {
					//TODO: Add implementation for internal clipboard
				}

				PathToolFsmState::Ready
			}
			(_, PathToolMessage::Cut { clipboard }) => {
				responses.add(PathToolMessage::Copy { clipboard });
				// Delete the selected points/ segments
				responses.add(PathToolMessage::DeleteSelected);

				PathToolFsmState::Ready
			}
			(_, PathToolMessage::DeleteSelected) => {
				//Delete the selected points and segments
				shape_editor.delete_point_and_break_path(document, responses);
				shape_editor.delete_selected_segments(document, responses);

				PathToolFsmState::Ready
			}
			(_, PathToolMessage::Duplicate) => {
				responses.add(DocumentMessage::AddTransaction);

				// Copy the existing selected geometry and paste it in the existing layers
				for (layer, layer_selection_state) in shape_editor.selected_shape_state.clone() {
					if layer_selection_state.is_empty() {
						continue;
					}

					let Some(old_vector_data) = document.network_interface.compute_modified_vector(layer) else {
						continue;
					};

					// Add all the selected points
					let mut selected_points_by_segment = HashSet::new();
					old_vector_data
						.segment_bezier_iter()
						.filter(|(segment, _, _, _)| layer_selection_state.is_segment_selected(*segment))
						.for_each(|(_, _, start, end)| {
							selected_points_by_segment.insert(start);
							selected_points_by_segment.insert(end);
						});
					let mut points_map = HashMap::new();
					for (point, position) in old_vector_data.point_domain.iter() {
						//TODO: Either the point is selected or it is an endpoint of a selected segment

						if layer_selection_state.is_point_selected(ManipulatorPointId::Anchor(point)) || selected_points_by_segment.contains(&point) {
							// insert the same point with new id
							let new_id = PointId::generate();
							points_map.insert(point, new_id);
							let modification_type = VectorModificationType::InsertPoint { id: new_id, position };
							responses.add(GraphOperationMessage::Vector { layer, modification_type });
						}
					}

					let mut segments_map = HashMap::new();
					for (segment_id, bezier, start, end) in old_vector_data.segment_bezier_iter() {
						let both_ends_selected = layer_selection_state.is_point_selected(ManipulatorPointId::Anchor(start)) && layer_selection_state.is_point_selected(ManipulatorPointId::Anchor(end));
						let segment_selected = layer_selection_state.is_segment_selected(segment_id);
						if both_ends_selected || segment_selected {
							let new_id = SegmentId::generate();
							segments_map.insert(segment_id, new_id);

							let handles = match bezier.handles {
								BezierHandles::Linear => [None, None],
								BezierHandles::Quadratic { handle } => [Some(handle - bezier.start), None],
								BezierHandles::Cubic { handle_start, handle_end } => [Some(handle_start - bezier.start), Some(handle_end - bezier.end)],
							};

							let points = [points_map[&start], points_map[&end]];
							let modification_type = VectorModificationType::InsertSegment { id: new_id, points, handles };
							responses.add(GraphOperationMessage::Vector { layer, modification_type });
						}
					}

					for handles in old_vector_data.colinear_manipulators {
						let to_new_handle = |handle: HandleId| -> HandleId {
							HandleId {
								ty: handle.ty,
								segment: segments_map[&handle.segment],
							}
						};

						if segments_map.contains_key(&handles[0].segment) && segments_map.contains_key(&handles[1].segment) {
							let new_handles = [to_new_handle(handles[0]), to_new_handle(handles[1])];
							let modification_type = VectorModificationType::SetG1Continuous { handles: new_handles, enabled: true };
							responses.add(GraphOperationMessage::Vector { layer, modification_type });
						}
					}

					shape_editor.deselect_all_points();
					shape_editor.deselect_all_segments();

					// Set selection to newly inserted points and segments
					let state = shape_editor.selected_shape_state.get_mut(&layer).expect("No state for layer");
					if tool_options.path_editing_mode.point_editing_mode {
						points_map.values().for_each(|point| state.select_point(ManipulatorPointId::Anchor(*point)));
					}
					if tool_options.path_editing_mode.segment_editing_mode {
						segments_map.values().for_each(|segment| state.select_segment(*segment));
					}
				}

				PathToolFsmState::Ready
			}
			(_, PathToolMessage::Paste { data }) => {
				// Deserialize the data
				if let Ok(data) = serde_json::from_str::<Vec<(LayerNodeIdentifier, VectorData, DAffine2)>>(&data) {
					shape_editor.deselect_all_points();
					responses.add(DocumentMessage::AddTransaction);
					let mut new_layers = Vec::new();
					for (layer, new_vector, transform) in data {
						// If layer is not selected then create a new selected layer
						let layer = if shape_editor.selected_shape_state.contains_key(&layer) {
							layer
						} else {
							let node_type = resolve_document_node_type("Path").expect("Path node does not exist");
							let nodes = vec![(NodeId(0), node_type.default_node_template())];

							let parent = document.new_layer_parent(false);

							let layer = graph_modification_utils::new_custom(NodeId::new(), nodes, parent, responses);

							let fill_color = Color::WHITE;
							let stroke_color = Color::BLACK;

							let fill = graphene_std::vector::style::Fill::solid(fill_color.to_gamma_srgb());
							responses.add(GraphOperationMessage::FillSet { layer, fill });

							let stroke = graphene_std::vector::style::Stroke::new(Some(stroke_color.to_gamma_srgb()), DEFAULT_STROKE_WIDTH);
							responses.add(GraphOperationMessage::StrokeSet { layer, stroke });
							new_layers.push(layer);

							responses.add(GraphOperationMessage::TransformSet {
								layer,
								transform,
								transform_in: TransformIn::Local,
								skip_rerender: false,
							});
							layer
						};
						// Create new point ids and add those into the existing vector data
						let mut points_map = HashMap::new();
						for (point, position) in new_vector.point_domain.iter() {
							let new_point_id = PointId::generate();
							points_map.insert(point, new_point_id);
							let modification_type = VectorModificationType::InsertPoint { id: new_point_id, position };
							responses.add(GraphOperationMessage::Vector { layer, modification_type });
						}

						// Create new segment ids and add the segments into the existing vector data
						let mut segments_map = HashMap::new();
						for (segment_id, bezier, start, end) in new_vector.segment_bezier_iter() {
							let new_segment_id = SegmentId::generate();

							segments_map.insert(segment_id, new_segment_id);

							let handles = match bezier.handles {
								BezierHandles::Linear => [None, None],
								BezierHandles::Quadratic { handle } => [Some(handle - bezier.start), None],
								BezierHandles::Cubic { handle_start, handle_end } => [Some(handle_start - bezier.start), Some(handle_end - bezier.end)],
							};

							let points = [points_map[&start], points_map[&end]];
							let modification_type = VectorModificationType::InsertSegment { id: new_segment_id, points, handles };
							responses.add(GraphOperationMessage::Vector { layer, modification_type });
						}

						// Set G1 continuity
						for handles in new_vector.colinear_manipulators {
							let to_new_handle = |handle: HandleId| -> HandleId {
								HandleId {
									ty: handle.ty,
									segment: segments_map[&handle.segment],
								}
							};
							let new_handles = [to_new_handle(handles[0]), to_new_handle(handles[1])];
							let modification_type = VectorModificationType::SetG1Continuous { handles: new_handles, enabled: true };
							responses.add(GraphOperationMessage::Vector { layer, modification_type });
						}

						if !shape_editor.selected_shape_state.contains_key(&layer) {
							shape_editor.selected_shape_state.insert(layer, SelectedLayerState::default());
						}

						// Set selection to newly inserted points
						let state = shape_editor.selected_shape_state.get_mut(&layer).expect("No state for layer");
						// points_map.values().for_each(|point| state.select_point(ManipulatorPointId::Anchor(*point)));
						if tool_options.path_editing_mode.point_editing_mode {
							points_map.values().for_each(|point| state.select_point(ManipulatorPointId::Anchor(*point)));
						}
						if tool_options.path_editing_mode.segment_editing_mode {
							segments_map.values().for_each(|segment| state.select_segment(*segment));
						}
					}

					if !new_layers.is_empty() {
						responses.add(Message::StartBuffer);
						responses.add(PortfolioMessage::CenterPastedLayers { layers: new_layers });
					}
				}

				PathToolFsmState::Ready
			}
			(_, PathToolMessage::DoubleClick { extend_selection, shrink_selection }) => {
				// Double-clicked on a point (flip smooth/sharp behavior)
				let nearest_point = shape_editor.find_nearest_point_indices(&document.network_interface, input.mouse.position, SELECTION_THRESHOLD);

				let mut get_drill_through_layer = || -> Option<LayerNodeIdentifier> {
					let drill_through_layers = document.click_list_no_parents(input).collect::<Vec<LayerNodeIdentifier>>();
					if drill_through_layers.is_empty() {
						tool_data.reset_drill_through_cycle();
						None
					} else {
						tool_data.drill_through_cycle_count = drill_through_layers.len();
						let cycle_index = tool_data.next_drill_through_cycle(input.mouse.position);
						let layer = drill_through_layers.get(cycle_index);
						if cycle_index == 0 { drill_through_layers.first().copied() } else { layer.copied() }
					}
				};

				if nearest_point.is_some() {
					// Flip the selected point between smooth and sharp
					if !tool_data.double_click_handled && tool_data.drag_start_pos.distance(input.mouse.position) <= DRAG_THRESHOLD {
						responses.add(DocumentMessage::StartTransaction);

						shape_editor.select_points_by_manipulator_id(&tool_data.saved_points_before_anchor_convert_smooth_sharp.iter().copied().collect::<Vec<_>>());
						shape_editor.flip_smooth_sharp(&document.network_interface, input.mouse.position, SELECTION_TOLERANCE, responses);
						tool_data.saved_points_before_anchor_convert_smooth_sharp.clear();

						responses.add(DocumentMessage::EndTransaction);
						responses.add(DeferMessage::AfterGraphRun {
							messages: vec![PathToolMessage::SelectedPointUpdated.into()],
						});
					}

					return PathToolFsmState::Ready;
				}
				// Double-clicked on a filled region
				else if let Some(layer) = &get_drill_through_layer() {
					let extend_selection = input.keyboard.get(extend_selection as usize);
					let shrink_selection = input.keyboard.get(shrink_selection as usize);

					if shape_editor.is_selected_layer(*layer) {
						if extend_selection && !tool_data.first_selected_with_single_click {
							responses.add(NodeGraphMessage::SelectedNodesRemove { nodes: vec![layer.to_node()] });

							if let Some(selection) = &tool_data.stored_selection {
								let mut selection = selection.clone();
								selection.remove(layer);
								shape_editor.selected_shape_state = selection;
								tool_data.stored_selection = None;
							}
						} else if shrink_selection && !tool_data.first_selected_with_single_click {
							// Only deselect all the points of the double clicked layer
							if let Some(selection) = &tool_data.stored_selection {
								let selection = selection.clone();
								shape_editor.selected_shape_state = selection;
								tool_data.stored_selection = None;
							}

							let state = shape_editor.selected_shape_state.get_mut(layer).expect("No state for selected layer");
							state.deselect_all_points_in_layer();
							state.deselect_all_segments_in_layer();
						} else if !tool_data.first_selected_with_single_click {
							// Select according to the selected editing mode
							let point_editing_mode = tool_options.path_editing_mode.point_editing_mode;
							let segment_editing_mode = tool_options.path_editing_mode.segment_editing_mode;
							shape_editor.select_connected(document, *layer, input.mouse.position, point_editing_mode, segment_editing_mode);

							// Select all the other layers back again
							if let Some(selection) = &tool_data.stored_selection {
								let mut selection = selection.clone();
								selection.remove(layer);

								for (layer, state) in selection {
									shape_editor.selected_shape_state.insert(layer, state);
								}
								tool_data.stored_selection = None;
							}
						}

						// If it was the very first click without there being an existing selection,
						// then the single-click behavior and double-click behavior should not collide
						tool_data.first_selected_with_single_click = false;
					} else if extend_selection {
						responses.add(NodeGraphMessage::SelectedNodesAdd { nodes: vec![layer.to_node()] });

						if let Some(selection) = &tool_data.stored_selection {
							shape_editor.selected_shape_state = selection.clone();
							tool_data.stored_selection = None;
						}
					} else {
						responses.add(NodeGraphMessage::SelectedNodesSet { nodes: vec![layer.to_node()] });
					}

					responses.add(OverlaysMessage::Draw);
				}
				// Double clicked on the background
				else {
					responses.add(NodeGraphMessage::SelectedNodesSet { nodes: vec![] });
				}

				PathToolFsmState::Ready
			}
			(_, PathToolMessage::Abort) => {
				responses.add(OverlaysMessage::Draw);
				PathToolFsmState::Ready
			}
			(_, PathToolMessage::NudgeSelectedPoints { delta_x, delta_y }) => {
				shape_editor.move_selected_points_and_segments(
					tool_data.opposing_handle_lengths.take(),
					document,
					(delta_x, delta_y).into(),
					true,
					false,
					false,
					tool_data.opposite_handle_position,
					false,
					responses,
				);

				PathToolFsmState::Ready
			}
			(_, PathToolMessage::SelectAllAnchors) => {
				shape_editor.select_all_anchors_in_selected_layers(document);
				responses.add(OverlaysMessage::Draw);
				PathToolFsmState::Ready
			}
			(_, PathToolMessage::DeselectAllPoints) => {
				shape_editor.deselect_all_points();
				responses.add(OverlaysMessage::Draw);
				PathToolFsmState::Ready
			}
			(_, PathToolMessage::SelectedPointXChanged { new_x }) => {
				if let Some(&SingleSelectedPoint { coordinates, id, layer, .. }) = tool_data.selection_status.as_one() {
					shape_editor.reposition_control_point(&id, &document.network_interface, DVec2::new(new_x, coordinates.y), layer, responses);
				}
				PathToolFsmState::Ready
			}
			(_, PathToolMessage::SelectedPointYChanged { new_y }) => {
				if let Some(&SingleSelectedPoint { coordinates, id, layer, .. }) = tool_data.selection_status.as_one() {
					shape_editor.reposition_control_point(&id, &document.network_interface, DVec2::new(coordinates.x, new_y), layer, responses);
				}
				PathToolFsmState::Ready
			}
			(_, PathToolMessage::SelectedPointUpdated) => {
				let colinear = shape_editor.selected_manipulator_angles(&document.network_interface);
				tool_data.dragging_state = DraggingState {
					point_select_state: shape_editor.get_dragging_state(&document.network_interface),
					colinear,
				};

				tool_data.single_path_node_compatible_layer_selected = {
					let selected_nodes = document.network_interface.selected_nodes();
					let mut selected_layers = selected_nodes.selected_layers(document.metadata());
					let first_layer = selected_layers.next();
					let second_layer = selected_layers.next();
					let has_single_selection = first_layer.is_some() && second_layer.is_none();

					let compatible_type = first_layer.and_then(|layer| {
						let graph_layer = graph_modification_utils::NodeGraphLayer::new(layer, &document.network_interface);
						graph_layer.horizontal_layer_flow().nth(1).map(|node_id| {
							let (output_type, _) = document.network_interface.output_type(&node_id, 0, &[]);
							format!("type:{}", output_type.nested_type())
						})
					});

					let is_compatible = compatible_type.as_deref() == Some("type:Instances<VectorData>");

					let is_modifiable = first_layer.is_some_and(|layer| {
						let graph_layer = graph_modification_utils::NodeGraphLayer::new(layer, &document.network_interface);
						matches!(graph_layer.find_input("Path", 1), Some(TaggedValue::VectorModification(_)))
					});

					first_layer.is_some() && has_single_selection && is_compatible && !is_modifiable
				};
				tool_data.update_selection_status(shape_editor, document);
				self
			}
			(_, PathToolMessage::ManipulatorMakeHandlesColinear) => {
				responses.add(DocumentMessage::StartTransaction);
				shape_editor.convert_selected_manipulators_to_colinear_handles(responses, document);
				responses.add(DocumentMessage::EndTransaction);
				responses.add(PathToolMessage::SelectionChanged);
				PathToolFsmState::Ready
			}
			(_, PathToolMessage::ManipulatorMakeHandlesFree) => {
				responses.add(DocumentMessage::StartTransaction);
				shape_editor.disable_colinear_handles_state_on_selected(&document.network_interface, responses);
				responses.add(DocumentMessage::EndTransaction);
				PathToolFsmState::Ready
			}
			(_, PathToolMessage::SetPivot { position }) => {
				responses.add(DocumentMessage::StartTransaction);

				tool_data.pivot_gizmo.pivot.last_non_none_reference_point = position;
				let position: Option<DVec2> = position.into();
				tool_data.pivot_gizmo.pivot.set_normalized_position(position.unwrap());
				let pivot_gizmo = tool_data.pivot_gizmo();
				responses.add(TransformLayerMessage::SetPivotGizmo { pivot_gizmo });
				responses.add(NodeGraphMessage::RunDocumentGraph);

				self
			}
			(_, _) => PathToolFsmState::Ready,
		}
	}

	fn update_hints(&self, _responses: &mut VecDeque<Message>) {
		// Moved logic to update_dynamic_hints
	}

	fn update_cursor(&self, responses: &mut VecDeque<Message>) {
		responses.add(FrontendMessage::UpdateMouseCursor { cursor: MouseCursorIcon::Default });
	}
}

#[derive(Debug, PartialEq, Default)]
enum SelectionStatus {
	#[default]
	None,
	One(SingleSelectedPoint),
	Multiple(MultipleSelectedPoints),
}

impl SelectionStatus {
	fn as_one(&self) -> Option<&SingleSelectedPoint> {
		match self {
			SelectionStatus::One(one) => Some(one),
			_ => None,
		}
	}

	fn angle(&self) -> Option<ManipulatorAngle> {
		match self {
			Self::None => None,
			Self::One(one) => Some(one.manipulator_angle),
			Self::Multiple(one) => Some(one.manipulator_angle),
		}
	}
}

#[derive(Debug, PartialEq)]
struct MultipleSelectedPoints {
	manipulator_angle: ManipulatorAngle,
}

#[derive(Debug, PartialEq)]
struct SingleSelectedPoint {
	coordinates: DVec2,
	id: ManipulatorPointId,
	layer: LayerNodeIdentifier,
	manipulator_angle: ManipulatorAngle,
}

/// Sets the cumulative description of the selected points: if `None` are selected, if `One` is selected, or if `Multiple` are selected.
/// Applies to any selected points, whether they are anchors or handles; and whether they are from a single shape or across multiple shapes.
fn get_selection_status(network_interface: &NodeNetworkInterface, shape_state: &mut ShapeState) -> SelectionStatus {
	let mut selection_layers = shape_state.selected_shape_state.iter().map(|(k, v)| (*k, v.selected_points_count()));
	let total_selected_points = selection_layers.clone().map(|(_, v)| v).sum::<usize>();

	// Check to see if only one manipulator group in a single shape is selected
	if total_selected_points == 1 {
		let Some(layer) = selection_layers.find(|(_, v)| *v > 0).map(|(k, _)| k) else {
			return SelectionStatus::None;
		};
		let Some(vector_data) = network_interface.compute_modified_vector(layer) else {
			return SelectionStatus::None;
		};
		let Some(&point) = shape_state.selected_points().next() else {
			return SelectionStatus::None;
		};
		let Some(local_position) = point.get_position(&vector_data) else {
			return SelectionStatus::None;
		};

		let coordinates = network_interface
			.document_metadata()
			.transform_to_document_if_feeds(layer, network_interface)
			.transform_point2(local_position);
		let manipulator_angle = if vector_data.colinear(point) { ManipulatorAngle::Colinear } else { ManipulatorAngle::Free };

		return SelectionStatus::One(SingleSelectedPoint {
			coordinates,
			layer,
			id: point,
			manipulator_angle,
		});
	};

	// Check to see if multiple manipulator groups are selected
	if total_selected_points > 1 {
		return SelectionStatus::Multiple(MultipleSelectedPoints {
			manipulator_angle: shape_state.selected_manipulator_angles(network_interface),
		});
	}

	SelectionStatus::None
}

fn calculate_lock_angle(
	tool_data: &mut PathToolData,
	shape_state: &mut ShapeState,
	responses: &mut VecDeque<Message>,
	document: &DocumentMessageHandler,
	vector_data: &VectorData,
	handle_id: ManipulatorPointId,
	tangent_to_neighboring_tangents: bool,
) -> Option<f64> {
	let anchor = handle_id.get_anchor(vector_data)?;
	let anchor_position = vector_data.point_domain.position_from_id(anchor);
	let current_segment = handle_id.get_segment();
	let points_connected = vector_data.connected_count(anchor);

	let (anchor_position, segment) = anchor_position.zip(current_segment)?;
	if points_connected == 1 {
		calculate_segment_angle(anchor, segment, vector_data, false)
	} else {
		let opposite_handle = handle_id
			.get_handle_pair(vector_data)
			.iter()
			.flatten()
			.find(|&h| h.to_manipulator_point() != handle_id)
			.copied()
			.map(|h| h.to_manipulator_point());
		let opposite_handle_position = opposite_handle.and_then(|h| h.get_position(vector_data)).filter(|pos| (pos - anchor_position).length() > 1e-6);

		if let Some(opposite_pos) = opposite_handle_position {
			if !vector_data.colinear_manipulators.iter().flatten().map(|h| h.to_manipulator_point()).any(|h| h == handle_id) {
				shape_state.convert_selected_manipulators_to_colinear_handles(responses, document);
				tool_data.temporary_colinear_handles = true;
			}
			Some(-(opposite_pos - anchor_position).angle_to(DVec2::X))
		} else {
			let angle_1 = vector_data
				.adjacent_segment(&handle_id)
				.and_then(|(_, adjacent_segment)| calculate_segment_angle(anchor, adjacent_segment, vector_data, false));

			let angle_2 = calculate_segment_angle(anchor, segment, vector_data, false);

			match (angle_1, angle_2) {
				(Some(angle_1), Some(angle_2)) => {
					let angle = Some((angle_1 + angle_2) / 2.);
					if tangent_to_neighboring_tangents {
						angle.map(|angle| angle + std::f64::consts::FRAC_PI_2)
					} else {
						angle
					}
				}
				(Some(angle_1), None) => Some(angle_1),
				(None, Some(angle_2)) => Some(angle_2),
				(None, None) => None,
			}
		}
	}
}

fn check_handle_over_adjacent_anchor(handle_id: ManipulatorPointId, vector_data: &VectorData) -> Option<PointId> {
	let (anchor, handle_position) = handle_id.get_anchor(vector_data).zip(handle_id.get_position(vector_data))?;

	let check_if_close = |point_id: &PointId| {
		let Some(anchor_position) = vector_data.point_domain.position_from_id(*point_id) else {
			return false;
		};
		(anchor_position - handle_position).length() < 10.
	};

	vector_data.connected_points(anchor).find(check_if_close)
}
fn calculate_adjacent_anchor_tangent(
	currently_dragged_handle: ManipulatorPointId,
	anchor: Option<PointId>,
	adjacent_anchor: Option<PointId>,
	vector_data: &VectorData,
) -> (Option<f64>, Option<DVec2>) {
	// Early return if no anchor or no adjacent anchors

	let Some((dragged_handle_anchor, adjacent_anchor)) = anchor.zip(adjacent_anchor) else {
		return (None, None);
	};
	let adjacent_anchor_position = vector_data.point_domain.position_from_id(adjacent_anchor);

	let handles: Vec<_> = vector_data.all_connected(adjacent_anchor).filter(|handle| handle.length(vector_data) > 1e-6).collect();

	match handles.len() {
		0 => {
			// Find non-shared segments
			let non_shared_segment: Vec<_> = vector_data
				.segment_bezier_iter()
				.filter_map(|(segment_id, _, start, end)| {
					let touches_adjacent = start == adjacent_anchor || end == adjacent_anchor;
					let shares_with_dragged = start == dragged_handle_anchor || end == dragged_handle_anchor;

					if touches_adjacent && !shares_with_dragged { Some(segment_id) } else { None }
				})
				.collect();

			match non_shared_segment.first() {
				Some(&segment) => {
					let angle = calculate_segment_angle(adjacent_anchor, segment, vector_data, true);
					(angle, adjacent_anchor_position)
				}
				None => (None, None),
			}
		}

		1 => {
			let segment = handles[0].segment;
			let angle = calculate_segment_angle(adjacent_anchor, segment, vector_data, true);
			(angle, adjacent_anchor_position)
		}

		2 => {
			// Use the angle formed by the handle of the shared segment relative to its associated anchor point.
			let Some(shared_segment_handle) = handles
				.iter()
				.find(|handle| handle.opposite().to_manipulator_point() == currently_dragged_handle)
				.map(|handle| handle.to_manipulator_point())
			else {
				return (None, None);
			};

			let angle = shared_segment_handle
				.get_position(vector_data)
				.zip(adjacent_anchor_position)
				.map(|(handle, anchor)| -(handle - anchor).angle_to(DVec2::X));

			(angle, adjacent_anchor_position)
		}

		_ => (None, None),
	}
}

fn update_dynamic_hints(
	state: PathToolFsmState,
	responses: &mut VecDeque<Message>,
	shape_editor: &mut ShapeState,
	document: &DocumentMessageHandler,
	tool_data: &PathToolData,
	tool_options: &PathToolOptions,
	position: DVec2,
) {
	// Condinting based on currently selected segment if it has any one g1 continuous handle

	let hint_data = match state {
		PathToolFsmState::Ready => {
			// Show point sliding hints only when there is an anchor with colinear handles selected
			let single_anchor_selected = shape_editor.selected_points().count() == 1 && shape_editor.selected_points().any(|point| matches!(point, ManipulatorPointId::Anchor(_)));
			let at_least_one_anchor_selected = shape_editor.selected_points().any(|point| matches!(point, ManipulatorPointId::Anchor(_)));
			let at_least_one_point_selected = shape_editor.selected_points().count() >= 1;

			let mut single_colinear_anchor_selected = false;
			if single_anchor_selected {
				if let (Some(anchor), Some(layer)) = (
					shape_editor.selected_points().next(),
					document.network_interface.selected_nodes().selected_layers(document.metadata()).next(),
				) {
					if let Some(vector_data) = document.network_interface.compute_modified_vector(layer) {
						single_colinear_anchor_selected = vector_data.colinear(*anchor)
					}
				}
			}

			let mut drag_selected_hints = vec![HintInfo::mouse(MouseMotion::LmbDrag, "Drag Selected")];
			let mut delete_selected_hints = vec![HintInfo::keys([Key::Delete], "Delete Selected")];

			if at_least_one_anchor_selected {
				delete_selected_hints.push(HintInfo::keys([Key::Accel], "No Dissolve").prepend_plus());
				delete_selected_hints.push(HintInfo::keys([Key::Shift], "Cut Anchor").prepend_plus());
			}

			if single_colinear_anchor_selected {
				drag_selected_hints.push(HintInfo::multi_keys([[Key::Control], [Key::Shift]], "Slide").prepend_plus());
			}

			let segment_edit = tool_options.path_editing_mode.segment_editing_mode;
			let point_edit = tool_options.path_editing_mode.point_editing_mode;

			let hovering_segment = tool_data.segment.is_some();
			let hovering_point = shape_editor
				.find_nearest_visible_point_indices(
					&document.network_interface,
					position,
					SELECTION_THRESHOLD,
					tool_options.path_overlay_mode,
					&tool_data.frontier_handles_info,
				)
				.is_some();

			let mut hint_data = if hovering_segment {
				if segment_edit {
					// Hovering a segment in segment editing mode
					vec![
						HintGroup(vec![HintInfo::mouse(MouseMotion::Lmb, "Select Segment"), HintInfo::keys([Key::Shift], "Extend").prepend_plus()]),
						HintGroup(vec![HintInfo::keys_and_mouse([Key::Control], MouseMotion::Lmb, "Insert Point on Segment")]),
						HintGroup(vec![HintInfo::keys_and_mouse([Key::Control], MouseMotion::LmbDrag, "Mold Segment")]),
					]
				} else {
					// Hovering a segment in point editing mode
					vec![
						HintGroup(vec![HintInfo::mouse(MouseMotion::Lmb, "Insert Point on Segment")]),
						HintGroup(vec![HintInfo::mouse(MouseMotion::LmbDrag, "Mold Segment")]),
						HintGroup(vec![HintInfo::keys_and_mouse([Key::Alt], MouseMotion::Lmb, "Delete Segment")]),
					]
				}
			} else if hovering_point {
				if point_edit {
					// Hovering over a point in point editing mode
					vec![HintGroup(vec![
						HintInfo::mouse(MouseMotion::Lmb, "Select Point"),
						HintInfo::keys([Key::Shift], "Extend").prepend_plus(),
					])]
				} else {
					// Hovering over a point in segment selection mode (will select a nearby segment)
					vec![HintGroup(vec![
						HintInfo::mouse(MouseMotion::Lmb, "Select Segment"),
						HintInfo::keys([Key::Shift], "Extend").prepend_plus(),
					])]
				}
			} else {
				vec![HintGroup(vec![
					HintInfo::mouse(MouseMotion::LmbDrag, "Select Area"),
					HintInfo::keys([Key::Control], "Lasso").prepend_plus(),
				])]
			};

			if at_least_one_anchor_selected {
				// TODO: Dynamically show either "Smooth" or "Sharp" based on the current state
				hint_data.push(HintGroup(vec![
					HintInfo::mouse(MouseMotion::LmbDouble, "Convert Anchor Point"),
					HintInfo::keys_and_mouse([Key::Alt], MouseMotion::Lmb, "To Sharp"),
					HintInfo::keys_and_mouse([Key::Alt], MouseMotion::LmbDrag, "To Smooth"),
				]));
			}

			if at_least_one_point_selected {
				let mut groups = vec![
					HintGroup(drag_selected_hints),
					HintGroup(vec![HintInfo::multi_keys([[Key::KeyG], [Key::KeyR], [Key::KeyS]], "Grab/Rotate/Scale Selected")]),
					HintGroup(vec![HintInfo::arrow_keys("Nudge Selected"), HintInfo::keys([Key::Shift], "10x").prepend_plus()]),
					HintGroup(delete_selected_hints),
				];
				hint_data.append(&mut groups);
			}

			HintData(hint_data)
		}
		PathToolFsmState::Dragging(dragging_state) => {
			let colinear = dragging_state.colinear;
			let mut dragging_hint_data = HintData(Vec::new());
			dragging_hint_data
				.0
				.push(HintGroup(vec![HintInfo::mouse(MouseMotion::Rmb, ""), HintInfo::keys([Key::Escape], "Cancel").prepend_slash()]));

			let drag_anchor = HintInfo::keys([Key::Space], "Drag Anchor");
			let toggle_group = match dragging_state.point_select_state {
				PointSelectState::HandleNoPair | PointSelectState::HandleWithPair => {
					let mut hints = vec![HintInfo::keys([Key::Tab], "Swap Dragged Handle")];
					hints.push(HintInfo::keys(
						[Key::KeyC],
						if colinear == ManipulatorAngle::Colinear {
							"Break Colinear Handles"
						} else {
							"Make Handles Colinear"
						},
					));
					hints
				}
				PointSelectState::Anchor => Vec::new(),
			};
			let hold_group = match dragging_state.point_select_state {
				PointSelectState::HandleNoPair => {
					let mut hints = vec![];
					if colinear != ManipulatorAngle::Free {
						hints.push(HintInfo::keys([Key::Alt], "Equidistant Handles"));
					}
					hints.push(HintInfo::keys([Key::Shift], "15° Increments"));
					hints.push(HintInfo::keys([Key::Control], "Lock Angle"));
					hints.push(drag_anchor);
					hints
				}
				PointSelectState::HandleWithPair => {
					let mut hints = vec![];
					if colinear != ManipulatorAngle::Free {
						hints.push(HintInfo::keys([Key::Alt], "Equidistant Handles"));
					}
					hints.push(HintInfo::keys([Key::Shift], "15° Increments"));
					hints.push(HintInfo::keys([Key::Control], "Lock Angle"));
					hints.push(drag_anchor);
					hints
				}
				PointSelectState::Anchor => Vec::new(),
			};

			if !toggle_group.is_empty() {
				dragging_hint_data.0.push(HintGroup(toggle_group));
			}

			if !hold_group.is_empty() {
				dragging_hint_data.0.push(HintGroup(hold_group));
			}

			if tool_data.molding_segment {
				let mut has_colinear_anchors = false;

				if let Some(segment) = &tool_data.segment {
					let handle1 = HandleId::primary(segment.segment());
					let handle2 = HandleId::end(segment.segment());

					if let Some(vector_data) = document.network_interface.compute_modified_vector(segment.layer()) {
						let other_handle1 = vector_data.other_colinear_handle(handle1);
						let other_handle2 = vector_data.other_colinear_handle(handle2);
						if other_handle1.is_some() || other_handle2.is_some() {
							has_colinear_anchors = true;
						}
					};
				}

				let handles_stored = if let Some(other_handles) = tool_data.temporary_adjacent_handles_while_molding {
					other_handles[0].is_some() || other_handles[1].is_some()
				} else {
					false
				};

				let molding_disable_possible = has_colinear_anchors || handles_stored;

				let mut molding_hints = vec![HintGroup(vec![HintInfo::mouse(MouseMotion::Rmb, ""), HintInfo::keys([Key::Escape], "Cancel").prepend_slash()])];

				if molding_disable_possible {
					molding_hints.push(HintGroup(vec![HintInfo::keys([Key::Alt], "Break Colinear Handles")]));
				}

				HintData(molding_hints)
			} else {
				dragging_hint_data
			}
		}
		PathToolFsmState::Drawing { .. } => HintData(vec![
			HintGroup(vec![HintInfo::mouse(MouseMotion::Rmb, ""), HintInfo::keys([Key::Escape], "Cancel").prepend_slash()]),
			HintGroup(vec![
				HintInfo::mouse(MouseMotion::LmbDrag, "Select Area"),
				HintInfo::keys([Key::Shift], "Extend").prepend_plus(),
				HintInfo::keys([Key::Alt], "Subtract").prepend_plus(),
			]),
		]),
		PathToolFsmState::SlidingPoint => HintData(vec![HintGroup(vec![HintInfo::mouse(MouseMotion::Rmb, ""), HintInfo::keys([Key::Escape], "Cancel").prepend_slash()])]),
	};
	responses.add(FrontendMessage::UpdateInputHints { hint_data });
}<|MERGE_RESOLUTION|>--- conflicted
+++ resolved
@@ -126,7 +126,6 @@
 	UpdateSelectedPointsStatus {
 		overlay_context: OverlayContext,
 	},
-<<<<<<< HEAD
 	Copy {
 		clipboard: Clipboard,
 	},
@@ -138,10 +137,8 @@
 		data: String,
 	},
 	Duplicate,
-=======
 	TogglePointEditing,
 	ToggleSegmentEditing,
->>>>>>> 34a8b9b6
 }
 
 #[derive(PartialEq, Eq, Hash, Copy, Clone, Debug, Default, serde::Serialize, serde::Deserialize, specta::Type)]
@@ -422,16 +419,13 @@
 				DeleteAndBreakPath,
 				ClosePath,
 				PointerMove,
-<<<<<<< HEAD
 				Copy,
 				Cut,
 				DeleteSelected,
 				Paste,
-				Duplicate
-=======
+				Duplicate,
 				TogglePointEditing,
 				ToggleSegmentEditing
->>>>>>> 34a8b9b6
 			),
 			PathToolFsmState::Dragging(_) => actions!(PathToolMessageDiscriminant;
 				Escape,
@@ -443,16 +437,13 @@
 				BreakPath,
 				DeleteAndBreakPath,
 				SwapSelectedHandles,
-<<<<<<< HEAD
 				Copy,
 				Cut,
 				DeleteSelected,
 				Paste,
-				Duplicate
-=======
+				Duplicate,
 				TogglePointEditing,
 				ToggleSegmentEditing
->>>>>>> 34a8b9b6
 			),
 			PathToolFsmState::Drawing { .. } => actions!(PathToolMessageDiscriminant;
 				DoubleClick,
@@ -2847,8 +2838,9 @@
 					}
 
 					if !new_layers.is_empty() {
-						responses.add(Message::StartBuffer);
-						responses.add(PortfolioMessage::CenterPastedLayers { layers: new_layers });
+						responses.add(Message::Defer(DeferMessage::AfterGraphRun {
+							messages: vec![PortfolioMessage::CenterPastedLayers { layers: new_layers }.into()],
+						}));
 					}
 				}
 

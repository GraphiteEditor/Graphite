use super::select_tool::extend_lasso;
use super::tool_prelude::*;
use crate::consts::{
	COLOR_OVERLAY_BLUE, COLOR_OVERLAY_GRAY, COLOR_OVERLAY_GREEN, COLOR_OVERLAY_RED, DOUBLE_CLICK_MILLISECONDS, DRAG_DIRECTION_MODE_DETERMINATION_THRESHOLD, DRAG_THRESHOLD, DRILL_THROUGH_THRESHOLD,
	HANDLE_ROTATE_SNAP_ANGLE, SEGMENT_INSERTION_DISTANCE, SEGMENT_OVERLAY_SIZE, SELECTION_THRESHOLD, SELECTION_TOLERANCE,
};
use crate::messages::portfolio::document::overlays::utility_functions::{path_overlays, selected_segments};
use crate::messages::portfolio::document::overlays::utility_types::{DrawHandles, OverlayContext};
use crate::messages::portfolio::document::utility_types::document_metadata::{DocumentMetadata, LayerNodeIdentifier};
use crate::messages::portfolio::document::utility_types::network_interface::NodeNetworkInterface;
use crate::messages::portfolio::document::utility_types::transformation::Axis;
use crate::messages::preferences::SelectionMode;
use crate::messages::tool::common_functionality::auto_panning::AutoPanning;
use crate::messages::tool::common_functionality::pivot::{PivotGizmo, PivotGizmoType, PivotToolSource, pin_pivot_widget, pivot_gizmo_type_widget, pivot_reference_point_widget};
use crate::messages::tool::common_functionality::shape_editor::{
	ClosestSegment, ManipulatorAngle, OpposingHandleLengths, SelectedLayerState, SelectedPointsInfo, SelectionChange, SelectionShape, SelectionShapeType, ShapeState,
};
use crate::messages::tool::common_functionality::snapping::{SnapCache, SnapCandidatePoint, SnapConstraint, SnapData, SnapManager};
use crate::messages::tool::common_functionality::utility_functions::{calculate_segment_angle, find_two_param_best_approximate, single_path_node_compatible_layer_selected};
use bezier_rs::{Bezier, BezierHandles, TValue};
use graphene_std::renderer::Quad;
use graphene_std::transform::ReferencePoint;
use graphene_std::vector::click_target::ClickTargetType;
use graphene_std::vector::{HandleExt, HandleId, NoHashBuilder, SegmentId, VectorData, VectorModification};
use graphene_std::vector::{ManipulatorPointId, PointId, VectorModificationType};
use std::vec;

#[derive(Default, ExtractField)]
pub struct PathTool {
	fsm_state: PathToolFsmState,
	tool_data: PathToolData,
	options: PathToolOptions,
}

#[derive(Default)]
pub struct PathToolOptions {
	path_overlay_mode: PathOverlayMode,
	path_editing_mode: PathEditingMode,
}

#[impl_message(Message, ToolMessage, Path)]
#[derive(PartialEq, Clone, Debug, serde::Serialize, serde::Deserialize, specta::Type)]
pub enum PathToolMessage {
	// Standard messages
	Abort,
	Overlays(OverlayContext),
	SelectionChanged,

	// Tool-specific messages
	BreakPath,
	DeselectAllPoints,
	Delete,
	DeleteAndBreakPath,
	DragStop {
		extend_selection: Key,
		shrink_selection: Key,
	},
	Enter {
		extend_selection: Key,
		shrink_selection: Key,
	},
	Escape,
	ClosePath,
	DoubleClick {
		extend_selection: Key,
		shrink_selection: Key,
	},
	GRS {
		// Should be `Key::KeyG` (Grab), `Key::KeyR` (Rotate), or `Key::KeyS` (Scale)
		key: Key,
	},
	ManipulatorMakeHandlesFree,
	ManipulatorMakeHandlesColinear,
	MouseDown {
		extend_selection: Key,
		lasso_select: Key,
		handle_drag_from_anchor: Key,
		drag_restore_handle: Key,
		molding_in_segment_edit: Key,
	},
	NudgeSelectedPoints {
		delta_x: f64,
		delta_y: f64,
	},
	PointerMove {
		equidistant: Key,
		toggle_colinear: Key,
		move_anchor_with_handles: Key,
		snap_angle: Key,
		lock_angle: Key,
		delete_segment: Key,
		break_colinear_molding: Key,
	},
	PointerOutsideViewport {
		equidistant: Key,
		toggle_colinear: Key,
		move_anchor_with_handles: Key,
		snap_angle: Key,
		lock_angle: Key,
		delete_segment: Key,
		break_colinear_molding: Key,
	},
	RightClick,
	SelectAllAnchors,
	SelectedPointUpdated,
	SelectedPointXChanged {
		new_x: f64,
	},
	SelectedPointYChanged {
		new_y: f64,
	},
	SetPivot {
		position: ReferencePoint,
	},
	SwapSelectedHandles,
	UpdateOptions(PathOptionsUpdate),
	UpdateSelectedPointsStatus {
		overlay_context: OverlayContext,
	},
}

#[derive(PartialEq, Eq, Hash, Copy, Clone, Debug, Default, serde::Serialize, serde::Deserialize, specta::Type)]
pub enum PathOverlayMode {
	AllHandles = 0,
	#[default]
	SelectedPointHandles = 1,
	FrontierHandles = 2,
}

#[derive(PartialEq, Eq, Hash, Copy, Clone, Debug)]
pub struct PathEditingMode {
	point_editing_mode: bool,
	segment_editing_mode: bool,
}

impl Default for PathEditingMode {
	fn default() -> Self {
		Self {
			point_editing_mode: true,
			segment_editing_mode: false,
		}
	}
}

#[derive(PartialEq, Eq, Clone, Debug, Hash, serde::Serialize, serde::Deserialize, specta::Type)]
pub enum PathOptionsUpdate {
	OverlayModeType(PathOverlayMode),
	PointEditingMode { enabled: bool },
	SegmentEditingMode { enabled: bool },
	PivotGizmoType(PivotGizmoType),
	TogglePivotGizmoType(bool),
	TogglePivotPinned,
}

impl ToolMetadata for PathTool {
	fn icon_name(&self) -> String {
		"VectorPathTool".into()
	}
	fn tooltip(&self) -> String {
		"Path Tool".into()
	}
	fn tool_type(&self) -> crate::messages::tool::utility_types::ToolType {
		ToolType::Path
	}
}

impl LayoutHolder for PathTool {
	fn layout(&self) -> Layout {
		let coordinates = self.tool_data.selection_status.as_one().as_ref().map(|point| point.coordinates);
		let (x, y) = coordinates.map(|point| (Some(point.x), Some(point.y))).unwrap_or((None, None));

		let selection_status = &self.tool_data.selection_status;
		let manipulator_angle = selection_status.angle();

		let x_location = NumberInput::new(x)
			.unit(" px")
			.label("X")
			.min_width(120)
			.disabled(x.is_none())
			.min(-((1_u64 << f64::MANTISSA_DIGITS) as f64))
			.max((1_u64 << f64::MANTISSA_DIGITS) as f64)
			.on_update(move |number_input: &NumberInput| {
				if let Some(new_x) = number_input.value.or(x) {
					PathToolMessage::SelectedPointXChanged { new_x }.into()
				} else {
					Message::NoOp
				}
			})
			.widget_holder();

		let y_location = NumberInput::new(y)
			.unit(" px")
			.label("Y")
			.min_width(120)
			.disabled(y.is_none())
			.min(-((1_u64 << f64::MANTISSA_DIGITS) as f64))
			.max((1_u64 << f64::MANTISSA_DIGITS) as f64)
			.on_update(move |number_input: &NumberInput| {
				if let Some(new_y) = number_input.value.or(y) {
					PathToolMessage::SelectedPointYChanged { new_y }.into()
				} else {
					Message::NoOp
				}
			})
			.widget_holder();

		let related_seperator = Separator::new(SeparatorType::Related).widget_holder();
		let unrelated_seperator = Separator::new(SeparatorType::Unrelated).widget_holder();

		let colinear_handles_tooltip = "Keep both handles unbent, each 180° apart, when moving either";
		let colinear_handles_state = manipulator_angle.and_then(|angle| match angle {
			ManipulatorAngle::Colinear => Some(true),
			ManipulatorAngle::Free => Some(false),
			ManipulatorAngle::Mixed => None,
		})
		// TODO: Remove `unwrap_or_default` once checkboxes are capable of displaying a mixed state
		.unwrap_or_default();
		let mut checkbox_id = CheckboxId::default();
		let colinear_handle_checkbox = CheckboxInput::new(colinear_handles_state)
			.disabled(!self.tool_data.can_toggle_colinearity)
			.on_update(|&CheckboxInput { checked, .. }| {
				if checked {
					PathToolMessage::ManipulatorMakeHandlesColinear.into()
				} else {
					PathToolMessage::ManipulatorMakeHandlesFree.into()
				}
			})
			.tooltip(colinear_handles_tooltip)
			.for_label(checkbox_id.clone())
			.widget_holder();
		let colinear_handles_label = TextLabel::new("Colinear Handles")
			.disabled(!self.tool_data.can_toggle_colinearity)
			.tooltip(colinear_handles_tooltip)
			.for_checkbox(&mut checkbox_id)
			.widget_holder();

		let point_editing_mode = CheckboxInput::new(self.options.path_editing_mode.point_editing_mode)
			// TODO(Keavon): Replace with a real icon
			.icon("Dot")
			.tooltip("Point Editing Mode")
			.on_update(|input| PathToolMessage::UpdateOptions(PathOptionsUpdate::PointEditingMode { enabled: input.checked }).into())
			.widget_holder();
		let segment_editing_mode = CheckboxInput::new(self.options.path_editing_mode.segment_editing_mode)
			// TODO(Keavon): Replace with a real icon
			.icon("Remove")
			.tooltip("Segment Editing Mode")
			.on_update(|input| PathToolMessage::UpdateOptions(PathOptionsUpdate::SegmentEditingMode { enabled: input.checked }).into())
			.widget_holder();

		let path_overlay_mode_widget = RadioInput::new(vec![
			RadioEntryData::new("all")
				.icon("HandleVisibilityAll")
				.tooltip("Show all handles regardless of selection")
				.on_update(move |_| PathToolMessage::UpdateOptions(PathOptionsUpdate::OverlayModeType(PathOverlayMode::AllHandles)).into()),
			RadioEntryData::new("selected")
				.icon("HandleVisibilitySelected")
				.tooltip("Show only handles of the segments connected to selected points")
				.on_update(move |_| PathToolMessage::UpdateOptions(PathOptionsUpdate::OverlayModeType(PathOverlayMode::SelectedPointHandles)).into()),
			RadioEntryData::new("frontier")
				.icon("HandleVisibilityFrontier")
				.tooltip("Show only handles at the frontiers of the segments connected to selected points")
				.on_update(move |_| PathToolMessage::UpdateOptions(PathOptionsUpdate::OverlayModeType(PathOverlayMode::FrontierHandles)).into()),
		])
		.selected_index(Some(self.options.path_overlay_mode as u32))
		.widget_holder();

		// Works only if a single layer is selected and its type is vectordata
		let path_node_button = TextButton::new("Make Path Editable")
			.icon(Some("NodeShape".into()))
			.tooltip("Make Path Editable")
			.on_update(|_| NodeGraphMessage::AddPathNode.into())
			.disabled(!self.tool_data.single_path_node_compatible_layer_selected)
			.widget_holder();

		let [_checkbox, _dropdown] = {
			let pivot_gizmo_type_widget = pivot_gizmo_type_widget(self.tool_data.pivot_gizmo.state, PivotToolSource::Path);
			[pivot_gizmo_type_widget[0].clone(), pivot_gizmo_type_widget[2].clone()]
		};

		let has_something = !self.tool_data.saved_points_before_anchor_convert_smooth_sharp.is_empty();
		let _pivot_reference = pivot_reference_point_widget(
			has_something || !self.tool_data.pivot_gizmo.state.is_pivot(),
			self.tool_data.pivot_gizmo.pivot.to_pivot_position(),
			PivotToolSource::Path,
		);

		let _pin_pivot = pin_pivot_widget(self.tool_data.pivot_gizmo.pin_active(), false, PivotToolSource::Path);

		Layout::WidgetLayout(WidgetLayout::new(vec![LayoutGroup::Row {
			widgets: vec![
				x_location,
				related_seperator.clone(),
				y_location,
				unrelated_seperator.clone(),
				colinear_handle_checkbox,
				related_seperator.clone(),
				colinear_handles_label,
				unrelated_seperator.clone(),
				point_editing_mode,
				related_seperator.clone(),
				segment_editing_mode,
				unrelated_seperator.clone(),
				path_overlay_mode_widget,
				unrelated_seperator.clone(),
				path_node_button,
				// checkbox.clone(),
				// related_seperator.clone(),
				// dropdown.clone(),
				// unrelated_seperator,
				// pivot_reference,
				// related_seperator.clone(),
				// pin_pivot,
			],
		}]))
	}
}

#[message_handler_data]
impl<'a> MessageHandler<ToolMessage, &mut ToolActionMessageContext<'a>> for PathTool {
	fn process_message(&mut self, message: ToolMessage, responses: &mut VecDeque<Message>, context: &mut ToolActionMessageContext<'a>) {
		let updating_point = message == ToolMessage::Path(PathToolMessage::SelectedPointUpdated);

		match message {
			ToolMessage::Path(PathToolMessage::UpdateOptions(action)) => match action {
				PathOptionsUpdate::OverlayModeType(overlay_mode_type) => {
					self.options.path_overlay_mode = overlay_mode_type;
					responses.add(OverlaysMessage::Draw);
				}
				PathOptionsUpdate::PointEditingMode { enabled } => {
					self.options.path_editing_mode.point_editing_mode = enabled;
					responses.add(OverlaysMessage::Draw);
				}
				PathOptionsUpdate::SegmentEditingMode { enabled } => {
					self.options.path_editing_mode.segment_editing_mode = enabled;
					responses.add(OverlaysMessage::Draw);
				}
				PathOptionsUpdate::PivotGizmoType(gizmo_type) => {
					if !self.tool_data.pivot_gizmo.state.disabled {
						self.tool_data.pivot_gizmo.state.gizmo_type = gizmo_type;
						responses.add(ToolMessage::UpdateHints);
						let pivot_gizmo = self.tool_data.pivot_gizmo();
						responses.add(TransformLayerMessage::SetPivotGizmo { pivot_gizmo });
						responses.add(NodeGraphMessage::RunDocumentGraph);
						self.send_layout(responses, LayoutTarget::ToolOptions);
					}
				}
				PathOptionsUpdate::TogglePivotGizmoType(state) => {
					self.tool_data.pivot_gizmo.state.disabled = !state;
					responses.add(ToolMessage::UpdateHints);
					responses.add(NodeGraphMessage::RunDocumentGraph);
					self.send_layout(responses, LayoutTarget::ToolOptions);
				}

				PathOptionsUpdate::TogglePivotPinned => {
					self.tool_data.pivot_gizmo.pivot.pinned = !self.tool_data.pivot_gizmo.pivot.pinned;
					responses.add(ToolMessage::UpdateHints);
					responses.add(NodeGraphMessage::RunDocumentGraph);
					self.send_layout(responses, LayoutTarget::ToolOptions);
				}
			},
			ToolMessage::Path(PathToolMessage::ClosePath) => {
				responses.add(DocumentMessage::AddTransaction);
				context.shape_editor.close_selected_path(context.document, responses);
				responses.add(DocumentMessage::EndTransaction);
				responses.add(OverlaysMessage::Draw);
			}
			ToolMessage::Path(PathToolMessage::SwapSelectedHandles) => {
				if context.shape_editor.handle_with_pair_selected(&context.document.network_interface) {
					context.shape_editor.alternate_selected_handles(&context.document.network_interface);
					responses.add(PathToolMessage::SelectedPointUpdated);
					responses.add(FrontendMessage::UpdateMouseCursor { cursor: MouseCursorIcon::None });
					responses.add(OverlaysMessage::Draw);
				}
			}
			_ => {
				self.fsm_state.process_event(message, &mut self.tool_data, context, &self.options, responses, true);
			}
		}

		if updating_point {
			self.send_layout(responses, LayoutTarget::ToolOptions);
		}
	}

	// Different actions depending on state may be wanted:
	fn actions(&self) -> ActionList {
		match self.fsm_state {
			PathToolFsmState::Ready => actions!(PathToolMessageDiscriminant;
				DoubleClick,
				MouseDown,
				Delete,
				NudgeSelectedPoints,
				Enter,
				SelectAllAnchors,
				DeselectAllPoints,
				BreakPath,
				DeleteAndBreakPath,
				ClosePath,
				PointerMove,
			),
			PathToolFsmState::Dragging(_) => actions!(PathToolMessageDiscriminant;
				Escape,
				RightClick,
				DoubleClick,
				DragStop,
				PointerMove,
				Delete,
				BreakPath,
				DeleteAndBreakPath,
				SwapSelectedHandles,
			),
			PathToolFsmState::Drawing { .. } => actions!(PathToolMessageDiscriminant;
				DoubleClick,
				DragStop,
				PointerMove,
				Delete,
				Enter,
				BreakPath,
				DeleteAndBreakPath,
				Escape,
				RightClick,
			),
			PathToolFsmState::SlidingPoint => actions!(PathToolMessageDiscriminant;
				PointerMove,
				DragStop,
				Escape,
				RightClick
			),
		}
	}
}

impl ToolTransition for PathTool {
	fn event_to_message_map(&self) -> EventToMessageMap {
		EventToMessageMap {
			tool_abort: Some(PathToolMessage::Abort.into()),
			selection_changed: Some(PathToolMessage::SelectionChanged.into()),
			overlay_provider: Some(|overlay_context| PathToolMessage::Overlays(overlay_context).into()),
			..Default::default()
		}
	}
}
#[derive(Clone, Copy, Debug, Default, PartialEq, Eq)]
pub struct DraggingState {
	point_select_state: PointSelectState,
	colinear: ManipulatorAngle,
}

#[derive(Clone, Copy, Default, Debug, PartialEq, Eq)]
pub enum PointSelectState {
	HandleWithPair,
	#[default]
	HandleNoPair,
	Anchor,
}

#[derive(Clone, Copy)]
pub struct SlidingSegmentData {
	segment_id: SegmentId,
	bezier: Bezier,
	start: PointId,
}

#[derive(Clone, Copy)]
pub struct SlidingPointInfo {
	anchor: PointId,
	layer: LayerNodeIdentifier,
	connected_segments: [SlidingSegmentData; 2],
}

#[derive(Clone, Copy, Debug, Default, PartialEq, Eq)]
enum PathToolFsmState {
	#[default]
	Ready,
	Dragging(DraggingState),
	Drawing {
		selection_shape: SelectionShapeType,
	},
	SlidingPoint,
}

#[derive(Default)]
struct PathToolData {
	snap_manager: SnapManager,
	lasso_polygon: Vec<DVec2>,
	selection_mode: Option<SelectionMode>,
	drag_start_pos: DVec2,
	previous_mouse_position: DVec2,
	toggle_colinear_debounce: bool,
	opposing_handle_lengths: Option<OpposingHandleLengths>,
	/// Describes information about the selected point(s), if any, across one or multiple shapes and manipulator point types (anchor or handle).
	/// The available information varies depending on whether `None`, `One`, or `Multiple` points are currently selected.
	/// NOTE: It must be updated using `update_selection_status` to ensure `can_toggle_colinearity` stays synchronized with the current selection.
	selection_status: SelectionStatus,
	/// `true` if we can change the current selection to colinear or not.
	can_toggle_colinearity: bool,
	segment: Option<ClosestSegment>,
	snap_cache: SnapCache,
	double_click_handled: bool,
	delete_segment_pressed: bool,
	auto_panning: AutoPanning,
	saved_points_before_anchor_select_toggle: Vec<ManipulatorPointId>,
	select_anchor_toggled: bool,
	saved_points_before_handle_drag: Vec<ManipulatorPointId>,
	handle_drag_toggle: bool,
	saved_points_before_anchor_convert_smooth_sharp: HashSet<ManipulatorPointId>,
	last_click_time: u64,
	dragging_state: DraggingState,
	angle: f64,
	pivot_gizmo: PivotGizmo,
	ordered_points: Vec<ManipulatorPointId>,
	opposite_handle_position: Option<DVec2>,
	last_clicked_point_was_selected: bool,
	last_clicked_segment_was_selected: bool,
	snapping_axis: Option<Axis>,
	alt_clicked_on_anchor: bool,
	alt_dragging_from_anchor: bool,
	angle_locked: bool,
	temporary_colinear_handles: bool,
	molding_info: Option<(DVec2, DVec2)>,
	molding_segment: bool,
	temporary_adjacent_handles_while_molding: Option<[Option<HandleId>; 2]>,
	frontier_handles_info: Option<HashMap<SegmentId, Vec<PointId>>>,
	adjacent_anchor_offset: Option<DVec2>,
	sliding_point_info: Option<SlidingPointInfo>,
	started_drawing_from_inside: bool,
	first_selected_with_single_click: bool,
	stored_selection: Option<HashMap<LayerNodeIdentifier, SelectedLayerState>>,
	last_drill_through_click_position: Option<DVec2>,
	drill_through_cycle_index: usize,
	drill_through_cycle_count: usize,
	hovered_layers: Vec<LayerNodeIdentifier>,
	ghost_outline: Vec<(Vec<ClickTargetType>, LayerNodeIdentifier)>,
	single_path_node_compatible_layer_selected: bool,
}

impl PathToolData {
	fn save_points_before_anchor_toggle(&mut self, points: Vec<ManipulatorPointId>) -> PathToolFsmState {
		self.saved_points_before_anchor_select_toggle = points;
		PathToolFsmState::Dragging(self.dragging_state)
	}

	pub fn selection_quad(&self, metadata: &DocumentMetadata) -> Quad {
		let bbox = self.selection_box(metadata);
		Quad::from_box(bbox)
	}

	pub fn calculate_selection_mode_from_direction(&mut self, metadata: &DocumentMetadata) -> SelectionMode {
		let bbox = self.selection_box(metadata);
		let above_threshold = bbox[1].distance_squared(bbox[0]) > DRAG_DIRECTION_MODE_DETERMINATION_THRESHOLD.powi(2);

		if self.selection_mode.is_none() && above_threshold {
			let mode = if bbox[1].x < bbox[0].x {
				SelectionMode::Touched
			} else {
				// This also covers the case where they're equal: the area is zero, so we use `Enclosed` to ensure the selection ends up empty, as nothing will be enclosed by an empty area
				SelectionMode::Enclosed
			};
			self.selection_mode = Some(mode);
		}

		self.selection_mode.unwrap_or(SelectionMode::Touched)
	}

	pub fn selection_box(&self, metadata: &DocumentMetadata) -> [DVec2; 2] {
		// Convert previous mouse position to viewport space first
		let document_to_viewport = metadata.document_to_viewport;
		let previous_mouse = document_to_viewport.transform_point2(self.previous_mouse_position);
		if previous_mouse == self.drag_start_pos {
			let tolerance = DVec2::splat(SELECTION_TOLERANCE);
			[self.drag_start_pos - tolerance, self.drag_start_pos + tolerance]
		} else {
			[self.drag_start_pos, previous_mouse]
		}
	}

	fn update_selection_status(&mut self, shape_editor: &mut ShapeState, document: &DocumentMessageHandler) {
		let selection_status = get_selection_status(&document.network_interface, shape_editor);

		self.can_toggle_colinearity = match &selection_status {
			SelectionStatus::None => false,
			SelectionStatus::One(single_selected_point) => {
				let vector_data = document.network_interface.compute_modified_vector(single_selected_point.layer).unwrap();
				if single_selected_point.id.get_handle_pair(&vector_data).is_some() {
					let anchor = single_selected_point.id.get_anchor(&vector_data).expect("Cannot find connected anchor");
					vector_data.all_connected(anchor).count() <= 2
				} else {
					false
				}
			}
			SelectionStatus::Multiple(_) => true,
		};
		self.selection_status = selection_status;
	}

	fn remove_saved_points(&mut self) {
		self.saved_points_before_anchor_select_toggle.clear();
	}

	fn reset_drill_through_cycle(&mut self) {
		self.last_drill_through_click_position = None;
		self.drill_through_cycle_index = 0;
	}

	fn next_drill_through_cycle(&mut self, position: DVec2) -> usize {
		if self.last_drill_through_click_position.is_none_or(|last_pos| last_pos.distance(position) > DRILL_THROUGH_THRESHOLD) {
			// New position, reset cycle
			self.drill_through_cycle_index = 0;
		} else {
			// Same position, advance cycle
			self.drill_through_cycle_index = (self.drill_through_cycle_index + 1) % self.drill_through_cycle_count.max(1);
		}
		self.last_drill_through_click_position = Some(position);
		self.drill_through_cycle_index
	}

	fn peek_drill_through_index(&self) -> usize {
		if self.drill_through_cycle_count == 0 {
			0
		} else {
			(self.drill_through_cycle_index + 1) % self.drill_through_cycle_count.max(1)
		}
	}

	fn has_drill_through_mouse_moved(&self, position: DVec2) -> bool {
		self.last_drill_through_click_position.is_none_or(|last_pos| last_pos.distance(position) > DRILL_THROUGH_THRESHOLD)
	}

	fn set_ghost_outline(&mut self, shape_editor: &ShapeState, document: &DocumentMessageHandler) {
		self.ghost_outline.clear();
		for &layer in shape_editor.selected_shape_state.keys() {
			// We probably need to collect here
			let outline: Vec<ClickTargetType> = document.metadata().layer_with_free_points_outline(layer).cloned().collect();

			self.ghost_outline.push((outline, layer));
		}
	}

	// TODO: This function is for basic point select mode. We definitely need to make a new one for the segment select mode.
	#[allow(clippy::too_many_arguments)]
	fn mouse_down(
		&mut self,
		shape_editor: &mut ShapeState,
		document: &DocumentMessageHandler,
		input: &InputPreprocessorMessageHandler,
		responses: &mut VecDeque<Message>,
		extend_selection: bool,
		lasso_select: bool,
		handle_drag_from_anchor: bool,
		drag_zero_handle: bool,
		molding_in_segment_edit: bool,
		path_overlay_mode: PathOverlayMode,
		segment_editing_mode: bool,
		point_editing_mode: bool,
	) -> PathToolFsmState {
		self.double_click_handled = false;
		self.opposing_handle_lengths = None;

		self.drag_start_pos = input.mouse.position;

		if input.time - self.last_click_time > DOUBLE_CLICK_MILLISECONDS {
			self.saved_points_before_anchor_convert_smooth_sharp.clear();
			self.stored_selection = None;
		}

		self.last_click_time = input.time;

		let old_selection = shape_editor.selected_points().cloned().collect::<Vec<_>>();

		// Check if the point is already selected; if not, select the first point within the threshold (in pixels)
		// Don't select the points which are not shown currently in PathOverlayMode
		if let Some((already_selected, mut selection_info)) = shape_editor.get_point_selection_state(
			&document.network_interface,
			input.mouse.position,
			SELECTION_THRESHOLD,
			path_overlay_mode,
			self.frontier_handles_info.clone(),
			point_editing_mode,
		) {
			responses.add(DocumentMessage::StartTransaction);

			self.set_ghost_outline(shape_editor, document);

			self.last_clicked_point_was_selected = already_selected;

			// If the point is already selected and shift (`extend_selection`) is used, keep the selection unchanged.
			// Otherwise, select the first point within the threshold.
			if !(already_selected && extend_selection) {
				if let Some(updated_selection_info) = shape_editor.change_point_selection(
					&document.network_interface,
					input.mouse.position,
					SELECTION_THRESHOLD,
					extend_selection,
					path_overlay_mode,
					self.frontier_handles_info.clone(),
				) {
					selection_info = updated_selection_info;
				}
			}

			if let Some(selected_points) = selection_info {
				self.drag_start_pos = input.mouse.position;

				// If selected points contain only handles and there was some selection before, then it is stored and becomes restored upon release
				let mut dragging_only_handles = true;
				for point in &selected_points.points {
					if matches!(point.point_id, ManipulatorPointId::Anchor(_)) {
						dragging_only_handles = false;
						break;
					}
				}
				if dragging_only_handles && !self.handle_drag_toggle && !old_selection.is_empty() {
					self.saved_points_before_handle_drag = old_selection;
				}

				if handle_drag_from_anchor {
					if let Some((layer, point)) = shape_editor.find_nearest_point_indices(&document.network_interface, input.mouse.position, SELECTION_THRESHOLD) {
						// Check that selected point is an anchor
						if let (Some(point_id), Some(vector_data)) = (point.as_anchor(), document.network_interface.compute_modified_vector(layer)) {
							let handles = vector_data.all_connected(point_id).collect::<Vec<_>>();
							self.alt_clicked_on_anchor = true;
							for handle in &handles {
								let modification_type = handle.set_relative_position(DVec2::ZERO);
								responses.add(GraphOperationMessage::Vector { layer, modification_type });
								for &handles in &vector_data.colinear_manipulators {
									if handles.contains(handle) {
										let modification_type = VectorModificationType::SetG1Continuous { handles, enabled: false };
										responses.add(GraphOperationMessage::Vector { layer, modification_type });
									}
								}
							}

							let manipulator_point_id = handles[0].to_manipulator_point();
							shape_editor.deselect_all_points();
							shape_editor.select_points_by_manipulator_id(&vec![manipulator_point_id]);
							responses.add(PathToolMessage::SelectedPointUpdated);
						}
					}
				}

				if let Some((Some(point), Some(vector_data))) = shape_editor
					.find_nearest_point_indices(&document.network_interface, input.mouse.position, SELECTION_THRESHOLD)
					.map(|(layer, point)| (point.as_anchor(), document.network_interface.compute_modified_vector(layer)))
				{
					let handles = vector_data
						.all_connected(point)
						.filter(|handle| handle.length(&vector_data) < 1e-6)
						.map(|handle| handle.to_manipulator_point())
						.collect::<Vec<_>>();
					let endpoint = vector_data.extendable_points(false).any(|anchor| point == anchor);

					if drag_zero_handle && (handles.len() == 1 && !endpoint) {
						shape_editor.deselect_all_points();
						shape_editor.select_points_by_manipulator_id(&handles);
						shape_editor.convert_selected_manipulators_to_colinear_handles(responses, document);
					}
				}

				self.start_dragging_point(selected_points, input, document, shape_editor);
				responses.add(OverlaysMessage::Draw);
			}
			PathToolFsmState::Dragging(self.dragging_state)
		}
		// We didn't find a point nearby, so we will see if there is a segment to select or insert a point on
		else if let Some(segment) = shape_editor.upper_closest_segment(&document.network_interface, input.mouse.position, SELECTION_THRESHOLD) {
			responses.add(DocumentMessage::StartTransaction);

			self.set_ghost_outline(shape_editor, document);

			if segment_editing_mode && !molding_in_segment_edit {
				let layer = segment.layer();
				let segment_id = segment.segment();
				let already_selected = shape_editor.selected_shape_state.get(&layer).is_some_and(|state| state.is_segment_selected(segment_id));
				self.last_clicked_segment_was_selected = already_selected;

				if !(already_selected && extend_selection) {
					let retain_existing_selection = extend_selection || already_selected;
					if !retain_existing_selection {
						shape_editor.deselect_all_segments();
						shape_editor.deselect_all_points();
					}

					// Add to selected segments
					if let Some(selected_shape_state) = shape_editor.selected_shape_state.get_mut(&layer) {
						selected_shape_state.select_segment(segment_id);
					}
				}

				self.drag_start_pos = input.mouse.position;
				let viewport_to_document = document.metadata().document_to_viewport.inverse();
				self.previous_mouse_position = viewport_to_document.transform_point2(input.mouse.position);

				responses.add(OverlaysMessage::Draw);
				PathToolFsmState::Dragging(self.dragging_state)
			} else {
				let start_pos = segment.bezier().start;
				let end_pos = segment.bezier().end;

				let [pos1, pos2] = match segment.bezier().handles {
					BezierHandles::Cubic { handle_start, handle_end } => [handle_start, handle_end],
					BezierHandles::Quadratic { handle } => [handle, end_pos],
					BezierHandles::Linear => [start_pos + (end_pos - start_pos) / 3., end_pos + (start_pos - end_pos) / 3.],
				};
				self.molding_info = Some((pos1, pos2));
				PathToolFsmState::Dragging(self.dragging_state)
			}
		}
		// If no other layers are selected and this is a single-click, then also select the layer (exception)
		else if let Some(layer) = document.click(input) {
			if shape_editor.selected_shape_state.is_empty() {
				self.first_selected_with_single_click = true;
				// This ensures we don't need to double click a second time to get the drill through to work
				self.last_drill_through_click_position = Some(input.mouse.position);
				responses.add(NodeGraphMessage::SelectedNodesSet { nodes: vec![layer.to_node()] });
			}

			self.started_drawing_from_inside = true;

			self.drag_start_pos = input.mouse.position;
			self.previous_mouse_position = document.metadata().document_to_viewport.inverse().transform_point2(input.mouse.position);

			let selection_shape = if lasso_select { SelectionShapeType::Lasso } else { SelectionShapeType::Box };
			PathToolFsmState::Drawing { selection_shape }
		}
		// Start drawing
		else {
			self.drag_start_pos = input.mouse.position;
			self.previous_mouse_position = document.metadata().document_to_viewport.inverse().transform_point2(input.mouse.position);

			let selection_shape = if lasso_select { SelectionShapeType::Lasso } else { SelectionShapeType::Box };
			PathToolFsmState::Drawing { selection_shape }
		}
	}

	fn start_dragging_point(&mut self, selected_points: SelectedPointsInfo, input: &InputPreprocessorMessageHandler, document: &DocumentMessageHandler, shape_editor: &mut ShapeState) {
		let mut manipulators = HashMap::with_hasher(NoHashBuilder);
		let mut unselected = Vec::new();
		for (&layer, state) in &shape_editor.selected_shape_state {
			let Some(vector_data) = document.network_interface.compute_modified_vector(layer) else {
				continue;
			};
			let transform = document.metadata().transform_to_document_if_feeds(layer, &document.network_interface);

			let mut layer_manipulators = HashSet::with_hasher(NoHashBuilder);
			for point in state.selected_points() {
				let Some(anchor) = point.get_anchor(&vector_data) else { continue };
				layer_manipulators.insert(anchor);
				let Some([handle1, handle2]) = point.get_handle_pair(&vector_data) else { continue };
				let Some(handle) = point.as_handle() else { continue };
				// Check which handle is selected and which is opposite
				let opposite = if handle == handle1 { handle2 } else { handle1 };

				self.opposite_handle_position = if self.opposite_handle_position.is_none() {
					opposite.to_manipulator_point().get_position(&vector_data)
				} else {
					self.opposite_handle_position
				};
			}
			for (&id, &position) in vector_data.point_domain.ids().iter().zip(vector_data.point_domain.positions()) {
				if layer_manipulators.contains(&id) {
					continue;
				}
				unselected.push(SnapCandidatePoint::handle(transform.transform_point2(position)))
			}
			if !layer_manipulators.is_empty() {
				manipulators.insert(layer, layer_manipulators);
			}
		}
		self.snap_cache = SnapCache { manipulators, unselected };

		let viewport_to_document = document.metadata().document_to_viewport.inverse();
		self.previous_mouse_position = viewport_to_document.transform_point2(input.mouse.position - selected_points.offset);
	}

	fn update_colinear(&mut self, equidistant: bool, toggle_colinear: bool, shape_editor: &mut ShapeState, document: &DocumentMessageHandler, responses: &mut VecDeque<Message>) -> bool {
		// Check handle colinear state
		let is_colinear = self
			.selection_status
			.angle()
			.map(|angle| match angle {
				ManipulatorAngle::Colinear => true,
				ManipulatorAngle::Free | ManipulatorAngle::Mixed => false,
			})
			.unwrap_or(false);

		// Check if the toggle_colinear key has just been pressed
		if toggle_colinear && !self.toggle_colinear_debounce {
			self.opposing_handle_lengths = None;
			if is_colinear {
				shape_editor.disable_colinear_handles_state_on_selected(&document.network_interface, responses);
			} else {
				shape_editor.convert_selected_manipulators_to_colinear_handles(responses, document);
			}
			self.toggle_colinear_debounce = true;
			return true;
		}
		self.toggle_colinear_debounce = toggle_colinear;

		if equidistant && self.opposing_handle_lengths.is_none() {
			if !is_colinear {
				// Try to get selected handle info
				let Some((_, _, selected_handle_id)) = self.try_get_selected_handle_and_anchor(shape_editor, document) else {
					self.opposing_handle_lengths = Some(shape_editor.opposing_handle_lengths(document));
					return false;
				};

				let Some((layer, _)) = shape_editor.selected_shape_state.iter().next() else {
					self.opposing_handle_lengths = Some(shape_editor.opposing_handle_lengths(document));
					return false;
				};

				let Some(vector_data) = document.network_interface.compute_modified_vector(*layer) else {
					self.opposing_handle_lengths = Some(shape_editor.opposing_handle_lengths(document));
					return false;
				};

				// Check if handle has a pair (to ignore handles of edges of open paths)
				if let Some(handle_pair) = selected_handle_id.get_handle_pair(&vector_data) {
					let opposite_handle_length = handle_pair.iter().filter(|&&h| h.to_manipulator_point() != selected_handle_id).find_map(|&h| {
						let opp_handle_pos = h.to_manipulator_point().get_position(&vector_data)?;
						let opp_anchor_id = h.to_manipulator_point().get_anchor(&vector_data)?;
						let opp_anchor_pos = vector_data.point_domain.position_from_id(opp_anchor_id)?;
						Some((opp_handle_pos - opp_anchor_pos).length())
					});

					// Make handles colinear if opposite handle is zero length
					if opposite_handle_length == Some(0.) {
						shape_editor.convert_selected_manipulators_to_colinear_handles(responses, document);
						return true;
					}
				}
			}
			self.opposing_handle_lengths = Some(shape_editor.opposing_handle_lengths(document));
		}
		false
	}

	/// Attempts to get a single selected handle. Also retrieves the position of the anchor it is connected to. Used for the purpose of snapping the angle.
	fn try_get_selected_handle_and_anchor(&self, shape_editor: &ShapeState, document: &DocumentMessageHandler) -> Option<(DVec2, DVec2, ManipulatorPointId)> {
		// Only count selections of a single layer
		let (layer, selection) = shape_editor.selected_shape_state.iter().next()?;

		// Do not allow selections of multiple points to count
		if selection.selected_points_count() != 1 {
			return None;
		}

		// Only count selected handles
		let selected_handle = selection.selected_points().next()?.as_handle()?;
		let handle_id = selected_handle.to_manipulator_point();

		let layer_to_document = document.metadata().transform_to_document_if_feeds(*layer, &document.network_interface);
		let vector_data = document.network_interface.compute_modified_vector(*layer)?;

		let handle_position_local = selected_handle.to_manipulator_point().get_position(&vector_data)?;
		let anchor_id = selected_handle.to_manipulator_point().get_anchor(&vector_data)?;
		let anchor_position_local = vector_data.point_domain.position_from_id(anchor_id)?;

		let handle_position_document = layer_to_document.transform_point2(handle_position_local);
		let anchor_position_document = layer_to_document.transform_point2(anchor_position_local);

		Some((handle_position_document, anchor_position_document, handle_id))
	}

	#[allow(clippy::too_many_arguments)]
	fn calculate_handle_angle(
		&mut self,
		shape_editor: &mut ShapeState,
		document: &DocumentMessageHandler,
		responses: &mut VecDeque<Message>,
		relative_vector: DVec2,
		handle_vector: DVec2,
		handle_id: ManipulatorPointId,
		lock_angle: bool,
		snap_angle: bool,
		tangent_to_neighboring_tangents: bool,
	) -> f64 {
		let current_angle = -handle_vector.angle_to(DVec2::X);

		if let Some((vector_data, layer)) = shape_editor
			.selected_shape_state
			.iter()
			.next()
			.and_then(|(layer, _)| document.network_interface.compute_modified_vector(*layer).map(|vector_data| (vector_data, layer)))
		{
			let adjacent_anchor = check_handle_over_adjacent_anchor(handle_id, &vector_data);
			let mut required_angle = None;

			// If the handle is dragged over one of its adjacent anchors while holding down the Ctrl key, compute the angle based on the tangent formed with the neighboring anchor points.
			if adjacent_anchor.is_some() && lock_angle && !self.angle_locked {
				let anchor = handle_id.get_anchor(&vector_data);
				let (angle, anchor_position) = calculate_adjacent_anchor_tangent(handle_id, anchor, adjacent_anchor, &vector_data);

				let layer_to_document = document.metadata().transform_to_document_if_feeds(*layer, &document.network_interface);

				self.adjacent_anchor_offset = handle_id
					.get_anchor_position(&vector_data)
					.and_then(|handle_anchor| anchor_position.map(|adjacent_anchor| layer_to_document.transform_point2(adjacent_anchor) - layer_to_document.transform_point2(handle_anchor)));

				required_angle = angle;
			}

			// If the handle is dragged near its adjacent anchors while holding down the Ctrl key, compute the angle using the tangent direction of neighboring segments.
			if relative_vector.length() < 25. && lock_angle && !self.angle_locked {
				required_angle = calculate_lock_angle(self, shape_editor, responses, document, &vector_data, handle_id, tangent_to_neighboring_tangents);
			}

			// Finalize and apply angle locking if a valid target angle was determined.
			if let Some(angle) = required_angle {
				self.angle = angle;
				self.angle_locked = true;
				return angle;
			}
		}

		if lock_angle && !self.angle_locked {
			self.angle_locked = true;
			self.angle = -relative_vector.angle_to(DVec2::X);
			return -relative_vector.angle_to(DVec2::X);
		}

		// When the angle is locked we use the old angle
		if self.angle_locked {
			return self.angle;
		}

		// Round the angle to the closest increment
		let mut handle_angle = current_angle;
		if snap_angle && !lock_angle {
			let snap_resolution = HANDLE_ROTATE_SNAP_ANGLE.to_radians();
			handle_angle = (handle_angle / snap_resolution).round() * snap_resolution;
		}

		self.angle = handle_angle;

		handle_angle
	}

	#[allow(clippy::too_many_arguments)]
	fn apply_snapping(
		&mut self,
		handle_direction: DVec2,
		new_handle_position: DVec2,
		anchor_position: DVec2,
		using_angle_constraints: bool,
		handle_position: DVec2,
		document: &DocumentMessageHandler,
		input: &InputPreprocessorMessageHandler,
	) -> DVec2 {
		let snap_data = SnapData::new(document, input);
		let snap_point = SnapCandidatePoint::handle_neighbors(new_handle_position, [anchor_position]);

		let snap_result = match using_angle_constraints {
			true => {
				let snap_constraint = SnapConstraint::Line {
					origin: anchor_position,
					direction: handle_direction.normalize_or_zero(),
				};

				self.snap_manager.constrained_snap(&snap_data, &snap_point, snap_constraint, Default::default())
			}
			false => self.snap_manager.free_snap(&snap_data, &snap_point, Default::default()),
		};

		self.snap_manager.update_indicator(snap_result.clone());

		document.metadata().document_to_viewport.transform_vector2(snap_result.snapped_point_document - handle_position)
	}

	fn start_snap_along_axis(&mut self, shape_editor: &mut ShapeState, document: &DocumentMessageHandler, input: &InputPreprocessorMessageHandler, responses: &mut VecDeque<Message>) {
		// Find the negative delta to take the point to the drag start position
		let current_mouse = input.mouse.position;
		let drag_start = self.drag_start_pos;
		let opposite_delta = drag_start - current_mouse;

		shape_editor.move_selected_points_and_segments(None, document, opposite_delta, false, true, false, None, false, responses);

		// Calculate the projected delta and shift the points along that delta
		let delta = current_mouse - drag_start;
		let axis = if delta.x.abs() >= delta.y.abs() { Axis::X } else { Axis::Y };
		self.snapping_axis = Some(axis);
		let projected_delta = match axis {
			Axis::X => DVec2::new(delta.x, 0.),
			Axis::Y => DVec2::new(0., delta.y),
			_ => DVec2::new(delta.x, 0.),
		};

		shape_editor.move_selected_points_and_segments(None, document, projected_delta, false, true, false, None, false, responses);
	}

	fn stop_snap_along_axis(&mut self, shape_editor: &mut ShapeState, document: &DocumentMessageHandler, input: &InputPreprocessorMessageHandler, responses: &mut VecDeque<Message>) {
		// Calculate the negative delta of the selection and move it back to the drag start
		let current_mouse = input.mouse.position;
		let drag_start = self.drag_start_pos;

		let opposite_delta = drag_start - current_mouse;
		let Some(axis) = self.snapping_axis else { return };
		let opposite_projected_delta = match axis {
			Axis::X => DVec2::new(opposite_delta.x, 0.),
			Axis::Y => DVec2::new(0., opposite_delta.y),
			_ => DVec2::new(opposite_delta.x, 0.),
		};

		shape_editor.move_selected_points_and_segments(None, document, opposite_projected_delta, false, true, false, None, false, responses);

		// Calculate what actually would have been the original delta for the point, and apply that
		let delta = current_mouse - drag_start;

		shape_editor.move_selected_points_and_segments(None, document, delta, false, true, false, None, false, responses);

		self.snapping_axis = None;
	}

	fn get_normalized_tangent(&mut self, point: PointId, segment: SegmentId, vector_data: &VectorData) -> Option<DVec2> {
		let other_point = vector_data.other_point(segment, point)?;
		let position = ManipulatorPointId::Anchor(point).get_position(vector_data)?;

		let mut handles = vector_data.all_connected(other_point);
		let other_handle = handles.find(|handle| handle.segment == segment)?;

		let target_position = if other_handle.length(vector_data) == 0. {
			ManipulatorPointId::Anchor(other_point).get_position(vector_data)?
		} else {
			other_handle.to_manipulator_point().get_position(vector_data)?
		};

		let tangent_vector = target_position - position;
		tangent_vector.try_normalize()
	}

	fn update_closest_segment(&mut self, shape_editor: &mut ShapeState, position: DVec2, document: &DocumentMessageHandler, path_overlay_mode: PathOverlayMode) {
		// Check if there is no point nearby
		if shape_editor
			.find_nearest_visible_point_indices(&document.network_interface, position, SELECTION_THRESHOLD, path_overlay_mode, self.frontier_handles_info.clone())
			.is_some()
		{
			self.segment = None;
		}
		// If already hovering on a segment, then recalculate its closest point
		else if let Some(closest_segment) = &mut self.segment {
			closest_segment.update_closest_point(document.metadata(), &document.network_interface, position);

			if closest_segment.too_far(position, SEGMENT_INSERTION_DISTANCE) {
				self.segment = None;
			}
		}
		// If not, check that if there is some closest segment or not
		else if let Some(closest_segment) = shape_editor.upper_closest_segment(&document.network_interface, position, SEGMENT_INSERTION_DISTANCE) {
			self.segment = Some(closest_segment);
		}
	}

	fn start_sliding_point(&mut self, shape_editor: &mut ShapeState, document: &DocumentMessageHandler) -> bool {
		let single_anchor_selected = shape_editor.selected_points().count() == 1 && shape_editor.selected_points().any(|point| matches!(point, ManipulatorPointId::Anchor(_)));

		if single_anchor_selected {
			let Some(anchor) = shape_editor.selected_points().next() else { return false };
			let Some(layer) = document.network_interface.selected_nodes().selected_layers(document.metadata()).next() else {
				return false;
			};
			let Some(vector_data) = document.network_interface.compute_modified_vector(layer) else {
				return false;
			};

			// Check that the handles of anchor point are also colinear
			if !vector_data.colinear(*anchor) {
				return false;
			};

			let Some(point_id) = anchor.as_anchor() else { return false };

			let mut connected_segments = [None, None];
			for (segment, bezier, start, end) in vector_data.segment_bezier_iter() {
				if start == point_id || end == point_id {
					match (connected_segments[0], connected_segments[1]) {
						(None, None) => connected_segments[0] = Some(SlidingSegmentData { segment_id: segment, bezier, start }),
						(Some(_), None) => connected_segments[1] = Some(SlidingSegmentData { segment_id: segment, bezier, start }),
						_ => {
							warn!("more than two segments connected to the anchor point");
							return false;
						}
					}
				}
			}
			let connected_segments = if let [Some(seg1), Some(seg2)] = connected_segments {
				[seg1, seg2]
			} else {
				warn!("expected exactly two connected segments");
				return false;
			};

			self.sliding_point_info = Some(SlidingPointInfo {
				anchor: point_id,
				layer,
				connected_segments,
			});
			return true;
		}
		false
	}

	fn slide_point(&mut self, target_position: DVec2, responses: &mut VecDeque<Message>, network_interface: &NodeNetworkInterface, shape_editor: &ShapeState) {
		let Some(sliding_point_info) = self.sliding_point_info else { return };
		let anchor = sliding_point_info.anchor;
		let layer = sliding_point_info.layer;

		let Some(vector_data) = network_interface.compute_modified_vector(layer) else { return };
		let transform = network_interface.document_metadata().transform_to_viewport_if_feeds(layer, network_interface);
		let layer_pos = transform.inverse().transform_point2(target_position);

		let segments = sliding_point_info.connected_segments;

		let t1 = segments[0].bezier.project(layer_pos);
		let position1 = segments[0].bezier.evaluate(TValue::Parametric(t1));

		let t2 = segments[1].bezier.project(layer_pos);
		let position2 = segments[1].bezier.evaluate(TValue::Parametric(t2));

		let (closer_segment, farther_segment, t_value, new_position) = if position2.distance(layer_pos) < position1.distance(layer_pos) {
			(segments[1], segments[0], t2, position2)
		} else {
			(segments[0], segments[1], t1, position1)
		};

		// Move the anchor to the new position
		let Some(current_position) = ManipulatorPointId::Anchor(anchor).get_position(&vector_data) else {
			return;
		};
		let delta = new_position - current_position;

		shape_editor.move_anchor(anchor, &vector_data, delta, layer, None, responses);

		// Make a split at the t_value
		let [first, second] = closer_segment.bezier.split(TValue::Parametric(t_value));
		let closer_segment_other_point = if anchor == closer_segment.start { closer_segment.bezier.end } else { closer_segment.bezier.start };

		let (split_segment, other_segment) = if first.start == closer_segment_other_point { (first, second) } else { (second, first) };

		// Primary handle maps to primary handle and secondary maps to secondary
		let closer_primary_handle = HandleId::primary(closer_segment.segment_id);
		let Some(handle_position) = split_segment.handle_start() else { return };
		let relative_position1 = handle_position - split_segment.start;
		let modification_type = closer_primary_handle.set_relative_position(relative_position1);
		responses.add(GraphOperationMessage::Vector { layer, modification_type });

		let closer_secondary_handle = HandleId::end(closer_segment.segment_id);
		let Some(handle_position) = split_segment.handle_end() else { return };
		let relative_position2 = handle_position - split_segment.end;
		let modification_type = closer_secondary_handle.set_relative_position(relative_position2);
		responses.add(GraphOperationMessage::Vector { layer, modification_type });

		let end_handle_direction = if anchor == closer_segment.start { -relative_position1 } else { -relative_position2 };

		let (farther_other_point, start_handle, end_handle, start_handle_pos) = if anchor == farther_segment.start {
			(
				farther_segment.bezier.end,
				HandleId::end(farther_segment.segment_id),
				HandleId::primary(farther_segment.segment_id),
				farther_segment.bezier.handle_end(),
			)
		} else {
			(
				farther_segment.bezier.start,
				HandleId::primary(farther_segment.segment_id),
				HandleId::end(farther_segment.segment_id),
				farther_segment.bezier.handle_start(),
			)
		};
		let Some(start_handle_position) = start_handle_pos else { return };
		let start_handle_direction = start_handle_position - farther_other_point;

		// Get normalized direction vectors, if cubic handle is zero then we consider corresponding tangent
		let d1 = start_handle_direction.try_normalize().unwrap_or({
			if anchor == farther_segment.start {
				-farther_segment.bezier.tangent(TValue::Parametric(0.99))
			} else {
				farther_segment.bezier.tangent(TValue::Parametric(0.01))
			}
		});

		let d2 = end_handle_direction.try_normalize().unwrap_or_default();

		let min_len1 = start_handle_direction.length() * 0.4;
		let min_len2 = end_handle_direction.length() * 0.4;

		let (relative_pos1, relative_pos2) = find_two_param_best_approximate(farther_other_point, new_position, d1, d2, min_len1, min_len2, farther_segment.bezier, other_segment);

		// Now set those handles to these handle lengths keeping the directions d1, d2
		let modification_type = start_handle.set_relative_position(relative_pos1);
		responses.add(GraphOperationMessage::Vector { layer, modification_type });

		let modification_type = end_handle.set_relative_position(relative_pos2);
		responses.add(GraphOperationMessage::Vector { layer, modification_type });
	}

	#[allow(clippy::too_many_arguments)]
	fn drag(
		&mut self,
		equidistant: bool,
		lock_angle: bool,
		snap_angle: bool,
		snap_axis: bool,
		shape_editor: &mut ShapeState,
		document: &DocumentMessageHandler,
		input: &InputPreprocessorMessageHandler,
		responses: &mut VecDeque<Message>,
	) {
		// First check if selection is not just a single handle point
		let selected_points = shape_editor.selected_points();
		let single_handle_selected = selected_points.count() == 1
			&& shape_editor
				.selected_points()
				.any(|point| matches!(point, ManipulatorPointId::EndHandle(_) | ManipulatorPointId::PrimaryHandle(_)));

		// This is where it starts snapping along axis
		if snap_axis && self.snapping_axis.is_none() && !single_handle_selected {
			self.start_snap_along_axis(shape_editor, document, input, responses);
		} else if !snap_axis && self.snapping_axis.is_some() {
			self.stop_snap_along_axis(shape_editor, document, input, responses);
		}

		let document_to_viewport = document.metadata().document_to_viewport;
		let previous_mouse = document_to_viewport.transform_point2(self.previous_mouse_position);
		let current_mouse = input.mouse.position;
		let raw_delta = document_to_viewport.inverse().transform_vector2(current_mouse - previous_mouse);

		let snapped_delta = if let Some((handle_position, anchor_position, handle_id)) = self.try_get_selected_handle_and_anchor(shape_editor, document) {
			let cursor_position = handle_position + raw_delta;

			let handle_angle = self.calculate_handle_angle(
				shape_editor,
				document,
				responses,
				handle_position - anchor_position,
				cursor_position - anchor_position,
				handle_id,
				lock_angle,
				snap_angle,
				equidistant,
			);

			let adjacent_anchor_offset = self.adjacent_anchor_offset.unwrap_or(DVec2::ZERO);
			let constrained_direction = DVec2::new(handle_angle.cos(), handle_angle.sin());
			let projected_length = (cursor_position - anchor_position - adjacent_anchor_offset).dot(constrained_direction);
			let constrained_target = anchor_position + adjacent_anchor_offset + constrained_direction * projected_length;
			let constrained_delta = constrained_target - handle_position;

			self.apply_snapping(
				constrained_direction,
				handle_position + constrained_delta,
				anchor_position + adjacent_anchor_offset,
				lock_angle || snap_angle,
				handle_position,
				document,
				input,
			)
		} else {
			shape_editor.snap(&mut self.snap_manager, &self.snap_cache, document, input, previous_mouse)
		};

		let handle_lengths = if equidistant { None } else { self.opposing_handle_lengths.take() };
		let opposite = if lock_angle { None } else { self.opposite_handle_position };
		let unsnapped_delta = current_mouse - previous_mouse;
		let mut was_alt_dragging = false;

		if self.snapping_axis.is_none() {
			if self.alt_clicked_on_anchor && !self.alt_dragging_from_anchor && self.drag_start_pos.distance(input.mouse.position) > DRAG_THRESHOLD {
				// Checking which direction the dragging begins
				self.alt_dragging_from_anchor = true;
				let Some(layer) = document.network_interface.selected_nodes().selected_layers(document.metadata()).next() else {
					return;
				};
				let Some(vector_data) = document.network_interface.compute_modified_vector(layer) else { return };
				let Some(point_id) = shape_editor.selected_points().next().unwrap().get_anchor(&vector_data) else {
					return;
				};

				if vector_data.connected_count(point_id) == 2 {
					let connected_segments: Vec<HandleId> = vector_data.all_connected(point_id).collect();
					let segment1 = connected_segments[0];
					let Some(tangent1) = self.get_normalized_tangent(point_id, segment1.segment, &vector_data) else {
						return;
					};
					let segment2 = connected_segments[1];
					let Some(tangent2) = self.get_normalized_tangent(point_id, segment2.segment, &vector_data) else {
						return;
					};

					let delta = input.mouse.position - self.drag_start_pos;
					let handle = if delta.dot(tangent1) >= delta.dot(tangent2) {
						segment1.to_manipulator_point()
					} else {
						segment2.to_manipulator_point()
					};

					// Now change the selection to this handle
					shape_editor.deselect_all_points();
					shape_editor.select_points_by_manipulator_id(&vec![handle]);
					responses.add(PathToolMessage::SelectionChanged);
				}
			}

			if self.alt_dragging_from_anchor && !equidistant && self.alt_clicked_on_anchor {
				was_alt_dragging = true;
				self.alt_dragging_from_anchor = false;
				self.alt_clicked_on_anchor = false;
			}

			let mut skip_opposite = false;
			if self.temporary_colinear_handles && !lock_angle {
				shape_editor.disable_colinear_handles_state_on_selected(&document.network_interface, responses);
				self.temporary_colinear_handles = false;
				skip_opposite = true;
			}
			shape_editor.move_selected_points_and_segments(handle_lengths, document, snapped_delta, equidistant, true, was_alt_dragging, opposite, skip_opposite, responses);
			self.previous_mouse_position += document_to_viewport.inverse().transform_vector2(snapped_delta);
		} else {
			let Some(axis) = self.snapping_axis else { return };
			let projected_delta = match axis {
				Axis::X => DVec2::new(unsnapped_delta.x, 0.),
				Axis::Y => DVec2::new(0., unsnapped_delta.y),
				_ => DVec2::new(unsnapped_delta.x, 0.),
			};
			shape_editor.move_selected_points_and_segments(handle_lengths, document, projected_delta, equidistant, true, false, opposite, false, responses);
			self.previous_mouse_position += document_to_viewport.inverse().transform_vector2(unsnapped_delta);
		}

		// Constantly checking and changing the snapping axis based on current mouse position
		if snap_axis && self.snapping_axis.is_some() {
			let Some(current_axis) = self.snapping_axis else { return };
			let total_delta = self.drag_start_pos - input.mouse.position;

			if (total_delta.x.abs() > total_delta.y.abs() && current_axis == Axis::Y) || (total_delta.y.abs() > total_delta.x.abs() && current_axis == Axis::X) {
				self.stop_snap_along_axis(shape_editor, document, input, responses);
				self.start_snap_along_axis(shape_editor, document, input, responses);
			}
		}
	}

	fn pivot_gizmo(&self) -> PivotGizmo {
		self.pivot_gizmo.clone()
	}

	fn sync_history(&mut self, points: &[ManipulatorPointId]) {
		self.ordered_points.retain(|layer| points.contains(layer));
		self.ordered_points.extend(points.iter().find(|&layer| !self.ordered_points.contains(layer)));
		self.pivot_gizmo.point = self.ordered_points.last().copied()
	}
}

impl Fsm for PathToolFsmState {
	type ToolData = PathToolData;
	type ToolOptions = PathToolOptions;

	fn transition(
		self,
		event: ToolMessage,
		tool_data: &mut Self::ToolData,
		tool_action_data: &mut ToolActionMessageContext,
		tool_options: &Self::ToolOptions,
		responses: &mut VecDeque<Message>,
	) -> Self {
		let ToolActionMessageContext { document, input, shape_editor, .. } = tool_action_data;

		update_dynamic_hints(self, responses, shape_editor, document, tool_data, tool_options);

		let ToolMessage::Path(event) = event else { return self };

		// TODO(mTvare6): Remove once gizmos are implemented for path_tool
		tool_data.pivot_gizmo.state.disabled = true;

		match (self, event) {
			(_, PathToolMessage::SelectionChanged) => {
				// Set the newly targeted layers to visible
				let target_layers = document.network_interface.selected_nodes().selected_layers(document.metadata()).collect();

				shape_editor.set_selected_layers(target_layers);

				responses.add(OverlaysMessage::Draw);
				self
			}
			(_, PathToolMessage::UpdateSelectedPointsStatus { overlay_context }) => {
				let display_anchors = overlay_context.visibility_settings.anchors();
				let display_handles = overlay_context.visibility_settings.handles();

				shape_editor.update_selected_anchors_status(display_anchors);
				shape_editor.update_selected_handles_status(display_handles);

				let new_points = shape_editor.selected_points().copied().collect::<Vec<_>>();
				tool_data.sync_history(&new_points);

				self
			}
			(_, PathToolMessage::Overlays(mut overlay_context)) => {
				if matches!(self, Self::Dragging(_)) {
					for (outline, layer) in &tool_data.ghost_outline {
						let transform = document.metadata().transform_to_viewport(*layer);
						overlay_context.outline(outline.iter(), transform, Some(COLOR_OVERLAY_GRAY));
					}
				}

				// TODO: find the segment ids of which the selected points are a part of

				match tool_options.path_overlay_mode {
					PathOverlayMode::AllHandles => {
						path_overlays(document, DrawHandles::All, shape_editor, &mut overlay_context);
						tool_data.frontier_handles_info = None;
					}
					PathOverlayMode::SelectedPointHandles => {
						let selected_segments = selected_segments(&document.network_interface, shape_editor);

						path_overlays(document, DrawHandles::SelectedAnchors(selected_segments), shape_editor, &mut overlay_context);
						tool_data.frontier_handles_info = None;
					}
					PathOverlayMode::FrontierHandles => {
						let selected_segments = selected_segments(&document.network_interface, shape_editor);
						let selected_points = shape_editor.selected_points();
						let selected_anchors = selected_points
							.filter_map(|point_id| if let ManipulatorPointId::Anchor(p) = point_id { Some(*p) } else { None })
							.collect::<Vec<_>>();

						// Match the behavior of `PathOverlayMode::SelectedPointHandles` when only one point is selected
						if shape_editor.selected_points().count() == 1 {
							path_overlays(document, DrawHandles::SelectedAnchors(selected_segments), shape_editor, &mut overlay_context);
						} else {
							let mut segment_endpoints: HashMap<SegmentId, Vec<PointId>> = HashMap::new();

							for layer in document.network_interface.selected_nodes().selected_layers(document.metadata()) {
								let Some(vector_data) = document.network_interface.compute_modified_vector(layer) else { continue };

								// The points which are part of only one segment will be rendered
								let mut selected_segments_by_point: HashMap<PointId, Vec<SegmentId>> = HashMap::new();

								for (segment_id, _bezier, start, end) in vector_data.segment_bezier_iter() {
									if selected_segments.contains(&segment_id) {
										selected_segments_by_point.entry(start).or_default().push(segment_id);
										selected_segments_by_point.entry(end).or_default().push(segment_id);
									}
								}

								for (point, attached_segments) in selected_segments_by_point {
									if attached_segments.len() == 1 {
										segment_endpoints.entry(attached_segments[0]).or_default().push(point);
									}
									// Handle the edge case where a point, although not explicitly selected, is shared by two segments.
									else if !selected_anchors.contains(&point) {
										segment_endpoints.entry(attached_segments[0]).or_default().push(point);
										segment_endpoints.entry(attached_segments[1]).or_default().push(point);
									}
								}
							}

							// Caching segment endpoints for use in point selection logic
							tool_data.frontier_handles_info = Some(segment_endpoints.clone());

							// Now frontier anchors can be sent for rendering overlays
							path_overlays(document, DrawHandles::FrontierHandles(segment_endpoints), shape_editor, &mut overlay_context);
						}
					}
				}

				match self {
					Self::Ready => {
						tool_data.update_closest_segment(shape_editor, input.mouse.position, document, tool_options.path_overlay_mode);

						if let Some(closest_segment) = &tool_data.segment {
							if tool_options.path_editing_mode.segment_editing_mode {
								let transform = document.metadata().transform_to_viewport_if_feeds(closest_segment.layer(), &document.network_interface);

								overlay_context.outline_overlay_bezier(closest_segment.bezier(), transform);

								// Draw the anchors again
								let display_anchors = overlay_context.visibility_settings.anchors();
								if display_anchors {
									let start_pos = transform.transform_point2(closest_segment.bezier().start);
									let end_pos = transform.transform_point2(closest_segment.bezier().end);
									let start_id = closest_segment.points()[0];
									let end_id = closest_segment.points()[1];
									if let Some(shape_state) = shape_editor.selected_shape_state.get_mut(&closest_segment.layer()) {
										overlay_context.manipulator_anchor(start_pos, shape_state.is_point_selected(ManipulatorPointId::Anchor(start_id)), None);
										overlay_context.manipulator_anchor(end_pos, shape_state.is_point_selected(ManipulatorPointId::Anchor(end_id)), None);
									}
								}
							} else {
								let perp = closest_segment.calculate_perp(document);
								let point = closest_segment.closest_point(document.metadata(), &document.network_interface);

								// Draw an X on the segment
								if tool_data.delete_segment_pressed {
									let angle = 45_f64.to_radians();
									let tilted_line = DVec2::from_angle(angle).rotate(perp);
									let tilted_perp = tilted_line.perp();

									overlay_context.line(point - tilted_line * SEGMENT_OVERLAY_SIZE, point + tilted_line * SEGMENT_OVERLAY_SIZE, Some(COLOR_OVERLAY_BLUE), None);
									overlay_context.line(point - tilted_perp * SEGMENT_OVERLAY_SIZE, point + tilted_perp * SEGMENT_OVERLAY_SIZE, Some(COLOR_OVERLAY_BLUE), None);
								}
								// Draw a line on the segment
								else {
									overlay_context.line(point - perp * SEGMENT_OVERLAY_SIZE, point + perp * SEGMENT_OVERLAY_SIZE, Some(COLOR_OVERLAY_BLUE), None);
								}
							}
						}

						// Show outlines for hovered layers with appropriate highlighting
						let currently_selected_layer = document.network_interface.selected_nodes().selected_layers(document.metadata()).next();
						let next_selected_index = tool_data.peek_drill_through_index();
						let mouse_has_moved = tool_data.has_drill_through_mouse_moved(input.mouse.position);

						for (index, &hovered_layer) in tool_data.hovered_layers.iter().enumerate() {
							// Skip already highlighted selected layer
							if Some(hovered_layer) == currently_selected_layer {
								continue;
							}

							let layer_to_viewport = document.metadata().transform_to_viewport(hovered_layer);
							let outline = document.metadata().layer_with_free_points_outline(hovered_layer);

							// Determine highlight color based on drill-through state
							let color = match (index, mouse_has_moved) {
								// If the layer is the next selected one and mouse has not moved, highlight it blue
								(i, false) if i == next_selected_index => COLOR_OVERLAY_BLUE,
								// If the layer is the first hovered one and mouse has moved, highlight it blue
								(0, true) => COLOR_OVERLAY_BLUE,
								// Otherwise, use gray
								_ => COLOR_OVERLAY_GRAY,
							};

							// TODO: Make this draw underneath all other overlays
							overlay_context.outline(outline, layer_to_viewport, Some(color));
						}
					}
					Self::Drawing { selection_shape } => {
						let mut fill_color = graphene_std::Color::from_rgb_str(COLOR_OVERLAY_BLUE.strip_prefix('#').unwrap())
							.unwrap()
							.with_alpha(0.05)
							.to_rgba_hex_srgb();
						fill_color.insert(0, '#');
						let fill_color = Some(fill_color.as_str());

						let selection_mode = match tool_action_data.preferences.get_selection_mode() {
							SelectionMode::Directional => tool_data.calculate_selection_mode_from_direction(document.metadata()),
							selection_mode => selection_mode,
						};

						let quad = tool_data.selection_quad(document.metadata());
						let polygon = &tool_data.lasso_polygon;

						match (selection_shape, selection_mode, tool_data.started_drawing_from_inside) {
							// Don't draw box if it is from inside a shape and selection just began
							(SelectionShapeType::Box, SelectionMode::Enclosed, false) => overlay_context.dashed_quad(quad, None, fill_color, Some(4.), Some(4.), Some(0.5)),
							(SelectionShapeType::Lasso, SelectionMode::Enclosed, _) => overlay_context.dashed_polygon(polygon, None, fill_color, Some(4.), Some(4.), Some(0.5)),
							(SelectionShapeType::Box, _, false) => overlay_context.quad(quad, None, fill_color),
							(SelectionShapeType::Lasso, _, _) => overlay_context.polygon(polygon, None, fill_color),
							(SelectionShapeType::Box, _, _) => {}
						}
					}
					Self::Dragging(_) => {
						tool_data.snap_manager.draw_overlays(SnapData::new(document, input), &mut overlay_context);

						// Draw the snapping axis lines
						if tool_data.snapping_axis.is_some() {
							let Some(axis) = tool_data.snapping_axis else { return self };
							let origin = tool_data.drag_start_pos;
							let viewport_diagonal = input.viewport_bounds.size().length();

							let faded = |color: &str| {
								let mut color = graphene_std::Color::from_rgb_str(color.strip_prefix('#').unwrap()).unwrap().with_alpha(0.25).to_rgba_hex_srgb();
								color.insert(0, '#');
								color
							};
							match axis {
								Axis::Y => {
									overlay_context.line(origin - DVec2::Y * viewport_diagonal, origin + DVec2::Y * viewport_diagonal, Some(COLOR_OVERLAY_GREEN), None);
									overlay_context.line(origin - DVec2::X * viewport_diagonal, origin + DVec2::X * viewport_diagonal, Some(&faded(COLOR_OVERLAY_RED)), None);
								}
								Axis::X | Axis::Both => {
									overlay_context.line(origin - DVec2::X * viewport_diagonal, origin + DVec2::X * viewport_diagonal, Some(COLOR_OVERLAY_RED), None);
									overlay_context.line(origin - DVec2::Y * viewport_diagonal, origin + DVec2::Y * viewport_diagonal, Some(&faded(COLOR_OVERLAY_GREEN)), None);
								}
							}
						}
					}
					Self::SlidingPoint => {}
				}

				responses.add(PathToolMessage::SelectedPointUpdated);
				responses.add(PathToolMessage::UpdateSelectedPointsStatus { overlay_context });
				self
			}

			// Mouse down
			(
				_,
				PathToolMessage::MouseDown {
					extend_selection,
					lasso_select,
					handle_drag_from_anchor,
					drag_restore_handle,
					molding_in_segment_edit,
				},
			) => {
				let extend_selection = input.keyboard.get(extend_selection as usize);
				let lasso_select = input.keyboard.get(lasso_select as usize);
				let handle_drag_from_anchor = input.keyboard.get(handle_drag_from_anchor as usize);
				let drag_zero_handle = input.keyboard.get(drag_restore_handle as usize);
				let molding_in_segment_edit = input.keyboard.get(molding_in_segment_edit as usize);

				tool_data.selection_mode = None;
				tool_data.lasso_polygon.clear();

				tool_data.mouse_down(
					shape_editor,
					document,
					input,
					responses,
					extend_selection,
					lasso_select,
					handle_drag_from_anchor,
					drag_zero_handle,
					molding_in_segment_edit,
					tool_options.path_overlay_mode,
					tool_options.path_editing_mode.segment_editing_mode,
					tool_options.path_editing_mode.point_editing_mode,
				)
			}
			(
				PathToolFsmState::Drawing { selection_shape },
				PathToolMessage::PointerMove {
					equidistant,
					toggle_colinear,
					move_anchor_with_handles,
					snap_angle,
					lock_angle,
					delete_segment,
					break_colinear_molding,
				},
			) => {
				tool_data.previous_mouse_position = document.metadata().document_to_viewport.inverse().transform_point2(input.mouse.position);

				tool_data.started_drawing_from_inside = false;
				tool_data.stored_selection = None;

				if selection_shape == SelectionShapeType::Lasso {
					extend_lasso(&mut tool_data.lasso_polygon, input.mouse.position);
				}

				responses.add(OverlaysMessage::Draw);

				// Auto-panning
				let messages = [
					PathToolMessage::PointerOutsideViewport {
						equidistant,
						toggle_colinear,
						move_anchor_with_handles,
						snap_angle,
						lock_angle,
						delete_segment,
						break_colinear_molding,
					}
					.into(),
					PathToolMessage::PointerMove {
						equidistant,
						toggle_colinear,
						move_anchor_with_handles,
						snap_angle,
						lock_angle,
						delete_segment,
						break_colinear_molding,
					}
					.into(),
				];
				tool_data.auto_panning.setup_by_mouse_position(input, &messages, responses);

				PathToolFsmState::Drawing { selection_shape }
			}
			(
				PathToolFsmState::Dragging(_),
				PathToolMessage::PointerMove {
					equidistant,
					toggle_colinear,
					move_anchor_with_handles,
					snap_angle,
					lock_angle,
					delete_segment,
					break_colinear_molding,
				},
			) => {
				let selected_only_handles = !shape_editor.selected_points().any(|point| matches!(point, ManipulatorPointId::Anchor(_)));
				tool_data.stored_selection = None;

				if !tool_data.saved_points_before_handle_drag.is_empty() && (tool_data.drag_start_pos.distance(input.mouse.position) > DRAG_THRESHOLD) && (selected_only_handles) {
					tool_data.handle_drag_toggle = true;
				}

				if tool_data.drag_start_pos.distance(input.mouse.position) > DRAG_THRESHOLD {
					tool_data.molding_segment = true;
				}

				let break_molding = input.keyboard.get(break_colinear_molding as usize);

				// Logic for molding segment
				if let Some(segment) = &mut tool_data.segment {
					if let Some(molding_segment_handles) = tool_data.molding_info {
						tool_data.temporary_adjacent_handles_while_molding = segment.mold_handle_positions(
							document,
							responses,
							molding_segment_handles,
							input.mouse.position,
							break_molding,
							tool_data.temporary_adjacent_handles_while_molding,
						);

						return PathToolFsmState::Dragging(tool_data.dragging_state);
					}
				}

				let anchor_and_handle_toggled = input.keyboard.get(move_anchor_with_handles as usize);
				let initial_press = anchor_and_handle_toggled && !tool_data.select_anchor_toggled;
				let released_from_toggle = tool_data.select_anchor_toggled && !anchor_and_handle_toggled;

				if initial_press {
					responses.add(PathToolMessage::SelectedPointUpdated);
					tool_data.select_anchor_toggled = true;
					tool_data.save_points_before_anchor_toggle(shape_editor.selected_points().cloned().collect());
					shape_editor.select_handles_and_anchor_connected_to_current_handle(&document.network_interface);
				} else if released_from_toggle {
					responses.add(PathToolMessage::SelectedPointUpdated);
					tool_data.select_anchor_toggled = false;
					shape_editor.deselect_all_points();
					shape_editor.select_points_by_manipulator_id(&tool_data.saved_points_before_anchor_select_toggle);
					tool_data.remove_saved_points();
				}

				let toggle_colinear_state = input.keyboard.get(toggle_colinear as usize);
				let equidistant_state = input.keyboard.get(equidistant as usize);
				let lock_angle_state = input.keyboard.get(lock_angle as usize);
				let snap_angle_state = input.keyboard.get(snap_angle as usize);

				if !lock_angle_state {
					tool_data.angle_locked = false;
					tool_data.adjacent_anchor_offset = None;
				}

				if !tool_data.update_colinear(equidistant_state, toggle_colinear_state, tool_action_data.shape_editor, tool_action_data.document, responses) {
					if snap_angle_state && lock_angle_state && tool_data.start_sliding_point(tool_action_data.shape_editor, tool_action_data.document) {
						return PathToolFsmState::SlidingPoint;
					}

					tool_data.drag(
						equidistant_state,
						lock_angle_state,
						snap_angle_state,
						snap_angle_state,
						tool_action_data.shape_editor,
						tool_action_data.document,
						input,
						responses,
					);
				}

				// Auto-panning
				let messages = [
					PathToolMessage::PointerOutsideViewport {
						toggle_colinear,
						equidistant,
						move_anchor_with_handles,
						snap_angle,
						lock_angle,
						delete_segment,
						break_colinear_molding,
					}
					.into(),
					PathToolMessage::PointerMove {
						toggle_colinear,
						equidistant,
						move_anchor_with_handles,
						snap_angle,
						lock_angle,
						delete_segment,
						break_colinear_molding,
					}
					.into(),
				];
				tool_data.auto_panning.setup_by_mouse_position(input, &messages, responses);

				PathToolFsmState::Dragging(tool_data.dragging_state)
			}
			(PathToolFsmState::SlidingPoint, PathToolMessage::PointerMove { .. }) => {
				tool_data.slide_point(input.mouse.position, responses, &document.network_interface, shape_editor);
				PathToolFsmState::SlidingPoint
			}
			(PathToolFsmState::Ready, PathToolMessage::PointerMove { delete_segment, .. }) => {
				tool_data.delete_segment_pressed = input.keyboard.get(delete_segment as usize);
				tool_data.saved_points_before_anchor_convert_smooth_sharp.clear();
				tool_data.adjacent_anchor_offset = None;
				tool_data.stored_selection = None;

				if tool_data.has_drill_through_mouse_moved(input.mouse.position) {
					tool_data.reset_drill_through_cycle();
				}

				// When moving the cursor around we want to update the hovered layers
				let new_hovered_layers: Vec<LayerNodeIdentifier> = document
					.click_list_no_parents(input)
					.filter(|&layer| {
						// Filter out artboards and parent holders, and already selected layers
						!document.network_interface.is_artboard(&layer.to_node(), &[])
					})
					.collect();

				if tool_data.hovered_layers != new_hovered_layers {
					tool_data.hovered_layers = new_hovered_layers;
				}

				responses.add(OverlaysMessage::Draw);

				self
			}
			(PathToolFsmState::Drawing { selection_shape: selection_type }, PathToolMessage::PointerOutsideViewport { .. }) => {
				// Auto-panning
				if let Some(offset) = tool_data.auto_panning.shift_viewport(input, responses) {
					tool_data.drag_start_pos += offset;
				}

				PathToolFsmState::Drawing { selection_shape: selection_type }
			}
			(PathToolFsmState::Dragging(dragging_state), PathToolMessage::PointerOutsideViewport { .. }) => {
				// Auto-panning
				if let Some(offset) = tool_data.auto_panning.shift_viewport(input, responses) {
					tool_data.drag_start_pos += offset;
				}

				PathToolFsmState::Dragging(dragging_state)
			}
			(
				state,
				PathToolMessage::PointerOutsideViewport {
					equidistant,
					toggle_colinear,
					move_anchor_with_handles,
					snap_angle,
					lock_angle,
					delete_segment,
					break_colinear_molding,
				},
			) => {
				// Auto-panning
				let messages = [
					PathToolMessage::PointerOutsideViewport {
						equidistant,
						toggle_colinear,
						move_anchor_with_handles,
						snap_angle,
						lock_angle,
						delete_segment,
						break_colinear_molding,
					}
					.into(),
					PathToolMessage::PointerMove {
						equidistant,
						toggle_colinear,
						move_anchor_with_handles,
						snap_angle,
						lock_angle,
						delete_segment,
						break_colinear_molding,
					}
					.into(),
				];
				tool_data.auto_panning.stop(&messages, responses);

				state
			}
			(PathToolFsmState::Drawing { selection_shape }, PathToolMessage::Enter { extend_selection, shrink_selection }) => {
				let extend_selection = input.keyboard.get(extend_selection as usize);
				let shrink_selection = input.keyboard.get(shrink_selection as usize);

				let selection_change = if shrink_selection {
					SelectionChange::Shrink
				} else if extend_selection {
					SelectionChange::Extend
				} else {
					SelectionChange::Clear
				};

				let document_to_viewport = document.metadata().document_to_viewport;
				let previous_mouse = document_to_viewport.transform_point2(tool_data.previous_mouse_position);
				if tool_data.drag_start_pos == previous_mouse {
					responses.add(NodeGraphMessage::SelectedNodesSet { nodes: vec![] });
				} else {
					let selection_mode = match tool_action_data.preferences.get_selection_mode() {
						SelectionMode::Directional => tool_data.calculate_selection_mode_from_direction(document.metadata()),
						selection_mode => selection_mode,
					};

					match selection_shape {
						SelectionShapeType::Box => {
							let bbox = [tool_data.drag_start_pos, previous_mouse];
							shape_editor.select_all_in_shape(
								&document.network_interface,
								SelectionShape::Box(bbox),
								selection_change,
								tool_options.path_overlay_mode,
								tool_data.frontier_handles_info.clone(),
								tool_options.path_editing_mode.segment_editing_mode,
								selection_mode,
							);
						}
						SelectionShapeType::Lasso => shape_editor.select_all_in_shape(
							&document.network_interface,
							SelectionShape::Lasso(&tool_data.lasso_polygon),
							selection_change,
							tool_options.path_overlay_mode,
							tool_data.frontier_handles_info.clone(),
							tool_options.path_editing_mode.segment_editing_mode,
							selection_mode,
						),
					}
				}

				responses.add(OverlaysMessage::Draw);

				PathToolFsmState::Ready
			}
			(PathToolFsmState::Dragging { .. }, PathToolMessage::Escape | PathToolMessage::RightClick) => {
				if tool_data.handle_drag_toggle && tool_data.drag_start_pos.distance(input.mouse.position) > DRAG_THRESHOLD {
					shape_editor.deselect_all_points();
					shape_editor.deselect_all_segments();
					shape_editor.select_points_by_manipulator_id(&tool_data.saved_points_before_handle_drag);

					tool_data.saved_points_before_handle_drag.clear();
					tool_data.handle_drag_toggle = false;
				}
				tool_data.molding_info = None;
				tool_data.molding_segment = false;
				tool_data.temporary_adjacent_handles_while_molding = None;
				tool_data.angle_locked = false;
				responses.add(DocumentMessage::AbortTransaction);
				tool_data.snap_manager.cleanup(responses);
				PathToolFsmState::Ready
			}
			(PathToolFsmState::Drawing { .. }, PathToolMessage::Escape | PathToolMessage::RightClick) => {
				tool_data.snap_manager.cleanup(responses);
				PathToolFsmState::Ready
			}
			(PathToolFsmState::SlidingPoint, PathToolMessage::Escape | PathToolMessage::RightClick) => {
				tool_data.sliding_point_info = None;

				responses.add(DocumentMessage::AbortTransaction);
				tool_data.snap_manager.cleanup(responses);

				PathToolFsmState::Ready
			}
			// Mouse up
			(PathToolFsmState::Drawing { selection_shape }, PathToolMessage::DragStop { extend_selection, shrink_selection }) => {
				let extend_selection = input.keyboard.get(extend_selection as usize);
				let shrink_selection = input.keyboard.get(shrink_selection as usize);

				let select_kind = if shrink_selection {
					SelectionChange::Shrink
				} else if extend_selection {
					SelectionChange::Extend
				} else {
					SelectionChange::Clear
				};

				let document_to_viewport = document.metadata().document_to_viewport;
				let previous_mouse = document_to_viewport.transform_point2(tool_data.previous_mouse_position);

				let selection_mode = match tool_action_data.preferences.get_selection_mode() {
					SelectionMode::Directional => tool_data.calculate_selection_mode_from_direction(document.metadata()),
					selection_mode => selection_mode,
				};
				tool_data.started_drawing_from_inside = false;

				if tool_data.drag_start_pos.distance(previous_mouse) < 1e-8 {
					// Clicked inside or outside the shape then deselect all of the points/segments
					if document.click(input).is_some() && tool_data.stored_selection.is_none() {
						tool_data.stored_selection = Some(shape_editor.selected_shape_state.clone());
					}

					shape_editor.deselect_all_points();
					shape_editor.deselect_all_segments();
				} else {
					match selection_shape {
						SelectionShapeType::Box => {
							let bbox = [tool_data.drag_start_pos, previous_mouse];
							shape_editor.select_all_in_shape(
								&document.network_interface,
								SelectionShape::Box(bbox),
								select_kind,
								tool_options.path_overlay_mode,
								tool_data.frontier_handles_info.clone(),
								tool_options.path_editing_mode.segment_editing_mode,
								selection_mode,
							);
						}
						SelectionShapeType::Lasso => shape_editor.select_all_in_shape(
							&document.network_interface,
							SelectionShape::Lasso(&tool_data.lasso_polygon),
							select_kind,
							tool_options.path_overlay_mode,
							tool_data.frontier_handles_info.clone(),
							tool_options.path_editing_mode.segment_editing_mode,
							selection_mode,
						),
					}
				}
				responses.add(OverlaysMessage::Draw);
				responses.add(PathToolMessage::SelectedPointUpdated);

				PathToolFsmState::Ready
			}
			(_, PathToolMessage::DragStop { extend_selection, .. }) => {
				tool_data.ghost_outline.clear();
				let extend_selection = input.keyboard.get(extend_selection as usize);
				let drag_occurred = tool_data.drag_start_pos.distance(input.mouse.position) > DRAG_THRESHOLD;

				let nearest_point = shape_editor.find_nearest_visible_point_indices(
					&document.network_interface,
					input.mouse.position,
					SELECTION_THRESHOLD,
					tool_options.path_overlay_mode,
					tool_data.frontier_handles_info.clone(),
				);

				let nearest_segment = tool_data.segment.clone();

				if let Some(segment) = &mut tool_data.segment {
					let segment_mode = tool_options.path_editing_mode.segment_editing_mode;
					if !drag_occurred && !tool_data.molding_segment && !segment_mode {
						if tool_data.delete_segment_pressed {
							if let Some(vector_data) = document.network_interface.compute_modified_vector(segment.layer()) {
								shape_editor.dissolve_segment(responses, segment.layer(), &vector_data, segment.segment(), segment.points());
							}
						} else {
							segment.adjusted_insert_and_select(shape_editor, responses, extend_selection);
						}
					}

					tool_data.segment = None;
					tool_data.molding_info = None;
					tool_data.molding_segment = false;
					tool_data.temporary_adjacent_handles_while_molding = None;
				}

				let segment_mode = tool_options.path_editing_mode.segment_editing_mode;

				if let Some((layer, nearest_point)) = nearest_point {
					let clicked_selected = shape_editor.selected_points().any(|&point| nearest_point == point);
					if !drag_occurred && extend_selection {
						if clicked_selected && tool_data.last_clicked_point_was_selected {
							shape_editor.selected_shape_state.entry(layer).or_default().deselect_point(nearest_point);
						} else {
							shape_editor.selected_shape_state.entry(layer).or_default().select_point(nearest_point);
						}
						responses.add(OverlaysMessage::Draw);
					}
					if !drag_occurred && !extend_selection && clicked_selected {
						if tool_data.saved_points_before_anchor_convert_smooth_sharp.is_empty() {
							tool_data.saved_points_before_anchor_convert_smooth_sharp = shape_editor.selected_points().copied().collect::<HashSet<_>>();
						}

						shape_editor.deselect_all_points();
						shape_editor.deselect_all_segments();

						shape_editor.selected_shape_state.entry(layer).or_default().select_point(nearest_point);

						responses.add(OverlaysMessage::Draw);
					}
				}
				// Segment editing mode
				else if let Some(nearest_segment) = nearest_segment {
					if segment_mode {
						let clicked_selected = shape_editor.selected_segments().any(|&segment| segment == nearest_segment.segment());
						if !drag_occurred && extend_selection {
							if clicked_selected && tool_data.last_clicked_segment_was_selected {
								shape_editor
									.selected_shape_state
									.entry(nearest_segment.layer())
									.or_default()
									.deselect_segment(nearest_segment.segment());
							} else {
								shape_editor.selected_shape_state.entry(nearest_segment.layer()).or_default().select_segment(nearest_segment.segment());
							}

							responses.add(OverlaysMessage::Draw);
						}
						if !drag_occurred && !extend_selection && clicked_selected {
							shape_editor.deselect_all_segments();
							shape_editor.deselect_all_points();
							shape_editor.selected_shape_state.entry(nearest_segment.layer()).or_default().select_segment(nearest_segment.segment());

							responses.add(OverlaysMessage::Draw);
						}
					}
				}
				// Deselect all points if the user clicks the filled region of the shape
				else if tool_data.drag_start_pos.distance(input.mouse.position) <= DRAG_THRESHOLD {
					shape_editor.deselect_all_points();
					shape_editor.deselect_all_segments();
				}

				if tool_data.temporary_colinear_handles {
					tool_data.temporary_colinear_handles = false;
				}

				if tool_data.handle_drag_toggle && drag_occurred {
					shape_editor.deselect_all_points();
					shape_editor.select_points_by_manipulator_id(&tool_data.saved_points_before_handle_drag);

					tool_data.saved_points_before_handle_drag.clear();
					tool_data.handle_drag_toggle = false;
				}

				tool_data.alt_dragging_from_anchor = false;
				tool_data.alt_clicked_on_anchor = false;
				tool_data.angle_locked = false;

				if tool_data.select_anchor_toggled {
					shape_editor.deselect_all_points();
					shape_editor.select_points_by_manipulator_id(&tool_data.saved_points_before_anchor_select_toggle);
					tool_data.remove_saved_points();
					tool_data.select_anchor_toggled = false;
				}

				tool_data.snapping_axis = None;
				tool_data.sliding_point_info = None;

				if drag_occurred || extend_selection {
					responses.add(DocumentMessage::EndTransaction);
				}
				responses.add(PathToolMessage::SelectedPointUpdated);
				tool_data.snap_manager.cleanup(responses);
				tool_data.opposite_handle_position = None;

				PathToolFsmState::Ready
			}

			// Delete key
			(_, PathToolMessage::Delete) => {
				// Delete the selected points and clean up overlays
				responses.add(DocumentMessage::AddTransaction);
				shape_editor.delete_selected_segments(document, responses);
				shape_editor.delete_selected_points(document, responses);
				responses.add(PathToolMessage::SelectionChanged);

				PathToolFsmState::Ready
			}
			(_, PathToolMessage::BreakPath) => {
				shape_editor.break_path_at_selected_point(document, responses);
				PathToolFsmState::Ready
			}
			(_, PathToolMessage::DeleteAndBreakPath) => {
				shape_editor.delete_point_and_break_path(document, responses);
				PathToolFsmState::Ready
			}
			(_, PathToolMessage::DoubleClick { extend_selection, shrink_selection }) => {
				// Double-clicked on a point (flip smooth/sharp behavior)
				let nearest_point = shape_editor.find_nearest_point_indices(&document.network_interface, input.mouse.position, SELECTION_THRESHOLD);

				let mut get_drill_through_layer = || -> Option<LayerNodeIdentifier> {
					let drill_through_layers = document.click_list_no_parents(input).collect::<Vec<LayerNodeIdentifier>>();
					if drill_through_layers.is_empty() {
						tool_data.reset_drill_through_cycle();
						None
					} else {
						tool_data.drill_through_cycle_count = drill_through_layers.len();
						let cycle_index = tool_data.next_drill_through_cycle(input.mouse.position);
						let layer = drill_through_layers.get(cycle_index);
						if cycle_index == 0 { drill_through_layers.first().copied() } else { layer.copied() }
					}
				};

				if nearest_point.is_some() {
					// Flip the selected point between smooth and sharp
					if !tool_data.double_click_handled && tool_data.drag_start_pos.distance(input.mouse.position) <= DRAG_THRESHOLD {
						responses.add(DocumentMessage::StartTransaction);

						shape_editor.select_points_by_manipulator_id(&tool_data.saved_points_before_anchor_convert_smooth_sharp.iter().copied().collect::<Vec<_>>());
						shape_editor.flip_smooth_sharp(&document.network_interface, input.mouse.position, SELECTION_TOLERANCE, responses);
						tool_data.saved_points_before_anchor_convert_smooth_sharp.clear();

						responses.add(DocumentMessage::EndTransaction);
						responses.add(DeferMessage::AfterGraphRun {
							messages: vec![PathToolMessage::SelectedPointUpdated.into()],
						});
					}

					return PathToolFsmState::Ready;
				}
				// Double-clicked on a filled region
				else if let Some(layer) = &get_drill_through_layer() {
					let extend_selection = input.keyboard.get(extend_selection as usize);
					let shrink_selection = input.keyboard.get(shrink_selection as usize);

					if shape_editor.is_selected_layer(*layer) {
						if extend_selection && !tool_data.first_selected_with_single_click {
							responses.add(NodeGraphMessage::SelectedNodesRemove { nodes: vec![layer.to_node()] });

							if let Some(selection) = &tool_data.stored_selection {
								let mut selection = selection.clone();
								selection.remove(layer);
								shape_editor.selected_shape_state = selection;
								tool_data.stored_selection = None;
							}
						} else if shrink_selection && !tool_data.first_selected_with_single_click {
							// Only deselect all the points of the double clicked layer
							if let Some(selection) = &tool_data.stored_selection {
								let selection = selection.clone();
								shape_editor.selected_shape_state = selection;
								tool_data.stored_selection = None;
							}

							let state = shape_editor.selected_shape_state.get_mut(layer).expect("No state for selected layer");
							state.deselect_all_points_in_layer();
							state.deselect_all_segments_in_layer();
						} else if !tool_data.first_selected_with_single_click {
							// Select according to the selected editing mode
							let point_editing_mode = tool_options.path_editing_mode.point_editing_mode;
							let segment_editing_mode = tool_options.path_editing_mode.segment_editing_mode;
							shape_editor.select_connected(document, *layer, input.mouse.position, point_editing_mode, segment_editing_mode);

							// Select all the other layers back again
							if let Some(selection) = &tool_data.stored_selection {
								let mut selection = selection.clone();
								selection.remove(layer);

								for (layer, state) in selection {
									shape_editor.selected_shape_state.insert(layer, state);
								}
								tool_data.stored_selection = None;
							}
						}

						// If it was the very first click without there being an existing selection,
						// then the single-click behavior and double-click behavior should not collide
						tool_data.first_selected_with_single_click = false;
					} else if extend_selection {
						responses.add(NodeGraphMessage::SelectedNodesAdd { nodes: vec![layer.to_node()] });

						if let Some(selection) = &tool_data.stored_selection {
							shape_editor.selected_shape_state = selection.clone();
							tool_data.stored_selection = None;
						}
					} else {
						responses.add(NodeGraphMessage::SelectedNodesSet { nodes: vec![layer.to_node()] });
					}

					responses.add(OverlaysMessage::Draw);
				}
				// Double clicked on the background
				else {
					responses.add(NodeGraphMessage::SelectedNodesSet { nodes: vec![] });
				}

				PathToolFsmState::Ready
			}
			(_, PathToolMessage::Abort) => {
				responses.add(OverlaysMessage::Draw);
				PathToolFsmState::Ready
			}
			(_, PathToolMessage::NudgeSelectedPoints { delta_x, delta_y }) => {
				shape_editor.move_selected_points_and_segments(
					tool_data.opposing_handle_lengths.take(),
					document,
					(delta_x, delta_y).into(),
					true,
					false,
					false,
					tool_data.opposite_handle_position,
					false,
					responses,
				);

				PathToolFsmState::Ready
			}
			(_, PathToolMessage::SelectAllAnchors) => {
				shape_editor.select_all_anchors_in_selected_layers(document);
				responses.add(OverlaysMessage::Draw);
				PathToolFsmState::Ready
			}
			(_, PathToolMessage::DeselectAllPoints) => {
				shape_editor.deselect_all_points();
				responses.add(OverlaysMessage::Draw);
				PathToolFsmState::Ready
			}
			(_, PathToolMessage::SelectedPointXChanged { new_x }) => {
				if let Some(&SingleSelectedPoint { coordinates, id, layer, .. }) = tool_data.selection_status.as_one() {
					shape_editor.reposition_control_point(&id, &document.network_interface, DVec2::new(new_x, coordinates.y), layer, responses);
				}
				PathToolFsmState::Ready
			}
			(_, PathToolMessage::SelectedPointYChanged { new_y }) => {
				if let Some(&SingleSelectedPoint { coordinates, id, layer, .. }) = tool_data.selection_status.as_one() {
					shape_editor.reposition_control_point(&id, &document.network_interface, DVec2::new(coordinates.x, new_y), layer, responses);
				}
				PathToolFsmState::Ready
			}
			(_, PathToolMessage::SelectedPointUpdated) => {
				let colinear = shape_editor.selected_manipulator_angles(&document.network_interface);
				tool_data.dragging_state = DraggingState {
					point_select_state: shape_editor.get_dragging_state(&document.network_interface),
					colinear,
				};

<<<<<<< HEAD
				tool_data.single_path_node_compatible_layer_selected = single_path_node_compatible_layer_selected(&document.network_interface, document.metadata()).is_some();
=======
				tool_data.single_path_node_compatible_layer_selected = {
					let selected_nodes = document.network_interface.selected_nodes();
					let mut selected_layers = selected_nodes.selected_layers(document.metadata());
					let first_layer = selected_layers.next();
					let second_layer = selected_layers.next();
					let has_single_selection = first_layer.is_some() && second_layer.is_none();

					let compatible_type = first_layer.and_then(|layer| {
						let graph_layer = graph_modification_utils::NodeGraphLayer::new(layer, &document.network_interface);
						graph_layer.horizontal_layer_flow().nth(1).map(|node_id| {
							let (output_type, _) = document.network_interface.output_type(&node_id, 0, &[]);
							format!("type:{}", output_type.nested_type())
						})
					});

					let is_compatible = compatible_type.as_deref() == Some("type:Instances<VectorData>");

					let path_node_with_no_diffs_exist = first_layer.is_some_and(|layer| {
						let graph_layer = graph_modification_utils::NodeGraphLayer::new(layer, &document.network_interface);
						if let Some(TaggedValue::VectorModification(vector)) = graph_layer.find_input("Path", 1) {
							let modification = *vector.clone();
							modification == VectorModification::default()
						} else {
							false
						}
					});

					first_layer.is_some() && has_single_selection && is_compatible && !path_node_with_no_diffs_exist
				};
>>>>>>> 153c5e2f
				tool_data.update_selection_status(shape_editor, document);
				self
			}
			(_, PathToolMessage::ManipulatorMakeHandlesColinear) => {
				responses.add(DocumentMessage::StartTransaction);
				shape_editor.convert_selected_manipulators_to_colinear_handles(responses, document);
				responses.add(DocumentMessage::EndTransaction);
				responses.add(PathToolMessage::SelectionChanged);
				PathToolFsmState::Ready
			}
			(_, PathToolMessage::ManipulatorMakeHandlesFree) => {
				responses.add(DocumentMessage::StartTransaction);
				shape_editor.disable_colinear_handles_state_on_selected(&document.network_interface, responses);
				responses.add(DocumentMessage::EndTransaction);
				PathToolFsmState::Ready
			}
			(_, PathToolMessage::SetPivot { position }) => {
				responses.add(DocumentMessage::StartTransaction);

				tool_data.pivot_gizmo.pivot.last_non_none_reference_point = position;
				let position: Option<DVec2> = position.into();
				tool_data.pivot_gizmo.pivot.set_normalized_position(position.unwrap());
				let pivot_gizmo = tool_data.pivot_gizmo();
				responses.add(TransformLayerMessage::SetPivotGizmo { pivot_gizmo });
				responses.add(NodeGraphMessage::RunDocumentGraph);

				self
			}
			(_, _) => PathToolFsmState::Ready,
		}
	}

	fn update_hints(&self, _responses: &mut VecDeque<Message>) {
		// Moved logic to update_dynamic_hints
	}

	fn update_cursor(&self, responses: &mut VecDeque<Message>) {
		responses.add(FrontendMessage::UpdateMouseCursor { cursor: MouseCursorIcon::Default });
	}
}

#[derive(Debug, PartialEq, Default)]
enum SelectionStatus {
	#[default]
	None,
	One(SingleSelectedPoint),
	Multiple(MultipleSelectedPoints),
}

impl SelectionStatus {
	fn as_one(&self) -> Option<&SingleSelectedPoint> {
		match self {
			SelectionStatus::One(one) => Some(one),
			_ => None,
		}
	}

	fn angle(&self) -> Option<ManipulatorAngle> {
		match self {
			Self::None => None,
			Self::One(one) => Some(one.manipulator_angle),
			Self::Multiple(one) => Some(one.manipulator_angle),
		}
	}
}

#[derive(Debug, PartialEq)]
struct MultipleSelectedPoints {
	manipulator_angle: ManipulatorAngle,
}

#[derive(Debug, PartialEq)]
struct SingleSelectedPoint {
	coordinates: DVec2,
	id: ManipulatorPointId,
	layer: LayerNodeIdentifier,
	manipulator_angle: ManipulatorAngle,
}

/// Sets the cumulative description of the selected points: if `None` are selected, if `One` is selected, or if `Multiple` are selected.
/// Applies to any selected points, whether they are anchors or handles; and whether they are from a single shape or across multiple shapes.
fn get_selection_status(network_interface: &NodeNetworkInterface, shape_state: &mut ShapeState) -> SelectionStatus {
	let mut selection_layers = shape_state.selected_shape_state.iter().map(|(k, v)| (*k, v.selected_points_count()));
	let total_selected_points = selection_layers.clone().map(|(_, v)| v).sum::<usize>();

	// Check to see if only one manipulator group in a single shape is selected
	if total_selected_points == 1 {
		let Some(layer) = selection_layers.find(|(_, v)| *v > 0).map(|(k, _)| k) else {
			return SelectionStatus::None;
		};
		let Some(vector_data) = network_interface.compute_modified_vector(layer) else {
			return SelectionStatus::None;
		};
		let Some(&point) = shape_state.selected_points().next() else {
			return SelectionStatus::None;
		};
		let Some(local_position) = point.get_position(&vector_data) else {
			return SelectionStatus::None;
		};

		let coordinates = network_interface
			.document_metadata()
			.transform_to_document_if_feeds(layer, network_interface)
			.transform_point2(local_position);
		let manipulator_angle = if vector_data.colinear(point) { ManipulatorAngle::Colinear } else { ManipulatorAngle::Free };

		return SelectionStatus::One(SingleSelectedPoint {
			coordinates,
			layer,
			id: point,
			manipulator_angle,
		});
	};

	// Check to see if multiple manipulator groups are selected
	if total_selected_points > 1 {
		return SelectionStatus::Multiple(MultipleSelectedPoints {
			manipulator_angle: shape_state.selected_manipulator_angles(network_interface),
		});
	}

	SelectionStatus::None
}

fn calculate_lock_angle(
	tool_data: &mut PathToolData,
	shape_state: &mut ShapeState,
	responses: &mut VecDeque<Message>,
	document: &DocumentMessageHandler,
	vector_data: &VectorData,
	handle_id: ManipulatorPointId,
	tangent_to_neighboring_tangents: bool,
) -> Option<f64> {
	let anchor = handle_id.get_anchor(vector_data)?;
	let anchor_position = vector_data.point_domain.position_from_id(anchor);
	let current_segment = handle_id.get_segment();
	let points_connected = vector_data.connected_count(anchor);

	let (anchor_position, segment) = anchor_position.zip(current_segment)?;
	if points_connected == 1 {
		calculate_segment_angle(anchor, segment, vector_data, false)
	} else {
		let opposite_handle = handle_id
			.get_handle_pair(vector_data)
			.iter()
			.flatten()
			.find(|&h| h.to_manipulator_point() != handle_id)
			.copied()
			.map(|h| h.to_manipulator_point());
		let opposite_handle_position = opposite_handle.and_then(|h| h.get_position(vector_data)).filter(|pos| (pos - anchor_position).length() > 1e-6);

		if let Some(opposite_pos) = opposite_handle_position {
			if !vector_data.colinear_manipulators.iter().flatten().map(|h| h.to_manipulator_point()).any(|h| h == handle_id) {
				shape_state.convert_selected_manipulators_to_colinear_handles(responses, document);
				tool_data.temporary_colinear_handles = true;
			}
			Some(-(opposite_pos - anchor_position).angle_to(DVec2::X))
		} else {
			let angle_1 = vector_data
				.adjacent_segment(&handle_id)
				.and_then(|(_, adjacent_segment)| calculate_segment_angle(anchor, adjacent_segment, vector_data, false));

			let angle_2 = calculate_segment_angle(anchor, segment, vector_data, false);

			match (angle_1, angle_2) {
				(Some(angle_1), Some(angle_2)) => {
					let angle = Some((angle_1 + angle_2) / 2.);
					if tangent_to_neighboring_tangents {
						angle.map(|angle| angle + std::f64::consts::FRAC_PI_2)
					} else {
						angle
					}
				}
				(Some(angle_1), None) => Some(angle_1),
				(None, Some(angle_2)) => Some(angle_2),
				(None, None) => None,
			}
		}
	}
}

fn check_handle_over_adjacent_anchor(handle_id: ManipulatorPointId, vector_data: &VectorData) -> Option<PointId> {
	let (anchor, handle_position) = handle_id.get_anchor(vector_data).zip(handle_id.get_position(vector_data))?;

	let check_if_close = |point_id: &PointId| {
		let Some(anchor_position) = vector_data.point_domain.position_from_id(*point_id) else {
			return false;
		};
		(anchor_position - handle_position).length() < 10.
	};

	vector_data.connected_points(anchor).find(check_if_close)
}
fn calculate_adjacent_anchor_tangent(
	currently_dragged_handle: ManipulatorPointId,
	anchor: Option<PointId>,
	adjacent_anchor: Option<PointId>,
	vector_data: &VectorData,
) -> (Option<f64>, Option<DVec2>) {
	// Early return if no anchor or no adjacent anchors

	let Some((dragged_handle_anchor, adjacent_anchor)) = anchor.zip(adjacent_anchor) else {
		return (None, None);
	};
	let adjacent_anchor_position = vector_data.point_domain.position_from_id(adjacent_anchor);

	let handles: Vec<_> = vector_data.all_connected(adjacent_anchor).filter(|handle| handle.length(vector_data) > 1e-6).collect();

	match handles.len() {
		0 => {
			// Find non-shared segments
			let non_shared_segment: Vec<_> = vector_data
				.segment_bezier_iter()
				.filter_map(|(segment_id, _, start, end)| {
					let touches_adjacent = start == adjacent_anchor || end == adjacent_anchor;
					let shares_with_dragged = start == dragged_handle_anchor || end == dragged_handle_anchor;

					if touches_adjacent && !shares_with_dragged { Some(segment_id) } else { None }
				})
				.collect();

			match non_shared_segment.first() {
				Some(&segment) => {
					let angle = calculate_segment_angle(adjacent_anchor, segment, vector_data, true);
					(angle, adjacent_anchor_position)
				}
				None => (None, None),
			}
		}

		1 => {
			let segment = handles[0].segment;
			let angle = calculate_segment_angle(adjacent_anchor, segment, vector_data, true);
			(angle, adjacent_anchor_position)
		}

		2 => {
			// Use the angle formed by the handle of the shared segment relative to its associated anchor point.
			let Some(shared_segment_handle) = handles
				.iter()
				.find(|handle| handle.opposite().to_manipulator_point() == currently_dragged_handle)
				.map(|handle| handle.to_manipulator_point())
			else {
				return (None, None);
			};

			let angle = shared_segment_handle
				.get_position(vector_data)
				.zip(adjacent_anchor_position)
				.map(|(handle, anchor)| -(handle - anchor).angle_to(DVec2::X));

			(angle, adjacent_anchor_position)
		}

		_ => (None, None),
	}
}

fn update_dynamic_hints(
	state: PathToolFsmState,
	responses: &mut VecDeque<Message>,
	shape_editor: &mut ShapeState,
	document: &DocumentMessageHandler,
	tool_data: &PathToolData,
	tool_options: &PathToolOptions,
) {
	// Condinting based on currently selected segment if it has any one g1 continuous handle

	let hint_data = match state {
		PathToolFsmState::Ready => {
			// Show point sliding hints only when there is an anchor with colinear handles selected
			let single_anchor_selected = shape_editor.selected_points().count() == 1 && shape_editor.selected_points().any(|point| matches!(point, ManipulatorPointId::Anchor(_)));
			let at_least_one_anchor_selected = shape_editor.selected_points().any(|point| matches!(point, ManipulatorPointId::Anchor(_)));
			let at_least_one_point_selected = shape_editor.selected_points().count() >= 1;

			let mut single_colinear_anchor_selected = false;
			if single_anchor_selected {
				if let (Some(anchor), Some(layer)) = (
					shape_editor.selected_points().next(),
					document.network_interface.selected_nodes().selected_layers(document.metadata()).next(),
				) {
					if let Some(vector_data) = document.network_interface.compute_modified_vector(layer) {
						single_colinear_anchor_selected = vector_data.colinear(*anchor)
					}
				}
			}

			let mut drag_selected_hints = vec![HintInfo::mouse(MouseMotion::LmbDrag, "Drag Selected")];
			let mut delete_selected_hints = vec![HintInfo::keys([Key::Delete], "Delete Selected")];

			if at_least_one_anchor_selected {
				delete_selected_hints.push(HintInfo::keys([Key::Accel], "No Dissolve").prepend_plus());
				delete_selected_hints.push(HintInfo::keys([Key::Shift], "Cut Anchor").prepend_plus());
			}

			if single_colinear_anchor_selected {
				drag_selected_hints.push(HintInfo::multi_keys([[Key::Control], [Key::Shift]], "Slide").prepend_plus());
			}

			let mut hint_data = match (tool_data.segment.is_some(), tool_options.path_editing_mode.segment_editing_mode) {
				(true, true) => {
					vec![
						HintGroup(vec![HintInfo::mouse(MouseMotion::Lmb, "Select Segment"), HintInfo::keys([Key::Shift], "Extend").prepend_plus()]),
						HintGroup(vec![HintInfo::keys_and_mouse([Key::KeyA], MouseMotion::Lmb, "Mold Segment")]),
					]
				}
				(true, false) => {
					vec![
						HintGroup(vec![HintInfo::mouse(MouseMotion::Lmb, "Insert Point on Segment")]),
						HintGroup(vec![HintInfo::mouse(MouseMotion::LmbDrag, "Mold Segment")]),
						HintGroup(vec![HintInfo::keys_and_mouse([Key::Alt], MouseMotion::Lmb, "Delete Segment")]),
					]
				}
				(false, _) => {
					vec![
						HintGroup(vec![HintInfo::mouse(MouseMotion::Lmb, "Select Point"), HintInfo::keys([Key::Shift], "Extend").prepend_plus()]),
						HintGroup(vec![HintInfo::mouse(MouseMotion::LmbDrag, "Select Area"), HintInfo::keys([Key::Control], "Lasso").prepend_plus()]),
					]
				}
			};

			if at_least_one_anchor_selected {
				// TODO: Dynamically show either "Smooth" or "Sharp" based on the current state
				hint_data.push(HintGroup(vec![
					HintInfo::mouse(MouseMotion::LmbDouble, "Convert Anchor Point"),
					HintInfo::keys_and_mouse([Key::Alt], MouseMotion::Lmb, "To Sharp"),
					HintInfo::keys_and_mouse([Key::Alt], MouseMotion::LmbDrag, "To Smooth"),
				]));
			}

			if at_least_one_point_selected {
				let mut groups = vec![
					HintGroup(drag_selected_hints),
					HintGroup(vec![HintInfo::multi_keys([[Key::KeyG], [Key::KeyR], [Key::KeyS]], "Grab/Rotate/Scale Selected")]),
					HintGroup(vec![HintInfo::arrow_keys("Nudge Selected"), HintInfo::keys([Key::Shift], "10x").prepend_plus()]),
					HintGroup(delete_selected_hints),
				];
				hint_data.append(&mut groups);
			}

			HintData(hint_data)
		}
		PathToolFsmState::Dragging(dragging_state) => {
			let colinear = dragging_state.colinear;
			let mut dragging_hint_data = HintData(Vec::new());
			dragging_hint_data
				.0
				.push(HintGroup(vec![HintInfo::mouse(MouseMotion::Rmb, ""), HintInfo::keys([Key::Escape], "Cancel").prepend_slash()]));

			let drag_anchor = HintInfo::keys([Key::Space], "Drag Anchor");
			let toggle_group = match dragging_state.point_select_state {
				PointSelectState::HandleNoPair | PointSelectState::HandleWithPair => {
					let mut hints = vec![HintInfo::keys([Key::Tab], "Swap Dragged Handle")];
					hints.push(HintInfo::keys(
						[Key::KeyC],
						if colinear == ManipulatorAngle::Colinear {
							"Break Colinear Handles"
						} else {
							"Make Handles Colinear"
						},
					));
					hints
				}
				PointSelectState::Anchor => Vec::new(),
			};
			let hold_group = match dragging_state.point_select_state {
				PointSelectState::HandleNoPair => {
					let mut hints = vec![];
					if colinear != ManipulatorAngle::Free {
						hints.push(HintInfo::keys([Key::Alt], "Equidistant Handles"));
					}
					hints.push(HintInfo::keys([Key::Shift], "15° Increments"));
					hints.push(HintInfo::keys([Key::Control], "Lock Angle"));
					hints.push(drag_anchor);
					hints
				}
				PointSelectState::HandleWithPair => {
					let mut hints = vec![];
					if colinear != ManipulatorAngle::Free {
						hints.push(HintInfo::keys([Key::Alt], "Equidistant Handles"));
					}
					hints.push(HintInfo::keys([Key::Shift], "15° Increments"));
					hints.push(HintInfo::keys([Key::Control], "Lock Angle"));
					hints.push(drag_anchor);
					hints
				}
				PointSelectState::Anchor => Vec::new(),
			};

			if !toggle_group.is_empty() {
				dragging_hint_data.0.push(HintGroup(toggle_group));
			}

			if !hold_group.is_empty() {
				dragging_hint_data.0.push(HintGroup(hold_group));
			}

			if tool_data.molding_segment {
				let mut has_colinear_anchors = false;

				if let Some(segment) = &tool_data.segment {
					let handle1 = HandleId::primary(segment.segment());
					let handle2 = HandleId::end(segment.segment());

					if let Some(vector_data) = document.network_interface.compute_modified_vector(segment.layer()) {
						let other_handle1 = vector_data.other_colinear_handle(handle1);
						let other_handle2 = vector_data.other_colinear_handle(handle2);
						if other_handle1.is_some() || other_handle2.is_some() {
							has_colinear_anchors = true;
						}
					};
				}

				let handles_stored = if let Some(other_handles) = tool_data.temporary_adjacent_handles_while_molding {
					other_handles[0].is_some() || other_handles[1].is_some()
				} else {
					false
				};

				let molding_disable_possible = has_colinear_anchors || handles_stored;

				let mut molding_hints = vec![HintGroup(vec![HintInfo::mouse(MouseMotion::Rmb, ""), HintInfo::keys([Key::Escape], "Cancel").prepend_slash()])];

				if molding_disable_possible {
					molding_hints.push(HintGroup(vec![HintInfo::keys([Key::Alt], "Break Colinear Handles")]));
				}

				HintData(molding_hints)
			} else {
				dragging_hint_data
			}
		}
		PathToolFsmState::Drawing { .. } => HintData(vec![
			HintGroup(vec![HintInfo::mouse(MouseMotion::Rmb, ""), HintInfo::keys([Key::Escape], "Cancel").prepend_slash()]),
			HintGroup(vec![
				HintInfo::mouse(MouseMotion::LmbDrag, "Select Area"),
				HintInfo::keys([Key::Shift], "Extend").prepend_plus(),
				HintInfo::keys([Key::Alt], "Subtract").prepend_plus(),
			]),
		]),
		PathToolFsmState::SlidingPoint => HintData(vec![HintGroup(vec![HintInfo::mouse(MouseMotion::Rmb, ""), HintInfo::keys([Key::Escape], "Cancel").prepend_slash()])]),
	};
	responses.add(FrontendMessage::UpdateInputHints { hint_data });
}<|MERGE_RESOLUTION|>--- conflicted
+++ resolved
@@ -2404,39 +2404,7 @@
 					colinear,
 				};
 
-<<<<<<< HEAD
 				tool_data.single_path_node_compatible_layer_selected = single_path_node_compatible_layer_selected(&document.network_interface, document.metadata()).is_some();
-=======
-				tool_data.single_path_node_compatible_layer_selected = {
-					let selected_nodes = document.network_interface.selected_nodes();
-					let mut selected_layers = selected_nodes.selected_layers(document.metadata());
-					let first_layer = selected_layers.next();
-					let second_layer = selected_layers.next();
-					let has_single_selection = first_layer.is_some() && second_layer.is_none();
-
-					let compatible_type = first_layer.and_then(|layer| {
-						let graph_layer = graph_modification_utils::NodeGraphLayer::new(layer, &document.network_interface);
-						graph_layer.horizontal_layer_flow().nth(1).map(|node_id| {
-							let (output_type, _) = document.network_interface.output_type(&node_id, 0, &[]);
-							format!("type:{}", output_type.nested_type())
-						})
-					});
-
-					let is_compatible = compatible_type.as_deref() == Some("type:Instances<VectorData>");
-
-					let path_node_with_no_diffs_exist = first_layer.is_some_and(|layer| {
-						let graph_layer = graph_modification_utils::NodeGraphLayer::new(layer, &document.network_interface);
-						if let Some(TaggedValue::VectorModification(vector)) = graph_layer.find_input("Path", 1) {
-							let modification = *vector.clone();
-							modification == VectorModification::default()
-						} else {
-							false
-						}
-					});
-
-					first_layer.is_some() && has_single_selection && is_compatible && !path_node_with_no_diffs_exist
-				};
->>>>>>> 153c5e2f
 				tool_data.update_selection_status(shape_editor, document);
 				self
 			}

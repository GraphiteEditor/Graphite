--- conflicted
+++ resolved
@@ -1129,11 +1129,7 @@
 					extend_selection,
 					lasso_select,
 					handle_drag_from_anchor,
-<<<<<<< HEAD
 					drag_zero_handle,
-=======
-					..
->>>>>>> d3b5dc57
 				},
 			) => {
 				let extend_selection = input.keyboard.get(extend_selection as usize);
@@ -1144,21 +1140,7 @@
 				tool_data.selection_mode = None;
 				tool_data.lasso_polygon.clear();
 
-<<<<<<< HEAD
-				tool_data.mouse_down(
-					shape_editor,
-					document,
-					input,
-					responses,
-					extend_selection,
-					direct_insert_without_sliding,
-					lasso_select,
-					handle_drag_from_anchor,
-					drag_zero_handle,
-				)
-=======
-				tool_data.mouse_down(shape_editor, document, input, responses, extend_selection, lasso_select, handle_drag_from_anchor)
->>>>>>> d3b5dc57
+				tool_data.mouse_down(shape_editor, document, input, responses, extend_selection, lasso_select, handle_drag_from_anchor, drag_zero_handle)
 			}
 			(
 				PathToolFsmState::Drawing { selection_shape },

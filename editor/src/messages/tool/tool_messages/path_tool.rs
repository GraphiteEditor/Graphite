--- conflicted
+++ resolved
@@ -57,9 +57,7 @@
 		alt_mirror_angle: Key,
 		shift_mirror_distance: Key,
 	},
-<<<<<<< HEAD
 	SelectAllPoints,
-=======
 	SelectedPointUpdated,
 	SelectedPointXChanged {
 		new_x: f64,
@@ -67,7 +65,6 @@
 	SelectedPointYChanged {
 		new_y: f64,
 	},
->>>>>>> 56f20f2e
 }
 
 impl ToolMetadata for PathTool {
@@ -476,13 +473,11 @@
 					shape_editor.move_selected_points(&document.document_legacy, (delta_x, delta_y).into(), true, responses);
 					PathToolFsmState::Ready
 				}
-<<<<<<< HEAD
 				(_, PathToolMessage::SelectAllPoints) => {
 					shape_editor.select_all_points(&document.document_legacy);
 					tool_data.refresh_overlays(document, shape_editor, shape_overlay, responses);
 					PathToolFsmState::Ready
 				}
-=======
 				(_, PathToolMessage::SelectedPointXChanged { new_x }) => {
 					if let Some(SingleSelectedPoint { coordinates, id, ref layer_path }) = tool_data.single_selected_point {
 						shape_editor.reposition_control_point(&id, responses, &document.document_legacy, DVec2::new(new_x, coordinates.y), layer_path);
@@ -500,7 +495,6 @@
 					tool_data.single_selected_point = new_point;
 					self
 				}
->>>>>>> 56f20f2e
 				(_, _) => PathToolFsmState::Ready,
 			}
 		} else {

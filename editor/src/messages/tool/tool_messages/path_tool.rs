--- conflicted
+++ resolved
@@ -528,17 +528,12 @@
 			PathToolFsmState::Ready => HintData(vec![
 				HintGroup(vec![HintInfo::mouse(MouseMotion::Lmb, "Select Point"), HintInfo::keys([Key::Shift], "Extend Selection").prepend_plus()]),
 				HintGroup(vec![HintInfo::mouse(MouseMotion::LmbDrag, "Drag Selected")]),
-<<<<<<< HEAD
 				HintGroup(vec![HintInfo::arrow_keys("Nudge Selected"), HintInfo::keys([Key::Shift], "10x").prepend_plus()]),
 				HintGroup(vec![
 					HintInfo::keys([Key::KeyG], "Grab Selected"),
 					HintInfo::keys([Key::KeyR], "Rotate Selected"),
 					HintInfo::keys([Key::KeyS], "Scale Selected"),
 				]),
-=======
-				HintGroup(vec![HintInfo::arrow_keys("Nudge Selected (coming soon)"), HintInfo::keys([Key::Shift], "10x").prepend_plus()]),
-				HintGroup(vec![HintInfo::keys([Key::KeyG, Key::KeyR, Key::KeyS], "Grab/Rotate/Scale Selected (coming soon)")]),
->>>>>>> 4d96e224
 			]),
 			PathToolFsmState::Dragging => HintData(vec![HintGroup(vec![
 				HintInfo::keys([Key::Alt], "Split/Align Handles (Toggle)"),

use super::select_tool::extend_lasso;
use super::tool_prelude::*;
use crate::consts::{
	COLOR_OVERLAY_BLUE, COLOR_OVERLAY_GREEN, COLOR_OVERLAY_RED, DRAG_DIRECTION_MODE_DETERMINATION_THRESHOLD, DRAG_THRESHOLD, HANDLE_ROTATE_SNAP_ANGLE, SEGMENT_INSERTION_DISTANCE,
	SEGMENT_OVERLAY_SIZE, SELECTION_THRESHOLD, SELECTION_TOLERANCE,
};
use crate::messages::portfolio::document::overlays::utility_functions::{path_overlays, selected_segments};
use crate::messages::portfolio::document::overlays::utility_types::{DrawHandles, OverlayContext};
use crate::messages::portfolio::document::utility_types::document_metadata::LayerNodeIdentifier;
use crate::messages::portfolio::document::utility_types::network_interface::NodeNetworkInterface;
use crate::messages::portfolio::document::utility_types::transformation::Axis;
use crate::messages::preferences::SelectionMode;
use crate::messages::tool::common_functionality::auto_panning::AutoPanning;
use crate::messages::tool::common_functionality::shape_editor::{
	ClosestSegment, ManipulatorAngle, OpposingHandleLengths, SelectedPointsInfo, SelectionChange, SelectionShape, SelectionShapeType, ShapeState,
};
use crate::messages::tool::common_functionality::snapping::{SnapCache, SnapCandidatePoint, SnapConstraint, SnapData, SnapManager};
use crate::messages::tool::common_functionality::utility_functions::calculate_segment_angle;
use graphene_core::renderer::Quad;
use graphene_core::vector::{ManipulatorPointId, PointId, VectorModificationType};
use graphene_std::vector::{HandleId, NoHashBuilder, SegmentId, VectorData};
use std::vec;

#[derive(Default)]
pub struct PathTool {
	fsm_state: PathToolFsmState,
	tool_data: PathToolData,
	options: PathToolOptions,
}

#[derive(Default)]
pub struct PathToolOptions {
	path_overlay_mode: PathOverlayMode,
}

#[impl_message(Message, ToolMessage, Path)]
#[derive(PartialEq, Clone, Debug, serde::Serialize, serde::Deserialize, specta::Type)]
pub enum PathToolMessage {
	// Standard messages
	Abort,
	Overlays(OverlayContext),
	SelectionChanged,

	// Tool-specific messages
	BreakPath,
	DeselectAllPoints,
	Delete,
	DeleteAndBreakPath,
	DragStop {
		extend_selection: Key,
		shrink_selection: Key,
	},
	Enter {
		extend_selection: Key,
		shrink_selection: Key,
	},
	Escape,
	ClosePath,
	FlipSmoothSharp,
	GRS {
		// Should be `Key::KeyG` (Grab), `Key::KeyR` (Rotate), or `Key::KeyS` (Scale)
		key: Key,
	},
	ManipulatorMakeHandlesFree,
	ManipulatorMakeHandlesColinear,
	MouseDown {
		extend_selection: Key,
		lasso_select: Key,
		handle_drag_from_anchor: Key,
	},
	NudgeSelectedPoints {
		delta_x: f64,
		delta_y: f64,
	},
	PointerMove {
		equidistant: Key,
		toggle_colinear: Key,
		move_anchor_with_handles: Key,
		snap_angle: Key,
		lock_angle: Key,
		delete_segment: Key,
	},
	PointerOutsideViewport {
		equidistant: Key,
		toggle_colinear: Key,
		move_anchor_with_handles: Key,
		snap_angle: Key,
		lock_angle: Key,
		delete_segment: Key,
	},
	RightClick,
	SelectAllAnchors,
	SelectedPointUpdated,
	SelectedPointXChanged {
		new_x: f64,
	},
	SelectedPointYChanged {
		new_y: f64,
	},
	SwapSelectedHandles,
	UpdateOptions(PathOptionsUpdate),
}

#[derive(PartialEq, Eq, Hash, Copy, Clone, Debug, Default, serde::Serialize, serde::Deserialize, specta::Type)]
pub enum PathOverlayMode {
	AllHandles = 0,
	#[default]
	SelectedPointHandles = 1,
	FrontierHandles = 2,
}

#[derive(PartialEq, Eq, Clone, Debug, Hash, serde::Serialize, serde::Deserialize, specta::Type)]
pub enum PathOptionsUpdate {
	OverlayModeType(PathOverlayMode),
}

impl ToolMetadata for PathTool {
	fn icon_name(&self) -> String {
		"VectorPathTool".into()
	}
	fn tooltip(&self) -> String {
		"Path Tool".into()
	}
	fn tool_type(&self) -> crate::messages::tool::utility_types::ToolType {
		ToolType::Path
	}
}

impl LayoutHolder for PathTool {
	fn layout(&self) -> Layout {
		let coordinates = self.tool_data.selection_status.as_one().as_ref().map(|point| point.coordinates);
		let (x, y) = coordinates.map(|point| (Some(point.x), Some(point.y))).unwrap_or((None, None));

		let selection_status = &self.tool_data.selection_status;
		let manipulator_angle = selection_status.angle();

		let x_location = NumberInput::new(x)
			.unit(" px")
			.label("X")
			.min_width(120)
			.disabled(x.is_none())
			.min(-((1_u64 << f64::MANTISSA_DIGITS) as f64))
			.max((1_u64 << f64::MANTISSA_DIGITS) as f64)
			.on_update(move |number_input: &NumberInput| {
				if let Some(new_x) = number_input.value.or(x) {
					PathToolMessage::SelectedPointXChanged { new_x }.into()
				} else {
					Message::NoOp
				}
			})
			.widget_holder();

		let y_location = NumberInput::new(y)
			.unit(" px")
			.label("Y")
			.min_width(120)
			.disabled(y.is_none())
			.min(-((1_u64 << f64::MANTISSA_DIGITS) as f64))
			.max((1_u64 << f64::MANTISSA_DIGITS) as f64)
			.on_update(move |number_input: &NumberInput| {
				if let Some(new_y) = number_input.value.or(y) {
					PathToolMessage::SelectedPointYChanged { new_y }.into()
				} else {
					Message::NoOp
				}
			})
			.widget_holder();

		let related_seperator = Separator::new(SeparatorType::Related).widget_holder();
		let unrelated_seperator = Separator::new(SeparatorType::Unrelated).widget_holder();

		let colinear_handles_tooltip = "Keep both handles unbent, each 180° apart, when moving either";
		let colinear_handles_state = manipulator_angle.and_then(|angle| match angle {
			ManipulatorAngle::Colinear => Some(true),
			ManipulatorAngle::Free => Some(false),
			ManipulatorAngle::Mixed => None,
		})
		// TODO: Remove `unwrap_or_default` once checkboxes are capable of displaying a mixed state
		.unwrap_or_default();
		let colinear_handle_checkbox = CheckboxInput::new(colinear_handles_state)
			.disabled(!self.tool_data.can_toggle_colinearity)
			.on_update(|&CheckboxInput { checked, .. }| {
				if checked {
					PathToolMessage::ManipulatorMakeHandlesColinear.into()
				} else {
					PathToolMessage::ManipulatorMakeHandlesFree.into()
				}
			})
			.tooltip(colinear_handles_tooltip)
			.widget_holder();
		let colinear_handles_label = TextLabel::new("Colinear Handles")
			.disabled(!self.tool_data.can_toggle_colinearity)
			.tooltip(colinear_handles_tooltip)
			.widget_holder();

		let path_overlay_mode_widget = RadioInput::new(vec![
			RadioEntryData::new("all")
				.icon("HandleVisibilityAll")
				.tooltip("Show all handles regardless of selection")
				.on_update(move |_| PathToolMessage::UpdateOptions(PathOptionsUpdate::OverlayModeType(PathOverlayMode::AllHandles)).into()),
			RadioEntryData::new("selected")
				.icon("HandleVisibilitySelected")
				.tooltip("Show only handles of the segments connected to selected points")
				.on_update(move |_| PathToolMessage::UpdateOptions(PathOptionsUpdate::OverlayModeType(PathOverlayMode::SelectedPointHandles)).into()),
			RadioEntryData::new("frontier")
				.icon("HandleVisibilityFrontier")
				.tooltip("Show only handles at the frontiers of the segments connected to selected points")
				.on_update(move |_| PathToolMessage::UpdateOptions(PathOptionsUpdate::OverlayModeType(PathOverlayMode::FrontierHandles)).into()),
		])
		.selected_index(Some(self.options.path_overlay_mode as u32))
		.widget_holder();

		Layout::WidgetLayout(WidgetLayout::new(vec![LayoutGroup::Row {
			widgets: vec![
				x_location,
				related_seperator.clone(),
				y_location,
				unrelated_seperator.clone(),
				colinear_handle_checkbox,
				related_seperator,
				colinear_handles_label,
				unrelated_seperator,
				path_overlay_mode_widget,
			],
		}]))
	}
}

impl<'a> MessageHandler<ToolMessage, &mut ToolActionHandlerData<'a>> for PathTool {
	fn process_message(&mut self, message: ToolMessage, responses: &mut VecDeque<Message>, tool_data: &mut ToolActionHandlerData<'a>) {
		let updating_point = message == ToolMessage::Path(PathToolMessage::SelectedPointUpdated);

		match message {
			ToolMessage::Path(PathToolMessage::UpdateOptions(action)) => match action {
				PathOptionsUpdate::OverlayModeType(overlay_mode_type) => {
					self.options.path_overlay_mode = overlay_mode_type;
					responses.add(OverlaysMessage::Draw);
				}
			},
			ToolMessage::Path(PathToolMessage::ClosePath) => {
				responses.add(DocumentMessage::AddTransaction);
				tool_data.shape_editor.close_selected_path(tool_data.document, responses);
				responses.add(DocumentMessage::EndTransaction);
				responses.add(OverlaysMessage::Draw);
			}
			ToolMessage::Path(PathToolMessage::SwapSelectedHandles) => {
				if tool_data.shape_editor.handle_with_pair_selected(&tool_data.document.network_interface) {
					tool_data.shape_editor.alternate_selected_handles(&tool_data.document.network_interface);
					responses.add(PathToolMessage::SelectedPointUpdated);
					responses.add(FrontendMessage::UpdateMouseCursor { cursor: MouseCursorIcon::None });
					responses.add(OverlaysMessage::Draw);
				}
			}
			_ => {
				self.fsm_state.process_event(message, &mut self.tool_data, tool_data, &self.options, responses, true);
			}
		}

		if updating_point {
			self.send_layout(responses, LayoutTarget::ToolOptions);
		}
	}

	// Different actions depending on state may be wanted:
	fn actions(&self) -> ActionList {
		match self.fsm_state {
			PathToolFsmState::Ready => actions!(PathToolMessageDiscriminant;
				FlipSmoothSharp,
				MouseDown,
				Delete,
				NudgeSelectedPoints,
				Enter,
				SelectAllAnchors,
				DeselectAllPoints,
				BreakPath,
				DeleteAndBreakPath,
				ClosePath,
				PointerMove,
			),
			PathToolFsmState::Dragging(_) => actions!(PathToolMessageDiscriminant;
				Escape,
				RightClick,
				FlipSmoothSharp,
				DragStop,
				PointerMove,
				Delete,
				BreakPath,
				DeleteAndBreakPath,
				SwapSelectedHandles,
			),
			PathToolFsmState::Drawing { .. } => actions!(PathToolMessageDiscriminant;
				FlipSmoothSharp,
				DragStop,
				PointerMove,
				Delete,
				Enter,
				BreakPath,
				DeleteAndBreakPath,
				Escape,
				RightClick,
			),
		}
	}
}

impl ToolTransition for PathTool {
	fn event_to_message_map(&self) -> EventToMessageMap {
		EventToMessageMap {
			tool_abort: Some(PathToolMessage::Abort.into()),
			selection_changed: Some(PathToolMessage::SelectionChanged.into()),
			overlay_provider: Some(|overlay_context| PathToolMessage::Overlays(overlay_context).into()),
			..Default::default()
		}
	}
}
#[derive(Clone, Copy, Debug, Default, PartialEq, Eq)]
pub struct DraggingState {
	point_select_state: PointSelectState,
	colinear: ManipulatorAngle,
}

#[derive(Clone, Copy, Default, Debug, PartialEq, Eq)]
pub enum PointSelectState {
	HandleWithPair,
	#[default]
	HandleNoPair,
	Anchor,
}

#[derive(Clone, Copy, Debug, Default, PartialEq, Eq)]
enum PathToolFsmState {
	#[default]
	Ready,
	Dragging(DraggingState),
	Drawing {
		selection_shape: SelectionShapeType,
	},
}

#[derive(Default)]
struct PathToolData {
	snap_manager: SnapManager,
	lasso_polygon: Vec<DVec2>,
	selection_mode: Option<SelectionMode>,
	drag_start_pos: DVec2,
	previous_mouse_position: DVec2,
	toggle_colinear_debounce: bool,
	opposing_handle_lengths: Option<OpposingHandleLengths>,
	/// Describes information about the selected point(s), if any, across one or multiple shapes and manipulator point types (anchor or handle).
	/// The available information varies depending on whether `None`, `One`, or `Multiple` points are currently selected.
	/// NOTE: It must be updated using `update_selection_status` to ensure `can_toggle_colinearity` stays synchronized with the current selection.
	selection_status: SelectionStatus,
	/// `true` if we can change the current selection to colinear or not.
	can_toggle_colinearity: bool,
	segment: Option<ClosestSegment>,
	snap_cache: SnapCache,
	double_click_handled: bool,
	delete_segment_pressed: bool,
	auto_panning: AutoPanning,
	saved_points_before_anchor_select_toggle: Vec<ManipulatorPointId>,
	select_anchor_toggled: bool,
	saved_points_before_handle_drag: Vec<ManipulatorPointId>,
	handle_drag_toggle: bool,
	dragging_state: DraggingState,
	current_selected_handle_id: Option<ManipulatorPointId>,
	angle: f64,
	opposite_handle_position: Option<DVec2>,
	last_clicked_point_was_selected: bool,
	snapping_axis: Option<Axis>,
	alt_clicked_on_anchor: bool,
	alt_dragging_from_anchor: bool,
	angle_locked: bool,
	temporary_colinear_handles: bool,
}

impl PathToolData {
	fn save_points_before_anchor_toggle(&mut self, points: Vec<ManipulatorPointId>) -> PathToolFsmState {
		self.saved_points_before_anchor_select_toggle = points;
		PathToolFsmState::Dragging(self.dragging_state)
	}

	fn remove_saved_points(&mut self) {
		self.saved_points_before_anchor_select_toggle.clear();
	}

	pub fn selection_quad(&self) -> Quad {
		let bbox = self.selection_box();
		Quad::from_box(bbox)
	}

	pub fn calculate_selection_mode_from_direction(&mut self) -> SelectionMode {
		let bbox = self.selection_box();
		let above_threshold = bbox[1].distance_squared(bbox[0]) > DRAG_DIRECTION_MODE_DETERMINATION_THRESHOLD.powi(2);

		if self.selection_mode.is_none() && above_threshold {
			let mode = if bbox[1].x < bbox[0].x {
				SelectionMode::Touched
			} else {
				// This also covers the case where they're equal: the area is zero, so we use `Enclosed` to ensure the selection ends up empty, as nothing will be enclosed by an empty area
				SelectionMode::Enclosed
			};
			self.selection_mode = Some(mode);
		}

		self.selection_mode.unwrap_or(SelectionMode::Touched)
	}

	pub fn selection_box(&self) -> [DVec2; 2] {
		if self.previous_mouse_position == self.drag_start_pos {
			let tolerance = DVec2::splat(SELECTION_TOLERANCE);
			[self.drag_start_pos - tolerance, self.drag_start_pos + tolerance]
		} else {
			[self.drag_start_pos, self.previous_mouse_position]
		}
	}

	fn update_selection_status(&mut self, shape_editor: &mut ShapeState, document: &DocumentMessageHandler) {
		let selection_status = get_selection_status(&document.network_interface, shape_editor);

		self.can_toggle_colinearity = match &selection_status {
			SelectionStatus::None => false,
			SelectionStatus::One(single_selected_point) => {
				let vector_data = document.network_interface.compute_modified_vector(single_selected_point.layer).unwrap();
				single_selected_point.id.get_handle_pair(&vector_data).is_some()
			}
			SelectionStatus::Multiple(_) => true,
		};
		self.selection_status = selection_status;
	}

	#[allow(clippy::too_many_arguments)]
	fn mouse_down(
		&mut self,
		shape_editor: &mut ShapeState,
		document: &DocumentMessageHandler,
		input: &InputPreprocessorMessageHandler,
		responses: &mut VecDeque<Message>,
		extend_selection: bool,
		lasso_select: bool,
		handle_drag_from_anchor: bool,
	) -> PathToolFsmState {
		self.double_click_handled = false;
		self.opposing_handle_lengths = None;

		self.drag_start_pos = input.mouse.position;

		let old_selection = shape_editor.selected_points().cloned().collect::<Vec<_>>();

		// Check if the point is already selected; if not, select the first point within the threshold (in pixels)
		if let Some((already_selected, mut selection_info)) = shape_editor.get_point_selection_state(&document.network_interface, input.mouse.position, SELECTION_THRESHOLD) {
			responses.add(DocumentMessage::StartTransaction);

			self.last_clicked_point_was_selected = already_selected;

			// If the point is already selected and shift (`extend_selection`) is used, keep the selection unchanged.
			// Otherwise, select the first point within the threshold.
			if !(already_selected && extend_selection) {
				if let Some(updated_selection_info) = shape_editor.change_point_selection(&document.network_interface, input.mouse.position, SELECTION_THRESHOLD, extend_selection) {
					selection_info = updated_selection_info;
				}
			}

			if let Some(selected_points) = selection_info {
				self.drag_start_pos = input.mouse.position;

				// If selected points contain only handles and there was some selection before, then it is stored and becomes restored upon release
				let mut dragging_only_handles = true;
				for point in &selected_points.points {
					if matches!(point.point_id, ManipulatorPointId::Anchor(_)) {
						dragging_only_handles = false;
						break;
					}
				}
				if dragging_only_handles && !self.handle_drag_toggle && !old_selection.is_empty() {
					self.saved_points_before_handle_drag = old_selection;
				}

				if handle_drag_from_anchor {
					if let Some((layer, point)) = shape_editor.find_nearest_point_indices(&document.network_interface, input.mouse.position, SELECTION_THRESHOLD) {
						// Check that selected point is an anchor
						if let (Some(point_id), Some(vector_data)) = (point.as_anchor(), document.network_interface.compute_modified_vector(layer)) {
							let handles = vector_data.all_connected(point_id).collect::<Vec<_>>();
							self.alt_clicked_on_anchor = true;
							for handle in &handles {
								let modification_type = handle.set_relative_position(DVec2::ZERO);
								responses.add(GraphOperationMessage::Vector { layer, modification_type });
								for &handles in &vector_data.colinear_manipulators {
									if handles.contains(&handle) {
										let modification_type = VectorModificationType::SetG1Continuous { handles, enabled: false };
										responses.add(GraphOperationMessage::Vector { layer, modification_type });
									}
								}
							}

							let manipulator_point_id = handles[0].to_manipulator_point();
							shape_editor.deselect_all_points();
							shape_editor.select_points_by_manipulator_id(&vec![manipulator_point_id]);
							responses.add(PathToolMessage::SelectedPointUpdated);
						}
					}
				}

				self.start_dragging_point(selected_points, input, document, shape_editor);
				responses.add(OverlaysMessage::Draw);
			}
			PathToolFsmState::Dragging(self.dragging_state)
		}
		// We didn't find a point nearby, so we will see if there is a segment to insert a point on
		else if let Some(closed_segment) = &mut self.segment {
			responses.add(DocumentMessage::StartTransaction);

			if self.delete_segment_pressed {
				if let Some(vector_data) = document.network_interface.compute_modified_vector(closed_segment.layer()) {
					shape_editor.dissolve_segment(responses, closed_segment.layer(), &vector_data, closed_segment.segment(), closed_segment.points());
					responses.add(DocumentMessage::EndTransaction);
				}
			} else {
				closed_segment.adjusted_insert_and_select(shape_editor, responses, extend_selection);
				responses.add(DocumentMessage::EndTransaction);
			}

			self.segment = None;

			PathToolFsmState::Ready
		}
		// We didn't find a segment, so consider selecting the nearest shape instead
		else if let Some(layer) = document.click(input) {
			shape_editor.deselect_all_points();
			if extend_selection {
				responses.add(NodeGraphMessage::SelectedNodesAdd { nodes: vec![layer.to_node()] });
			} else {
				responses.add(NodeGraphMessage::SelectedNodesSet { nodes: vec![layer.to_node()] });
			}
			self.drag_start_pos = input.mouse.position;
			self.previous_mouse_position = document.metadata().document_to_viewport.inverse().transform_point2(input.mouse.position);

			responses.add(DocumentMessage::StartTransaction);

			PathToolFsmState::Dragging(self.dragging_state)
		}
		// Start drawing
		else {
			self.drag_start_pos = input.mouse.position;
			self.previous_mouse_position = document.metadata().document_to_viewport.inverse().transform_point2(input.mouse.position);

			let selection_shape = if lasso_select { SelectionShapeType::Lasso } else { SelectionShapeType::Box };
			PathToolFsmState::Drawing { selection_shape }
		}
	}

	fn start_dragging_point(&mut self, selected_points: SelectedPointsInfo, input: &InputPreprocessorMessageHandler, document: &DocumentMessageHandler, shape_editor: &mut ShapeState) {
		let mut manipulators = HashMap::with_hasher(NoHashBuilder);
		let mut unselected = Vec::new();
		for (&layer, state) in &shape_editor.selected_shape_state {
			let Some(vector_data) = document.network_interface.compute_modified_vector(layer) else {
				continue;
			};
			let transform = document.metadata().transform_to_document(layer);

			let mut layer_manipulators = HashSet::with_hasher(NoHashBuilder);
			for point in state.selected() {
				let Some(anchor) = point.get_anchor(&vector_data) else { continue };
				layer_manipulators.insert(anchor);
				let Some([handle1, handle2]) = point.get_handle_pair(&vector_data) else { continue };
				let Some(handle) = point.as_handle() else { continue };
				// Check which handle is selected and which is opposite
				let opposite = if handle == handle1 { handle2 } else { handle1 };

				self.opposite_handle_position = if self.opposite_handle_position.is_none() {
					opposite.to_manipulator_point().get_position(&vector_data)
				} else {
					self.opposite_handle_position
				};
			}
			for (&id, &position) in vector_data.point_domain.ids().iter().zip(vector_data.point_domain.positions()) {
				if layer_manipulators.contains(&id) {
					continue;
				}
				unselected.push(SnapCandidatePoint::handle(transform.transform_point2(position)))
			}
			if !layer_manipulators.is_empty() {
				manipulators.insert(layer, layer_manipulators);
			}
		}
		self.snap_cache = SnapCache { manipulators, unselected };

		let viewport_to_document = document.metadata().document_to_viewport.inverse();
		self.previous_mouse_position = viewport_to_document.transform_point2(input.mouse.position - selected_points.offset);
	}

	fn update_colinear(&mut self, equidistant: bool, toggle_colinear: bool, shape_editor: &mut ShapeState, document: &DocumentMessageHandler, responses: &mut VecDeque<Message>) -> bool {
		// Check handle colinear state
		let is_colinear = self
			.selection_status
			.angle()
			.map(|angle| match angle {
				ManipulatorAngle::Colinear => true,
				ManipulatorAngle::Free | ManipulatorAngle::Mixed => false,
			})
			.unwrap_or(false);

		// Check if the toggle_colinear key has just been pressed
		if toggle_colinear && !self.toggle_colinear_debounce {
			self.opposing_handle_lengths = None;
			if is_colinear {
				shape_editor.disable_colinear_handles_state_on_selected(&document.network_interface, responses);
			} else {
				shape_editor.convert_selected_manipulators_to_colinear_handles(responses, document);
			}
			self.toggle_colinear_debounce = true;
			return true;
		}
		self.toggle_colinear_debounce = toggle_colinear;

		if equidistant && self.opposing_handle_lengths.is_none() {
			if !is_colinear {
				// Try to get selected handle info
				let Some((_, _, selected_handle_id)) = self.try_get_selected_handle_and_anchor(shape_editor, document) else {
					self.opposing_handle_lengths = Some(shape_editor.opposing_handle_lengths(document));
					return false;
				};

				let Some((layer, _)) = shape_editor.selected_shape_state.iter().next() else {
					self.opposing_handle_lengths = Some(shape_editor.opposing_handle_lengths(document));
					return false;
				};

				let Some(vector_data) = document.network_interface.compute_modified_vector(*layer) else {
					self.opposing_handle_lengths = Some(shape_editor.opposing_handle_lengths(document));
					return false;
				};

				// Check if handle has a pair (to ignore handles of edges of open paths)
				if let Some(handle_pair) = selected_handle_id.get_handle_pair(&vector_data) {
					let opposite_handle_length = handle_pair.iter().filter(|&&h| h.to_manipulator_point() != selected_handle_id).find_map(|&h| {
						let opp_handle_pos = h.to_manipulator_point().get_position(&vector_data)?;
						let opp_anchor_id = h.to_manipulator_point().get_anchor(&vector_data)?;
						let opp_anchor_pos = vector_data.point_domain.position_from_id(opp_anchor_id)?;
						Some((opp_handle_pos - opp_anchor_pos).length())
					});

					// Make handles colinear if opposite handle is zero length
					if opposite_handle_length == Some(0.) {
						shape_editor.convert_selected_manipulators_to_colinear_handles(responses, document);
						return true;
					}
				}
			}
			self.opposing_handle_lengths = Some(shape_editor.opposing_handle_lengths(document));
		}
		false
	}

	/// Attempts to get a single selected handle. Also retrieves the position of the anchor it is connected to. Used for the purpose of snapping the angle.
	fn try_get_selected_handle_and_anchor(&self, shape_editor: &ShapeState, document: &DocumentMessageHandler) -> Option<(DVec2, DVec2, ManipulatorPointId)> {
		// Only count selections of a single layer
		let (layer, selection) = shape_editor.selected_shape_state.iter().next()?;

		// Do not allow selections of multiple points to count
		if selection.selected_points_count() != 1 {
			return None;
		}

		// Only count selected handles
		let selected_handle = selection.selected().next()?.as_handle()?;
		let handle_id = selected_handle.to_manipulator_point();

		let layer_to_document = document.metadata().transform_to_document(*layer);
		let vector_data = document.network_interface.compute_modified_vector(*layer)?;

		let handle_position_local = selected_handle.to_manipulator_point().get_position(&vector_data)?;
		let anchor_id = selected_handle.to_manipulator_point().get_anchor(&vector_data)?;
		let anchor_position_local = vector_data.point_domain.position_from_id(anchor_id)?;

		let handle_position_document = layer_to_document.transform_point2(handle_position_local);
		let anchor_position_document = layer_to_document.transform_point2(anchor_position_local);

		Some((handle_position_document, anchor_position_document, handle_id))
	}

	#[allow(clippy::too_many_arguments)]
	fn calculate_handle_angle(
		&mut self,
		shape_editor: &mut ShapeState,
		document: &DocumentMessageHandler,
		responses: &mut VecDeque<Message>,
		relative_vector: DVec2,
		handle_vector: DVec2,
		handle_id: ManipulatorPointId,
		lock_angle: bool,
		snap_angle: bool,
	) -> f64 {
		let current_angle = -handle_vector.angle_to(DVec2::X);

		if let Some(vector_data) = shape_editor
			.selected_shape_state
			.iter()
			.next()
			.and_then(|(layer, _)| document.network_interface.compute_modified_vector(*layer))
		{
			if relative_vector.length() < 25. && lock_angle && !self.angle_locked {
				if let Some(angle) = calculate_lock_angle(self, shape_editor, responses, document, &vector_data, handle_id) {
					self.angle = angle;
					return angle;
				}
			}
		}

		// When the angle is locked we use the old angle

		if self.current_selected_handle_id == Some(handle_id) && lock_angle {
			self.angle_locked = true;
			return self.angle;
		}

		// Round the angle to the closest increment
		let mut handle_angle = current_angle;
		if snap_angle && !lock_angle {
			let snap_resolution = HANDLE_ROTATE_SNAP_ANGLE.to_radians();
			handle_angle = (handle_angle / snap_resolution).round() * snap_resolution;
		}

		// Cache the angle and handle id for lock angle
		self.current_selected_handle_id = Some(handle_id);
		self.angle = handle_angle;

		handle_angle
	}

	#[allow(clippy::too_many_arguments)]
	fn apply_snapping(
		&mut self,
		handle_direction: DVec2,
		new_handle_position: DVec2,
		anchor_position: DVec2,
		using_angle_constraints: bool,
		handle_position: DVec2,
		document: &DocumentMessageHandler,
		input: &InputPreprocessorMessageHandler,
	) -> DVec2 {
		let snap_data = SnapData::new(document, input);
		let snap_point = SnapCandidatePoint::handle_neighbors(new_handle_position, [anchor_position]);

		let snap_result = match using_angle_constraints {
			true => {
				let snap_constraint = SnapConstraint::Line {
					origin: anchor_position,
					direction: handle_direction.normalize_or_zero(),
				};
				self.snap_manager.constrained_snap(&snap_data, &snap_point, snap_constraint, Default::default())
			}
			false => self.snap_manager.free_snap(&snap_data, &snap_point, Default::default()),
		};

		self.snap_manager.update_indicator(snap_result.clone());

		document.metadata().document_to_viewport.transform_vector2(snap_result.snapped_point_document - handle_position)
	}

	fn start_snap_along_axis(&mut self, shape_editor: &mut ShapeState, document: &DocumentMessageHandler, input: &InputPreprocessorMessageHandler, responses: &mut VecDeque<Message>) {
		// Find the negative delta to take the point to the drag start position
		let current_mouse = input.mouse.position;
		let drag_start = self.drag_start_pos;
		let opposite_delta = drag_start - current_mouse;

		shape_editor.move_selected_points(None, document, opposite_delta, false, true, false, None, false, responses);

		// Calculate the projected delta and shift the points along that delta
		let delta = current_mouse - drag_start;
		let axis = if delta.x.abs() >= delta.y.abs() { Axis::X } else { Axis::Y };
		self.snapping_axis = Some(axis);
		let projected_delta = match axis {
			Axis::X => DVec2::new(delta.x, 0.),
			Axis::Y => DVec2::new(0., delta.y),
			_ => DVec2::new(delta.x, 0.),
		};

		shape_editor.move_selected_points(None, document, projected_delta, false, true, false, None, false, responses);
	}

	fn stop_snap_along_axis(&mut self, shape_editor: &mut ShapeState, document: &DocumentMessageHandler, input: &InputPreprocessorMessageHandler, responses: &mut VecDeque<Message>) {
		// Calculate the negative delta of the selection and move it back to the drag start
		let current_mouse = input.mouse.position;
		let drag_start = self.drag_start_pos;

		let opposite_delta = drag_start - current_mouse;
		let Some(axis) = self.snapping_axis else { return };
		let opposite_projected_delta = match axis {
			Axis::X => DVec2::new(opposite_delta.x, 0.),
			Axis::Y => DVec2::new(0., opposite_delta.y),
			_ => DVec2::new(opposite_delta.x, 0.),
		};

		shape_editor.move_selected_points(None, document, opposite_projected_delta, false, true, false, None, false, responses);

		// Calculate what actually would have been the original delta for the point, and apply that
		let delta = current_mouse - drag_start;

		shape_editor.move_selected_points(None, document, delta, false, true, false, None, false, responses);

		self.snapping_axis = None;
	}

	fn get_normalized_tangent(&mut self, point: PointId, segment: SegmentId, vector_data: &VectorData) -> Option<DVec2> {
		let other_point = vector_data.other_point(segment, point)?;
		let position = ManipulatorPointId::Anchor(point).get_position(vector_data)?;

		let mut handles = vector_data.all_connected(other_point);
		let other_handle = handles.find(|handle| handle.segment == segment)?;

		let target_position = if other_handle.length(vector_data) == 0. {
			ManipulatorPointId::Anchor(other_point).get_position(vector_data)?
		} else {
			other_handle.to_manipulator_point().get_position(vector_data)?
		};

		let tangent_vector = target_position - position;
		tangent_vector.try_normalize()
	}

	#[allow(clippy::too_many_arguments)]
	fn drag(
		&mut self,
		equidistant: bool,
		lock_angle: bool,
		snap_angle: bool,
		shape_editor: &mut ShapeState,
		document: &DocumentMessageHandler,
		input: &InputPreprocessorMessageHandler,
		responses: &mut VecDeque<Message>,
	) {
		// First check if selection is not just a single handle point
		let selected_points = shape_editor.selected_points();
		let single_handle_selected = selected_points.count() == 1
			&& shape_editor
				.selected_points()
				.any(|point| matches!(point, ManipulatorPointId::EndHandle(_) | ManipulatorPointId::PrimaryHandle(_)));

		if snap_angle && self.snapping_axis.is_none() && !single_handle_selected {
			self.start_snap_along_axis(shape_editor, document, input, responses);
		} else if !snap_angle && self.snapping_axis.is_some() {
			self.stop_snap_along_axis(shape_editor, document, input, responses);
		}

		let document_to_viewport = document.metadata().document_to_viewport;
		let previous_mouse = document_to_viewport.transform_point2(self.previous_mouse_position);
		let current_mouse = input.mouse.position;
		let raw_delta = document_to_viewport.inverse().transform_vector2(current_mouse - previous_mouse);

		let snapped_delta = if let Some((handle_pos, anchor_pos, handle_id)) = self.try_get_selected_handle_and_anchor(shape_editor, document) {
			let cursor_pos = handle_pos + raw_delta;

			let handle_angle = self.calculate_handle_angle(shape_editor, document, responses, handle_pos - anchor_pos, cursor_pos - anchor_pos, handle_id, lock_angle, snap_angle);

			let constrained_direction = DVec2::new(handle_angle.cos(), handle_angle.sin());
			let projected_length = (cursor_pos - anchor_pos).dot(constrained_direction);
			let constrained_target = anchor_pos + constrained_direction * projected_length;
			let constrained_delta = constrained_target - handle_pos;

			self.apply_snapping(constrained_direction, handle_pos + constrained_delta, anchor_pos, lock_angle || snap_angle, handle_pos, document, input)
		} else {
			shape_editor.snap(&mut self.snap_manager, &self.snap_cache, document, input, previous_mouse)
		};

		let handle_lengths = if equidistant { None } else { self.opposing_handle_lengths.take() };
		let opposite = if lock_angle { None } else { self.opposite_handle_position };
		let unsnapped_delta = current_mouse - previous_mouse;
		let mut was_alt_dragging = false;

		if self.snapping_axis.is_none() {
			if self.alt_clicked_on_anchor && !self.alt_dragging_from_anchor && self.drag_start_pos.distance(input.mouse.position) > DRAG_THRESHOLD {
				// Checking which direction the dragging begins
				self.alt_dragging_from_anchor = true;
				let Some(layer) = document.network_interface.selected_nodes().selected_layers(document.metadata()).next() else {
					return;
				};
				let Some(vector_data) = document.network_interface.compute_modified_vector(layer) else { return };
				let Some(point_id) = shape_editor.selected_points().next().unwrap().get_anchor(&vector_data) else {
					return;
				};

				if vector_data.connected_count(point_id) == 2 {
					let connected_segments: Vec<HandleId> = vector_data.all_connected(point_id).collect();
					let segment1 = connected_segments[0];
					let Some(tangent1) = self.get_normalized_tangent(point_id, segment1.segment, &vector_data) else {
						return;
					};
					let segment2 = connected_segments[1];
					let Some(tangent2) = self.get_normalized_tangent(point_id, segment2.segment, &vector_data) else {
						return;
					};

					let delta = input.mouse.position - self.drag_start_pos;
					let handle = if delta.dot(tangent1) >= delta.dot(tangent2) {
						segment1.to_manipulator_point()
					} else {
						segment2.to_manipulator_point()
					};

					// Now change the selection to this handle
					shape_editor.deselect_all_points();
					shape_editor.select_points_by_manipulator_id(&vec![handle]);
					responses.add(PathToolMessage::SelectionChanged);
				}
			}

			if self.alt_dragging_from_anchor && !equidistant && self.alt_clicked_on_anchor {
				was_alt_dragging = true;
				self.alt_dragging_from_anchor = false;
				self.alt_clicked_on_anchor = false;
			}

			let mut skip_opposite = false;
			if self.temporary_colinear_handles && !lock_angle {
				shape_editor.disable_colinear_handles_state_on_selected(&document.network_interface, responses);
				self.temporary_colinear_handles = false;
				skip_opposite = true;
			}
			shape_editor.move_selected_points(handle_lengths, document, snapped_delta, equidistant, true, was_alt_dragging, opposite, skip_opposite, responses);
			self.previous_mouse_position += document_to_viewport.inverse().transform_vector2(snapped_delta);
		} else {
			let Some(axis) = self.snapping_axis else { return };
			let projected_delta = match axis {
				Axis::X => DVec2::new(unsnapped_delta.x, 0.),
				Axis::Y => DVec2::new(0., unsnapped_delta.y),
				_ => DVec2::new(unsnapped_delta.x, 0.),
			};
			shape_editor.move_selected_points(handle_lengths, document, projected_delta, equidistant, true, false, opposite, false, responses);
			self.previous_mouse_position += document_to_viewport.inverse().transform_vector2(unsnapped_delta);
		}

		if snap_angle && self.snapping_axis.is_some() {
			let Some(current_axis) = self.snapping_axis else { return };
			let total_delta = self.drag_start_pos - input.mouse.position;

			if (total_delta.x.abs() > total_delta.y.abs() && current_axis == Axis::Y) || (total_delta.y.abs() > total_delta.x.abs() && current_axis == Axis::X) {
				self.stop_snap_along_axis(shape_editor, document, input, responses);
				self.start_snap_along_axis(shape_editor, document, input, responses);
			}
		}
	}
}

impl Fsm for PathToolFsmState {
	type ToolData = PathToolData;
	type ToolOptions = PathToolOptions;

	fn transition(self, event: ToolMessage, tool_data: &mut Self::ToolData, tool_action_data: &mut ToolActionHandlerData, tool_options: &Self::ToolOptions, responses: &mut VecDeque<Message>) -> Self {
		let ToolActionHandlerData { document, input, shape_editor, .. } = tool_action_data;
		let ToolMessage::Path(event) = event else { return self };
		match (self, event) {
			(_, PathToolMessage::SelectionChanged) => {
				// Set the newly targeted layers to visible
				let target_layers = document.network_interface.selected_nodes().selected_layers(document.metadata()).collect();
				shape_editor.set_selected_layers(target_layers);

				responses.add(OverlaysMessage::Draw);

				responses.add(PathToolMessage::SelectedPointUpdated);
				self
			}
			(_, PathToolMessage::Overlays(mut overlay_context)) => {
				let display_anchors = overlay_context.visibility_settings.anchors();
				let display_handles = overlay_context.visibility_settings.handles();
				if !display_handles {
					shape_editor.ignore_selected_handles();
				}
				else {
					shape_editor.mark_selected_handles();
				}
				if !display_anchors {
					shape_editor.ignore_selected_anchors();
				}
				else {
					shape_editor.mark_selected_anchors();
				}

				// TODO: find the segment ids of which the selected points are a part of

				match tool_options.path_overlay_mode {
					PathOverlayMode::AllHandles => {
						path_overlays(document, DrawHandles::All, shape_editor, &mut overlay_context);
					}
					PathOverlayMode::SelectedPointHandles => {
						let selected_segments = selected_segments(document, shape_editor);

						path_overlays(document, DrawHandles::SelectedAnchors(selected_segments), shape_editor, &mut overlay_context);
					}
					PathOverlayMode::FrontierHandles => {
						let selected_segments = selected_segments(document, shape_editor);
						let selected_points = shape_editor.selected_points();
						let selected_anchors = selected_points
							.filter_map(|point_id| if let ManipulatorPointId::Anchor(p) = point_id { Some(*p) } else { None })
							.collect::<Vec<_>>();

						// Match the behavior of `PathOverlayMode::SelectedPointHandles` when only one point is selected
						if shape_editor.selected_points().count() == 1 {
							path_overlays(document, DrawHandles::SelectedAnchors(selected_segments), shape_editor, &mut overlay_context);
						} else {
							let mut segment_endpoints: HashMap<SegmentId, Vec<PointId>> = HashMap::new();

							for layer in document.network_interface.selected_nodes().selected_layers(document.metadata()) {
								let Some(vector_data) = document.network_interface.compute_modified_vector(layer) else { continue };

								// The points which are part of only one segment will be rendered
								let mut selected_segments_by_point: HashMap<PointId, Vec<SegmentId>> = HashMap::new();

								for (segment_id, _bezier, start, end) in vector_data.segment_bezier_iter() {
									if selected_segments.contains(&segment_id) {
										selected_segments_by_point.entry(start).or_default().push(segment_id);
										selected_segments_by_point.entry(end).or_default().push(segment_id);
									}
								}

								for (point, attached_segments) in selected_segments_by_point {
									if attached_segments.len() == 1 {
										segment_endpoints.entry(attached_segments[0]).or_default().push(point);
									} else if !selected_anchors.contains(&point) {
										segment_endpoints.entry(attached_segments[0]).or_default().push(point);
										segment_endpoints.entry(attached_segments[1]).or_default().push(point);
									}
								}
							}

							// Now frontier anchors can be sent for rendering overlays
							path_overlays(document, DrawHandles::FrontierHandles(segment_endpoints), shape_editor, &mut overlay_context);
						}
					}
				}

				match self {
					Self::Ready => {
						if let Some(closest_segment) = &tool_data.segment {
							let perp = closest_segment.calculate_perp(document);
							let point = closest_segment.closest_point_to_viewport();

							// Draw an X on the segment
							if tool_data.delete_segment_pressed {
								let angle = 45_f64.to_radians();
								let tilted_line = DVec2::from_angle(angle).rotate(perp);
								let tilted_perp = tilted_line.perp();

								overlay_context.line(point - tilted_line * SEGMENT_OVERLAY_SIZE, point + tilted_line * SEGMENT_OVERLAY_SIZE, Some(COLOR_OVERLAY_BLUE), None);
								overlay_context.line(point - tilted_perp * SEGMENT_OVERLAY_SIZE, point + tilted_perp * SEGMENT_OVERLAY_SIZE, Some(COLOR_OVERLAY_BLUE), None);
							}
							// Draw a line on the segment
							else {
								overlay_context.line(point - perp * SEGMENT_OVERLAY_SIZE, point + perp * SEGMENT_OVERLAY_SIZE, Some(COLOR_OVERLAY_BLUE), None);
							}
						}
					}
					Self::Drawing { selection_shape } => {
						let mut fill_color = graphene_std::Color::from_rgb_str(COLOR_OVERLAY_BLUE.strip_prefix('#').unwrap())
							.unwrap()
							.with_alpha(0.05)
							.to_rgba_hex_srgb();
						fill_color.insert(0, '#');
						let fill_color = Some(fill_color.as_str());

						let selection_mode = match tool_action_data.preferences.get_selection_mode() {
							SelectionMode::Directional => tool_data.calculate_selection_mode_from_direction(),
							selection_mode => selection_mode,
						};

						let quad = tool_data.selection_quad();
						let polygon = &tool_data.lasso_polygon;

						match (selection_shape, selection_mode) {
							(SelectionShapeType::Box, SelectionMode::Enclosed) => overlay_context.dashed_quad(quad, fill_color, Some(4.), Some(4.), Some(0.5)),
							(SelectionShapeType::Lasso, SelectionMode::Enclosed) => overlay_context.dashed_polygon(polygon, fill_color, Some(4.), Some(4.), Some(0.5)),
							(SelectionShapeType::Box, _) => overlay_context.quad(quad, fill_color),
							(SelectionShapeType::Lasso, _) => overlay_context.polygon(polygon, fill_color),
						}
					}
					Self::Dragging(_) => {
						tool_data.snap_manager.draw_overlays(SnapData::new(document, input), &mut overlay_context);

						// Draw the snapping axis lines
						if tool_data.snapping_axis.is_some() {
							let Some(axis) = tool_data.snapping_axis else { return self };
							let origin = tool_data.drag_start_pos;
							let viewport_diagonal = input.viewport_bounds.size().length();

							let faded = |color: &str| {
								let mut color = graphene_std::Color::from_rgb_str(color.strip_prefix('#').unwrap()).unwrap().with_alpha(0.25).to_rgba_hex_srgb();
								color.insert(0, '#');
								color
							};
							match axis {
								Axis::Y => {
									overlay_context.line(origin - DVec2::Y * viewport_diagonal, origin + DVec2::Y * viewport_diagonal, Some(COLOR_OVERLAY_GREEN), None);
									overlay_context.line(origin - DVec2::X * viewport_diagonal, origin + DVec2::X * viewport_diagonal, Some(&faded(COLOR_OVERLAY_RED)), None);
								}
								Axis::X | Axis::Both => {
									overlay_context.line(origin - DVec2::X * viewport_diagonal, origin + DVec2::X * viewport_diagonal, Some(COLOR_OVERLAY_RED), None);
									overlay_context.line(origin - DVec2::Y * viewport_diagonal, origin + DVec2::Y * viewport_diagonal, Some(&faded(COLOR_OVERLAY_GREEN)), None);
								}
							}
						}
					}
<<<<<<< HEAD
					Self::InsertPoint => {
						let state = tool_data.update_insertion(shape_editor, document, responses, input);

						if let Some(closest_segment) = &tool_data.segment {
							if display_anchors {
								overlay_context.manipulator_anchor(closest_segment.closest_point_to_viewport(), false, Some(COLOR_OVERLAY_BLUE));
							}
							if let (Some(handle1), Some(handle2)) = closest_segment.handle_positions(document.metadata()) {
								overlay_context.line(closest_segment.closest_point_to_viewport(), handle1, Some(COLOR_OVERLAY_BLUE), None);
								overlay_context.line(closest_segment.closest_point_to_viewport(), handle2, Some(COLOR_OVERLAY_BLUE), None);
								if display_handles {
									overlay_context.manipulator_handle(handle1, false, Some(COLOR_OVERLAY_BLUE));
									overlay_context.manipulator_handle(handle2, false, Some(COLOR_OVERLAY_BLUE));
								}
							}
						}

						responses.add(PathToolMessage::SelectedPointUpdated);
						return state;
					}
					_ => {}
=======
>>>>>>> 0a65e570
				}

				responses.add(PathToolMessage::SelectedPointUpdated);
				self
			}

			// Mouse down
			(
				_,
				PathToolMessage::MouseDown {
					extend_selection,
					lasso_select,
					handle_drag_from_anchor,
					..
				},
			) => {
				let extend_selection = input.keyboard.get(extend_selection as usize);
				let lasso_select = input.keyboard.get(lasso_select as usize);
				let handle_drag_from_anchor = input.keyboard.get(handle_drag_from_anchor as usize);

				tool_data.selection_mode = None;
				tool_data.lasso_polygon.clear();

				tool_data.mouse_down(shape_editor, document, input, responses, extend_selection, lasso_select, handle_drag_from_anchor)
			}
			(
				PathToolFsmState::Drawing { selection_shape },
				PathToolMessage::PointerMove {
					equidistant,
					toggle_colinear,
					move_anchor_with_handles,
					snap_angle,
					lock_angle,
					delete_segment,
				},
			) => {
				tool_data.previous_mouse_position = input.mouse.position;

				if selection_shape == SelectionShapeType::Lasso {
					extend_lasso(&mut tool_data.lasso_polygon, input.mouse.position);
				}

				responses.add(OverlaysMessage::Draw);

				// Auto-panning
				let messages = [
					PathToolMessage::PointerOutsideViewport {
						equidistant,
						toggle_colinear,
						move_anchor_with_handles,
						snap_angle,
						lock_angle,
						delete_segment,
					}
					.into(),
					PathToolMessage::PointerMove {
						equidistant,
						toggle_colinear,
						move_anchor_with_handles,
						snap_angle,
						lock_angle,
						delete_segment,
					}
					.into(),
				];
				tool_data.auto_panning.setup_by_mouse_position(input, &messages, responses);

				PathToolFsmState::Drawing { selection_shape }
			}
			(
				PathToolFsmState::Dragging(_),
				PathToolMessage::PointerMove {
					equidistant,
					toggle_colinear,
					move_anchor_with_handles,
					snap_angle,
					lock_angle,
					delete_segment,
				},
			) => {
				let mut selected_only_handles = true;

				let selected_points = shape_editor.selected_points();

				for point in selected_points {
					if matches!(point, ManipulatorPointId::Anchor(_)) {
						selected_only_handles = false;
						break;
					}
				}

				if !tool_data.saved_points_before_handle_drag.is_empty() && (tool_data.drag_start_pos.distance(input.mouse.position) > DRAG_THRESHOLD) && (selected_only_handles) {
					tool_data.handle_drag_toggle = true;
				}

				if tool_data.selection_status.is_none() {
					if let Some(layer) = document.click(input) {
						shape_editor.select_all_anchors_in_layer(document, layer);
					}
				}

				let anchor_and_handle_toggled = input.keyboard.get(move_anchor_with_handles as usize);
				let initial_press = anchor_and_handle_toggled && !tool_data.select_anchor_toggled;
				let released_from_toggle = tool_data.select_anchor_toggled && !anchor_and_handle_toggled;

				if initial_press {
					responses.add(PathToolMessage::SelectedPointUpdated);
					tool_data.select_anchor_toggled = true;
					tool_data.save_points_before_anchor_toggle(shape_editor.selected_points().cloned().collect());
					shape_editor.select_handles_and_anchor_connected_to_current_handle(&document.network_interface);
				} else if released_from_toggle {
					responses.add(PathToolMessage::SelectedPointUpdated);
					tool_data.select_anchor_toggled = false;
					shape_editor.deselect_all_points();
					shape_editor.select_points_by_manipulator_id(&tool_data.saved_points_before_anchor_select_toggle);
					tool_data.remove_saved_points();
				}

				let toggle_colinear_state = input.keyboard.get(toggle_colinear as usize);
				let equidistant_state = input.keyboard.get(equidistant as usize);
				let lock_angle_state = input.keyboard.get(lock_angle as usize);
				let snap_angle_state = input.keyboard.get(snap_angle as usize);

				if !lock_angle_state {
					tool_data.angle_locked = false;
				}

				if !tool_data.update_colinear(equidistant_state, toggle_colinear_state, tool_action_data.shape_editor, tool_action_data.document, responses) {
					tool_data.drag(
						equidistant_state,
						lock_angle_state,
						snap_angle_state,
						tool_action_data.shape_editor,
						tool_action_data.document,
						input,
						responses,
					);
				}

				// Auto-panning
				let messages = [
					PathToolMessage::PointerOutsideViewport {
						toggle_colinear,
						equidistant,
						move_anchor_with_handles,
						snap_angle,
						lock_angle,
						delete_segment,
					}
					.into(),
					PathToolMessage::PointerMove {
						toggle_colinear,
						equidistant,
						move_anchor_with_handles,
						snap_angle,
						lock_angle,
						delete_segment,
					}
					.into(),
				];
				tool_data.auto_panning.setup_by_mouse_position(input, &messages, responses);

				PathToolFsmState::Dragging(tool_data.dragging_state)
			}
			(PathToolFsmState::Ready, PathToolMessage::PointerMove { delete_segment, .. }) => {
				tool_data.delete_segment_pressed = input.keyboard.get(delete_segment as usize);

				// If there is a point nearby, then remove the overlay
				if shape_editor
					.find_nearest_point_indices(&document.network_interface, input.mouse.position, SELECTION_THRESHOLD)
					.is_some()
				{
					tool_data.segment = None;
					responses.add(OverlaysMessage::Draw)
				}
				// If already hovering on a segment, then recalculate its closest point
				else if let Some(closest_segment) = &mut tool_data.segment {
					closest_segment.update_closest_point(document.metadata(), input.mouse.position);
					if closest_segment.too_far(input.mouse.position, SEGMENT_INSERTION_DISTANCE, document.metadata()) {
						tool_data.segment = None;
					}
					responses.add(OverlaysMessage::Draw)
				}
				// If not, check that if there is some closest segment or not
				else if let Some(closest_segment) = shape_editor.upper_closest_segment(&document.network_interface, input.mouse.position, SEGMENT_INSERTION_DISTANCE) {
					tool_data.segment = Some(closest_segment);
					responses.add(OverlaysMessage::Draw)
				}

				self
			}
			(PathToolFsmState::Drawing { selection_shape: selection_type }, PathToolMessage::PointerOutsideViewport { .. }) => {
				// Auto-panning
				if let Some(offset) = tool_data.auto_panning.shift_viewport(input, responses) {
					tool_data.drag_start_pos += offset;
				}

				PathToolFsmState::Drawing { selection_shape: selection_type }
			}
			(PathToolFsmState::Dragging(dragging_state), PathToolMessage::PointerOutsideViewport { .. }) => {
				// Auto-panning
				if let Some(offset) = tool_data.auto_panning.shift_viewport(input, responses) {
					tool_data.drag_start_pos += offset;
				}

				PathToolFsmState::Dragging(dragging_state)
			}
			(
				state,
				PathToolMessage::PointerOutsideViewport {
					equidistant,
					toggle_colinear,
					move_anchor_with_handles,
					snap_angle,
					lock_angle,
					delete_segment,
				},
			) => {
				// Auto-panning
				let messages = [
					PathToolMessage::PointerOutsideViewport {
						equidistant,
						toggle_colinear,
						move_anchor_with_handles,
						snap_angle,
						lock_angle,
						delete_segment,
					}
					.into(),
					PathToolMessage::PointerMove {
						equidistant,
						toggle_colinear,
						move_anchor_with_handles,
						snap_angle,
						lock_angle,
						delete_segment,
					}
					.into(),
				];
				tool_data.auto_panning.stop(&messages, responses);

				state
			}
			(PathToolFsmState::Drawing { selection_shape }, PathToolMessage::Enter { extend_selection, shrink_selection }) => {
				let extend_selection = input.keyboard.get(extend_selection as usize);
				let shrink_selection = input.keyboard.get(shrink_selection as usize);

				let selection_change = if shrink_selection {
					SelectionChange::Shrink
				} else if extend_selection {
					SelectionChange::Extend
				} else {
					SelectionChange::Clear
				};

				if tool_data.drag_start_pos == tool_data.previous_mouse_position {
					responses.add(NodeGraphMessage::SelectedNodesSet { nodes: vec![] });
				} else {
					match selection_shape {
						SelectionShapeType::Box => {
							let bbox = [tool_data.drag_start_pos, tool_data.previous_mouse_position];
							shape_editor.select_all_in_shape(&document.network_interface, SelectionShape::Box(bbox), selection_change);
						}
						SelectionShapeType::Lasso => shape_editor.select_all_in_shape(&document.network_interface, SelectionShape::Lasso(&tool_data.lasso_polygon), selection_change),
					}
				}

				responses.add(OverlaysMessage::Draw);

				PathToolFsmState::Ready
			}
			(PathToolFsmState::Dragging { .. }, PathToolMessage::Escape | PathToolMessage::RightClick) => {
				if tool_data.handle_drag_toggle && tool_data.drag_start_pos.distance(input.mouse.position) > DRAG_THRESHOLD {
					shape_editor.deselect_all_points();
					shape_editor.select_points_by_manipulator_id(&tool_data.saved_points_before_handle_drag);

					tool_data.saved_points_before_handle_drag.clear();
					tool_data.handle_drag_toggle = false;
				}
				responses.add(DocumentMessage::AbortTransaction);
				tool_data.snap_manager.cleanup(responses);
				PathToolFsmState::Ready
			}
			(PathToolFsmState::Drawing { .. }, PathToolMessage::Escape | PathToolMessage::RightClick) => {
				tool_data.snap_manager.cleanup(responses);
				PathToolFsmState::Ready
			}
			// Mouse up
			(PathToolFsmState::Drawing { selection_shape }, PathToolMessage::DragStop { extend_selection, shrink_selection }) => {
				let extend_selection = input.keyboard.get(extend_selection as usize);
				let shrink_selection = input.keyboard.get(shrink_selection as usize);

				let select_kind = if shrink_selection {
					SelectionChange::Shrink
				} else if extend_selection {
					SelectionChange::Extend
				} else {
					SelectionChange::Clear
				};

				if tool_data.drag_start_pos == tool_data.previous_mouse_position {
					responses.add(NodeGraphMessage::SelectedNodesSet { nodes: vec![] });
				} else {
					match selection_shape {
						SelectionShapeType::Box => {
							let bbox = [tool_data.drag_start_pos, tool_data.previous_mouse_position];
							shape_editor.select_all_in_shape(&document.network_interface, SelectionShape::Box(bbox), select_kind);
						}
						SelectionShapeType::Lasso => shape_editor.select_all_in_shape(&document.network_interface, SelectionShape::Lasso(&tool_data.lasso_polygon), select_kind),
					}
				}
				responses.add(OverlaysMessage::Draw);
				responses.add(PathToolMessage::SelectedPointUpdated);

				PathToolFsmState::Ready
			}
			(_, PathToolMessage::DragStop { extend_selection, .. }) => {
				let extend_selection = input.keyboard.get(extend_selection as usize);
				let drag_occurred = tool_data.drag_start_pos.distance(input.mouse.position) > DRAG_THRESHOLD;
				let nearest_point = shape_editor.find_nearest_point_indices(&document.network_interface, input.mouse.position, SELECTION_THRESHOLD);

				if let Some((layer, nearest_point)) = nearest_point {
					if !drag_occurred && extend_selection {
						let clicked_selected = shape_editor.selected_points().any(|&point| nearest_point == point);
						if clicked_selected && tool_data.last_clicked_point_was_selected {
							shape_editor.selected_shape_state.entry(layer).or_default().deselect_point(nearest_point);
						} else {
							shape_editor.selected_shape_state.entry(layer).or_default().select_point(nearest_point);
						}
						responses.add(OverlaysMessage::Draw);
					}
				}

				if tool_data.temporary_colinear_handles {
					tool_data.temporary_colinear_handles = false;
				}

				if tool_data.handle_drag_toggle && drag_occurred {
					shape_editor.deselect_all_points();
					shape_editor.select_points_by_manipulator_id(&tool_data.saved_points_before_handle_drag);

					tool_data.saved_points_before_handle_drag.clear();
					tool_data.handle_drag_toggle = false;
				}

				tool_data.alt_dragging_from_anchor = false;
				tool_data.alt_clicked_on_anchor = false;

				if tool_data.select_anchor_toggled {
					shape_editor.deselect_all_points();
					shape_editor.select_points_by_manipulator_id(&tool_data.saved_points_before_anchor_select_toggle);
					tool_data.remove_saved_points();
					tool_data.select_anchor_toggled = false;
				}

				if let Some((layer, nearest_point)) = nearest_point {
					if !drag_occurred && !extend_selection {
						let clicked_selected = shape_editor.selected_points().any(|&point| nearest_point == point);
						if clicked_selected {
							shape_editor.deselect_all_points();
							shape_editor.selected_shape_state.entry(layer).or_default().select_point(nearest_point);
							responses.add(OverlaysMessage::Draw);
						}
					}
				}
				// Deselect all points if the user clicks the filled region of the shape
				else if tool_data.drag_start_pos.distance(input.mouse.position) <= DRAG_THRESHOLD {
					shape_editor.deselect_all_points();
				}

				if tool_data.snapping_axis.is_some() {
					tool_data.snapping_axis = None;
				}

				responses.add(DocumentMessage::EndTransaction);
				responses.add(PathToolMessage::SelectedPointUpdated);
				tool_data.snap_manager.cleanup(responses);
				tool_data.opposite_handle_position = None;

				PathToolFsmState::Ready
			}

			// Delete key
			(_, PathToolMessage::Delete) => {
				// Delete the selected points and clean up overlays
				responses.add(DocumentMessage::AddTransaction);
				shape_editor.delete_selected_points(document, responses);
				responses.add(PathToolMessage::SelectionChanged);

				PathToolFsmState::Ready
			}
			(_, PathToolMessage::BreakPath) => {
				shape_editor.break_path_at_selected_point(document, responses);
				PathToolFsmState::Ready
			}
			(_, PathToolMessage::DeleteAndBreakPath) => {
				shape_editor.delete_point_and_break_path(document, responses);
				PathToolFsmState::Ready
			}
			(_, PathToolMessage::FlipSmoothSharp) => {
				// Double-clicked on a point
				let nearest_point = shape_editor.find_nearest_point_indices(&document.network_interface, input.mouse.position, SELECTION_THRESHOLD);
				if nearest_point.is_some() {
					// Flip the selected point between smooth and sharp
					if !tool_data.double_click_handled && tool_data.drag_start_pos.distance(input.mouse.position) <= DRAG_THRESHOLD {
						responses.add(DocumentMessage::StartTransaction);
						shape_editor.flip_smooth_sharp(&document.network_interface, input.mouse.position, SELECTION_TOLERANCE, responses);
						responses.add(DocumentMessage::EndTransaction);
						responses.add(PathToolMessage::SelectedPointUpdated);
					}

					return PathToolFsmState::Ready;
				}

				// Double-clicked on a filled region
				if let Some(layer) = document.click(input) {
					// Select all points in the layer
					shape_editor.select_connected_anchors(document, layer, input.mouse.position);
				}

				PathToolFsmState::Ready
			}
			(_, PathToolMessage::Abort) => {
				responses.add(OverlaysMessage::Draw);
				PathToolFsmState::Ready
			}
			(_, PathToolMessage::NudgeSelectedPoints { delta_x, delta_y }) => {
				shape_editor.move_selected_points(
					tool_data.opposing_handle_lengths.take(),
					document,
					(delta_x, delta_y).into(),
					true,
					false,
					false,
					tool_data.opposite_handle_position,
					false,
					responses,
				);

				PathToolFsmState::Ready
			}
			(_, PathToolMessage::SelectAllAnchors) => {
				shape_editor.select_all_anchors_in_selected_layers(document);
				responses.add(OverlaysMessage::Draw);
				PathToolFsmState::Ready
			}
			(_, PathToolMessage::DeselectAllPoints) => {
				shape_editor.deselect_all_points();
				responses.add(OverlaysMessage::Draw);
				PathToolFsmState::Ready
			}
			(_, PathToolMessage::SelectedPointXChanged { new_x }) => {
				if let Some(&SingleSelectedPoint { coordinates, id, layer, .. }) = tool_data.selection_status.as_one() {
					shape_editor.reposition_control_point(&id, &document.network_interface, DVec2::new(new_x, coordinates.y), layer, responses);
				}
				PathToolFsmState::Ready
			}
			(_, PathToolMessage::SelectedPointYChanged { new_y }) => {
				if let Some(&SingleSelectedPoint { coordinates, id, layer, .. }) = tool_data.selection_status.as_one() {
					shape_editor.reposition_control_point(&id, &document.network_interface, DVec2::new(coordinates.x, new_y), layer, responses);
				}
				PathToolFsmState::Ready
			}
			(_, PathToolMessage::SelectedPointUpdated) => {
				let colinear = shape_editor.selected_manipulator_angles(&document.network_interface);
				tool_data.dragging_state = DraggingState {
					point_select_state: shape_editor.get_dragging_state(&document.network_interface),
					colinear,
				};
				tool_data.update_selection_status(shape_editor, document);
				self
			}
			(_, PathToolMessage::ManipulatorMakeHandlesColinear) => {
				responses.add(DocumentMessage::StartTransaction);
				shape_editor.convert_selected_manipulators_to_colinear_handles(responses, document);
				responses.add(DocumentMessage::EndTransaction);
				responses.add(PathToolMessage::SelectionChanged);
				PathToolFsmState::Ready
			}
			(_, PathToolMessage::ManipulatorMakeHandlesFree) => {
				responses.add(DocumentMessage::StartTransaction);
				shape_editor.disable_colinear_handles_state_on_selected(&document.network_interface, responses);
				responses.add(DocumentMessage::EndTransaction);
				PathToolFsmState::Ready
			}
			(_, _) => PathToolFsmState::Ready,
		}
	}

	fn update_hints(&self, responses: &mut VecDeque<Message>) {
		let hint_data = match self {
			PathToolFsmState::Ready => HintData(vec![
				HintGroup(vec![HintInfo::mouse(MouseMotion::Lmb, "Select Point"), HintInfo::keys([Key::Shift], "Extend").prepend_plus()]),
				HintGroup(vec![HintInfo::mouse(MouseMotion::LmbDrag, "Select Area"), HintInfo::keys([Key::Control], "Lasso").prepend_plus()]),
				HintGroup(vec![HintInfo::mouse(MouseMotion::Lmb, "Insert Point on Segment")]),
				HintGroup(vec![HintInfo::keys_and_mouse([Key::Alt], MouseMotion::Lmb, "Delete Segment")]),
				// TODO: Only show if at least one anchor is selected, and dynamically show either "Smooth" or "Sharp" based on the current state
				HintGroup(vec![
					HintInfo::mouse(MouseMotion::LmbDouble, "Convert Anchor Point"),
					HintInfo::keys_and_mouse([Key::Alt], MouseMotion::Lmb, "To Sharp"),
					HintInfo::keys_and_mouse([Key::Alt], MouseMotion::LmbDrag, "To Smooth"),
				]),
				// TODO: Only show the following hints if at least one point is selected
				HintGroup(vec![HintInfo::mouse(MouseMotion::LmbDrag, "Drag Selected")]),
				HintGroup(vec![HintInfo::multi_keys([[Key::KeyG], [Key::KeyR], [Key::KeyS]], "Grab/Rotate/Scale Selected")]),
				HintGroup(vec![HintInfo::arrow_keys("Nudge Selected"), HintInfo::keys([Key::Shift], "10x").prepend_plus()]),
				HintGroup(vec![
					HintInfo::keys([Key::Delete], "Delete Selected"),
					// TODO: Only show the following hints if at least one anchor is selected
					HintInfo::keys([Key::Accel], "No Dissolve").prepend_plus(),
					HintInfo::keys([Key::Shift], "Cut Anchor").prepend_plus(),
				]),
			]),
			PathToolFsmState::Dragging(dragging_state) => {
				let colinear = dragging_state.colinear;
				let mut dragging_hint_data = HintData(Vec::new());
				dragging_hint_data
					.0
					.push(HintGroup(vec![HintInfo::mouse(MouseMotion::Rmb, ""), HintInfo::keys([Key::Escape], "Cancel").prepend_slash()]));

				let drag_anchor = HintInfo::keys([Key::Space], "Drag Anchor");
				let toggle_group = match dragging_state.point_select_state {
					PointSelectState::HandleNoPair | PointSelectState::HandleWithPair => {
						let mut hints = vec![HintInfo::keys([Key::Tab], "Swap Dragged Handle")];
						hints.push(HintInfo::keys(
							[Key::KeyC],
							if colinear == ManipulatorAngle::Colinear {
								"Break Colinear Handles"
							} else {
								"Make Handles Colinear"
							},
						));
						hints
					}
					PointSelectState::Anchor => Vec::new(),
				};
				let hold_group = match dragging_state.point_select_state {
					PointSelectState::HandleNoPair => {
						let mut hints = vec![];
						if colinear != ManipulatorAngle::Free {
							hints.push(HintInfo::keys([Key::Alt], "Equidistant Handles"));
						}
						hints.push(HintInfo::keys([Key::Shift], "15° Increments"));
						hints.push(HintInfo::keys([Key::Control], "Lock Angle"));
						hints.push(drag_anchor);
						hints
					}
					PointSelectState::HandleWithPair => {
						let mut hints = vec![];
						if colinear != ManipulatorAngle::Free {
							hints.push(HintInfo::keys([Key::Alt], "Equidistant Handles"));
						}
						hints.push(HintInfo::keys([Key::Shift], "15° Increments"));
						hints.push(HintInfo::keys([Key::Control], "Lock Angle"));
						hints.push(drag_anchor);
						hints
					}
					PointSelectState::Anchor => Vec::new(),
				};

				if !toggle_group.is_empty() {
					dragging_hint_data.0.push(HintGroup(toggle_group));
				}

				if !hold_group.is_empty() {
					dragging_hint_data.0.push(HintGroup(hold_group));
				}

				dragging_hint_data
			}
			PathToolFsmState::Drawing { .. } => HintData(vec![
				HintGroup(vec![HintInfo::mouse(MouseMotion::Rmb, ""), HintInfo::keys([Key::Escape], "Cancel").prepend_slash()]),
				HintGroup(vec![
					HintInfo::mouse(MouseMotion::LmbDrag, "Select Area"),
					HintInfo::keys([Key::Shift], "Extend").prepend_plus(),
					HintInfo::keys([Key::Alt], "Subtract").prepend_plus(),
				]),
			]),
		};

		responses.add(FrontendMessage::UpdateInputHints { hint_data });
	}

	fn update_cursor(&self, responses: &mut VecDeque<Message>) {
		responses.add(FrontendMessage::UpdateMouseCursor { cursor: MouseCursorIcon::Default });
	}
}

#[derive(Debug, PartialEq, Default)]
enum SelectionStatus {
	#[default]
	None,
	One(SingleSelectedPoint),
	Multiple(MultipleSelectedPoints),
}

impl SelectionStatus {
	fn is_none(&self) -> bool {
		self == &SelectionStatus::None
	}

	fn as_one(&self) -> Option<&SingleSelectedPoint> {
		match self {
			SelectionStatus::One(one) => Some(one),
			_ => None,
		}
	}

	fn angle(&self) -> Option<ManipulatorAngle> {
		match self {
			Self::None => None,
			Self::One(one) => Some(one.manipulator_angle),
			Self::Multiple(one) => Some(one.manipulator_angle),
		}
	}
}

#[derive(Debug, PartialEq)]
struct MultipleSelectedPoints {
	manipulator_angle: ManipulatorAngle,
}

#[derive(Debug, PartialEq)]
struct SingleSelectedPoint {
	coordinates: DVec2,
	id: ManipulatorPointId,
	layer: LayerNodeIdentifier,
	manipulator_angle: ManipulatorAngle,
}

/// Sets the cumulative description of the selected points: if `None` are selected, if `One` is selected, or if `Multiple` are selected.
/// Applies to any selected points, whether they are anchors or handles; and whether they are from a single shape or across multiple shapes.
fn get_selection_status(network_interface: &NodeNetworkInterface, shape_state: &mut ShapeState) -> SelectionStatus {
	let mut selection_layers = shape_state.selected_shape_state.iter().map(|(k, v)| (*k, v.selected_points_count()));
	let total_selected_points = selection_layers.clone().map(|(_, v)| v).sum::<usize>();

	// Check to see if only one manipulator group in a single shape is selected
	if total_selected_points == 1 {
		let Some(layer) = selection_layers.find(|(_, v)| *v > 0).map(|(k, _)| k) else {
			return SelectionStatus::None;
		};
		let Some(vector_data) = network_interface.compute_modified_vector(layer) else {
			return SelectionStatus::None;
		};
		let Some(&point) = shape_state.selected_points().next() else {
			return SelectionStatus::None;
		};
		let Some(local_position) = point.get_position(&vector_data) else {
			return SelectionStatus::None;
		};

		let coordinates = network_interface.document_metadata().transform_to_document(layer).transform_point2(local_position);
		let manipulator_angle = if vector_data.colinear(point) { ManipulatorAngle::Colinear } else { ManipulatorAngle::Free };

		return SelectionStatus::One(SingleSelectedPoint {
			coordinates,
			layer,
			id: point,
			manipulator_angle,
		});
	};

	// Check to see if multiple manipulator groups are selected
	if total_selected_points > 1 {
		return SelectionStatus::Multiple(MultipleSelectedPoints {
			manipulator_angle: shape_state.selected_manipulator_angles(network_interface),
		});
	}

	SelectionStatus::None
}

fn calculate_lock_angle(
	tool_data: &mut PathToolData,
	shape_state: &mut ShapeState,
	responses: &mut VecDeque<Message>,
	document: &DocumentMessageHandler,
	vector_data: &VectorData,
	handle_id: ManipulatorPointId,
) -> Option<f64> {
	let anchor = handle_id.get_anchor(vector_data)?;
	let anchor_position = vector_data.point_domain.position_from_id(anchor);
	let current_segment = handle_id.get_segment();
	let points_connected = vector_data.connected_count(anchor);

	let (anchor_position, segment) = anchor_position.zip(current_segment)?;
	if points_connected == 1 {
		calculate_segment_angle(anchor, segment, vector_data, false)
	} else {
		let opposite_handle = handle_id
			.get_handle_pair(vector_data)
			.iter()
			.flatten()
			.find(|&h| h.to_manipulator_point() != handle_id)
			.copied()
			.map(|h| h.to_manipulator_point());
		let opposite_handle_position = opposite_handle.and_then(|h| h.get_position(vector_data)).filter(|pos| (pos - anchor_position).length() > 1e-6);

		if let Some(opposite_pos) = opposite_handle_position {
			if !vector_data.colinear_manipulators.iter().flatten().map(|h| h.to_manipulator_point()).any(|h| h == handle_id) {
				shape_state.convert_selected_manipulators_to_colinear_handles(responses, document);
				tool_data.temporary_colinear_handles = true;
			}
			Some(-(opposite_pos - anchor_position).angle_to(DVec2::X))
		} else {
			let angle_1 = vector_data
				.adjacent_segment(&handle_id)
				.and_then(|(_, adjacent_segment)| calculate_segment_angle(anchor, adjacent_segment, vector_data, false));

			let angle_2 = calculate_segment_angle(anchor, segment, vector_data, false);

			match (angle_1, angle_2) {
				(Some(angle_1), Some(angle_2)) => Some((angle_1 + angle_2) / 2.0),
				(Some(angle_1), None) => Some(angle_1),
				(None, Some(angle_2)) => Some(angle_2),
				(None, None) => None,
			}
		}
	}
}<|MERGE_RESOLUTION|>--- conflicted
+++ resolved
@@ -964,14 +964,12 @@
 				let display_handles = overlay_context.visibility_settings.handles();
 				if !display_handles {
 					shape_editor.ignore_selected_handles();
-				}
-				else {
+				} else {
 					shape_editor.mark_selected_handles();
 				}
 				if !display_anchors {
 					shape_editor.ignore_selected_anchors();
-				}
-				else {
+				} else {
 					shape_editor.mark_selected_anchors();
 				}
 
@@ -1098,30 +1096,6 @@
 							}
 						}
 					}
-<<<<<<< HEAD
-					Self::InsertPoint => {
-						let state = tool_data.update_insertion(shape_editor, document, responses, input);
-
-						if let Some(closest_segment) = &tool_data.segment {
-							if display_anchors {
-								overlay_context.manipulator_anchor(closest_segment.closest_point_to_viewport(), false, Some(COLOR_OVERLAY_BLUE));
-							}
-							if let (Some(handle1), Some(handle2)) = closest_segment.handle_positions(document.metadata()) {
-								overlay_context.line(closest_segment.closest_point_to_viewport(), handle1, Some(COLOR_OVERLAY_BLUE), None);
-								overlay_context.line(closest_segment.closest_point_to_viewport(), handle2, Some(COLOR_OVERLAY_BLUE), None);
-								if display_handles {
-									overlay_context.manipulator_handle(handle1, false, Some(COLOR_OVERLAY_BLUE));
-									overlay_context.manipulator_handle(handle2, false, Some(COLOR_OVERLAY_BLUE));
-								}
-							}
-						}
-
-						responses.add(PathToolMessage::SelectedPointUpdated);
-						return state;
-					}
-					_ => {}
-=======
->>>>>>> 0a65e570
 				}
 
 				responses.add(PathToolMessage::SelectedPointUpdated);

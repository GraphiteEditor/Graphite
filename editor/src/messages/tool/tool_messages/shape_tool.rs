--- conflicted
+++ resolved
@@ -10,12 +10,9 @@
 use crate::messages::tool::common_functionality::graph_modification_utils;
 use crate::messages::tool::common_functionality::graph_modification_utils::NodeGraphLayer;
 use crate::messages::tool::common_functionality::resize::Resize;
-<<<<<<< HEAD
-use crate::messages::tool::common_functionality::shapes::grid_shape::Grid;
-=======
 use crate::messages::tool::common_functionality::shapes::arc_shape::Arc;
 use crate::messages::tool::common_functionality::shapes::circle_shape::Circle;
->>>>>>> fd66f298
+use crate::messages::tool::common_functionality::shapes::grid_shape::Grid;
 use crate::messages::tool::common_functionality::shapes::line_shape::{LineToolData, clicked_on_line_endpoints};
 use crate::messages::tool::common_functionality::shapes::polygon_shape::Polygon;
 use crate::messages::tool::common_functionality::shapes::shape_utility::{ShapeToolModifierKey, ShapeType, anchor_overlays, transform_cage_overlays};
@@ -118,18 +115,15 @@
 		MenuListEntry::new("Star")
 			.label("Star")
 			.on_commit(move |_| ShapeToolMessage::UpdateOptions(ShapeOptionsUpdate::ShapeType(ShapeType::Star)).into()),
-<<<<<<< HEAD
-		MenuListEntry::new("Grid")
-			.label("Grid")
-			.on_commit(move |_| ShapeToolMessage::UpdateOptions(ShapeOptionsUpdate::ShapeType(ShapeType::Grid)).into()),
-=======
 		MenuListEntry::new("Circle")
 			.label("Circle")
 			.on_commit(move |_| ShapeToolMessage::UpdateOptions(ShapeOptionsUpdate::ShapeType(ShapeType::Circle)).into()),
 		MenuListEntry::new("Arc")
 			.label("Arc")
 			.on_commit(move |_| ShapeToolMessage::UpdateOptions(ShapeOptionsUpdate::ShapeType(ShapeType::Arc)).into()),
->>>>>>> fd66f298
+		MenuListEntry::new("Grid")
+			.label("Grid")
+			.on_commit(move |_| ShapeToolMessage::UpdateOptions(ShapeOptionsUpdate::ShapeType(ShapeType::Grid)).into()),
 	]];
 	DropdownInput::new(entries).selected_index(Some(shape_type as u32)).widget_holder()
 }
@@ -558,60 +552,12 @@
 				self
 			}
 			(ShapeToolFsmState::Drawing(_), ShapeToolMessage::IncreaseSides) => {
-				if let Some(layer) = tool_data.data.layer {
-					let Some(node_id) = graph_modification_utils::get_polygon_id(layer, &document.network_interface).or(graph_modification_utils::get_star_id(layer, &document.network_interface))
-					else {
-						return self;
-					};
-
-					let Some(node_inputs) = NodeGraphLayer::new(layer, &document.network_interface)
-						.find_node_inputs("Regular Polygon")
-						.or(NodeGraphLayer::new(layer, &document.network_interface).find_node_inputs("Star"))
-					else {
-						return self;
-					};
-
-					let Some(&TaggedValue::U32(n)) = node_inputs.get(1).unwrap().as_value() else {
-						return self;
-					};
-
-					responses.add(ShapeToolMessage::UpdateOptions(ShapeOptionsUpdate::Vertices(n + 1)));
-
-					responses.add(NodeGraphMessage::SetInput {
-						input_connector: InputConnector::node(node_id, 1),
-						input: NodeInput::value(TaggedValue::U32(n + 1), false),
-					});
-					responses.add(NodeGraphMessage::RunDocumentGraph);
-				}
+				Polygon::increase_decrease_sides(true, document, tool_data, responses);
 
 				self
 			}
 			(ShapeToolFsmState::Drawing(_), ShapeToolMessage::DecreaseSides) => {
-				if let Some(layer) = tool_data.data.layer {
-					let Some(node_id) = graph_modification_utils::get_polygon_id(layer, &document.network_interface).or(graph_modification_utils::get_star_id(layer, &document.network_interface))
-					else {
-						return self;
-					};
-
-					let Some(node_inputs) = NodeGraphLayer::new(layer, &document.network_interface)
-						.find_node_inputs("Regular Polygon")
-						.or(NodeGraphLayer::new(layer, &document.network_interface).find_node_inputs("Star"))
-					else {
-						return self;
-					};
-
-					let Some(&TaggedValue::U32(n)) = node_inputs.get(1).unwrap().as_value() else {
-						return self;
-					};
-
-					responses.add(ShapeToolMessage::UpdateOptions(ShapeOptionsUpdate::Vertices((n - 1).max(3))));
-
-					responses.add(NodeGraphMessage::SetInput {
-						input_connector: InputConnector::node(node_id, 1),
-						input: NodeInput::value(TaggedValue::U32((n - 1).max(3)), false),
-					});
-					responses.add(NodeGraphMessage::RunDocumentGraph);
-				}
+				Polygon::increase_decrease_sides(false, document, tool_data, responses);
 
 				self
 			}
@@ -631,8 +577,6 @@
 				if tool_data.gizmo_manager.handle_click() && !input.keyboard.key(Key::Accel) {
 					tool_data.data.drag_start = document.metadata().document_to_viewport.inverse().transform_point2(mouse_pos);
 					responses.add(DocumentMessage::StartTransaction);
-<<<<<<< HEAD
-=======
 
 					let cursor = tool_data.gizmo_manager.mouse_cursor_icon().unwrap_or(MouseCursorIcon::Crosshair);
 					tool_data.cursor = cursor;
@@ -640,7 +584,7 @@
 					// Send a PointerMove message to refresh the cursor icon
 					responses.add(ShapeToolMessage::PointerMove(ShapeToolData::shape_tool_modifier_keys()));
 
->>>>>>> fd66f298
+					responses.add(DocumentMessage::StartTransaction);
 					return ShapeToolFsmState::ModifyingGizmo;
 				}
 
@@ -693,11 +637,7 @@
 				};
 
 				match tool_data.current_shape {
-<<<<<<< HEAD
-					ShapeType::Polygon | ShapeType::Star | ShapeType::Ellipse | ShapeType::Rectangle | ShapeType::Grid => tool_data.data.start(document, input),
-=======
-					ShapeType::Polygon | ShapeType::Star | ShapeType::Circle | ShapeType::Arc | ShapeType::Rectangle | ShapeType::Ellipse => tool_data.data.start(document, input),
->>>>>>> fd66f298
+					ShapeType::Polygon | ShapeType::Star | ShapeType::Circle | ShapeType::Arc | ShapeType::Rectangle | ShapeType::Ellipse | ShapeType::Grid => tool_data.data.start(document, input),
 					ShapeType::Line => {
 						let point = SnapCandidatePoint::handle(document.metadata().document_to_viewport.inverse().transform_point2(input.mouse.position));
 						let snapped = tool_data.data.snap_manager.free_snap(&SnapData::new(document, input), &point, SnapTypeConfiguration::default());
@@ -724,13 +664,8 @@
 				let defered_responses = &mut VecDeque::new();
 
 				match tool_data.current_shape {
-<<<<<<< HEAD
-					ShapeType::Ellipse | ShapeType::Rectangle | ShapeType::Polygon | ShapeType::Star | ShapeType::Grid => {
-						responses.add(GraphOperationMessage::TransformSet {
-=======
-					ShapeType::Polygon | ShapeType::Star | ShapeType::Circle | ShapeType::Arc | ShapeType::Rectangle | ShapeType::Ellipse => {
+					ShapeType::Polygon | ShapeType::Star | ShapeType::Circle | ShapeType::Arc | ShapeType::Rectangle | ShapeType::Ellipse | ShapeType::Grid => {
 						defered_responses.add(GraphOperationMessage::TransformSet {
->>>>>>> fd66f298
 							layer,
 							transform: DAffine2::from_scale_angle_translation(DVec2::ONE, 0., input.mouse.position),
 							transform_in: TransformIn::Viewport,
@@ -768,12 +703,7 @@
 					ShapeType::Rectangle => Rectangle::update_shape(document, input, layer, tool_data, modifier, responses),
 					ShapeType::Ellipse => Ellipse::update_shape(document, input, layer, tool_data, modifier, responses),
 					ShapeType::Line => Line::update_shape(document, input, layer, tool_data, modifier, responses),
-<<<<<<< HEAD
-					ShapeType::Polygon => Polygon::update_shape(document, input, layer, tool_data, modifier, responses),
-					ShapeType::Star => Star::update_shape(document, input, layer, tool_data, modifier, responses),
 					ShapeType::Grid => Grid::update_shape(document, input, layer, tool_options.grid_type, tool_data, modifier, responses),
-=======
->>>>>>> fd66f298
 				}
 
 				// Auto-panning
@@ -795,11 +725,7 @@
 				self
 			}
 			(ShapeToolFsmState::ModifyingGizmo, ShapeToolMessage::PointerMove(..)) => {
-<<<<<<< HEAD
-				tool_data.gizmo_manger.handle_update(tool_data.data.viewport_drag_start(document), document, input, responses);
-=======
 				tool_data.gizmo_manager.handle_update(tool_data.data.viewport_drag_start(document), document, input, responses);
->>>>>>> fd66f298
 
 				responses.add(OverlaysMessage::Draw);
 
@@ -969,63 +895,9 @@
 		}
 	}
 
-<<<<<<< HEAD
-	fn update_hints(&self, responses: &mut VecDeque<Message>) {
-		let hint_data = match self {
-			ShapeToolFsmState::Ready(shape) => {
-				let hint_groups = match shape {
-					ShapeType::Polygon | ShapeType::Star => vec![
-						HintGroup(vec![
-							HintInfo::mouse(MouseMotion::LmbDrag, "Draw Polygon"),
-							HintInfo::keys([Key::Shift], "Constrain Regular").prepend_plus(),
-							HintInfo::keys([Key::Alt], "From Center").prepend_plus(),
-						]),
-						HintGroup(vec![HintInfo::multi_keys([[Key::BracketLeft], [Key::BracketRight]], "Decrease/Increase Sides")]),
-					],
-					ShapeType::Ellipse => vec![HintGroup(vec![
-						HintInfo::mouse(MouseMotion::LmbDrag, "Draw Ellipse"),
-						HintInfo::keys([Key::Shift], "Constrain Circular").prepend_plus(),
-						HintInfo::keys([Key::Alt], "From Center").prepend_plus(),
-					])],
-					ShapeType::Line => vec![HintGroup(vec![
-						HintInfo::mouse(MouseMotion::LmbDrag, "Draw Line"),
-						HintInfo::keys([Key::Shift], "15° Increments").prepend_plus(),
-						HintInfo::keys([Key::Alt], "From Center").prepend_plus(),
-						HintInfo::keys([Key::Control], "Lock Angle").prepend_plus(),
-					])],
-					ShapeType::Rectangle => vec![HintGroup(vec![
-						HintInfo::mouse(MouseMotion::LmbDrag, "Draw Rectangle"),
-						HintInfo::keys([Key::Shift], "Constrain Square").prepend_plus(),
-						HintInfo::keys([Key::Alt], "From Center").prepend_plus(),
-					])],
-					ShapeType::Grid => vec![HintGroup(vec![
-						HintInfo::mouse(MouseMotion::LmbDrag, "Draw Grid"),
-						HintInfo::keys([Key::Shift], "Constrain Grid").prepend_plus(),
-						HintInfo::keys([Key::Alt], "From Center").prepend_plus(),
-					])],
-				};
-				HintData(hint_groups)
-			}
-			ShapeToolFsmState::Drawing(shape) => {
-				let mut common_hint_group = vec![HintGroup(vec![HintInfo::mouse(MouseMotion::Rmb, ""), HintInfo::keys([Key::Escape], "Cancel").prepend_slash()])];
-				let tool_hint_group = match shape {
-					ShapeType::Polygon | ShapeType::Star => HintGroup(vec![HintInfo::keys([Key::Shift], "Constrain Regular"), HintInfo::keys([Key::Alt], "From Center")]),
-					ShapeType::Rectangle => HintGroup(vec![HintInfo::keys([Key::Shift], "Constrain Square"), HintInfo::keys([Key::Alt], "From Center")]),
-					ShapeType::Ellipse => HintGroup(vec![HintInfo::keys([Key::Shift], "Constrain Circular"), HintInfo::keys([Key::Alt], "From Center")]),
-					ShapeType::Grid => HintGroup(vec![HintInfo::keys([Key::Shift], "Constrain Grid"), HintInfo::keys([Key::Alt], "From Center")]),
-					ShapeType::Line => HintGroup(vec![
-						HintInfo::keys([Key::Shift], "15° Increments"),
-						HintInfo::keys([Key::Alt], "From Center"),
-						HintInfo::keys([Key::Control], "Lock Angle"),
-					]),
-				};
-
-				common_hint_group.push(tool_hint_group);
-=======
 	fn update_hints(&self, _responses: &mut VecDeque<Message>) {
 		// Moved logic to update_dynamic_hints
 	}
->>>>>>> fd66f298
 
 	fn update_cursor(&self, responses: &mut VecDeque<Message>) {
 		responses.add(FrontendMessage::UpdateMouseCursor { cursor: MouseCursorIcon::Crosshair });
@@ -1069,6 +941,11 @@
 					HintInfo::keys([Key::Shift], "Constrain Arc").prepend_plus(),
 					HintInfo::keys([Key::Alt], "From Center").prepend_plus(),
 				])],
+				ShapeType::Grid => vec![HintGroup(vec![
+					HintInfo::mouse(MouseMotion::LmbDrag, "Draw Grid"),
+					HintInfo::keys([Key::Shift], "Constrain Grid").prepend_plus(),
+					HintInfo::keys([Key::Alt], "From Center").prepend_plus(),
+				])],
 			};
 			HintData(hint_groups)
 		}
@@ -1078,6 +955,7 @@
 				ShapeType::Polygon | ShapeType::Star | ShapeType::Arc => HintGroup(vec![HintInfo::keys([Key::Shift], "Constrain Regular"), HintInfo::keys([Key::Alt], "From Center")]),
 				ShapeType::Rectangle => HintGroup(vec![HintInfo::keys([Key::Shift], "Constrain Square"), HintInfo::keys([Key::Alt], "From Center")]),
 				ShapeType::Ellipse => HintGroup(vec![HintInfo::keys([Key::Shift], "Constrain Circular"), HintInfo::keys([Key::Alt], "From Center")]),
+				ShapeType::Grid => HintGroup(vec![HintInfo::keys([Key::Shift], "Constrain Grid"), HintInfo::keys([Key::Alt], "From Center")]),
 				ShapeType::Line => HintGroup(vec![
 					HintInfo::keys([Key::Shift], "15° Increments"),
 					HintInfo::keys([Key::Alt], "From Center"),

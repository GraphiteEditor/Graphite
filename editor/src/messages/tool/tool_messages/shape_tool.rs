--- conflicted
+++ resolved
@@ -831,13 +831,8 @@
 				};
 
 				match tool_data.current_shape {
-<<<<<<< HEAD
 					ShapeType::Polygon | ShapeType::Star | ShapeType::Circle | ShapeType::Arc | ShapeType::Spiral | ShapeType::Grid | ShapeType::Rectangle | ShapeType::Ellipse | ShapeType::Arrow => {
 						tool_data.data.start(document, input)
-=======
-					ShapeType::Polygon | ShapeType::Star | ShapeType::Circle | ShapeType::Arc | ShapeType::Spiral | ShapeType::Grid | ShapeType::Rectangle | ShapeType::Ellipse => {
-						tool_data.data.start(document, input, viewport);
->>>>>>> 0298f9a5
 					}
 					ShapeType::Line => {
 						let point = SnapCandidatePoint::handle(document.metadata().document_to_viewport.inverse().transform_point2(input.mouse.position));
@@ -903,20 +898,12 @@
 				};
 
 				match tool_data.current_shape {
-<<<<<<< HEAD
 					ShapeType::Polygon => Polygon::update_shape(document, input, layer, tool_data, modifier, responses),
 					ShapeType::Star => Star::update_shape(document, input, layer, tool_data, modifier, responses),
 					ShapeType::Circle => Circle::update_shape(document, input, layer, tool_data, modifier, responses),
 					ShapeType::Arc => Arc::update_shape(document, input, layer, tool_data, modifier, responses),
 					ShapeType::Arrow => Arrow::update_shape(document, input, layer, tool_data, modifier, responses),
 					ShapeType::Spiral => Spiral::update_shape(document, input, layer, tool_data, responses),
-=======
-					ShapeType::Polygon => Polygon::update_shape(document, input, viewport, layer, tool_data, modifier, responses),
-					ShapeType::Star => Star::update_shape(document, input, viewport, layer, tool_data, modifier, responses),
-					ShapeType::Circle => Circle::update_shape(document, input, viewport, layer, tool_data, modifier, responses),
-					ShapeType::Arc => Arc::update_shape(document, input, viewport, layer, tool_data, modifier, responses),
-					ShapeType::Spiral => Spiral::update_shape(document, input, viewport, layer, tool_data, responses),
->>>>>>> 0298f9a5
 					ShapeType::Grid => Grid::update_shape(document, input, layer, tool_options.grid_type, tool_data, modifier, responses),
 					ShapeType::Rectangle => Rectangle::update_shape(document, input, viewport, layer, tool_data, modifier, responses),
 					ShapeType::Ellipse => Ellipse::update_shape(document, input, viewport, layer, tool_data, modifier, responses),

--- conflicted
+++ resolved
@@ -211,37 +211,14 @@
 				tool_data.extend_from_start = false;
 				tool_data.weight = tool_options.line_weight;
 
-<<<<<<< HEAD
-				if let Some((layer, subpath_index, from_start)) = should_extend(document, input.mouse.position, crate::consts::SNAP_POINT_TOLERANCE) {
-					let transform = document.network_interface.document_metadata().transform_to_viewport(layer);
-					let pos = transform.inverse().transform_point2(input.mouse.position);
-					let manipulator_group = ManipulatorGroup::new_anchor(pos);
-					let modification = if from_start {
-						tool_data.extend_from_start = true;
-						VectorDataModification::AddStartManipulatorGroup { subpath_index, manipulator_group }
-					} else {
-						VectorDataModification::AddEndManipulatorGroup { subpath_index, manipulator_group }
-					};
-
-					tool_data.dragged = true;
-					tool_data.last_point = pos;
-=======
 				// Extend an endpoint of the selected path
 				if let Some((layer, _, position)) = should_extend(document, input.mouse.position, crate::consts::SNAP_POINT_TOLERANCE) {
->>>>>>> e66620dc
 					tool_data.layer = Some(layer);
 
 					extend_path_with_next_segment(tool_data, position, responses);
 
-<<<<<<< HEAD
-					let parent = document.new_layer_parent(true);
-					let transform = document.network_interface.document_metadata().transform_to_viewport(parent);
-					let pos = transform.inverse().transform_point2(input.mouse.position);
-					let subpath = bezier_rs::Subpath::from_anchors([pos], false);
-=======
 					return FreehandToolFsmState::Drawing;
 				}
->>>>>>> e66620dc
 
 				responses.add(DocumentMessage::DeselectAllLayers);
 
@@ -249,7 +226,7 @@
 
 				let nodes = {
 					let node_type = resolve_document_node_type("Path").expect("Path node does not exist");
-					let node = node_type.to_document_node_default_inputs([], Default::default());
+					let node = node_type.default_node_template();
 
 					HashMap::from([(NodeId(0), node)])
 				};
@@ -268,27 +245,10 @@
 			}
 			(FreehandToolFsmState::Drawing, FreehandToolMessage::PointerMove) => {
 				if let Some(layer) = tool_data.layer {
-<<<<<<< HEAD
 					let transform = document.network_interface.document_metadata().transform_to_viewport(layer);
-					let pos = transform.inverse().transform_point2(input.mouse.position);
-
-					if tool_data.last_point != pos {
-						let manipulator_group = ManipulatorGroup::new_anchor(pos);
-						let modification = if tool_data.extend_from_start {
-							VectorDataModification::AddStartManipulatorGroup { subpath_index: 0, manipulator_group }
-						} else {
-							VectorDataModification::AddEndManipulatorGroup { subpath_index: 0, manipulator_group }
-						};
-						responses.add(GraphOperationMessage::Vector { layer, modification });
-						tool_data.dragged = true;
-						tool_data.last_point = pos;
-					}
-=======
-					let transform = document.metadata().transform_to_viewport(layer);
 					let position = transform.inverse().transform_point2(input.mouse.position);
 
 					extend_path_with_next_segment(tool_data, position, responses);
->>>>>>> e66620dc
 				}
 
 				FreehandToolFsmState::Drawing

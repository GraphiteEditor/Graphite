--- conflicted
+++ resolved
@@ -6,18 +6,14 @@
 use crate::messages::tool::common_functionality::color_selector::{ToolColorOptions, ToolColorType};
 use crate::messages::tool::common_functionality::graph_modification_utils;
 use crate::messages::tool::common_functionality::utility_functions::should_extend;
-use glam::DVec2;
+
 use graph_craft::document::NodeId;
 use graphene_core::uuid::generate_uuid;
 use graphene_core::vector::VectorModificationType;
 use graphene_core::Color;
-<<<<<<< HEAD
-use graphene_std::vector::{HandleId, PointId, SegmentId};
-=======
 use graphene_std::vector::{PointId, SegmentId};
 
 use glam::DVec2;
->>>>>>> 176ce314
 
 #[derive(Default)]
 pub struct FreehandTool {
@@ -179,120 +175,11 @@
 
 #[derive(Clone, Debug, Default)]
 struct FreehandToolData {
-<<<<<<< HEAD
-	positions: Vec<DVec2>,
-=======
 	extend_from_start: bool,
 	end_point: Option<(DVec2, PointId)>,
->>>>>>> 176ce314
 	dragged: bool,
-	required_tangent: DVec2,
-	last_tangent: DVec2,
-
-	start: Option<(PointId, DVec2)>,
-	end: Option<(PointId, DVec2)>,
-	segment: Option<SegmentId>,
-	last_segment: Option<SegmentId>,
-
 	weight: f64,
 	layer: Option<LayerNodeIdentifier>,
-}
-
-impl FreehandToolData {
-	fn smooth(&mut self, responses: &mut VecDeque<Message>) {
-		const MAX_POSITIONS: usize = 16;
-
-		let Some(layer) = self.layer else { return };
-		let fit = if self.positions.len() < MAX_POSITIONS {
-			bezier_rs::Subpath::<PointId>::fit_cubic(&self.positions, 1, self.required_tangent, 0.)
-		} else {
-			None
-		};
-
-		let Some(bezier) = fit.and_then(|subpath| subpath.iter().next()) else {
-			// Start a new segment
-			if let Some(point) = self.end {
-				self.positions.clear();
-				self.positions.push(point.1);
-				self.start = Some(point);
-				self.end = None;
-				self.required_tangent = self.last_tangent;
-				self.last_segment = self.segment;
-				self.segment = None;
-			}
-			return;
-		};
-
-		let set_point = |point: &mut Option<(PointId, DVec2)>, pos: DVec2, layer, responses: &mut VecDeque<Message>| {
-			if let Some((id, current)) = point {
-				let delta = pos - *current;
-				*current += delta;
-				responses.add(GraphOperationMessage::Vector {
-					layer,
-					modification_type: VectorModificationType::ApplyPointDelta { point: *id, delta },
-				});
-				*id
-			} else {
-				let id = PointId::generate();
-				*point = Some((id, pos));
-				responses.add(GraphOperationMessage::Vector {
-					layer,
-					modification_type: VectorModificationType::InsertPoint { id, pos },
-				});
-				id
-			}
-		};
-
-		let start = set_point(&mut self.start, bezier.start, layer, responses);
-		let end = set_point(&mut self.end, bezier.end, layer, responses);
-		let points = [start, end];
-
-		let handles = [bezier.handle_start().map(|handle| handle - bezier.start), bezier.handle_end().map(|handle| handle - bezier.end)];
-		let segment = if let Some(segment) = self.segment {
-			responses.add(GraphOperationMessage::Vector {
-				layer,
-				modification_type: VectorModificationType::SetHandles { segment, handles },
-			});
-			segment
-		} else {
-			let id = SegmentId::generate();
-			self.segment = Some(id);
-			responses.add(GraphOperationMessage::Vector {
-				layer,
-				modification_type: VectorModificationType::InsertSegment { id, points, handles },
-			});
-			id
-		};
-
-		// Mirror handles if appropriate
-		if let Some(last_segment) = self.last_segment {
-			if last_segment != segment {
-				responses.add(GraphOperationMessage::Vector {
-					layer,
-					modification_type: VectorModificationType::SetG1Continous {
-						handles: [HandleId::end(last_segment), HandleId::primary(segment)],
-						enabled: true,
-					},
-				});
-			}
-		}
-
-		self.last_tangent = match bezier.handles {
-			bezier_rs::BezierHandles::Linear => bezier.end - bezier.start,
-			bezier_rs::BezierHandles::Quadratic { handle } => bezier.end - handle,
-			bezier_rs::BezierHandles::Cubic { handle_end, .. } => bezier.end - handle_end,
-		}
-		.normalize_or_zero();
-	}
-
-	fn push(&mut self, document: &DocumentMessageHandler, layer: LayerNodeIdentifier, viewport: DVec2) {
-		let transform = document.metadata().transform_to_viewport(layer);
-		let pos = transform.inverse().transform_point2(viewport);
-
-		if self.positions.last() != Some(&pos) && pos.is_finite() {
-			self.positions.push(pos);
-		}
-	}
 }
 
 impl Fsm for FreehandToolFsmState {
@@ -320,44 +207,10 @@
 			(FreehandToolFsmState::Ready, FreehandToolMessage::DragStart) => {
 				responses.add(DocumentMessage::StartTransaction);
 
+				tool_data.dragged = false;
+				tool_data.extend_from_start = false;
 				tool_data.weight = tool_options.line_weight;
-				tool_data.positions.clear();
-				tool_data.required_tangent = DVec2::ZERO;
-				tool_data.last_tangent = DVec2::ZERO;
-				tool_data.start = None;
-				tool_data.end = None;
-				tool_data.segment = None;
-				tool_data.last_segment = None;
-				tool_data.dragged = false;
-
-<<<<<<< HEAD
-				let layer = if let Some((layer, point, pos)) = should_extend(document, input.mouse.position, crate::consts::SNAP_POINT_TOLERANCE) {
-					tool_data.positions.push(pos);
-					tool_data.start = Some((point, pos));
-					tool_data.layer = Some(layer);
-					layer
-				} else {
-					responses.add(DocumentMessage::DeselectAllLayers);
-
-					let parent = document.new_layer_parent(true);
-
-					let nodes = {
-						let node_type = resolve_document_node_type("Path Modify").expect("Path Modify node does not exist");
-						let node = node_type.to_document_node_default_inputs([], Default::default());
-
-						HashMap::from([(NodeId(0), node)])
-					};
-
-					let layer = graph_modification_utils::new_custom(NodeId(generate_uuid()), nodes, parent, responses);
-					tool_options.fill.apply_fill(layer, responses);
-					tool_options.stroke.apply_stroke(tool_data.weight, layer, responses);
-
-					tool_data.layer = Some(layer);
-					parent
-				};
-				tool_data.push(&document, layer, input.mouse.position);
-				tool_data.smooth(responses);
-=======
+
 				// Extend an endpoint of the selected path
 				if let Some((layer, _, position)) = should_extend(document, input.mouse.position, crate::consts::SNAP_POINT_TOLERANCE) {
 					tool_data.layer = Some(layer);
@@ -387,22 +240,15 @@
 				let position = transform.inverse().transform_point2(input.mouse.position);
 
 				extend_path_with_next_segment(tool_data, position, responses);
->>>>>>> 176ce314
 
 				FreehandToolFsmState::Drawing
 			}
 			(FreehandToolFsmState::Drawing, FreehandToolMessage::PointerMove) => {
 				if let Some(layer) = tool_data.layer {
-<<<<<<< HEAD
-					tool_data.push(&document, layer, input.mouse.position);
-					tool_data.smooth(responses);
-					tool_data.dragged = true;
-=======
 					let transform = document.metadata().transform_to_viewport(layer);
 					let position = transform.inverse().transform_point2(input.mouse.position);
 
 					extend_path_with_next_segment(tool_data, position, responses);
->>>>>>> 176ce314
 				}
 
 				FreehandToolFsmState::Drawing

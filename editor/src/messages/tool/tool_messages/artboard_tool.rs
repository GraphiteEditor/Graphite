use super::tool_prelude::*;
use crate::messages::portfolio::document::graph_operation::utility_types::TransformIn;
use crate::messages::portfolio::document::overlays::utility_types::OverlayContext;
use crate::messages::portfolio::document::utility_types::document_metadata::LayerNodeIdentifier;
use crate::messages::tool::common_functionality::auto_panning::AutoPanning;
use crate::messages::tool::common_functionality::compass_rose::Axis;
use crate::messages::tool::common_functionality::resize::Resize;
use crate::messages::tool::common_functionality::snapping;
use crate::messages::tool::common_functionality::snapping::SnapCandidatePoint;
use crate::messages::tool::common_functionality::snapping::SnapData;
use crate::messages::tool::common_functionality::snapping::SnapManager;
use crate::messages::tool::common_functionality::transformation_cage::*;
use graph_craft::document::NodeId;
use graphene_std::renderer::Quad;

#[derive(Default)]
pub struct ArtboardTool {
	fsm_state: ArtboardToolFsmState,
	data: ArtboardToolData,
}

#[impl_message(Message, ToolMessage, Artboard)]
#[derive(PartialEq, Clone, Debug, serde::Serialize, serde::Deserialize, specta::Type)]
pub enum ArtboardToolMessage {
	// Standard messages
	Abort,
	Overlays(OverlayContext),

	// Tool-specific messages
	UpdateSelectedArtboard,
	DeleteSelected,
	NudgeSelected { delta_x: f64, delta_y: f64, resize: Key, resize_opposite_corner: Key },
	PointerDown,
	PointerMove { constrain_axis_or_aspect: Key, center: Key },
	PointerOutsideViewport { constrain_axis_or_aspect: Key, center: Key },
	PointerUp,
}

impl ToolMetadata for ArtboardTool {
	fn icon_name(&self) -> String {
		"GeneralArtboardTool".into()
	}
	fn tooltip(&self) -> String {
		"Artboard Tool".into()
	}
	fn tool_type(&self) -> crate::messages::tool::utility_types::ToolType {
		ToolType::Artboard
	}
}

impl<'a> MessageHandler<ToolMessage, &mut ToolActionHandlerData<'a>> for ArtboardTool {
	fn process_message(&mut self, message: ToolMessage, responses: &mut VecDeque<Message>, tool_data: &mut ToolActionHandlerData<'a>) {
		self.fsm_state.process_event(message, &mut self.data, tool_data, &(), responses, false);
	}

	fn actions(&self) -> ActionList {
		let mut common = actions!(ArtboardToolMessageDiscriminant;
			DeleteSelected,
			NudgeSelected,
			PointerMove,
		);

		let additional = match self.fsm_state {
			ArtboardToolFsmState::Ready { .. } => actions!(ArtboardToolMessageDiscriminant; PointerDown),
			_ => actions!(ArtboardToolMessageDiscriminant; PointerUp, Abort),
		};
		common.extend(additional);

		common
	}
}

impl LayoutHolder for ArtboardTool {
	fn layout(&self) -> Layout {
		Layout::WidgetLayout(WidgetLayout::default())
	}
}

impl ToolTransition for ArtboardTool {
	fn event_to_message_map(&self) -> EventToMessageMap {
		EventToMessageMap {
			tool_abort: Some(ArtboardToolMessage::Abort.into()),
			overlay_provider: Some(|overlay_context| ArtboardToolMessage::Overlays(overlay_context).into()),
			..Default::default()
		}
	}
}

#[derive(Clone, Copy, Debug, PartialEq, Eq)]
enum ArtboardToolFsmState {
	Ready { hovered: bool },
	Drawing,
	ResizingBounds,
	Dragging,
}

impl Default for ArtboardToolFsmState {
	fn default() -> Self {
		Self::Ready { hovered: false }
	}
}

#[derive(Clone, Debug, Default)]
struct ArtboardToolData {
	bounding_box_manager: Option<BoundingBoxManager>,
	selected_artboard: Option<LayerNodeIdentifier>,
	snap_manager: SnapManager,
	cursor: MouseCursorIcon,
	drag_start: DVec2,
	drag_current: DVec2,
	auto_panning: AutoPanning,
	snap_candidates: Vec<SnapCandidatePoint>,
	dragging_current_artboard_location: glam::IVec2,
	draw: Resize,
}

impl ArtboardToolData {
	fn get_snap_candidates(&mut self, document: &DocumentMessageHandler, _input: &InputPreprocessorMessageHandler) {
		self.snap_candidates.clear();

		let Some(layer) = self.selected_artboard else { return };

		if let Some(bounds) = document.metadata().bounding_box_with_transform(layer, document.metadata().transform_to_document(layer)) {
			snapping::get_bbox_points(Quad::from_box(bounds), &mut self.snap_candidates, snapping::BBoxSnapValues::ARTBOARD, document);
		}
	}

	fn check_dragging_bounds(&mut self, cursor: DVec2) -> Option<(bool, bool, bool, bool)> {
		let bounding_box = self.bounding_box_manager.as_mut()?;
		let edges = bounding_box.check_selected_edges(cursor)?;
		let (top, bottom, left, right) = edges;
		let selected_edges = SelectedEdges::new(top, bottom, left, right, bounding_box.bounds);
		bounding_box.opposite_pivot = selected_edges.calculate_pivot();
		bounding_box.selected_edges = Some(selected_edges);

		Some(edges)
	}

	fn start_resizing(&mut self, _selected_edges: (bool, bool, bool, bool), _document: &DocumentMessageHandler, _input: &InputPreprocessorMessageHandler) {
		if let Some(bounds) = &mut self.bounding_box_manager {
			bounds.center_of_transformation = bounds.transform.transform_point2((bounds.bounds[0] + bounds.bounds[1]) / 2.);
			self.dragging_current_artboard_location = bounds.bounds[0].round().as_ivec2();
		}
	}

	fn hovered_artboard(document: &DocumentMessageHandler, input: &InputPreprocessorMessageHandler) -> Option<LayerNodeIdentifier> {
		document.click_xray(input).find(|&layer| document.network_interface.is_artboard(&layer.to_node(), &[]))
	}

	fn select_artboard(&mut self, document: &DocumentMessageHandler, input: &InputPreprocessorMessageHandler, responses: &mut VecDeque<Message>) -> bool {
		if let Some(intersection) = Self::hovered_artboard(document, input) {
			self.selected_artboard = Some(intersection);

			if let Some(bounds) = document.metadata().bounding_box_document(intersection) {
				let bounding_box_manager = self.bounding_box_manager.get_or_insert(BoundingBoxManager::default());
				bounding_box_manager.bounds = bounds;
				bounding_box_manager.transform = document.metadata().document_to_viewport;
			}

			responses.add_front(NodeGraphMessage::SelectedNodesSet { nodes: vec![intersection.to_node()] });

			true
		} else {
			self.selected_artboard = None;

			responses.add(PropertiesPanelMessage::Clear);

			false
		}
	}

	fn resize_artboard(&mut self, responses: &mut VecDeque<Message>, document: &DocumentMessageHandler, input: &InputPreprocessorMessageHandler, from_center: bool, constrain_square: bool) {
		let Some(bounds) = &self.bounding_box_manager else {
			return;
		};
		let Some(movement) = &bounds.selected_edges else {
			return;
		};
		if self.selected_artboard.unwrap() == LayerNodeIdentifier::ROOT_PARENT {
			log::error!("Selected artboard cannot be ROOT_PARENT");
			return;
		}

		let center = from_center.then_some(bounds.center_of_transformation);
		let ignore = self.selected_artboard.map_or(Vec::new(), |layer| vec![layer]);
		let snap = Some(SizeSnapData {
			manager: &mut self.snap_manager,
			points: &mut self.snap_candidates,
			snap_data: SnapData::ignore(document, input, &ignore),
		});
		let (min, size) = movement.new_size(input.mouse.position, bounds.transform, center, constrain_square, snap);
		let max = min + size;
		let position = min.min(max);
		let size = (max - min).abs();

		responses.add(GraphOperationMessage::ResizeArtboard {
			layer: self.selected_artboard.unwrap(),
			location: position.round().as_ivec2(),
			dimensions: size.round().as_ivec2(),
		});

		let translation = position.round().as_ivec2() - self.dragging_current_artboard_location;
		self.dragging_current_artboard_location = position.round().as_ivec2();
		for child in self.selected_artboard.unwrap().children(document.metadata()) {
			let local_translation = document.metadata().downstream_transform_to_document(child).inverse().transform_vector2(-translation.as_dvec2());
			responses.add(GraphOperationMessage::TransformChange {
				layer: child,
				transform: DAffine2::from_translation(local_translation),
				transform_in: TransformIn::Local,
				skip_rerender: false,
			});
		}
	}
}

impl Fsm for ArtboardToolFsmState {
	type ToolData = ArtboardToolData;
	type ToolOptions = ();

	fn transition(self, event: ToolMessage, tool_data: &mut Self::ToolData, tool_action_data: &mut ToolActionHandlerData, _tool_options: &(), responses: &mut VecDeque<Message>) -> Self {
		let ToolActionHandlerData { document, input, .. } = tool_action_data;

		let hovered = ArtboardToolData::hovered_artboard(document, input).is_some();

		let ToolMessage::Artboard(event) = event else { return self };
		match (self, event) {
			(state, ArtboardToolMessage::Overlays(mut overlay_context)) => {
				let display_transform_cage = overlay_context.visibility_settings.transform_cage();
				if display_transform_cage && state != ArtboardToolFsmState::Drawing {
					if let Some(bounds) = tool_data.selected_artboard.and_then(|layer| document.metadata().bounding_box_document(layer)) {
						let bounding_box_manager = tool_data.bounding_box_manager.get_or_insert(BoundingBoxManager::default());
						bounding_box_manager.bounds = bounds;
						bounding_box_manager.transform = document.metadata().document_to_viewport;

						bounding_box_manager.render_overlays(&mut overlay_context, true);
					}
				} else {
					tool_data.bounding_box_manager.take();
				}

				tool_data.snap_manager.draw_overlays(SnapData::new(document, input), &mut overlay_context);

				self
			}
			(ArtboardToolFsmState::Ready { .. }, ArtboardToolMessage::PointerDown) => {
				let to_viewport = document.metadata().document_to_viewport;
				let to_document = to_viewport.inverse();
				tool_data.drag_start = to_document.transform_point2(input.mouse.position);
				tool_data.drag_current = to_document.transform_point2(input.mouse.position);

				let state = if let Some(selected_edges) = tool_data.check_dragging_bounds(input.mouse.position) {
					tool_data.start_resizing(selected_edges, document, input);
					tool_data.get_snap_candidates(document, input);
					ArtboardToolFsmState::ResizingBounds
				} else if tool_data.select_artboard(document, input, responses) {
					tool_data.get_snap_candidates(document, input);
					ArtboardToolFsmState::Dragging
				} else {
					tool_data.draw.start(document, input);

					ArtboardToolFsmState::Drawing
				};
				responses.add(DocumentMessage::StartTransaction);
				state
			}
			(ArtboardToolFsmState::ResizingBounds, ArtboardToolMessage::PointerMove { constrain_axis_or_aspect, center }) => {
				let from_center = input.keyboard.get(center as usize);
				let constrain_square = input.keyboard.get(constrain_axis_or_aspect as usize);
				tool_data.resize_artboard(responses, document, input, from_center, constrain_square);

				// Auto-panning
				let messages = [
					ArtboardToolMessage::PointerOutsideViewport { constrain_axis_or_aspect, center }.into(),
					ArtboardToolMessage::PointerMove { constrain_axis_or_aspect, center }.into(),
				];
				tool_data.auto_panning.setup_by_mouse_position(input, &messages, responses);

				ArtboardToolFsmState::ResizingBounds
			}
			(ArtboardToolFsmState::Dragging, ArtboardToolMessage::PointerMove { constrain_axis_or_aspect, center }) => {
				if let Some(bounds) = &mut tool_data.bounding_box_manager {
					let axis_align = input.keyboard.get(constrain_axis_or_aspect as usize);

					let ignore = tool_data.selected_artboard.map_or(Vec::new(), |layer| vec![layer]);
					let snap_data = SnapData::ignore(document, input, &ignore);
					let document_to_viewport = document.metadata().document_to_viewport;
					let [start, current] = [tool_data.drag_start, tool_data.drag_current].map(|point| document_to_viewport.transform_point2(point));
					let mouse_delta = snap_drag(start, current, axis_align, Axis::None, snap_data, &mut tool_data.snap_manager, &tool_data.snap_candidates);

					let size = bounds.bounds[1] - bounds.bounds[0];
					let position = bounds.bounds[0] + bounds.transform.inverse().transform_vector2(mouse_delta);

					if tool_data.selected_artboard.unwrap() == LayerNodeIdentifier::ROOT_PARENT {
						log::error!("Selected artboard cannot be ROOT_PARENT");
						return ArtboardToolFsmState::Ready { hovered };
					}
					responses.add(GraphOperationMessage::ResizeArtboard {
						layer: tool_data.selected_artboard.unwrap(),
						location: position.round().as_ivec2(),
						dimensions: size.round().as_ivec2(),
					});

					// The second term is added to prevent the slow change in position due to rounding errors.
					tool_data.drag_current += (document_to_viewport.inverse() * bounds.transform).transform_vector2(position.round() - bounds.bounds[0]);

					// Update bounds if another `PointerMove` message comes before `ResizeArtboard` is finished.
					bounds.bounds[0] = position.round();
					bounds.bounds[1] = position.round() + size.round();

					// Auto-panning
					let messages = [
						ArtboardToolMessage::PointerOutsideViewport { constrain_axis_or_aspect, center }.into(),
						ArtboardToolMessage::PointerMove { constrain_axis_or_aspect, center }.into(),
					];
					tool_data.auto_panning.setup_by_mouse_position(input, &messages, responses);
				}
				ArtboardToolFsmState::Dragging
			}
			(ArtboardToolFsmState::Drawing, ArtboardToolMessage::PointerMove { constrain_axis_or_aspect, center }) => {
				let [start, end] = tool_data.draw.calculate_points_ignore_layer(document, input, center, constrain_axis_or_aspect, true);
				let viewport_to_document = document.metadata().document_to_viewport.inverse();
				let [start, end] = [start, end].map(|point| viewport_to_document.transform_point2(point));
				if let Some(artboard) = tool_data.selected_artboard {
					assert_ne!(artboard, LayerNodeIdentifier::ROOT_PARENT, "Selected artboard cannot be ROOT_PARENT");

					responses.add(GraphOperationMessage::ResizeArtboard {
						layer: artboard,
						location: start.min(end).round().as_ivec2(),
						dimensions: (start.round() - end.round()).abs().as_ivec2(),
					});
				} else {
					let id = NodeId::new();

					tool_data.selected_artboard = Some(LayerNodeIdentifier::new_unchecked(id));

					responses.add(GraphOperationMessage::NewArtboard {
						id,
						artboard: graphene_std::Artboard {
							graphic_group: graphene_std::GraphicGroupTable::default(),
							label: String::from("Artboard"),
							location: start.min(end).round().as_ivec2(),
							dimensions: (start.round() - end.round()).abs().as_ivec2(),
							background: graphene_std::Color::WHITE,
							clip: false,
						},
					})
				}

				// Auto-panning
				let messages = [
					ArtboardToolMessage::PointerOutsideViewport { constrain_axis_or_aspect, center }.into(),
					ArtboardToolMessage::PointerMove { constrain_axis_or_aspect, center }.into(),
				];
				tool_data.auto_panning.setup_by_mouse_position(input, &messages, responses);

				ArtboardToolFsmState::Drawing
			}

			(ArtboardToolFsmState::Ready { .. }, ArtboardToolMessage::PointerMove { .. }) => {
				let mut cursor = tool_data
					.bounding_box_manager
					.as_ref()
					.map_or(MouseCursorIcon::Default, |bounds| bounds.get_cursor(input, false, false, None));

				if cursor == MouseCursorIcon::Default && !hovered {
					tool_data.snap_manager.preview_draw(&SnapData::new(document, input), input.mouse.position);
					responses.add(OverlaysMessage::Draw);
					cursor = MouseCursorIcon::Crosshair;
				} else {
					tool_data.snap_manager.cleanup(responses);
				}

				if tool_data.cursor != cursor {
					tool_data.cursor = cursor;
					responses.add(FrontendMessage::UpdateMouseCursor { cursor });
				}

				ArtboardToolFsmState::Ready { hovered }
			}
			(ArtboardToolFsmState::ResizingBounds, ArtboardToolMessage::PointerOutsideViewport { .. }) => {
				// Auto-panning
				let _ = tool_data.auto_panning.shift_viewport(input, responses);

				ArtboardToolFsmState::ResizingBounds
			}
			(ArtboardToolFsmState::Dragging, ArtboardToolMessage::PointerOutsideViewport { .. }) => {
				// Auto-panning
				tool_data.auto_panning.shift_viewport(input, responses);

				ArtboardToolFsmState::Dragging
			}
			(ArtboardToolFsmState::Drawing, ArtboardToolMessage::PointerOutsideViewport { .. }) => {
				// Auto-panning
				tool_data.auto_panning.shift_viewport(input, responses);

				ArtboardToolFsmState::Drawing
			}
			(state, ArtboardToolMessage::PointerOutsideViewport { constrain_axis_or_aspect, center }) => {
				// Auto-panning
				let messages = [
					ArtboardToolMessage::PointerOutsideViewport { constrain_axis_or_aspect, center }.into(),
					ArtboardToolMessage::PointerMove { constrain_axis_or_aspect, center }.into(),
				];
				tool_data.auto_panning.stop(&messages, responses);

				state
			}
			(ArtboardToolFsmState::Drawing | ArtboardToolFsmState::ResizingBounds | ArtboardToolFsmState::Dragging, ArtboardToolMessage::PointerUp) => {
				responses.add(DocumentMessage::EndTransaction);

				tool_data.snap_manager.cleanup(responses);

				if let Some(bounds) = &mut tool_data.bounding_box_manager {
					bounds.original_transforms.clear();
				}

				responses.add(OverlaysMessage::Draw);

				ArtboardToolFsmState::Ready { hovered }
			}
			(_, ArtboardToolMessage::UpdateSelectedArtboard) => {
				tool_data.selected_artboard = document
					.network_interface
					.selected_nodes()
					.selected_layers(document.metadata())
					.find(|layer| document.network_interface.is_artboard(&layer.to_node(), &[]));
				self
			}
			(_, ArtboardToolMessage::DeleteSelected) => {
				tool_data.selected_artboard.take();
				responses.add(DocumentMessage::DeleteSelectedLayers);

				ArtboardToolFsmState::Ready { hovered }
			}
			(
				_,
				ArtboardToolMessage::NudgeSelected {
					delta_x,
					delta_y,
					resize,
					resize_opposite_corner,
				},
			) => {
				let Some(bounds) = &mut tool_data.bounding_box_manager else {
					return ArtboardToolFsmState::Ready { hovered };
				};
				let Some(selected_artboard) = tool_data.selected_artboard else {
					return ArtboardToolFsmState::Ready { hovered };
				};
				if selected_artboard == LayerNodeIdentifier::ROOT_PARENT {
					log::error!("Selected artboard cannot be ROOT_PARENT");
					return ArtboardToolFsmState::Ready { hovered };
				}

				let resize = input.keyboard.key(resize);
				let resize_opposite_corner = input.keyboard.key(resize_opposite_corner);
				let [existing_top_left, existing_bottom_right] = bounds.bounds;

				// Nudge translation without resizing
				if !resize {
					let delta = DVec2::from_angle(-document.document_ptz.tilt()).rotate(DVec2::new(delta_x, delta_y));

					responses.add(GraphOperationMessage::ResizeArtboard {
						layer: selected_artboard,
						location: DVec2::new(existing_top_left.x + delta.x, existing_top_left.y + delta.y).round().as_ivec2(),
						dimensions: (existing_bottom_right - existing_top_left).round().as_ivec2(),
					});

					return ArtboardToolFsmState::Ready { hovered };
				}

				// Swap and negate coordinates as needed to match the resize direction that's closest to the current tilt angle
				let tilt = (document.document_ptz.tilt() + std::f64::consts::TAU) % std::f64::consts::TAU;
				let (delta_x, delta_y, opposite_x, opposite_y) = match ((tilt + std::f64::consts::FRAC_PI_4) / std::f64::consts::FRAC_PI_2).floor() as i32 % 4 {
					0 => (delta_x, delta_y, false, false),
					1 => (delta_y, -delta_x, false, true),
					2 => (-delta_x, -delta_y, true, true),
					3 => (-delta_y, delta_x, true, false),
					_ => unreachable!(),
				};

				let size = existing_bottom_right - existing_top_left;
				let enlargement = DVec2::new(
					if resize_opposite_corner != opposite_x { -delta_x } else { delta_x },
					if resize_opposite_corner != opposite_y { -delta_y } else { delta_y },
				);
				let enlargement_factor = (enlargement + size) / size;

				let position = DVec2::new(
					existing_top_left.x + if resize_opposite_corner != opposite_x { delta_x } else { 0. },
					existing_top_left.y + if resize_opposite_corner != opposite_y { delta_y } else { 0. },
				);
				let mut pivot = (existing_top_left * enlargement_factor - position) / (enlargement_factor - DVec2::ONE);
				if !pivot.x.is_finite() {
					pivot.x = 0.;
				}
				if !pivot.y.is_finite() {
					pivot.y = 0.;
				}
				let scale = DAffine2::from_scale(enlargement_factor);
				let pivot = DAffine2::from_translation(pivot);
				let transformation = pivot * scale * pivot.inverse();
				let document_to_viewport = document.navigation_handler.calculate_offset_transform(input.viewport_bounds.center(), &document.document_ptz);
				let to = document_to_viewport.inverse() * document.metadata().downstream_transform_to_viewport(selected_artboard);
				let original_transform = document.metadata().upstream_transform(selected_artboard.to_node());
				let new = to.inverse() * transformation * to * original_transform;

				responses.add(GraphOperationMessage::ResizeArtboard {
					layer: selected_artboard,
					location: position.round().as_ivec2(),
					dimensions: new.transform_vector2(existing_bottom_right - existing_top_left).round().as_ivec2(),
				});

				ArtboardToolFsmState::Ready { hovered }
			}
			(ArtboardToolFsmState::Dragging | ArtboardToolFsmState::Drawing | ArtboardToolFsmState::ResizingBounds, ArtboardToolMessage::Abort) => {
				responses.add(DocumentMessage::AbortTransaction);

				tool_data.snap_manager.cleanup(responses);
				responses.add(OverlaysMessage::Draw);

				ArtboardToolFsmState::Ready { hovered }
			}
			_ => self,
		}
	}

	fn update_hints(&self, responses: &mut VecDeque<Message>) {
		let hint_data = match self {
			ArtboardToolFsmState::Ready { .. } => HintData(vec![
				HintGroup(vec![HintInfo::mouse(MouseMotion::LmbDrag, "Draw Artboard")]),
				HintGroup(vec![HintInfo::mouse(MouseMotion::LmbDrag, "Move Artboard")]),
				HintGroup(vec![HintInfo::keys([Key::Backspace], "Delete Artboard")]),
			]),
			ArtboardToolFsmState::Dragging => HintData(vec![
				HintGroup(vec![HintInfo::mouse(MouseMotion::Rmb, ""), HintInfo::keys([Key::Escape], "Cancel").prepend_slash()]),
				HintGroup(vec![HintInfo::keys([Key::Shift], "Constrain to Axis")]),
			]),
			ArtboardToolFsmState::Drawing => HintData(vec![
				HintGroup(vec![HintInfo::mouse(MouseMotion::Rmb, ""), HintInfo::keys([Key::Escape], "Cancel").prepend_slash()]),
				HintGroup(vec![HintInfo::keys([Key::Shift], "Constrain Square"), HintInfo::keys([Key::Alt], "From Center")]),
			]),
			ArtboardToolFsmState::ResizingBounds => HintData(vec![
				HintGroup(vec![HintInfo::mouse(MouseMotion::Rmb, ""), HintInfo::keys([Key::Escape], "Cancel").prepend_slash()]),
				HintGroup(vec![HintInfo::keys([Key::Shift], "Preserve Aspect Ratio"), HintInfo::keys([Key::Alt], "From Center")]),
			]),
		};

		responses.add(FrontendMessage::UpdateInputHints { hint_data });
	}

	fn update_cursor(&self, responses: &mut VecDeque<Message>) {
		if let Self::Ready { hovered: false } = self {
			responses.add(FrontendMessage::UpdateMouseCursor { cursor: MouseCursorIcon::Crosshair });
		} else {
			responses.add(FrontendMessage::UpdateMouseCursor { cursor: MouseCursorIcon::Default });
		}
	}
}

#[cfg(test)]
mod test_artboard {
	pub use crate::test_utils::test_prelude::*;

<<<<<<< HEAD
	async fn get_artboards(editor: &mut EditorTestUtils) -> Vec<graphene_core::Artboard> {
=======
	async fn get_artboards(editor: &mut EditorTestUtils) -> Vec<graphene_std::Artboard> {
>>>>>>> a4fbea91
		let instrumented = match editor.eval_graph().await {
			Ok(instrumented) => instrumented,
			Err(e) => panic!("Failed to evaluate graph: {}", e),
		};
<<<<<<< HEAD
		instrumented.grab_all_input::<graphene_core::append_artboard::ArtboardInput>(&editor.runtime).collect()
=======
		instrumented.grab_all_input::<graphene_std::append_artboard::ArtboardInput>(&editor.runtime).collect()
>>>>>>> a4fbea91
	}

	#[tokio::test]
	async fn artboard_draw_simple() {
		let mut editor = EditorTestUtils::create();
		editor.new_document().await;
		editor.drag_tool(ToolType::Artboard, 10.1, 10.8, 19.9, 0.2, ModifierKeys::empty()).await;

		let artboards = get_artboards(&mut editor).await;

		assert_eq!(artboards.len(), 1);
		assert_eq!(artboards[0].location, IVec2::new(10, 0));
		assert_eq!(artboards[0].dimensions, IVec2::new(10, 11));
	}

	#[tokio::test]
	async fn artboard_draw_square() {
		let mut editor = EditorTestUtils::create();
		editor.new_document().await;
		editor.drag_tool(ToolType::Artboard, 10., 10., -10., 11., ModifierKeys::SHIFT).await;

		let artboards = get_artboards(&mut editor).await;
		assert_eq!(artboards.len(), 1);
		assert_eq!(artboards[0].location, IVec2::new(-10, 10));
		assert_eq!(artboards[0].dimensions, IVec2::new(20, 20));
	}

	#[tokio::test]
	async fn artboard_draw_square_rotated() {
		let mut editor = EditorTestUtils::create();
		editor.new_document().await;
		editor
			.handle_message(NavigationMessage::CanvasTiltSet {
				// 45 degree rotation of content clockwise
				angle_radians: f64::consts::FRAC_PI_4,
			})
			.await;
		// Viewport coordinates
		editor.drag_tool(ToolType::Artboard, 0., 0., 0., 10., ModifierKeys::SHIFT).await;

		let artboards = get_artboards(&mut editor).await;
		assert_eq!(artboards.len(), 1);
		assert_eq!(artboards[0].location, IVec2::new(0, 0));
		let desired_size = DVec2::splat(f64::consts::FRAC_1_SQRT_2 * 10.);
		assert_eq!(artboards[0].dimensions, desired_size.round().as_ivec2());
	}

	#[tokio::test]
	async fn artboard_draw_center_square_rotated() {
		let mut editor = EditorTestUtils::create();

		editor.new_document().await;
		editor
			.handle_message(NavigationMessage::CanvasTiltSet {
				// 45 degree rotation of content clockwise
				angle_radians: f64::consts::FRAC_PI_4,
			})
			.await;
		// Viewport coordinates
		editor.drag_tool(ToolType::Artboard, 0., 0., 0., 10., ModifierKeys::SHIFT | ModifierKeys::ALT).await;

		let artboards = get_artboards(&mut editor).await;
		assert_eq!(artboards.len(), 1);
		assert_eq!(artboards[0].location, DVec2::splat(f64::consts::FRAC_1_SQRT_2 * -10.).as_ivec2());
		let desired_size = DVec2::splat(f64::consts::FRAC_1_SQRT_2 * 20.);
		assert_eq!(artboards[0].dimensions, desired_size.round().as_ivec2());
	}

	#[tokio::test]
	async fn artboard_delete() {
		let mut editor = EditorTestUtils::create();

		editor.new_document().await;
		editor.drag_tool(ToolType::Artboard, 10.1, 10.8, 19.9, 0.2, ModifierKeys::default()).await;
		editor.press(Key::Delete, ModifierKeys::default()).await;

		let artboards = get_artboards(&mut editor).await;
		assert_eq!(artboards.len(), 0);
	}

	#[tokio::test]
	async fn artboard_cancel() {
		let mut editor = EditorTestUtils::create();

		editor.new_document().await;

		editor.drag_tool_cancel_rmb(ToolType::Artboard).await;
		let artboards = get_artboards(&mut editor).await;
		assert_eq!(artboards.len(), 0);
	}
}<|MERGE_RESOLUTION|>--- conflicted
+++ resolved
@@ -562,20 +562,12 @@
 mod test_artboard {
 	pub use crate::test_utils::test_prelude::*;
 
-<<<<<<< HEAD
-	async fn get_artboards(editor: &mut EditorTestUtils) -> Vec<graphene_core::Artboard> {
-=======
 	async fn get_artboards(editor: &mut EditorTestUtils) -> Vec<graphene_std::Artboard> {
->>>>>>> a4fbea91
 		let instrumented = match editor.eval_graph().await {
 			Ok(instrumented) => instrumented,
 			Err(e) => panic!("Failed to evaluate graph: {}", e),
 		};
-<<<<<<< HEAD
-		instrumented.grab_all_input::<graphene_core::append_artboard::ArtboardInput>(&editor.runtime).collect()
-=======
 		instrumented.grab_all_input::<graphene_std::append_artboard::ArtboardInput>(&editor.runtime).collect()
->>>>>>> a4fbea91
 	}
 
 	#[tokio::test]

--- conflicted
+++ resolved
@@ -151,13 +151,7 @@
 	fn select_artboard(&mut self, document: &DocumentMessageHandler, input: &InputPreprocessorMessageHandler, responses: &mut VecDeque<Message>) -> bool {
 		responses.add(DocumentMessage::StartTransaction);
 
-<<<<<<< HEAD
-		let mut intersections = document.click_xray(input.mouse.position).filter(|&layer| document.network_interface.is_artboard(&layer.to_node()));
-
-		if let Some(intersection) = intersections.next() {
-=======
 		if let Some(intersection) = Self::hovered_artboard(document, input) {
->>>>>>> e66620dc
 			self.selected_artboard = Some(intersection);
 
 			if let Some(bounds) = document.network_interface.document_metadata().bounding_box_document(intersection) {
@@ -221,27 +215,18 @@
 			return self;
 		};
 
-<<<<<<< HEAD
-		match (self, event) {
-			(state, ArtboardToolMessage::Overlays(mut overlay_context)) if state != ArtboardToolFsmState::Drawing => {
-				if let Some(bounds) = tool_data
-					.selected_artboard
-					.and_then(|layer| document.network_interface.document_metadata().bounding_box_document(layer))
-				{
-					let bounding_box_manager = tool_data.bounding_box_manager.get_or_insert(BoundingBoxManager::default());
-					bounding_box_manager.bounds = bounds;
-					bounding_box_manager.transform = document.network_interface.document_metadata().document_to_viewport;
-=======
 		let hovered = ArtboardToolData::hovered_artboard(document, input).is_some();
->>>>>>> e66620dc
 
 		match (self, event) {
 			(state, ArtboardToolMessage::Overlays(mut overlay_context)) => {
 				if state != ArtboardToolFsmState::Drawing {
-					if let Some(bounds) = tool_data.selected_artboard.and_then(|layer| document.metadata().bounding_box_document(layer)) {
+					if let Some(bounds) = tool_data
+						.selected_artboard
+						.and_then(|layer| document.network_interface.document_metadata().bounding_box_document(layer))
+					{
 						let bounding_box_manager = tool_data.bounding_box_manager.get_or_insert(BoundingBoxManager::default());
 						bounding_box_manager.bounds = bounds;
-						bounding_box_manager.transform = document.metadata().document_to_viewport;
+						bounding_box_manager.transform = document.network_interface.document_metadata().document_to_viewport;
 
 						bounding_box_manager.render_overlays(&mut overlay_context);
 					} else {
@@ -341,12 +326,8 @@
 
 				let document_mouse = to_viewport.inverse().transform_point2(input.mouse.position);
 
-<<<<<<< HEAD
-				let root_transform = document.network_interface.document_metadata().document_to_viewport.inverse();
-=======
 				let snapped = tool_data.snap_manager.free_snap(&snap_data, &SnapCandidatePoint::handle(document_mouse), None, false);
 				let snapped_mouse_position = to_viewport.transform_point2(snapped.snapped_point_document);
->>>>>>> e66620dc
 
 				tool_data.snap_manager.update_indicator(snapped);
 
@@ -373,15 +354,9 @@
 						log::error!("Selected artboard cannot be ROOT_PARENT");
 					} else {
 						responses.add(GraphOperationMessage::ResizeArtboard {
-<<<<<<< HEAD
 							layer: artboard,
-							location: start.round().as_ivec2(),
-							dimensions: size.round().as_ivec2(),
-=======
-							id: artboard.to_node(),
 							location: start.min(end).round().as_ivec2(),
 							dimensions: (start.round() - end.round()).abs().as_ivec2(),
->>>>>>> e66620dc
 						});
 					}
 				} else {

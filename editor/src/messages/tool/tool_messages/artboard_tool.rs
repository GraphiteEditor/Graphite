--- conflicted
+++ resolved
@@ -412,7 +412,6 @@
 				ArtboardToolFsmState::Dragging
 			}
 			(ArtboardToolFsmState::Drawing, ArtboardToolMessage::PointerMove { constrain_axis_or_aspect, center }) => {
-<<<<<<< HEAD
 				let current_mouse = input.mouse.position;
 				let space_down = input.keyboard.get(Key::Space as usize);
 				if space_down {
@@ -430,11 +429,6 @@
 				}
 
 				let [start, end] = tool_data.draw.calculate_points_ignore_layer(document, input, center, constrain_axis_or_aspect, true);
-=======
-				// The draw.calculate_points_ignore_layer uses this value to avoid snapping to itself.
-				tool_data.draw.layer = tool_data.selected_artboard;
-				let [start, end] = tool_data.draw.calculate_points_ignore_layer(document, input, viewport, center, constrain_axis_or_aspect, true);
->>>>>>> 4ab75c9c
 				let viewport_to_document = document.metadata().document_to_viewport.inverse();
 				let [start, end] = [start, end].map(|point| viewport_to_document.transform_point2(point));
 				if let Some(artboard) = tool_data.selected_artboard {

--- conflicted
+++ resolved
@@ -512,15 +512,9 @@
 						}
 					}
 
-<<<<<<< HEAD
+
 					bounding_box_manager.render_overlays(&mut overlay_context, false);
 					tool_data.pivot.update_pivot(&document, &mut overlay_context, None);
-=======
-					// The angle is choosen to be parallel to the X axis in the bounds transform.
-					let angle = bounding_box_manager.transform.transform_vector2(DVec2::X).to_angle();
-					// Update pivot
-					tool_data.pivot.update_pivot(document, &mut overlay_context, angle);
->>>>>>> 0570edc4
 				} else {
 					tool_data.bounding_box_manager.take();
 				}

#![allow(clippy::too_many_arguments)]

use super::tool_prelude::*;
use crate::messages::input_mapper::utility_types::input_mouse::ViewportPosition;
use crate::messages::portfolio::document::graph_operation::utility_types::TransformIn;
use crate::messages::portfolio::document::overlays::utility_types::OverlayContext;
use crate::messages::portfolio::document::utility_types::document_metadata::LayerNodeIdentifier;
use crate::messages::portfolio::document::utility_types::network_interface::InputConnector;
use crate::messages::tool::common_functionality::auto_panning::AutoPanning;
use crate::messages::tool::common_functionality::color_selector::{ToolColorOptions, ToolColorType};
use crate::messages::tool::common_functionality::graph_modification_utils::{self, is_layer_fed_by_node_of_name};
use crate::messages::tool::common_functionality::snapping::{SnapCandidatePoint, SnapConstraint, SnapData, SnapManager, SnapTypeConfiguration};

use graph_craft::document::value::TaggedValue;
use graph_craft::document::{NodeId, NodeInput};
use graphene_core::renderer::Quad;
use graphene_core::text::{load_face, Font, FontCache};
use graphene_core::vector::style::Fill;
use graphene_core::Color;

#[derive(Default)]
pub struct TextTool {
	fsm_state: TextToolFsmState,
	tool_data: TextToolData,
	options: TextOptions,
}

pub struct TextOptions {
	font_size: f64,
	line_height_ratio: f64,
	character_spacing: f64,
<<<<<<< HEAD
	line_width: Option<f64>,
=======
	line_wrap_enabled: bool,
	line_width: f64,
>>>>>>> 7dcf615a
	font_name: String,
	font_style: String,
	fill: ToolColorOptions,
}

impl Default for TextOptions {
	fn default() -> Self {
		Self {
			font_size: 24.,
			line_height_ratio: 1.2,
<<<<<<< HEAD
			line_width: None,
=======
			line_wrap_enabled: false,
			line_width: 100.,
>>>>>>> 7dcf615a
			character_spacing: 1.,
			font_name: graphene_core::consts::DEFAULT_FONT_FAMILY.into(),
			font_style: graphene_core::consts::DEFAULT_FONT_STYLE.into(),
			fill: ToolColorOptions::new_primary(),
		}
	}
}

#[impl_message(Message, ToolMessage, Text)]
#[derive(PartialEq, Clone, Debug, serde::Serialize, serde::Deserialize, specta::Type)]
pub enum TextToolMessage {
	// Standard messages
	Abort,
	WorkingColorChanged,
	Overlays(OverlayContext),

	// Tool-specific messages
	CommitText,
	DragStart,
	DragStop,
	EditSelected,
	Interact,
	PointerMove { center: Key, lock_ratio: Key },
	PointerOutsideViewport { center: Key, lock_ratio: Key },
	TextChange { new_text: String },
	UpdateBounds { new_text: String },
	UpdateOptions(TextOptionsUpdate),
}

#[derive(PartialEq, Clone, Debug, serde::Serialize, serde::Deserialize, specta::Type)]
pub enum TextOptionsUpdate {
	FillColor(Option<Color>),
	FillColorType(ToolColorType),
	Font { family: String, style: String },
	FontSize(f64),
	LineHeightRatio(f64),
	CharacterSpacing(f64),
<<<<<<< HEAD
=======
	LineWrapEnabled(bool),
>>>>>>> 7dcf615a
	LineWidth(Option<f64>),
	WorkingColors(Option<Color>, Option<Color>),
}

impl ToolMetadata for TextTool {
	fn icon_name(&self) -> String {
		"VectorTextTool".into()
	}
	fn tooltip(&self) -> String {
		"Text Tool".into()
	}
	fn tool_type(&self) -> crate::messages::tool::utility_types::ToolType {
		ToolType::Text
	}
}

fn create_text_widgets(tool: &TextTool) -> Vec<WidgetHolder> {
	let font = FontInput::new(&tool.options.font_name, &tool.options.font_style)
		.is_style_picker(false)
		.on_update(|font_input: &FontInput| {
			TextToolMessage::UpdateOptions(TextOptionsUpdate::Font {
				family: font_input.font_family.clone(),
				style: font_input.font_style.clone(),
			})
			.into()
		})
		.widget_holder();
	let style = FontInput::new(&tool.options.font_name, &tool.options.font_style)
		.is_style_picker(true)
		.on_update(|font_input: &FontInput| {
			TextToolMessage::UpdateOptions(TextOptionsUpdate::Font {
				family: font_input.font_family.clone(),
				style: font_input.font_style.clone(),
			})
			.into()
		})
		.widget_holder();
	let size = NumberInput::new(Some(tool.options.font_size))
		.unit(" px")
		.label("Size")
		.int()
		.min(1.)
		.max((1_u64 << f64::MANTISSA_DIGITS) as f64)
		.on_update(|number_input: &NumberInput| TextToolMessage::UpdateOptions(TextOptionsUpdate::FontSize(number_input.value.unwrap())).into())
		.widget_holder();
	let line_height_ratio = NumberInput::new(Some(tool.options.line_height_ratio))
		.label("Line Height")
		.int()
		.min(0.)
		.max((1_u64 << f64::MANTISSA_DIGITS) as f64)
		.step(0.1)
		.on_update(|number_input: &NumberInput| TextToolMessage::UpdateOptions(TextOptionsUpdate::LineHeightRatio(number_input.value.unwrap())).into())
		.widget_holder();
<<<<<<< HEAD
	let line_width = NumberInput::new(tool.options.line_width)
=======
	let line_wrap_enabled = CheckboxInput::new(tool.options.line_wrap_enabled)
		.icon("Edit12px")
		.on_update(|checkbox: &CheckboxInput| TextToolMessage::UpdateOptions(TextOptionsUpdate::LineWrapEnabled(checkbox.checked)).into())
		.widget_holder();
	let line_width = NumberInput::new(tool.options.line_wrap_enabled.then_some(tool.options.line_width))
>>>>>>> 7dcf615a
		.unit(" px")
		.label("Line Width")
		.int()
		.min(0.)
		.max((1_u64 << f64::MANTISSA_DIGITS) as f64)
<<<<<<< HEAD
=======
		.disabled(!tool.options.line_wrap_enabled)
>>>>>>> 7dcf615a
		.on_update(|number_input: &NumberInput| TextToolMessage::UpdateOptions(TextOptionsUpdate::LineWidth(number_input.value)).into())
		.widget_holder();
	let character_spacing = NumberInput::new(Some(tool.options.character_spacing))
		.label("Character Spacing")
		.int()
		.min(0.)
		.max((1_u64 << f64::MANTISSA_DIGITS) as f64)
		.step(0.1)
		.on_update(|number_input: &NumberInput| TextToolMessage::UpdateOptions(TextOptionsUpdate::CharacterSpacing(number_input.value.unwrap())).into())
		.widget_holder();
	vec![
		font,
		Separator::new(SeparatorType::Related).widget_holder(),
		style,
		Separator::new(SeparatorType::Related).widget_holder(),
		size,
		Separator::new(SeparatorType::Related).widget_holder(),
		line_height_ratio,
		Separator::new(SeparatorType::Related).widget_holder(),
<<<<<<< HEAD
=======
		line_wrap_enabled,
>>>>>>> 7dcf615a
		line_width,
		Separator::new(SeparatorType::Related).widget_holder(),
		character_spacing,
	]
}

impl LayoutHolder for TextTool {
	fn layout(&self) -> Layout {
		let mut widgets = create_text_widgets(self);

		widgets.push(Separator::new(SeparatorType::Unrelated).widget_holder());

		widgets.append(&mut self.options.fill.create_widgets(
			"Fill",
			true,
			|_| TextToolMessage::UpdateOptions(TextOptionsUpdate::FillColor(None)).into(),
			|color_type: ToolColorType| WidgetCallback::new(move |_| TextToolMessage::UpdateOptions(TextOptionsUpdate::FillColorType(color_type.clone())).into()),
			|color: &ColorButton| TextToolMessage::UpdateOptions(TextOptionsUpdate::FillColor(color.value.as_solid())).into(),
		));

		Layout::WidgetLayout(WidgetLayout::new(vec![LayoutGroup::Row { widgets }]))
	}
}

impl<'a> MessageHandler<ToolMessage, &mut ToolActionHandlerData<'a>> for TextTool {
	fn process_message(&mut self, message: ToolMessage, responses: &mut VecDeque<Message>, tool_data: &mut ToolActionHandlerData<'a>) {
		let ToolMessage::Text(TextToolMessage::UpdateOptions(action)) = message else {
			self.fsm_state.process_event(message, &mut self.tool_data, tool_data, &self.options, responses, true);
			return;
		};
		match action {
			TextOptionsUpdate::Font { family, style } => {
				self.options.font_name = family;
				self.options.font_style = style;

				self.send_layout(responses, LayoutTarget::ToolOptions);
			}
			TextOptionsUpdate::FontSize(font_size) => self.options.font_size = font_size,
			TextOptionsUpdate::LineHeightRatio(line_height_ratio) => self.options.line_height_ratio = line_height_ratio,
<<<<<<< HEAD
			TextOptionsUpdate::LineWidth(line_width) => self.options.line_width = line_width,
=======
			TextOptionsUpdate::LineWrapEnabled(line_wrap_enabled) => self.options.line_wrap_enabled = line_wrap_enabled,
			TextOptionsUpdate::LineWidth(line_width) => self.options.line_width = line_width.unwrap_or(self.options.line_width),
>>>>>>> 7dcf615a
			TextOptionsUpdate::CharacterSpacing(character_spacing) => self.options.character_spacing = character_spacing,
			TextOptionsUpdate::FillColor(color) => {
				self.options.fill.custom_color = color;
				self.options.fill.color_type = ToolColorType::Custom;
			}
			TextOptionsUpdate::FillColorType(color_type) => self.options.fill.color_type = color_type,
			TextOptionsUpdate::WorkingColors(primary, secondary) => {
				self.options.fill.primary_working_color = primary;
				self.options.fill.secondary_working_color = secondary;
			}
		}

		self.send_layout(responses, LayoutTarget::ToolOptions);
	}

	fn actions(&self) -> ActionList {
		match self.fsm_state {
			TextToolFsmState::Ready => actions!(TextToolMessageDiscriminant;
				DragStart,
			),
			TextToolFsmState::Editing => actions!(TextToolMessageDiscriminant;
				DragStart,
				Abort,
				CommitText,
			),
			TextToolFsmState::Dragging => actions!(TextToolMessageDiscriminant;
				DragStop,
				Abort,
				PointerMove,
			),
		}
	}
}

impl ToolTransition for TextTool {
	fn event_to_message_map(&self) -> EventToMessageMap {
		EventToMessageMap {
			canvas_transformed: None,
			tool_abort: Some(TextToolMessage::Abort.into()),
			working_color_changed: Some(TextToolMessage::WorkingColorChanged.into()),
			overlay_provider: Some(|overlay_context| TextToolMessage::Overlays(overlay_context).into()),
			..Default::default()
		}
	}
}

#[derive(Clone, Copy, Debug, Default, PartialEq, Eq)]
enum TextToolFsmState {
	#[default]
	Ready,
	Editing,
	Dragging,
}

#[derive(Clone, Debug)]
pub struct EditingText {
	text: String,
	font: Font,
	font_size: f64,
	line_height_ratio: f64,
	line_width: Option<f64>,
	character_spacing: f64,
	color: Option<Color>,
	transform: DAffine2,
}

#[derive(Clone, Debug, Default)]
struct TextToolData {
	layer: LayerNodeIdentifier,
	editing_text: Option<EditingText>,
	new_text: String,
	drag_start: ViewportPosition,
	drag_current: ViewportPosition,
	dragged: bool,
	snap_manager: SnapManager,
	auto_panning: AutoPanning,
}

impl TextToolData {
	/// Set the editing state of the currently modifying layer
	fn set_editing(&self, editable: bool, font_cache: &FontCache, responses: &mut VecDeque<Message>) {
		if let Some(editing_text) = self.editing_text.as_ref().filter(|_| editable) {
			responses.add(FrontendMessage::DisplayEditableTextbox {
				text: editing_text.text.clone(),
				line_width: editing_text.line_width,
<<<<<<< HEAD
=======
				line_height_ratio: editing_text.line_height_ratio,
>>>>>>> 7dcf615a
				font_size: editing_text.font_size,
				color: editing_text.color.unwrap_or(Color::BLACK),
				url: font_cache.get_preview_url(&editing_text.font).cloned().unwrap_or_default(),
				transform: editing_text.transform.to_cols_array(),
			});
		} else {
			responses.add(FrontendMessage::DisplayRemoveEditableTextbox);
			// Clear all selected nodes when no longer editing
			responses.add(NodeGraphMessage::SelectedNodesSet { nodes: Vec::new() });
		}
	}

	fn load_layer_text_node(&mut self, document: &DocumentMessageHandler) -> Option<()> {
		let transform = document.metadata().transform_to_viewport(self.layer);
		let color = graph_modification_utils::get_fill_color(self.layer, &document.network_interface).unwrap_or(Color::BLACK);
		let (text, font, font_size, line_height_ratio, character_spacing, line_width) = graph_modification_utils::get_text(self.layer, &document.network_interface)?;
		self.editing_text = Some(EditingText {
			text: text.clone(),
			font: font.clone(),
			font_size,
			line_height_ratio,
			line_width: line_width,
			character_spacing,
			color: Some(color),
			transform,
		});
		self.new_text.clone_from(text);
		Some(())
	}

	fn start_editing_layer(&mut self, layer: LayerNodeIdentifier, tool_state: TextToolFsmState, document: &DocumentMessageHandler, font_cache: &FontCache, responses: &mut VecDeque<Message>) {
		if layer == LayerNodeIdentifier::ROOT_PARENT {
			log::error!("Cannot edit ROOT_PARENT in TextTooLData")
		}

		if tool_state == TextToolFsmState::Editing {
			self.set_editing(false, font_cache, responses);
		}

		self.layer = layer;
		if self.load_layer_text_node(document).is_some() {
			responses.add(DocumentMessage::AddTransaction);

			self.set_editing(true, font_cache, responses);

			responses.add(NodeGraphMessage::SelectedNodesSet { nodes: vec![self.layer.to_node()] });
			// Make the rendered text invisible while editing
			responses.add(NodeGraphMessage::SetInput {
				input_connector: InputConnector::node(graph_modification_utils::get_text_id(self.layer, &document.network_interface).unwrap(), 1),
				input: NodeInput::value(TaggedValue::String("".to_string()), false),
			});
			responses.add(NodeGraphMessage::RunDocumentGraph);
		};
	}

	fn interact(
		&mut self,
		state: TextToolFsmState,
		input: &InputPreprocessorMessageHandler,
		document: &DocumentMessageHandler,
		font_cache: &FontCache,
		responses: &mut VecDeque<Message>,
	) -> TextToolFsmState {
		// Check if the user has selected an existing text layer
		if let Some(clicked_text_layer_path) = document.click(input).filter(|&layer| is_layer_fed_by_node_of_name(layer, &document.network_interface, "Text")) {
			self.start_editing_layer(clicked_text_layer_path, state, document, font_cache, responses);

			TextToolFsmState::Editing
		}
		// Create new text
		else if let Some(editing_text) = self.editing_text.as_ref().filter(|_| state == TextToolFsmState::Ready || state == TextToolFsmState::Dragging) {
			responses.add(DocumentMessage::AddTransaction);

			self.layer = LayerNodeIdentifier::new_unchecked(NodeId::new());

			responses.add(GraphOperationMessage::NewTextLayer {
				id: self.layer.to_node(),
				text: String::new(),
				font: editing_text.font.clone(),
				size: editing_text.font_size,
				line_height_ratio: editing_text.line_height_ratio,
				line_width: editing_text.line_width,
				character_spacing: editing_text.character_spacing,
				parent: document.new_layer_parent(true),
				insert_index: 0,
			});
			responses.add(Message::StartBuffer);
			responses.add(GraphOperationMessage::FillSet {
				layer: self.layer,
				fill: if editing_text.color.is_some() { Fill::Solid(editing_text.color.unwrap()) } else { Fill::None },
			});
			responses.add(GraphOperationMessage::TransformSet {
				layer: self.layer,
				transform: editing_text.transform,
				transform_in: TransformIn::Viewport,
				skip_rerender: true,
			});

			self.set_editing(true, font_cache, responses);

			responses.add(NodeGraphMessage::SelectedNodesSet { nodes: vec![self.layer.to_node()] });

			responses.add(NodeGraphMessage::RunDocumentGraph);
			TextToolFsmState::Editing
		} else {
			// Removing old text as editable
			self.set_editing(false, font_cache, responses);

			TextToolFsmState::Ready
		}
	}
}

fn can_edit_selected(document: &DocumentMessageHandler) -> Option<LayerNodeIdentifier> {
	let selected_nodes = document.network_interface.selected_nodes(&[]).unwrap();
	let mut selected_layers = selected_nodes.selected_layers(document.metadata());
	let layer = selected_layers.next()?;

	// Check that only one layer is selected
	if selected_layers.next().is_some() {
		return None;
	}

	if !is_layer_fed_by_node_of_name(layer, &document.network_interface, "Text") {
		return None;
	}

	Some(layer)
}

impl Fsm for TextToolFsmState {
	type ToolData = TextToolData;
	type ToolOptions = TextOptions;

	fn transition(self, event: ToolMessage, tool_data: &mut Self::ToolData, transition_data: &mut ToolActionHandlerData, tool_options: &Self::ToolOptions, responses: &mut VecDeque<Message>) -> Self {
		let ToolActionHandlerData {
			document,
			global_tool_data,
			input,
			font_cache,
			..
		} = transition_data;
		let ToolMessage::Text(event) = event else {
			return self;
		};
		match (self, event) {
			(TextToolFsmState::Editing, TextToolMessage::Overlays(mut overlay_context)) => {
				responses.add(FrontendMessage::DisplayEditableTextboxTransform {
					transform: document.metadata().transform_to_viewport(tool_data.layer).to_cols_array(),
				});
				if let Some(editing_text) = tool_data.editing_text.as_ref() {
					let buzz_face = font_cache.get(&editing_text.font).map(|data| load_face(data));
					let far = graphene_core::text::bounding_box(
						&tool_data.new_text,
						buzz_face,
						editing_text.font_size,
						editing_text.line_height_ratio,
						editing_text.character_spacing,
						editing_text.line_width,
					);
					if far.x != 0. && far.y != 0. {
						let quad = Quad::from_box([DVec2::ZERO, far]);
						let transformed_quad = document.metadata().transform_to_viewport(tool_data.layer) * quad;
						let fill_color = graphene_std::Color::from_rgb_str(crate::consts::COLOR_OVERLAY_BLUE.strip_prefix('#').unwrap())
							.unwrap()
							.with_alpha(0.05)
							.rgba_hex();
						overlay_context.quad(transformed_quad, Some(&("#".to_string() + &fill_color)));
					}
				}

				TextToolFsmState::Editing
			}
			(_, TextToolMessage::Overlays(mut overlay_context)) => {
				if matches!(self, Self::Dragging) {
					// Get the updated selection box bounds
					let quad = Quad::from_box([tool_data.drag_start, tool_data.drag_current]);

					// Draw outline visualizations on the layers to be selected
					for layer in document.intersect_quad_no_artboards(quad, input) {
						overlay_context.outline(document.metadata().layer_outline(layer), document.metadata().transform_to_viewport(layer));
					}

					// Update the selection box
					let fill_color = graphene_std::Color::from_rgb_str(crate::consts::COLOR_OVERLAY_BLUE.strip_prefix('#').unwrap())
						.unwrap()
						.with_alpha(0.05)
						.rgba_hex();
					overlay_context.quad(quad, Some(&("#".to_string() + &fill_color)));
				} else {
					for layer in document.network_interface.selected_nodes(&[]).unwrap().selected_layers(document.metadata()) {
						let Some((text, font, font_size, line_height_ratio, character_spacing, line_width)) = graph_modification_utils::get_text(layer, &document.network_interface) else {
							continue;
						};
						let buzz_face = font_cache.get(font).map(|data| load_face(data));
						let far = graphene_core::text::bounding_box(text, buzz_face, font_size, line_height_ratio, character_spacing, line_width);
						let quad = Quad::from_box([DVec2::ZERO, far]);
						let multiplied = document.metadata().transform_to_viewport(layer) * quad;
						overlay_context.quad(multiplied, None);
					}
				}

				self
			}
			(state, TextToolMessage::EditSelected) => {
				if let Some(layer) = can_edit_selected(document) {
					tool_data.start_editing_layer(layer, state, document, font_cache, responses);
					return TextToolFsmState::Editing;
				}

				state
			}
			(state, TextToolMessage::Abort) => {
				if state == TextToolFsmState::Editing {
					tool_data.set_editing(false, font_cache, responses);
				}

				TextToolFsmState::Ready
			}
			(TextToolFsmState::Ready, TextToolMessage::DragStart) => {
				tool_data.drag_start = input.mouse.position;
				tool_data.drag_current = input.mouse.position;

				TextToolFsmState::Dragging
			}
			(TextToolFsmState::Dragging, TextToolMessage::PointerMove { center, lock_ratio }) => {
				tool_data.drag_current = input.mouse.position;
				tool_data.dragged = true;

				responses.add(OverlaysMessage::Draw);

				// Auto-panning
				let messages = [
					TextToolMessage::PointerOutsideViewport { center, lock_ratio }.into(),
					TextToolMessage::PointerMove { center, lock_ratio }.into(),
				];
				tool_data.auto_panning.setup_by_mouse_position(input, &messages, responses);

				self
			}
			(_, TextToolMessage::PointerMove { .. }) => {
				// TODO: Take care of snapping
				responses.add(OverlaysMessage::Draw);

				self
			}
			(TextToolFsmState::Dragging, TextToolMessage::PointerOutsideViewport { .. }) => {
				// Auto-panning setup
				let _ = tool_data.auto_panning.shift_viewport(input, responses);

				TextToolFsmState::Dragging
			}
			(state, TextToolMessage::PointerOutsideViewport { center, lock_ratio }) => {
				// Auto-panning stop
				let messages = [
					TextToolMessage::PointerOutsideViewport { center, lock_ratio }.into(),
					TextToolMessage::PointerMove { center, lock_ratio }.into(),
				];
				tool_data.auto_panning.stop(&messages, responses);

				state
			}
			(TextToolFsmState::Dragging, TextToolMessage::DragStop) => {
				let line_width: Option<f64>;
				let transformation_point: DVec2;

				if tool_data.dragged {
					input
						.mouse
						.finish_transaction(document.metadata().document_to_viewport.transform_point2(tool_data.drag_start), responses);

					line_width = Some(tool_data.drag_current.x - tool_data.drag_start.x);
					transformation_point = tool_data.drag_start;

					tool_data.new_text = String::new();
				} else {
<<<<<<< HEAD
					line_width = tool_options.line_width;
=======
					line_width = tool_options.line_wrap_enabled.then_some(tool_options.line_width);
>>>>>>> 7dcf615a
					transformation_point = tool_data.drag_current;
				}

				tool_data.editing_text = Some(EditingText {
					text: String::new(),
					transform: DAffine2::from_translation(transformation_point),
					font_size: tool_options.font_size,
					line_height_ratio: tool_options.line_height_ratio,
					line_width,
					character_spacing: tool_options.character_spacing,
					font: Font::new(tool_options.font_name.clone(), tool_options.font_style.clone()),
					color: tool_options.fill.active_color(),
				});
				tool_data.new_text = String::new();
				tool_data.dragged = false;
				tool_data.interact(TextToolFsmState::Dragging, input, document, font_cache, responses)
			}
			(TextToolFsmState::Editing, TextToolMessage::CommitText) => {
				responses.add(FrontendMessage::TriggerTextCommit);

				TextToolFsmState::Editing
			}
			(TextToolFsmState::Editing, TextToolMessage::TextChange { new_text }) => {
				tool_data.set_editing(false, font_cache, responses);

				responses.add(NodeGraphMessage::SetInput {
					input_connector: InputConnector::node(graph_modification_utils::get_text_id(tool_data.layer, &document.network_interface).unwrap(), 1),
					input: NodeInput::value(TaggedValue::String(new_text), false),
				});
				responses.add(NodeGraphMessage::RunDocumentGraph);

				TextToolFsmState::Ready
			}
			(TextToolFsmState::Editing, TextToolMessage::UpdateBounds { new_text }) => {
				tool_data.new_text = new_text;
				responses.add(OverlaysMessage::Draw);
				TextToolFsmState::Editing
			}
			(_, TextToolMessage::WorkingColorChanged) => {
				responses.add(TextToolMessage::UpdateOptions(TextOptionsUpdate::WorkingColors(
					Some(global_tool_data.primary_color),
					Some(global_tool_data.secondary_color),
				)));
				self
			}
			_ => self,
		}
	}

	fn update_hints(&self, responses: &mut VecDeque<Message>) {
		let hint_data = match self {
			TextToolFsmState::Ready => HintData(vec![
				HintGroup(vec![HintInfo::mouse(MouseMotion::Lmb, "Place Text")]),
				HintGroup(vec![HintInfo::mouse(MouseMotion::Lmb, "Edit Text")]),
				HintGroup(vec![
					HintInfo::mouse(MouseMotion::LmbDrag, "Create Textbox"),
					HintInfo::keys([Key::Shift], "Constrain Square").prepend_plus(),
					HintInfo::keys([Key::Alt], "From Center").prepend_plus(),
				]),
			]),
			TextToolFsmState::Editing => HintData(vec![HintGroup(vec![
				HintInfo::keys([Key::Control, Key::Enter], "").add_mac_keys([Key::Command, Key::Enter]),
				HintInfo::keys([Key::Escape], "Commit Changes").prepend_slash(),
			])]),
			TextToolFsmState::Dragging => HintData(vec![
				HintGroup(vec![HintInfo::mouse(MouseMotion::Rmb, ""), HintInfo::keys([Key::Escape], "Cancel").prepend_slash()]),
				HintGroup(vec![HintInfo::keys([Key::Shift], "Constrain Square"), HintInfo::keys([Key::Alt], "From Center")]),
			]),
		};

		responses.add(FrontendMessage::UpdateInputHints { hint_data });
	}

	fn update_cursor(&self, responses: &mut VecDeque<Message>) {
		let cursor = match self {
			TextToolFsmState::Dragging => MouseCursorIcon::Crosshair,
			_ => MouseCursorIcon::Text,
		};
		responses.add(FrontendMessage::UpdateMouseCursor { cursor });
	}
}<|MERGE_RESOLUTION|>--- conflicted
+++ resolved
@@ -29,12 +29,8 @@
 	font_size: f64,
 	line_height_ratio: f64,
 	character_spacing: f64,
-<<<<<<< HEAD
-	line_width: Option<f64>,
-=======
 	line_wrap_enabled: bool,
 	line_width: f64,
->>>>>>> 7dcf615a
 	font_name: String,
 	font_style: String,
 	fill: ToolColorOptions,
@@ -45,12 +41,8 @@
 		Self {
 			font_size: 24.,
 			line_height_ratio: 1.2,
-<<<<<<< HEAD
-			line_width: None,
-=======
 			line_wrap_enabled: false,
 			line_width: 100.,
->>>>>>> 7dcf615a
 			character_spacing: 1.,
 			font_name: graphene_core::consts::DEFAULT_FONT_FAMILY.into(),
 			font_style: graphene_core::consts::DEFAULT_FONT_STYLE.into(),
@@ -88,10 +80,7 @@
 	FontSize(f64),
 	LineHeightRatio(f64),
 	CharacterSpacing(f64),
-<<<<<<< HEAD
-=======
 	LineWrapEnabled(bool),
->>>>>>> 7dcf615a
 	LineWidth(Option<f64>),
 	WorkingColors(Option<Color>, Option<Color>),
 }
@@ -145,24 +134,17 @@
 		.step(0.1)
 		.on_update(|number_input: &NumberInput| TextToolMessage::UpdateOptions(TextOptionsUpdate::LineHeightRatio(number_input.value.unwrap())).into())
 		.widget_holder();
-<<<<<<< HEAD
-	let line_width = NumberInput::new(tool.options.line_width)
-=======
 	let line_wrap_enabled = CheckboxInput::new(tool.options.line_wrap_enabled)
 		.icon("Edit12px")
 		.on_update(|checkbox: &CheckboxInput| TextToolMessage::UpdateOptions(TextOptionsUpdate::LineWrapEnabled(checkbox.checked)).into())
 		.widget_holder();
 	let line_width = NumberInput::new(tool.options.line_wrap_enabled.then_some(tool.options.line_width))
->>>>>>> 7dcf615a
 		.unit(" px")
 		.label("Line Width")
 		.int()
 		.min(0.)
 		.max((1_u64 << f64::MANTISSA_DIGITS) as f64)
-<<<<<<< HEAD
-=======
 		.disabled(!tool.options.line_wrap_enabled)
->>>>>>> 7dcf615a
 		.on_update(|number_input: &NumberInput| TextToolMessage::UpdateOptions(TextOptionsUpdate::LineWidth(number_input.value)).into())
 		.widget_holder();
 	let character_spacing = NumberInput::new(Some(tool.options.character_spacing))
@@ -182,10 +164,7 @@
 		Separator::new(SeparatorType::Related).widget_holder(),
 		line_height_ratio,
 		Separator::new(SeparatorType::Related).widget_holder(),
-<<<<<<< HEAD
-=======
 		line_wrap_enabled,
->>>>>>> 7dcf615a
 		line_width,
 		Separator::new(SeparatorType::Related).widget_holder(),
 		character_spacing,
@@ -225,12 +204,8 @@
 			}
 			TextOptionsUpdate::FontSize(font_size) => self.options.font_size = font_size,
 			TextOptionsUpdate::LineHeightRatio(line_height_ratio) => self.options.line_height_ratio = line_height_ratio,
-<<<<<<< HEAD
-			TextOptionsUpdate::LineWidth(line_width) => self.options.line_width = line_width,
-=======
 			TextOptionsUpdate::LineWrapEnabled(line_wrap_enabled) => self.options.line_wrap_enabled = line_wrap_enabled,
 			TextOptionsUpdate::LineWidth(line_width) => self.options.line_width = line_width.unwrap_or(self.options.line_width),
->>>>>>> 7dcf615a
 			TextOptionsUpdate::CharacterSpacing(character_spacing) => self.options.character_spacing = character_spacing,
 			TextOptionsUpdate::FillColor(color) => {
 				self.options.fill.custom_color = color;
@@ -316,10 +291,7 @@
 			responses.add(FrontendMessage::DisplayEditableTextbox {
 				text: editing_text.text.clone(),
 				line_width: editing_text.line_width,
-<<<<<<< HEAD
-=======
 				line_height_ratio: editing_text.line_height_ratio,
->>>>>>> 7dcf615a
 				font_size: editing_text.font_size,
 				color: editing_text.color.unwrap_or(Color::BLACK),
 				url: font_cache.get_preview_url(&editing_text.font).cloned().unwrap_or_default(),
@@ -596,11 +568,82 @@
 
 					tool_data.new_text = String::new();
 				} else {
-<<<<<<< HEAD
+					line_width = tool_options.line_wrap_enabled.then_some(tool_options.line_width);
+					transformation_point = tool_data.drag_current;
+				}
+
+				tool_data.editing_text = Some(EditingText {
+					text: String::new(),
+					transform: DAffine2::from_translation(transformation_point),
+					font_size: tool_options.font_size,
+					line_height_ratio: tool_options.line_height_ratio,
+					line_width,
+					character_spacing: tool_options.character_spacing,
+					font: Font::new(tool_options.font_name.clone(), tool_options.font_style.clone()),
+					color: tool_options.fill.active_color(),
+				});
+				tool_data.new_text = String::new();
+				tool_data.dragged = false;
+				tool_data.interact(TextToolFsmState::Dragging, input, document, font_cache, responses)
+			}
+			(TextToolFsmState::Ready, TextToolMessage::DragStart) => {
+				tool_data.drag_start = input.mouse.position;
+				tool_data.drag_current = input.mouse.position;
+
+				TextToolFsmState::Dragging
+			}
+			(TextToolFsmState::Dragging, TextToolMessage::PointerMove { center, lock_ratio }) => {
+				tool_data.drag_current = input.mouse.position;
+				tool_data.dragged = true;
+
+				responses.add(OverlaysMessage::Draw);
+
+				// Auto-panning
+				let messages = [
+					TextToolMessage::PointerOutsideViewport { center, lock_ratio }.into(),
+					TextToolMessage::PointerMove { center, lock_ratio }.into(),
+				];
+				tool_data.auto_panning.setup_by_mouse_position(input, &messages, responses);
+
+				self
+			}
+			(_, TextToolMessage::PointerMove { .. }) => {
+				// TODO: Take care of snapping
+				responses.add(OverlaysMessage::Draw);
+
+				self
+			}
+			(TextToolFsmState::Dragging, TextToolMessage::PointerOutsideViewport { .. }) => {
+				// Auto-panning setup
+				let _ = tool_data.auto_panning.shift_viewport(input, responses);
+
+				TextToolFsmState::Dragging
+			}
+			(state, TextToolMessage::PointerOutsideViewport { center, lock_ratio }) => {
+				// Auto-panning stop
+				let messages = [
+					TextToolMessage::PointerOutsideViewport { center, lock_ratio }.into(),
+					TextToolMessage::PointerMove { center, lock_ratio }.into(),
+				];
+				tool_data.auto_panning.stop(&messages, responses);
+
+				state
+			}
+			(TextToolFsmState::Dragging, TextToolMessage::DragStop) => {
+				let line_width: Option<f64>;
+				let transformation_point: DVec2;
+
+				if tool_data.dragged {
+					input
+						.mouse
+						.finish_transaction(document.metadata().document_to_viewport.transform_point2(tool_data.drag_start), responses);
+
+					line_width = Some(tool_data.drag_current.x - tool_data.drag_start.x);
+					transformation_point = tool_data.drag_start;
+
+					tool_data.new_text = String::new();
+				} else {
 					line_width = tool_options.line_width;
-=======
-					line_width = tool_options.line_wrap_enabled.then_some(tool_options.line_width);
->>>>>>> 7dcf615a
 					transformation_point = tool_data.drag_current;
 				}
 

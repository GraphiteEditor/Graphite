--- conflicted
+++ resolved
@@ -609,15 +609,8 @@
 
 				TextToolFsmState::Ready
 			}
-<<<<<<< HEAD
 			(TextToolFsmState::Placing, TextToolMessage::PointerMove { center, lock_ratio }) => {
-				let document_points = tool_data.resize.calculate_points_ignore_layer(document, input, center, lock_ratio);
-				let document_to_viewport = document.metadata().document_to_viewport;
-				tool_data.cached_resize_bounds = [document_to_viewport.transform_point2(document_points[0]), document_to_viewport.transform_point2(document_points[1])];
-=======
-			(Self::Placing | TextToolFsmState::Dragging, TextToolMessage::PointerMove { center, lock_ratio }) => {
 				tool_data.cached_resize_bounds = tool_data.resize.calculate_points_ignore_layer(document, input, center, lock_ratio, false);
->>>>>>> 4275eaf5
 
 				responses.add(OverlaysMessage::Draw);
 

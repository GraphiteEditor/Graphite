use super::tool_prelude::*;
<<<<<<< HEAD
use crate::messages::portfolio::document::node_graph::document_node_types::resolve_document_node_type;
=======
use crate::messages::portfolio::document::graph_operation::utility_types::TransformIn;
>>>>>>> 5a1c171f
use crate::messages::portfolio::document::overlays::utility_types::OverlayContext;
use crate::messages::tool::common_functionality::auto_panning::AutoPanning;
use crate::messages::tool::common_functionality::color_selector::{ToolColorOptions, ToolColorType};
use crate::messages::tool::common_functionality::graph_modification_utils;
use crate::messages::tool::common_functionality::resize::Resize;
use crate::messages::tool::common_functionality::snapping::SnapData;
use graph_craft::document::{value::TaggedValue, NodeId, NodeInput};
use graphene_core::uuid::generate_uuid;
use graphene_core::vector::style::{Fill, Stroke};
use graphene_core::Color;

#[derive(Default)]
pub struct PolygonTool {
	fsm_state: PolygonToolFsmState,
	tool_data: PolygonToolData,
	options: PolygonOptions,
}

pub struct PolygonOptions {
	line_weight: f64,
	fill: ToolColorOptions,
	stroke: ToolColorOptions,
	vertices: u32,
	polygon_type: PolygonType,
}

impl Default for PolygonOptions {
	fn default() -> Self {
		Self {
			vertices: 5,
			line_weight: 5.,
			fill: ToolColorOptions::new_secondary(),
			stroke: ToolColorOptions::new_primary(),
			polygon_type: PolygonType::Convex,
		}
	}
}

#[impl_message(Message, ToolMessage, Polygon)]
#[derive(PartialEq, Clone, Debug, serde::Serialize, serde::Deserialize, specta::Type)]
pub enum PolygonToolMessage {
	// Standard messages
	Overlays(OverlayContext),
	Abort,
	WorkingColorChanged,

	// Tool-specific messages
	DragStart,
	DragStop,
	PointerMove { center: Key, lock_ratio: Key },
	PointerOutsideViewport { center: Key, lock_ratio: Key },
	UpdateOptions(PolygonOptionsUpdate),
}

#[derive(PartialEq, Copy, Clone, Debug, serde::Serialize, serde::Deserialize, specta::Type)]
pub enum PolygonType {
	Convex = 0,
	Star = 1,
}

#[derive(PartialEq, Clone, Debug, serde::Serialize, serde::Deserialize, specta::Type)]
pub enum PolygonOptionsUpdate {
	FillColor(Option<Color>),
	FillColorType(ToolColorType),
	LineWeight(f64),
	PolygonType(PolygonType),
	StrokeColor(Option<Color>),
	StrokeColorType(ToolColorType),
	Vertices(u32),
	WorkingColors(Option<Color>, Option<Color>),
}

impl ToolMetadata for PolygonTool {
	fn icon_name(&self) -> String {
		"VectorPolygonTool".into()
	}
	fn tooltip(&self) -> String {
		"Polygon Tool".into()
	}
	fn tool_type(&self) -> crate::messages::tool::utility_types::ToolType {
		ToolType::Polygon
	}
}

fn create_sides_widget(vertices: u32) -> WidgetHolder {
	NumberInput::new(Some(vertices as f64))
		.label("Sides")
		.int()
		.min(3.)
		.max(1000.)
		.mode(NumberInputMode::Increment)
		.on_update(|number_input: &NumberInput| PolygonToolMessage::UpdateOptions(PolygonOptionsUpdate::Vertices(number_input.value.unwrap() as u32)).into())
		.widget_holder()
}

fn create_star_option_widget(polygon_type: PolygonType) -> WidgetHolder {
	let entries = vec![
		RadioEntryData::new("convex")
			.label("Convex")
			.on_update(move |_| PolygonToolMessage::UpdateOptions(PolygonOptionsUpdate::PolygonType(PolygonType::Convex)).into()),
		RadioEntryData::new("star")
			.label("Star")
			.on_update(move |_| PolygonToolMessage::UpdateOptions(PolygonOptionsUpdate::PolygonType(PolygonType::Star)).into()),
	];
	RadioInput::new(entries).selected_index(Some(polygon_type as u32)).widget_holder()
}

fn create_weight_widget(line_weight: f64) -> WidgetHolder {
	NumberInput::new(Some(line_weight))
		.unit(" px")
		.label("Weight")
		.min(0.)
		.max((1_u64 << std::f64::MANTISSA_DIGITS) as f64)
		.on_update(|number_input: &NumberInput| PolygonToolMessage::UpdateOptions(PolygonOptionsUpdate::LineWeight(number_input.value.unwrap())).into())
		.widget_holder()
}

impl LayoutHolder for PolygonTool {
	fn layout(&self) -> Layout {
		let mut widgets = vec![
			create_star_option_widget(self.options.polygon_type),
			Separator::new(SeparatorType::Related).widget_holder(),
			create_sides_widget(self.options.vertices),
		];

		widgets.push(Separator::new(SeparatorType::Unrelated).widget_holder());

		widgets.append(&mut self.options.fill.create_widgets(
			"Fill",
			true,
			|_| PolygonToolMessage::UpdateOptions(PolygonOptionsUpdate::FillColor(None)).into(),
			|color_type: ToolColorType| WidgetCallback::new(move |_| PolygonToolMessage::UpdateOptions(PolygonOptionsUpdate::FillColorType(color_type.clone())).into()),
			|color: &ColorButton| PolygonToolMessage::UpdateOptions(PolygonOptionsUpdate::FillColor(color.value)).into(),
		));

		widgets.push(Separator::new(SeparatorType::Unrelated).widget_holder());

		widgets.append(&mut self.options.stroke.create_widgets(
			"Stroke",
			true,
			|_| PolygonToolMessage::UpdateOptions(PolygonOptionsUpdate::StrokeColor(None)).into(),
			|color_type: ToolColorType| WidgetCallback::new(move |_| PolygonToolMessage::UpdateOptions(PolygonOptionsUpdate::StrokeColorType(color_type.clone())).into()),
			|color: &ColorButton| PolygonToolMessage::UpdateOptions(PolygonOptionsUpdate::StrokeColor(color.value)).into(),
		));
		widgets.push(Separator::new(SeparatorType::Unrelated).widget_holder());
		widgets.push(create_weight_widget(self.options.line_weight));

		Layout::WidgetLayout(WidgetLayout::new(vec![LayoutGroup::Row { widgets }]))
	}
}
impl<'a> MessageHandler<ToolMessage, &mut ToolActionHandlerData<'a>> for PolygonTool {
	fn process_message(&mut self, message: ToolMessage, responses: &mut VecDeque<Message>, tool_data: &mut ToolActionHandlerData<'a>) {
		let ToolMessage::Polygon(PolygonToolMessage::UpdateOptions(action)) = message else {
			self.fsm_state.process_event(message, &mut self.tool_data, tool_data, &self.options, responses, true);
			return;
		};
		match action {
			PolygonOptionsUpdate::Vertices(vertices) => self.options.vertices = vertices,
			PolygonOptionsUpdate::PolygonType(polygon_type) => self.options.polygon_type = polygon_type,
			PolygonOptionsUpdate::FillColor(color) => {
				self.options.fill.custom_color = color;
				self.options.fill.color_type = ToolColorType::Custom;
			}
			PolygonOptionsUpdate::FillColorType(color_type) => self.options.fill.color_type = color_type,
			PolygonOptionsUpdate::LineWeight(line_weight) => self.options.line_weight = line_weight,
			PolygonOptionsUpdate::StrokeColor(color) => {
				self.options.stroke.custom_color = color;
				self.options.stroke.color_type = ToolColorType::Custom;
			}
			PolygonOptionsUpdate::StrokeColorType(color_type) => self.options.stroke.color_type = color_type,
			PolygonOptionsUpdate::WorkingColors(primary, secondary) => {
				self.options.stroke.primary_working_color = primary;
				self.options.stroke.secondary_working_color = secondary;
				self.options.fill.primary_working_color = primary;
				self.options.fill.secondary_working_color = secondary;
			}
		}

		self.send_layout(responses, LayoutTarget::ToolOptions);
	}

	fn actions(&self) -> ActionList {
		match self.fsm_state {
			PolygonToolFsmState::Ready => actions!(PolygonToolMessageDiscriminant;
				DragStart,
				PointerMove,
			),
			PolygonToolFsmState::Drawing => actions!(PolygonToolMessageDiscriminant;
				DragStop,
				Abort,
				PointerMove,
			),
		}
	}
}

impl ToolTransition for PolygonTool {
	fn event_to_message_map(&self) -> EventToMessageMap {
		EventToMessageMap {
			overlay_provider: Some(|overlay_context| PolygonToolMessage::Overlays(overlay_context).into()),
			tool_abort: Some(PolygonToolMessage::Abort.into()),
			working_color_changed: Some(PolygonToolMessage::WorkingColorChanged.into()),
			..Default::default()
		}
	}
}

#[derive(Clone, Copy, Debug, Default, PartialEq, Eq)]
enum PolygonToolFsmState {
	#[default]
	Ready,
	Drawing,
}

#[derive(Clone, Debug, Default)]
struct PolygonToolData {
	data: Resize,
	auto_panning: AutoPanning,
}

impl Fsm for PolygonToolFsmState {
	type ToolData = PolygonToolData;
	type ToolOptions = PolygonOptions;

	fn transition(self, event: ToolMessage, tool_data: &mut Self::ToolData, tool_action_data: &mut ToolActionHandlerData, tool_options: &Self::ToolOptions, responses: &mut VecDeque<Message>) -> Self {
		let ToolActionHandlerData {
			document, global_tool_data, input, ..
		} = tool_action_data;

		let polygon_data = &mut tool_data.data;

		let ToolMessage::Polygon(event) = event else {
			return self;
		};
		match (self, event) {
			(_, PolygonToolMessage::Overlays(mut overlay_context)) => {
				polygon_data.snap_manager.draw_overlays(SnapData::new(document, input), &mut overlay_context);
				self
			}
			(PolygonToolFsmState::Ready, PolygonToolMessage::DragStart) => {
				polygon_data.start(document, input);
				responses.add(DocumentMessage::StartTransaction);

				let nodes = {
					let node = match tool_options.polygon_type {
						PolygonType::Convex => resolve_document_node_type("Regular Polygon")
							.expect("Regular Polygon node does not exist")
							.to_document_node_default_inputs(
								[
									None,
									Some(NodeInput::value(TaggedValue::U32(tool_options.vertices as u32), false)),
									Some(NodeInput::value(TaggedValue::F64(1.), false)),
								],
								Default::default(),
							),
						PolygonType::Star => resolve_document_node_type("Star").expect("Star node does not exist").to_document_node_default_inputs(
							[
								None,
								Some(NodeInput::value(TaggedValue::U32(tool_options.vertices as u32), false)),
								Some(NodeInput::value(TaggedValue::F64(1.), false)),
								Some(NodeInput::value(TaggedValue::F64(0.5), false)),
							],
							Default::default(),
						),
					};

					HashMap::from([(NodeId(0), node)])
				};
				let layer = graph_modification_utils::new_custom(NodeId(generate_uuid()), nodes, document.new_layer_parent(false), responses);
				tool_options.fill.apply_fill(layer, responses);
				tool_options.stroke.apply_stroke(tool_options.line_weight, layer, responses);
				polygon_data.layer = Some(layer);

<<<<<<< HEAD
=======
				responses.add(GraphOperationMessage::TransformSet {
					layer,
					transform: DAffine2::from_scale_angle_translation(DVec2::ONE, 0., input.mouse.position),
					transform_in: TransformIn::Viewport,
					skip_rerender: false,
				});

				let fill_color = tool_options.fill.active_color();
				responses.add(GraphOperationMessage::FillSet {
					layer,
					fill: if let Some(color) = fill_color { Fill::Solid(color) } else { Fill::None },
				});

				responses.add(GraphOperationMessage::StrokeSet {
					layer,
					stroke: Stroke::new(tool_options.stroke.active_color(), tool_options.line_weight),
				});

>>>>>>> 5a1c171f
				PolygonToolFsmState::Drawing
			}
			(PolygonToolFsmState::Drawing, PolygonToolMessage::PointerMove { center, lock_ratio }) => {
				if let Some(message) = polygon_data.calculate_transform(document, input, center, lock_ratio, false) {
					responses.add(message);
				}

				// Auto-panning
				let messages = [
					PolygonToolMessage::PointerOutsideViewport { center, lock_ratio }.into(),
					PolygonToolMessage::PointerMove { center, lock_ratio }.into(),
				];
				tool_data.auto_panning.setup_by_mouse_position(input, &messages, responses);

				self
			}
			(_, PolygonToolMessage::PointerMove { .. }) => {
				polygon_data.snap_manager.preview_draw(&SnapData::new(document, input), input.mouse.position);
				responses.add(OverlaysMessage::Draw);
				self
			}
			(PolygonToolFsmState::Drawing, PolygonToolMessage::PointerOutsideViewport { .. }) => {
				// Auto-panning
				let _ = tool_data.auto_panning.shift_viewport(input, responses);

				PolygonToolFsmState::Drawing
			}
			(state, PolygonToolMessage::PointerOutsideViewport { center, lock_ratio }) => {
				// Auto-panning
				let messages = [
					PolygonToolMessage::PointerOutsideViewport { center, lock_ratio }.into(),
					PolygonToolMessage::PointerMove { center, lock_ratio }.into(),
				];
				tool_data.auto_panning.stop(&messages, responses);

				state
			}
			(PolygonToolFsmState::Drawing, PolygonToolMessage::DragStop) => {
				input.mouse.finish_transaction(polygon_data.viewport_drag_start(document), responses);
				polygon_data.cleanup(responses);

				PolygonToolFsmState::Ready
			}
			(PolygonToolFsmState::Drawing, PolygonToolMessage::Abort) => {
				responses.add(DocumentMessage::AbortTransaction);

				polygon_data.cleanup(responses);

				PolygonToolFsmState::Ready
			}
			(_, PolygonToolMessage::WorkingColorChanged) => {
				responses.add(PolygonToolMessage::UpdateOptions(PolygonOptionsUpdate::WorkingColors(
					Some(global_tool_data.primary_color),
					Some(global_tool_data.secondary_color),
				)));
				self
			}
			_ => self,
		}
	}

	fn update_hints(&self, responses: &mut VecDeque<Message>) {
		let hint_data = match self {
			PolygonToolFsmState::Ready => HintData(vec![HintGroup(vec![
				HintInfo::mouse(MouseMotion::LmbDrag, "Draw Polygon"),
				HintInfo::keys([Key::Shift], "Constrain Regular").prepend_plus(),
				HintInfo::keys([Key::Alt], "From Center").prepend_plus(),
			])]),
			PolygonToolFsmState::Drawing => HintData(vec![
				HintGroup(vec![HintInfo::mouse(MouseMotion::Rmb, ""), HintInfo::keys([Key::Escape], "Cancel").prepend_slash()]),
				HintGroup(vec![HintInfo::keys([Key::Shift], "Constrain Regular"), HintInfo::keys([Key::Alt], "From Center")]),
			]),
		};

		responses.add(FrontendMessage::UpdateInputHints { hint_data });
	}

	fn update_cursor(&self, responses: &mut VecDeque<Message>) {
		responses.add(FrontendMessage::UpdateMouseCursor { cursor: MouseCursorIcon::Crosshair });
	}
}<|MERGE_RESOLUTION|>--- conflicted
+++ resolved
@@ -1,9 +1,6 @@
 use super::tool_prelude::*;
-<<<<<<< HEAD
+use crate::messages::portfolio::document::graph_operation::utility_types::TransformIn;
 use crate::messages::portfolio::document::node_graph::document_node_types::resolve_document_node_type;
-=======
-use crate::messages::portfolio::document::graph_operation::utility_types::TransformIn;
->>>>>>> 5a1c171f
 use crate::messages::portfolio::document::overlays::utility_types::OverlayContext;
 use crate::messages::tool::common_functionality::auto_panning::AutoPanning;
 use crate::messages::tool::common_functionality::color_selector::{ToolColorOptions, ToolColorType};
@@ -277,8 +274,6 @@
 				tool_options.stroke.apply_stroke(tool_options.line_weight, layer, responses);
 				polygon_data.layer = Some(layer);
 
-<<<<<<< HEAD
-=======
 				responses.add(GraphOperationMessage::TransformSet {
 					layer,
 					transform: DAffine2::from_scale_angle_translation(DVec2::ONE, 0., input.mouse.position),
@@ -286,18 +281,6 @@
 					skip_rerender: false,
 				});
 
-				let fill_color = tool_options.fill.active_color();
-				responses.add(GraphOperationMessage::FillSet {
-					layer,
-					fill: if let Some(color) = fill_color { Fill::Solid(color) } else { Fill::None },
-				});
-
-				responses.add(GraphOperationMessage::StrokeSet {
-					layer,
-					stroke: Stroke::new(tool_options.stroke.active_color(), tool_options.line_weight),
-				});
-
->>>>>>> 5a1c171f
 				PolygonToolFsmState::Drawing
 			}
 			(PolygonToolFsmState::Drawing, PolygonToolMessage::PointerMove { center, lock_ratio }) => {

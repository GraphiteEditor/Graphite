#![allow(clippy::too_many_arguments)]

use super::tool_prelude::*;
use crate::consts::{ROTATE_SNAP_ANGLE, SELECTION_TOLERANCE};
use crate::messages::input_mapper::utility_types::input_mouse::ViewportPosition;
use crate::messages::portfolio::document::graph_operation::utility_types::TransformIn;
use crate::messages::portfolio::document::overlays::utility_types::OverlayContext;
use crate::messages::portfolio::document::utility_types::document_metadata::LayerNodeIdentifier;
use crate::messages::portfolio::document::utility_types::misc::{AlignAggregate, AlignAxis, FlipAxis};
use crate::messages::portfolio::document::utility_types::network_interface::{FlowType, NodeNetworkInterface, NodeTemplate};
use crate::messages::portfolio::document::utility_types::transformation::Selected;
use crate::messages::tool::common_functionality::graph_modification_utils::is_layer_fed_by_node_of_name;
use crate::messages::tool::common_functionality::pivot::Pivot;
use crate::messages::tool::common_functionality::snapping::{self, SnapCandidatePoint, SnapData, SnapManager};
use crate::messages::tool::common_functionality::transformation_cage::*;
use crate::messages::tool::common_functionality::{auto_panning::AutoPanning, measure};

use graph_craft::document::NodeId;
use graphene_core::renderer::Quad;
use graphene_std::renderer::Rect;
use graphene_std::vector::misc::BooleanOperation;

use std::fmt;

#[derive(Default)]
pub struct SelectTool {
	fsm_state: SelectToolFsmState,
	tool_data: SelectToolData,
}

#[allow(dead_code)]
#[derive(Default)]
pub struct SelectOptions {
	nested_selection_behavior: NestedSelectionBehavior,
}

#[derive(PartialEq, Eq, Clone, Debug, Hash, serde::Serialize, serde::Deserialize, specta::Type)]
pub enum SelectOptionsUpdate {
	NestedSelectionBehavior(NestedSelectionBehavior),
}

#[derive(Default, PartialEq, Eq, Clone, Copy, Debug, Hash, serde::Serialize, serde::Deserialize, specta::Type)]
pub enum NestedSelectionBehavior {
	#[default]
	Deepest,
	Shallowest,
}

impl fmt::Display for NestedSelectionBehavior {
	fn fmt(&self, f: &mut fmt::Formatter<'_>) -> fmt::Result {
		match self {
			NestedSelectionBehavior::Deepest => write!(f, "Deep Select"),
			NestedSelectionBehavior::Shallowest => write!(f, "Shallow Select"),
		}
	}
}

#[derive(PartialEq, Clone, Debug, serde::Serialize, serde::Deserialize, specta::Type)]
pub struct SelectToolPointerKeys {
	pub axis_align: Key,
	pub snap_angle: Key,
	pub center: Key,
	pub duplicate: Key,
}

#[impl_message(Message, ToolMessage, Select)]
#[derive(PartialEq, Clone, Debug, serde::Serialize, serde::Deserialize, specta::Type)]
pub enum SelectToolMessage {
	// Standard messages
	Abort,
	Overlays(OverlayContext),

	// Tool-specific messages
	DragStart { extend_selection: Key, select_deepest: Key },
	DragStop { remove_from_selection: Key, negative_box_selection: Key },
	EditLayer,
	Enter,
	PointerMove(SelectToolPointerKeys),
	PointerOutsideViewport(SelectToolPointerKeys),
	SelectOptions(SelectOptionsUpdate),
	SetPivot { position: PivotPosition },
}

impl ToolMetadata for SelectTool {
	fn icon_name(&self) -> String {
		"GeneralSelectTool".into()
	}
	fn tooltip(&self) -> String {
		"Select Tool".into()
	}
	fn tool_type(&self) -> crate::messages::tool::utility_types::ToolType {
		ToolType::Select
	}
}

impl SelectTool {
	fn deep_selection_widget(&self) -> WidgetHolder {
		let layer_selection_behavior_entries = [NestedSelectionBehavior::Deepest, NestedSelectionBehavior::Shallowest]
			.iter()
			.map(|mode| {
				MenuListEntry::new(format!("{mode:?}"))
					.label(mode.to_string())
					.on_commit(move |_| SelectToolMessage::SelectOptions(SelectOptionsUpdate::NestedSelectionBehavior(*mode)).into())
			})
			.collect();

		DropdownInput::new(vec![layer_selection_behavior_entries])
			.selected_index(Some((self.tool_data.nested_selection_behavior == NestedSelectionBehavior::Shallowest) as u32))
			.tooltip("Choose if clicking nested layers directly selects the deepest, or selects the shallowest and deepens by double clicking")
			.widget_holder()
	}

	fn pivot_widget(&self, disabled: bool) -> WidgetHolder {
		PivotInput::new(self.tool_data.pivot.to_pivot_position())
			.on_update(|pivot_input: &PivotInput| SelectToolMessage::SetPivot { position: pivot_input.position }.into())
			.disabled(disabled)
			.widget_holder()
	}

	fn alignment_widgets(&self, disabled: bool) -> impl Iterator<Item = WidgetHolder> {
		[AlignAxis::X, AlignAxis::Y]
			.into_iter()
			.flat_map(|axis| [(axis, AlignAggregate::Min), (axis, AlignAggregate::Center), (axis, AlignAggregate::Max)])
			.map(move |(axis, aggregate)| {
				let (icon, tooltip) = match (axis, aggregate) {
					(AlignAxis::X, AlignAggregate::Min) => ("AlignLeft", "Align Left"),
					(AlignAxis::X, AlignAggregate::Center) => ("AlignHorizontalCenter", "Align Horizontal Center"),
					(AlignAxis::X, AlignAggregate::Max) => ("AlignRight", "Align Right"),
					(AlignAxis::Y, AlignAggregate::Min) => ("AlignTop", "Align Top"),
					(AlignAxis::Y, AlignAggregate::Center) => ("AlignVerticalCenter", "Align Vertical Center"),
					(AlignAxis::Y, AlignAggregate::Max) => ("AlignBottom", "Align Bottom"),
				};
				IconButton::new(icon, 24)
					.tooltip(tooltip)
					.on_update(move |_| DocumentMessage::AlignSelectedLayers { axis, aggregate }.into())
					.disabled(disabled)
					.widget_holder()
			})
	}

	fn flip_widgets(&self, disabled: bool) -> impl Iterator<Item = WidgetHolder> {
		[(FlipAxis::X, "Horizontal"), (FlipAxis::Y, "Vertical")].into_iter().map(move |(flip_axis, name)| {
			IconButton::new("Flip".to_string() + name, 24)
				.tooltip("Flip ".to_string() + name)
				.on_update(move |_| DocumentMessage::FlipSelectedLayers { flip_axis }.into())
				.disabled(disabled)
				.widget_holder()
		})
	}

	fn boolean_widgets(&self, selected_count: usize) -> impl Iterator<Item = WidgetHolder> {
		let operations = BooleanOperation::list();
		let icons = BooleanOperation::icons();
		operations.into_iter().zip(icons).map(move |(operation, icon)| {
			IconButton::new(icon, 24)
				.tooltip(operation.to_string())
				.disabled(selected_count == 0)
				.on_update(move |_| DocumentMessage::InsertBooleanOperation { operation }.into())
				.widget_holder()
		})
	}
}

impl LayoutHolder for SelectTool {
	fn layout(&self) -> Layout {
		let mut widgets = Vec::new();

		// Select mode (Deep/Shallow)
		widgets.push(self.deep_selection_widget());

		// Pivot
		widgets.push(Separator::new(SeparatorType::Unrelated).widget_holder());
		widgets.push(self.pivot_widget(self.tool_data.selected_layers_count == 0));

		// Align
		let disabled = self.tool_data.selected_layers_count < 2;
		widgets.push(Separator::new(SeparatorType::Unrelated).widget_holder());
		widgets.extend(self.alignment_widgets(disabled));
		// widgets.push(
		// 	PopoverButton::new()
		// 		.popover_layout(vec![
		// 			LayoutGroup::Row {
		// 				widgets: vec![TextLabel::new("Align").bold(true).widget_holder()],
		// 			},
		// 			LayoutGroup::Row {
		// 				widgets: vec![TextLabel::new("Coming soon").widget_holder()],
		// 			},
		// 		])
		// 		.disabled(disabled)
		// 		.widget_holder(),
		// );

		// Flip
		let disabled = self.tool_data.selected_layers_count == 0;
		widgets.push(Separator::new(SeparatorType::Unrelated).widget_holder());
		widgets.extend(self.flip_widgets(disabled));

		// Boolean
		widgets.push(Separator::new(SeparatorType::Unrelated).widget_holder());
		widgets.extend(self.boolean_widgets(self.tool_data.selected_layers_count));

		Layout::WidgetLayout(WidgetLayout::new(vec![LayoutGroup::Row { widgets }]))
	}
}

impl<'a> MessageHandler<ToolMessage, &mut ToolActionHandlerData<'a>> for SelectTool {
	fn process_message(&mut self, message: ToolMessage, responses: &mut VecDeque<Message>, tool_data: &mut ToolActionHandlerData<'a>) {
		if let ToolMessage::Select(SelectToolMessage::SelectOptions(SelectOptionsUpdate::NestedSelectionBehavior(nested_selection_behavior))) = message {
			self.tool_data.nested_selection_behavior = nested_selection_behavior;
			responses.add(ToolMessage::UpdateHints);
		}

		self.fsm_state.process_event(message, &mut self.tool_data, tool_data, &(), responses, false);

		if self.tool_data.pivot.should_refresh_pivot_position() || self.tool_data.selected_layers_changed {
			// Send the layout containing the updated pivot position (a bit ugly to do it here not in the fsm but that doesn't have SelectTool)
			self.send_layout(responses, LayoutTarget::ToolOptions);
			self.tool_data.selected_layers_changed = false;
		}
	}

	fn actions(&self) -> ActionList {
		let mut common = actions!(SelectToolMessageDiscriminant;
			PointerMove,
			Abort,
			EditLayer,
			Enter,
		);

		let additional = match self.fsm_state {
			SelectToolFsmState::Ready { .. } => actions!(SelectToolMessageDiscriminant; DragStart),
			_ => actions!(SelectToolMessageDiscriminant; DragStop),
		};
		common.extend(additional);

		common
	}
}

impl ToolTransition for SelectTool {
	fn event_to_message_map(&self) -> EventToMessageMap {
		EventToMessageMap {
			tool_abort: Some(SelectToolMessage::Abort.into()),
			overlay_provider: Some(|overlay_context| SelectToolMessage::Overlays(overlay_context).into()),
			..Default::default()
		}
	}
}
#[derive(Clone, Copy, Debug, PartialEq, Eq, Hash)]
enum SelectToolFsmState {
	Ready { selection: NestedSelectionBehavior },
	DrawingBox { selection: NestedSelectionBehavior },
	Dragging,
	ResizingBounds,
	RotatingBounds,
	DraggingPivot,
}
impl Default for SelectToolFsmState {
	fn default() -> Self {
		let selection = NestedSelectionBehavior::Deepest;
		SelectToolFsmState::Ready { selection }
	}
}

#[derive(Clone, Debug, Default)]
struct SelectToolData {
	drag_start: ViewportPosition,
	drag_current: ViewportPosition,
	layers_dragging: Vec<LayerNodeIdentifier>,
	layer_selected_on_start: Option<LayerNodeIdentifier>,
	select_single_layer: Option<LayerNodeIdentifier>,
	has_dragged: bool,
	non_duplicated_layers: Option<Vec<LayerNodeIdentifier>>,
	bounding_box_manager: Option<BoundingBoxManager>,
	snap_manager: SnapManager,
	cursor: MouseCursorIcon,
	pivot: Pivot,
	nested_selection_behavior: NestedSelectionBehavior,
	selected_layers_count: usize,
	selected_layers_changed: bool,
	snap_candidates: Vec<SnapCandidatePoint>,
	auto_panning: AutoPanning,
}

impl SelectToolData {
	fn get_snap_candidates(&mut self, document: &DocumentMessageHandler, input: &InputPreprocessorMessageHandler) {
		self.snap_candidates.clear();
		for &layer in &self.layers_dragging {
			if (self.snap_candidates.len() as f64) < document.snapping_state.tolerance {
				snapping::get_layer_snap_points(layer, &SnapData::new(document, input), &mut self.snap_candidates);
			}
			if let Some(bounds) = document.metadata().bounding_box_with_transform(layer, DAffine2::IDENTITY) {
				let quad = document.metadata().transform_to_document(layer) * Quad::from_box(bounds);
				snapping::get_bbox_points(quad, &mut self.snap_candidates, snapping::BBoxSnapValues::BOUNDING_BOX, document);
			}
		}
	}

	fn selection_quad(&self) -> Quad {
		let bbox = self.selection_box();
		Quad::from_box(bbox)
	}

	fn selection_box(&self) -> [DVec2; 2] {
		if self.drag_current == self.drag_start {
			let tolerance = DVec2::splat(SELECTION_TOLERANCE);
			[self.drag_start - tolerance, self.drag_start + tolerance]
		} else {
			[self.drag_start, self.drag_current]
		}
	}

	/// Duplicates the currently dragging layers. Called when Alt is pressed and the layers have not yet been duplicated.
	fn start_duplicates(&mut self, document: &mut DocumentMessageHandler, responses: &mut VecDeque<Message>) {
		self.non_duplicated_layers = Some(self.layers_dragging.clone());
		let mut new_dragging = Vec::new();
		for layer in document.network_interface.shallowest_unique_layers(&[]) {
			let Some(parent) = layer.parent(document.metadata()) else { continue };

			// Moves the layer back to its starting position.
			responses.add(GraphOperationMessage::TransformChange {
				layer,
				transform: DAffine2::from_translation(self.drag_start - self.drag_current),
				transform_in: TransformIn::Viewport,
				skip_rerender: true,
			});

			// Copy the layer
			let mut copy_ids = HashMap::new();
			let node_id = layer.to_node();
			copy_ids.insert(node_id, NodeId(0));

			document
				.network_interface
				.upstream_flow_back_from_nodes(vec![layer.to_node()], &[], FlowType::LayerChildrenUpstreamFlow)
				.enumerate()
				.for_each(|(index, node_id)| {
					copy_ids.insert(node_id, NodeId((index + 1) as u64));
				});

			let nodes = document.network_interface.copy_nodes(&copy_ids, &[]).collect::<Vec<(NodeId, NodeTemplate)>>();

			let insert_index = DocumentMessageHandler::get_calculated_insert_index(document.metadata(), document.network_interface.selected_nodes(&[]).unwrap(), parent);

			let new_ids: HashMap<_, _> = nodes.iter().map(|(id, _)| (*id, NodeId::new())).collect();

			let layer_id = *new_ids.get(&NodeId(0)).expect("Node Id 0 should be a layer");
			let layer = LayerNodeIdentifier::new_unchecked(layer_id);
			new_dragging.push(layer);
			responses.add(NodeGraphMessage::AddNodes { nodes, new_ids });
			responses.add(NodeGraphMessage::MoveLayerToStack { layer, parent, insert_index });
		}
		let nodes = new_dragging.iter().map(|layer| layer.to_node()).collect();
		responses.add(NodeGraphMessage::SelectedNodesSet { nodes });
		responses.add(NodeGraphMessage::RunDocumentGraph);
		self.layers_dragging = new_dragging;
	}

	/// Removes the duplicated layers. Called when Alt is released and the layers have previously been duplicated.
	fn stop_duplicates(&mut self, document: &DocumentMessageHandler, responses: &mut VecDeque<Message>) {
		let Some(original) = self.non_duplicated_layers.take() else {
			return;
		};

		// Delete the duplicated layers
		for layer in document.network_interface.shallowest_unique_layers(&[]) {
			responses.add(NodeGraphMessage::DeleteNodes {
				node_ids: vec![layer.to_node()],
				delete_children: true,
			});
		}

		for &layer in &original {
			responses.add(GraphOperationMessage::TransformChange {
				layer,
				transform: DAffine2::from_translation(self.drag_current - self.drag_start),
				transform_in: TransformIn::Viewport,
				skip_rerender: true,
			});
		}
		let nodes = original
			.iter()
			.filter_map(|layer| {
				if *layer != LayerNodeIdentifier::ROOT_PARENT {
					Some(layer.to_node())
				} else {
					log::error!("ROOT_PARENT cannot be part of non_duplicated_layers");
					None
				}
			})
			.collect();
		responses.add(NodeGraphMessage::SelectedNodesSet { nodes });
		responses.add(NodeGraphMessage::RunDocumentGraph);
		responses.add(NodeGraphMessage::SelectedNodesUpdated);
		responses.add(NodeGraphMessage::SendGraph);
		self.layers_dragging = original;
	}
}

impl Fsm for SelectToolFsmState {
	type ToolData = SelectToolData;
	type ToolOptions = ();

	fn transition(self, event: ToolMessage, tool_data: &mut Self::ToolData, tool_action_data: &mut ToolActionHandlerData, _tool_options: &(), responses: &mut VecDeque<Message>) -> Self {
		let ToolActionHandlerData { document, input, .. } = tool_action_data;

		let ToolMessage::Select(event) = event else {
			return self;
		};
		match (self, event) {
			(_, SelectToolMessage::Overlays(mut overlay_context)) => {
				tool_data.snap_manager.draw_overlays(SnapData::new(document, input), &mut overlay_context);

				let selected_layers_count = document.network_interface.selected_nodes(&[]).unwrap().selected_unlocked_layers(&document.network_interface).count();
				tool_data.selected_layers_changed = selected_layers_count != tool_data.selected_layers_count;
				tool_data.selected_layers_count = selected_layers_count;

				// Outline selected layers, but not artboards
				for layer in document
					.network_interface
					.selected_nodes(&[])
					.unwrap()
					.selected_visible_and_unlocked_layers(&document.network_interface)
					.filter(|layer| !document.network_interface.is_artboard(&layer.to_node(), &[]))
				{
					overlay_context.outline(document.metadata().layer_outline(layer), document.metadata().transform_to_viewport(layer));
				}

				// Update bounds
				let transform = document
					.network_interface
					.selected_nodes(&[])
					.unwrap()
					.selected_visible_and_unlocked_layers(&document.network_interface)
					.find(|layer| !document.network_interface.is_artboard(&layer.to_node(), &[]))
					.map(|layer| document.metadata().transform_to_viewport(layer));
				let transform = transform.unwrap_or(DAffine2::IDENTITY);
				if transform.matrix2.determinant() == 0. {
					return self;
				}
				let bounds = document
					.network_interface
					.selected_nodes(&[])
					.unwrap()
					.selected_visible_and_unlocked_layers(&document.network_interface)
					.filter(|layer| !document.network_interface.is_artboard(&layer.to_node(), &[]))
					.filter_map(|layer| {
						document
							.metadata()
							.bounding_box_with_transform(layer, transform.inverse() * document.metadata().transform_to_viewport(layer))
					})
					.reduce(graphene_core::renderer::Quad::combine_bounds);
				if let Some(bounds) = bounds {
					let bounding_box_manager = tool_data.bounding_box_manager.get_or_insert(BoundingBoxManager::default());

					bounding_box_manager.bounds = bounds;
					bounding_box_manager.transform = transform;

					bounding_box_manager.render_overlays(&mut overlay_context);
				} else {
					tool_data.bounding_box_manager.take();
				}

				// Update pivot
				tool_data.pivot.update_pivot(document, &mut overlay_context);

				// Check if the tool is in box selection mode
				if matches!(self, Self::DrawingBox { .. }) {
					// Get the updated selection box bounds
					let quad = Quad::from_box([tool_data.drag_start, tool_data.drag_current]);

					// Draw outline visualizations on the layers to be selected
					for layer in document.intersect_quad_no_artboards(quad, input) {
						overlay_context.outline(document.metadata().layer_outline(layer), document.metadata().transform_to_viewport(layer));
					}

					// Update the selection box
					let fill_color = graphene_std::Color::from_rgb_str(crate::consts::COLOR_OVERLAY_BLUE.strip_prefix('#').unwrap())
						.unwrap()
						.with_alpha(0.05)
						.rgba_hex();
					overlay_context.quad(quad, Some(&("#".to_string() + &fill_color)));
				}
				// Only highlight layers if the viewport is not being panned (middle mouse button is pressed)
				// TODO: Don't use `Key::Mmb` directly, instead take it as a variable from the input mappings list like in all other places
				else if !input.keyboard.get(Key::MouseMiddle as usize) {
					// Get the layer the user is hovering over
					let click = document.click(input);
					let not_selected_click = click.filter(|&hovered_layer| !document.network_interface.selected_nodes(&[]).unwrap().selected_layers_contains(hovered_layer, document.metadata()));
					if let Some(layer) = not_selected_click {
						overlay_context.outline(document.metadata().layer_outline(layer), document.metadata().transform_to_viewport(layer));

						// Measure with Alt held down
						// TODO: Don't use `Key::Alt` directly, instead take it as a variable from the input mappings list like in all other places
						if input.keyboard.get(Key::Alt as usize) {
							let hovered_bounds = document
								.metadata()
								.bounding_box_with_transform(layer, transform.inverse() * document.metadata().transform_to_viewport(layer));

							if let [Some(selected_bounds), Some(hovered_bounds)] = [bounds, hovered_bounds].map(|rect| rect.map(Rect::from_box)) {
								measure::overlay(selected_bounds, hovered_bounds, transform, document.metadata().document_to_viewport, &mut overlay_context);
							}
						}
					}
				}

				self
			}
			(_, SelectToolMessage::EditLayer) => {
				// Edit the clicked layer
				if let Some(intersect) = document.click(input) {
					match tool_data.nested_selection_behavior {
						NestedSelectionBehavior::Shallowest => edit_layer_shallowest_manipulation(document, intersect, responses),
						NestedSelectionBehavior::Deepest => edit_layer_deepest_manipulation(intersect, &document.network_interface, responses),
					}
				}

				self
			}
			(SelectToolFsmState::Ready { .. }, SelectToolMessage::DragStart { extend_selection, select_deepest }) => {
				tool_data.drag_start = input.mouse.position;
				tool_data.drag_current = input.mouse.position;

				let dragging_bounds = tool_data.bounding_box_manager.as_mut().and_then(|bounding_box| {
					let edges = bounding_box.check_selected_edges(input.mouse.position);

					bounding_box.selected_edges = edges.map(|(top, bottom, left, right)| {
						let selected_edges = SelectedEdges::new(top, bottom, left, right, bounding_box.bounds);
						bounding_box.opposite_pivot = selected_edges.calculate_pivot();
						selected_edges
					});

					edges
				});

				let rotating_bounds = tool_data
					.bounding_box_manager
					.as_ref()
					.map(|bounding_box| bounding_box.check_rotate(input.mouse.position))
					.unwrap_or_default();

				let mut selected: Vec<_> = document
					.network_interface
					.selected_nodes(&[])
					.unwrap()
					.selected_visible_and_unlocked_layers(&document.network_interface)
					.collect();
				let intersection_list = document.click_list(input).collect::<Vec<_>>();
				let intersection = document.find_deepest(&intersection_list);

				// If the user is dragging the bounding box bounds, go into ResizingBounds mode.
				// If the user is dragging the rotate trigger, go into RotatingBounds mode.
				// If the user clicks on a layer that is in their current selection, go into the dragging mode.
				// If the user clicks on new shape, make that layer their new selection.
				// Otherwise enter the box select mode

				let state =
				// Dragging the pivot
				if tool_data.pivot.is_over(input.mouse.position) {
					responses.add(DocumentMessage::StartTransaction);

					// tool_data.snap_manager.start_snap(document, input, document.bounding_boxes(), true, true);
					// tool_data.snap_manager.add_all_document_handles(document, input, &[], &[], &[]);

					SelectToolFsmState::DraggingPivot
				}
				// Dragging one (or two, forming a corner) of the transform cage bounding box edges
				else if let Some(_selected_edges) = dragging_bounds {
					responses.add(DocumentMessage::StartTransaction);

					tool_data.layers_dragging = selected;

					if let Some(bounds) = &mut tool_data.bounding_box_manager {
						bounds.original_bound_transform = bounds.transform;

						tool_data.layers_dragging.retain(|layer| {
							if *layer != LayerNodeIdentifier::ROOT_PARENT {
								document.network_interface.network(&[]).unwrap().nodes.contains_key(&layer.to_node())
							} else {
								log::error!("ROOT_PARENT should not be part of layers_dragging");
								false
							}
						});

						let mut selected = Selected::new(
							&mut bounds.original_transforms,
							&mut bounds.center_of_transformation,
							&tool_data.layers_dragging,
							responses,
							&document.network_interface,
							None,
							&ToolType::Select,
						);
						bounds.center_of_transformation = selected.mean_average_of_pivots();
					}
					tool_data.get_snap_candidates(document, input);

					SelectToolFsmState::ResizingBounds
				}
				// Dragging near the transform cage bounding box to rotate it
				else if rotating_bounds {
					responses.add(DocumentMessage::StartTransaction);

					if let Some(bounds) = &mut tool_data.bounding_box_manager {
						tool_data.layers_dragging.retain(|layer| {
							if *layer != LayerNodeIdentifier::ROOT_PARENT {
								document.network_interface.network(&[]).unwrap().nodes.contains_key(&layer.to_node())
							} else {
								log::error!("ROOT_PARENT should not be part of layers_dragging");
								false
							}
						});
						let mut selected = Selected::new(
							&mut bounds.original_transforms,
							&mut bounds.center_of_transformation,
							&selected,
							responses,
							&document.network_interface,
							None,
							&ToolType::Select,
						);

						bounds.center_of_transformation = selected.mean_average_of_pivots();
					}

					tool_data.layers_dragging = selected;

					SelectToolFsmState::RotatingBounds
				}
				// Dragging the selected layers around to transform them
				else if intersection.is_some_and(|intersection| selected.iter().any(|selected_layer| intersection.starts_with(*selected_layer, document.metadata()))) {
					responses.add(DocumentMessage::StartTransaction);

					if tool_data.nested_selection_behavior == NestedSelectionBehavior::Deepest {
						tool_data.select_single_layer = intersection;
					} else {
						tool_data.select_single_layer = intersection.and_then(|intersection| intersection.ancestors(document.metadata()).find(|ancestor| selected.contains(ancestor)));
					}

					tool_data.layers_dragging = selected;

					tool_data.get_snap_candidates(document, input);

					SelectToolFsmState::Dragging
				}
				// Dragging a selection box
				else {
					tool_data.layers_dragging = selected;

					if !input.keyboard.key(extend_selection) {
						responses.add(DocumentMessage::DeselectAllLayers);
						tool_data.layers_dragging.clear();
					}

					if let Some(intersection) = intersection {
						tool_data.layer_selected_on_start = Some(intersection);
						selected = intersection_list;

						match tool_data.nested_selection_behavior {
							NestedSelectionBehavior::Shallowest if !input.keyboard.key(select_deepest) => drag_shallowest_manipulation(responses, selected, tool_data, document),
							_ => drag_deepest_manipulation(responses, selected, tool_data, document),
						}
						tool_data.get_snap_candidates(document, input);

						responses.add(DocumentMessage::StartTransaction);
						SelectToolFsmState::Dragging
					} else {
						// Make a box selection, preserving previously selected layers
						let selection = tool_data.nested_selection_behavior;
						SelectToolFsmState::DrawingBox { selection }
					}
				};
				tool_data.non_duplicated_layers = None;

				state
			}
			(SelectToolFsmState::DraggingPivot, SelectToolMessage::Abort) => {
				responses.add(DocumentMessage::AbortTransaction);

				let selection = tool_data.nested_selection_behavior;
				SelectToolFsmState::Ready { selection }
			}
			(SelectToolFsmState::Dragging, SelectToolMessage::PointerMove(modifier_keys)) => {
				tool_data.has_dragged = true;

				if input.keyboard.key(modifier_keys.duplicate) && tool_data.non_duplicated_layers.is_none() {
					tool_data.start_duplicates(document, responses);
				} else if !input.keyboard.key(modifier_keys.duplicate) && tool_data.non_duplicated_layers.is_some() {
					tool_data.stop_duplicates(document, responses);
				}

				let axis_align = input.keyboard.key(modifier_keys.axis_align);

				// Ignore the non duplicated layers if the current layers have not spawned yet.
				let layers_exist = tool_data.layers_dragging.iter().all(|&layer| document.metadata().click_targets(layer).is_some());
				let ignore = tool_data.non_duplicated_layers.as_ref().filter(|_| !layers_exist).unwrap_or(&tool_data.layers_dragging);

				let snap_data = SnapData::ignore(document, input, ignore);
				let (start, current) = (tool_data.drag_start, tool_data.drag_current);
				let mouse_delta = snap_drag(start, current, axis_align, snap_data, &mut tool_data.snap_manager, &tool_data.snap_candidates);

				// TODO: Cache the result of `shallowest_unique_layers` to avoid this heavy computation every frame of movement, see https://github.com/GraphiteEditor/Graphite/pull/481
				for layer in document.network_interface.shallowest_unique_layers(&[]) {
					responses.add_front(GraphOperationMessage::TransformChange {
						layer,
						transform: DAffine2::from_translation(mouse_delta),
						transform_in: TransformIn::Viewport,
						skip_rerender: false,
					});
				}
				tool_data.drag_current += mouse_delta;

				// AutoPanning
				let messages = [
					SelectToolMessage::PointerOutsideViewport(modifier_keys.clone()).into(),
					SelectToolMessage::PointerMove(modifier_keys).into(),
				];
				tool_data.auto_panning.setup_by_mouse_position(input, &messages, responses);

				SelectToolFsmState::Dragging
			}
			(SelectToolFsmState::ResizingBounds, SelectToolMessage::PointerMove(modifier_keys)) => {
				if let Some(ref mut bounds) = &mut tool_data.bounding_box_manager {
					if let Some(movement) = &mut bounds.selected_edges {
						let (center, constrain) = (input.keyboard.key(modifier_keys.center), input.keyboard.key(modifier_keys.axis_align));

						let center = center.then_some(bounds.center_of_transformation);
						let snap = Some(SizeSnapData {
							manager: &mut tool_data.snap_manager,
							points: &mut tool_data.snap_candidates,
							snap_data: SnapData::ignore(document, input, &tool_data.layers_dragging),
						});
						let (position, size) = movement.new_size(input.mouse.position, bounds.original_bound_transform, center, constrain, snap);
						let (delta, mut pivot) = movement.bounds_to_scale_transform(position, size);

						let pivot_transform = DAffine2::from_translation(pivot);
						let transformation = pivot_transform * delta * pivot_transform.inverse();

						tool_data.layers_dragging.retain(|layer| {
							if *layer != LayerNodeIdentifier::ROOT_PARENT {
								document.network_interface.network(&[]).unwrap().nodes.contains_key(&layer.to_node())
							} else {
								log::error!("ROOT_PARENT should not be part of layers_dragging");
								false
							}
						});
						let selected = &tool_data.layers_dragging;
						let mut selected = Selected::new(&mut bounds.original_transforms, &mut pivot, selected, responses, &document.network_interface, None, &ToolType::Select);

						selected.apply_transformation(bounds.original_bound_transform * transformation * bounds.original_bound_transform.inverse());

						// AutoPanning
						let messages = [
							SelectToolMessage::PointerOutsideViewport(modifier_keys.clone()).into(),
							SelectToolMessage::PointerMove(modifier_keys).into(),
						];
						tool_data.auto_panning.setup_by_mouse_position(input, &messages, responses);
					}
				}
				SelectToolFsmState::ResizingBounds
			}
			(SelectToolFsmState::RotatingBounds, SelectToolMessage::PointerMove(modifier_keys)) => {
				if let Some(bounds) = &mut tool_data.bounding_box_manager {
					let angle = {
						let start_offset = tool_data.drag_start - bounds.center_of_transformation;
						let end_offset = input.mouse.position - bounds.center_of_transformation;

						start_offset.angle_to(end_offset)
					};

					let snapped_angle = if input.keyboard.key(modifier_keys.snap_angle) {
						let snap_resolution = ROTATE_SNAP_ANGLE.to_radians();
						(angle / snap_resolution).round() * snap_resolution
					} else {
						angle
					};

					let delta = DAffine2::from_angle(snapped_angle);

					tool_data.layers_dragging.retain(|layer| {
						if *layer != LayerNodeIdentifier::ROOT_PARENT {
							document.network_interface.network(&[]).unwrap().nodes.contains_key(&layer.to_node())
						} else {
							log::error!("ROOT_PARENT should not be part of replacement_selected_layers");
							false
						}
					});
					let mut selected = Selected::new(
						&mut bounds.original_transforms,
						&mut bounds.center_of_transformation,
						&tool_data.layers_dragging,
						responses,
						&document.network_interface,
						None,
						&ToolType::Select,
					);

					selected.update_transforms(delta);
				}

				SelectToolFsmState::RotatingBounds
			}
			(SelectToolFsmState::DraggingPivot, SelectToolMessage::PointerMove(modifier_keys)) => {
				let mouse_position = input.mouse.position;
				let snapped_mouse_position = mouse_position;
				tool_data.pivot.set_viewport_position(snapped_mouse_position, document, responses);

				// AutoPanning
				let messages = [
					SelectToolMessage::PointerOutsideViewport(modifier_keys.clone()).into(),
					SelectToolMessage::PointerMove(modifier_keys).into(),
				];
				tool_data.auto_panning.setup_by_mouse_position(input, &messages, responses);

				SelectToolFsmState::DraggingPivot
			}
			(SelectToolFsmState::DrawingBox { .. }, SelectToolMessage::PointerMove(modifier_keys)) => {
				tool_data.drag_current = input.mouse.position;
				responses.add(OverlaysMessage::Draw);

				// AutoPanning
				let messages = [
					SelectToolMessage::PointerOutsideViewport(modifier_keys.clone()).into(),
					SelectToolMessage::PointerMove(modifier_keys).into(),
				];
				tool_data.auto_panning.setup_by_mouse_position(input, &messages, responses);

				let selection = tool_data.nested_selection_behavior;
				SelectToolFsmState::DrawingBox { selection }
			}
			(SelectToolFsmState::Ready { .. }, SelectToolMessage::PointerMove(_)) => {
				let mut cursor = tool_data.bounding_box_manager.as_ref().map_or(MouseCursorIcon::Default, |bounds| bounds.get_cursor(input, true));

				// Dragging the pivot overrules the other operations
				if tool_data.pivot.is_over(input.mouse.position) {
					cursor = MouseCursorIcon::Move;
				}

				// Generate the hover outline
				responses.add(OverlaysMessage::Draw);

				if tool_data.cursor != cursor {
					tool_data.cursor = cursor;
					responses.add(FrontendMessage::UpdateMouseCursor { cursor });
				}

				let selection = tool_data.nested_selection_behavior;
				SelectToolFsmState::Ready { selection }
			}
			(SelectToolFsmState::Dragging, SelectToolMessage::PointerOutsideViewport(_)) => {
				// AutoPanning
				if let Some(shift) = tool_data.auto_panning.shift_viewport(input, responses) {
					tool_data.drag_current += shift;
					tool_data.drag_start += shift;
				}

				SelectToolFsmState::Dragging
			}
			(SelectToolFsmState::ResizingBounds, SelectToolMessage::PointerOutsideViewport(_)) => {
				// AutoPanning
				if let Some(shift) = tool_data.auto_panning.shift_viewport(input, responses) {
					if let Some(ref mut bounds) = &mut tool_data.bounding_box_manager {
						bounds.center_of_transformation += shift;
						bounds.original_bound_transform.translation += shift;
					}
				}

				self
			}
			(SelectToolFsmState::DraggingPivot, SelectToolMessage::PointerOutsideViewport(_)) => {
				// AutoPanning
				let _ = tool_data.auto_panning.shift_viewport(input, responses);

				self
			}
			(SelectToolFsmState::DrawingBox { .. }, SelectToolMessage::PointerOutsideViewport(_)) => {
				// AutoPanning
				if let Some(shift) = tool_data.auto_panning.shift_viewport(input, responses) {
					tool_data.drag_start += shift;
				}

				self
			}
			(state, SelectToolMessage::PointerOutsideViewport(modifier_keys)) => {
				// AutoPanning
				let messages = [
					SelectToolMessage::PointerOutsideViewport(modifier_keys.clone()).into(),
					SelectToolMessage::PointerMove(modifier_keys).into(),
				];
				tool_data.auto_panning.stop(&messages, responses);

				state
			}
			(SelectToolFsmState::Dragging, SelectToolMessage::Enter) => {
				let response = match input.mouse.position.distance(tool_data.drag_start) < 10. * f64::EPSILON {
					true => DocumentMessage::AbortTransaction,
					false => DocumentMessage::EndTransaction,
				};
				tool_data.snap_manager.cleanup(responses);
				responses.add_front(response);

				let selection = tool_data.nested_selection_behavior;
				SelectToolFsmState::Ready { selection }
			}
			(SelectToolFsmState::Dragging, SelectToolMessage::DragStop { remove_from_selection, .. }) => {
				// Deselect layer if not snap dragging
				responses.add(DocumentMessage::EndTransaction);

				if !tool_data.has_dragged && input.keyboard.key(remove_from_selection) && tool_data.layer_selected_on_start.is_none() {
					// When you click on the layer with remove from selection key (shift) pressed, we deselect all nodes that are children.
					let quad = tool_data.selection_quad();
					let intersection = document.intersect_quad_no_artboards(quad, input);

					if let Some(path) = intersection.last() {
						let replacement_selected_layers: Vec<_> = document
							.network_interface
							.selected_nodes(&[])
							.unwrap()
							.selected_layers(document.metadata())
							.filter(|&layer| !path.starts_with(layer, document.metadata()))
							.collect();

						tool_data.layers_dragging.clear();
						tool_data.layers_dragging.extend(replacement_selected_layers.iter());

						responses.add(NodeGraphMessage::SelectedNodesSet {
							nodes: replacement_selected_layers
								.iter()
								.filter_map(|layer| {
									if *layer != LayerNodeIdentifier::ROOT_PARENT {
										Some(layer.to_node())
									} else {
										log::error!("ROOT_PARENT cannot be part of replacement_selected_layers");
										None
									}
								})
								.collect(),
						});
					}
				} else if let Some(selecting_layer) = tool_data.select_single_layer.take() {
					// Previously, we may have had many layers selected. If the user clicks without dragging, we should just select the one layer that has been clicked.
					if !tool_data.has_dragged {
						if selecting_layer == LayerNodeIdentifier::ROOT_PARENT {
							log::error!("selecting_layer should not be ROOT_PARENT");
						} else {
							responses.add(NodeGraphMessage::SelectedNodesSet {
								nodes: vec![selecting_layer.to_node()],
							});
						}
					}
				}

				tool_data.has_dragged = false;
				tool_data.layer_selected_on_start = None;

				tool_data.snap_manager.cleanup(responses);
				tool_data.select_single_layer = None;

				let selection = tool_data.nested_selection_behavior;
				SelectToolFsmState::Ready { selection }
			}
			(SelectToolFsmState::ResizingBounds, SelectToolMessage::DragStop { .. } | SelectToolMessage::Enter) => {
				let response = match input.mouse.position.distance(tool_data.drag_start) < 10. * f64::EPSILON {
					true => DocumentMessage::AbortTransaction,
					false => DocumentMessage::EndTransaction,
				};
				responses.add(response);

				tool_data.snap_manager.cleanup(responses);

				if let Some(bounds) = &mut tool_data.bounding_box_manager {
					bounds.original_transforms.clear();
				}

				let selection = tool_data.nested_selection_behavior;
				SelectToolFsmState::Ready { selection }
			}
			(SelectToolFsmState::RotatingBounds, SelectToolMessage::DragStop { .. } | SelectToolMessage::Enter) => {
				let response = match input.mouse.position.distance(tool_data.drag_start) < 10. * f64::EPSILON {
					true => DocumentMessage::AbortTransaction,
					false => DocumentMessage::EndTransaction,
				};
				responses.add(response);

				if let Some(bounds) = &mut tool_data.bounding_box_manager {
					bounds.original_transforms.clear();
				}

				let selection = tool_data.nested_selection_behavior;
				SelectToolFsmState::Ready { selection }
			}
			(SelectToolFsmState::DraggingPivot, SelectToolMessage::DragStop { .. } | SelectToolMessage::Enter) => {
				let response = match input.mouse.position.distance(tool_data.drag_start) < 10. * f64::EPSILON {
					true => DocumentMessage::AbortTransaction,
					false => DocumentMessage::EndTransaction,
				};
				responses.add(response);

				tool_data.snap_manager.cleanup(responses);

				let selection = tool_data.nested_selection_behavior;
				SelectToolFsmState::Ready { selection }
			}
			(
				SelectToolFsmState::DrawingBox { .. },
				SelectToolMessage::DragStop {
					remove_from_selection,
					negative_box_selection,
				},
			) => {
				let quad = tool_data.selection_quad();
				let new_selected: HashSet<_> = document.intersect_quad_no_artboards(quad, input).collect();
				let current_selected: HashSet<_> = document.network_interface.selected_nodes(&[]).unwrap().selected_layers(document.metadata()).collect();
				if new_selected != current_selected {
<<<<<<< HEAD
					// Negative selection when both Shift and Ctrl are pressed
					if input.keyboard.key(remove_from_selection) && input.keyboard.key(negative_box_selection) {
						let updated_selection = current_selected
							.into_iter()
							.filter(|layer| !new_selected.iter().any(|selected| layer.starts_with(*selected, document.metadata())))
							.collect();
						tool_data.layers_dragging = updated_selection;
					} else {
						let parent_selected: HashSet<_> = new_selected
							.into_iter()
							.map(|layer| {
								// Find the  parent node
								layer.ancestors(document.metadata()).filter(not_artboard(document)).last().unwrap_or(layer)
							})
							.collect();
						tool_data.layers_dragging.extend(parent_selected.iter().copied());
					}
=======
					let parent_selected: HashSet<_> = new_selected
						.into_iter()
						.map(|layer| {
							// Find the parent node
							layer.ancestors(document.metadata()).filter(not_artboard(document)).last().unwrap_or(layer)
						})
						.collect();

					tool_data.layers_dragging.extend(parent_selected.iter().copied());
>>>>>>> bca1745d
					responses.add(NodeGraphMessage::SelectedNodesSet {
						nodes: tool_data
							.layers_dragging
							.iter()
							.filter_map(|layer| {
								if *layer != LayerNodeIdentifier::ROOT_PARENT {
									Some(layer.to_node())
								} else {
									log::error!("ROOT_PARENT cannot be part of tool_data.layers_dragging");
									None
								}
							})
							.collect(),
					});
				}
				responses.add(OverlaysMessage::Draw);

				let selection = tool_data.nested_selection_behavior;
				SelectToolFsmState::Ready { selection }
			}
			(SelectToolFsmState::Ready { .. }, SelectToolMessage::Enter) => {
				let selected_nodes = document.network_interface.selected_nodes(&[]).unwrap();
				let mut selected_layers = selected_nodes.selected_layers(document.metadata());

				if let Some(layer) = selected_layers.next() {
					// Check that only one layer is selected
					if selected_layers.next().is_none() && is_layer_fed_by_node_of_name(layer, &document.network_interface, "Text") {
						responses.add_front(ToolMessage::ActivateTool { tool_type: ToolType::Text });
						responses.add(TextToolMessage::EditSelected);
					}
				}

				let selection = tool_data.nested_selection_behavior;
				SelectToolFsmState::Ready { selection }
			}
			(SelectToolFsmState::Dragging, SelectToolMessage::Abort) => {
				responses.add(DocumentMessage::AbortTransaction);
				tool_data.snap_manager.cleanup(responses);
				responses.add(OverlaysMessage::Draw);

				let selection = tool_data.nested_selection_behavior;
				SelectToolFsmState::Ready { selection }
			}
			(_, SelectToolMessage::Abort) => {
				tool_data.layers_dragging.retain(|layer| {
					if *layer != LayerNodeIdentifier::ROOT_PARENT {
						document.network_interface.network(&[]).unwrap().nodes.contains_key(&layer.to_node())
					} else {
						false
					}
				});

				responses.add(DocumentMessage::AbortTransaction);
				tool_data.snap_manager.cleanup(responses);
				responses.add(OverlaysMessage::Draw);

				let selection = tool_data.nested_selection_behavior;
				SelectToolFsmState::Ready { selection }
			}
			(_, SelectToolMessage::SetPivot { position }) => {
				responses.add(DocumentMessage::StartTransaction);

				let pos: Option<DVec2> = position.into();
				tool_data.pivot.set_normalized_position(pos.unwrap(), document, responses);

				self
			}
			_ => self,
		}
	}

	fn standard_tool_messages(&self, message: &ToolMessage, responses: &mut VecDeque<Message>, _tool_data: &mut Self::ToolData) -> bool {
		// Check for standard hits or cursor events
		match message {
			ToolMessage::UpdateHints => {
				self.update_hints(responses);
				true
			}
			ToolMessage::UpdateCursor => {
				self.update_cursor(responses);
				true
			}
			_ => false,
		}
	}

	fn update_hints(&self, responses: &mut VecDeque<Message>) {
		match self {
			SelectToolFsmState::Ready { selection } => {
				let hint_data = HintData(vec![
					HintGroup(vec![HintInfo::mouse(MouseMotion::LmbDrag, "Drag Selected")]),
					HintGroup({
						let mut hints = vec![HintInfo::mouse(MouseMotion::Lmb, "Select Object"), HintInfo::keys([Key::Shift], "Extend Selection").prepend_plus()];
						if *selection == NestedSelectionBehavior::Shallowest {
							hints.extend([HintInfo::keys([Key::Accel], "Deepest").prepend_plus(), HintInfo::mouse(MouseMotion::LmbDouble, "Deepen Selection")]);
						}
						hints
					}),
					HintGroup(vec![
						HintInfo::mouse(MouseMotion::LmbDrag, "Select Area"),
						HintInfo::keys([Key::Shift], "Extend Selection").prepend_plus(),
					]),
					HintGroup(vec![HintInfo::keys([Key::KeyG, Key::KeyR, Key::KeyS], "Grab/Rotate/Scale Selected")]),
					HintGroup(vec![
						HintInfo::arrow_keys("Nudge Selected"),
						HintInfo::keys([Key::Shift], "10x").prepend_plus(),
						HintInfo::keys([Key::Alt], "Resize Corner").prepend_plus(),
						HintInfo::keys([Key::Control], "Other Corner").prepend_plus(),
					]),
					HintGroup(vec![
						HintInfo::keys_and_mouse([Key::Alt], MouseMotion::LmbDrag, "Move Duplicate"),
						HintInfo::keys([Key::Control, Key::KeyD], "Duplicate").add_mac_keys([Key::Command, Key::KeyD]),
					]),
				]);
				responses.add(FrontendMessage::UpdateInputHints { hint_data });
			}
			SelectToolFsmState::Dragging => {
				let hint_data = HintData(vec![
					HintGroup(vec![HintInfo::mouse(MouseMotion::Rmb, ""), HintInfo::keys([Key::Escape], "Cancel").prepend_slash()]),
					HintGroup(vec![HintInfo::keys([Key::Shift], "Constrain to Axis")]),
					HintGroup(vec![
						HintInfo::keys([Key::Alt], "Move Duplicate"),
						HintInfo::keys([Key::Control, Key::KeyD], "Place Duplicate").add_mac_keys([Key::Command, Key::KeyD]),
					]),
				]);
				responses.add(FrontendMessage::UpdateInputHints { hint_data });
			}
			SelectToolFsmState::DrawingBox { .. } => {
				// TODO: Re-select deselected layers during drag when Shift is pressed, and re-deselect if Shift is released before drag ends.
				let hint_data = HintData(vec![
					HintGroup(vec![HintInfo::mouse(MouseMotion::Rmb, ""), HintInfo::keys([Key::Escape], "Cancel").prepend_slash()]),
					HintGroup(vec![HintInfo::keys([Key::Control, Key::Shift], "Remove from Selection").add_mac_keys([Key::Command, Key::Shift])]),
					// HintGroup(vec![HintInfo::keys([Key::Shift], "Extend Selection")])
				]);
				responses.add(FrontendMessage::UpdateInputHints { hint_data });
			}
			_ => {}
		}
	}

	fn update_cursor(&self, responses: &mut VecDeque<Message>) {
		responses.add(FrontendMessage::UpdateMouseCursor { cursor: MouseCursorIcon::Default });
	}
}

fn not_artboard(document: &DocumentMessageHandler) -> impl Fn(&LayerNodeIdentifier) -> bool + '_ {
	|&layer| layer != LayerNodeIdentifier::ROOT_PARENT && !document.network_interface.is_artboard(&layer.to_node(), &[])
}

fn drag_shallowest_manipulation(responses: &mut VecDeque<Message>, selected: Vec<LayerNodeIdentifier>, tool_data: &mut SelectToolData, document: &DocumentMessageHandler) {
	for layer in selected {
		let ancestor = layer
			.ancestors(document.metadata())
			.filter(not_artboard(document))
			.find(|&ancestor| document.network_interface.selected_nodes(&[]).unwrap().selected_layers_contains(ancestor, document.metadata()));

		let new_selected = ancestor.unwrap_or_else(|| layer.ancestors(document.metadata()).filter(not_artboard(document)).last().unwrap_or(layer));
		tool_data.layers_dragging.retain(|layer| !layer.ancestors(document.metadata()).any(|ancestor| ancestor == new_selected));
		tool_data.layers_dragging.push(new_selected);
	}

	responses.add(NodeGraphMessage::SelectedNodesSet {
		nodes: tool_data
			.layers_dragging
			.iter()
			.filter_map(|layer| {
				if *layer != LayerNodeIdentifier::ROOT_PARENT {
					Some(layer.to_node())
				} else {
					log::error!("ROOT_PARENT cannot be part of tool_data.layers_dragging");
					None
				}
			})
			.collect(),
	});
}

fn drag_deepest_manipulation(responses: &mut VecDeque<Message>, selected: Vec<LayerNodeIdentifier>, tool_data: &mut SelectToolData, document: &DocumentMessageHandler) {
	tool_data.layers_dragging.append(&mut vec![document.find_deepest(&selected).unwrap_or(
		LayerNodeIdentifier::ROOT_PARENT
			.children(document.metadata())
			.next()
			.expect("ROOT_PARENT should have a layer child when clicking"),
	)]);
	responses.add(NodeGraphMessage::SelectedNodesSet {
		nodes: tool_data
			.layers_dragging
			.iter()
			.filter_map(|layer| {
				if *layer != LayerNodeIdentifier::ROOT_PARENT {
					Some(layer.to_node())
				} else {
					log::error!("ROOT_PARENT cannot be part of tool_data.layers_dragging");
					None
				}
			})
			.collect(),
	});
}

/// Called when you double click on the layer of the shallowest layer.
/// If possible, the direct sibling of an old selected layer is the new selected layer.
/// Otherwise, the first non-parent ancestor is selected.
fn edit_layer_shallowest_manipulation(document: &DocumentMessageHandler, layer: LayerNodeIdentifier, responses: &mut VecDeque<Message>) {
	let Some(new_selected) = layer.ancestors(document.metadata()).filter(not_artboard(document)).find(|ancestor| {
		ancestor
			.parent(document.metadata())
			.is_some_and(|parent| document.network_interface.selected_nodes(&[]).unwrap().selected_layers_contains(parent, document.metadata()))
	}) else {
		return;
	};

	if new_selected == LayerNodeIdentifier::ROOT_PARENT {
		log::error!("new_selected cannot be ROOT_PARENT");
		return;
	}

	responses.add(NodeGraphMessage::SelectedNodesSet { nodes: vec![new_selected.to_node()] });
}

/// Called when a double click on a layer in deep select mode.
/// If the layer is text, the text tool is selected.
fn edit_layer_deepest_manipulation(layer: LayerNodeIdentifier, network_interface: &NodeNetworkInterface, responses: &mut VecDeque<Message>) {
	if is_layer_fed_by_node_of_name(layer, network_interface, "Text") {
		responses.add_front(ToolMessage::ActivateTool { tool_type: ToolType::Text });
		responses.add(TextToolMessage::EditSelected);
	}
}<|MERGE_RESOLUTION|>--- conflicted
+++ resolved
@@ -1012,7 +1012,6 @@
 				let new_selected: HashSet<_> = document.intersect_quad_no_artboards(quad, input).collect();
 				let current_selected: HashSet<_> = document.network_interface.selected_nodes(&[]).unwrap().selected_layers(document.metadata()).collect();
 				if new_selected != current_selected {
-<<<<<<< HEAD
 					// Negative selection when both Shift and Ctrl are pressed
 					if input.keyboard.key(remove_from_selection) && input.keyboard.key(negative_box_selection) {
 						let updated_selection = current_selected
@@ -1030,17 +1029,6 @@
 							.collect();
 						tool_data.layers_dragging.extend(parent_selected.iter().copied());
 					}
-=======
-					let parent_selected: HashSet<_> = new_selected
-						.into_iter()
-						.map(|layer| {
-							// Find the parent node
-							layer.ancestors(document.metadata()).filter(not_artboard(document)).last().unwrap_or(layer)
-						})
-						.collect();
-
-					tool_data.layers_dragging.extend(parent_selected.iter().copied());
->>>>>>> bca1745d
 					responses.add(NodeGraphMessage::SelectedNodesSet {
 						nodes: tool_data
 							.layers_dragging

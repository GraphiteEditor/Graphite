#![allow(clippy::too_many_arguments)]

use super::tool_prelude::*;
use crate::consts::*;
use crate::messages::input_mapper::utility_types::input_mouse::ViewportPosition;
use crate::messages::portfolio::document::graph_operation::utility_types::TransformIn;
use crate::messages::portfolio::document::overlays::utility_types::OverlayContext;
use crate::messages::portfolio::document::utility_types::document_metadata::{DocumentMetadata, LayerNodeIdentifier};
use crate::messages::portfolio::document::utility_types::misc::{AlignAggregate, AlignAxis, FlipAxis, GroupFolderType};
use crate::messages::portfolio::document::utility_types::network_interface::{FlowType, NodeNetworkInterface, NodeTemplate};
use crate::messages::portfolio::document::utility_types::nodes::SelectedNodes;
use crate::messages::preferences::SelectionMode;
use crate::messages::tool::common_functionality::auto_panning::AutoPanning;
use crate::messages::tool::common_functionality::compass_rose::{Axis, CompassRose};
use crate::messages::tool::common_functionality::graph_modification_utils::is_layer_fed_by_node_of_name;
use crate::messages::tool::common_functionality::measure;
use crate::messages::tool::common_functionality::origin::Origin;
use crate::messages::tool::common_functionality::pivot::Pivot;
use crate::messages::tool::common_functionality::shape_editor::SelectionShapeType;
use crate::messages::tool::common_functionality::snapping::{self, SnapCandidatePoint, SnapData, SnapManager};
use crate::messages::tool::common_functionality::transformation_cage::*;
use crate::messages::tool::common_functionality::utility_functions::{resize_bounds, rotate_bounds, skew_bounds, text_bounding_box, transforming_transform_cage};
use bezier_rs::Subpath;
use glam::DMat2;
use graph_craft::document::NodeId;
use graphene_std::renderer::Quad;
use graphene_std::renderer::Rect;
use graphene_std::transform::ReferencePoint;
use graphene_std::vector::misc::BooleanOperation;
use std::fmt;

#[derive(Default)]
pub struct SelectTool {
	fsm_state: SelectToolFsmState,
	tool_data: SelectToolData,
}

#[allow(dead_code)]
#[derive(Default)]
pub struct SelectOptions {
	nested_selection_behavior: NestedSelectionBehavior,
}

#[derive(PartialEq, Eq, Clone, Debug, Hash, serde::Serialize, serde::Deserialize, specta::Type)]
pub enum SelectOptionsUpdate {
	NestedSelectionBehavior(NestedSelectionBehavior),
	DotType(DotType),
}

#[derive(Default, PartialEq, Eq, Clone, Copy, Debug, Hash, serde::Serialize, serde::Deserialize, specta::Type)]
pub enum NestedSelectionBehavior {
	#[default]
	Shallowest,
	Deepest,
}

#[derive(Default, PartialEq, Eq, Clone, Copy, Debug, Hash, serde::Serialize, serde::Deserialize, specta::Type)]
pub enum DotType {
	#[default]
	Origin,
	Pivot,
	Off,
}

impl fmt::Display for DotType {
	fn fmt(&self, f: &mut fmt::Formatter<'_>) -> fmt::Result {
		match self {
			DotType::Off => write!(f, "Bounding Box Center"),
			DotType::Pivot => write!(f, "Pivot"),
			DotType::Origin => write!(f, "Origin"),
		}
	}
}

impl fmt::Display for NestedSelectionBehavior {
	fn fmt(&self, f: &mut fmt::Formatter<'_>) -> fmt::Result {
		match self {
			NestedSelectionBehavior::Deepest => write!(f, "Deep Select"),
			NestedSelectionBehavior::Shallowest => write!(f, "Shallow Select"),
		}
	}
}

#[derive(PartialEq, Clone, Debug, serde::Serialize, serde::Deserialize, specta::Type)]
pub struct SelectToolPointerKeys {
	pub axis_align: Key,
	pub snap_angle: Key,
	pub center: Key,
	pub duplicate: Key,
}

#[impl_message(Message, ToolMessage, Select)]
#[derive(PartialEq, Clone, Debug, serde::Serialize, serde::Deserialize, specta::Type)]
pub enum SelectToolMessage {
	// Standard messages
	Abort,
	Overlays(OverlayContext),

	// Tool-specific messages
	DragStart {
		extend_selection: Key,
		remove_from_selection: Key,
		select_deepest: Key,
		lasso_select: Key,
		skew: Key,
	},
	DragStop {
		remove_from_selection: Key,
	},
	EditLayer,
	Enter,
	PointerMove(SelectToolPointerKeys),
	PointerOutsideViewport(SelectToolPointerKeys),
	SelectOptions(SelectOptionsUpdate),
	SetPivot {
		position: ReferencePoint,
	},
	SetOrigin {
		position: ReferencePoint,
	},
}

impl ToolMetadata for SelectTool {
	fn icon_name(&self) -> String {
		"GeneralSelectTool".into()
	}
	fn tooltip(&self) -> String {
		"Select Tool".into()
	}
	fn tool_type(&self) -> crate::messages::tool::utility_types::ToolType {
		ToolType::Select
	}
}

impl SelectTool {
	fn deep_selection_widget(&self) -> WidgetHolder {
		let layer_selection_behavior_entries = [NestedSelectionBehavior::Shallowest, NestedSelectionBehavior::Deepest]
			.iter()
			.map(|mode| {
				MenuListEntry::new(format!("{mode:?}"))
					.label(mode.to_string())
					.on_commit(move |_| SelectToolMessage::SelectOptions(SelectOptionsUpdate::NestedSelectionBehavior(*mode)).into())
			})
			.collect();

		DropdownInput::new(vec![layer_selection_behavior_entries])
			.selected_index(Some((self.tool_data.nested_selection_behavior == NestedSelectionBehavior::Deepest) as u32))
			.tooltip("Choose if clicking nested layers directly selects the deepest, or selects the shallowest and deepens by double clicking")
			.widget_holder()
	}

	fn pivot_reference_point_widget(&self, disabled: bool) -> WidgetHolder {
		ReferencePointInput::new(self.tool_data.pivot.to_pivot_position())
			.on_update(|pivot_input: &ReferencePointInput| SelectToolMessage::SetPivot { position: pivot_input.value }.into())
			.disabled(disabled)
			.widget_holder()
	}
	fn dot_type_widget(&self) -> WidgetHolder {
		let dot_type_entries = [DotType::Off, DotType::Pivot, DotType::Origin]
			.iter()
			.map(|dot_type| {
				MenuListEntry::new(format!("{dot_type:?}"))
					.label(dot_type.to_string())
					.on_commit(move |_| SelectToolMessage::SelectOptions(SelectOptionsUpdate::DotType(*dot_type)).into())
			})
			.collect();

		DropdownInput::new(vec![dot_type_entries])
			.selected_index(Some(match self.tool_data.dot_type {
				DotType::Off => 0,
				DotType::Pivot => 1,
				DotType::Origin => 2,
			}))
			.tooltip("Choose between bounding box center, pivot point, or origin point for transformations")
			.widget_holder()
	}

	fn alignment_widgets(&self, disabled: bool) -> impl Iterator<Item = WidgetHolder> + use<> {
		[AlignAxis::X, AlignAxis::Y]
			.into_iter()
			.flat_map(|axis| [(axis, AlignAggregate::Min), (axis, AlignAggregate::Center), (axis, AlignAggregate::Max)])
			.map(move |(axis, aggregate)| {
				let (icon, tooltip) = match (axis, aggregate) {
					(AlignAxis::X, AlignAggregate::Min) => ("AlignLeft", "Align Left"),
					(AlignAxis::X, AlignAggregate::Center) => ("AlignHorizontalCenter", "Align Horizontal Center"),
					(AlignAxis::X, AlignAggregate::Max) => ("AlignRight", "Align Right"),
					(AlignAxis::Y, AlignAggregate::Min) => ("AlignTop", "Align Top"),
					(AlignAxis::Y, AlignAggregate::Center) => ("AlignVerticalCenter", "Align Vertical Center"),
					(AlignAxis::Y, AlignAggregate::Max) => ("AlignBottom", "Align Bottom"),
				};
				IconButton::new(icon, 24)
					.tooltip(tooltip)
					.on_update(move |_| DocumentMessage::AlignSelectedLayers { axis, aggregate }.into())
					.disabled(disabled)
					.widget_holder()
			})
	}

	fn flip_widgets(&self, disabled: bool) -> impl Iterator<Item = WidgetHolder> + use<> {
		[(FlipAxis::X, "Horizontal"), (FlipAxis::Y, "Vertical")].into_iter().map(move |(flip_axis, name)| {
			IconButton::new("Flip".to_string() + name, 24)
				.tooltip("Flip ".to_string() + name)
				.on_update(move |_| DocumentMessage::FlipSelectedLayers { flip_axis }.into())
				.disabled(disabled)
				.widget_holder()
		})
	}

	fn turn_widgets(&self, disabled: bool) -> impl Iterator<Item = WidgetHolder> + use<> {
		[(-90., "TurnNegative90", "Turn -90°"), (90., "TurnPositive90", "Turn 90°")]
			.into_iter()
			.map(move |(degrees, icon, name)| {
				IconButton::new(icon, 24)
					.tooltip(name)
					.on_update(move |_| DocumentMessage::RotateSelectedLayers { degrees }.into())
					.disabled(disabled)
					.widget_holder()
			})
	}

	fn boolean_widgets(&self, selected_count: usize) -> impl Iterator<Item = WidgetHolder> + use<> {
		let list = <BooleanOperation as graphene_std::registry::ChoiceTypeStatic>::list();
		list.into_iter().map(|i| i.into_iter()).flatten().map(move |(operation, info)| {
			let mut tooltip = info.label.to_string();
			if let Some(doc) = info.docstring.as_deref() {
				tooltip.push_str("\n\n");
				tooltip.push_str(doc);
			}
			IconButton::new(info.icon.as_deref().unwrap(), 24)
				.tooltip(tooltip)
				.disabled(selected_count == 0)
				.on_update(move |_| {
					let group_folder_type = GroupFolderType::BooleanOperation(*operation);
					DocumentMessage::GroupSelectedLayers { group_folder_type }.into()
				})
				.widget_holder()
		})
	}
}

impl LayoutHolder for SelectTool {
	fn layout(&self) -> Layout {
		let mut widgets = Vec::new();

		// Select mode (Deep/Shallow)
		widgets.push(self.deep_selection_widget());

		// Dot Type (Pivot/Origin/Off)
		widgets.push(Separator::new(SeparatorType::Unrelated).widget_holder());
		widgets.push(self.dot_type_widget());

		// Pivot
		widgets.push(Separator::new(SeparatorType::Unrelated).widget_holder());
		widgets.push(self.pivot_reference_point_widget(self.tool_data.selected_layers_count == 0 || self.tool_data.dot_type != DotType::Pivot));

		// Align
		let disabled = self.tool_data.selected_layers_count < 2;
		widgets.push(Separator::new(SeparatorType::Unrelated).widget_holder());
		widgets.extend(self.alignment_widgets(disabled));
		// widgets.push(
		// 	PopoverButton::new()
		// 		.popover_layout(vec![
		// 			LayoutGroup::Row {
		// 				widgets: vec![TextLabel::new("Align").bold(true).widget_holder()],
		// 			},
		// 			LayoutGroup::Row {
		// 				widgets: vec![TextLabel::new("Coming soon").widget_holder()],
		// 			},
		// 		])
		// 		.disabled(disabled)
		// 		.widget_holder(),
		// );

		// Flip
		let disabled = self.tool_data.selected_layers_count == 0;
		widgets.push(Separator::new(SeparatorType::Unrelated).widget_holder());
		widgets.extend(self.flip_widgets(disabled));

		// Turn
		widgets.push(Separator::new(SeparatorType::Unrelated).widget_holder());
		widgets.extend(self.turn_widgets(disabled));

		// Boolean
		widgets.push(Separator::new(SeparatorType::Unrelated).widget_holder());
		widgets.extend(self.boolean_widgets(self.tool_data.selected_layers_count));

		Layout::WidgetLayout(WidgetLayout::new(vec![LayoutGroup::Row { widgets }]))
	}
}

impl<'a> MessageHandler<ToolMessage, &mut ToolActionHandlerData<'a>> for SelectTool {
	fn process_message(&mut self, message: ToolMessage, responses: &mut VecDeque<Message>, tool_data: &mut ToolActionHandlerData<'a>) {
		let mut redraw_ref_pivot = false;
		if let ToolMessage::Select(SelectToolMessage::SelectOptions(ref option_update)) = message {
			match option_update {
				SelectOptionsUpdate::NestedSelectionBehavior(nested_selection_behavior) => {
					self.tool_data.nested_selection_behavior = *nested_selection_behavior;
					responses.add(ToolMessage::UpdateHints);
				}
				SelectOptionsUpdate::DotType(dot_type) => {
					self.tool_data.dot_type = *dot_type;
					responses.add(ToolMessage::UpdateHints);
					let center = self.tool_data.get_pivot_position();
					responses.add(TransformLayerMessage::SetCenter { center });
					redraw_ref_pivot = true;
				}
			}
		}

		self.fsm_state.process_event(message, &mut self.tool_data, tool_data, &(), responses, false);

		if self.tool_data.pivot.should_refresh_pivot_position() || self.tool_data.selected_layers_changed || redraw_ref_pivot {
			// Send the layout containing the updated pivot position (a bit ugly to do it here not in the fsm but that doesn't have SelectTool)
			self.send_layout(responses, LayoutTarget::ToolOptions);
			self.tool_data.selected_layers_changed = false;
		}
	}

	fn actions(&self) -> ActionList {
		let mut common = actions!(SelectToolMessageDiscriminant;
			PointerMove,
			Abort,
			EditLayer,
			Enter,
		);

		let additional = match self.fsm_state {
			SelectToolFsmState::Ready { .. } => actions!(SelectToolMessageDiscriminant; DragStart),
			_ => actions!(SelectToolMessageDiscriminant; DragStop),
		};
		common.extend(additional);

		common
	}
}

impl ToolTransition for SelectTool {
	fn event_to_message_map(&self) -> EventToMessageMap {
		EventToMessageMap {
			tool_abort: Some(SelectToolMessage::Abort.into()),
			overlay_provider: Some(|overlay_context| SelectToolMessage::Overlays(overlay_context).into()),
			..Default::default()
		}
	}
}

#[derive(Clone, Copy, Debug, PartialEq, Eq, Hash)]
enum SelectToolFsmState {
	Ready {
		selection: NestedSelectionBehavior,
	},
	Drawing {
		selection_shape: SelectionShapeType,
		has_drawn: bool,
	},
	Dragging {
		axis: Axis,
		using_compass: bool,
		has_dragged: bool,
		deepest: bool,
		remove: bool,
	},
	ResizingBounds,
	SkewingBounds {
		skew: Key,
	},
	RotatingBounds,
	DraggingPivot,
	DraggingOrigin,
}

impl Default for SelectToolFsmState {
	fn default() -> Self {
		let selection = NestedSelectionBehavior::Deepest;
		SelectToolFsmState::Ready { selection }
	}
}

#[derive(Clone, Debug, Default)]
struct SelectToolData {
	drag_start: ViewportPosition,
	drag_current: ViewportPosition,
	lasso_polygon: Vec<ViewportPosition>,
	selection_mode: Option<SelectionMode>,
	layers_dragging: Vec<LayerNodeIdentifier>,
	layer_selected_on_start: Option<LayerNodeIdentifier>,
	select_single_layer: Option<LayerNodeIdentifier>,
	axis_align: bool,
	non_duplicated_layers: Option<Vec<LayerNodeIdentifier>>,
	bounding_box_manager: Option<BoundingBoxManager>,
	snap_manager: SnapManager,
	cursor: MouseCursorIcon,
	pivot: Pivot,
	origin: Origin,
	dot_type: DotType,
	compass_rose: CompassRose,
	line_center: DVec2,
	skew_edge: EdgeBool,
	nested_selection_behavior: NestedSelectionBehavior,
	selected_layers_count: usize,
	selected_layers_changed: bool,
	snap_candidates: Vec<SnapCandidatePoint>,
	auto_panning: AutoPanning,
}

impl SelectToolData {
	fn get_snap_candidates(&mut self, document: &DocumentMessageHandler, input: &InputPreprocessorMessageHandler) {
		self.snap_candidates.clear();
		for &layer in &self.layers_dragging {
			if (self.snap_candidates.len() as f64) < document.snapping_state.tolerance {
				snapping::get_layer_snap_points(layer, &SnapData::new(document, input), &mut self.snap_candidates);
			}
			if let Some(bounds) = document.metadata().bounding_box_with_transform(layer, DAffine2::IDENTITY) {
				let quad = document.metadata().transform_to_document(layer) * Quad::from_box(bounds);
				snapping::get_bbox_points(quad, &mut self.snap_candidates, snapping::BBoxSnapValues::BOUNDING_BOX, document);
			}
		}
	}

	pub fn selection_quad(&self) -> Quad {
		let bbox = self.selection_box();
		Quad::from_box(bbox)
	}

	pub fn calculate_selection_mode_from_direction(&mut self) -> SelectionMode {
		let bbox: [DVec2; 2] = self.selection_box();
		let above_threshold = bbox[1].distance_squared(bbox[0]) > DRAG_DIRECTION_MODE_DETERMINATION_THRESHOLD.powi(2);

		if self.selection_mode.is_none() && above_threshold {
			let mode = if bbox[1].x < bbox[0].x {
				SelectionMode::Touched
			} else {
				// This also covers the case where they're equal: the area is zero, so we use `Enclosed` to ensure the selection ends up empty, as nothing will be enclosed by an empty area
				SelectionMode::Enclosed
			};
			self.selection_mode = Some(mode);
		}

		self.selection_mode.unwrap_or(SelectionMode::Touched)
	}

	pub fn selection_box(&self) -> [DVec2; 2] {
		if self.drag_current == self.drag_start {
			let tolerance = DVec2::splat(SELECTION_TOLERANCE);
			[self.drag_start - tolerance, self.drag_start + tolerance]
		} else {
			[self.drag_start, self.drag_current]
		}
	}

	pub fn intersect_lasso_no_artboards(&self, document: &DocumentMessageHandler, input: &InputPreprocessorMessageHandler) -> Vec<LayerNodeIdentifier> {
		if self.lasso_polygon.len() < 2 {
			return Vec::new();
		}
		let polygon = Subpath::from_anchors_linear(self.lasso_polygon.clone(), true);
		document.intersect_polygon_no_artboards(polygon, input).collect()
	}

	pub fn is_layer_inside_lasso_polygon(&self, layer: &LayerNodeIdentifier, document: &DocumentMessageHandler, input: &InputPreprocessorMessageHandler) -> bool {
		if self.lasso_polygon.len() < 2 {
			return false;
		}
		let polygon = Subpath::from_anchors_linear(self.lasso_polygon.clone(), true);
		document.is_layer_fully_inside_polygon(layer, input, polygon)
	}

	/// Duplicates the currently dragging layers. Called when Alt is pressed and the layers have not yet been duplicated.
	fn start_duplicates(&mut self, document: &mut DocumentMessageHandler, responses: &mut VecDeque<Message>) {
		self.non_duplicated_layers = Some(self.layers_dragging.clone());
		let mut new_dragging = Vec::new();

		// Get the shallowest unique layers and sort by their index relative to parent for ordered processing
		let mut layers = document.network_interface.shallowest_unique_layers(&[]).collect::<Vec<_>>();

		layers.sort_by_key(|layer| {
			let Some(parent) = layer.parent(document.metadata()) else { return usize::MAX };
			DocumentMessageHandler::get_calculated_insert_index(document.metadata(), &SelectedNodes(vec![layer.to_node()]), parent)
		});

		for layer in layers.into_iter().rev() {
			let Some(parent) = layer.parent(document.metadata()) else { continue };

			// Moves the layer back to its starting position.
			responses.add(GraphOperationMessage::TransformChange {
				layer,
				transform: DAffine2::from_translation(self.drag_start - self.drag_current),
				transform_in: TransformIn::Viewport,
				skip_rerender: true,
			});

			// Copy the layer
			let mut copy_ids = HashMap::new();
			let node_id = layer.to_node();
			copy_ids.insert(node_id, NodeId(0));

			document
				.network_interface
				.upstream_flow_back_from_nodes(vec![layer.to_node()], &[], FlowType::LayerChildrenUpstreamFlow)
				.enumerate()
				.for_each(|(index, node_id)| {
					copy_ids.insert(node_id, NodeId((index + 1) as u64));
				});

			let nodes = document.network_interface.copy_nodes(&copy_ids, &[]).collect::<Vec<(NodeId, NodeTemplate)>>();

			let insert_index = DocumentMessageHandler::get_calculated_insert_index(document.metadata(), &SelectedNodes(vec![layer.to_node()]), parent);

			let new_ids: HashMap<_, _> = nodes.iter().map(|(id, _)| (*id, NodeId::new())).collect();

			let layer_id = *new_ids.get(&NodeId(0)).expect("Node Id 0 should be a layer");
			let layer = LayerNodeIdentifier::new_unchecked(layer_id);
			new_dragging.push(layer);
			responses.add(NodeGraphMessage::AddNodes { nodes, new_ids });
			responses.add(NodeGraphMessage::MoveLayerToStack { layer, parent, insert_index });
		}
		let nodes = new_dragging.iter().map(|layer| layer.to_node()).collect();
		responses.add(NodeGraphMessage::SelectedNodesSet { nodes });
		responses.add(NodeGraphMessage::RunDocumentGraph);
		self.layers_dragging = new_dragging;
	}

	/// Removes the duplicated layers. Called when Alt is released and the layers have previously been duplicated.
	fn stop_duplicates(&mut self, document: &DocumentMessageHandler, responses: &mut VecDeque<Message>) {
		let Some(original) = self.non_duplicated_layers.take() else {
			return;
		};

		// Delete the duplicated layers
		for layer in document.network_interface.shallowest_unique_layers(&[]) {
			responses.add(NodeGraphMessage::DeleteNodes {
				node_ids: vec![layer.to_node()],
				delete_children: true,
			});
		}

		for &layer in &original {
			responses.add(GraphOperationMessage::TransformChange {
				layer,
				transform: DAffine2::from_translation(self.drag_current - self.drag_start),
				transform_in: TransformIn::Viewport,
				skip_rerender: true,
			});
		}
		let nodes = original
			.iter()
			.filter_map(|layer| {
				if *layer != LayerNodeIdentifier::ROOT_PARENT {
					Some(layer.to_node())
				} else {
					log::error!("ROOT_PARENT cannot be part of non_duplicated_layers");
					None
				}
			})
			.collect();
		responses.add(NodeGraphMessage::SelectedNodesSet { nodes });
		responses.add(NodeGraphMessage::RunDocumentGraph);
		responses.add(NodeGraphMessage::SelectedNodesUpdated);
		responses.add(NodeGraphMessage::SendGraph);
		self.layers_dragging = original;
	}

	fn state_from_dot(&self, mouse: DVec2) -> Option<SelectToolFsmState> {
		match self.dot_type {
			DotType::Pivot => self.pivot.is_over(mouse).then_some(SelectToolFsmState::DraggingPivot),
			DotType::Origin => self.origin.is_over(mouse).then_some(SelectToolFsmState::DraggingOrigin),
			_ => None,
		}
	}

	fn get_pivot_position(&self) -> Option<DVec2> {
		match self.dot_type {
			DotType::Origin => None,
			DotType::Pivot => self.pivot.position().or(Some(DVec2::splat(0.5))),
			_ => Some(DVec2::splat(0.5)),
		}
	}
}

impl Fsm for SelectToolFsmState {
	type ToolData = SelectToolData;
	type ToolOptions = ();

	fn transition(self, event: ToolMessage, tool_data: &mut Self::ToolData, tool_action_data: &mut ToolActionHandlerData, _tool_options: &(), responses: &mut VecDeque<Message>) -> Self {
		let ToolActionHandlerData { document, input, font_cache, .. } = tool_action_data;

		let ToolMessage::Select(event) = event else { return self };
		match (self, event) {
			(_, SelectToolMessage::Overlays(mut overlay_context)) => {
				tool_data.snap_manager.draw_overlays(SnapData::new(document, input), &mut overlay_context);

				let selected_layers_count = document.network_interface.selected_nodes().selected_unlocked_layers(&document.network_interface).count();
				tool_data.selected_layers_changed = selected_layers_count != tool_data.selected_layers_count;
				tool_data.selected_layers_count = selected_layers_count;

				// Outline selected layers, but not artboards
				if overlay_context.visibility_settings.selection_outline() {
					for layer in document
						.network_interface
						.selected_nodes()
						.selected_visible_and_unlocked_layers(&document.network_interface)
						.filter(|layer| !document.network_interface.is_artboard(&layer.to_node(), &[]))
					{
						let layer_to_viewport = document.metadata().transform_to_viewport(layer);
						overlay_context.outline(document.metadata().layer_with_free_points_outline(layer), layer_to_viewport, None);

						if is_layer_fed_by_node_of_name(layer, &document.network_interface, "Text") {
							let transformed_quad = layer_to_viewport * text_bounding_box(layer, document, font_cache);
							overlay_context.dashed_quad(transformed_quad, None, None, Some(7.), Some(5.), None);
						}
					}
				}

				// Update bounds
				let mut transform = document
					.network_interface
					.selected_nodes()
					.selected_visible_and_unlocked_layers(&document.network_interface)
					.find(|layer| !document.network_interface.is_artboard(&layer.to_node(), &[]))
					.map(|layer| document.metadata().transform_to_viewport_with_first_transform_node_if_group(layer, &document.network_interface))
					.unwrap_or_default();

				// Check if the matrix is not invertible
				let mut transform_tampered = false;
				if transform.matrix2.determinant() == 0. {
					transform.matrix2 += DMat2::IDENTITY * 1e-4; // TODO: Is this the cleanest way to handle this?
					transform_tampered = true;
				}

				let bounds = document
					.network_interface
					.selected_nodes()
					.selected_visible_and_unlocked_layers(&document.network_interface)
					.filter(|layer| !document.network_interface.is_artboard(&layer.to_node(), &[]))
					.filter_map(|layer| {
						document
							.metadata()
							.bounding_box_with_transform(layer, transform.inverse() * document.metadata().transform_to_viewport(layer))
					})
					.reduce(graphene_std::renderer::Quad::combine_bounds);

				// When not in Drawing State
				// Only highlight layers if the viewport is not being panned (middle mouse button is pressed)
				// TODO: Don't use `Key::MouseMiddle` directly, instead take it as a variable from the input mappings list like in all other places; or find a better way than checking the key state
				if !matches!(self, Self::Drawing { .. }) && !input.keyboard.get(Key::MouseMiddle as usize) {
					// Get the layer the user is hovering over
					let click = document.click(input);
					let not_selected_click = click.filter(|&hovered_layer| !document.network_interface.selected_nodes().selected_layers_contains(hovered_layer, document.metadata()));
					if let Some(layer) = not_selected_click {
						if overlay_context.visibility_settings.hover_outline() {
							let layer_to_viewport = document.metadata().transform_to_viewport(layer);
							let mut hover_overlay_draw = |layer: LayerNodeIdentifier, color: Option<&str>| {
								if layer.has_children(document.metadata()) {
									if let Some(bounds) = document.metadata().bounding_box_viewport(layer) {
										overlay_context.quad(Quad::from_box(bounds), color, None);
									}
								} else {
									overlay_context.outline(document.metadata().layer_with_free_points_outline(layer), layer_to_viewport, color);
								}
							};
							let layer = match tool_data.nested_selection_behavior {
								NestedSelectionBehavior::Deepest => document.find_deepest(&[layer]),
								NestedSelectionBehavior::Shallowest => layer_selected_shallowest(layer, document),
							}
							.unwrap_or(layer);
							hover_overlay_draw(layer, None);
							if matches!(tool_data.nested_selection_behavior, NestedSelectionBehavior::Shallowest) {
								let mut selected = document.network_interface.selected_nodes();
								selected.add_selected_nodes(vec![layer.to_node()]);
								if let Some(new_selected) = click.unwrap().ancestors(document.metadata()).filter(not_artboard(document)).find(|ancestor| {
									ancestor
										.parent(document.metadata())
										.is_some_and(|parent| selected.selected_layers_contains(parent, document.metadata()))
								}) {
									let mut fill_color = graphene_std::Color::from_rgb_str(COLOR_OVERLAY_BLUE.strip_prefix('#').unwrap())
										.unwrap()
										.with_alpha(0.5)
										.to_rgba_hex_srgb();
									fill_color.insert(0, '#');
									let fill_color = Some(fill_color.as_str());
									hover_overlay_draw(new_selected, fill_color);
								}
							}
						}

						// Measure with Alt held down
						// TODO: Don't use `Key::Alt` directly, instead take it as a variable from the input mappings list like in all other places
						if overlay_context.visibility_settings.quick_measurement() && !matches!(self, Self::ResizingBounds { .. }) && input.keyboard.get(Key::Alt as usize) {
							// Get all selected layers and compute their viewport-aligned AABB
							let selected_bounds_viewport = document
								.network_interface
								.selected_nodes()
								.selected_visible_and_unlocked_layers(&document.network_interface)
								.filter(|layer| !document.network_interface.is_artboard(&layer.to_node(), &[]))
								.filter_map(|layer| {
									// Get the layer's bounding box in its local space
									let local_bounds = document.metadata().bounding_box_with_transform(layer, DAffine2::IDENTITY)?;
									// Transform the bounds directly to viewport space
									let viewport_quad = document.metadata().transform_to_viewport(layer) * Quad::from_box(local_bounds);
									// Convert the quad to an AABB in viewport space
									Some(Rect::from_box(viewport_quad.bounding_box()))
								})
								.reduce(Rect::combine_bounds);

							// Get the hovered layer's viewport-aligned AABB
							let hovered_bounds_viewport = document.metadata().bounding_box_with_transform(layer, DAffine2::IDENTITY).map(|bounds| {
								let viewport_quad = document.metadata().transform_to_viewport(layer) * Quad::from_box(bounds);
								Rect::from_box(viewport_quad.bounding_box())
							});

							// Use the viewport-aligned AABBs for measurement
							if let (Some(selected_bounds), Some(hovered_bounds)) = (selected_bounds_viewport, hovered_bounds_viewport) {
								// Since we're already in viewport space, use identity transform
								measure::overlay(selected_bounds, hovered_bounds, DAffine2::IDENTITY, DAffine2::IDENTITY, &mut overlay_context);
							}
						}
					}
				}

				if let Some(bounds) = bounds {
					let bounding_box_manager = tool_data.bounding_box_manager.get_or_insert(BoundingBoxManager::default());

					bounding_box_manager.bounds = bounds;
					bounding_box_manager.transform = transform;
					bounding_box_manager.transform_tampered = transform_tampered;
					if overlay_context.visibility_settings.transform_cage() {
						bounding_box_manager.render_overlays(&mut overlay_context, true);
					}
				} else {
					tool_data.bounding_box_manager.take();
				}

				let angle = bounds
					.map(|bounds| transform * Quad::from_box(bounds))
					.map_or(0., |quad| (quad.top_left() - quad.top_right()).to_angle());

				let mouse_position = input.mouse.position;
				let compass_rose_state = tool_data.compass_rose.compass_rose_state(mouse_position, angle);

				let show_hover_ring = if let SelectToolFsmState::Dragging { axis, using_compass, .. } = self {
					using_compass && !axis.is_constraint()
				} else {
					compass_rose_state.is_ring()
				};

				let dragging_bounds = tool_data
					.bounding_box_manager
					.as_mut()
					.and_then(|bounding_box| bounding_box.check_selected_edges(input.mouse.position))
					.is_some();

				let rotating_bounds = tool_data
					.bounding_box_manager
					.as_ref()
					.map(|bounding_box| bounding_box.check_rotate(input.mouse.position))
					.unwrap_or_default();

				let is_resizing_or_rotating = matches!(self, SelectToolFsmState::ResizingBounds | SelectToolFsmState::SkewingBounds { .. } | SelectToolFsmState::RotatingBounds);

				if overlay_context.visibility_settings.transform_cage() {
					if let Some(bounds) = tool_data.bounding_box_manager.as_mut() {
						let edges = bounds.check_selected_edges(input.mouse.position);
						let is_skewing = matches!(self, SelectToolFsmState::SkewingBounds { .. });
						let is_near_square = edges.is_some_and(|hover_edge| bounds.over_extended_edge_midpoint(input.mouse.position, hover_edge));
						if is_skewing || (dragging_bounds && is_near_square && !is_resizing_or_rotating) {
							bounds.render_skew_gizmos(&mut overlay_context, tool_data.skew_edge);
						}
						if !is_skewing && dragging_bounds {
							if let Some(edges) = edges {
								tool_data.skew_edge = bounds.get_closest_edge(edges, input.mouse.position);
							}
						}
					}
				}

				let might_resize_or_rotate = dragging_bounds || rotating_bounds;
				let can_get_into_other_states = might_resize_or_rotate && !matches!(self, SelectToolFsmState::Dragging { .. });

				let show_compass = !(can_get_into_other_states || is_resizing_or_rotating);
				let show_compass_with_ring = bounds.map(|bounds| transform * Quad::from_box(bounds)).and_then(|quad| {
					const MIN_ARROWS_TO_RESIZE_HANDLE_DISTANCE: f64 = 4.;
					(show_compass && quad.all_sides_at_least_width(COMPASS_ROSE_HOVER_RING_DIAMETER + RESIZE_HANDLE_SIZE + MIN_ARROWS_TO_RESIZE_HANDLE_DISTANCE))
						.then_some(
							matches!(self, SelectToolFsmState::Dragging { .. })
								.then_some(show_hover_ring)
								.or((quad.contains(mouse_position)).then_some(show_hover_ring)),
						)
						.flatten()
				});

				// Update pivot
				match tool_data.dot_type {
					DotType::Pivot => tool_data.pivot.update(document, &mut overlay_context, Some((angle,))),
					DotType::Origin => tool_data.origin.update(document, &mut overlay_context),
					_ => (),
				};

				// Update compass rose
				if overlay_context.visibility_settings.compass_rose() {
					tool_data.compass_rose.refresh_position(document);
					let compass_center = tool_data.compass_rose.compass_rose_position();
					if !matches!(self, Self::Dragging { .. }) {
						tool_data.line_center = compass_center;
					}

					overlay_context.compass_rose(compass_center, angle, show_compass_with_ring);

					let axis_state = if let SelectToolFsmState::Dragging { axis, .. } = self {
						Some((axis, false))
					} else {
						compass_rose_state.axis_type().and_then(|axis| axis.is_constraint().then_some((axis, true)))
					};

					if show_compass_with_ring.is_some() {
						if let Some((axis, hover)) = axis_state {
							if axis.is_constraint() {
								let e0 = tool_data
									.bounding_box_manager
									.as_ref()
									.map(|bounding_box_manager| bounding_box_manager.transform * Quad::from_box(bounding_box_manager.bounds))
									.map_or(DVec2::X, |quad| (quad.top_left() - quad.top_right()).normalize_or(DVec2::X));

								let (direction, color) = match axis {
									Axis::X => (e0, COLOR_OVERLAY_RED),
									Axis::Y => (e0.perp(), COLOR_OVERLAY_GREEN),
									_ => unreachable!(),
								};

								let viewport_diagonal = input.viewport_bounds.size().length();

								let color = if !hover {
									color
								} else {
									let color_string = &graphene_std::Color::from_rgb_str(color.strip_prefix('#').unwrap()).unwrap().with_alpha(0.25).to_rgba_hex_srgb();
									&format!("#{}", color_string)
								};
								let line_center = tool_data.line_center;
								overlay_context.line(line_center - direction * viewport_diagonal, line_center + direction * viewport_diagonal, Some(color), None);
							}
						}
					}

					if axis_state.is_none_or(|(axis, _)| !axis.is_constraint()) && tool_data.axis_align {
						let mouse_position = mouse_position - tool_data.drag_start;
						let snap_resolution = SELECTION_DRAG_ANGLE.to_radians();
						let angle = -mouse_position.angle_to(DVec2::X);
						let snapped_angle = (angle / snap_resolution).round() * snap_resolution;

						let extension = tool_data.drag_current - tool_data.drag_start;
						let origin = compass_center - extension;
						let viewport_diagonal = input.viewport_bounds.size().length();

						let edge = DVec2::from_angle(snapped_angle).normalize_or(DVec2::X) * viewport_diagonal;
						let perp = edge.perp();

						let (edge_color, perp_color) = if edge.x.abs() > edge.y.abs() {
							(COLOR_OVERLAY_RED, COLOR_OVERLAY_GREEN)
						} else {
							(COLOR_OVERLAY_GREEN, COLOR_OVERLAY_RED)
						};
						let mut perp_color = graphene_std::Color::from_rgb_str(perp_color.strip_prefix('#').unwrap()).unwrap().with_alpha(0.25).to_rgba_hex_srgb();
						perp_color.insert(0, '#');
						let perp_color = perp_color.as_str();
						overlay_context.line(origin - edge * viewport_diagonal, origin + edge * viewport_diagonal, Some(edge_color), None);
						overlay_context.line(origin - perp * viewport_diagonal, origin + perp * viewport_diagonal, Some(perp_color), None);
					}
				}

				// Check if the tool is in selection mode
				if let Self::Drawing { selection_shape, .. } = self {
					// Get the updated selection box bounds
					let quad = Quad::from_box([tool_data.drag_start, tool_data.drag_current]);

					let current_selection_mode = match tool_action_data.preferences.get_selection_mode() {
						SelectionMode::Directional => tool_data.calculate_selection_mode_from_direction(),
						SelectionMode::Touched => SelectionMode::Touched,
						SelectionMode::Enclosed => SelectionMode::Enclosed,
					};

					// Draw outline visualizations on the layers to be selected
					let intersected_layers = match selection_shape {
						SelectionShapeType::Box => document.intersect_quad_no_artboards(quad, input).collect(),
						SelectionShapeType::Lasso => tool_data.intersect_lasso_no_artboards(document, input),
					};
					let layers_to_outline = intersected_layers.into_iter().filter(|layer| match current_selection_mode {
						SelectionMode::Enclosed => match selection_shape {
							SelectionShapeType::Box => document.is_layer_fully_inside(layer, quad),
							SelectionShapeType::Lasso => tool_data.is_layer_inside_lasso_polygon(layer, document, input),
						},
						SelectionMode::Touched => match tool_data.nested_selection_behavior {
							NestedSelectionBehavior::Deepest => !layer.has_children(document.metadata()),
							NestedSelectionBehavior::Shallowest => true,
						},
						SelectionMode::Directional => unreachable!(),
					});

					if overlay_context.visibility_settings.selection_outline() {
						// Draws a temporary outline on the layers that will be selected by the current box/lasso area
						for layer in layers_to_outline {
							let layer_to_viewport = document.metadata().transform_to_viewport(layer);
							overlay_context.outline(document.metadata().layer_with_free_points_outline(layer), layer_to_viewport, None);
						}
					}

					// Update the selection box
					let mut fill_color = graphene_std::Color::from_rgb_str(COLOR_OVERLAY_BLUE.strip_prefix('#').unwrap())
						.unwrap()
						.with_alpha(0.05)
						.to_rgba_hex_srgb();
					fill_color.insert(0, '#');
					let fill_color = Some(fill_color.as_str());

					let polygon = &tool_data.lasso_polygon;

					match (selection_shape, current_selection_mode) {
						(SelectionShapeType::Box, SelectionMode::Enclosed) => overlay_context.dashed_quad(quad, None, fill_color, Some(4.), Some(4.), Some(0.5)),
						(SelectionShapeType::Lasso, SelectionMode::Enclosed) => overlay_context.dashed_polygon(polygon, None, fill_color, Some(4.), Some(4.), Some(0.5)),
						(SelectionShapeType::Box, _) => overlay_context.quad(quad, None, fill_color),
						(SelectionShapeType::Lasso, _) => overlay_context.polygon(polygon, None, fill_color),
					}
				}
				self
			}
			(_, SelectToolMessage::EditLayer) => {
				// Edit the clicked layer
				if let Some(intersect) = document.click(input) {
					match tool_data.nested_selection_behavior {
						NestedSelectionBehavior::Shallowest => edit_layer_shallowest_manipulation(document, intersect, responses),
						NestedSelectionBehavior::Deepest => edit_layer_deepest_manipulation(intersect, &document.network_interface, responses),
					}
				}

				self
			}
			(
				SelectToolFsmState::Ready { .. },
				SelectToolMessage::DragStart {
					extend_selection,
					remove_from_selection,
					select_deepest,
					lasso_select,
					..
				},
			) => {
				tool_data.drag_start = input.mouse.position;
				tool_data.drag_current = input.mouse.position;
				tool_data.selection_mode = None;

				let mut selected: Vec<_> = document.network_interface.selected_nodes().selected_visible_and_unlocked_layers(&document.network_interface).collect();
				let intersection_list = document.click_list(input).collect::<Vec<_>>();
				let intersection = document.find_deepest(&intersection_list);

				let (resize, rotate, skew) = transforming_transform_cage(document, &mut tool_data.bounding_box_manager, input, responses, &mut tool_data.layers_dragging);

				// If the user is dragging the bounding box bounds, go into ResizingBounds mode.
				// If the user is dragging the rotate trigger, go into RotatingBounds mode.
				// If the user clicks on a layer that is in their current selection, go into the dragging mode.
				// If the user clicks on new shape, make that layer their new selection.
				// Otherwise enter the box select mode
				let bounds = tool_data
					.bounding_box_manager
					.as_ref()
					.map(|bounding_box_manager| bounding_box_manager.transform * Quad::from_box(bounding_box_manager.bounds));

				let angle = bounds.map_or(0., |quad| (quad.top_left() - quad.top_right()).to_angle());
				let mouse_position = input.mouse.position;
				let compass_rose_state = tool_data.compass_rose.compass_rose_state(mouse_position, angle);

				let show_compass = bounds.is_some_and(|quad| quad.all_sides_at_least_width(COMPASS_ROSE_HOVER_RING_DIAMETER) && quad.contains(mouse_position));
				let can_grab_compass_rose = compass_rose_state.can_grab() && (show_compass || bounds.is_none());

				let state = if is_over_pivot
				// Dragging the pivot
<<<<<<< HEAD
				if let Some(state) = tool_data.state_from_dot(input.mouse.position) {
=======
				{
>>>>>>> fdb09e33
					responses.add(DocumentMessage::StartTransaction);

					// tool_data.snap_manager.start_snap(document, input, document.bounding_boxes(), true, true);
					// tool_data.snap_manager.add_all_document_handles(document, input, &[], &[], &[]);

					state
				}
				// Dragging one (or two, forming a corner) of the transform cage bounding box edges
<<<<<<< HEAD
				else if dragging_bounds.is_some() && !is_flat_layer {
					responses.add(DocumentMessage::StartTransaction);

					tool_data.layers_dragging = selected;
					let center = tool_data.get_pivot_position();

					if let Some(bounds) = &mut tool_data.bounding_box_manager {
						bounds.original_bound_transform = bounds.transform;

						tool_data.layers_dragging.retain(|layer| {
							if *layer != LayerNodeIdentifier::ROOT_PARENT {
								document.network_interface.document_network().nodes.contains_key(&layer.to_node())
							} else {
								log::error!("ROOT_PARENT should not be part of layers_dragging");
								false
							}
						});

						let mut selected = Selected::new(
							&mut bounds.original_transforms,
							&mut bounds.center_of_transformation,
							&tool_data.layers_dragging,
							responses,
							&document.network_interface,
							None,
							&ToolType::Select,
							None
						);
						bounds.center_of_transformation = center.unwrap_or(selected.mean_average_of_pivots());

						// Check if we're hovering over a skew triangle
						let edges = bounds.check_selected_edges(input.mouse.position);
						if let Some(edges) = edges {
							let closest_edge = bounds.get_closest_edge(edges, input.mouse.position);
							if bounds.check_skew_handle(input.mouse.position, closest_edge) {
								tool_data.get_snap_candidates(document, input);
								return SelectToolFsmState::SkewingBounds { skew };
							}
						}
					}
=======
				else if resize {
>>>>>>> fdb09e33
					tool_data.get_snap_candidates(document, input);
					SelectToolFsmState::ResizingBounds
				} else if skew {
					tool_data.get_snap_candidates(document, input);
					SelectToolFsmState::SkewingBounds { skew: Key::Control }
				}
				// Dragging the selected layers around to transform them
				else if can_grab_compass_rose || intersection.is_some_and(|intersection| selected.iter().any(|selected_layer| intersection.starts_with(*selected_layer, document.metadata()))) {
					responses.add(DocumentMessage::StartTransaction);

					if input.keyboard.key(select_deepest) || tool_data.nested_selection_behavior == NestedSelectionBehavior::Deepest {
						tool_data.select_single_layer = intersection;
					} else {
						tool_data.select_single_layer = intersection.and_then(|intersection| intersection.ancestors(document.metadata()).find(|ancestor| selected.contains(ancestor)));
					}

					tool_data.layers_dragging = selected;

					tool_data.get_snap_candidates(document, input);
					let (axis, using_compass) = {
						let axis_state = compass_rose_state.axis_type().filter(|_| can_grab_compass_rose);
						(axis_state.unwrap_or_default(), axis_state.is_some())
					};
					SelectToolFsmState::Dragging {
						axis,
						using_compass,
						has_dragged: false,
						deepest: input.keyboard.key(select_deepest),
						remove: input.keyboard.key(extend_selection),
					}
				}
				// Dragging near the transform cage bounding box to rotate it
<<<<<<< HEAD
				else if rotating_bounds {
					responses.add(DocumentMessage::StartTransaction);

					let center = tool_data.get_pivot_position();
					if let Some(bounds) = &mut tool_data.bounding_box_manager {
						tool_data.layers_dragging.retain(|layer| {
							if *layer != LayerNodeIdentifier::ROOT_PARENT {
								document.network_interface.document_network().nodes.contains_key(&layer.to_node())
							} else {
								log::error!("ROOT_PARENT should not be part of layers_dragging");
								false
							}
						});
						let mut selected = Selected::new(
							&mut bounds.original_transforms,
							&mut bounds.center_of_transformation,
							&selected,
							responses,
							&document.network_interface,
							None,
							&ToolType::Select,
							None
						);

						bounds.center_of_transformation = center.unwrap_or(selected.mean_average_of_pivots());
					}

					tool_data.layers_dragging = selected;

=======
				else if rotate {
>>>>>>> fdb09e33
					SelectToolFsmState::RotatingBounds
				}
				// Dragging a selection box
				else {
					tool_data.layers_dragging = selected;
					let extend = input.keyboard.key(extend_selection);
					if !extend && !input.keyboard.key(remove_from_selection) {
						responses.add(DocumentMessage::DeselectAllLayers);
						tool_data.layers_dragging.clear();
					}

					if let Some(intersection) = intersection {
						tool_data.layer_selected_on_start = Some(intersection);
						selected = intersection_list;

						match tool_data.nested_selection_behavior {
							NestedSelectionBehavior::Shallowest if !input.keyboard.key(select_deepest) => drag_shallowest_manipulation(responses, selected, tool_data, document, false, extend),
							_ => drag_deepest_manipulation(responses, selected, tool_data, document, false),
						}
						tool_data.get_snap_candidates(document, input);

						responses.add(DocumentMessage::StartTransaction);
						SelectToolFsmState::Dragging {
							axis: Axis::None,
							using_compass: false,
							has_dragged: false,
							deepest: input.keyboard.key(select_deepest),
							remove: input.keyboard.key(extend_selection),
						}
					} else {
						let selection_shape = if input.keyboard.key(lasso_select) { SelectionShapeType::Lasso } else { SelectionShapeType::Box };
						SelectToolFsmState::Drawing { selection_shape, has_drawn: false }
					}
				};
				tool_data.non_duplicated_layers = None;

				state
			}
			(SelectToolFsmState::DraggingPivot, SelectToolMessage::Abort) => {
				responses.add(DocumentMessage::AbortTransaction);

				let selection = tool_data.nested_selection_behavior;
				SelectToolFsmState::Ready { selection }
			}
			(SelectToolFsmState::DraggingOrigin, SelectToolMessage::Abort) => {
				responses.add(DocumentMessage::AbortTransaction);

				let selection = tool_data.nested_selection_behavior;
				SelectToolFsmState::Ready { selection }
			}
			(
				SelectToolFsmState::Dragging {
					axis,
					using_compass,
					has_dragged,
					deepest,
					remove,
				},
				SelectToolMessage::PointerMove(modifier_keys),
			) => {
				if !has_dragged {
					responses.add(ToolMessage::UpdateHints);
				}
				if input.keyboard.key(modifier_keys.duplicate) && tool_data.non_duplicated_layers.is_none() {
					tool_data.start_duplicates(document, responses);
				} else if !input.keyboard.key(modifier_keys.duplicate) && tool_data.non_duplicated_layers.is_some() {
					tool_data.stop_duplicates(document, responses);
				}

				tool_data.axis_align = input.keyboard.key(modifier_keys.axis_align);

				// Ignore the non duplicated layers if the current layers have not spawned yet.
				let layers_exist = tool_data.layers_dragging.iter().all(|&layer| document.metadata().click_targets(layer).is_some());
				let ignore = tool_data.non_duplicated_layers.as_ref().filter(|_| !layers_exist).unwrap_or(&tool_data.layers_dragging);

				let snap_data = SnapData::ignore(document, input, ignore);
				let (start, current) = (tool_data.drag_start, tool_data.drag_current);
				let e0 = tool_data
					.bounding_box_manager
					.as_ref()
					.map(|bounding_box_manager| bounding_box_manager.transform * Quad::from_box(bounding_box_manager.bounds))
					.map_or(DVec2::X, |quad| (quad.top_left() - quad.top_right()).normalize_or(DVec2::X));

				let mouse_delta = snap_drag(start, current, tool_data.axis_align, axis, snap_data, &mut tool_data.snap_manager, &tool_data.snap_candidates);
				let mouse_delta = match axis {
					Axis::X => mouse_delta.project_onto(e0),
					Axis::Y => mouse_delta.project_onto(e0.perp()),
					Axis::None => mouse_delta,
				};

				// TODO: Cache the result of `shallowest_unique_layers` to avoid this heavy computation every frame of movement, see https://github.com/GraphiteEditor/Graphite/pull/481
				for layer in document.network_interface.shallowest_unique_layers(&[]) {
					responses.add_front(GraphOperationMessage::TransformChange {
						layer,
						transform: DAffine2::from_translation(mouse_delta),
						transform_in: TransformIn::Viewport,
						skip_rerender: false,
					});
				}
				tool_data.drag_current += mouse_delta;

				// Auto-panning
				let messages = [
					SelectToolMessage::PointerOutsideViewport(modifier_keys.clone()).into(),
					SelectToolMessage::PointerMove(modifier_keys).into(),
				];
				tool_data.auto_panning.setup_by_mouse_position(input, &messages, responses);

				SelectToolFsmState::Dragging {
					axis,
					using_compass,
					has_dragged: true,
					deepest,
					remove,
				}
			}
			(SelectToolFsmState::ResizingBounds, SelectToolMessage::PointerMove(modifier_keys)) => {
				if let Some(bounds) = &mut tool_data.bounding_box_manager {
					resize_bounds(
						document,
						responses,
						bounds,
						&mut tool_data.layers_dragging,
						&mut tool_data.snap_manager,
						&mut tool_data.snap_candidates,
						input,
						input.keyboard.key(modifier_keys.center),
						input.keyboard.key(modifier_keys.axis_align),
						ToolType::Select,
					);
					let messages = [
						SelectToolMessage::PointerOutsideViewport(modifier_keys.clone()).into(),
						SelectToolMessage::PointerMove(modifier_keys).into(),
					];
					tool_data.auto_panning.setup_by_mouse_position(input, &messages, responses);
				}
				SelectToolFsmState::ResizingBounds
			}
			(SelectToolFsmState::SkewingBounds { skew }, SelectToolMessage::PointerMove(_)) => {
				if let Some(bounds) = &mut tool_data.bounding_box_manager {
					skew_bounds(
						document,
						responses,
						bounds,
						input.keyboard.key(skew),
						&mut tool_data.layers_dragging,
						input.mouse.position,
						ToolType::Select,
					);
				}
				SelectToolFsmState::SkewingBounds { skew }
			}
			(SelectToolFsmState::RotatingBounds, SelectToolMessage::PointerMove(_)) => {
				if let Some(bounds) = &mut tool_data.bounding_box_manager {
					rotate_bounds(
						document,
						responses,
						bounds,
						&mut tool_data.layers_dragging,
						tool_data.drag_start,
						input.mouse.position,
						input.keyboard.key(Key::Shift),
						ToolType::Select,
					);
				}

				SelectToolFsmState::RotatingBounds
			}
			(SelectToolFsmState::DraggingPivot, SelectToolMessage::PointerMove(modifier_keys)) => {
				let mouse_position = input.mouse.position;
				let snapped_mouse_position = mouse_position;
				tool_data.pivot.set_viewport_position(snapped_mouse_position);

				// Auto-panning
				let messages = [
					SelectToolMessage::PointerOutsideViewport(modifier_keys.clone()).into(),
					SelectToolMessage::PointerMove(modifier_keys).into(),
				];
				tool_data.auto_panning.setup_by_mouse_position(input, &messages, responses);

				SelectToolFsmState::DraggingPivot
			}
			(SelectToolFsmState::DraggingOrigin, SelectToolMessage::PointerMove(modifier_keys)) => {
				let mouse_position = input.mouse.position;
				let snapped_mouse_position = mouse_position;
				tool_data.origin.set_viewport_position(snapped_mouse_position, document, responses);

				// Auto-panning
				let messages = [
					SelectToolMessage::PointerOutsideViewport(modifier_keys.clone()).into(),
					SelectToolMessage::PointerMove(modifier_keys).into(),
				];
				tool_data.auto_panning.setup_by_mouse_position(input, &messages, responses);

				SelectToolFsmState::DraggingOrigin
			}
			(SelectToolFsmState::Drawing { selection_shape, has_drawn }, SelectToolMessage::PointerMove(modifier_keys)) => {
				if !has_drawn {
					responses.add(ToolMessage::UpdateHints);
				}

				tool_data.drag_current = input.mouse.position;
				responses.add(OverlaysMessage::Draw);

				if selection_shape == SelectionShapeType::Lasso {
					extend_lasso(&mut tool_data.lasso_polygon, tool_data.drag_current);
				}

				// Auto-panning
				let messages = [
					SelectToolMessage::PointerOutsideViewport(modifier_keys.clone()).into(),
					SelectToolMessage::PointerMove(modifier_keys).into(),
				];
				tool_data.auto_panning.setup_by_mouse_position(input, &messages, responses);

				SelectToolFsmState::Drawing { selection_shape, has_drawn: true }
			}
			(SelectToolFsmState::Ready { .. }, SelectToolMessage::PointerMove(_)) => {
				let dragging_bounds = tool_data
					.bounding_box_manager
					.as_mut()
					.and_then(|bounding_box| bounding_box.check_selected_edges(input.mouse.position))
					.is_some();

				let mut cursor = tool_data
					.bounding_box_manager
					.as_ref()
					.map_or(MouseCursorIcon::Default, |bounds| bounds.get_cursor(input, true, dragging_bounds, Some(tool_data.skew_edge)));

				// Dragging the pivot overrules the other operations
				let mouse = input.mouse.position;
				let is_over_override = tool_data.pivot.is_over(mouse) || tool_data.origin.is_over(mouse);
				if is_over_override {
					cursor = MouseCursorIcon::Move;
				}

				// Generate the hover outline
				responses.add(OverlaysMessage::Draw);

				if tool_data.cursor != cursor {
					tool_data.cursor = cursor;
					responses.add(FrontendMessage::UpdateMouseCursor { cursor });
				}

				let selection = tool_data.nested_selection_behavior;
				SelectToolFsmState::Ready { selection }
			}
			(
				SelectToolFsmState::Dragging {
					axis,
					using_compass,
					has_dragged,
					deepest,
					remove,
				},
				SelectToolMessage::PointerOutsideViewport(_),
			) => {
				// Auto-panning
				if let Some(shift) = tool_data.auto_panning.shift_viewport(input, responses) {
					tool_data.drag_current += shift;
					tool_data.drag_start += shift;
				}

				SelectToolFsmState::Dragging {
					axis,
					using_compass,
					has_dragged,
					deepest,
					remove,
				}
			}
			(SelectToolFsmState::ResizingBounds | SelectToolFsmState::SkewingBounds { .. }, SelectToolMessage::PointerOutsideViewport(_)) => {
				// Auto-panning
				if let Some(shift) = tool_data.auto_panning.shift_viewport(input, responses) {
					if let Some(bounds) = &mut tool_data.bounding_box_manager {
						bounds.center_of_transformation += shift;
						bounds.original_bound_transform.translation += shift;
					}
				}

				self
			}
			(SelectToolFsmState::DraggingPivot | SelectToolFsmState::DraggingOrigin, SelectToolMessage::PointerOutsideViewport(_)) => {
				// Auto-panning
				let _ = tool_data.auto_panning.shift_viewport(input, responses);

				self
			}
			(SelectToolFsmState::Drawing { .. }, SelectToolMessage::PointerOutsideViewport(_)) => {
				// Auto-panning
				if let Some(shift) = tool_data.auto_panning.shift_viewport(input, responses) {
					tool_data.drag_start += shift;
				}

				self
			}
			(state, SelectToolMessage::PointerOutsideViewport(modifier_keys)) => {
				// Auto-panning
				let messages = [
					SelectToolMessage::PointerOutsideViewport(modifier_keys.clone()).into(),
					SelectToolMessage::PointerMove(modifier_keys).into(),
				];
				tool_data.auto_panning.stop(&messages, responses);

				state
			}
			(SelectToolFsmState::Dragging { has_dragged, remove, deepest, .. }, SelectToolMessage::DragStop { remove_from_selection }) => {
				// Deselect layer if not snap dragging
				responses.add(DocumentMessage::EndTransaction);
				tool_data.axis_align = false;

				if !has_dragged && input.keyboard.key(remove_from_selection) && tool_data.layer_selected_on_start.is_none() {
					// When you click on the layer with remove from selection key (shift) pressed, we deselect all nodes that are children.
					let quad = tool_data.selection_quad();
					let intersection = document.intersect_quad_no_artboards(quad, input);

					if let Some(path) = intersection.last() {
						let replacement_selected_layers: Vec<_> = document
							.network_interface
							.selected_nodes()
							.selected_layers(document.metadata())
							.filter(|&layer| !path.starts_with(layer, document.metadata()))
							.collect();

						tool_data.layers_dragging.clear();
						tool_data.layers_dragging.extend(replacement_selected_layers.iter());

						responses.add(NodeGraphMessage::SelectedNodesSet {
							nodes: replacement_selected_layers
								.iter()
								.filter_map(|layer| {
									if *layer != LayerNodeIdentifier::ROOT_PARENT {
										Some(layer.to_node())
									} else {
										log::error!("ROOT_PARENT cannot be part of replacement_selected_layers");
										None
									}
								})
								.collect(),
						});
					}
				} else if tool_data.select_single_layer.take().is_some() {
					// Previously, we may have had many layers selected. If the user clicks without dragging, we should just select the one layer that has been clicked.
					if !has_dragged {
						let selected = document.click_list(input).collect::<Vec<_>>();
						let intersection = document.find_deepest(&selected);
						if let Some(intersection) = intersection {
							tool_data.layer_selected_on_start = Some(intersection);

							match tool_data.nested_selection_behavior {
								NestedSelectionBehavior::Shallowest if remove && !deepest => drag_shallowest_manipulation(responses, selected, tool_data, document, true, true),
								NestedSelectionBehavior::Deepest if remove => drag_deepest_manipulation(responses, selected, tool_data, document, true),
								NestedSelectionBehavior::Shallowest if !deepest => drag_shallowest_manipulation(responses, selected, tool_data, document, false, true),
								_ => {
									responses.add(DocumentMessage::DeselectAllLayers);
									tool_data.layers_dragging.clear();
									drag_deepest_manipulation(responses, selected, tool_data, document, false)
								}
							}

							tool_data.get_snap_candidates(document, input);

							responses.add(DocumentMessage::StartTransaction);
						}
					}
				}

				tool_data.layer_selected_on_start = None;

				tool_data.snap_manager.cleanup(responses);
				tool_data.select_single_layer = None;

				let selection = tool_data.nested_selection_behavior;
				SelectToolFsmState::Ready { selection }
			}
			(
				SelectToolFsmState::ResizingBounds
				| SelectToolFsmState::SkewingBounds { .. }
				| SelectToolFsmState::RotatingBounds
				| SelectToolFsmState::Dragging { .. }
				| SelectToolFsmState::DraggingPivot
				| SelectToolFsmState::DraggingOrigin,
				SelectToolMessage::DragStop { .. } | SelectToolMessage::Enter,
			) => {
				let drag_too_small = input.mouse.position.distance(tool_data.drag_start) < 10. * f64::EPSILON;
				let response = if drag_too_small { DocumentMessage::AbortTransaction } else { DocumentMessage::EndTransaction };
				responses.add(response);
				tool_data.axis_align = false;
				tool_data.snap_manager.cleanup(responses);

				if !matches!(self, SelectToolFsmState::DraggingPivot | SelectToolFsmState::DraggingOrigin) {
					if let Some(bounds) = &mut tool_data.bounding_box_manager {
						bounds.original_transforms.clear();
					}
				}

				let selection = tool_data.nested_selection_behavior;
				SelectToolFsmState::Ready { selection }
			}
			(SelectToolFsmState::Drawing { selection_shape, .. }, SelectToolMessage::DragStop { remove_from_selection }) => {
				let quad = tool_data.selection_quad();

				let selection_mode = match tool_action_data.preferences.get_selection_mode() {
					SelectionMode::Directional => tool_data.calculate_selection_mode_from_direction(),
					selection_mode => selection_mode,
				};

				let intersection: Vec<LayerNodeIdentifier> = match selection_shape {
					SelectionShapeType::Box => document.intersect_quad_no_artboards(quad, input).collect(),
					SelectionShapeType::Lasso => tool_data.intersect_lasso_no_artboards(document, input),
				};
				let new_selected: HashSet<_> = if selection_mode == SelectionMode::Enclosed {
					let is_inside = |layer: &LayerNodeIdentifier| match selection_shape {
						SelectionShapeType::Box => document.is_layer_fully_inside(layer, quad),
						SelectionShapeType::Lasso => tool_data.is_layer_inside_lasso_polygon(layer, document, input),
					};
					intersection.into_iter().filter(is_inside).collect()
				} else {
					intersection.into_iter().collect()
				};

				let current_selected: HashSet<_> = document.network_interface.selected_nodes().selected_layers(document.metadata()).collect();
				let negative_selection = input.keyboard.key(remove_from_selection);
				let selection_modified = new_selected != current_selected;

				// Negative selection when both Shift and Ctrl are pressed
				if negative_selection {
					let updated_selection = current_selected
						.into_iter()
						.filter(|layer| !new_selected.iter().any(|selected| layer.starts_with(*selected, document.metadata())))
						.collect();
					tool_data.layers_dragging = updated_selection;
				} else if selection_modified {
					match tool_data.nested_selection_behavior {
						NestedSelectionBehavior::Deepest => {
							let filtered_selections = filter_nested_selection(document.metadata(), &new_selected);
							tool_data.layers_dragging.extend(filtered_selections);
						}
						NestedSelectionBehavior::Shallowest => {
							// Find each new_selected's parent node
							let parent_selected: HashSet<_> = new_selected
								.into_iter()
								.map(|layer| layer.ancestors(document.metadata()).filter(not_artboard(document)).last().unwrap_or(layer))
								.collect();
							tool_data.layers_dragging.extend(parent_selected.iter().copied());
						}
					}
				}

				if negative_selection || selection_modified {
					responses.add(NodeGraphMessage::SelectedNodesSet {
						nodes: tool_data
							.layers_dragging
							.iter()
							.filter_map(|layer| {
								if *layer != LayerNodeIdentifier::ROOT_PARENT {
									Some(layer.to_node())
								} else {
									log::error!("ROOT_PARENT cannot be part of tool_data.layers_dragging");
									None
								}
							})
							.collect(),
					});
				}

				tool_data.lasso_polygon.clear();

				responses.add(OverlaysMessage::Draw);

				let selection = tool_data.nested_selection_behavior;
				SelectToolFsmState::Ready { selection }
			}
			(SelectToolFsmState::Ready { .. }, SelectToolMessage::Enter) => {
				let selected_nodes = document.network_interface.selected_nodes();
				let mut selected_layers = selected_nodes.selected_layers(document.metadata());

				if let Some(layer) = selected_layers.next() {
					// Check that only one layer is selected
					if selected_layers.next().is_none() && is_layer_fed_by_node_of_name(layer, &document.network_interface, "Text") {
						responses.add_front(ToolMessage::ActivateTool { tool_type: ToolType::Text });
						responses.add(TextToolMessage::EditSelected);
					}
				}

				let selection = tool_data.nested_selection_behavior;
				SelectToolFsmState::Ready { selection }
			}
			(SelectToolFsmState::Dragging { .. }, SelectToolMessage::Abort) => {
				responses.add(DocumentMessage::AbortTransaction);
				tool_data.snap_manager.cleanup(responses);
				tool_data.axis_align = false;
				responses.add(OverlaysMessage::Draw);

				let selection = tool_data.nested_selection_behavior;
				SelectToolFsmState::Ready { selection }
			}
			(_, SelectToolMessage::Abort) => {
				tool_data.layers_dragging.retain(|layer| {
					if *layer != LayerNodeIdentifier::ROOT_PARENT {
						document.network_interface.document_network().nodes.contains_key(&layer.to_node())
					} else {
						false
					}
				});

				if let Some(bounds) = &mut tool_data.bounding_box_manager {
					bounds.original_transforms.clear();
				}

				responses.add(DocumentMessage::AbortTransaction);
				tool_data.snap_manager.cleanup(responses);
				responses.add(OverlaysMessage::Draw);

				let selection = tool_data.nested_selection_behavior;
				SelectToolFsmState::Ready { selection }
			}
			(_, SelectToolMessage::SetPivot { position }) => {
				responses.add(DocumentMessage::StartTransaction);

				let pos: Option<DVec2> = position.into();
				tool_data.pivot.set_normalized_position(pos.unwrap());
				let center = tool_data.pivot.position();
				responses.add(TransformLayerMessage::SetCenter { center });

				self
			}
			(_, SelectToolMessage::SetOrigin { position }) => {
				responses.add(DocumentMessage::StartTransaction);

				let pos: Option<DVec2> = position.into();
				tool_data.origin.set_normalized_position(pos.unwrap(), document, responses);
				responses.add(TransformLayerMessage::SetCenter { center: None });

				self
			}
			_ => self,
		}
	}

	fn standard_tool_messages(&self, message: &ToolMessage, responses: &mut VecDeque<Message>) -> bool {
		// Check for standard hits or cursor events
		match message {
			ToolMessage::UpdateHints => {
				self.update_hints(responses);
				true
			}
			ToolMessage::UpdateCursor => {
				self.update_cursor(responses);
				true
			}
			_ => false,
		}
	}

	fn update_hints(&self, responses: &mut VecDeque<Message>) {
		match self {
			SelectToolFsmState::Ready { selection } => {
				let hint_data = HintData(vec![
					HintGroup({
						let mut hints = vec![HintInfo::mouse(MouseMotion::Lmb, "Select Object"), HintInfo::keys([Key::Shift], "Extend").prepend_plus()];
						if *selection == NestedSelectionBehavior::Shallowest {
							hints.extend([HintInfo::keys([Key::Accel], "Deepest").prepend_plus(), HintInfo::mouse(MouseMotion::LmbDouble, "Deepen")]);
						}
						hints
					}),
					HintGroup(vec![
						HintInfo::mouse(MouseMotion::LmbDrag, "Select Area"),
						HintInfo::keys([Key::Shift], "Extend").prepend_plus(),
						HintInfo::keys([Key::Alt], "Subtract").prepend_plus(),
						HintInfo::keys([Key::Control], "Lasso").prepend_plus(),
					]),
					// TODO: Make all the following hints only appear if there is at least one selected layer
					HintGroup(vec![HintInfo::mouse(MouseMotion::LmbDrag, "Drag Selected")]),
					HintGroup(vec![HintInfo::multi_keys([[Key::KeyG], [Key::KeyR], [Key::KeyS]], "Grab/Rotate/Scale Selected")]),
					HintGroup(vec![
						HintInfo::arrow_keys("Nudge Selected"),
						HintInfo::keys([Key::Shift], "10x").prepend_plus(),
						HintInfo::keys([Key::Alt], "Resize Corner").prepend_plus(),
						HintInfo::keys([Key::Control], "Other Corner").prepend_plus(),
					]),
					HintGroup(vec![
						HintInfo::keys_and_mouse([Key::Alt], MouseMotion::LmbDrag, "Move Duplicate"),
						HintInfo::keys([Key::Control, Key::KeyD], "Duplicate").add_mac_keys([Key::Command, Key::KeyD]),
					]),
				]);
				responses.add(FrontendMessage::UpdateInputHints { hint_data });
			}
			SelectToolFsmState::Dragging { axis, using_compass, has_dragged, .. } if *has_dragged => {
				let mut hint_data = vec![
					HintGroup(vec![HintInfo::mouse(MouseMotion::Rmb, ""), HintInfo::keys([Key::Escape], "Cancel").prepend_slash()]),
					HintGroup(vec![
						HintInfo::keys([Key::Alt], "Move Duplicate"),
						HintInfo::keys([Key::Control, Key::KeyD], "Place Duplicate").add_mac_keys([Key::Command, Key::KeyD]),
					]),
				];

				if !(*using_compass && axis.is_constraint()) {
					hint_data.push(HintGroup(vec![HintInfo::keys([Key::Shift], "Constrain to Axis")]));
				};
				let hint_data = HintData(hint_data);
				responses.add(FrontendMessage::UpdateInputHints { hint_data });
			}
			SelectToolFsmState::Drawing { has_drawn, .. } if *has_drawn => {
				let hint_data = HintData(vec![
					HintGroup(vec![HintInfo::mouse(MouseMotion::Rmb, ""), HintInfo::keys([Key::Escape], "Cancel").prepend_slash()]),
					HintGroup(vec![HintInfo::keys([Key::Shift], "Extend"), HintInfo::keys([Key::Alt], "Subtract")]),
					// TODO: Re-select deselected layers during drag when Shift is pressed, and re-deselect if Shift is released before drag ends.
					// TODO: (See https://discord.com/channels/731730685944922173/1216976541947531264/1321360311298818048)
					// HintGroup(vec![HintInfo::keys([Key::Shift], "Extend")])
				]);
				responses.add(FrontendMessage::UpdateInputHints { hint_data });
			}
			SelectToolFsmState::Drawing { .. } | SelectToolFsmState::Dragging { .. } => {}
			SelectToolFsmState::ResizingBounds => {
				let hint_data = HintData(vec![
					HintGroup(vec![HintInfo::mouse(MouseMotion::Rmb, ""), HintInfo::keys([Key::Escape], "Cancel").prepend_slash()]),
					HintGroup(vec![HintInfo::keys([Key::Alt], "From Pivot"), HintInfo::keys([Key::Shift], "Preserve Aspect Ratio")]),
				]);
				responses.add(FrontendMessage::UpdateInputHints { hint_data });
			}
			SelectToolFsmState::RotatingBounds => {
				let hint_data = HintData(vec![
					HintGroup(vec![HintInfo::mouse(MouseMotion::Rmb, ""), HintInfo::keys([Key::Escape], "Cancel").prepend_slash()]),
					HintGroup(vec![HintInfo::keys([Key::Shift], "15° Increments")]),
				]);
				responses.add(FrontendMessage::UpdateInputHints { hint_data });
			}
			SelectToolFsmState::SkewingBounds { .. } => {
				let hint_data = HintData(vec![
					HintGroup(vec![HintInfo::mouse(MouseMotion::Rmb, ""), HintInfo::keys([Key::Escape], "Cancel").prepend_slash()]),
					HintGroup(vec![HintInfo::keys([Key::Control], "Unlock Slide")]),
				]);
				responses.add(FrontendMessage::UpdateInputHints { hint_data });
			}
			SelectToolFsmState::DraggingPivot | SelectToolFsmState::DraggingOrigin => {
				let hint_data = HintData(vec![HintGroup(vec![HintInfo::mouse(MouseMotion::Rmb, ""), HintInfo::keys([Key::Escape], "Cancel").prepend_slash()])]);
				responses.add(FrontendMessage::UpdateInputHints { hint_data });
			}
		}
	}

	fn update_cursor(&self, responses: &mut VecDeque<Message>) {
		responses.add(FrontendMessage::UpdateMouseCursor { cursor: MouseCursorIcon::Default });
	}
}

fn not_artboard(document: &DocumentMessageHandler) -> impl Fn(&LayerNodeIdentifier) -> bool + '_ {
	|&layer| layer != LayerNodeIdentifier::ROOT_PARENT && !document.network_interface.is_artboard(&layer.to_node(), &[])
}

fn drag_shallowest_manipulation(responses: &mut VecDeque<Message>, selected: Vec<LayerNodeIdentifier>, tool_data: &mut SelectToolData, document: &DocumentMessageHandler, remove: bool, exists: bool) {
	if selected.is_empty() {
		return;
	}

	let clicked_layer = document.find_deepest(&selected).unwrap_or_else(|| {
		LayerNodeIdentifier::ROOT_PARENT
			.children(document.metadata())
			.next()
			.expect("ROOT_PARENT should have at least one layer when clicking")
	});

	let metadata = document.metadata();

	let selected_layers = document.network_interface.selected_nodes().selected_layers(document.metadata()).collect::<Vec<_>>();
	let final_selection: Option<LayerNodeIdentifier> = (!selected_layers.is_empty() && selected_layers != vec![LayerNodeIdentifier::ROOT_PARENT]).then_some(()).and_then(|_| {
		let mut relevant_layers = document.network_interface.selected_nodes().selected_layers(document.metadata()).collect::<Vec<_>>();
		if !relevant_layers.contains(&clicked_layer) {
			relevant_layers.push(clicked_layer);
		}
		clicked_layer
			.ancestors(metadata)
			.filter(not_artboard(document))
			.find(|&ancestor| relevant_layers.iter().all(|layer| *layer == ancestor || ancestor.is_ancestor_of(metadata, layer)))
			.and_then(|least_common_ancestor| {
				let common_siblings: Vec<_> = least_common_ancestor.children(metadata).collect();
				(clicked_layer == least_common_ancestor)
					.then_some(least_common_ancestor)
					.or_else(|| common_siblings.iter().find(|&&child| clicked_layer == child || child.is_ancestor_of(metadata, &clicked_layer)).copied())
			})
	});

	if final_selection.is_some_and(|layer| selected_layers.iter().any(|selected| layer.is_child_of(metadata, selected))) {
		if exists && remove && selected_layers.len() == 1 {
			responses.add(DocumentMessage::DeselectAllLayers);
			tool_data.layers_dragging.clear();
		}
		return;
	}

	if !exists && !remove {
		responses.add(DocumentMessage::DeselectAllLayers);
		tool_data.layers_dragging.clear();
	}

	let new_selected = final_selection.unwrap_or_else(|| clicked_layer.ancestors(document.metadata()).filter(not_artboard(document)).last().unwrap_or(clicked_layer));
	tool_data.layers_dragging.extend(vec![new_selected]);
	tool_data.layers_dragging.retain(|&selected_layer| !selected_layer.is_child_of(metadata, &new_selected));
	if remove {
		tool_data.layers_dragging.retain(|&selected_layer| clicked_layer != selected_layer);
		if selected_layers.contains(&new_selected) {
			tool_data.layers_dragging.retain(|&selected_layer| new_selected != selected_layer);
		}
	}

	responses.add(NodeGraphMessage::SelectedNodesSet {
		nodes: tool_data
			.layers_dragging
			.iter()
			.filter_map(|layer| {
				if *layer != LayerNodeIdentifier::ROOT_PARENT {
					Some(layer.to_node())
				} else {
					log::error!("ROOT_PARENT cannot be part of tool_data.layers_dragging");
					None
				}
			})
			.collect(),
	});
}

fn layer_selected_shallowest(clicked_layer: LayerNodeIdentifier, document: &DocumentMessageHandler) -> Option<LayerNodeIdentifier> {
	let metadata = document.metadata();
	let selected_layers = document.network_interface.selected_nodes().selected_layers(document.metadata()).collect::<Vec<_>>();
	let final_selection: Option<LayerNodeIdentifier> = (!selected_layers.is_empty() && selected_layers != vec![LayerNodeIdentifier::ROOT_PARENT]).then_some(()).and_then(|_| {
		let mut relevant_layers = document.network_interface.selected_nodes().selected_layers(document.metadata()).collect::<Vec<_>>();
		if !relevant_layers.contains(&clicked_layer) {
			relevant_layers.push(clicked_layer);
		}
		clicked_layer
			.ancestors(metadata)
			.filter(not_artboard(document))
			.find(|&ancestor| relevant_layers.iter().all(|layer| *layer == ancestor || ancestor.is_ancestor_of(metadata, layer)))
			.and_then(|least_common_ancestor| {
				let common_siblings: Vec<_> = least_common_ancestor.children(metadata).collect();
				(clicked_layer == least_common_ancestor)
					.then_some(least_common_ancestor)
					.or_else(|| common_siblings.iter().find(|&&child| clicked_layer == child || child.is_ancestor_of(metadata, &clicked_layer)).copied())
			})
	});

	if final_selection.is_some_and(|layer| selected_layers.iter().any(|selected| layer.is_child_of(metadata, selected))) {
		return None;
	}

	let new_selected = final_selection.unwrap_or_else(|| clicked_layer.ancestors(document.metadata()).filter(not_artboard(document)).last().unwrap_or(clicked_layer));
	Some(new_selected)
}

fn drag_deepest_manipulation(responses: &mut VecDeque<Message>, selected: Vec<LayerNodeIdentifier>, tool_data: &mut SelectToolData, document: &DocumentMessageHandler, remove: bool) {
	let layer = document.find_deepest(&selected).unwrap_or(
		LayerNodeIdentifier::ROOT_PARENT
			.children(document.metadata())
			.next()
			.expect("ROOT_PARENT should have a layer child when clicking"),
	);
	if !remove {
		tool_data.layers_dragging.extend(vec![layer]);
	} else {
		tool_data.layers_dragging.retain(|&selected_layer| layer != selected_layer);
	}
	responses.add(NodeGraphMessage::SelectedNodesSet {
		nodes: tool_data
			.layers_dragging
			.iter()
			.filter_map(|layer| {
				if *layer != LayerNodeIdentifier::ROOT_PARENT {
					Some(layer.to_node())
				} else {
					log::error!("ROOT_PARENT cannot be part of tool_data.layers_dragging");
					None
				}
			})
			.collect(),
	});
}

/// Called when you double click on the layer of the shallowest layer.
/// If possible, the direct sibling of an old selected layer is the new selected layer.
/// Otherwise, the first non-parent ancestor is selected.
fn edit_layer_shallowest_manipulation(document: &DocumentMessageHandler, layer: LayerNodeIdentifier, responses: &mut VecDeque<Message>) {
	let Some(new_selected) = layer.ancestors(document.metadata()).filter(not_artboard(document)).find(|ancestor| {
		ancestor
			.parent(document.metadata())
			.is_some_and(|parent| document.network_interface.selected_nodes().selected_layers_contains(parent, document.metadata()))
	}) else {
		return;
	};

	if new_selected == LayerNodeIdentifier::ROOT_PARENT {
		log::error!("new_selected cannot be ROOT_PARENT");
		return;
	}

	responses.add(NodeGraphMessage::SelectedNodesSet { nodes: vec![new_selected.to_node()] });
}

/// Called when a double click on a layer in deep select mode.
/// If the layer is text, the text tool is selected.
fn edit_layer_deepest_manipulation(layer: LayerNodeIdentifier, network_interface: &NodeNetworkInterface, responses: &mut VecDeque<Message>) {
	if is_layer_fed_by_node_of_name(layer, network_interface, "Text") {
		responses.add_front(ToolMessage::ActivateTool { tool_type: ToolType::Text });
		responses.add(TextToolMessage::EditSelected);
	}
}

pub fn extend_lasso(lasso_polygon: &mut Vec<DVec2>, point: DVec2) {
	if lasso_polygon.len() < 2 {
		lasso_polygon.push(point);
	} else {
		let last_points = lasso_polygon.last_chunk::<2>().unwrap();
		let distance = last_points[0].distance_squared(last_points[1]);

		if distance < SELECTION_TOLERANCE.powi(2) {
			lasso_polygon.pop();
		}
		lasso_polygon.push(point);
	}
}

pub fn filter_nested_selection(metadata: &DocumentMetadata, new_selected: &HashSet<LayerNodeIdentifier>) -> HashSet<LayerNodeIdentifier> {
	// First collect childless layers
	let mut filtered_selection: HashSet<_> = new_selected.iter().copied().filter(|layer| !layer.has_children(metadata)).collect();

	// Then process parents with all children selected
	for &layer in new_selected {
		// Skip if the layer is not a parent
		if !layer.has_children(metadata) {
			continue;
		}

		// If any ancestor is already present in the filtered selection, don't include its child
		if layer.ancestors(metadata).any(|ancestor| filtered_selection.contains(&ancestor)) {
			continue;
		}

		// Skip if any of the children are not selected
		if !layer.descendants(metadata).all(|descendant| new_selected.contains(&descendant)) {
			continue;
		}

		// Remove all descendants of the parent
		for child in layer.descendants(metadata) {
			filtered_selection.remove(&child);
		}
		// Add the parent
		filtered_selection.insert(layer);
	}

	filtered_selection
}<|MERGE_RESOLUTION|>--- conflicted
+++ resolved
@@ -968,13 +968,8 @@
 				let show_compass = bounds.is_some_and(|quad| quad.all_sides_at_least_width(COMPASS_ROSE_HOVER_RING_DIAMETER) && quad.contains(mouse_position));
 				let can_grab_compass_rose = compass_rose_state.can_grab() && (show_compass || bounds.is_none());
 
-				let state = if is_over_pivot
-				// Dragging the pivot
-<<<<<<< HEAD
+				let state = 
 				if let Some(state) = tool_data.state_from_dot(input.mouse.position) {
-=======
-				{
->>>>>>> fdb09e33
 					responses.add(DocumentMessage::StartTransaction);
 
 					// tool_data.snap_manager.start_snap(document, input, document.bounding_boxes(), true, true);
@@ -983,50 +978,7 @@
 					state
 				}
 				// Dragging one (or two, forming a corner) of the transform cage bounding box edges
-<<<<<<< HEAD
-				else if dragging_bounds.is_some() && !is_flat_layer {
-					responses.add(DocumentMessage::StartTransaction);
-
-					tool_data.layers_dragging = selected;
-					let center = tool_data.get_pivot_position();
-
-					if let Some(bounds) = &mut tool_data.bounding_box_manager {
-						bounds.original_bound_transform = bounds.transform;
-
-						tool_data.layers_dragging.retain(|layer| {
-							if *layer != LayerNodeIdentifier::ROOT_PARENT {
-								document.network_interface.document_network().nodes.contains_key(&layer.to_node())
-							} else {
-								log::error!("ROOT_PARENT should not be part of layers_dragging");
-								false
-							}
-						});
-
-						let mut selected = Selected::new(
-							&mut bounds.original_transforms,
-							&mut bounds.center_of_transformation,
-							&tool_data.layers_dragging,
-							responses,
-							&document.network_interface,
-							None,
-							&ToolType::Select,
-							None
-						);
-						bounds.center_of_transformation = center.unwrap_or(selected.mean_average_of_pivots());
-
-						// Check if we're hovering over a skew triangle
-						let edges = bounds.check_selected_edges(input.mouse.position);
-						if let Some(edges) = edges {
-							let closest_edge = bounds.get_closest_edge(edges, input.mouse.position);
-							if bounds.check_skew_handle(input.mouse.position, closest_edge) {
-								tool_data.get_snap_candidates(document, input);
-								return SelectToolFsmState::SkewingBounds { skew };
-							}
-						}
-					}
-=======
 				else if resize {
->>>>>>> fdb09e33
 					tool_data.get_snap_candidates(document, input);
 					SelectToolFsmState::ResizingBounds
 				} else if skew {
@@ -1059,39 +1011,7 @@
 					}
 				}
 				// Dragging near the transform cage bounding box to rotate it
-<<<<<<< HEAD
-				else if rotating_bounds {
-					responses.add(DocumentMessage::StartTransaction);
-
-					let center = tool_data.get_pivot_position();
-					if let Some(bounds) = &mut tool_data.bounding_box_manager {
-						tool_data.layers_dragging.retain(|layer| {
-							if *layer != LayerNodeIdentifier::ROOT_PARENT {
-								document.network_interface.document_network().nodes.contains_key(&layer.to_node())
-							} else {
-								log::error!("ROOT_PARENT should not be part of layers_dragging");
-								false
-							}
-						});
-						let mut selected = Selected::new(
-							&mut bounds.original_transforms,
-							&mut bounds.center_of_transformation,
-							&selected,
-							responses,
-							&document.network_interface,
-							None,
-							&ToolType::Select,
-							None
-						);
-
-						bounds.center_of_transformation = center.unwrap_or(selected.mean_average_of_pivots());
-					}
-
-					tool_data.layers_dragging = selected;
-
-=======
 				else if rotate {
->>>>>>> fdb09e33
 					SelectToolFsmState::RotatingBounds
 				}
 				// Dragging a selection box

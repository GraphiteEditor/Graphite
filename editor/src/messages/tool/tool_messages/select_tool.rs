--- conflicted
+++ resolved
@@ -389,13 +389,9 @@
 		};
 		match (self, event) {
 			(_, SelectToolMessage::Overlays(mut overlay_context)) => {
-<<<<<<< HEAD
 				tool_data.snap_manager.draw_overlays(SnapData::new(document, input), &mut overlay_context);
 
-				let selected_layers_count = document.metadata().selected_layers().count();
-=======
 				let selected_layers_count = document.selected_nodes.selected_layers(document.metadata()).count();
->>>>>>> 78a1bb17
 				tool_data.selected_layers_changed = selected_layers_count != tool_data.selected_layers_count;
 				tool_data.selected_layers_count = selected_layers_count;
 

#![allow(clippy::too_many_arguments)]

use super::tool_prelude::*;
use crate::consts::{
	COLOR_OVERLAY_GREEN, COLOR_OVERLAY_RED, COMPASS_ROSE_HOVER_RING_DIAMETER, DRAG_DIRECTION_MODE_DETERMINATION_THRESHOLD, RESIZE_HANDLE_SIZE, ROTATE_INCREMENT, SELECTION_DRAG_ANGLE,
	SELECTION_TOLERANCE,
};
use crate::messages::input_mapper::utility_types::input_mouse::ViewportPosition;
use crate::messages::portfolio::document::graph_operation::utility_types::TransformIn;
use crate::messages::portfolio::document::overlays::utility_types::OverlayContext;
use crate::messages::portfolio::document::utility_types::document_metadata::{DocumentMetadata, LayerNodeIdentifier};
use crate::messages::portfolio::document::utility_types::misc::{AlignAggregate, AlignAxis, FlipAxis, GroupFolderType};
use crate::messages::portfolio::document::utility_types::network_interface::{FlowType, NodeNetworkInterface, NodeTemplate};
use crate::messages::portfolio::document::utility_types::nodes::SelectedNodes;
use crate::messages::portfolio::document::utility_types::transformation::Selected;
use crate::messages::preferences::SelectionMode;
use crate::messages::tool::common_functionality::auto_panning::AutoPanning;
use crate::messages::tool::common_functionality::compass_rose::{Axis, CompassRose};
use crate::messages::tool::common_functionality::graph_modification_utils::is_layer_fed_by_node_of_name;
use crate::messages::tool::common_functionality::measure;
use crate::messages::tool::common_functionality::pivot::Pivot;
use crate::messages::tool::common_functionality::shape_editor::SelectionShapeType;
use crate::messages::tool::common_functionality::snapping::{self, SnapCandidatePoint, SnapData, SnapManager};
use crate::messages::tool::common_functionality::transformation_cage::*;
use crate::messages::tool::common_functionality::utility_functions::text_bounding_box;
use bezier_rs::Subpath;
use glam::DMat2;
use graph_craft::document::NodeId;
use graphene_core::renderer::Quad;
use graphene_std::renderer::Rect;
use graphene_std::vector::misc::BooleanOperation;
use std::fmt;

#[derive(Default)]
pub struct SelectTool {
	fsm_state: SelectToolFsmState,
	tool_data: SelectToolData,
}

#[allow(dead_code)]
#[derive(Default)]
pub struct SelectOptions {
	nested_selection_behavior: NestedSelectionBehavior,
}

#[derive(PartialEq, Eq, Clone, Debug, Hash, serde::Serialize, serde::Deserialize, specta::Type)]
pub enum SelectOptionsUpdate {
	NestedSelectionBehavior(NestedSelectionBehavior),
}

#[derive(Default, PartialEq, Eq, Clone, Copy, Debug, Hash, serde::Serialize, serde::Deserialize, specta::Type)]
pub enum NestedSelectionBehavior {
	#[default]
	Deepest,
	Shallowest,
}

impl fmt::Display for NestedSelectionBehavior {
	fn fmt(&self, f: &mut fmt::Formatter<'_>) -> fmt::Result {
		match self {
			NestedSelectionBehavior::Deepest => write!(f, "Deep Select"),
			NestedSelectionBehavior::Shallowest => write!(f, "Shallow Select"),
		}
	}
}

#[derive(PartialEq, Clone, Debug, serde::Serialize, serde::Deserialize, specta::Type)]
pub struct SelectToolPointerKeys {
	pub axis_align: Key,
	pub snap_angle: Key,
	pub center: Key,
	pub duplicate: Key,
}

#[impl_message(Message, ToolMessage, Select)]
#[derive(PartialEq, Clone, Debug, serde::Serialize, serde::Deserialize, specta::Type)]
pub enum SelectToolMessage {
	// Standard messages
	Abort,
	Overlays(OverlayContext),

	// Tool-specific messages
	DragStart {
		extend_selection: Key,
		remove_from_selection: Key,
		select_deepest: Key,
		lasso_select: Key,
		skew: Key,
	},
	DragStop {
		remove_from_selection: Key,
	},
	EditLayer,
	Enter,
	PointerMove(SelectToolPointerKeys),
	PointerOutsideViewport(SelectToolPointerKeys),
	SelectOptions(SelectOptionsUpdate),
	SetPivot {
		position: PivotPosition,
	},
}

impl ToolMetadata for SelectTool {
	fn icon_name(&self) -> String {
		"GeneralSelectTool".into()
	}
	fn tooltip(&self) -> String {
		"Select Tool".into()
	}
	fn tool_type(&self) -> crate::messages::tool::utility_types::ToolType {
		ToolType::Select
	}
}

impl SelectTool {
	fn deep_selection_widget(&self) -> WidgetHolder {
		let layer_selection_behavior_entries = [NestedSelectionBehavior::Deepest, NestedSelectionBehavior::Shallowest]
			.iter()
			.map(|mode| {
				MenuListEntry::new(format!("{mode:?}"))
					.label(mode.to_string())
					.on_commit(move |_| SelectToolMessage::SelectOptions(SelectOptionsUpdate::NestedSelectionBehavior(*mode)).into())
			})
			.collect();

		DropdownInput::new(vec![layer_selection_behavior_entries])
			.selected_index(Some((self.tool_data.nested_selection_behavior == NestedSelectionBehavior::Shallowest) as u32))
			.tooltip("Choose if clicking nested layers directly selects the deepest, or selects the shallowest and deepens by double clicking")
			.widget_holder()
	}

	fn pivot_widget(&self, disabled: bool) -> WidgetHolder {
		PivotInput::new(self.tool_data.pivot.to_pivot_position())
			.on_update(|pivot_input: &PivotInput| SelectToolMessage::SetPivot { position: pivot_input.position }.into())
			.disabled(disabled)
			.widget_holder()
	}

	fn alignment_widgets(&self, disabled: bool) -> impl Iterator<Item = WidgetHolder> + use<> {
		[AlignAxis::X, AlignAxis::Y]
			.into_iter()
			.flat_map(|axis| [(axis, AlignAggregate::Min), (axis, AlignAggregate::Center), (axis, AlignAggregate::Max)])
			.map(move |(axis, aggregate)| {
				let (icon, tooltip) = match (axis, aggregate) {
					(AlignAxis::X, AlignAggregate::Min) => ("AlignLeft", "Align Left"),
					(AlignAxis::X, AlignAggregate::Center) => ("AlignHorizontalCenter", "Align Horizontal Center"),
					(AlignAxis::X, AlignAggregate::Max) => ("AlignRight", "Align Right"),
					(AlignAxis::Y, AlignAggregate::Min) => ("AlignTop", "Align Top"),
					(AlignAxis::Y, AlignAggregate::Center) => ("AlignVerticalCenter", "Align Vertical Center"),
					(AlignAxis::Y, AlignAggregate::Max) => ("AlignBottom", "Align Bottom"),
				};
				IconButton::new(icon, 24)
					.tooltip(tooltip)
					.on_update(move |_| DocumentMessage::AlignSelectedLayers { axis, aggregate }.into())
					.disabled(disabled)
					.widget_holder()
			})
	}

	fn flip_widgets(&self, disabled: bool) -> impl Iterator<Item = WidgetHolder> + use<> {
		[(FlipAxis::X, "Horizontal"), (FlipAxis::Y, "Vertical")].into_iter().map(move |(flip_axis, name)| {
			IconButton::new("Flip".to_string() + name, 24)
				.tooltip("Flip ".to_string() + name)
				.on_update(move |_| DocumentMessage::FlipSelectedLayers { flip_axis }.into())
				.disabled(disabled)
				.widget_holder()
		})
	}

	fn turn_widgets(&self, disabled: bool) -> impl Iterator<Item = WidgetHolder> + use<> {
		[(-90., "TurnNegative90", "Turn -90°"), (90., "TurnPositive90", "Turn 90°")]
			.into_iter()
			.map(move |(degrees, icon, name)| {
				IconButton::new(icon, 24)
					.tooltip(name)
					.on_update(move |_| DocumentMessage::RotateSelectedLayers { degrees }.into())
					.disabled(disabled)
					.widget_holder()
			})
	}

	fn boolean_widgets(&self, selected_count: usize) -> impl Iterator<Item = WidgetHolder> + use<> {
		let operations = BooleanOperation::list();
		let icons = BooleanOperation::icons();
		operations.into_iter().zip(icons).map(move |(operation, icon)| {
			IconButton::new(icon, 24)
				.tooltip(operation.to_string())
				.disabled(selected_count == 0)
				.on_update(move |_| {
					let group_folder_type = GroupFolderType::BooleanOperation(operation);
					DocumentMessage::GroupSelectedLayers { group_folder_type }.into()
				})
				.widget_holder()
		})
	}
}

impl LayoutHolder for SelectTool {
	fn layout(&self) -> Layout {
		let mut widgets = Vec::new();

		// Select mode (Deep/Shallow)
		widgets.push(self.deep_selection_widget());

		// Pivot
		widgets.push(Separator::new(SeparatorType::Unrelated).widget_holder());
		widgets.push(self.pivot_widget(self.tool_data.selected_layers_count == 0));

		// Align
		let disabled = self.tool_data.selected_layers_count < 2;
		widgets.push(Separator::new(SeparatorType::Unrelated).widget_holder());
		widgets.extend(self.alignment_widgets(disabled));
		// widgets.push(
		// 	PopoverButton::new()
		// 		.popover_layout(vec![
		// 			LayoutGroup::Row {
		// 				widgets: vec![TextLabel::new("Align").bold(true).widget_holder()],
		// 			},
		// 			LayoutGroup::Row {
		// 				widgets: vec![TextLabel::new("Coming soon").widget_holder()],
		// 			},
		// 		])
		// 		.disabled(disabled)
		// 		.widget_holder(),
		// );

		// Flip
		let disabled = self.tool_data.selected_layers_count == 0;
		widgets.push(Separator::new(SeparatorType::Unrelated).widget_holder());
		widgets.extend(self.flip_widgets(disabled));

		// Turn
		widgets.push(Separator::new(SeparatorType::Unrelated).widget_holder());
		widgets.extend(self.turn_widgets(disabled));

		// Boolean
		widgets.push(Separator::new(SeparatorType::Unrelated).widget_holder());
		widgets.extend(self.boolean_widgets(self.tool_data.selected_layers_count));

		Layout::WidgetLayout(WidgetLayout::new(vec![LayoutGroup::Row { widgets }]))
	}
}

impl<'a> MessageHandler<ToolMessage, &mut ToolActionHandlerData<'a>> for SelectTool {
	fn process_message(&mut self, message: ToolMessage, responses: &mut VecDeque<Message>, tool_data: &mut ToolActionHandlerData<'a>) {
		if let ToolMessage::Select(SelectToolMessage::SelectOptions(SelectOptionsUpdate::NestedSelectionBehavior(nested_selection_behavior))) = message {
			self.tool_data.nested_selection_behavior = nested_selection_behavior;
			responses.add(ToolMessage::UpdateHints);
		}

		self.fsm_state.process_event(message, &mut self.tool_data, tool_data, &(), responses, false);

		if self.tool_data.pivot.should_refresh_pivot_position() || self.tool_data.selected_layers_changed {
			// Send the layout containing the updated pivot position (a bit ugly to do it here not in the fsm but that doesn't have SelectTool)
			self.send_layout(responses, LayoutTarget::ToolOptions);
			self.tool_data.selected_layers_changed = false;
		}
	}

	fn actions(&self) -> ActionList {
		let mut common = actions!(SelectToolMessageDiscriminant;
			PointerMove,
			Abort,
			EditLayer,
			Enter,
		);

		let additional = match self.fsm_state {
			SelectToolFsmState::Ready { .. } => actions!(SelectToolMessageDiscriminant; DragStart),
			_ => actions!(SelectToolMessageDiscriminant; DragStop),
		};
		common.extend(additional);

		common
	}
}

impl ToolTransition for SelectTool {
	fn event_to_message_map(&self) -> EventToMessageMap {
		EventToMessageMap {
			tool_abort: Some(SelectToolMessage::Abort.into()),
			overlay_provider: Some(|overlay_context| SelectToolMessage::Overlays(overlay_context).into()),
			..Default::default()
		}
	}
}

#[derive(Clone, Copy, Debug, PartialEq, Eq, Hash)]
enum SelectToolFsmState {
	Ready { selection: NestedSelectionBehavior },
	Drawing { selection_shape: SelectionShapeType, has_drawn: bool },
	Dragging { axis: Axis, using_compass: bool, has_dragged: bool },
	ResizingBounds,
	SkewingBounds { skew: Key },
	RotatingBounds,
	DraggingPivot,
}

impl Default for SelectToolFsmState {
	fn default() -> Self {
		let selection = NestedSelectionBehavior::Deepest;
		SelectToolFsmState::Ready { selection }
	}
}

#[derive(Clone, Debug, Default)]
struct SelectToolData {
	drag_start: ViewportPosition,
	drag_current: ViewportPosition,
	lasso_polygon: Vec<ViewportPosition>,
	selection_mode: Option<SelectionMode>,
	layers_dragging: Vec<LayerNodeIdentifier>,
	layer_selected_on_start: Option<LayerNodeIdentifier>,
	select_single_layer: Option<LayerNodeIdentifier>,
	axis_align: bool,
	non_duplicated_layers: Option<Vec<LayerNodeIdentifier>>,
	bounding_box_manager: Option<BoundingBoxManager>,
	snap_manager: SnapManager,
	cursor: MouseCursorIcon,
	pivot: Pivot,
	compass_rose: CompassRose,
	line_center: DVec2,
	skew_edge: EdgeBool,
	nested_selection_behavior: NestedSelectionBehavior,
	selected_layers_count: usize,
	selected_layers_changed: bool,
	snap_candidates: Vec<SnapCandidatePoint>,
	auto_panning: AutoPanning,
}

impl SelectToolData {
	fn get_snap_candidates(&mut self, document: &DocumentMessageHandler, input: &InputPreprocessorMessageHandler) {
		self.snap_candidates.clear();
		for &layer in &self.layers_dragging {
			if (self.snap_candidates.len() as f64) < document.snapping_state.tolerance {
				snapping::get_layer_snap_points(layer, &SnapData::new(document, input), &mut self.snap_candidates);
			}
			if let Some(bounds) = document.metadata().bounding_box_with_transform(layer, DAffine2::IDENTITY) {
				let quad = document.metadata().transform_to_document(layer) * Quad::from_box(bounds);
				snapping::get_bbox_points(quad, &mut self.snap_candidates, snapping::BBoxSnapValues::BOUNDING_BOX, document);
			}
		}
	}

	pub fn selection_quad(&self) -> Quad {
		let bbox = self.selection_box();
		Quad::from_box(bbox)
	}

	pub fn calculate_selection_mode_from_direction(&mut self) -> SelectionMode {
		let bbox: [DVec2; 2] = self.selection_box();
		let above_threshold = bbox[1].distance_squared(bbox[0]) > DRAG_DIRECTION_MODE_DETERMINATION_THRESHOLD.powi(2);

		if self.selection_mode.is_none() && above_threshold {
			let mode = if bbox[1].x < bbox[0].x {
				SelectionMode::Touched
			} else {
				// This also covers the case where they're equal: the area is zero, so we use `Enclosed` to ensure the selection ends up empty, as nothing will be enclosed by an empty area
				SelectionMode::Enclosed
			};
			self.selection_mode = Some(mode);
		}

		self.selection_mode.unwrap_or(SelectionMode::Touched)
	}

	pub fn selection_box(&self) -> [DVec2; 2] {
		if self.drag_current == self.drag_start {
			let tolerance = DVec2::splat(SELECTION_TOLERANCE);
			[self.drag_start - tolerance, self.drag_start + tolerance]
		} else {
			[self.drag_start, self.drag_current]
		}
	}

	pub fn intersect_lasso_no_artboards(&self, document: &DocumentMessageHandler, input: &InputPreprocessorMessageHandler) -> Vec<LayerNodeIdentifier> {
		if self.lasso_polygon.len() < 2 {
			return Vec::new();
		}
		let polygon = Subpath::from_anchors_linear(self.lasso_polygon.clone(), true);
		document.intersect_polygon_no_artboards(polygon, input).collect()
	}

	pub fn is_layer_inside_lasso_polygon(&self, layer: &LayerNodeIdentifier, document: &DocumentMessageHandler, input: &InputPreprocessorMessageHandler) -> bool {
		if self.lasso_polygon.len() < 2 {
			return false;
		}
		let polygon = Subpath::from_anchors_linear(self.lasso_polygon.clone(), true);
		document.is_layer_fully_inside_polygon(layer, input, polygon)
	}

	/// Duplicates the currently dragging layers. Called when Alt is pressed and the layers have not yet been duplicated.
	fn start_duplicates(&mut self, document: &mut DocumentMessageHandler, responses: &mut VecDeque<Message>) {
		self.non_duplicated_layers = Some(self.layers_dragging.clone());
		let mut new_dragging = Vec::new();

		// Get the shallowest unique layers and sort by their index relative to parent for ordered processing
		let mut layers = document.network_interface.shallowest_unique_layers(&[]).collect::<Vec<_>>();

		layers.sort_by_key(|layer| {
			let Some(parent) = layer.parent(document.metadata()) else { return usize::MAX };
			DocumentMessageHandler::get_calculated_insert_index(document.metadata(), &SelectedNodes(vec![layer.to_node()]), parent)
		});

		for layer in layers.into_iter().rev() {
			let Some(parent) = layer.parent(document.metadata()) else { continue };

			// Moves the layer back to its starting position.
			responses.add(GraphOperationMessage::TransformChange {
				layer,
				transform: DAffine2::from_translation(self.drag_start - self.drag_current),
				transform_in: TransformIn::Viewport,
				skip_rerender: true,
			});

			// Copy the layer
			let mut copy_ids = HashMap::new();
			let node_id = layer.to_node();
			copy_ids.insert(node_id, NodeId(0));

			document
				.network_interface
				.upstream_flow_back_from_nodes(vec![layer.to_node()], &[], FlowType::LayerChildrenUpstreamFlow)
				.enumerate()
				.for_each(|(index, node_id)| {
					copy_ids.insert(node_id, NodeId((index + 1) as u64));
				});

			let nodes = document.network_interface.copy_nodes(&copy_ids, &[]).collect::<Vec<(NodeId, NodeTemplate)>>();

			let insert_index = DocumentMessageHandler::get_calculated_insert_index(document.metadata(), &SelectedNodes(vec![layer.to_node()]), parent);

			let new_ids: HashMap<_, _> = nodes.iter().map(|(id, _)| (*id, NodeId::new())).collect();

			let layer_id = *new_ids.get(&NodeId(0)).expect("Node Id 0 should be a layer");
			let layer = LayerNodeIdentifier::new_unchecked(layer_id);
			new_dragging.push(layer);
			responses.add(NodeGraphMessage::AddNodes { nodes, new_ids });
			responses.add(NodeGraphMessage::MoveLayerToStack { layer, parent, insert_index });
		}
		let nodes = new_dragging.iter().map(|layer| layer.to_node()).collect();
		responses.add(NodeGraphMessage::SelectedNodesSet { nodes });
		responses.add(NodeGraphMessage::RunDocumentGraph);
		self.layers_dragging = new_dragging;
	}

	/// Removes the duplicated layers. Called when Alt is released and the layers have previously been duplicated.
	fn stop_duplicates(&mut self, document: &DocumentMessageHandler, responses: &mut VecDeque<Message>) {
		let Some(original) = self.non_duplicated_layers.take() else {
			return;
		};

		// Delete the duplicated layers
		for layer in document.network_interface.shallowest_unique_layers(&[]) {
			responses.add(NodeGraphMessage::DeleteNodes {
				node_ids: vec![layer.to_node()],
				delete_children: true,
			});
		}

		for &layer in &original {
			responses.add(GraphOperationMessage::TransformChange {
				layer,
				transform: DAffine2::from_translation(self.drag_current - self.drag_start),
				transform_in: TransformIn::Viewport,
				skip_rerender: true,
			});
		}
		let nodes = original
			.iter()
			.filter_map(|layer| {
				if *layer != LayerNodeIdentifier::ROOT_PARENT {
					Some(layer.to_node())
				} else {
					log::error!("ROOT_PARENT cannot be part of non_duplicated_layers");
					None
				}
			})
			.collect();
		responses.add(NodeGraphMessage::SelectedNodesSet { nodes });
		responses.add(NodeGraphMessage::RunDocumentGraph);
		responses.add(NodeGraphMessage::SelectedNodesUpdated);
		responses.add(NodeGraphMessage::SendGraph);
		self.layers_dragging = original;
	}
}

impl Fsm for SelectToolFsmState {
	type ToolData = SelectToolData;
	type ToolOptions = ();

	fn transition(self, event: ToolMessage, tool_data: &mut Self::ToolData, tool_action_data: &mut ToolActionHandlerData, _tool_options: &(), responses: &mut VecDeque<Message>) -> Self {
		let ToolActionHandlerData { document, input, font_cache, .. } = tool_action_data;

		let ToolMessage::Select(event) = event else { return self };
		match (self, event) {
			(_, SelectToolMessage::Overlays(mut overlay_context)) => {
				tool_data.snap_manager.draw_overlays(SnapData::new(document, input), &mut overlay_context);

				let selected_layers_count = document.network_interface.selected_nodes().selected_unlocked_layers(&document.network_interface).count();
				tool_data.selected_layers_changed = selected_layers_count != tool_data.selected_layers_count;
				tool_data.selected_layers_count = selected_layers_count;

				// Outline selected layers, but not artboards
				if overlay_context.visibility_settings.selection_outline() {
					for layer in document
						.network_interface
						.selected_nodes()
						.selected_visible_and_unlocked_layers(&document.network_interface)
						.filter(|layer| !document.network_interface.is_artboard(&layer.to_node(), &[]))
					{
						overlay_context.outline(document.metadata().layer_outline(layer), document.metadata().transform_to_viewport(layer));

						if is_layer_fed_by_node_of_name(layer, &document.network_interface, "Text") {
							let transformed_quad = document.metadata().transform_to_viewport(layer) * text_bounding_box(layer, document, font_cache);
							overlay_context.dashed_quad(transformed_quad, None, Some(7.), Some(5.), None);
						}
					}
				}

				// Update bounds
				let mut transform = document
					.network_interface
					.selected_nodes()
					.selected_visible_and_unlocked_layers(&document.network_interface)
					.find(|layer| !document.network_interface.is_artboard(&layer.to_node(), &[]))
					.map(|layer| document.metadata().transform_to_viewport_with_first_transform_node_if_group(layer, &document.network_interface))
					.unwrap_or_default();

				// Check if the matrix is not invertible
				let mut transform_tampered = false;
				if transform.matrix2.determinant() == 0. {
					transform.matrix2 += DMat2::IDENTITY * 1e-4; // TODO: Is this the cleanest way to handle this?
					transform_tampered = true;
				}

				let bounds = document
					.network_interface
					.selected_nodes()
					.selected_visible_and_unlocked_layers(&document.network_interface)
					.filter(|layer| !document.network_interface.is_artboard(&layer.to_node(), &[]))
					.filter_map(|layer| {
						document
							.metadata()
							.bounding_box_with_transform(layer, transform.inverse() * document.metadata().transform_to_viewport(layer))
					})
					.reduce(graphene_core::renderer::Quad::combine_bounds);

				// When not in Drawing State
				// Only highlight layers if the viewport is not being panned (middle mouse button is pressed)
				// TODO: Don't use `Key::MouseMiddle` directly, instead take it as a variable from the input mappings list like in all other places; or find a better way than checking the key state
				if !matches!(self, Self::Drawing { .. }) && !input.keyboard.get(Key::MouseMiddle as usize) {
					// Get the layer the user is hovering over
					let click = document.click(input);
					let not_selected_click = click.filter(|&hovered_layer| !document.network_interface.selected_nodes().selected_layers_contains(hovered_layer, document.metadata()));
					if let Some(layer) = not_selected_click {
						if overlay_context.visibility_settings.hover_outline() {
							overlay_context.outline(document.metadata().layer_outline(layer), document.metadata().transform_to_viewport(layer));
						}

						// Measure with Alt held down
						// TODO: Don't use `Key::Alt` directly, instead take it as a variable from the input mappings list like in all other places
						if overlay_context.visibility_settings.quick_measurement() && !matches!(self, Self::ResizingBounds { .. }) && input.keyboard.get(Key::Alt as usize) {
							// Get all selected layers and compute their viewport-aligned AABB
							let selected_bounds_viewport = document
								.network_interface
								.selected_nodes()
								.selected_visible_and_unlocked_layers(&document.network_interface)
								.filter(|layer| !document.network_interface.is_artboard(&layer.to_node(), &[]))
								.filter_map(|layer| {
									// Get the layer's bounding box in its local space
									let local_bounds = document.metadata().bounding_box_with_transform(layer, DAffine2::IDENTITY)?;
									// Transform the bounds directly to viewport space
									let viewport_quad = document.metadata().transform_to_viewport(layer) * Quad::from_box(local_bounds);
									// Convert the quad to an AABB in viewport space
									Some(Rect::from_box(viewport_quad.bounding_box()))
								})
								.reduce(Rect::combine_bounds);

							// Get the hovered layer's viewport-aligned AABB
							let hovered_bounds_viewport = document.metadata().bounding_box_with_transform(layer, DAffine2::IDENTITY).map(|bounds| {
								let viewport_quad = document.metadata().transform_to_viewport(layer) * Quad::from_box(bounds);
								Rect::from_box(viewport_quad.bounding_box())
							});

							// Use the viewport-aligned AABBs for measurement
							if let (Some(selected_bounds), Some(hovered_bounds)) = (selected_bounds_viewport, hovered_bounds_viewport) {
								// Since we're already in viewport space, use identity transform
								measure::overlay(selected_bounds, hovered_bounds, DAffine2::IDENTITY, DAffine2::IDENTITY, &mut overlay_context);
							}
						}
					}
				}

				if overlay_context.visibility_settings.transform_cage() {
					if let Some(bounds) = bounds {
						let bounding_box_manager = tool_data.bounding_box_manager.get_or_insert(BoundingBoxManager::default());

						bounding_box_manager.bounds = bounds;
						bounding_box_manager.transform = transform;
						bounding_box_manager.transform_tampered = transform_tampered;
						bounding_box_manager.render_overlays(&mut overlay_context, true);
					}
				} else {
					tool_data.bounding_box_manager.take();
				}

				let angle = bounds
					.map(|bounds| transform * Quad::from_box(bounds))
					.map_or(0., |quad| (quad.top_left() - quad.top_right()).to_angle());

				let mouse_position = input.mouse.position;
				let compass_rose_state = tool_data.compass_rose.compass_rose_state(mouse_position, angle);

				let show_hover_ring = if let SelectToolFsmState::Dragging { axis, using_compass, .. } = self {
					using_compass && !axis.is_constraint()
				} else {
					compass_rose_state.is_ring()
				};

				let dragging_bounds = tool_data
					.bounding_box_manager
					.as_mut()
					.and_then(|bounding_box| bounding_box.check_selected_edges(input.mouse.position))
					.is_some();

				let rotating_bounds = tool_data
					.bounding_box_manager
					.as_ref()
					.map(|bounding_box| bounding_box.check_rotate(input.mouse.position))
					.unwrap_or_default();

				let is_resizing_or_rotating = matches!(self, SelectToolFsmState::ResizingBounds | SelectToolFsmState::SkewingBounds { .. } | SelectToolFsmState::RotatingBounds);

				if overlay_context.visibility_settings.transform_cage() {
					if let Some(bounds) = tool_data.bounding_box_manager.as_mut() {
						let edges = bounds.check_selected_edges(input.mouse.position);
						let is_skewing = matches!(self, SelectToolFsmState::SkewingBounds { .. });
						let is_near_square = edges.is_some_and(|hover_edge| bounds.over_extended_edge_midpoint(input.mouse.position, hover_edge));
						if is_skewing || (dragging_bounds && is_near_square && !is_resizing_or_rotating) {
							bounds.render_skew_gizmos(&mut overlay_context, tool_data.skew_edge);
						}
						if !is_skewing && dragging_bounds {
							if let Some(edges) = edges {
								tool_data.skew_edge = bounds.get_closest_edge(edges, input.mouse.position);
							}
						}
					}
				}

				let might_resize_or_rotate = dragging_bounds || rotating_bounds;
				let can_get_into_other_states = might_resize_or_rotate && !matches!(self, SelectToolFsmState::Dragging { .. });

				let show_compass = !(can_get_into_other_states || is_resizing_or_rotating);
				let show_compass_with_ring = bounds.map(|bounds| transform * Quad::from_box(bounds)).and_then(|quad| {
					const MIN_ARROWS_TO_RESIZE_HANDLE_DISTANCE: f64 = 4.;
					(show_compass && quad.all_sides_at_least_width(COMPASS_ROSE_HOVER_RING_DIAMETER + RESIZE_HANDLE_SIZE + MIN_ARROWS_TO_RESIZE_HANDLE_DISTANCE))
						.then_some(
							matches!(self, SelectToolFsmState::Dragging { .. })
								.then_some(show_hover_ring)
								.or((quad.contains(mouse_position)).then_some(show_hover_ring)),
						)
						.flatten()
				});

				// Update pivot
				tool_data.pivot.update_pivot(document, &mut overlay_context, Some((angle,)));

				// Update compass rose
				if overlay_context.visibility_settings.compass_rose() {
					tool_data.compass_rose.refresh_position(document);
					let compass_center = tool_data.compass_rose.compass_rose_position();
					if !matches!(self, Self::Dragging { .. }) {
						tool_data.line_center = compass_center;
					}

					overlay_context.compass_rose(compass_center, angle, show_compass_with_ring);

					let axis_state = if let SelectToolFsmState::Dragging { axis, .. } = self {
						Some((axis, false))
					} else {
						compass_rose_state.axis_type().and_then(|axis| axis.is_constraint().then_some((axis, true)))
					};

					if show_compass_with_ring.is_some() {
						if let Some((axis, hover)) = axis_state {
							if axis.is_constraint() {
								let e0 = tool_data
									.bounding_box_manager
									.as_ref()
									.map(|bounding_box_manager| bounding_box_manager.transform * Quad::from_box(bounding_box_manager.bounds))
									.map_or(DVec2::X, |quad| (quad.top_left() - quad.top_right()).normalize_or(DVec2::X));

								let (direction, color) = match axis {
									Axis::X => (e0, COLOR_OVERLAY_RED),
									Axis::Y => (e0.perp(), COLOR_OVERLAY_GREEN),
									_ => unreachable!(),
								};

								let viewport_diagonal = input.viewport_bounds.size().length();

								let color = if !hover {
									color
								} else {
									let color_string = &graphene_std::Color::from_rgb_str(color.strip_prefix('#').unwrap()).unwrap().with_alpha(0.25).to_rgba_hex_srgb();
									&format!("#{}", color_string)
								};
								let line_center = tool_data.line_center;
								overlay_context.line(line_center - direction * viewport_diagonal, line_center + direction * viewport_diagonal, Some(color), None);
							}
						}
					}

					if axis_state.is_none_or(|(axis, _)| !axis.is_constraint()) && tool_data.axis_align {
						let mouse_position = mouse_position - tool_data.drag_start;
						let snap_resolution = SELECTION_DRAG_ANGLE.to_radians();
						let angle = -mouse_position.angle_to(DVec2::X);
						let snapped_angle = (angle / snap_resolution).round() * snap_resolution;

<<<<<<< HEAD
						let mut other = graphene_std::Color::from_rgb_str(COLOR_OVERLAY_BLUE.strip_prefix('#').unwrap())
							.unwrap()
							.with_alpha(0.25)
							.to_rgba_hex_srgb();
						other.insert(0, '#');
						let other = other.as_str();

						let extension = tool_data.drag_current - tool_data.drag_start;
						let origin = compass_center - extension;
						let viewport_diagonal = input.viewport_bounds.size().length();

						let edge = DVec2::from_angle(snapped_angle) * viewport_diagonal;
						let perp = edge.perp();

						overlay_context.line(origin - edge * viewport_diagonal, origin + edge * viewport_diagonal, Some(COLOR_OVERLAY_BLUE), None);
						overlay_context.line(origin - perp * viewport_diagonal, origin + perp * viewport_diagonal, Some(other), None);
					}
=======
					let extension = tool_data.drag_current - tool_data.drag_start;
					let origin = compass_center - extension;
					let viewport_diagonal = input.viewport_bounds.size().length();

					let edge = DVec2::from_angle(snapped_angle).normalize_or(DVec2::X) * viewport_diagonal;
					let perp = edge.perp();

					let (edge_color, perp_color) = if edge.x.abs() > edge.y.abs() {
						(COLOR_OVERLAY_RED, COLOR_OVERLAY_GREEN)
					} else {
						(COLOR_OVERLAY_GREEN, COLOR_OVERLAY_RED)
					};
					let mut perp_color = graphene_std::Color::from_rgb_str(perp_color.strip_prefix('#').unwrap()).unwrap().with_alpha(0.25).to_rgba_hex_srgb();
					perp_color.insert(0, '#');
					let perp_color = perp_color.as_str();
					overlay_context.line(origin - edge * viewport_diagonal, origin + edge * viewport_diagonal, Some(edge_color), None);
					overlay_context.line(origin - perp * viewport_diagonal, origin + perp * viewport_diagonal, Some(perp_color), None);
>>>>>>> adfcff75
				}

				// Check if the tool is in selection mode
				if let Self::Drawing { selection_shape, .. } = self {
					// Get the updated selection box bounds
					let quad = Quad::from_box([tool_data.drag_start, tool_data.drag_current]);

					let current_selection_mode = match tool_action_data.preferences.get_selection_mode() {
						SelectionMode::Directional => tool_data.calculate_selection_mode_from_direction(),
						SelectionMode::Touched => SelectionMode::Touched,
						SelectionMode::Enclosed => SelectionMode::Enclosed,
					};

					// Draw outline visualizations on the layers to be selected
					let intersected_layers = match selection_shape {
						SelectionShapeType::Box => document.intersect_quad_no_artboards(quad, input).collect(),
						SelectionShapeType::Lasso => tool_data.intersect_lasso_no_artboards(document, input),
					};
					let layers_to_outline = intersected_layers.into_iter().filter(|layer| match current_selection_mode {
						SelectionMode::Enclosed => match selection_shape {
							SelectionShapeType::Box => document.is_layer_fully_inside(layer, quad),
							SelectionShapeType::Lasso => tool_data.is_layer_inside_lasso_polygon(layer, document, input),
						},
						SelectionMode::Touched => match tool_data.nested_selection_behavior {
							NestedSelectionBehavior::Deepest => !layer.has_children(document.metadata()),
							NestedSelectionBehavior::Shallowest => true,
						},
						SelectionMode::Directional => unreachable!(),
					});

					if overlay_context.visibility_settings.selection_outline() {
						// Draws a temporary outline on the layers that will be selected
						for layer in layers_to_outline {
							overlay_context.outline(document.metadata().layer_outline(layer), document.metadata().transform_to_viewport(layer));
						}
					}

					// Update the selection box
					let mut fill_color = graphene_std::Color::from_rgb_str(crate::consts::COLOR_OVERLAY_BLUE.strip_prefix('#').unwrap())
						.unwrap()
						.with_alpha(0.05)
						.to_rgba_hex_srgb();
					fill_color.insert(0, '#');
					let fill_color = Some(fill_color.as_str());

					let polygon = &tool_data.lasso_polygon;

					match (selection_shape, current_selection_mode) {
						(SelectionShapeType::Box, SelectionMode::Enclosed) => overlay_context.dashed_quad(quad, fill_color, Some(4.), Some(4.), Some(0.5)),
						(SelectionShapeType::Lasso, SelectionMode::Enclosed) => overlay_context.dashed_polygon(polygon, fill_color, Some(4.), Some(4.), Some(0.5)),
						(SelectionShapeType::Box, _) => overlay_context.quad(quad, fill_color),
						(SelectionShapeType::Lasso, _) => overlay_context.polygon(polygon, fill_color),
					}
				}
				self
			}
			(_, SelectToolMessage::EditLayer) => {
				// Edit the clicked layer
				if let Some(intersect) = document.click(input) {
					match tool_data.nested_selection_behavior {
						NestedSelectionBehavior::Shallowest => edit_layer_shallowest_manipulation(document, intersect, responses),
						NestedSelectionBehavior::Deepest => edit_layer_deepest_manipulation(intersect, &document.network_interface, responses),
					}
				}

				self
			}
			(
				SelectToolFsmState::Ready { .. },
				SelectToolMessage::DragStart {
					extend_selection,
					remove_from_selection,
					select_deepest,
					lasso_select,
					skew,
				},
			) => {
				tool_data.drag_start = input.mouse.position;
				tool_data.drag_current = input.mouse.position;
				tool_data.selection_mode = None;

				let dragging_bounds = tool_data.bounding_box_manager.as_mut().and_then(|bounding_box| {
					let edges = bounding_box.check_selected_edges(input.mouse.position);

					bounding_box.selected_edges = edges.map(|(top, bottom, left, right)| {
						let selected_edges = SelectedEdges::new(top, bottom, left, right, bounding_box.bounds);
						bounding_box.opposite_pivot = selected_edges.calculate_pivot();
						selected_edges
					});

					edges
				});

				let rotating_bounds = tool_data
					.bounding_box_manager
					.as_ref()
					.map(|bounding_box| bounding_box.check_rotate(input.mouse.position))
					.unwrap_or_default();

				let mut selected: Vec<_> = document.network_interface.selected_nodes().selected_visible_and_unlocked_layers(&document.network_interface).collect();
				let intersection_list = document.click_list(input).collect::<Vec<_>>();
				let intersection = document.find_deepest(&intersection_list);

				// If the user is dragging the bounding box bounds, go into ResizingBounds mode.
				// If the user is dragging the rotate trigger, go into RotatingBounds mode.
				// If the user clicks on a layer that is in their current selection, go into the dragging mode.
				// If the user clicks on new shape, make that layer their new selection.
				// Otherwise enter the box select mode
				let bounds = tool_data
					.bounding_box_manager
					.as_ref()
					.map(|bounding_box_manager| bounding_box_manager.transform * Quad::from_box(bounding_box_manager.bounds));

				let angle = bounds.map_or(0., |quad| (quad.top_left() - quad.top_right()).to_angle());
				let mouse_position = input.mouse.position;
				let compass_rose_state = tool_data.compass_rose.compass_rose_state(mouse_position, angle);
				let is_over_pivot = tool_data.pivot.is_over(mouse_position);

				let show_compass = bounds.is_some_and(|quad| quad.all_sides_at_least_width(COMPASS_ROSE_HOVER_RING_DIAMETER) && quad.contains(mouse_position));
				let can_grab_compass_rose = compass_rose_state.can_grab() && show_compass;
				let is_flat_layer = tool_data
					.bounding_box_manager
					.as_ref()
					.map(|bounding_box_manager| bounding_box_manager.transform_tampered)
					.unwrap_or(true);

				let state =
				// Dragging the pivot
				if is_over_pivot {
					responses.add(DocumentMessage::StartTransaction);

					// tool_data.snap_manager.start_snap(document, input, document.bounding_boxes(), true, true);
					// tool_data.snap_manager.add_all_document_handles(document, input, &[], &[], &[]);

					SelectToolFsmState::DraggingPivot
				}
				// Dragging one (or two, forming a corner) of the transform cage bounding box edges
				else if dragging_bounds.is_some() && !is_flat_layer {
					responses.add(DocumentMessage::StartTransaction);

					tool_data.layers_dragging = selected;

					if let Some(bounds) = &mut tool_data.bounding_box_manager {
						bounds.original_bound_transform = bounds.transform;

						tool_data.layers_dragging.retain(|layer| {
							if *layer != LayerNodeIdentifier::ROOT_PARENT {
								document.network_interface.document_network().nodes.contains_key(&layer.to_node())
							} else {
								log::error!("ROOT_PARENT should not be part of layers_dragging");
								false
							}
						});

						let mut selected = Selected::new(
							&mut bounds.original_transforms,
							&mut bounds.center_of_transformation,
							&tool_data.layers_dragging,
							responses,
							&document.network_interface,
							None,
							&ToolType::Select,
							None
						);
						bounds.center_of_transformation = selected.mean_average_of_pivots();

						// Check if we're hovering over a skew triangle
						let edges = bounds.check_selected_edges(input.mouse.position);
						if let Some(edges) = edges {
							let closest_edge = bounds.get_closest_edge(edges, input.mouse.position);
							if bounds.check_skew_handle(input.mouse.position, closest_edge) {
								tool_data.get_snap_candidates(document, input);
								return SelectToolFsmState::SkewingBounds { skew };
							}
						}
					}
					tool_data.get_snap_candidates(document, input);
					SelectToolFsmState::ResizingBounds
				}
				// Dragging the selected layers around to transform them
				else if can_grab_compass_rose || intersection.is_some_and(|intersection| selected.iter().any(|selected_layer| intersection.starts_with(*selected_layer, document.metadata()))) {
					responses.add(DocumentMessage::StartTransaction);

					if input.keyboard.key(select_deepest) || tool_data.nested_selection_behavior == NestedSelectionBehavior::Deepest {
						tool_data.select_single_layer = intersection;
					} else {
						tool_data.select_single_layer = intersection.and_then(|intersection| intersection.ancestors(document.metadata()).find(|ancestor| selected.contains(ancestor)));
					}

					tool_data.layers_dragging = selected;

					tool_data.get_snap_candidates(document, input);
					let (axis, using_compass) = {
						let axis_state = compass_rose_state.axis_type().filter(|_| can_grab_compass_rose);
						(axis_state.unwrap_or_default(), axis_state.is_some())
					};
					SelectToolFsmState::Dragging { axis, using_compass, has_dragged: false }
				}
				// Dragging near the transform cage bounding box to rotate it
				else if rotating_bounds {
					responses.add(DocumentMessage::StartTransaction);

					if let Some(bounds) = &mut tool_data.bounding_box_manager {
						tool_data.layers_dragging.retain(|layer| {
							if *layer != LayerNodeIdentifier::ROOT_PARENT {
								document.network_interface.document_network().nodes.contains_key(&layer.to_node())
							} else {
								log::error!("ROOT_PARENT should not be part of layers_dragging");
								false
							}
						});
						let mut selected = Selected::new(
							&mut bounds.original_transforms,
							&mut bounds.center_of_transformation,
							&selected,
							responses,
							&document.network_interface,
							None,
							&ToolType::Select,
							None
						);

						bounds.center_of_transformation = selected.mean_average_of_pivots();
					}

					tool_data.layers_dragging = selected;

					SelectToolFsmState::RotatingBounds
				}
				// Dragging a selection box
				else {
					tool_data.layers_dragging = selected;
					if !input.keyboard.key(extend_selection) && !input.keyboard.key(remove_from_selection) {
						responses.add(DocumentMessage::DeselectAllLayers);
						tool_data.layers_dragging.clear();
					}

					if let Some(intersection) = intersection {
						tool_data.layer_selected_on_start = Some(intersection);
						selected = intersection_list;

						match tool_data.nested_selection_behavior {
							NestedSelectionBehavior::Shallowest if !input.keyboard.key(select_deepest) => drag_shallowest_manipulation(responses, selected, tool_data, document),
							_ => drag_deepest_manipulation(responses, selected, tool_data, document),
						}
						tool_data.get_snap_candidates(document, input);

						responses.add(DocumentMessage::StartTransaction);
						SelectToolFsmState::Dragging { axis: Axis::None, using_compass: false, has_dragged: false }
					} else {
						let selection_shape = if input.keyboard.key(lasso_select) { SelectionShapeType::Lasso } else { SelectionShapeType::Box };
						SelectToolFsmState::Drawing { selection_shape, has_drawn: false }
					}
				};
				tool_data.non_duplicated_layers = None;

				state
			}
			(SelectToolFsmState::DraggingPivot, SelectToolMessage::Abort) => {
				responses.add(DocumentMessage::AbortTransaction);

				let selection = tool_data.nested_selection_behavior;
				SelectToolFsmState::Ready { selection }
			}
			(SelectToolFsmState::Dragging { axis, using_compass, has_dragged }, SelectToolMessage::PointerMove(modifier_keys)) => {
				if !has_dragged {
					responses.add(ToolMessage::UpdateHints);
				}
				if input.keyboard.key(modifier_keys.duplicate) && tool_data.non_duplicated_layers.is_none() {
					tool_data.start_duplicates(document, responses);
				} else if !input.keyboard.key(modifier_keys.duplicate) && tool_data.non_duplicated_layers.is_some() {
					tool_data.stop_duplicates(document, responses);
				}

				tool_data.axis_align = input.keyboard.key(modifier_keys.axis_align);

				// Ignore the non duplicated layers if the current layers have not spawned yet.
				let layers_exist = tool_data.layers_dragging.iter().all(|&layer| document.metadata().click_targets(layer).is_some());
				let ignore = tool_data.non_duplicated_layers.as_ref().filter(|_| !layers_exist).unwrap_or(&tool_data.layers_dragging);

				let snap_data = SnapData::ignore(document, input, ignore);
				let (start, current) = (tool_data.drag_start, tool_data.drag_current);
				let e0 = tool_data
					.bounding_box_manager
					.as_ref()
					.map(|bounding_box_manager| bounding_box_manager.transform * Quad::from_box(bounding_box_manager.bounds))
					.map_or(DVec2::X, |quad| (quad.top_left() - quad.top_right()).normalize_or(DVec2::X));

				let mouse_delta = snap_drag(start, current, tool_data.axis_align, axis, snap_data, &mut tool_data.snap_manager, &tool_data.snap_candidates);
				let mouse_delta = match axis {
					Axis::X => mouse_delta.project_onto(e0),
					Axis::Y => mouse_delta.project_onto(e0.perp()),
					Axis::None => mouse_delta,
				};

				// TODO: Cache the result of `shallowest_unique_layers` to avoid this heavy computation every frame of movement, see https://github.com/GraphiteEditor/Graphite/pull/481
				for layer in document.network_interface.shallowest_unique_layers(&[]) {
					responses.add_front(GraphOperationMessage::TransformChange {
						layer,
						transform: DAffine2::from_translation(mouse_delta),
						transform_in: TransformIn::Viewport,
						skip_rerender: false,
					});
				}
				tool_data.drag_current += mouse_delta;

				// AutoPanning
				let messages = [
					SelectToolMessage::PointerOutsideViewport(modifier_keys.clone()).into(),
					SelectToolMessage::PointerMove(modifier_keys).into(),
				];
				tool_data.auto_panning.setup_by_mouse_position(input, &messages, responses);

				SelectToolFsmState::Dragging {
					axis,
					using_compass,
					has_dragged: true,
				}
			}
			(SelectToolFsmState::ResizingBounds, SelectToolMessage::PointerMove(modifier_keys)) => {
				if let Some(bounds) = &mut tool_data.bounding_box_manager {
					if let Some(movement) = &mut bounds.selected_edges {
						let (center, constrain) = (input.keyboard.key(modifier_keys.center), input.keyboard.key(modifier_keys.axis_align));

						let center = center.then_some(bounds.center_of_transformation);
						let snap = Some(SizeSnapData {
							manager: &mut tool_data.snap_manager,
							points: &mut tool_data.snap_candidates,
							snap_data: SnapData::ignore(document, input, &tool_data.layers_dragging),
						});
						let (position, size) = movement.new_size(input.mouse.position, bounds.original_bound_transform, center, constrain, snap);
						let (delta, mut pivot) = movement.bounds_to_scale_transform(position, size);

						let pivot_transform = DAffine2::from_translation(pivot);
						let transformation = pivot_transform * delta * pivot_transform.inverse();

						tool_data.layers_dragging.retain(|layer| {
							if *layer != LayerNodeIdentifier::ROOT_PARENT {
								document.network_interface.document_network().nodes.contains_key(&layer.to_node())
							} else {
								log::error!("ROOT_PARENT should not be part of layers_dragging");
								false
							}
						});
						let selected = &tool_data.layers_dragging;
						let mut selected = Selected::new(
							&mut bounds.original_transforms,
							&mut pivot,
							selected,
							responses,
							&document.network_interface,
							None,
							&ToolType::Select,
							None,
						);

						selected.apply_transformation(bounds.original_bound_transform * transformation * bounds.original_bound_transform.inverse(), None);

						// AutoPanning
						let messages = [
							SelectToolMessage::PointerOutsideViewport(modifier_keys.clone()).into(),
							SelectToolMessage::PointerMove(modifier_keys).into(),
						];
						tool_data.auto_panning.setup_by_mouse_position(input, &messages, responses);
					}
				}
				SelectToolFsmState::ResizingBounds
			}
			(SelectToolFsmState::SkewingBounds { skew }, SelectToolMessage::PointerMove(_)) => {
				if let Some(bounds) = &mut tool_data.bounding_box_manager {
					if let Some(movement) = &mut bounds.selected_edges {
						let free_movement = input.keyboard.key(skew);
						let transformation = movement.skew_transform(input.mouse.position, bounds.original_bound_transform, free_movement);

						tool_data.layers_dragging.retain(|layer| {
							if *layer != LayerNodeIdentifier::ROOT_PARENT {
								document.network_interface.document_network().nodes.contains_key(&layer.to_node())
							} else {
								log::error!("ROOT_PARENT should not be part of layers_dragging");
								false
							}
						});
						let selected = &tool_data.layers_dragging;
						let mut pivot = DVec2::ZERO;
						let mut selected = Selected::new(
							&mut bounds.original_transforms,
							&mut pivot,
							selected,
							responses,
							&document.network_interface,
							None,
							&ToolType::Select,
							None,
						);

						selected.apply_transformation(bounds.original_bound_transform * transformation * bounds.original_bound_transform.inverse(), None);
					}
				}
				SelectToolFsmState::SkewingBounds { skew }
			}
			(SelectToolFsmState::RotatingBounds, SelectToolMessage::PointerMove(modifier_keys)) => {
				if let Some(bounds) = &mut tool_data.bounding_box_manager {
					let angle = {
						let start_offset = tool_data.drag_start - bounds.center_of_transformation;
						let end_offset = input.mouse.position - bounds.center_of_transformation;

						start_offset.angle_to(end_offset)
					};

					let snapped_angle = if input.keyboard.key(modifier_keys.snap_angle) {
						let snap_resolution = ROTATE_INCREMENT.to_radians();
						(angle / snap_resolution).round() * snap_resolution
					} else {
						angle
					};

					let delta = DAffine2::from_angle(snapped_angle);

					tool_data.layers_dragging.retain(|layer| {
						if *layer != LayerNodeIdentifier::ROOT_PARENT {
							document.network_interface.document_network().nodes.contains_key(&layer.to_node())
						} else {
							log::error!("ROOT_PARENT should not be part of replacement_selected_layers");
							false
						}
					});
					let mut selected = Selected::new(
						&mut bounds.original_transforms,
						&mut bounds.center_of_transformation,
						&tool_data.layers_dragging,
						responses,
						&document.network_interface,
						None,
						&ToolType::Select,
						None,
					);

					selected.update_transforms(delta, None, None);
				}

				SelectToolFsmState::RotatingBounds
			}
			(SelectToolFsmState::DraggingPivot, SelectToolMessage::PointerMove(modifier_keys)) => {
				let mouse_position = input.mouse.position;
				let snapped_mouse_position = mouse_position;
				tool_data.pivot.set_viewport_position(snapped_mouse_position, document, responses);

				// AutoPanning
				let messages = [
					SelectToolMessage::PointerOutsideViewport(modifier_keys.clone()).into(),
					SelectToolMessage::PointerMove(modifier_keys).into(),
				];
				tool_data.auto_panning.setup_by_mouse_position(input, &messages, responses);

				SelectToolFsmState::DraggingPivot
			}
			(SelectToolFsmState::Drawing { selection_shape, has_drawn }, SelectToolMessage::PointerMove(modifier_keys)) => {
				if !has_drawn {
					responses.add(ToolMessage::UpdateHints);
				}

				tool_data.drag_current = input.mouse.position;
				responses.add(OverlaysMessage::Draw);

				if selection_shape == SelectionShapeType::Lasso {
					extend_lasso(&mut tool_data.lasso_polygon, tool_data.drag_current);
				}

				// AutoPanning
				let messages = [
					SelectToolMessage::PointerOutsideViewport(modifier_keys.clone()).into(),
					SelectToolMessage::PointerMove(modifier_keys).into(),
				];
				tool_data.auto_panning.setup_by_mouse_position(input, &messages, responses);

				SelectToolFsmState::Drawing { selection_shape, has_drawn: true }
			}
			(SelectToolFsmState::Ready { .. }, SelectToolMessage::PointerMove(_)) => {
				let dragging_bounds = tool_data
					.bounding_box_manager
					.as_mut()
					.and_then(|bounding_box| bounding_box.check_selected_edges(input.mouse.position))
					.is_some();

				let mut cursor = tool_data
					.bounding_box_manager
					.as_ref()
					.map_or(MouseCursorIcon::Default, |bounds| bounds.get_cursor(input, true, dragging_bounds, Some(tool_data.skew_edge)));

				// Dragging the pivot overrules the other operations
				if tool_data.pivot.is_over(input.mouse.position) {
					cursor = MouseCursorIcon::Move;
				}

				// Generate the hover outline
				responses.add(OverlaysMessage::Draw);

				if tool_data.cursor != cursor {
					tool_data.cursor = cursor;
					responses.add(FrontendMessage::UpdateMouseCursor { cursor });
				}

				let selection = tool_data.nested_selection_behavior;
				SelectToolFsmState::Ready { selection }
			}
			(SelectToolFsmState::Dragging { axis, using_compass, has_dragged }, SelectToolMessage::PointerOutsideViewport(_)) => {
				// AutoPanning
				if let Some(shift) = tool_data.auto_panning.shift_viewport(input, responses) {
					tool_data.drag_current += shift;
					tool_data.drag_start += shift;
				}

				SelectToolFsmState::Dragging { axis, using_compass, has_dragged }
			}
			(SelectToolFsmState::ResizingBounds | SelectToolFsmState::SkewingBounds { .. }, SelectToolMessage::PointerOutsideViewport(_)) => {
				// AutoPanning
				if let Some(shift) = tool_data.auto_panning.shift_viewport(input, responses) {
					if let Some(bounds) = &mut tool_data.bounding_box_manager {
						bounds.center_of_transformation += shift;
						bounds.original_bound_transform.translation += shift;
					}
				}

				self
			}
			(SelectToolFsmState::DraggingPivot, SelectToolMessage::PointerOutsideViewport(_)) => {
				// AutoPanning
				let _ = tool_data.auto_panning.shift_viewport(input, responses);

				self
			}
			(SelectToolFsmState::Drawing { .. }, SelectToolMessage::PointerOutsideViewport(_)) => {
				// AutoPanning
				if let Some(shift) = tool_data.auto_panning.shift_viewport(input, responses) {
					tool_data.drag_start += shift;
				}

				self
			}
			(state, SelectToolMessage::PointerOutsideViewport(modifier_keys)) => {
				// AutoPanning
				let messages = [
					SelectToolMessage::PointerOutsideViewport(modifier_keys.clone()).into(),
					SelectToolMessage::PointerMove(modifier_keys).into(),
				];
				tool_data.auto_panning.stop(&messages, responses);

				state
			}
			(SelectToolFsmState::Dragging { has_dragged, .. }, SelectToolMessage::DragStop { remove_from_selection }) => {
				// Deselect layer if not snap dragging
				responses.add(DocumentMessage::EndTransaction);
				tool_data.axis_align = false;

				if !has_dragged && input.keyboard.key(remove_from_selection) && tool_data.layer_selected_on_start.is_none() {
					// When you click on the layer with remove from selection key (shift) pressed, we deselect all nodes that are children.
					let quad = tool_data.selection_quad();
					let intersection = document.intersect_quad_no_artboards(quad, input);

					if let Some(path) = intersection.last() {
						let replacement_selected_layers: Vec<_> = document
							.network_interface
							.selected_nodes()
							.selected_layers(document.metadata())
							.filter(|&layer| !path.starts_with(layer, document.metadata()))
							.collect();

						tool_data.layers_dragging.clear();
						tool_data.layers_dragging.extend(replacement_selected_layers.iter());

						responses.add(NodeGraphMessage::SelectedNodesSet {
							nodes: replacement_selected_layers
								.iter()
								.filter_map(|layer| {
									if *layer != LayerNodeIdentifier::ROOT_PARENT {
										Some(layer.to_node())
									} else {
										log::error!("ROOT_PARENT cannot be part of replacement_selected_layers");
										None
									}
								})
								.collect(),
						});
					}
				} else if let Some(selecting_layer) = tool_data.select_single_layer.take() {
					// Previously, we may have had many layers selected. If the user clicks without dragging, we should just select the one layer that has been clicked.
					if !has_dragged {
						if selecting_layer == LayerNodeIdentifier::ROOT_PARENT {
							log::error!("selecting_layer should not be ROOT_PARENT");
						} else {
							responses.add(NodeGraphMessage::SelectedNodesSet {
								nodes: vec![selecting_layer.to_node()],
							});
						}
					}
				}

				tool_data.layer_selected_on_start = None;

				tool_data.snap_manager.cleanup(responses);
				tool_data.select_single_layer = None;

				let selection = tool_data.nested_selection_behavior;
				SelectToolFsmState::Ready { selection }
			}
			(
				SelectToolFsmState::ResizingBounds
				| SelectToolFsmState::SkewingBounds { .. }
				| SelectToolFsmState::RotatingBounds
				| SelectToolFsmState::Dragging { .. }
				| SelectToolFsmState::DraggingPivot,
				SelectToolMessage::DragStop { .. } | SelectToolMessage::Enter,
			) => {
				let drag_too_small = input.mouse.position.distance(tool_data.drag_start) < 10. * f64::EPSILON;
				let response = if drag_too_small { DocumentMessage::AbortTransaction } else { DocumentMessage::EndTransaction };
				responses.add(response);
				tool_data.axis_align = false;
				tool_data.snap_manager.cleanup(responses);

				if !matches!(self, SelectToolFsmState::DraggingPivot) {
					if let Some(bounds) = &mut tool_data.bounding_box_manager {
						bounds.original_transforms.clear();
					}
				}

				let selection = tool_data.nested_selection_behavior;
				SelectToolFsmState::Ready { selection }
			}
			(SelectToolFsmState::Drawing { selection_shape, .. }, SelectToolMessage::DragStop { remove_from_selection }) => {
				let quad = tool_data.selection_quad();

				let selection_mode = match tool_action_data.preferences.get_selection_mode() {
					SelectionMode::Directional => tool_data.calculate_selection_mode_from_direction(),
					selection_mode => selection_mode,
				};

				let intersection: Vec<LayerNodeIdentifier> = match selection_shape {
					SelectionShapeType::Box => document.intersect_quad_no_artboards(quad, input).collect(),
					SelectionShapeType::Lasso => tool_data.intersect_lasso_no_artboards(document, input),
				};
				let new_selected: HashSet<_> = if selection_mode == SelectionMode::Enclosed {
					let is_inside = |layer: &LayerNodeIdentifier| match selection_shape {
						SelectionShapeType::Box => document.is_layer_fully_inside(layer, quad),
						SelectionShapeType::Lasso => tool_data.is_layer_inside_lasso_polygon(layer, document, input),
					};
					intersection.into_iter().filter(is_inside).collect()
				} else {
					intersection.into_iter().collect()
				};

				let current_selected: HashSet<_> = document.network_interface.selected_nodes().selected_layers(document.metadata()).collect();
				let negative_selection = input.keyboard.key(remove_from_selection);
				let selection_modified = new_selected != current_selected;

				// Negative selection when both Shift and Ctrl are pressed
				if negative_selection {
					let updated_selection = current_selected
						.into_iter()
						.filter(|layer| !new_selected.iter().any(|selected| layer.starts_with(*selected, document.metadata())))
						.collect();
					tool_data.layers_dragging = updated_selection;
				} else if selection_modified {
					match tool_data.nested_selection_behavior {
						NestedSelectionBehavior::Deepest => {
							let filtered_selections = filter_nested_selection(document.metadata(), &new_selected);
							tool_data.layers_dragging.extend(filtered_selections);
						}
						NestedSelectionBehavior::Shallowest => {
							// Find each new_selected's parent node
							let parent_selected: HashSet<_> = new_selected
								.into_iter()
								.map(|layer| layer.ancestors(document.metadata()).filter(not_artboard(document)).last().unwrap_or(layer))
								.collect();
							tool_data.layers_dragging.extend(parent_selected.iter().copied());
						}
					}
				}

				if negative_selection || selection_modified {
					responses.add(NodeGraphMessage::SelectedNodesSet {
						nodes: tool_data
							.layers_dragging
							.iter()
							.filter_map(|layer| {
								if *layer != LayerNodeIdentifier::ROOT_PARENT {
									Some(layer.to_node())
								} else {
									log::error!("ROOT_PARENT cannot be part of tool_data.layers_dragging");
									None
								}
							})
							.collect(),
					});
				}

				tool_data.lasso_polygon.clear();

				responses.add(OverlaysMessage::Draw);

				let selection = tool_data.nested_selection_behavior;
				SelectToolFsmState::Ready { selection }
			}
			(SelectToolFsmState::Ready { .. }, SelectToolMessage::Enter) => {
				let selected_nodes = document.network_interface.selected_nodes();
				let mut selected_layers = selected_nodes.selected_layers(document.metadata());

				if let Some(layer) = selected_layers.next() {
					// Check that only one layer is selected
					if selected_layers.next().is_none() && is_layer_fed_by_node_of_name(layer, &document.network_interface, "Text") {
						responses.add_front(ToolMessage::ActivateTool { tool_type: ToolType::Text });
						responses.add(TextToolMessage::EditSelected);
					}
				}

				let selection = tool_data.nested_selection_behavior;
				SelectToolFsmState::Ready { selection }
			}
			(SelectToolFsmState::Dragging { .. }, SelectToolMessage::Abort) => {
				responses.add(DocumentMessage::AbortTransaction);
				tool_data.snap_manager.cleanup(responses);
				tool_data.axis_align = false;
				responses.add(OverlaysMessage::Draw);

				let selection = tool_data.nested_selection_behavior;
				SelectToolFsmState::Ready { selection }
			}
			(_, SelectToolMessage::Abort) => {
				tool_data.layers_dragging.retain(|layer| {
					if *layer != LayerNodeIdentifier::ROOT_PARENT {
						document.network_interface.document_network().nodes.contains_key(&layer.to_node())
					} else {
						false
					}
				});

				if let Some(bounds) = &mut tool_data.bounding_box_manager {
					bounds.original_transforms.clear();
				}

				responses.add(DocumentMessage::AbortTransaction);
				tool_data.snap_manager.cleanup(responses);
				responses.add(OverlaysMessage::Draw);

				let selection = tool_data.nested_selection_behavior;
				SelectToolFsmState::Ready { selection }
			}
			(_, SelectToolMessage::SetPivot { position }) => {
				responses.add(DocumentMessage::StartTransaction);

				let pos: Option<DVec2> = position.into();
				tool_data.pivot.set_normalized_position(pos.unwrap(), document, responses);

				self
			}
			_ => self,
		}
	}

	fn standard_tool_messages(&self, message: &ToolMessage, responses: &mut VecDeque<Message>) -> bool {
		// Check for standard hits or cursor events
		match message {
			ToolMessage::UpdateHints => {
				self.update_hints(responses);
				true
			}
			ToolMessage::UpdateCursor => {
				self.update_cursor(responses);
				true
			}
			_ => false,
		}
	}

	fn update_hints(&self, responses: &mut VecDeque<Message>) {
		match self {
			SelectToolFsmState::Ready { selection } => {
				let hint_data = HintData(vec![
					HintGroup({
						let mut hints = vec![HintInfo::mouse(MouseMotion::Lmb, "Select Object"), HintInfo::keys([Key::Shift], "Extend").prepend_plus()];
						if *selection == NestedSelectionBehavior::Shallowest {
							hints.extend([HintInfo::keys([Key::Accel], "Deepest").prepend_plus(), HintInfo::mouse(MouseMotion::LmbDouble, "Deepen")]);
						}
						hints
					}),
					HintGroup(vec![
						HintInfo::mouse(MouseMotion::LmbDrag, "Select Area"),
						HintInfo::keys([Key::Shift], "Extend").prepend_plus(),
						HintInfo::keys([Key::Alt], "Subtract").prepend_plus(),
						HintInfo::keys([Key::Control], "Lasso").prepend_plus(),
					]),
					// TODO: Make all the following hints only appear if there is at least one selected layer
					HintGroup(vec![HintInfo::mouse(MouseMotion::LmbDrag, "Drag Selected")]),
					HintGroup(vec![HintInfo::multi_keys([[Key::KeyG], [Key::KeyR], [Key::KeyS]], "Grab/Rotate/Scale Selected")]),
					HintGroup(vec![
						HintInfo::arrow_keys("Nudge Selected"),
						HintInfo::keys([Key::Shift], "10x").prepend_plus(),
						HintInfo::keys([Key::Alt], "Resize Corner").prepend_plus(),
						HintInfo::keys([Key::Control], "Other Corner").prepend_plus(),
					]),
					HintGroup(vec![
						HintInfo::keys_and_mouse([Key::Alt], MouseMotion::LmbDrag, "Move Duplicate"),
						HintInfo::keys([Key::Control, Key::KeyD], "Duplicate").add_mac_keys([Key::Command, Key::KeyD]),
					]),
				]);
				responses.add(FrontendMessage::UpdateInputHints { hint_data });
			}
			SelectToolFsmState::Dragging { axis, using_compass, has_dragged } if *has_dragged => {
				let mut hint_data = vec![
					HintGroup(vec![HintInfo::mouse(MouseMotion::Rmb, ""), HintInfo::keys([Key::Escape], "Cancel").prepend_slash()]),
					HintGroup(vec![
						HintInfo::keys([Key::Alt], "Move Duplicate"),
						HintInfo::keys([Key::Control, Key::KeyD], "Place Duplicate").add_mac_keys([Key::Command, Key::KeyD]),
					]),
				];

				if !(*using_compass && axis.is_constraint()) {
					hint_data.push(HintGroup(vec![HintInfo::keys([Key::Shift], "Constrain to Axis")]));
				};
				let hint_data = HintData(hint_data);
				responses.add(FrontendMessage::UpdateInputHints { hint_data });
			}
			SelectToolFsmState::Drawing { has_drawn, .. } if *has_drawn => {
				let hint_data = HintData(vec![
					HintGroup(vec![HintInfo::mouse(MouseMotion::Rmb, ""), HintInfo::keys([Key::Escape], "Cancel").prepend_slash()]),
					HintGroup(vec![HintInfo::keys([Key::Shift], "Extend"), HintInfo::keys([Key::Alt], "Subtract")]),
					// TODO: Re-select deselected layers during drag when Shift is pressed, and re-deselect if Shift is released before drag ends.
					// TODO: (See https://discord.com/channels/731730685944922173/1216976541947531264/1321360311298818048)
					// HintGroup(vec![HintInfo::keys([Key::Shift], "Extend")])
				]);
				responses.add(FrontendMessage::UpdateInputHints { hint_data });
			}
			SelectToolFsmState::Drawing { .. } | SelectToolFsmState::Dragging { .. } => {}
			SelectToolFsmState::ResizingBounds => {
				let hint_data = HintData(vec![
					HintGroup(vec![HintInfo::mouse(MouseMotion::Rmb, ""), HintInfo::keys([Key::Escape], "Cancel").prepend_slash()]),
					HintGroup(vec![HintInfo::keys([Key::Alt], "From Pivot"), HintInfo::keys([Key::Shift], "Preserve Aspect Ratio")]),
				]);
				responses.add(FrontendMessage::UpdateInputHints { hint_data });
			}
			SelectToolFsmState::RotatingBounds => {
				let hint_data = HintData(vec![
					HintGroup(vec![HintInfo::mouse(MouseMotion::Rmb, ""), HintInfo::keys([Key::Escape], "Cancel").prepend_slash()]),
					HintGroup(vec![HintInfo::keys([Key::Shift], "15° Increments")]),
				]);
				responses.add(FrontendMessage::UpdateInputHints { hint_data });
			}
			SelectToolFsmState::SkewingBounds { .. } => {
				let hint_data = HintData(vec![
					HintGroup(vec![HintInfo::mouse(MouseMotion::Rmb, ""), HintInfo::keys([Key::Escape], "Cancel").prepend_slash()]),
					HintGroup(vec![HintInfo::keys([Key::Control], "Unlock Slide")]),
				]);
				responses.add(FrontendMessage::UpdateInputHints { hint_data });
			}
			SelectToolFsmState::DraggingPivot => {
				let hint_data = HintData(vec![HintGroup(vec![HintInfo::mouse(MouseMotion::Rmb, ""), HintInfo::keys([Key::Escape], "Cancel").prepend_slash()])]);
				responses.add(FrontendMessage::UpdateInputHints { hint_data });
			}
		}
	}

	fn update_cursor(&self, responses: &mut VecDeque<Message>) {
		responses.add(FrontendMessage::UpdateMouseCursor { cursor: MouseCursorIcon::Default });
	}
}

fn not_artboard(document: &DocumentMessageHandler) -> impl Fn(&LayerNodeIdentifier) -> bool + '_ {
	|&layer| layer != LayerNodeIdentifier::ROOT_PARENT && !document.network_interface.is_artboard(&layer.to_node(), &[])
}

fn drag_shallowest_manipulation(responses: &mut VecDeque<Message>, selected: Vec<LayerNodeIdentifier>, tool_data: &mut SelectToolData, document: &DocumentMessageHandler) {
	for layer in selected {
		let ancestor = layer
			.ancestors(document.metadata())
			.filter(not_artboard(document))
			.find(|&ancestor| document.network_interface.selected_nodes().selected_layers_contains(ancestor, document.metadata()));

		let new_selected = ancestor.unwrap_or_else(|| layer.ancestors(document.metadata()).filter(not_artboard(document)).last().unwrap_or(layer));
		tool_data.layers_dragging.retain(|layer| !layer.ancestors(document.metadata()).any(|ancestor| ancestor == new_selected));
		tool_data.layers_dragging.push(new_selected);
	}

	responses.add(NodeGraphMessage::SelectedNodesSet {
		nodes: tool_data
			.layers_dragging
			.iter()
			.filter_map(|layer| {
				if *layer != LayerNodeIdentifier::ROOT_PARENT {
					Some(layer.to_node())
				} else {
					log::error!("ROOT_PARENT cannot be part of tool_data.layers_dragging");
					None
				}
			})
			.collect(),
	});
}

fn drag_deepest_manipulation(responses: &mut VecDeque<Message>, selected: Vec<LayerNodeIdentifier>, tool_data: &mut SelectToolData, document: &DocumentMessageHandler) {
	tool_data.layers_dragging.append(&mut vec![
		document.find_deepest(&selected).unwrap_or(
			LayerNodeIdentifier::ROOT_PARENT
				.children(document.metadata())
				.next()
				.expect("ROOT_PARENT should have a layer child when clicking"),
		),
	]);
	responses.add(NodeGraphMessage::SelectedNodesSet {
		nodes: tool_data
			.layers_dragging
			.iter()
			.filter_map(|layer| {
				if *layer != LayerNodeIdentifier::ROOT_PARENT {
					Some(layer.to_node())
				} else {
					log::error!("ROOT_PARENT cannot be part of tool_data.layers_dragging");
					None
				}
			})
			.collect(),
	});
}

/// Called when you double click on the layer of the shallowest layer.
/// If possible, the direct sibling of an old selected layer is the new selected layer.
/// Otherwise, the first non-parent ancestor is selected.
fn edit_layer_shallowest_manipulation(document: &DocumentMessageHandler, layer: LayerNodeIdentifier, responses: &mut VecDeque<Message>) {
	let Some(new_selected) = layer.ancestors(document.metadata()).filter(not_artboard(document)).find(|ancestor| {
		ancestor
			.parent(document.metadata())
			.is_some_and(|parent| document.network_interface.selected_nodes().selected_layers_contains(parent, document.metadata()))
	}) else {
		return;
	};

	if new_selected == LayerNodeIdentifier::ROOT_PARENT {
		log::error!("new_selected cannot be ROOT_PARENT");
		return;
	}

	responses.add(NodeGraphMessage::SelectedNodesSet { nodes: vec![new_selected.to_node()] });
}

/// Called when a double click on a layer in deep select mode.
/// If the layer is text, the text tool is selected.
fn edit_layer_deepest_manipulation(layer: LayerNodeIdentifier, network_interface: &NodeNetworkInterface, responses: &mut VecDeque<Message>) {
	if is_layer_fed_by_node_of_name(layer, network_interface, "Text") {
		responses.add_front(ToolMessage::ActivateTool { tool_type: ToolType::Text });
		responses.add(TextToolMessage::EditSelected);
	}
}

pub fn extend_lasso(lasso_polygon: &mut Vec<DVec2>, point: DVec2) {
	if lasso_polygon.len() < 2 {
		lasso_polygon.push(point);
	} else {
		let last_points = lasso_polygon.last_chunk::<2>().unwrap();
		let distance = last_points[0].distance_squared(last_points[1]);

		if distance < SELECTION_TOLERANCE.powi(2) {
			lasso_polygon.pop();
		}
		lasso_polygon.push(point);
	}
}

pub fn filter_nested_selection(metadata: &DocumentMetadata, new_selected: &HashSet<LayerNodeIdentifier>) -> HashSet<LayerNodeIdentifier> {
	// First collect childless layers
	let mut filtered_selection: HashSet<_> = new_selected.iter().copied().filter(|layer| !layer.has_children(metadata)).collect();

	// Then process parents with all children selected
	for &layer in new_selected {
		// Skip if the layer is not a parent
		if !layer.has_children(metadata) {
			continue;
		}

		// If any ancestor is already present in the filtered selection, don't include its child
		if layer.ancestors(metadata).any(|ancestor| filtered_selection.contains(&ancestor)) {
			continue;
		}

		// Skip if any of the children are not selected
		if !layer.descendants(metadata).all(|descendant| new_selected.contains(&descendant)) {
			continue;
		}

		// Remove all descendants of the parent
		for child in layer.descendants(metadata) {
			filtered_selection.remove(&child);
		}
		// Add the parent
		filtered_selection.insert(layer);
	}

	filtered_selection
}<|MERGE_RESOLUTION|>--- conflicted
+++ resolved
@@ -717,44 +717,24 @@
 						let angle = -mouse_position.angle_to(DVec2::X);
 						let snapped_angle = (angle / snap_resolution).round() * snap_resolution;
 
-<<<<<<< HEAD
-						let mut other = graphene_std::Color::from_rgb_str(COLOR_OVERLAY_BLUE.strip_prefix('#').unwrap())
-							.unwrap()
-							.with_alpha(0.25)
-							.to_rgba_hex_srgb();
-						other.insert(0, '#');
-						let other = other.as_str();
-
-						let extension = tool_data.drag_current - tool_data.drag_start;
-						let origin = compass_center - extension;
-						let viewport_diagonal = input.viewport_bounds.size().length();
-
-						let edge = DVec2::from_angle(snapped_angle) * viewport_diagonal;
-						let perp = edge.perp();
-
-						overlay_context.line(origin - edge * viewport_diagonal, origin + edge * viewport_diagonal, Some(COLOR_OVERLAY_BLUE), None);
-						overlay_context.line(origin - perp * viewport_diagonal, origin + perp * viewport_diagonal, Some(other), None);
-					}
-=======
-					let extension = tool_data.drag_current - tool_data.drag_start;
-					let origin = compass_center - extension;
-					let viewport_diagonal = input.viewport_bounds.size().length();
-
-					let edge = DVec2::from_angle(snapped_angle).normalize_or(DVec2::X) * viewport_diagonal;
-					let perp = edge.perp();
-
-					let (edge_color, perp_color) = if edge.x.abs() > edge.y.abs() {
-						(COLOR_OVERLAY_RED, COLOR_OVERLAY_GREEN)
-					} else {
-						(COLOR_OVERLAY_GREEN, COLOR_OVERLAY_RED)
-					};
-					let mut perp_color = graphene_std::Color::from_rgb_str(perp_color.strip_prefix('#').unwrap()).unwrap().with_alpha(0.25).to_rgba_hex_srgb();
-					perp_color.insert(0, '#');
-					let perp_color = perp_color.as_str();
-					overlay_context.line(origin - edge * viewport_diagonal, origin + edge * viewport_diagonal, Some(edge_color), None);
-					overlay_context.line(origin - perp * viewport_diagonal, origin + perp * viewport_diagonal, Some(perp_color), None);
->>>>>>> adfcff75
-				}
+            let extension = tool_data.drag_current - tool_data.drag_start;
+            let origin = compass_center - extension;
+            let viewport_diagonal = input.viewport_bounds.size().length();
+
+            let edge = DVec2::from_angle(snapped_angle).normalize_or(DVec2::X) * viewport_diagonal;
+            let perp = edge.perp();
+
+            let (edge_color, perp_color) = if edge.x.abs() > edge.y.abs() {
+              (COLOR_OVERLAY_RED, COLOR_OVERLAY_GREEN)
+            } else {
+              (COLOR_OVERLAY_GREEN, COLOR_OVERLAY_RED)
+            };
+            let mut perp_color = graphene_std::Color::from_rgb_str(perp_color.strip_prefix('#').unwrap()).unwrap().with_alpha(0.25).to_rgba_hex_srgb();
+            perp_color.insert(0, '#');
+            let perp_color = perp_color.as_str();
+            overlay_context.line(origin - edge * viewport_diagonal, origin + edge * viewport_diagonal, Some(edge_color), None);
+            overlay_context.line(origin - perp * viewport_diagonal, origin + perp * viewport_diagonal, Some(perp_color), None);
+				  }
 
 				// Check if the tool is in selection mode
 				if let Self::Drawing { selection_shape, .. } = self {

--- conflicted
+++ resolved
@@ -544,7 +544,6 @@
 					})
 					.reduce(graphene_core::renderer::Quad::combine_bounds);
 
-<<<<<<< HEAD
 				// When not in Drawing State
 				// Only highlight layers if the viewport is not being panned (middle mouse button is pressed)
 				// TODO: Don't use `Key::Mmb` directly, instead take it as a variable from the input mappings list like in all other places
@@ -590,8 +589,6 @@
 						}
 					}
 				}
-=======
->>>>>>> c0d3eb80
 				if let Some(bounds) = bounds {
 					let bounding_box_manager = tool_data.bounding_box_manager.get_or_insert(BoundingBoxManager::default());
 

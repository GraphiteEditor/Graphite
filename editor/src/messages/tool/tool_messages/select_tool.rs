#![allow(clippy::too_many_arguments)]

use super::tool_prelude::*;
use crate::application::generate_uuid;
use crate::consts::{ROTATE_SNAP_ANGLE, SELECTION_TOLERANCE};
use crate::messages::input_mapper::utility_types::input_mouse::ViewportPosition;
use crate::messages::portfolio::document::graph_operation::utility_types::TransformIn;
use crate::messages::portfolio::document::overlays::utility_types::OverlayContext;
use crate::messages::portfolio::document::utility_types::document_metadata::LayerNodeIdentifier;
use crate::messages::portfolio::document::utility_types::misc::{AlignAggregate, AlignAxis, FlipAxis};
use crate::messages::portfolio::document::utility_types::network_interface::{self, FlowType, NodeNetworkInterface};
use crate::messages::portfolio::document::utility_types::transformation::Selected;
use crate::messages::tool::common_functionality::auto_panning::AutoPanning;
use crate::messages::tool::common_functionality::graph_modification_utils::is_layer_fed_by_node_of_name;
use crate::messages::tool::common_functionality::pivot::Pivot;
use crate::messages::tool::common_functionality::snapping::{self, SnapCandidatePoint, SnapData, SnapManager};
use crate::messages::tool::common_functionality::transformation_cage::*;

use graph_craft::document::{DocumentNode, NodeId, NodeNetwork};
use graphene_core::renderer::Quad;
use graphene_std::vector::misc::BooleanOperation;

use std::fmt;

#[derive(Default)]
pub struct SelectTool {
	fsm_state: SelectToolFsmState,
	tool_data: SelectToolData,
}

#[allow(dead_code)]
#[derive(Default)]
pub struct SelectOptions {
	nested_selection_behavior: NestedSelectionBehavior,
}

#[derive(PartialEq, Eq, Clone, Debug, Hash, serde::Serialize, serde::Deserialize, specta::Type)]
pub enum SelectOptionsUpdate {
	NestedSelectionBehavior(NestedSelectionBehavior),
}

#[derive(Default, PartialEq, Eq, Clone, Copy, Debug, Hash, serde::Serialize, serde::Deserialize, specta::Type)]
pub enum NestedSelectionBehavior {
	#[default]
	Deepest,
	Shallowest,
}

impl fmt::Display for NestedSelectionBehavior {
	fn fmt(&self, f: &mut fmt::Formatter<'_>) -> fmt::Result {
		match self {
			NestedSelectionBehavior::Deepest => write!(f, "Deep Select"),
			NestedSelectionBehavior::Shallowest => write!(f, "Shallow Select"),
		}
	}
}

#[derive(PartialEq, Clone, Debug, serde::Serialize, serde::Deserialize, specta::Type)]
pub struct SelectToolPointerKeys {
	pub axis_align: Key,
	pub snap_angle: Key,
	pub center: Key,
	pub duplicate: Key,
}

#[impl_message(Message, ToolMessage, Select)]
#[derive(PartialEq, Clone, Debug, serde::Serialize, serde::Deserialize, specta::Type)]
pub enum SelectToolMessage {
	// Standard messages
	Abort,
	Overlays(OverlayContext),

	// Tool-specific messages
	DragStart { add_to_selection: Key, select_deepest: Key },
	DragStop { remove_from_selection: Key },
	EditLayer,
	Enter,
	PointerMove(SelectToolPointerKeys),
	PointerOutsideViewport(SelectToolPointerKeys),
	SelectOptions(SelectOptionsUpdate),
	SetPivot { position: PivotPosition },
}

impl ToolMetadata for SelectTool {
	fn icon_name(&self) -> String {
		"GeneralSelectTool".into()
	}
	fn tooltip(&self) -> String {
		"Select Tool".into()
	}
	fn tool_type(&self) -> crate::messages::tool::utility_types::ToolType {
		ToolType::Select
	}
}

impl SelectTool {
	fn deep_selection_widget(&self) -> WidgetHolder {
		let layer_selection_behavior_entries = [NestedSelectionBehavior::Deepest, NestedSelectionBehavior::Shallowest]
			.iter()
			.map(|mode| {
				MenuListEntry::new(format!("{mode:?}"))
					.label(mode.to_string())
					.on_commit(move |_| SelectToolMessage::SelectOptions(SelectOptionsUpdate::NestedSelectionBehavior(*mode)).into())
			})
			.collect();

		DropdownInput::new(vec![layer_selection_behavior_entries])
			.selected_index(Some((self.tool_data.nested_selection_behavior == NestedSelectionBehavior::Shallowest) as u32))
			.tooltip("Choose if clicking nested layers directly selects the deepest, or selects the shallowest and deepens by double clicking")
			.widget_holder()
	}

	fn pivot_widget(&self, disabled: bool) -> WidgetHolder {
		PivotInput::new(self.tool_data.pivot.to_pivot_position())
			.on_update(|pivot_input: &PivotInput| SelectToolMessage::SetPivot { position: pivot_input.position }.into())
			.disabled(disabled)
			.widget_holder()
	}

	fn alignment_widgets(&self, disabled: bool) -> impl Iterator<Item = WidgetHolder> {
		[AlignAxis::X, AlignAxis::Y]
			.into_iter()
			.flat_map(|axis| [(axis, AlignAggregate::Min), (axis, AlignAggregate::Center), (axis, AlignAggregate::Max)])
			.map(move |(axis, aggregate)| {
				let (icon, tooltip) = match (axis, aggregate) {
					(AlignAxis::X, AlignAggregate::Min) => ("AlignLeft", "Align Left"),
					(AlignAxis::X, AlignAggregate::Center) => ("AlignHorizontalCenter", "Align Horizontal Center"),
					(AlignAxis::X, AlignAggregate::Max) => ("AlignRight", "Align Right"),
					(AlignAxis::Y, AlignAggregate::Min) => ("AlignTop", "Align Top"),
					(AlignAxis::Y, AlignAggregate::Center) => ("AlignVerticalCenter", "Align Vertical Center"),
					(AlignAxis::Y, AlignAggregate::Max) => ("AlignBottom", "Align Bottom"),
				};
				IconButton::new(icon, 24)
					.tooltip(tooltip)
					.on_update(move |_| DocumentMessage::AlignSelectedLayers { axis, aggregate }.into())
					.disabled(disabled)
					.widget_holder()
			})
	}

	fn flip_widgets(&self, disabled: bool) -> impl Iterator<Item = WidgetHolder> {
		[(FlipAxis::X, "Horizontal"), (FlipAxis::Y, "Vertical")].into_iter().map(move |(flip_axis, name)| {
			IconButton::new("Flip".to_string() + name, 24)
				.tooltip("Flip ".to_string() + name)
				.on_update(move |_| DocumentMessage::FlipSelectedLayers { flip_axis }.into())
				.disabled(disabled)
				.widget_holder()
		})
	}

	fn boolean_widgets(&self, selected_count: usize) -> impl Iterator<Item = WidgetHolder> {
		let enabled = move |operation| {
			if operation == BooleanOperation::Union {
				(1..=2).contains(&selected_count)
			} else {
				selected_count == 2
			}
		};

		let operations = BooleanOperation::list();
		let icons = BooleanOperation::icons();
		operations.into_iter().zip(icons.into_iter()).map(move |(operation, icon)| {
			IconButton::new(icon, 24)
				.tooltip(operation.to_string())
				.disabled(!enabled(operation))
				.on_update(move |_| GraphOperationMessage::InsertBooleanOperation { operation }.into())
				.widget_holder()
		})
	}
}

impl LayoutHolder for SelectTool {
	fn layout(&self) -> Layout {
		let mut widgets = Vec::new();

		// Select mode (Deep/Shallow)
		widgets.push(self.deep_selection_widget());

		// Pivot
		widgets.push(Separator::new(SeparatorType::Unrelated).widget_holder());
		widgets.push(self.pivot_widget(self.tool_data.selected_layers_count == 0));

		// Align
		let disabled = self.tool_data.selected_layers_count < 2;
		widgets.push(Separator::new(SeparatorType::Unrelated).widget_holder());
		widgets.extend(self.alignment_widgets(disabled));
		widgets.push(
			PopoverButton::new()
				.popover_layout(vec![
					LayoutGroup::Row {
						widgets: vec![TextLabel::new("Align").bold(true).widget_holder()],
					},
					LayoutGroup::Row {
						widgets: vec![TextLabel::new("Coming soon").widget_holder()],
					},
				])
				.disabled(disabled)
				.widget_holder(),
		);

		// Flip
		let disabled = self.tool_data.selected_layers_count == 0;
		widgets.push(Separator::new(SeparatorType::Unrelated).widget_holder());
		widgets.extend(self.flip_widgets(disabled));

		// Boolean
		widgets.push(Separator::new(SeparatorType::Unrelated).widget_holder());
		widgets.extend(self.boolean_widgets(self.tool_data.selected_layers_count));

		Layout::WidgetLayout(WidgetLayout::new(vec![LayoutGroup::Row { widgets }]))
	}
}

impl<'a> MessageHandler<ToolMessage, &mut ToolActionHandlerData<'a>> for SelectTool {
	fn process_message(&mut self, message: ToolMessage, responses: &mut VecDeque<Message>, tool_data: &mut ToolActionHandlerData<'a>) {
		if let ToolMessage::Select(SelectToolMessage::SelectOptions(SelectOptionsUpdate::NestedSelectionBehavior(nested_selection_behavior))) = message {
			self.tool_data.nested_selection_behavior = nested_selection_behavior;
			responses.add(ToolMessage::UpdateHints);
		}

		self.fsm_state.process_event(message, &mut self.tool_data, tool_data, &(), responses, false);

		if self.tool_data.pivot.should_refresh_pivot_position() || self.tool_data.selected_layers_changed {
			// Send the layout containing the updated pivot position (a bit ugly to do it here not in the fsm but that doesn't have SelectTool)
			self.send_layout(responses, LayoutTarget::ToolOptions);
			self.tool_data.selected_layers_changed = false;
		}
	}

	fn actions(&self) -> ActionList {
		let mut common = actions!(SelectToolMessageDiscriminant;
			PointerMove,
			Abort,
			EditLayer,
			Enter,
		);

		let additional = match self.fsm_state {
			SelectToolFsmState::Ready { .. } => actions!(SelectToolMessageDiscriminant; DragStart),
			_ => actions!(SelectToolMessageDiscriminant; DragStop),
		};
		common.extend(additional);

		common
	}
}

impl ToolTransition for SelectTool {
	fn event_to_message_map(&self) -> EventToMessageMap {
		EventToMessageMap {
			tool_abort: Some(SelectToolMessage::Abort.into()),
			overlay_provider: Some(|overlay_context| SelectToolMessage::Overlays(overlay_context).into()),
			..Default::default()
		}
	}
}
#[derive(Clone, Copy, Debug, PartialEq, Eq, Hash)]
enum SelectToolFsmState {
	Ready { selection: NestedSelectionBehavior },
	DrawingBox { selection: NestedSelectionBehavior },
	Dragging,
	ResizingBounds,
	RotatingBounds,
	DraggingPivot,
}
impl Default for SelectToolFsmState {
	fn default() -> Self {
		let selection = NestedSelectionBehavior::Deepest;
		SelectToolFsmState::Ready { selection }
	}
}

#[derive(Clone, Debug, Default)]
struct SelectToolData {
	drag_start: ViewportPosition,
	drag_current: ViewportPosition,
	layers_dragging: Vec<LayerNodeIdentifier>,
	layer_selected_on_start: Option<LayerNodeIdentifier>,
	select_single_layer: Option<LayerNodeIdentifier>,
	has_dragged: bool,
	non_duplicated_layers: Option<Vec<LayerNodeIdentifier>>,
	bounding_box_manager: Option<BoundingBoxManager>,
	snap_manager: SnapManager,
	cursor: MouseCursorIcon,
	pivot: Pivot,
	nested_selection_behavior: NestedSelectionBehavior,
	selected_layers_count: usize,
	selected_layers_changed: bool,
	snap_candidates: Vec<SnapCandidatePoint>,
	auto_panning: AutoPanning,
}

impl SelectToolData {
	fn get_snap_candidates(&mut self, document: &DocumentMessageHandler, input: &InputPreprocessorMessageHandler) {
		self.snap_candidates.clear();
		for &layer in &self.layers_dragging {
			if (self.snap_candidates.len() as f64) < document.snapping_state.tolerance {
				snapping::get_layer_snap_points(layer, &SnapData::new(document, input), &mut self.snap_candidates);
			}
			if let Some(bounds) = document.network_interface.document_metadata().bounding_box_with_transform(layer, DAffine2::IDENTITY) {
				let quad = document.network_interface.document_metadata().transform_to_document(layer) * Quad::from_box(bounds);
				snapping::get_bbox_points(quad, &mut self.snap_candidates, snapping::BBoxSnapValues::BOUNDING_BOX, document);
			}
		}
	}

	fn selection_quad(&self) -> Quad {
		let bbox = self.selection_box();
		Quad::from_box(bbox)
	}

	fn selection_box(&self) -> [DVec2; 2] {
		if self.drag_current == self.drag_start {
			let tolerance = DVec2::splat(SELECTION_TOLERANCE);
			[self.drag_start - tolerance, self.drag_start + tolerance]
		} else {
			[self.drag_start, self.drag_current]
		}
	}

	/// Duplicates the currently dragging layers. Called when Alt is pressed and the layers have not yet been duplicated.
	fn start_duplicates(&mut self, document: &DocumentMessageHandler, responses: &mut VecDeque<Message>) {
		self.non_duplicated_layers = Some(self.layers_dragging.clone());
		let mut new_dragging = Vec::new();
		for layer_ancestors in document.network_interface.shallowest_unique_layers(self.layers_dragging.iter().copied().rev()) {
			let Some(layer) = layer_ancestors.last().copied() else { continue };

			// `layer` cannot be `ROOT_PARENT`, since `ROOT_PARENT` cannot be part of `layers_dragging`
			if layer == LayerNodeIdentifier::ROOT_PARENT {
				log::error!("ROOT_PARENT cannot be in layers_dragging");
				continue;
			}

			// `parent` can be `ROOT_PARENT`
			let Some(parent) = layer.parent(&document.network_interface.document_metadata()) else { continue };

			// Moves the layer back to its starting position.
			responses.add(GraphOperationMessage::TransformChange {
				layer,
				transform: DAffine2::from_translation(self.drag_start - self.drag_current),
				transform_in: TransformIn::Viewport,
				skip_rerender: true,
			});

			// Copy the layer
			let mut copy_ids = HashMap::new();
			let node_id = layer.to_node();
			copy_ids.insert(node_id, NodeId(0 as u64));
			if let Some(input_node) = document
				.network_interface
				.document_network()
				.nodes
				.get(&node_id)
				.and_then(|node| if document.network_interface.is_layer(&node_id) { node.inputs.get(1) } else { node.inputs.get(0) })
				.and_then(|input| input.as_node())
			{
				document
					.network_interface
					.upstream_flow_back_from_nodes(vec![input_node], FlowType::UpstreamFlow)
					.enumerate()
					.for_each(|(index, (_, node_id))| {
						copy_ids.insert(node_id, NodeId((index + 1) as u64));
					});
			};
			let nodes: HashMap<NodeId, NodeTemplate> = document.network_interface.copy_nodes(&copy_ids, true).collect();

			let insert_index = DocumentMessageHandler::get_calculated_insert_index(&document.network_interface.document_metadata(), &document.selected_nodes, parent);

			let new_ids: HashMap<_, _> = nodes.iter().map(|(&id, _)| (id, NodeId(generate_uuid()))).collect();

			let layer_id = new_ids.get(&NodeId(0)).expect("Node Id 0 should be a layer").clone();
			let layer = LayerNodeIdentifier::new_unchecked(layer_id);
			new_dragging.push(layer);
			responses.add(NodeGraphMessage::AddNodes {
				nodes,
				new_ids,
				use_document_network: true,
			});
			responses.add(GraphOperationMessage::MoveLayerToStack {
				layer,
				parent,
				insert_index,
				skip_rerender: true,
			});
		}
		let nodes = new_dragging.iter().map(|layer| layer.to_node()).collect();
		responses.add(NodeGraphMessage::SelectedNodesSet { nodes });
		responses.add(NodeGraphMessage::RunDocumentGraph);
		self.layers_dragging = new_dragging;
	}

	/// Removes the duplicated layers. Called when Alt is released and the layers have previously been duplicated.
	fn stop_duplicates(&mut self, document: &DocumentMessageHandler, responses: &mut VecDeque<Message>) {
		let Some(original) = self.non_duplicated_layers.take() else {
			return;
		};

		// Delete the duplicated layers
		for layer_ancestors in document.network_interface.shallowest_unique_layers(self.layers_dragging.iter().copied()) {
			let layer = layer_ancestors.last().unwrap();
			if *layer == LayerNodeIdentifier::ROOT_PARENT {
				log::error!("ROOT_PARENT cannot be in layers_dragging");
				continue;
			}
			responses.add(NodeGraphMessage::DeleteNodes {
				node_ids: vec![layer.to_node()],
				reconnect: true,
				use_document_network: true,
			});
		}

		for &layer in &original {
			responses.add(GraphOperationMessage::TransformChange {
				layer,
				transform: DAffine2::from_translation(self.drag_current - self.drag_start),
				transform_in: TransformIn::Viewport,
				skip_rerender: true,
			});
		}
		let nodes = original
			.iter()
			.filter_map(|layer| {
				if *layer != LayerNodeIdentifier::ROOT_PARENT {
					Some(layer.to_node())
				} else {
					log::error!("ROOT_PARENT cannot be part of non_duplicated_layers");
					None
				}
			})
			.collect();
		responses.add(NodeGraphMessage::SelectedNodesSet { nodes });
		self.layers_dragging = original;
	}
}

impl Fsm for SelectToolFsmState {
	type ToolData = SelectToolData;
	type ToolOptions = ();

	fn transition(self, event: ToolMessage, tool_data: &mut Self::ToolData, tool_action_data: &mut ToolActionHandlerData, _tool_options: &(), responses: &mut VecDeque<Message>) -> Self {
		let ToolActionHandlerData { document, input, .. } = tool_action_data;

		let ToolMessage::Select(event) = event else {
			return self;
		};
		match (self, event) {
			(_, SelectToolMessage::Overlays(mut overlay_context)) => {
				tool_data.snap_manager.draw_overlays(SnapData::new(document, input), &mut overlay_context);

				let selected_layers_count = document
					.selected_nodes
					.selected_unlocked_layers(document.network_interface.document_metadata(), &document.network_interface)
					.count();
				tool_data.selected_layers_changed = selected_layers_count != tool_data.selected_layers_count;
				tool_data.selected_layers_count = selected_layers_count;

				// Outline selected layers
				for layer in document.selected_nodes.selected_visible_and_unlocked_layers(&document.network_interface) {
					overlay_context.outline(
						document.network_interface.document_metadata().layer_outline(layer),
						document.network_interface.document_metadata().transform_to_viewport(layer),
					);
				}

				// Update bounds
				let transform = document
					.selected_nodes
					.selected_visible_and_unlocked_layers(&document.network_interface)
					.next()
					.map(|layer| document.network_interface.document_metadata().transform_to_viewport(layer));
				let transform = transform.unwrap_or(DAffine2::IDENTITY);
				let bounds = document
					.selected_nodes
					.selected_visible_and_unlocked_layers(&document.network_interface)
					.filter_map(|layer| {
						document
							.metadata()
							.bounding_box_with_transform(layer, transform.inverse() * document.network_interface.document_metadata().transform_to_viewport(layer))
					})
					.reduce(graphene_core::renderer::Quad::combine_bounds);
				if let Some(bounds) = bounds {
					let bounding_box_manager = tool_data.bounding_box_manager.get_or_insert(BoundingBoxManager::default());

					bounding_box_manager.bounds = bounds;
					bounding_box_manager.transform = transform;

					bounding_box_manager.render_overlays(&mut overlay_context);
				} else {
					tool_data.bounding_box_manager.take();
				}

				// Update pivot
				tool_data.pivot.update_pivot(document, &mut overlay_context);

				// Check if the tool is in box selection mode
				if matches!(self, Self::DrawingBox { .. }) {
					// Get the updated selection box bounds
					let quad = Quad::from_box([tool_data.drag_start, tool_data.drag_current]);

					// Draw outline visualizations on the layers to be selected
					for layer in document.intersect_quad(quad) {
						overlay_context.outline(
							document.network_interface.document_metadata().layer_outline(layer),
							document.network_interface.document_metadata().transform_to_viewport(layer),
						);
					}

					// Update the selection box
					overlay_context.quad(quad);
				} else {
					// Get the layer the user is hovering over
					let click = document.click(input.mouse.position, &document.network_interface.document_metadata());
					let not_selected_click = click.filter(|&hovered_layer| !document.selected_nodes.selected_layers_contains(hovered_layer, document.network_interface.document_metadata()));
					if let Some(layer) = not_selected_click {
						overlay_context.outline(
							document.network_interface.document_metadata().layer_outline(layer),
							document.network_interface.document_metadata().transform_to_viewport(layer),
						);
					}
				}

				self
			}
			(_, SelectToolMessage::EditLayer) => {
				// Edit the clicked layer
				if let Some(intersect) = document.click(input.mouse.position, &document.network_interface.document_metadata()) {
					match tool_data.nested_selection_behavior {
						NestedSelectionBehavior::Shallowest => edit_layer_shallowest_manipulation(document, intersect, responses),
						NestedSelectionBehavior::Deepest => edit_layer_deepest_manipulation(intersect, &document.network_interface, responses),
					}
				}

				self
			}
			(SelectToolFsmState::Ready { .. }, SelectToolMessage::DragStart { add_to_selection, select_deepest }) => {
				tool_data.drag_start = input.mouse.position;
				tool_data.drag_current = input.mouse.position;

				let dragging_bounds = tool_data.bounding_box_manager.as_mut().and_then(|bounding_box| {
					let edges = bounding_box.check_selected_edges(input.mouse.position);

					bounding_box.selected_edges = edges.map(|(top, bottom, left, right)| {
						let selected_edges = SelectedEdges::new(top, bottom, left, right, bounding_box.bounds);
						bounding_box.opposite_pivot = selected_edges.calculate_pivot();
						selected_edges
					});

					edges
				});

				let rotating_bounds = tool_data
					.bounding_box_manager
					.as_ref()
					.map(|bounding_box| bounding_box.check_rotate(input.mouse.position))
					.unwrap_or_default();

<<<<<<< HEAD
				let mut selected: Vec<_> = document.selected_nodes.selected_visible_and_unlocked_layers(&document.network_interface).collect();
				let intersection_list = document.click_list(input.mouse.position, &document.network_interface.document_metadata());
				let intersection = document.find_deepest(&intersection_list, &document.network_interface.document_metadata());
=======
				let mut selected: Vec<_> = document.selected_nodes.selected_visible_and_unlocked_layers(document.metadata()).collect();
				let intersection_list = document.click_list(input.mouse.position, &document.network).collect::<Vec<_>>();
				let intersection = document.find_deepest(&intersection_list, &document.network);
>>>>>>> e66620dc

				// If the user is dragging the bounding box bounds, go into ResizingBounds mode.
				// If the user is dragging the rotate trigger, go into RotatingBounds mode.
				// If the user clicks on a layer that is in their current selection, go into the dragging mode.
				// If the user clicks on new shape, make that layer their new selection.
				// Otherwise enter the box select mode

				let state =
				// Dragging the pivot
				if tool_data.pivot.is_over(input.mouse.position) {
					responses.add(DocumentMessage::StartTransaction);

					// tool_data.snap_manager.start_snap(document, input, document.bounding_boxes(), true, true);
					// tool_data.snap_manager.add_all_document_handles(document, input, &[], &[], &[]);

					SelectToolFsmState::DraggingPivot
				}
				// Dragging one (or two, forming a corner) of the transform cage bounding box edges
				else if let Some(_selected_edges) = dragging_bounds {
					responses.add(DocumentMessage::StartTransaction);

					tool_data.layers_dragging = selected;

					if let Some(bounds) = &mut tool_data.bounding_box_manager {
						bounds.original_bound_transform = bounds.transform;

						tool_data.layers_dragging.retain(|layer| {
							if *layer != LayerNodeIdentifier::ROOT_PARENT {
								document.document_network().nodes.contains_key(&layer.to_node())
							} else {
								log::error!("ROOT_PARENT should not be part of layers_dragging");
								false
							}
						});

						let mut selected = Selected::new(
							&mut bounds.original_transforms,
							&mut bounds.center_of_transformation,
							&tool_data.layers_dragging,
							responses,
							&document.network_interface,
							None,
							&ToolType::Select,
						);
						bounds.center_of_transformation = selected.mean_average_of_pivots();
					}
					tool_data.get_snap_candidates(document, input);

					SelectToolFsmState::ResizingBounds
				}
				// Dragging near the transform cage bounding box to rotate it
				else if rotating_bounds {
					responses.add(DocumentMessage::StartTransaction);

					if let Some(bounds) = &mut tool_data.bounding_box_manager {
						tool_data.layers_dragging.retain(|layer| {
							if *layer != LayerNodeIdentifier::ROOT_PARENT {
								document.document_network().nodes.contains_key(&layer.to_node())
							} else {
								log::error!("ROOT_PARENT should not be part of layers_dragging");
								false
							}
						});
						let mut selected = Selected::new(
							&mut bounds.original_transforms,
							&mut bounds.center_of_transformation,
							&selected,
							responses,
							&document.network_interface,
							None,
							&ToolType::Select,
						);

						bounds.center_of_transformation = selected.mean_average_of_pivots();
					}

					tool_data.layers_dragging = selected;

					SelectToolFsmState::RotatingBounds
				}
				// Dragging the selected layers around to transform them
				else if intersection.is_some_and(|intersection| selected.iter().any(|selected_layer| intersection.starts_with(*selected_layer, document.network_interface.document_metadata()))) {
					responses.add(DocumentMessage::StartTransaction);

					if tool_data.nested_selection_behavior == NestedSelectionBehavior::Deepest {
						tool_data.select_single_layer = intersection;
					} else {
						tool_data.select_single_layer = intersection.and_then(|intersection| intersection.ancestors(&document.network_interface.document_metadata()).find(|ancestor| selected.contains(ancestor)));
					}

					tool_data.layers_dragging = selected;

					tool_data.get_snap_candidates(document, input);

					SelectToolFsmState::Dragging
				}
				// Dragging a selection box
				else {
					tool_data.layers_dragging = selected;

					if !input.keyboard.key(add_to_selection) {
						responses.add(DocumentMessage::DeselectAllLayers);
						tool_data.layers_dragging.clear();
					}

					if let Some(intersection) = intersection {
						responses.add(DocumentMessage::StartTransaction);

						tool_data.layer_selected_on_start = Some(intersection);
						selected = intersection_list;

						match tool_data.nested_selection_behavior {
							NestedSelectionBehavior::Shallowest if !input.keyboard.key(select_deepest) => drag_shallowest_manipulation(responses, selected, tool_data, document),
							_ => drag_deepest_manipulation(responses, selected, tool_data, document),
						}
						tool_data.get_snap_candidates(document, input);
						SelectToolFsmState::Dragging
					} else {
						// Deselect all layers if using shallowest selection behavior
						// Necessary since for shallowest mode, we need to know the current selected layers to determine the next
						if tool_data.nested_selection_behavior == NestedSelectionBehavior::Shallowest {
							responses.add(DocumentMessage::DeselectAllLayers);
							tool_data.layers_dragging.clear();
						}
						let selection = tool_data.nested_selection_behavior;
						SelectToolFsmState::DrawingBox { selection }
					}
				};
				tool_data.non_duplicated_layers = None;

				state
			}
			(SelectToolFsmState::DraggingPivot, SelectToolMessage::Abort) => {
				responses.add(DocumentMessage::AbortTransaction);

				let selection = tool_data.nested_selection_behavior;
				SelectToolFsmState::Ready { selection }
			}
			(SelectToolFsmState::Dragging, SelectToolMessage::PointerMove(modifier_keys)) => {
				tool_data.has_dragged = true;

				if input.keyboard.key(modifier_keys.duplicate) && tool_data.non_duplicated_layers.is_none() {
					tool_data.start_duplicates(document, responses);
				} else if !input.keyboard.key(modifier_keys.duplicate) && tool_data.non_duplicated_layers.is_some() {
					tool_data.stop_duplicates(document, responses);
				}

				let axis_align = input.keyboard.key(modifier_keys.axis_align);
<<<<<<< HEAD
				let mouse_position = axis_align_drag(axis_align, input.mouse.position, tool_data.drag_start);
				let total_mouse_delta_document = document
					.network_interface
					.document_metadata()
					.document_to_viewport
					.inverse()
					.transform_vector2(mouse_position - tool_data.drag_start);
=======
>>>>>>> e66620dc

				// Ignore the non duplicated layers if the current layers have not spawned yet.
				let layers_exist = tool_data
					.layers_dragging
					.iter()
					.all(|&layer| document.network_interface.document_metadata().click_target(layer).is_some());
				let ignore = tool_data.non_duplicated_layers.as_ref().filter(|_| !layers_exist).unwrap_or(&tool_data.layers_dragging);

				let snap_data = SnapData::ignore(document, input, ignore);
<<<<<<< HEAD
				let mouse_delta_document = document
					.network_interface
					.document_metadata()
					.document_to_viewport
					.inverse()
					.transform_vector2(mouse_position - tool_data.drag_current);
				let mut offset = mouse_delta_document;
				let mut best_snap = SnappedPoint::infinite_snap(document.network_interface.document_metadata().document_to_viewport.inverse().transform_point2(mouse_position));

				for point in &mut tool_data.snap_candidates {
					point.document_point += total_mouse_delta_document;
					let snapped = if axis_align {
						let constraint = SnapConstraint::Line {
							origin: point.document_point,
							direction: total_mouse_delta_document.try_normalize().unwrap_or(DVec2::X),
						};
						tool_data.snap_manager.constrained_snap(&snap_data, point, constraint, None)
					} else {
						tool_data.snap_manager.free_snap(&snap_data, point, None, false)
					};
					if best_snap.other_snap_better(&snapped) {
						offset = snapped.snapped_point_document - point.document_point + mouse_delta_document;
						best_snap = snapped;
					}
					point.document_point -= total_mouse_delta_document;
				}
				tool_data.snap_manager.update_indicator(best_snap);

				let mouse_delta = document.network_interface.document_metadata().document_to_viewport.transform_vector2(offset);
=======
				let (start, current) = (tool_data.drag_start, tool_data.drag_current);
				let mouse_delta = snap_drag(start, current, axis_align, snap_data, &mut tool_data.snap_manager, &tool_data.snap_candidates);
>>>>>>> e66620dc

				// TODO: Cache the result of `shallowest_unique_layers` to avoid this heavy computation every frame of movement, see https://github.com/GraphiteEditor/Graphite/pull/481
				for layer_ancestors in document.network_interface.shallowest_unique_layers(tool_data.layers_dragging.iter().copied()) {
					responses.add_front(GraphOperationMessage::TransformChange {
						layer: *layer_ancestors.last().unwrap(),
						transform: DAffine2::from_translation(mouse_delta),
						transform_in: TransformIn::Viewport,
						skip_rerender: false,
					});
				}
				tool_data.drag_current += mouse_delta;

				// AutoPanning
				let messages = [
					SelectToolMessage::PointerOutsideViewport(modifier_keys.clone()).into(),
					SelectToolMessage::PointerMove(modifier_keys).into(),
				];
				tool_data.auto_panning.setup_by_mouse_position(input, &messages, responses);

				SelectToolFsmState::Dragging
			}
			(SelectToolFsmState::ResizingBounds, SelectToolMessage::PointerMove(modifier_keys)) => {
				if let Some(ref mut bounds) = &mut tool_data.bounding_box_manager {
					if let Some(movement) = &mut bounds.selected_edges {
						let (center, constrain) = (input.keyboard.key(modifier_keys.center), input.keyboard.key(modifier_keys.axis_align));

						let center = center.then_some(bounds.center_of_transformation);
						let snap = Some(SizeSnapData {
							manager: &mut tool_data.snap_manager,
							points: &mut tool_data.snap_candidates,
							snap_data: SnapData::ignore(document, input, &tool_data.layers_dragging),
						});
						let (position, size) = movement.new_size(input.mouse.position, bounds.original_bound_transform, center, constrain, snap);
						let (delta, mut pivot) = movement.bounds_to_scale_transform(position, size);

						let pivot_transform = DAffine2::from_translation(pivot);
						let transformation = pivot_transform * delta * pivot_transform.inverse();

						tool_data.layers_dragging.retain(|layer| {
							if *layer != LayerNodeIdentifier::ROOT_PARENT {
								document.document_network().nodes.contains_key(&layer.to_node())
							} else {
								log::error!("ROOT_PARENT should not be part of layers_dragging");
								false
							}
						});
						let selected = &tool_data.layers_dragging;
						let mut selected = Selected::new(&mut bounds.original_transforms, &mut pivot, selected, responses, &document.network_interface, None, &ToolType::Select);

						selected.apply_transformation(bounds.original_bound_transform * transformation * bounds.original_bound_transform.inverse());

						// AutoPanning
						let messages = [
							SelectToolMessage::PointerOutsideViewport(modifier_keys.clone()).into(),
							SelectToolMessage::PointerMove(modifier_keys).into(),
						];
						tool_data.auto_panning.setup_by_mouse_position(input, &messages, responses);
					}
				}
				SelectToolFsmState::ResizingBounds
			}
			(SelectToolFsmState::RotatingBounds, SelectToolMessage::PointerMove(modifier_keys)) => {
				if let Some(bounds) = &mut tool_data.bounding_box_manager {
					let angle = {
						let start_offset = tool_data.drag_start - bounds.center_of_transformation;
						let end_offset = input.mouse.position - bounds.center_of_transformation;

						start_offset.angle_between(end_offset)
					};

					let snapped_angle = if input.keyboard.key(modifier_keys.snap_angle) {
						let snap_resolution = ROTATE_SNAP_ANGLE.to_radians();
						(angle / snap_resolution).round() * snap_resolution
					} else {
						angle
					};

					let delta = DAffine2::from_angle(snapped_angle);

					tool_data.layers_dragging.retain(|layer| {
						if *layer != LayerNodeIdentifier::ROOT_PARENT {
							document.document_network().nodes.contains_key(&layer.to_node())
						} else {
							log::error!("ROOT_PARENT should not be part of replacement_selected_layers");
							false
						}
					});
					let mut selected = Selected::new(
						&mut bounds.original_transforms,
						&mut bounds.center_of_transformation,
						&tool_data.layers_dragging,
						responses,
						&document.network_interface,
						None,
						&ToolType::Select,
					);

					selected.update_transforms(delta);
				}

				SelectToolFsmState::RotatingBounds
			}
			(SelectToolFsmState::DraggingPivot, SelectToolMessage::PointerMove(modifier_keys)) => {
				let mouse_position = input.mouse.position;
				let snapped_mouse_position = mouse_position;
				tool_data.pivot.set_viewport_position(snapped_mouse_position, document, responses);

				// AutoPanning
				let messages = [
					SelectToolMessage::PointerOutsideViewport(modifier_keys.clone()).into(),
					SelectToolMessage::PointerMove(modifier_keys).into(),
				];
				tool_data.auto_panning.setup_by_mouse_position(input, &messages, responses);

				SelectToolFsmState::DraggingPivot
			}
			(SelectToolFsmState::DrawingBox { .. }, SelectToolMessage::PointerMove(modifier_keys)) => {
				tool_data.drag_current = input.mouse.position;
				responses.add(OverlaysMessage::Draw);

				// AutoPanning
				let messages = [
					SelectToolMessage::PointerOutsideViewport(modifier_keys.clone()).into(),
					SelectToolMessage::PointerMove(modifier_keys).into(),
				];
				tool_data.auto_panning.setup_by_mouse_position(input, &messages, responses);

				let selection = tool_data.nested_selection_behavior;
				SelectToolFsmState::DrawingBox { selection }
			}
			(SelectToolFsmState::Ready { .. }, SelectToolMessage::PointerMove(_)) => {
				let mut cursor = tool_data.bounding_box_manager.as_ref().map_or(MouseCursorIcon::Default, |bounds| bounds.get_cursor(input, true));

				// Dragging the pivot overrules the other operations
				if tool_data.pivot.is_over(input.mouse.position) {
					cursor = MouseCursorIcon::Move;
				}

				// Generate the hover outline
				responses.add(OverlaysMessage::Draw);

				if tool_data.cursor != cursor {
					tool_data.cursor = cursor;
					responses.add(FrontendMessage::UpdateMouseCursor { cursor });
				}

				let selection = tool_data.nested_selection_behavior;
				SelectToolFsmState::Ready { selection }
			}
			(SelectToolFsmState::Dragging, SelectToolMessage::PointerOutsideViewport(_)) => {
				// AutoPanning
				if let Some(shift) = tool_data.auto_panning.shift_viewport(input, responses) {
					tool_data.drag_current += shift;
					tool_data.drag_start += shift;
				}

				SelectToolFsmState::Dragging
			}
			(SelectToolFsmState::ResizingBounds, SelectToolMessage::PointerOutsideViewport(_)) => {
				// AutoPanning
				if let Some(shift) = tool_data.auto_panning.shift_viewport(input, responses) {
					if let Some(ref mut bounds) = &mut tool_data.bounding_box_manager {
						bounds.center_of_transformation += shift;
						bounds.original_bound_transform.translation += shift;
					}
				}

				self
			}
			(SelectToolFsmState::DraggingPivot, SelectToolMessage::PointerOutsideViewport(_)) => {
				// AutoPanning
				let _ = tool_data.auto_panning.shift_viewport(input, responses);

				self
			}
			(SelectToolFsmState::DrawingBox { .. }, SelectToolMessage::PointerOutsideViewport(_)) => {
				// AutoPanning
				if let Some(shift) = tool_data.auto_panning.shift_viewport(input, responses) {
					tool_data.drag_start += shift;
				}

				self
			}
			(state, SelectToolMessage::PointerOutsideViewport(modifier_keys)) => {
				// AutoPanning
				let messages = [
					SelectToolMessage::PointerOutsideViewport(modifier_keys.clone()).into(),
					SelectToolMessage::PointerMove(modifier_keys).into(),
				];
				tool_data.auto_panning.stop(&messages, responses);

				state
			}
			(SelectToolFsmState::Dragging, SelectToolMessage::Enter) => {
				let response = match input.mouse.position.distance(tool_data.drag_start) < 10. * f64::EPSILON {
					true => DocumentMessage::Undo,
					false => DocumentMessage::CommitTransaction,
				};
				tool_data.snap_manager.cleanup(responses);
				responses.add_front(response);

				let selection = tool_data.nested_selection_behavior;
				SelectToolFsmState::Ready { selection }
			}
			(SelectToolFsmState::Dragging, SelectToolMessage::DragStop { remove_from_selection }) => {
				// Deselect layer if not snap dragging
				if !tool_data.has_dragged && input.keyboard.key(remove_from_selection) && tool_data.layer_selected_on_start.is_none() {
					let quad = tool_data.selection_quad();
					let intersection = document.intersect_quad(quad);

					if let Some(path) = intersection.last() {
						let replacement_selected_layers: Vec<_> = document
							.selected_nodes
							.selected_layers(document.network_interface.document_metadata())
							.filter(|&layer| !path.starts_with(layer, document.network_interface.document_metadata()))
							.collect();

						tool_data.layers_dragging.clear();
						tool_data.layers_dragging.extend(replacement_selected_layers.iter());

						responses.add(NodeGraphMessage::SelectedNodesSet {
							nodes: replacement_selected_layers
								.iter()
								.filter_map(|layer| {
									if *layer != LayerNodeIdentifier::ROOT_PARENT {
										Some(layer.to_node())
									} else {
										log::error!("ROOT_PARENT cannot be part of replacement_selected_layers");
										None
									}
								})
								.collect(),
						});
					}
				} else if let Some(selecting_layer) = tool_data.select_single_layer.take() {
					if !tool_data.has_dragged {
						if selecting_layer == LayerNodeIdentifier::ROOT_PARENT {
							log::error!("selecting_layer should not be ROOT_PARENT");
						} else {
							responses.add(NodeGraphMessage::SelectedNodesSet {
								nodes: vec![selecting_layer.to_node()],
							});
						}
					}
				}

				tool_data.has_dragged = false;
				tool_data.layer_selected_on_start = None;

				responses.add(DocumentMessage::CommitTransaction);
				tool_data.snap_manager.cleanup(responses);
				tool_data.select_single_layer = None;

				let selection = tool_data.nested_selection_behavior;
				SelectToolFsmState::Ready { selection }
			}
			(SelectToolFsmState::ResizingBounds, SelectToolMessage::DragStop { .. } | SelectToolMessage::Enter) => {
				let response = match input.mouse.position.distance(tool_data.drag_start) < 10. * f64::EPSILON {
					true => DocumentMessage::Undo,
					false => DocumentMessage::CommitTransaction,
				};
				responses.add(response);

				tool_data.snap_manager.cleanup(responses);

				if let Some(bounds) = &mut tool_data.bounding_box_manager {
					bounds.original_transforms.clear();
				}

				let selection = tool_data.nested_selection_behavior;
				SelectToolFsmState::Ready { selection }
			}
			(SelectToolFsmState::RotatingBounds, SelectToolMessage::DragStop { .. } | SelectToolMessage::Enter) => {
				let response = match input.mouse.position.distance(tool_data.drag_start) < 10. * f64::EPSILON {
					true => DocumentMessage::Undo,
					false => DocumentMessage::CommitTransaction,
				};
				responses.add(response);

				if let Some(bounds) = &mut tool_data.bounding_box_manager {
					bounds.original_transforms.clear();
				}

				let selection = tool_data.nested_selection_behavior;
				SelectToolFsmState::Ready { selection }
			}
			(SelectToolFsmState::DraggingPivot, SelectToolMessage::DragStop { .. } | SelectToolMessage::Enter) => {
				let response = match input.mouse.position.distance(tool_data.drag_start) < 10. * f64::EPSILON {
					true => DocumentMessage::Undo,
					false => DocumentMessage::CommitTransaction,
				};
				responses.add(response);

				tool_data.snap_manager.cleanup(responses);

				let selection = tool_data.nested_selection_behavior;
				SelectToolFsmState::Ready { selection }
			}
			(SelectToolFsmState::DrawingBox { .. }, SelectToolMessage::DragStop { .. } | SelectToolMessage::Enter) => {
				let quad = tool_data.selection_quad();
				let new_selected: HashSet<_> = document.intersect_quad(quad).collect();
				let current_selected: HashSet<_> = document.selected_nodes.selected_layers(document.network_interface.document_metadata()).collect();
				if new_selected != current_selected {
					tool_data.layers_dragging = new_selected.into_iter().collect();
					responses.add(DocumentMessage::StartTransaction);
					responses.add(NodeGraphMessage::SelectedNodesSet {
						nodes: tool_data
							.layers_dragging
							.iter()
							.filter_map(|layer| {
								if *layer != LayerNodeIdentifier::ROOT_PARENT {
									Some(layer.to_node())
								} else {
									log::error!("ROOT_PARENT cannot be part of tool_data.layers_dragging");
									None
								}
							})
							.collect(),
					});
				}
				responses.add(OverlaysMessage::Draw);

				let selection = tool_data.nested_selection_behavior;
				SelectToolFsmState::Ready { selection }
			}
			(SelectToolFsmState::Ready { .. }, SelectToolMessage::Enter) => {
				let mut selected_layers = document.selected_nodes.selected_layers(document.network_interface.document_metadata());

				if let Some(layer) = selected_layers.next() {
					// Check that only one layer is selected
					if selected_layers.next().is_none() && is_layer_fed_by_node_of_name(layer, &document.network_interface, "Text") {
						responses.add_front(ToolMessage::ActivateTool { tool_type: ToolType::Text });
						responses.add(TextToolMessage::EditSelected);
					}
				}

				let selection = tool_data.nested_selection_behavior;
				SelectToolFsmState::Ready { selection }
			}
			(SelectToolFsmState::Dragging, SelectToolMessage::Abort) => {
				tool_data.snap_manager.cleanup(responses);
				responses.add(DocumentMessage::Undo);
				responses.add(OverlaysMessage::Draw);

				let selection = tool_data.nested_selection_behavior;
				SelectToolFsmState::Ready { selection }
			}
			(_, SelectToolMessage::Abort) => {
				tool_data.layers_dragging.retain(|layer| {
					if *layer != LayerNodeIdentifier::ROOT_PARENT {
						document.document_network().nodes.contains_key(&layer.to_node())
					} else {
						false
					}
				});
				if let Some(mut bounding_box_overlays) = tool_data.bounding_box_manager.take() {
					let mut selected = Selected::new(
						&mut bounding_box_overlays.original_transforms,
						&mut bounding_box_overlays.opposite_pivot,
						&tool_data.layers_dragging,
						responses,
						&document.network_interface,
						None,
						&ToolType::Select,
					);

					selected.revert_operation();
				}

				responses.add(OverlaysMessage::Draw);

				tool_data.snap_manager.cleanup(responses);

				let selection = tool_data.nested_selection_behavior;
				SelectToolFsmState::Ready { selection }
			}
			(_, SelectToolMessage::SetPivot { position }) => {
				responses.add(DocumentMessage::StartTransaction);

				let pos: Option<DVec2> = position.into();
				tool_data.pivot.set_normalized_position(pos.unwrap(), document, responses);

				self
			}
			_ => self,
		}
	}

	fn standard_tool_messages(&self, message: &ToolMessage, responses: &mut VecDeque<Message>, _tool_data: &mut Self::ToolData) -> bool {
		// Check for standard hits or cursor events
		match message {
			ToolMessage::UpdateHints => {
				self.update_hints(responses);
				true
			}
			ToolMessage::UpdateCursor => {
				self.update_cursor(responses);
				true
			}
			_ => false,
		}
	}

	fn update_hints(&self, responses: &mut VecDeque<Message>) {
		match self {
			SelectToolFsmState::Ready { selection } => {
				let hint_data = HintData(vec![
					HintGroup(vec![HintInfo::mouse(MouseMotion::LmbDrag, "Drag Selected")]),
					HintGroup({
						let mut hints = vec![HintInfo::mouse(MouseMotion::Lmb, "Select Object"), HintInfo::keys([Key::Shift], "Extend Selection").prepend_plus()];
						if *selection == NestedSelectionBehavior::Shallowest {
							hints.extend([HintInfo::keys([Key::Accel], "Deepest").prepend_plus(), HintInfo::mouse(MouseMotion::LmbDouble, "Deepen Selection")]);
						}
						hints
					}),
					HintGroup(vec![
						HintInfo::mouse(MouseMotion::LmbDrag, "Select Area"),
						HintInfo::keys([Key::Shift], "Extend Selection").prepend_plus(),
					]),
					HintGroup(vec![HintInfo::keys([Key::KeyG, Key::KeyR, Key::KeyS], "Grab/Rotate/Scale Selected")]),
					HintGroup(vec![
						HintInfo::arrow_keys("Nudge Selected"),
						HintInfo::keys([Key::Shift], "10x").prepend_plus(),
						HintInfo::keys([Key::Alt], "Resize Corner").prepend_plus(),
						HintInfo::keys([Key::Control], "Other Corner").prepend_plus(),
					]),
					HintGroup(vec![
						HintInfo::keys_and_mouse([Key::Alt], MouseMotion::LmbDrag, "Move Duplicate"),
						HintInfo::keys([Key::Control, Key::KeyD], "Duplicate").add_mac_keys([Key::Command, Key::KeyD]),
					]),
				]);
				responses.add(FrontendMessage::UpdateInputHints { hint_data });
			}
			SelectToolFsmState::Dragging => {
				let hint_data = HintData(vec![
					HintGroup(vec![HintInfo::mouse(MouseMotion::Rmb, ""), HintInfo::keys([Key::Escape], "Cancel").prepend_slash()]),
					HintGroup(vec![HintInfo::keys([Key::Shift], "Constrain to Axis")]),
					HintGroup(vec![
						HintInfo::keys([Key::Alt], "Move Duplicate"),
						HintInfo::keys([Key::Control, Key::KeyD], "Place Duplicate").add_mac_keys([Key::Command, Key::KeyD]),
					]),
				]);
				responses.add(FrontendMessage::UpdateInputHints { hint_data });
			}
			SelectToolFsmState::DrawingBox { .. } => {
				// TODO: Add hint and implement functionality for holding Shift to extend the selection, thus preventing the prior selection from being cleared
				// TODO: Also fix the current functionality so canceling the box select doesn't clear the prior selection
				let hint_data = HintData(vec![HintGroup(vec![HintInfo::mouse(MouseMotion::Rmb, ""), HintInfo::keys([Key::Escape], "Cancel").prepend_slash()])]);
				responses.add(FrontendMessage::UpdateInputHints { hint_data });
			}
			_ => {}
		}
	}

	fn update_cursor(&self, responses: &mut VecDeque<Message>) {
		responses.add(FrontendMessage::UpdateMouseCursor { cursor: MouseCursorIcon::Default });
	}
}

fn not_artboard(document: &DocumentMessageHandler) -> impl Fn(&LayerNodeIdentifier) -> bool + '_ {
	|&layer| !document.network_interface.is_artboard(&layer.to_node())
}

fn drag_shallowest_manipulation(responses: &mut VecDeque<Message>, selected: Vec<LayerNodeIdentifier>, tool_data: &mut SelectToolData, document: &DocumentMessageHandler) {
	for layer in selected {
		let ancestor = layer
			.ancestors(document.network_interface.document_metadata())
			.filter(not_artboard(document))
			.find(|&ancestor| document.selected_nodes.selected_layers_contains(ancestor, document.network_interface.document_metadata()));

		let new_selected = ancestor.unwrap_or_else(|| layer.ancestors(document.network_interface.document_metadata()).filter(not_artboard(document)).last().unwrap_or(layer));
		tool_data
			.layers_dragging
			.retain(|layer| !layer.ancestors(document.network_interface.document_metadata()).any(|ancestor| ancestor == new_selected));
		tool_data.layers_dragging.push(new_selected);
	}

	responses.add(NodeGraphMessage::SelectedNodesSet {
		nodes: tool_data
			.layers_dragging
			.iter()
			.filter_map(|layer| {
				if *layer != LayerNodeIdentifier::ROOT_PARENT {
					Some(layer.to_node())
				} else {
					log::error!("ROOT_PARENT cannot be part of tool_data.layers_dragging");
					None
				}
			})
			.collect(),
	});
}

fn drag_deepest_manipulation(responses: &mut VecDeque<Message>, selected: Vec<LayerNodeIdentifier>, tool_data: &mut SelectToolData, document: &DocumentMessageHandler) {
	tool_data
		.layers_dragging
		.append(&mut vec![document.find_deepest(&selected, &document.network_interface.document_metadata()).unwrap_or(
			LayerNodeIdentifier::new(
				document.network_interface.get_root_node(true).expect("Root node should exist when dragging layers").node_id,
				&document.network_interface.document_network(),
			),
		)]);
	responses.add(NodeGraphMessage::SelectedNodesSet {
		nodes: tool_data
			.layers_dragging
			.iter()
			.filter_map(|layer| {
				if *layer != LayerNodeIdentifier::ROOT_PARENT {
					Some(layer.to_node())
				} else {
					log::error!("ROOT_PARENT cannot be part of tool_data.layers_dragging");
					None
				}
			})
			.collect(),
	});
}

fn edit_layer_shallowest_manipulation(document: &DocumentMessageHandler, layer: LayerNodeIdentifier, responses: &mut VecDeque<Message>) {
	if document.selected_nodes.selected_layers_contains(layer, document.network_interface.document_metadata()) {
		responses.add_front(ToolMessage::ActivateTool { tool_type: ToolType::Path });
		return;
	}

	let Some(new_selected) = layer.ancestors(document.network_interface.document_metadata()).filter(not_artboard(document)).find(|ancestor| {
		ancestor
			.parent(document.network_interface.document_metadata())
			.is_some_and(|parent| document.selected_nodes.selected_layers_contains(parent, document.network_interface.document_metadata()))
	}) else {
		return;
	};

	if new_selected == LayerNodeIdentifier::ROOT_PARENT {
		log::error!("new_selected cannot be ROOT_PARENT");
		return;
	}

	responses.add(NodeGraphMessage::SelectedNodesSet { nodes: vec![new_selected.to_node()] });
}

fn edit_layer_deepest_manipulation(layer: LayerNodeIdentifier, network_interface: &NodeNetworkInterface, responses: &mut VecDeque<Message>) {
	if is_layer_fed_by_node_of_name(layer, network_interface, "Text") {
		responses.add_front(ToolMessage::ActivateTool { tool_type: ToolType::Text });
		responses.add(TextToolMessage::EditSelected);
<<<<<<< HEAD
	} else if is_layer_fed_by_node_of_name(layer, network_interface, "Shape") {
=======
	} else if is_layer_fed_by_node_of_name(layer, document_network, "Path") {
>>>>>>> e66620dc
		responses.add_front(ToolMessage::ActivateTool { tool_type: ToolType::Path });
	}
}<|MERGE_RESOLUTION|>--- conflicted
+++ resolved
@@ -554,15 +554,9 @@
 					.map(|bounding_box| bounding_box.check_rotate(input.mouse.position))
 					.unwrap_or_default();
 
-<<<<<<< HEAD
 				let mut selected: Vec<_> = document.selected_nodes.selected_visible_and_unlocked_layers(&document.network_interface).collect();
-				let intersection_list = document.click_list(input.mouse.position, &document.network_interface.document_metadata());
-				let intersection = document.find_deepest(&intersection_list, &document.network_interface.document_metadata());
-=======
-				let mut selected: Vec<_> = document.selected_nodes.selected_visible_and_unlocked_layers(document.metadata()).collect();
-				let intersection_list = document.click_list(input.mouse.position, &document.network).collect::<Vec<_>>();
-				let intersection = document.find_deepest(&intersection_list, &document.network);
->>>>>>> e66620dc
+				let intersection_list = document.click_list(input.mouse.position).collect::<Vec<_>>();
+				let intersection = document.find_deepest(&intersection_list);
 
 				// If the user is dragging the bounding box bounds, go into ResizingBounds mode.
 				// If the user is dragging the rotate trigger, go into RotatingBounds mode.
@@ -711,16 +705,6 @@
 				}
 
 				let axis_align = input.keyboard.key(modifier_keys.axis_align);
-<<<<<<< HEAD
-				let mouse_position = axis_align_drag(axis_align, input.mouse.position, tool_data.drag_start);
-				let total_mouse_delta_document = document
-					.network_interface
-					.document_metadata()
-					.document_to_viewport
-					.inverse()
-					.transform_vector2(mouse_position - tool_data.drag_start);
-=======
->>>>>>> e66620dc
 
 				// Ignore the non duplicated layers if the current layers have not spawned yet.
 				let layers_exist = tool_data
@@ -730,40 +714,8 @@
 				let ignore = tool_data.non_duplicated_layers.as_ref().filter(|_| !layers_exist).unwrap_or(&tool_data.layers_dragging);
 
 				let snap_data = SnapData::ignore(document, input, ignore);
-<<<<<<< HEAD
-				let mouse_delta_document = document
-					.network_interface
-					.document_metadata()
-					.document_to_viewport
-					.inverse()
-					.transform_vector2(mouse_position - tool_data.drag_current);
-				let mut offset = mouse_delta_document;
-				let mut best_snap = SnappedPoint::infinite_snap(document.network_interface.document_metadata().document_to_viewport.inverse().transform_point2(mouse_position));
-
-				for point in &mut tool_data.snap_candidates {
-					point.document_point += total_mouse_delta_document;
-					let snapped = if axis_align {
-						let constraint = SnapConstraint::Line {
-							origin: point.document_point,
-							direction: total_mouse_delta_document.try_normalize().unwrap_or(DVec2::X),
-						};
-						tool_data.snap_manager.constrained_snap(&snap_data, point, constraint, None)
-					} else {
-						tool_data.snap_manager.free_snap(&snap_data, point, None, false)
-					};
-					if best_snap.other_snap_better(&snapped) {
-						offset = snapped.snapped_point_document - point.document_point + mouse_delta_document;
-						best_snap = snapped;
-					}
-					point.document_point -= total_mouse_delta_document;
-				}
-				tool_data.snap_manager.update_indicator(best_snap);
-
-				let mouse_delta = document.network_interface.document_metadata().document_to_viewport.transform_vector2(offset);
-=======
 				let (start, current) = (tool_data.drag_start, tool_data.drag_current);
 				let mouse_delta = snap_drag(start, current, axis_align, snap_data, &mut tool_data.snap_manager, &tool_data.snap_candidates);
->>>>>>> e66620dc
 
 				// TODO: Cache the result of `shallowest_unique_layers` to avoid this heavy computation every frame of movement, see https://github.com/GraphiteEditor/Graphite/pull/481
 				for layer_ancestors in document.network_interface.shallowest_unique_layers(tool_data.layers_dragging.iter().copied()) {
@@ -1258,14 +1210,10 @@
 }
 
 fn drag_deepest_manipulation(responses: &mut VecDeque<Message>, selected: Vec<LayerNodeIdentifier>, tool_data: &mut SelectToolData, document: &DocumentMessageHandler) {
-	tool_data
-		.layers_dragging
-		.append(&mut vec![document.find_deepest(&selected, &document.network_interface.document_metadata()).unwrap_or(
-			LayerNodeIdentifier::new(
-				document.network_interface.get_root_node(true).expect("Root node should exist when dragging layers").node_id,
-				&document.network_interface.document_network(),
-			),
-		)]);
+	tool_data.layers_dragging.append(&mut vec![document.find_deepest(&selected).unwrap_or(LayerNodeIdentifier::new(
+		document.network_interface.get_root_node(true).expect("Root node should exist when dragging layers").node_id,
+		&document.network_interface.document_network(),
+	))]);
 	responses.add(NodeGraphMessage::SelectedNodesSet {
 		nodes: tool_data
 			.layers_dragging
@@ -1308,11 +1256,7 @@
 	if is_layer_fed_by_node_of_name(layer, network_interface, "Text") {
 		responses.add_front(ToolMessage::ActivateTool { tool_type: ToolType::Text });
 		responses.add(TextToolMessage::EditSelected);
-<<<<<<< HEAD
-	} else if is_layer_fed_by_node_of_name(layer, network_interface, "Shape") {
-=======
 	} else if is_layer_fed_by_node_of_name(layer, document_network, "Path") {
->>>>>>> e66620dc
 		responses.add_front(ToolMessage::ActivateTool { tool_type: ToolType::Path });
 	}
 }
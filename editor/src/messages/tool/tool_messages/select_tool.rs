#![allow(clippy::too_many_arguments)]

use super::tool_prelude::*;
use crate::application::generate_uuid;
use crate::consts::{ROTATE_SNAP_ANGLE, SELECTION_TOLERANCE};
use crate::messages::input_mapper::utility_types::input_mouse::ViewportPosition;
use crate::messages::portfolio::document::graph_operation::utility_types::TransformIn;
use crate::messages::portfolio::document::overlays::utility_types::OverlayContext;
use crate::messages::portfolio::document::utility_types::document_metadata::LayerNodeIdentifier;
use crate::messages::portfolio::document::utility_types::misc::{AlignAggregate, AlignAxis, FlipAxis};
use crate::messages::portfolio::document::utility_types::network_interface::{FlowType, NodeNetworkInterface, NodeTemplate};
use crate::messages::portfolio::document::utility_types::transformation::Selected;
use crate::messages::tool::common_functionality::auto_panning::AutoPanning;
use crate::messages::tool::common_functionality::graph_modification_utils::is_layer_fed_by_node_of_name;
use crate::messages::tool::common_functionality::pivot::Pivot;
use crate::messages::tool::common_functionality::snapping::{self, SnapCandidatePoint, SnapData, SnapManager};
use crate::messages::tool::common_functionality::transformation_cage::*;

use graph_craft::document::NodeId;
use graphene_core::renderer::Quad;
use graphene_std::vector::misc::BooleanOperation;

use std::fmt;

#[derive(Default)]
pub struct SelectTool {
	fsm_state: SelectToolFsmState,
	tool_data: SelectToolData,
}

#[allow(dead_code)]
#[derive(Default)]
pub struct SelectOptions {
	nested_selection_behavior: NestedSelectionBehavior,
}

#[derive(PartialEq, Eq, Clone, Debug, Hash, serde::Serialize, serde::Deserialize, specta::Type)]
pub enum SelectOptionsUpdate {
	NestedSelectionBehavior(NestedSelectionBehavior),
}

#[derive(Default, PartialEq, Eq, Clone, Copy, Debug, Hash, serde::Serialize, serde::Deserialize, specta::Type)]
pub enum NestedSelectionBehavior {
	#[default]
	Deepest,
	Shallowest,
}

impl fmt::Display for NestedSelectionBehavior {
	fn fmt(&self, f: &mut fmt::Formatter<'_>) -> fmt::Result {
		match self {
			NestedSelectionBehavior::Deepest => write!(f, "Deep Select"),
			NestedSelectionBehavior::Shallowest => write!(f, "Shallow Select"),
		}
	}
}

#[derive(PartialEq, Clone, Debug, serde::Serialize, serde::Deserialize, specta::Type)]
pub struct SelectToolPointerKeys {
	pub axis_align: Key,
	pub snap_angle: Key,
	pub center: Key,
	pub duplicate: Key,
}

#[impl_message(Message, ToolMessage, Select)]
#[derive(PartialEq, Clone, Debug, serde::Serialize, serde::Deserialize, specta::Type)]
pub enum SelectToolMessage {
	// Standard messages
	Abort,
	Overlays(OverlayContext),

	// Tool-specific messages
	DragStart { add_to_selection: Key, select_deepest: Key },
	DragStop { remove_from_selection: Key },
	EditLayer,
	Enter,
	PointerMove(SelectToolPointerKeys),
	PointerOutsideViewport(SelectToolPointerKeys),
	SelectOptions(SelectOptionsUpdate),
	SetPivot { position: PivotPosition },
}

impl ToolMetadata for SelectTool {
	fn icon_name(&self) -> String {
		"GeneralSelectTool".into()
	}
	fn tooltip(&self) -> String {
		"Select Tool".into()
	}
	fn tool_type(&self) -> crate::messages::tool::utility_types::ToolType {
		ToolType::Select
	}
}

impl SelectTool {
	fn deep_selection_widget(&self) -> WidgetHolder {
		let layer_selection_behavior_entries = [NestedSelectionBehavior::Deepest, NestedSelectionBehavior::Shallowest]
			.iter()
			.map(|mode| {
				MenuListEntry::new(format!("{mode:?}"))
					.label(mode.to_string())
					.on_commit(move |_| SelectToolMessage::SelectOptions(SelectOptionsUpdate::NestedSelectionBehavior(*mode)).into())
			})
			.collect();

		DropdownInput::new(vec![layer_selection_behavior_entries])
			.selected_index(Some((self.tool_data.nested_selection_behavior == NestedSelectionBehavior::Shallowest) as u32))
			.tooltip("Choose if clicking nested layers directly selects the deepest, or selects the shallowest and deepens by double clicking")
			.widget_holder()
	}

	fn pivot_widget(&self, disabled: bool) -> WidgetHolder {
		PivotInput::new(self.tool_data.pivot.to_pivot_position())
			.on_update(|pivot_input: &PivotInput| SelectToolMessage::SetPivot { position: pivot_input.position }.into())
			.disabled(disabled)
			.widget_holder()
	}

	fn alignment_widgets(&self, disabled: bool) -> impl Iterator<Item = WidgetHolder> {
		[AlignAxis::X, AlignAxis::Y]
			.into_iter()
			.flat_map(|axis| [(axis, AlignAggregate::Min), (axis, AlignAggregate::Center), (axis, AlignAggregate::Max)])
			.map(move |(axis, aggregate)| {
				let (icon, tooltip) = match (axis, aggregate) {
					(AlignAxis::X, AlignAggregate::Min) => ("AlignLeft", "Align Left"),
					(AlignAxis::X, AlignAggregate::Center) => ("AlignHorizontalCenter", "Align Horizontal Center"),
					(AlignAxis::X, AlignAggregate::Max) => ("AlignRight", "Align Right"),
					(AlignAxis::Y, AlignAggregate::Min) => ("AlignTop", "Align Top"),
					(AlignAxis::Y, AlignAggregate::Center) => ("AlignVerticalCenter", "Align Vertical Center"),
					(AlignAxis::Y, AlignAggregate::Max) => ("AlignBottom", "Align Bottom"),
				};
				IconButton::new(icon, 24)
					.tooltip(tooltip)
					.on_update(move |_| DocumentMessage::AlignSelectedLayers { axis, aggregate }.into())
					.disabled(disabled)
					.widget_holder()
			})
	}

	fn flip_widgets(&self, disabled: bool) -> impl Iterator<Item = WidgetHolder> {
		[(FlipAxis::X, "Horizontal"), (FlipAxis::Y, "Vertical")].into_iter().map(move |(flip_axis, name)| {
			IconButton::new("Flip".to_string() + name, 24)
				.tooltip("Flip ".to_string() + name)
				.on_update(move |_| DocumentMessage::FlipSelectedLayers { flip_axis }.into())
				.disabled(disabled)
				.widget_holder()
		})
	}

	fn boolean_widgets(&self, selected_count: usize) -> impl Iterator<Item = WidgetHolder> {
		let operations = BooleanOperation::list();
		let icons = BooleanOperation::icons();
		operations.into_iter().zip(icons).map(move |(operation, icon)| {
			IconButton::new(icon, 24)
				.tooltip(operation.to_string())
				.disabled(selected_count == 0)
				.on_update(move |_| DocumentMessage::InsertBooleanOperation { operation }.into())
				.widget_holder()
		})
	}
}

impl LayoutHolder for SelectTool {
	fn layout(&self) -> Layout {
		let mut widgets = Vec::new();

		// Select mode (Deep/Shallow)
		widgets.push(self.deep_selection_widget());

		// Pivot
		widgets.push(Separator::new(SeparatorType::Unrelated).widget_holder());
		widgets.push(self.pivot_widget(self.tool_data.selected_layers_count == 0));

		// Align
		let disabled = self.tool_data.selected_layers_count < 2;
		widgets.push(Separator::new(SeparatorType::Unrelated).widget_holder());
		widgets.extend(self.alignment_widgets(disabled));
		widgets.push(
			PopoverButton::new()
				.popover_layout(vec![
					LayoutGroup::Row {
						widgets: vec![TextLabel::new("Align").bold(true).widget_holder()],
					},
					LayoutGroup::Row {
						widgets: vec![TextLabel::new("Coming soon").widget_holder()],
					},
				])
				.disabled(disabled)
				.widget_holder(),
		);

		// Flip
		let disabled = self.tool_data.selected_layers_count == 0;
		widgets.push(Separator::new(SeparatorType::Unrelated).widget_holder());
		widgets.extend(self.flip_widgets(disabled));

		// Boolean
		widgets.push(Separator::new(SeparatorType::Unrelated).widget_holder());
		widgets.extend(self.boolean_widgets(self.tool_data.selected_layers_count));

		Layout::WidgetLayout(WidgetLayout::new(vec![LayoutGroup::Row { widgets }]))
	}
}

impl<'a> MessageHandler<ToolMessage, &mut ToolActionHandlerData<'a>> for SelectTool {
	fn process_message(&mut self, message: ToolMessage, responses: &mut VecDeque<Message>, tool_data: &mut ToolActionHandlerData<'a>) {
		if let ToolMessage::Select(SelectToolMessage::SelectOptions(SelectOptionsUpdate::NestedSelectionBehavior(nested_selection_behavior))) = message {
			self.tool_data.nested_selection_behavior = nested_selection_behavior;
			responses.add(ToolMessage::UpdateHints);
		}

		self.fsm_state.process_event(message, &mut self.tool_data, tool_data, &(), responses, false);

		if self.tool_data.pivot.should_refresh_pivot_position() || self.tool_data.selected_layers_changed {
			// Send the layout containing the updated pivot position (a bit ugly to do it here not in the fsm but that doesn't have SelectTool)
			self.send_layout(responses, LayoutTarget::ToolOptions);
			self.tool_data.selected_layers_changed = false;
		}
	}

	fn actions(&self) -> ActionList {
		let mut common = actions!(SelectToolMessageDiscriminant;
			PointerMove,
			Abort,
			EditLayer,
			Enter,
		);

		let additional = match self.fsm_state {
			SelectToolFsmState::Ready { .. } => actions!(SelectToolMessageDiscriminant; DragStart),
			_ => actions!(SelectToolMessageDiscriminant; DragStop),
		};
		common.extend(additional);

		common
	}
}

impl ToolTransition for SelectTool {
	fn event_to_message_map(&self) -> EventToMessageMap {
		EventToMessageMap {
			tool_abort: Some(SelectToolMessage::Abort.into()),
			overlay_provider: Some(|overlay_context| SelectToolMessage::Overlays(overlay_context).into()),
			..Default::default()
		}
	}
}
#[derive(Clone, Copy, Debug, PartialEq, Eq, Hash)]
enum SelectToolFsmState {
	Ready { selection: NestedSelectionBehavior },
	DrawingBox { selection: NestedSelectionBehavior },
	Dragging,
	ResizingBounds,
	RotatingBounds,
	DraggingPivot,
}
impl Default for SelectToolFsmState {
	fn default() -> Self {
		let selection = NestedSelectionBehavior::Deepest;
		SelectToolFsmState::Ready { selection }
	}
}

#[derive(Clone, Debug, Default)]
struct SelectToolData {
	drag_start: ViewportPosition,
	drag_current: ViewportPosition,
	layers_dragging: Vec<LayerNodeIdentifier>,
	layer_selected_on_start: Option<LayerNodeIdentifier>,
	select_single_layer: Option<LayerNodeIdentifier>,
	has_dragged: bool,
	non_duplicated_layers: Option<Vec<LayerNodeIdentifier>>,
	bounding_box_manager: Option<BoundingBoxManager>,
	snap_manager: SnapManager,
	cursor: MouseCursorIcon,
	pivot: Pivot,
	nested_selection_behavior: NestedSelectionBehavior,
	selected_layers_count: usize,
	selected_layers_changed: bool,
	snap_candidates: Vec<SnapCandidatePoint>,
	auto_panning: AutoPanning,
}

impl SelectToolData {
	fn get_snap_candidates(&mut self, document: &DocumentMessageHandler, input: &InputPreprocessorMessageHandler) {
		self.snap_candidates.clear();
		for &layer in &self.layers_dragging {
			if (self.snap_candidates.len() as f64) < document.snapping_state.tolerance {
				snapping::get_layer_snap_points(layer, &SnapData::new(document, input), &mut self.snap_candidates);
			}
			if let Some(bounds) = document.metadata().bounding_box_with_transform(layer, DAffine2::IDENTITY) {
				let quad = document.metadata().transform_to_document(layer) * Quad::from_box(bounds);
				snapping::get_bbox_points(quad, &mut self.snap_candidates, snapping::BBoxSnapValues::BOUNDING_BOX, document);
			}
		}
	}

	fn selection_quad(&self) -> Quad {
		let bbox = self.selection_box();
		Quad::from_box(bbox)
	}

	fn selection_box(&self) -> [DVec2; 2] {
		if self.drag_current == self.drag_start {
			let tolerance = DVec2::splat(SELECTION_TOLERANCE);
			[self.drag_start - tolerance, self.drag_start + tolerance]
		} else {
			[self.drag_start, self.drag_current]
		}
	}

	/// Duplicates the currently dragging layers. Called when Alt is pressed and the layers have not yet been duplicated.
	fn start_duplicates(&mut self, document: &DocumentMessageHandler, responses: &mut VecDeque<Message>) {
		self.non_duplicated_layers = Some(self.layers_dragging.clone());
		let mut new_dragging = Vec::new();
		for layer in document.network_interface.shallowest_unique_layers(self.layers_dragging.iter().copied().rev()) {
			let Some(parent) = layer.parent(&document.metadata()) else { continue };

			// Moves the layer back to its starting position.
			responses.add(GraphOperationMessage::TransformChange {
				layer,
				transform: DAffine2::from_translation(self.drag_start - self.drag_current),
				transform_in: TransformIn::Viewport,
				skip_rerender: true,
			});

			// Copy the layer
			let mut copy_ids = HashMap::new();
<<<<<<< HEAD
			let node_id = layer.to_node();
			copy_ids.insert(node_id, NodeId(0 as u64));

			document
				.network_interface
				.upstream_flow_back_from_nodes(vec![layer.to_node()], FlowType::LayerChildrenUpstreamFlow)
				.enumerate()
				.for_each(|(index, (_, node_id))| {
					copy_ids.insert(node_id, NodeId((index + 1) as u64));
				});
=======
			let node = layer.to_node();
			copy_ids.insert(node, NodeId(0_u64));
			if let Some(input_node) = document
				.network()
				.nodes
				.get(&node)
				.and_then(|node| if node.is_layer { node.inputs.get(1) } else { node.inputs.first() })
				.and_then(|input| input.as_node())
			{
				document
					.network()
					.upstream_flow_back_from_nodes(vec![input_node], graph_craft::document::FlowType::UpstreamFlow)
					.enumerate()
					.for_each(|(index, (_, node_id))| {
						copy_ids.insert(node_id, NodeId((index + 1) as u64));
					});
			};
			let nodes: HashMap<NodeId, DocumentNode> =
				NodeGraphMessageHandler::copy_nodes(document.network(), &document.node_graph_handler.network, &document.node_graph_handler.resolved_types, &copy_ids).collect();
>>>>>>> 59a943f4

			let nodes: HashMap<NodeId, NodeTemplate> = document.network_interface.copy_nodes(&copy_ids, true).collect();

			let insert_index = DocumentMessageHandler::get_calculated_insert_index(&document.metadata(), &document.selected_nodes, parent);

			let new_ids: HashMap<_, _> = nodes.iter().map(|(&id, _)| (id, NodeId(generate_uuid()))).collect();

<<<<<<< HEAD
			let layer_id = new_ids.get(&NodeId(0)).expect("Node Id 0 should be a layer").clone();
			let layer = LayerNodeIdentifier::new_unchecked(layer_id);
			new_dragging.push(layer);
			responses.add(NodeGraphMessage::AddNodes {
				nodes,
				new_ids,
				use_document_network: true,
			});
			responses.add(GraphOperationMessage::MoveLayerToStack {
				layer,
				parent,
				insert_index,
				skip_rerender: true,
			});
=======
			let layer_id = *new_ids.get(&NodeId(0)).expect("Node Id 0 should be a layer");
			responses.add(GraphOperationMessage::AddNodesAsChild { nodes, new_ids, parent, insert_index });
			new_dragging.push(LayerNodeIdentifier::new_unchecked(layer_id));
>>>>>>> 59a943f4
		}
		let nodes = new_dragging.iter().map(|layer| layer.to_node()).collect();
		responses.add(NodeGraphMessage::SelectedNodesSet { nodes });
		responses.add(NodeGraphMessage::RunDocumentGraph);
		self.layers_dragging = new_dragging;
	}

	/// Removes the duplicated layers. Called when Alt is released and the layers have previously been duplicated.
	fn stop_duplicates(&mut self, document: &DocumentMessageHandler, responses: &mut VecDeque<Message>) {
		let Some(original) = self.non_duplicated_layers.take() else {
			return;
		};

		// Delete the duplicated layers
		for layer in document.network_interface.shallowest_unique_layers(self.layers_dragging.iter().copied()) {
			responses.add(NodeGraphMessage::DeleteNodes {
				node_ids: vec![layer.to_node()],
				reconnect: true,
				use_document_network: true,
			});
		}

		for &layer in &original {
			responses.add(GraphOperationMessage::TransformChange {
				layer,
				transform: DAffine2::from_translation(self.drag_current - self.drag_start),
				transform_in: TransformIn::Viewport,
				skip_rerender: true,
			});
		}
		let nodes = original
			.iter()
			.filter_map(|layer| {
				if *layer != LayerNodeIdentifier::ROOT_PARENT {
					Some(layer.to_node())
				} else {
					log::error!("ROOT_PARENT cannot be part of non_duplicated_layers");
					None
				}
			})
			.collect();
		responses.add(NodeGraphMessage::SelectedNodesSet { nodes });
		self.layers_dragging = original;
	}
}

impl Fsm for SelectToolFsmState {
	type ToolData = SelectToolData;
	type ToolOptions = ();

	fn transition(self, event: ToolMessage, tool_data: &mut Self::ToolData, tool_action_data: &mut ToolActionHandlerData, _tool_options: &(), responses: &mut VecDeque<Message>) -> Self {
		let ToolActionHandlerData { document, input, .. } = tool_action_data;

		let ToolMessage::Select(event) = event else {
			return self;
		};
		match (self, event) {
			(_, SelectToolMessage::Overlays(mut overlay_context)) => {
				tool_data.snap_manager.draw_overlays(SnapData::new(document, input), &mut overlay_context);

				let selected_layers_count = document.selected_nodes.selected_unlocked_layers(&document.network_interface).count();
				tool_data.selected_layers_changed = selected_layers_count != tool_data.selected_layers_count;
				tool_data.selected_layers_count = selected_layers_count;

				// Outline selected layers
				for layer in document.selected_nodes.selected_visible_and_unlocked_layers(&document.network_interface) {
					overlay_context.outline(document.metadata().layer_outline(layer), document.metadata().transform_to_viewport(layer));
				}

				// Update bounds
				let transform = document
					.selected_nodes
					.selected_visible_and_unlocked_layers(&document.network_interface)
					.next()
					.map(|layer| document.metadata().transform_to_viewport(layer));
				let transform = transform.unwrap_or(DAffine2::IDENTITY);
				let bounds = document
					.selected_nodes
					.selected_visible_and_unlocked_layers(&document.network_interface)
					.filter_map(|layer| {
						document
							.metadata()
							.bounding_box_with_transform(layer, transform.inverse() * document.metadata().transform_to_viewport(layer))
					})
					.reduce(graphene_core::renderer::Quad::combine_bounds);
				if let Some(bounds) = bounds {
					let bounding_box_manager = tool_data.bounding_box_manager.get_or_insert(BoundingBoxManager::default());

					bounding_box_manager.bounds = bounds;
					bounding_box_manager.transform = transform;

					bounding_box_manager.render_overlays(&mut overlay_context);
				} else {
					tool_data.bounding_box_manager.take();
				}

				// Update pivot
				tool_data.pivot.update_pivot(document, &mut overlay_context);

				// Check if the tool is in box selection mode
				if matches!(self, Self::DrawingBox { .. }) {
					// Get the updated selection box bounds
					let quad = Quad::from_box([tool_data.drag_start, tool_data.drag_current]);

					// Draw outline visualizations on the layers to be selected
					for layer in document.intersect_quad(quad) {
						overlay_context.outline(document.metadata().layer_outline(layer), document.metadata().transform_to_viewport(layer));
					}

					// Update the selection box
					overlay_context.quad(quad);
				} else {
					// Get the layer the user is hovering over
					let click = document.click(input.mouse.position);
					let not_selected_click = click.filter(|&hovered_layer| !document.selected_nodes.selected_layers_contains(hovered_layer, document.metadata()));
					if let Some(layer) = not_selected_click {
						overlay_context.outline(document.metadata().layer_outline(layer), document.metadata().transform_to_viewport(layer));
					}
				}

				self
			}
			(_, SelectToolMessage::EditLayer) => {
				// Edit the clicked layer
				if let Some(intersect) = document.click(input.mouse.position) {
					match tool_data.nested_selection_behavior {
						NestedSelectionBehavior::Shallowest => edit_layer_shallowest_manipulation(document, intersect, responses),
						NestedSelectionBehavior::Deepest => edit_layer_deepest_manipulation(intersect, &document.network_interface, responses),
					}
				}

				self
			}
			(SelectToolFsmState::Ready { .. }, SelectToolMessage::DragStart { add_to_selection, select_deepest }) => {
				tool_data.drag_start = input.mouse.position;
				tool_data.drag_current = input.mouse.position;

				let dragging_bounds = tool_data.bounding_box_manager.as_mut().and_then(|bounding_box| {
					let edges = bounding_box.check_selected_edges(input.mouse.position);

					bounding_box.selected_edges = edges.map(|(top, bottom, left, right)| {
						let selected_edges = SelectedEdges::new(top, bottom, left, right, bounding_box.bounds);
						bounding_box.opposite_pivot = selected_edges.calculate_pivot();
						selected_edges
					});

					edges
				});

				let rotating_bounds = tool_data
					.bounding_box_manager
					.as_ref()
					.map(|bounding_box| bounding_box.check_rotate(input.mouse.position))
					.unwrap_or_default();

				let mut selected: Vec<_> = document.selected_nodes.selected_visible_and_unlocked_layers(&document.network_interface).collect();
				let intersection_list = document.click_list(input.mouse.position).collect::<Vec<_>>();
				let intersection = document.find_deepest(&intersection_list);

				// If the user is dragging the bounding box bounds, go into ResizingBounds mode.
				// If the user is dragging the rotate trigger, go into RotatingBounds mode.
				// If the user clicks on a layer that is in their current selection, go into the dragging mode.
				// If the user clicks on new shape, make that layer their new selection.
				// Otherwise enter the box select mode

				let state =
				// Dragging the pivot
				if tool_data.pivot.is_over(input.mouse.position) {
					responses.add(DocumentMessage::StartTransaction);

					// tool_data.snap_manager.start_snap(document, input, document.bounding_boxes(), true, true);
					// tool_data.snap_manager.add_all_document_handles(document, input, &[], &[], &[]);

					SelectToolFsmState::DraggingPivot
				}
				// Dragging one (or two, forming a corner) of the transform cage bounding box edges
				else if let Some(_selected_edges) = dragging_bounds {
					responses.add(DocumentMessage::StartTransaction);

					tool_data.layers_dragging = selected;

					if let Some(bounds) = &mut tool_data.bounding_box_manager {
						bounds.original_bound_transform = bounds.transform;

						tool_data.layers_dragging.retain(|layer| {
							if *layer != LayerNodeIdentifier::ROOT_PARENT {
								document.document_network().nodes.contains_key(&layer.to_node())
							} else {
								log::error!("ROOT_PARENT should not be part of layers_dragging");
								false
							}
						});

						let mut selected = Selected::new(
							&mut bounds.original_transforms,
							&mut bounds.center_of_transformation,
							&tool_data.layers_dragging,
							responses,
							&document.network_interface,
							None,
							&ToolType::Select,
						);
						bounds.center_of_transformation = selected.mean_average_of_pivots();
					}
					tool_data.get_snap_candidates(document, input);

					SelectToolFsmState::ResizingBounds
				}
				// Dragging near the transform cage bounding box to rotate it
				else if rotating_bounds {
					responses.add(DocumentMessage::StartTransaction);

					if let Some(bounds) = &mut tool_data.bounding_box_manager {
						tool_data.layers_dragging.retain(|layer| {
							if *layer != LayerNodeIdentifier::ROOT_PARENT {
								document.document_network().nodes.contains_key(&layer.to_node())
							} else {
								log::error!("ROOT_PARENT should not be part of layers_dragging");
								false
							}
						});
						let mut selected = Selected::new(
							&mut bounds.original_transforms,
							&mut bounds.center_of_transformation,
							&selected,
							responses,
							&document.network_interface,
							None,
							&ToolType::Select,
						);

						bounds.center_of_transformation = selected.mean_average_of_pivots();
					}

					tool_data.layers_dragging = selected;

					SelectToolFsmState::RotatingBounds
				}
				// Dragging the selected layers around to transform them
				else if intersection.is_some_and(|intersection| selected.iter().any(|selected_layer| intersection.starts_with(*selected_layer, document.metadata()))) {
					responses.add(DocumentMessage::StartTransaction);

					if tool_data.nested_selection_behavior == NestedSelectionBehavior::Deepest {
						tool_data.select_single_layer = intersection;
					} else {
						tool_data.select_single_layer = intersection.and_then(|intersection| intersection.ancestors(&document.metadata()).find(|ancestor| selected.contains(ancestor)));
					}

					tool_data.layers_dragging = selected;

					tool_data.get_snap_candidates(document, input);

					SelectToolFsmState::Dragging
				}
				// Dragging a selection box
				else {
					tool_data.layers_dragging = selected;

					if !input.keyboard.key(add_to_selection) {
						responses.add(DocumentMessage::DeselectAllLayers);
						tool_data.layers_dragging.clear();
					}

					if let Some(intersection) = intersection {
						responses.add(DocumentMessage::StartTransaction);

						tool_data.layer_selected_on_start = Some(intersection);
						selected = intersection_list;

						match tool_data.nested_selection_behavior {
							NestedSelectionBehavior::Shallowest if !input.keyboard.key(select_deepest) => drag_shallowest_manipulation(responses, selected, tool_data, document),
							_ => drag_deepest_manipulation(responses, selected, tool_data, document),
						}
						tool_data.get_snap_candidates(document, input);
						SelectToolFsmState::Dragging
					} else {
						// Deselect all layers if using shallowest selection behavior
						// Necessary since for shallowest mode, we need to know the current selected layers to determine the next
						if tool_data.nested_selection_behavior == NestedSelectionBehavior::Shallowest {
							responses.add(DocumentMessage::DeselectAllLayers);
							tool_data.layers_dragging.clear();
						}
						let selection = tool_data.nested_selection_behavior;
						SelectToolFsmState::DrawingBox { selection }
					}
				};
				tool_data.non_duplicated_layers = None;

				state
			}
			(SelectToolFsmState::DraggingPivot, SelectToolMessage::Abort) => {
				responses.add(DocumentMessage::AbortTransaction);

				let selection = tool_data.nested_selection_behavior;
				SelectToolFsmState::Ready { selection }
			}
			(SelectToolFsmState::Dragging, SelectToolMessage::PointerMove(modifier_keys)) => {
				tool_data.has_dragged = true;

				if input.keyboard.key(modifier_keys.duplicate) && tool_data.non_duplicated_layers.is_none() {
					tool_data.start_duplicates(document, responses);
				} else if !input.keyboard.key(modifier_keys.duplicate) && tool_data.non_duplicated_layers.is_some() {
					tool_data.stop_duplicates(document, responses);
				}

				let axis_align = input.keyboard.key(modifier_keys.axis_align);

				// Ignore the non duplicated layers if the current layers have not spawned yet.
				let layers_exist = tool_data.layers_dragging.iter().all(|&layer| document.metadata().click_target(layer).is_some());
				let ignore = tool_data.non_duplicated_layers.as_ref().filter(|_| !layers_exist).unwrap_or(&tool_data.layers_dragging);

				let snap_data = SnapData::ignore(document, input, ignore);
				let (start, current) = (tool_data.drag_start, tool_data.drag_current);
				let mouse_delta = snap_drag(start, current, axis_align, snap_data, &mut tool_data.snap_manager, &tool_data.snap_candidates);

				// TODO: Cache the result of `shallowest_unique_layers` to avoid this heavy computation every frame of movement, see https://github.com/GraphiteEditor/Graphite/pull/481
				for layer in document.network_interface.shallowest_unique_layers(tool_data.layers_dragging.iter().copied()) {
					responses.add_front(GraphOperationMessage::TransformChange {
						layer,
						transform: DAffine2::from_translation(mouse_delta),
						transform_in: TransformIn::Viewport,
						skip_rerender: false,
					});
				}
				tool_data.drag_current += mouse_delta;

				// AutoPanning
				let messages = [
					SelectToolMessage::PointerOutsideViewport(modifier_keys.clone()).into(),
					SelectToolMessage::PointerMove(modifier_keys).into(),
				];
				tool_data.auto_panning.setup_by_mouse_position(input, &messages, responses);

				SelectToolFsmState::Dragging
			}
			(SelectToolFsmState::ResizingBounds, SelectToolMessage::PointerMove(modifier_keys)) => {
				if let Some(ref mut bounds) = &mut tool_data.bounding_box_manager {
					if let Some(movement) = &mut bounds.selected_edges {
						let (center, constrain) = (input.keyboard.key(modifier_keys.center), input.keyboard.key(modifier_keys.axis_align));

						let center = center.then_some(bounds.center_of_transformation);
						let snap = Some(SizeSnapData {
							manager: &mut tool_data.snap_manager,
							points: &mut tool_data.snap_candidates,
							snap_data: SnapData::ignore(document, input, &tool_data.layers_dragging),
						});
						let (position, size) = movement.new_size(input.mouse.position, bounds.original_bound_transform, center, constrain, snap);
						let (delta, mut pivot) = movement.bounds_to_scale_transform(position, size);

						let pivot_transform = DAffine2::from_translation(pivot);
						let transformation = pivot_transform * delta * pivot_transform.inverse();

						tool_data.layers_dragging.retain(|layer| {
							if *layer != LayerNodeIdentifier::ROOT_PARENT {
								document.document_network().nodes.contains_key(&layer.to_node())
							} else {
								log::error!("ROOT_PARENT should not be part of layers_dragging");
								false
							}
						});
						let selected = &tool_data.layers_dragging;
						let mut selected = Selected::new(&mut bounds.original_transforms, &mut pivot, selected, responses, &document.network_interface, None, &ToolType::Select);

						selected.apply_transformation(bounds.original_bound_transform * transformation * bounds.original_bound_transform.inverse());

						// AutoPanning
						let messages = [
							SelectToolMessage::PointerOutsideViewport(modifier_keys.clone()).into(),
							SelectToolMessage::PointerMove(modifier_keys).into(),
						];
						tool_data.auto_panning.setup_by_mouse_position(input, &messages, responses);
					}
				}
				SelectToolFsmState::ResizingBounds
			}
			(SelectToolFsmState::RotatingBounds, SelectToolMessage::PointerMove(modifier_keys)) => {
				if let Some(bounds) = &mut tool_data.bounding_box_manager {
					let angle = {
						let start_offset = tool_data.drag_start - bounds.center_of_transformation;
						let end_offset = input.mouse.position - bounds.center_of_transformation;

						start_offset.angle_between(end_offset)
					};

					let snapped_angle = if input.keyboard.key(modifier_keys.snap_angle) {
						let snap_resolution = ROTATE_SNAP_ANGLE.to_radians();
						(angle / snap_resolution).round() * snap_resolution
					} else {
						angle
					};

					let delta = DAffine2::from_angle(snapped_angle);

					tool_data.layers_dragging.retain(|layer| {
						if *layer != LayerNodeIdentifier::ROOT_PARENT {
							document.document_network().nodes.contains_key(&layer.to_node())
						} else {
							log::error!("ROOT_PARENT should not be part of replacement_selected_layers");
							false
						}
					});
					let mut selected = Selected::new(
						&mut bounds.original_transforms,
						&mut bounds.center_of_transformation,
						&tool_data.layers_dragging,
						responses,
						&document.network_interface,
						None,
						&ToolType::Select,
					);

					selected.update_transforms(delta);
				}

				SelectToolFsmState::RotatingBounds
			}
			(SelectToolFsmState::DraggingPivot, SelectToolMessage::PointerMove(modifier_keys)) => {
				let mouse_position = input.mouse.position;
				let snapped_mouse_position = mouse_position;
				tool_data.pivot.set_viewport_position(snapped_mouse_position, document, responses);

				// AutoPanning
				let messages = [
					SelectToolMessage::PointerOutsideViewport(modifier_keys.clone()).into(),
					SelectToolMessage::PointerMove(modifier_keys).into(),
				];
				tool_data.auto_panning.setup_by_mouse_position(input, &messages, responses);

				SelectToolFsmState::DraggingPivot
			}
			(SelectToolFsmState::DrawingBox { .. }, SelectToolMessage::PointerMove(modifier_keys)) => {
				tool_data.drag_current = input.mouse.position;
				responses.add(OverlaysMessage::Draw);

				// AutoPanning
				let messages = [
					SelectToolMessage::PointerOutsideViewport(modifier_keys.clone()).into(),
					SelectToolMessage::PointerMove(modifier_keys).into(),
				];
				tool_data.auto_panning.setup_by_mouse_position(input, &messages, responses);

				let selection = tool_data.nested_selection_behavior;
				SelectToolFsmState::DrawingBox { selection }
			}
			(SelectToolFsmState::Ready { .. }, SelectToolMessage::PointerMove(_)) => {
				let mut cursor = tool_data.bounding_box_manager.as_ref().map_or(MouseCursorIcon::Default, |bounds| bounds.get_cursor(input, true));

				// Dragging the pivot overrules the other operations
				if tool_data.pivot.is_over(input.mouse.position) {
					cursor = MouseCursorIcon::Move;
				}

				// Generate the hover outline
				responses.add(OverlaysMessage::Draw);

				if tool_data.cursor != cursor {
					tool_data.cursor = cursor;
					responses.add(FrontendMessage::UpdateMouseCursor { cursor });
				}

				let selection = tool_data.nested_selection_behavior;
				SelectToolFsmState::Ready { selection }
			}
			(SelectToolFsmState::Dragging, SelectToolMessage::PointerOutsideViewport(_)) => {
				// AutoPanning
				if let Some(shift) = tool_data.auto_panning.shift_viewport(input, responses) {
					tool_data.drag_current += shift;
					tool_data.drag_start += shift;
				}

				SelectToolFsmState::Dragging
			}
			(SelectToolFsmState::ResizingBounds, SelectToolMessage::PointerOutsideViewport(_)) => {
				// AutoPanning
				if let Some(shift) = tool_data.auto_panning.shift_viewport(input, responses) {
					if let Some(ref mut bounds) = &mut tool_data.bounding_box_manager {
						bounds.center_of_transformation += shift;
						bounds.original_bound_transform.translation += shift;
					}
				}

				self
			}
			(SelectToolFsmState::DraggingPivot, SelectToolMessage::PointerOutsideViewport(_)) => {
				// AutoPanning
				let _ = tool_data.auto_panning.shift_viewport(input, responses);

				self
			}
			(SelectToolFsmState::DrawingBox { .. }, SelectToolMessage::PointerOutsideViewport(_)) => {
				// AutoPanning
				if let Some(shift) = tool_data.auto_panning.shift_viewport(input, responses) {
					tool_data.drag_start += shift;
				}

				self
			}
			(state, SelectToolMessage::PointerOutsideViewport(modifier_keys)) => {
				// AutoPanning
				let messages = [
					SelectToolMessage::PointerOutsideViewport(modifier_keys.clone()).into(),
					SelectToolMessage::PointerMove(modifier_keys).into(),
				];
				tool_data.auto_panning.stop(&messages, responses);

				state
			}
			(SelectToolFsmState::Dragging, SelectToolMessage::Enter) => {
				let response = match input.mouse.position.distance(tool_data.drag_start) < 10. * f64::EPSILON {
					true => DocumentMessage::Undo,
					false => DocumentMessage::CommitTransaction,
				};
				tool_data.snap_manager.cleanup(responses);
				responses.add_front(response);

				let selection = tool_data.nested_selection_behavior;
				SelectToolFsmState::Ready { selection }
			}
			(SelectToolFsmState::Dragging, SelectToolMessage::DragStop { remove_from_selection }) => {
				// Deselect layer if not snap dragging
				if !tool_data.has_dragged && input.keyboard.key(remove_from_selection) && tool_data.layer_selected_on_start.is_none() {
					let quad = tool_data.selection_quad();
					let intersection = document.intersect_quad(quad);

					if let Some(path) = intersection.last() {
						let replacement_selected_layers: Vec<_> = document
							.selected_nodes
							.selected_layers(document.metadata())
							.filter(|&layer| !path.starts_with(layer, document.metadata()))
							.collect();

						tool_data.layers_dragging.clear();
						tool_data.layers_dragging.extend(replacement_selected_layers.iter());

						responses.add(NodeGraphMessage::SelectedNodesSet {
							nodes: replacement_selected_layers
								.iter()
								.filter_map(|layer| {
									if *layer != LayerNodeIdentifier::ROOT_PARENT {
										Some(layer.to_node())
									} else {
										log::error!("ROOT_PARENT cannot be part of replacement_selected_layers");
										None
									}
								})
								.collect(),
						});
					}
				} else if let Some(selecting_layer) = tool_data.select_single_layer.take() {
					if !tool_data.has_dragged {
						if selecting_layer == LayerNodeIdentifier::ROOT_PARENT {
							log::error!("selecting_layer should not be ROOT_PARENT");
						} else {
							responses.add(NodeGraphMessage::SelectedNodesSet {
								nodes: vec![selecting_layer.to_node()],
							});
						}
					}
				}

				tool_data.has_dragged = false;
				tool_data.layer_selected_on_start = None;

				responses.add(DocumentMessage::CommitTransaction);
				tool_data.snap_manager.cleanup(responses);
				tool_data.select_single_layer = None;

				let selection = tool_data.nested_selection_behavior;
				SelectToolFsmState::Ready { selection }
			}
			(SelectToolFsmState::ResizingBounds, SelectToolMessage::DragStop { .. } | SelectToolMessage::Enter) => {
				let response = match input.mouse.position.distance(tool_data.drag_start) < 10. * f64::EPSILON {
					true => DocumentMessage::Undo,
					false => DocumentMessage::CommitTransaction,
				};
				responses.add(response);

				tool_data.snap_manager.cleanup(responses);

				if let Some(bounds) = &mut tool_data.bounding_box_manager {
					bounds.original_transforms.clear();
				}

				let selection = tool_data.nested_selection_behavior;
				SelectToolFsmState::Ready { selection }
			}
			(SelectToolFsmState::RotatingBounds, SelectToolMessage::DragStop { .. } | SelectToolMessage::Enter) => {
				let response = match input.mouse.position.distance(tool_data.drag_start) < 10. * f64::EPSILON {
					true => DocumentMessage::Undo,
					false => DocumentMessage::CommitTransaction,
				};
				responses.add(response);

				if let Some(bounds) = &mut tool_data.bounding_box_manager {
					bounds.original_transforms.clear();
				}

				let selection = tool_data.nested_selection_behavior;
				SelectToolFsmState::Ready { selection }
			}
			(SelectToolFsmState::DraggingPivot, SelectToolMessage::DragStop { .. } | SelectToolMessage::Enter) => {
				let response = match input.mouse.position.distance(tool_data.drag_start) < 10. * f64::EPSILON {
					true => DocumentMessage::Undo,
					false => DocumentMessage::CommitTransaction,
				};
				responses.add(response);

				tool_data.snap_manager.cleanup(responses);

				let selection = tool_data.nested_selection_behavior;
				SelectToolFsmState::Ready { selection }
			}
			(SelectToolFsmState::DrawingBox { .. }, SelectToolMessage::DragStop { .. } | SelectToolMessage::Enter) => {
				let quad = tool_data.selection_quad();
				let new_selected: HashSet<_> = document.intersect_quad(quad).collect();
				let current_selected: HashSet<_> = document.selected_nodes.selected_layers(document.metadata()).collect();
				if new_selected != current_selected {
					tool_data.layers_dragging = new_selected.into_iter().collect();
					responses.add(DocumentMessage::StartTransaction);
					responses.add(NodeGraphMessage::SelectedNodesSet {
						nodes: tool_data
							.layers_dragging
							.iter()
							.filter_map(|layer| {
								if *layer != LayerNodeIdentifier::ROOT_PARENT {
									Some(layer.to_node())
								} else {
									log::error!("ROOT_PARENT cannot be part of tool_data.layers_dragging");
									None
								}
							})
							.collect(),
					});
				}
				responses.add(OverlaysMessage::Draw);

				let selection = tool_data.nested_selection_behavior;
				SelectToolFsmState::Ready { selection }
			}
			(SelectToolFsmState::Ready { .. }, SelectToolMessage::Enter) => {
				let mut selected_layers = document.selected_nodes.selected_layers(document.metadata());

				if let Some(layer) = selected_layers.next() {
					// Check that only one layer is selected
					if selected_layers.next().is_none() && is_layer_fed_by_node_of_name(layer, &document.network_interface, "Text") {
						responses.add_front(ToolMessage::ActivateTool { tool_type: ToolType::Text });
						responses.add(TextToolMessage::EditSelected);
					}
				}

				let selection = tool_data.nested_selection_behavior;
				SelectToolFsmState::Ready { selection }
			}
			(SelectToolFsmState::Dragging, SelectToolMessage::Abort) => {
				tool_data.snap_manager.cleanup(responses);
				responses.add(DocumentMessage::Undo);
				responses.add(OverlaysMessage::Draw);

				let selection = tool_data.nested_selection_behavior;
				SelectToolFsmState::Ready { selection }
			}
			(_, SelectToolMessage::Abort) => {
				tool_data.layers_dragging.retain(|layer| {
					if *layer != LayerNodeIdentifier::ROOT_PARENT {
						document.document_network().nodes.contains_key(&layer.to_node())
					} else {
						false
					}
				});
				if let Some(mut bounding_box_overlays) = tool_data.bounding_box_manager.take() {
					let mut selected = Selected::new(
						&mut bounding_box_overlays.original_transforms,
						&mut bounding_box_overlays.opposite_pivot,
						&tool_data.layers_dragging,
						responses,
						&document.network_interface,
						None,
						&ToolType::Select,
					);

					selected.revert_operation();
				}

				responses.add(OverlaysMessage::Draw);

				tool_data.snap_manager.cleanup(responses);

				let selection = tool_data.nested_selection_behavior;
				SelectToolFsmState::Ready { selection }
			}
			(_, SelectToolMessage::SetPivot { position }) => {
				responses.add(DocumentMessage::StartTransaction);

				let pos: Option<DVec2> = position.into();
				tool_data.pivot.set_normalized_position(pos.unwrap(), document, responses);

				self
			}
			_ => self,
		}
	}

	fn standard_tool_messages(&self, message: &ToolMessage, responses: &mut VecDeque<Message>, _tool_data: &mut Self::ToolData) -> bool {
		// Check for standard hits or cursor events
		match message {
			ToolMessage::UpdateHints => {
				self.update_hints(responses);
				true
			}
			ToolMessage::UpdateCursor => {
				self.update_cursor(responses);
				true
			}
			_ => false,
		}
	}

	fn update_hints(&self, responses: &mut VecDeque<Message>) {
		match self {
			SelectToolFsmState::Ready { selection } => {
				let hint_data = HintData(vec![
					HintGroup(vec![HintInfo::mouse(MouseMotion::LmbDrag, "Drag Selected")]),
					HintGroup({
						let mut hints = vec![HintInfo::mouse(MouseMotion::Lmb, "Select Object"), HintInfo::keys([Key::Shift], "Extend Selection").prepend_plus()];
						if *selection == NestedSelectionBehavior::Shallowest {
							hints.extend([HintInfo::keys([Key::Accel], "Deepest").prepend_plus(), HintInfo::mouse(MouseMotion::LmbDouble, "Deepen Selection")]);
						}
						hints
					}),
					HintGroup(vec![
						HintInfo::mouse(MouseMotion::LmbDrag, "Select Area"),
						HintInfo::keys([Key::Shift], "Extend Selection").prepend_plus(),
					]),
					HintGroup(vec![HintInfo::keys([Key::KeyG, Key::KeyR, Key::KeyS], "Grab/Rotate/Scale Selected")]),
					HintGroup(vec![
						HintInfo::arrow_keys("Nudge Selected"),
						HintInfo::keys([Key::Shift], "10x").prepend_plus(),
						HintInfo::keys([Key::Alt], "Resize Corner").prepend_plus(),
						HintInfo::keys([Key::Control], "Other Corner").prepend_plus(),
					]),
					HintGroup(vec![
						HintInfo::keys_and_mouse([Key::Alt], MouseMotion::LmbDrag, "Move Duplicate"),
						HintInfo::keys([Key::Control, Key::KeyD], "Duplicate").add_mac_keys([Key::Command, Key::KeyD]),
					]),
				]);
				responses.add(FrontendMessage::UpdateInputHints { hint_data });
			}
			SelectToolFsmState::Dragging => {
				let hint_data = HintData(vec![
					HintGroup(vec![HintInfo::mouse(MouseMotion::Rmb, ""), HintInfo::keys([Key::Escape], "Cancel").prepend_slash()]),
					HintGroup(vec![HintInfo::keys([Key::Shift], "Constrain to Axis")]),
					HintGroup(vec![
						HintInfo::keys([Key::Alt], "Move Duplicate"),
						HintInfo::keys([Key::Control, Key::KeyD], "Place Duplicate").add_mac_keys([Key::Command, Key::KeyD]),
					]),
				]);
				responses.add(FrontendMessage::UpdateInputHints { hint_data });
			}
			SelectToolFsmState::DrawingBox { .. } => {
				// TODO: Add hint and implement functionality for holding Shift to extend the selection, thus preventing the prior selection from being cleared
				// TODO: Also fix the current functionality so canceling the box select doesn't clear the prior selection
				let hint_data = HintData(vec![HintGroup(vec![HintInfo::mouse(MouseMotion::Rmb, ""), HintInfo::keys([Key::Escape], "Cancel").prepend_slash()])]);
				responses.add(FrontendMessage::UpdateInputHints { hint_data });
			}
			_ => {}
		}
	}

	fn update_cursor(&self, responses: &mut VecDeque<Message>) {
		responses.add(FrontendMessage::UpdateMouseCursor { cursor: MouseCursorIcon::Default });
	}
}

fn not_artboard(document: &DocumentMessageHandler) -> impl Fn(&LayerNodeIdentifier) -> bool + '_ {
	|&layer| !document.network_interface.is_artboard(&layer.to_node())
}

fn drag_shallowest_manipulation(responses: &mut VecDeque<Message>, selected: Vec<LayerNodeIdentifier>, tool_data: &mut SelectToolData, document: &DocumentMessageHandler) {
	for layer in selected {
		let ancestor = layer
			.ancestors(document.metadata())
			.filter(not_artboard(document))
			.find(|&ancestor| document.selected_nodes.selected_layers_contains(ancestor, document.metadata()));

		let new_selected = ancestor.unwrap_or_else(|| layer.ancestors(document.metadata()).filter(not_artboard(document)).last().unwrap_or(layer));
		tool_data.layers_dragging.retain(|layer| !layer.ancestors(document.metadata()).any(|ancestor| ancestor == new_selected));
		tool_data.layers_dragging.push(new_selected);
	}

	responses.add(NodeGraphMessage::SelectedNodesSet {
		nodes: tool_data
			.layers_dragging
			.iter()
			.filter_map(|layer| {
				if *layer != LayerNodeIdentifier::ROOT_PARENT {
					Some(layer.to_node())
				} else {
					log::error!("ROOT_PARENT cannot be part of tool_data.layers_dragging");
					None
				}
			})
			.collect(),
	});
}

fn drag_deepest_manipulation(responses: &mut VecDeque<Message>, selected: Vec<LayerNodeIdentifier>, tool_data: &mut SelectToolData, document: &DocumentMessageHandler) {
	tool_data.layers_dragging.append(&mut vec![document.find_deepest(&selected).unwrap_or(LayerNodeIdentifier::new(
		document.network_interface.get_root_node(true).expect("Root node should exist when dragging layers").node_id,
		&document.network_interface,
	))]);
	responses.add(NodeGraphMessage::SelectedNodesSet {
		nodes: tool_data
			.layers_dragging
			.iter()
			.filter_map(|layer| {
				if *layer != LayerNodeIdentifier::ROOT_PARENT {
					Some(layer.to_node())
				} else {
					log::error!("ROOT_PARENT cannot be part of tool_data.layers_dragging");
					None
				}
			})
			.collect(),
	});
}

fn edit_layer_shallowest_manipulation(document: &DocumentMessageHandler, layer: LayerNodeIdentifier, responses: &mut VecDeque<Message>) {
	if document.selected_nodes.selected_layers_contains(layer, document.metadata()) {
		responses.add_front(ToolMessage::ActivateTool { tool_type: ToolType::Path });
		return;
	}

	let Some(new_selected) = layer.ancestors(document.metadata()).filter(not_artboard(document)).find(|ancestor| {
		ancestor
			.parent(document.metadata())
			.is_some_and(|parent| document.selected_nodes.selected_layers_contains(parent, document.metadata()))
	}) else {
		return;
	};

	if new_selected == LayerNodeIdentifier::ROOT_PARENT {
		log::error!("new_selected cannot be ROOT_PARENT");
		return;
	}

	responses.add(NodeGraphMessage::SelectedNodesSet { nodes: vec![new_selected.to_node()] });
}

fn edit_layer_deepest_manipulation(layer: LayerNodeIdentifier, network_interface: &NodeNetworkInterface, responses: &mut VecDeque<Message>) {
	if is_layer_fed_by_node_of_name(layer, network_interface, "Text") {
		responses.add_front(ToolMessage::ActivateTool { tool_type: ToolType::Text });
		responses.add(TextToolMessage::EditSelected);
	} else if is_layer_fed_by_node_of_name(layer, network_interface, "Path") {
		responses.add_front(ToolMessage::ActivateTool { tool_type: ToolType::Path });
	}
}<|MERGE_RESOLUTION|>--- conflicted
+++ resolved
@@ -327,7 +327,6 @@
 
 			// Copy the layer
 			let mut copy_ids = HashMap::new();
-<<<<<<< HEAD
 			let node_id = layer.to_node();
 			copy_ids.insert(node_id, NodeId(0 as u64));
 
@@ -338,27 +337,6 @@
 				.for_each(|(index, (_, node_id))| {
 					copy_ids.insert(node_id, NodeId((index + 1) as u64));
 				});
-=======
-			let node = layer.to_node();
-			copy_ids.insert(node, NodeId(0_u64));
-			if let Some(input_node) = document
-				.network()
-				.nodes
-				.get(&node)
-				.and_then(|node| if node.is_layer { node.inputs.get(1) } else { node.inputs.first() })
-				.and_then(|input| input.as_node())
-			{
-				document
-					.network()
-					.upstream_flow_back_from_nodes(vec![input_node], graph_craft::document::FlowType::UpstreamFlow)
-					.enumerate()
-					.for_each(|(index, (_, node_id))| {
-						copy_ids.insert(node_id, NodeId((index + 1) as u64));
-					});
-			};
-			let nodes: HashMap<NodeId, DocumentNode> =
-				NodeGraphMessageHandler::copy_nodes(document.network(), &document.node_graph_handler.network, &document.node_graph_handler.resolved_types, &copy_ids).collect();
->>>>>>> 59a943f4
 
 			let nodes: HashMap<NodeId, NodeTemplate> = document.network_interface.copy_nodes(&copy_ids, true).collect();
 
@@ -366,8 +344,7 @@
 
 			let new_ids: HashMap<_, _> = nodes.iter().map(|(&id, _)| (id, NodeId(generate_uuid()))).collect();
 
-<<<<<<< HEAD
-			let layer_id = new_ids.get(&NodeId(0)).expect("Node Id 0 should be a layer").clone();
+			let layer_id = *new_ids.get(&NodeId(0)).expect("Node Id 0 should be a layer");
 			let layer = LayerNodeIdentifier::new_unchecked(layer_id);
 			new_dragging.push(layer);
 			responses.add(NodeGraphMessage::AddNodes {
@@ -381,11 +358,6 @@
 				insert_index,
 				skip_rerender: true,
 			});
-=======
-			let layer_id = *new_ids.get(&NodeId(0)).expect("Node Id 0 should be a layer");
-			responses.add(GraphOperationMessage::AddNodesAsChild { nodes, new_ids, parent, insert_index });
-			new_dragging.push(LayerNodeIdentifier::new_unchecked(layer_id));
->>>>>>> 59a943f4
 		}
 		let nodes = new_dragging.iter().map(|layer| layer.to_node()).collect();
 		responses.add(NodeGraphMessage::SelectedNodesSet { nodes });

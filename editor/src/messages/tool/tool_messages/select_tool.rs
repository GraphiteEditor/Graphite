--- conflicted
+++ resolved
@@ -865,62 +865,10 @@
 					tool_data.get_snap_candidates(document, input);
 					SelectToolFsmState::ResizingBounds
 				}
-				// Dragging the selected layers around to transform them
-				else if can_grab_compass_rose || intersection.is_some_and(|intersection| selected.iter().any(|selected_layer| intersection.starts_with(*selected_layer, document.metadata()))) {
-					responses.add(DocumentMessage::StartTransaction);
-
-					if input.keyboard.key(select_deepest) || tool_data.nested_selection_behavior == NestedSelectionBehavior::Deepest {
-						tool_data.select_single_layer = intersection;
-					} else {
-						tool_data.select_single_layer = intersection.and_then(|intersection| intersection.ancestors(document.metadata()).find(|ancestor| selected.contains(ancestor)));
-					}
-					tool_data.get_snap_candidates(document, input);
-
-<<<<<<< HEAD
-					tool_data.layers_dragging = selected;
-
-					tool_data.get_snap_candidates(document, input);
-					let (axis, using_compass) = {
-						let axis_state = compass_rose_state.axis_type().filter(|_| can_grab_compass_rose);
-						(axis_state.unwrap_or_default(), axis_state.is_some())
-					};
-					SelectToolFsmState::Dragging { axis, using_compass }
-				}
 				// Dragging near the transform cage bounding box to rotate it
 				else if rotating_bounds {
 					responses.add(DocumentMessage::StartTransaction);
 
-=======
-					if input.keyboard.key(skew) {
-						SelectToolFsmState::SkewingBounds
-					} else {
-						SelectToolFsmState::ResizingBounds
-					}
-				}
-				// Dragging the selected layers around to transform them
-				else if can_grab_compass_rose || intersection.is_some_and(|intersection| selected.iter().any(|selected_layer| intersection.starts_with(*selected_layer, document.metadata()))) {
-					responses.add(DocumentMessage::StartTransaction);
-
-					if input.keyboard.key(select_deepest) || tool_data.nested_selection_behavior == NestedSelectionBehavior::Deepest {
-						tool_data.select_single_layer = intersection;
-					} else {
-						tool_data.select_single_layer = intersection.and_then(|intersection| intersection.ancestors(document.metadata()).find(|ancestor| selected.contains(ancestor)));
-					}
-
-					tool_data.layers_dragging = selected;
-
-					tool_data.get_snap_candidates(document, input);
-					let (axis, using_compass) = {
-						let axis_state = compass_rose_state.axis_type().filter(|_| can_grab_compass_rose);
-						(axis_state.unwrap_or_default(), axis_state.is_some())
-					};
-					SelectToolFsmState::Dragging { axis, using_compass }
-				}
-				// Dragging near the transform cage bounding box to rotate it
-				else if rotating_bounds {
-					responses.add(DocumentMessage::StartTransaction);
-
->>>>>>> 38e542e6
 					if let Some(bounds) = &mut tool_data.bounding_box_manager {
 						tool_data.layers_dragging.retain(|layer| {
 							if *layer != LayerNodeIdentifier::ROOT_PARENT {

--- conflicted
+++ resolved
@@ -527,20 +527,12 @@
 						.selected_visible_and_unlocked_layers(&document.network_interface)
 						.filter(|layer| !document.network_interface.is_artboard(&layer.to_node(), &[]))
 					{
-<<<<<<< HEAD
 						let layer_to_viewport = document.metadata().transform_to_viewport(layer);
-						overlay_context.outline(document.metadata().layer_outline(layer), layer_to_viewport);
+						overlay_context.outline(document.metadata().layer_outline(layer), layer_to_viewport, None);
 
 						if is_layer_fed_by_node_of_name(layer, &document.network_interface, "Text") {
 							let transformed_quad = layer_to_viewport * text_bounding_box(layer, document, font_cache);
-							overlay_context.dashed_quad(transformed_quad, None, Some(7.), Some(5.), None);
-=======
-						overlay_context.outline(document.metadata().layer_outline(layer), document.metadata().transform_to_viewport(layer), None);
-
-						if is_layer_fed_by_node_of_name(layer, &document.network_interface, "Text") {
-							let transformed_quad = document.metadata().transform_to_viewport(layer) * text_bounding_box(layer, document, font_cache);
 							overlay_context.dashed_quad(transformed_quad, None, None, Some(7.), Some(5.), None);
->>>>>>> 00226803
 						}
 
 						if let Some(vector_data) = document.network_interface.compute_modified_vector(layer) {
@@ -586,20 +578,17 @@
 					let not_selected_click = click.filter(|&hovered_layer| !document.network_interface.selected_nodes().selected_layers_contains(hovered_layer, document.metadata()));
 					if let Some(layer) = not_selected_click {
 						if overlay_context.visibility_settings.hover_outline() {
-<<<<<<< HEAD
 							let layer_to_viewport = document.metadata().transform_to_viewport(layer);
-							overlay_context.outline(document.metadata().layer_outline(layer), layer_to_viewport);
-
-							if let Some(vector_data) = document.network_interface.compute_modified_vector(layer) {
-								overlay_context.outline_free_floating_anchors(vector_data, layer_to_viewport);
-=======
 							let mut hover_overlay_draw = |layer: LayerNodeIdentifier, color: Option<&str>| {
 								if layer.has_children(document.metadata()) {
 									if let Some(bounds) = document.metadata().bounding_box_viewport(layer) {
 										overlay_context.quad(Quad::from_box(bounds), color, None);
 									}
 								} else {
-									overlay_context.outline(document.metadata().layer_outline(layer), document.metadata().transform_to_viewport(layer), color);
+									overlay_context.outline(document.metadata().layer_outline(layer), layer_to_viewport, color);
+                  if let Some(vector_data) = document.network_interface.compute_modified_vector(layer) {
+								    overlay_context.outline_free_floating_anchors(vector_data, layer_to_viewport);
+                  }
 								}
 							};
 							let layer = match tool_data.nested_selection_behavior {
@@ -624,8 +613,6 @@
 									let fill_color = Some(fill_color.as_str());
 									hover_overlay_draw(new_selected, fill_color);
 								}
->>>>>>> 00226803
-							}
 						}
 
 						// Measure with Alt held down
@@ -838,16 +825,12 @@
 					if overlay_context.visibility_settings.selection_outline() {
 						// Draws a temporary outline on the layers that will be selected by the current box/lasso area
 						for layer in layers_to_outline {
-<<<<<<< HEAD
 							let layer_to_viewport = document.metadata().transform_to_viewport(layer);
-							overlay_context.outline(document.metadata().layer_outline(layer), layer_to_viewport);
+							overlay_context.outline(document.metadata().layer_outline(layer), layer_to_viewport, None);
 
 							if let Some(vector_data) = document.network_interface.compute_modified_vector(layer) {
 								overlay_context.outline_free_floating_anchors(vector_data, layer_to_viewport);
 							}
-=======
-							overlay_context.outline(document.metadata().layer_outline(layer), document.metadata().transform_to_viewport(layer), None);
->>>>>>> 00226803
 						}
 					}
 

use super::tool_prelude::*;
use crate::consts::{COLOR_OVERLAY_BLUE, DEFAULT_STROKE_WIDTH, HIDE_HANDLE_DISTANCE, LINE_ROTATE_SNAP_ANGLE, SEGMENT_OVERLAY_SIZE};
use crate::messages::input_mapper::utility_types::input_mouse::MouseKeys;
use crate::messages::portfolio::document::node_graph::document_node_definitions::resolve_document_node_type;
use crate::messages::portfolio::document::overlays::utility_functions::path_overlays;
use crate::messages::portfolio::document::overlays::utility_types::{DrawHandles, OverlayContext};
use crate::messages::portfolio::document::utility_types::document_metadata::LayerNodeIdentifier;
use crate::messages::tool::common_functionality::auto_panning::AutoPanning;
use crate::messages::tool::common_functionality::color_selector::{ToolColorOptions, ToolColorType};
use crate::messages::tool::common_functionality::graph_modification_utils::{self, merge_layers};
use crate::messages::tool::common_functionality::shape_editor::ShapeState;
use crate::messages::tool::common_functionality::snapping::{SnapCache, SnapCandidatePoint, SnapConstraint, SnapData, SnapManager, SnapTypeConfiguration};
use crate::messages::tool::common_functionality::utility_functions::{calculate_segment_angle, closest_point, should_extend};
use graph_craft::document::NodeId;
use graphene_std::Color;
use graphene_std::subpath::pathseg_points;
use graphene_std::vector::misc::{HandleId, ManipulatorPointId, dvec2_to_point};
use graphene_std::vector::{NoHashBuilder, PointId, SegmentId, StrokeId, Vector, VectorModificationType};
use kurbo::{CubicBez, PathSeg};

#[derive(Default, ExtractField)]
pub struct PenTool {
	fsm_state: PenToolFsmState,
	tool_data: PenToolData,
	options: PenOptions,
}

pub struct PenOptions {
	line_weight: f64,
	fill: ToolColorOptions,
	stroke: ToolColorOptions,
	pen_overlay_mode: PenOverlayMode,
}

impl Default for PenOptions {
	fn default() -> Self {
		Self {
			line_weight: DEFAULT_STROKE_WIDTH,
			fill: ToolColorOptions::new_secondary(),
			stroke: ToolColorOptions::new_primary(),
			pen_overlay_mode: PenOverlayMode::FrontierHandles,
		}
	}
}

#[impl_message(Message, ToolMessage, Pen)]
#[derive(PartialEq, Clone, Debug, serde::Serialize, serde::Deserialize, specta::Type)]
pub enum PenToolMessage {
	// Standard messages
	Abort,
	SelectionChanged,
	WorkingColorChanged,
	Overlays {
		context: OverlayContext,
	},

	// Tool-specific messages

	// It is necessary to defer this until the transform of the layer can be accurately computed (quite hacky)
	AddPointLayerPosition {
		layer: LayerNodeIdentifier,
		viewport: DVec2,
	},
	Confirm,
	DragStart {
		append_to_selected: Key,
	},
	DragStop,
	PointerMove {
		snap_angle: Key,
		break_handle: Key,
		lock_angle: Key,
		colinear: Key,
		move_anchor_with_handles: Key,
	},
	PointerOutsideViewport {
		snap_angle: Key,
		break_handle: Key,
		lock_angle: Key,
		colinear: Key,
		move_anchor_with_handles: Key,
	},
	Redo,
	Undo,
	UpdateOptions {
		options: PenOptionsUpdate,
	},
	RecalculateLatestPointsPosition,
	RemovePreviousHandle,
	GRS {
		grab: Key,
		rotate: Key,
		scale: Key,
	},
	FinalPosition {
		final_position: DVec2,
	},
	SwapHandles,
}

#[derive(Clone, Copy, Debug, Default, PartialEq, Eq)]
enum PenToolFsmState {
	#[default]
	Ready,
	DraggingHandle(HandleMode),
	PlacingAnchor,
	GRSHandle,
}

#[derive(PartialEq, Eq, Hash, Copy, Clone, Debug, serde::Serialize, serde::Deserialize, specta::Type)]
pub enum PenOverlayMode {
	AllHandles = 0,
	FrontierHandles = 1,
}

#[derive(PartialEq, Clone, Debug, serde::Serialize, serde::Deserialize, specta::Type)]
pub enum PenOptionsUpdate {
	FillColor(Option<Color>),
	FillColorType(ToolColorType),
	LineWeight(f64),
	StrokeColor(Option<Color>),
	StrokeColorType(ToolColorType),
	WorkingColors(Option<Color>, Option<Color>),
	OverlayModeType(PenOverlayMode),
}

impl ToolMetadata for PenTool {
	fn icon_name(&self) -> String {
		"VectorPenTool".into()
	}
	fn tooltip_label(&self) -> String {
		"Pen Tool".into()
	}
	fn tool_type(&self) -> crate::messages::tool::utility_types::ToolType {
		ToolType::Pen
	}
}

fn create_weight_widget(line_weight: f64) -> WidgetInstance {
	NumberInput::new(Some(line_weight))
		.unit(" px")
		.label("Weight")
		.min(0.)
		.max((1_u64 << f64::MANTISSA_DIGITS) as f64)
		.on_update(|number_input: &NumberInput| {
			PenToolMessage::UpdateOptions {
				options: PenOptionsUpdate::LineWeight(number_input.value.unwrap()),
			}
			.into()
		})
		.widget_instance()
}

impl LayoutHolder for PenTool {
	fn layout(&self) -> Layout {
		let mut widgets = self.options.fill.create_widgets(
			"Fill",
			true,
			|_| {
				PenToolMessage::UpdateOptions {
					options: PenOptionsUpdate::FillColor(None),
				}
				.into()
			},
			|color_type: ToolColorType| {
				WidgetCallback::new(move |_| {
					PenToolMessage::UpdateOptions {
						options: PenOptionsUpdate::FillColorType(color_type.clone()),
					}
					.into()
				})
			},
			|color: &ColorInput| {
				PenToolMessage::UpdateOptions {
					options: PenOptionsUpdate::FillColor(color.value.as_solid().map(|color| color.to_linear_srgb())),
				}
				.into()
			},
		);

		widgets.push(Separator::new(SeparatorStyle::Unrelated).widget_instance());

		widgets.append(&mut self.options.stroke.create_widgets(
			"Stroke",
			true,
			|_| {
				PenToolMessage::UpdateOptions {
					options: PenOptionsUpdate::StrokeColor(None),
				}
				.into()
			},
			|color_type: ToolColorType| {
				WidgetCallback::new(move |_| {
					PenToolMessage::UpdateOptions {
						options: PenOptionsUpdate::StrokeColorType(color_type.clone()),
					}
					.into()
				})
			},
			|color: &ColorInput| {
				PenToolMessage::UpdateOptions {
					options: PenOptionsUpdate::StrokeColor(color.value.as_solid().map(|color| color.to_linear_srgb())),
				}
				.into()
			},
		));

		widgets.push(Separator::new(SeparatorStyle::Unrelated).widget_instance());

		widgets.push(create_weight_widget(self.options.line_weight));

		widgets.push(Separator::new(SeparatorStyle::Unrelated).widget_instance());

		widgets.push(
			RadioInput::new(vec![
				RadioEntryData::new("all")
					.icon("HandleVisibilityAll")
					.tooltip_label("Show All Handles")
					.tooltip_description("Show all handles regardless of selection.")
					.on_update(move |_| {
						PenToolMessage::UpdateOptions {
							options: PenOptionsUpdate::OverlayModeType(PenOverlayMode::AllHandles),
						}
						.into()
					}),
				RadioEntryData::new("frontier")
					.icon("HandleVisibilityFrontier")
					.tooltip_label("Show Frontier Handles")
					.tooltip_description("Show only handles at the frontiers of the segments connected to selected points.")
					.on_update(move |_| {
						PenToolMessage::UpdateOptions {
							options: PenOptionsUpdate::OverlayModeType(PenOverlayMode::FrontierHandles),
						}
						.into()
					}),
			])
			.selected_index(Some(self.options.pen_overlay_mode as u32))
			.widget_instance(),
		);

		Layout(vec![LayoutGroup::Row { widgets }])
	}
}

#[message_handler_data]
impl<'a> MessageHandler<ToolMessage, &mut ToolActionMessageContext<'a>> for PenTool {
	fn process_message(&mut self, message: ToolMessage, responses: &mut VecDeque<Message>, context: &mut ToolActionMessageContext<'a>) {
		let ToolMessage::Pen(PenToolMessage::UpdateOptions { options }) = message else {
			self.fsm_state.process_event(message, &mut self.tool_data, context, &self.options, responses, true);
			return;
		};

		match options {
			PenOptionsUpdate::OverlayModeType(overlay_mode_type) => {
				self.options.pen_overlay_mode = overlay_mode_type;
				responses.add(OverlaysMessage::Draw);
			}
			PenOptionsUpdate::LineWeight(line_weight) => self.options.line_weight = line_weight,
			PenOptionsUpdate::FillColor(color) => {
				self.options.fill.custom_color = color;
				self.options.fill.color_type = ToolColorType::Custom;
			}
			PenOptionsUpdate::FillColorType(color_type) => self.options.fill.color_type = color_type,
			PenOptionsUpdate::StrokeColor(color) => {
				self.options.stroke.custom_color = color;
				self.options.stroke.color_type = ToolColorType::Custom;
			}
			PenOptionsUpdate::StrokeColorType(color_type) => self.options.stroke.color_type = color_type,
			PenOptionsUpdate::WorkingColors(primary, secondary) => {
				self.options.stroke.primary_working_color = primary;
				self.options.stroke.secondary_working_color = secondary;
				self.options.fill.primary_working_color = primary;
				self.options.fill.secondary_working_color = secondary;
			}
		}

		self.send_layout(responses, LayoutTarget::ToolOptions);
	}

	fn actions(&self) -> ActionList {
		match self.fsm_state {
			PenToolFsmState::Ready | PenToolFsmState::GRSHandle => actions!(PenToolMessageDiscriminant;
				Undo,
				DragStart,
				DragStop,
				Confirm,
				Abort,
				PointerMove,
				FinalPosition
			),
			PenToolFsmState::DraggingHandle(_) | PenToolFsmState::PlacingAnchor => actions!(PenToolMessageDiscriminant;
				DragStart,
				DragStop,
				PointerMove,
				Confirm,
				Abort,
				RemovePreviousHandle,
				GRS,
				SwapHandles
			),
		}
	}
}

impl ToolTransition for PenTool {
	fn event_to_message_map(&self) -> EventToMessageMap {
		EventToMessageMap {
			tool_abort: Some(PenToolMessage::Abort.into()),
			selection_changed: Some(PenToolMessage::SelectionChanged.into()),
			working_color_changed: Some(PenToolMessage::WorkingColorChanged.into()),
			overlay_provider: Some(|context| PenToolMessage::Overlays { context }.into()),
			..Default::default()
		}
	}
}
#[derive(Clone, Debug, Default)]
struct ModifierState {
	snap_angle: bool,
	lock_angle: bool,
	break_handle: bool,
	colinear: bool,
	move_anchor_with_handles: bool,
}
#[derive(Clone, Debug)]
struct LastPoint {
	id: PointId,
	pos: DVec2,
	in_segment: Option<SegmentId>,
	handle_start: DVec2,
}

#[derive(Debug, Clone, Copy, PartialEq, Eq, Default)]
enum HandleMode {
	/// Pressing 'C' breaks colinearity
	Free,
	/// Pressing 'Alt': Handle length is locked
	#[default]
	ColinearLocked,
	/// Pressing 'Alt': Handles are equidistant
	ColinearEquidistant,
}

/// The type of handle which is dragged by the cursor (under the cursor).
///
/// ![Terminology](https://files.keavon.com/-/EachNotedLovebird/capture.png)
#[derive(Clone, Debug, Default, PartialEq, Copy)]
enum TargetHandle {
	#[default]
	None,
	/// This is the handle being dragged and represents the out handle of the next preview segment that will be placed
	/// after the current preview segment is finalized. Its position is stored in `tool_data.next_handle_start`.
	///
	/// Pressing Tab swaps to the opposite handle type. The swapped handle can be either [`ManipulatorPointId::PreviewInHandle`]
	/// or, in the case of a bent segment, [`ManipulatorPointId::EndHandle`] or [`ManipulatorPointId::PrimaryHandle`].
	///
	/// When closing a path, the handle being dragged becomes the end handle of the currently placed anchor.
	///
	/// ![Terminology](https://files.keavon.com/-/EachNotedLovebird/capture.png)
	FuturePreviewOutHandle,
	/// The opposite handle that is drawn after placing an anchor and starting to drag the "next handle start",
	/// continuing until Tab is pressed to swap the handles.
	///
	/// ![Terminology](https://files.keavon.com/-/EachNotedLovebird/capture.png)
	PreviewInHandle,
	/// This is the primary handle of the segment from whose endpoint a new handle is being drawn.
	/// When closing the path, the handle being dragged will be the [`TargetHandle::PreviewInHandle`] (see its documentation);
	/// otherwise, it will be [`TargetHandle::FuturePreviewOutHandle`].
	///
	/// If a handle is dragged from a different endpoint within the same layer, the opposite handle will be
	/// `ManipulatorPoint::Primary` if that point is the starting point of its path.
	///
	/// ![Terminology](https://files.keavon.com/-/EachNotedLovebird/capture.png)
	PriorOutHandle(SegmentId),
	/// This is the end handle of the segment from whose endpoint a new handle is being drawn (same cases apply
	/// as mentioned in [`TargetHandle::PriorOutHandle`]). If a handle is dragged from a different endpoint within the same
	/// layer, the opposite handle will be `ManipulatorPoint::EndHandle` if that point is the end point of its path.
	///
	/// ![Terminology](https://files.keavon.com/-/EachNotedLovebird/capture.png)
	PriorInHandle(SegmentId),
}

#[derive(Clone, Debug, Default)]
struct PenToolData {
	snap_manager: SnapManager,
	latest_points: Vec<LastPoint>,
	point_index: usize,
	handle_end: Option<DVec2>,
	next_point: DVec2,
	next_handle_start: DVec2,

	g1_continuous: bool,

	angle: f64,
	auto_panning: AutoPanning,
	modifiers: ModifierState,

	buffering_merged_vector: bool,

	previous_handle_start_pos: DVec2,
	previous_handle_end_pos: Option<DVec2>,
	toggle_colinear_debounce: bool,
	colinear: bool,
	alt_pressed: bool,
	space_pressed: bool,
	/// Tracks whether to switch from `HandleMode::ColinearEquidistant` to `HandleMode::Free`
	/// after releasing Ctrl, specifically when Ctrl was held before the handle was dragged from the anchor.
	switch_to_free_on_ctrl_release: bool,
	/// To prevent showing cursor when `KeyC` is pressed when handles are swapped.
	handle_swapped: bool,
	/// Prevents conflicts when the handle's angle is already locked and it passes near the anchor,
	/// avoiding unintended direction changes. Specifically handles the case where a handle is being dragged,
	/// and Ctrl is pressed near the anchor to make it colinear with its opposite handle.
	angle_locked: bool,
	path_closed: bool,

	handle_mode: HandleMode,
	prior_segment_layer: Option<LayerNodeIdentifier>,
	current_layer: Option<LayerNodeIdentifier>,
	prior_segment_endpoint: Option<PointId>,
	prior_segment: Option<SegmentId>,

	/// For vector meshes, storing all the previous segments the last anchor point was connected to
	prior_segments: Option<Vec<SegmentId>>,
	handle_type: TargetHandle,
	handle_start_offset: Option<DVec2>,
	handle_end_offset: Option<DVec2>,

	snap_cache: SnapCache,
	pub last_mouse_for_space: Option<DVec2>,
}

impl PenToolData {
	fn latest_point(&self) -> Option<&LastPoint> {
		self.latest_points.get(self.point_index)
	}

	fn latest_point_mut(&mut self) -> Option<&mut LastPoint> {
		self.latest_points.get_mut(self.point_index)
	}

	fn add_point(&mut self, point: LastPoint) {
		self.point_index = (self.point_index + 1).min(self.latest_points.len());
		self.latest_points.truncate(self.point_index);
		self.latest_points.push(point);
	}

	fn cleanup(&mut self, responses: &mut VecDeque<Message>) {
		self.handle_end = None;
		self.latest_points.clear();
		self.point_index = 0;
		self.snap_manager.cleanup(responses);
	}

	/// Check whether target handle is primary, end, or `self.handle_end`
	fn check_end_handle_type(&self, vector: &Vector) -> TargetHandle {
		match (self.handle_end, self.prior_segment_endpoint, self.prior_segment, self.path_closed) {
			(Some(_), _, _, false) => TargetHandle::PreviewInHandle,
			(None, Some(point), Some(segment), false) | (Some(_), Some(point), Some(segment), true) => {
				if vector.segment_start_from_id(segment) == Some(point) {
					TargetHandle::PriorOutHandle(segment)
				} else {
					TargetHandle::PriorInHandle(segment)
				}
			}
			_ => TargetHandle::None,
		}
	}

	fn check_grs_end_handle(&self, vector: &Vector) -> TargetHandle {
		let Some(point) = self.latest_point().map(|point| point.id) else { return TargetHandle::None };
		let Some(segment) = self.prior_segment else { return TargetHandle::None };

		if vector.segment_start_from_id(segment) == Some(point) {
			TargetHandle::PriorOutHandle(segment)
		} else {
			TargetHandle::PriorInHandle(segment)
		}
	}

	fn get_opposite_handle_type(&self, handle_type: TargetHandle, vector: &Vector) -> TargetHandle {
		match handle_type {
			TargetHandle::FuturePreviewOutHandle => self.check_end_handle_type(vector),
			TargetHandle::PreviewInHandle => match (self.path_closed, self.prior_segment_endpoint, self.prior_segment) {
				(true, Some(point), Some(segment)) => {
					if vector.segment_start_from_id(segment) == Some(point) {
						TargetHandle::PriorOutHandle(segment)
					} else {
						TargetHandle::PriorInHandle(segment)
					}
				}
				(false, _, _) => TargetHandle::FuturePreviewOutHandle,
				_ => TargetHandle::None,
			},
			_ => {
				if self.path_closed {
					TargetHandle::PreviewInHandle
				} else {
					TargetHandle::FuturePreviewOutHandle
				}
			}
		}
	}

	fn update_handle_type(&mut self, handle_type: TargetHandle) {
		self.handle_type = handle_type;
	}

	fn update_target_handle_pos(&mut self, handle_type: TargetHandle, anchor_pos: DVec2, responses: &mut VecDeque<Message>, delta: DVec2, layer: LayerNodeIdentifier) {
		match handle_type {
			TargetHandle::FuturePreviewOutHandle => {
				self.next_handle_start = delta;
			}
			TargetHandle::PreviewInHandle => {
				if let Some(handle) = self.handle_end.as_mut() {
					*handle = delta;
				}
			}
			TargetHandle::PriorInHandle(segment) => {
				let relative_position = delta - anchor_pos;
				let modification_type = VectorModificationType::SetEndHandle { segment, relative_position };
				responses.add(GraphOperationMessage::Vector { layer, modification_type });
			}
			TargetHandle::PriorOutHandle(segment) => {
				let relative_position = delta - anchor_pos;
				let modification_type = VectorModificationType::SetPrimaryHandle { segment, relative_position };
				responses.add(GraphOperationMessage::Vector { layer, modification_type });
			}
			TargetHandle::None => {}
		}
	}

	fn target_handle_position(&self, handle_type: TargetHandle, vector: &Vector) -> Option<DVec2> {
		match handle_type {
			TargetHandle::PriorOutHandle(segment) => ManipulatorPointId::PrimaryHandle(segment).get_position(vector),
			TargetHandle::PriorInHandle(segment) => ManipulatorPointId::EndHandle(segment).get_position(vector),
			TargetHandle::PreviewInHandle => self.handle_end,
			TargetHandle::FuturePreviewOutHandle => Some(self.next_handle_start),
			TargetHandle::None => None,
		}
	}

	/// Remove the handles selected when swapping handles
	fn cleanup_target_selections(&self, shape_editor: &mut ShapeState, layer: Option<LayerNodeIdentifier>, document: &DocumentMessageHandler, responses: &mut VecDeque<Message>) {
		let Some(shape_state) = layer.and_then(|layer| shape_editor.selected_shape_state.get_mut(&layer)) else {
			return;
		};

		let Some(vector) = layer.and_then(|layer| document.network_interface.compute_modified_vector(layer)) else {
			return;
		};

		match self.check_end_handle_type(&vector) {
			TargetHandle::PriorInHandle(segment) => shape_state.deselect_point(ManipulatorPointId::EndHandle(segment)),
			TargetHandle::PriorOutHandle(segment) => shape_state.deselect_point(ManipulatorPointId::PrimaryHandle(segment)),
			_ => {}
		}
		responses.add(OverlaysMessage::Draw);
	}

	/// Selects the handle which is currently dragged by the user.
	fn add_target_selections(&self, shape_editor: &mut ShapeState, layer: Option<LayerNodeIdentifier>) {
		let Some(shape_state) = layer.and_then(|layer| shape_editor.selected_shape_state.get_mut(&layer)) else {
			return;
		};

		match self.handle_type {
			TargetHandle::PriorInHandle(segment) => shape_state.select_point(ManipulatorPointId::EndHandle(segment)),
			TargetHandle::PriorOutHandle(segment) => shape_state.select_point(ManipulatorPointId::PrimaryHandle(segment)),
			_ => {}
		}
	}

	/// Check whether moving the initially created point.
	fn moving_start_point(&self) -> bool {
		self.latest_points.len() == 1 && self.latest_point().is_some_and(|point| point.pos == self.next_point)
	}

	// When the vector transform changes, the positions of the points must be recalculated.
	fn recalculate_latest_points_position(&mut self, document: &DocumentMessageHandler) {
		let selected_nodes = document.network_interface.selected_nodes();
		let mut selected_layers = selected_nodes.selected_layers(document.metadata());
		if let (Some(layer), None) = (selected_layers.next(), selected_layers.next()) {
			let Some(vector) = document.network_interface.compute_modified_vector(layer) else { return };
			for point in &mut self.latest_points {
				let Some(pos) = vector.point_domain.position_from_id(point.id) else { continue };
				point.pos = pos;
				point.handle_start = point.pos;
			}
		}
	}

	/// If the user places the anchor on top of the previous anchor, it becomes sharp and the outgoing handle may be dragged.
	fn bend_from_previous_point(&mut self, snap_data: SnapData, transform: DAffine2, layer: LayerNodeIdentifier, shape_editor: &mut ShapeState, responses: &mut VecDeque<Message>) {
		self.g1_continuous = true;
		let document = snap_data.document;
		self.next_handle_start = self.next_point;
		let Some(vector) = document.network_interface.compute_modified_vector(layer) else { return };
		self.update_handle_type(TargetHandle::FuturePreviewOutHandle);
		self.handle_mode = HandleMode::ColinearLocked;

		// Break the control
		let Some((last_pos, id)) = self.latest_point().map(|point| (point.pos, point.id)) else { return };

		let transform = document.metadata().document_to_viewport * transform;
		let on_top = transform.transform_point2(self.next_point).distance_squared(transform.transform_point2(last_pos)) < crate::consts::SNAP_POINT_TOLERANCE.powi(2);
		if on_top {
			self.handle_end = None;
			self.handle_mode = HandleMode::Free;

			self.store_clicked_endpoint(document, &transform, snap_data.input, snap_data.viewport);

			if self.modifiers.lock_angle {
				self.set_lock_angle(&vector, id, self.prior_segment);
				let last_segment = self.prior_segment;
				let Some(point) = self.latest_point_mut() else { return };
				point.in_segment = last_segment;
				self.switch_to_free_on_ctrl_release = true;
				return;
			}

			if let Some(point) = self.latest_point_mut() {
				point.in_segment = None;
			}
		}

		// Closing path
		let closing_path_on_point = self.close_path_on_point(snap_data, &vector, document, id, &transform);
		if !closing_path_on_point {
			// Attempt to find nearest segment and close path on segment by creating an anchor point on it
			let tolerance = crate::consts::SNAP_POINT_TOLERANCE;
			if let Some(closest_segment) = shape_editor.upper_closest_segment(&document.network_interface, transform.transform_point2(self.next_point), tolerance) {
				let (point, _) = closest_segment.adjusted_insert(responses);

				self.update_handle_type(TargetHandle::PreviewInHandle);
				self.handle_end_offset = None;
				self.path_closed = true;
				self.next_handle_start = self.next_point;

				self.prior_segment_endpoint = Some(point);
				self.prior_segment_layer = Some(closest_segment.layer());
				self.prior_segments = None;
				self.prior_segment = None;

				// Should also update the SnapCache here?

				self.handle_mode = HandleMode::Free;
				if let (true, Some(prior_endpoint)) = (self.modifiers.lock_angle, self.prior_segment_endpoint) {
					self.set_lock_angle(&vector, prior_endpoint, self.prior_segment);
					self.switch_to_free_on_ctrl_release = true;
				}
			}
		}
	}

	fn close_path_on_point(&mut self, snap_data: SnapData, vector: &Vector, document: &DocumentMessageHandler, id: PointId, transform: &DAffine2) -> bool {
		for id in vector.anchor_points().filter(|&point| point != id) {
			let Some(pos) = vector.point_domain.position_from_id(id) else { continue };
			let transformed_distance_between_squared = transform.transform_point2(pos).distance_squared(transform.transform_point2(self.next_point));
			let snap_point_tolerance_squared = crate::consts::SNAP_POINT_TOLERANCE.powi(2);

			if transformed_distance_between_squared < snap_point_tolerance_squared {
				self.update_handle_type(TargetHandle::PreviewInHandle);
				self.handle_end_offset = None;
				self.path_closed = true;
				self.next_handle_start = self.next_point;
				self.store_clicked_endpoint(document, transform, snap_data.input, snap_data.viewport);
				self.handle_mode = HandleMode::Free;
				if let (true, Some(prior_endpoint)) = (self.modifiers.lock_angle, self.prior_segment_endpoint) {
					self.set_lock_angle(vector, prior_endpoint, self.prior_segment);
					self.switch_to_free_on_ctrl_release = true;
				}
				return true;
			}
		}
		false
	}

	fn finish_placing_handle(&mut self, snap_data: SnapData, transform: DAffine2, responses: &mut VecDeque<Message>) -> Option<PenToolFsmState> {
		let document = snap_data.document;
		let next_handle_start = self.next_handle_start;
		let handle_start = self.latest_point()?.handle_start;
		let mouse = snap_data.input.mouse.position;
		self.handle_swapped = false;
		self.handle_end_offset = None;
		self.handle_start_offset = None;
		let Some(handle_end) = self.handle_end else {
			responses.add(DocumentMessage::EndTransaction);
			self.handle_end = Some(next_handle_start);
			self.place_anchor(snap_data, transform, mouse, responses);
			self.latest_point_mut()?.handle_start = next_handle_start;
			return None;
		};
		let next_point = self.next_point;
		self.place_anchor(snap_data, transform, mouse, responses);
		let handles = [handle_start - self.latest_point()?.pos, handle_end - next_point].map(Some);

		// Get close path
		let mut end = None;
		let selected_nodes = document.network_interface.selected_nodes();
		let mut selected_layers = selected_nodes.selected_layers(document.metadata());
		let layer = selected_layers.next().filter(|_| selected_layers.next().is_none()).or(self.current_layer)?;
		let vector = document.network_interface.compute_modified_vector(layer)?;
		let start = self.latest_point()?.id;
		let transform = document.metadata().document_to_viewport * transform;
		for id in vector.anchor_points().filter(|&point| point != start) {
			let Some(pos) = vector.point_domain.position_from_id(id) else { continue };
			let transformed_distance_between_squared = transform.transform_point2(pos).distance_squared(transform.transform_point2(next_point));
			let snap_point_tolerance_squared = crate::consts::SNAP_POINT_TOLERANCE.powi(2);
			if transformed_distance_between_squared < snap_point_tolerance_squared {
				end = Some(id);
			}
		}
		let close_subpath = end.is_some();

		// Generate new point if not closing
		let end = end.unwrap_or_else(|| {
			let end = PointId::generate();
			let modification_type = VectorModificationType::InsertPoint { id: end, position: next_point };
			responses.add(GraphOperationMessage::Vector { layer, modification_type });

			end
		});

		// Store the segment
		let id = SegmentId::generate();
		if self.path_closed
			&& let Some((handles, handle1_pos)) = match self.get_opposite_handle_type(TargetHandle::PreviewInHandle, &vector) {
				TargetHandle::PriorOutHandle(segment) => {
					let handles = [HandleId::end(id), HandleId::primary(segment)];
					let handle1_pos = handles[1].to_manipulator_point().get_position(&vector);
					handle1_pos.map(|pos| (handles, pos))
				}
				TargetHandle::PriorInHandle(segment) => {
					let handles = [HandleId::end(id), HandleId::end(segment)];
					let handle1_pos = handles[1].to_manipulator_point().get_position(&vector);
					handle1_pos.map(|pos| (handles, pos))
				}
				_ => None,
			} {
			let angle = (handle_end - next_point).angle_to(handle1_pos - next_point);
			let pi = std::f64::consts::PI;
			let colinear = (angle - pi).abs() < 1e-6 || (angle + pi).abs() < 1e-6;
			responses.add(GraphOperationMessage::Vector {
				layer,
				modification_type: VectorModificationType::SetG1Continuous { handles, enabled: colinear },
			});
			self.cleanup(responses);
		}

		self.prior_segment = Some(id);

		let points = [start, end];
		let modification_type = VectorModificationType::InsertSegment { id, points, handles };
		responses.add(GraphOperationMessage::Vector { layer, modification_type });

		// Mirror
		if let Some((last_segment, last_point)) = self.latest_point().and_then(|point| point.in_segment).zip(self.latest_point()) {
			let end = vector.segment_end_from_id(last_segment) == Some(last_point.id);
			let handles = if end {
				[HandleId::end(last_segment), HandleId::primary(id)]
			} else {
				[HandleId::primary(last_segment), HandleId::primary(id)]
			};

			if let Some(h1) = handles[0].to_manipulator_point().get_position(&vector) {
				let angle = (h1 - last_point.pos).angle_to(last_point.handle_start - last_point.pos);
				let pi = std::f64::consts::PI;
				let colinear = (angle - pi).abs() < 1e-6 || (angle + pi).abs() < 1e-6;
				responses.add(GraphOperationMessage::Vector {
					layer,
					modification_type: VectorModificationType::SetG1Continuous { handles, enabled: colinear },
				});
			}
		}
		if !close_subpath {
			self.add_point(LastPoint {
				id: end,
				pos: next_point,
				in_segment: self.g1_continuous.then_some(id),
				handle_start: next_handle_start,
			});
		}
		self.path_closed = false;
		self.prior_segment_endpoint = None;
		responses.add(DocumentMessage::EndTransaction);
		Some(if close_subpath { PenToolFsmState::Ready } else { PenToolFsmState::PlacingAnchor })
	}

	#[allow(clippy::too_many_arguments)]
	/// Calculates snap position delta while moving anchor and its handles.
	fn space_anchor_handle_snap(
		&mut self,
		viewport_to_document: &DAffine2,
		transform: &DAffine2,
		snap_data: &SnapData<'_>,
		mouse: &DVec2,
		vector: &Vector,
		input: &InputPreprocessorMessageHandler,
		viewport: &ViewportMessageHandler,
	) -> Option<DVec2> {
		let reference_handle = if self.path_closed { TargetHandle::PreviewInHandle } else { TargetHandle::FuturePreviewOutHandle };
		let end_handle = self.get_opposite_handle_type(reference_handle, vector);
		let end_handle_pos = self.target_handle_position(end_handle, vector);
		let ref_pos = self.target_handle_position(reference_handle, vector)?;
		let snap = &mut self.snap_manager;
		let snap_data = SnapData::new_snap_cache(snap_data.document, input, viewport, &self.snap_cache);

		let handle_start_offset = self.handle_start_offset.unwrap_or(DVec2::ZERO);
		let document_pos = viewport_to_document.transform_point2(*mouse + handle_start_offset);

		let anchor_offset = transform.transform_point2(self.next_point - ref_pos);

		let handle_start = SnapCandidatePoint::handle(document_pos);
		let anchor = SnapCandidatePoint::handle(document_pos + anchor_offset);

		let snapped_near_handle_start = snap.free_snap(&snap_data, &handle_start, SnapTypeConfiguration::default());
		let snapped_anchor = snap.free_snap(&snap_data, &anchor, SnapTypeConfiguration::default());

		let handle_snap_option = end_handle_pos.and_then(|handle| match end_handle {
			TargetHandle::None => None,
			TargetHandle::FuturePreviewOutHandle => None,
			_ => {
				let handle_offset = transform.transform_point2(handle - ref_pos);
				let handle_snap = SnapCandidatePoint::handle(document_pos + handle_offset);
				Some((handle, handle_snap))
			}
		});

		let mut delta: DVec2;
		let best_snapped = if snapped_near_handle_start.other_snap_better(&snapped_anchor) {
			delta = snapped_anchor.snapped_point_document - transform.transform_point2(self.next_point);
			snapped_anchor
		} else {
			delta = snapped_near_handle_start.snapped_point_document - transform.transform_point2(ref_pos);
			snapped_near_handle_start
		};

		let Some((handle, handle_snap)) = handle_snap_option else {
			snap.update_indicator(best_snapped);
			return Some(transform.inverse().transform_vector2(delta));
		};

		let snapped_handle = snap.free_snap(&snap_data, &handle_snap, SnapTypeConfiguration::default());

		if best_snapped.other_snap_better(&snapped_handle) {
			delta = snapped_handle.snapped_point_document - transform.transform_point2(handle);
			snap.update_indicator(snapped_handle);
		} else {
			snap.update_indicator(best_snapped);
		}

		// Transform delta back to original coordinate space
		Some(transform.inverse().transform_vector2(delta))
	}

	/// Calculates the offset from the mouse when swapping handles, and swaps the handles.
	fn swap_handles(
		&mut self,
		layer: Option<LayerNodeIdentifier>,
		document: &DocumentMessageHandler,
		shape_editor: &mut ShapeState,
		input: &InputPreprocessorMessageHandler,
		responses: &mut VecDeque<Message>,
	) {
		// Validate necessary data exists
		let Some(vector) = layer.and_then(|layer| document.network_interface.compute_modified_vector(layer)) else {
			return;
		};

		let Some(viewport) = layer.map(|layer| document.metadata().transform_to_viewport(layer)) else {
			return;
		};

		// Determine if we need to swap to opposite handle
		let should_swap_to_opposite = self.path_closed && matches!(self.handle_type, TargetHandle::PreviewInHandle | TargetHandle::PriorOutHandle(..) | TargetHandle::PriorInHandle(..))
			|| !self.path_closed && matches!(self.handle_type, TargetHandle::FuturePreviewOutHandle);

		// Determine if we need to swap to start handle
		let should_swap_to_start = !self.path_closed && !matches!(self.handle_type, TargetHandle::None | TargetHandle::FuturePreviewOutHandle);

		if should_swap_to_opposite {
			let opposite_type = self.get_opposite_handle_type(self.handle_type, &vector);
			// Update offset
			let Some(handle_pos) = self.target_handle_position(opposite_type, &vector) else {
				self.handle_swapped = false;
				return;
			};
			if (handle_pos - self.next_point).length() < 1e-6 {
				self.handle_swapped = false;
				return;
			}
			self.handle_end_offset = Some(viewport.transform_point2(handle_pos) - input.mouse.position);

			// Update selections if in closed path mode
			if self.path_closed {
				self.cleanup_target_selections(shape_editor, layer, document, responses);
			}
			self.update_handle_type(opposite_type);
			self.add_target_selections(shape_editor, layer);
		} else if should_swap_to_start {
			self.cleanup_target_selections(shape_editor, layer, document, responses);

			// Calculate offset from mouse position to next handle start
			if let Some(layer_id) = layer {
				let transform = document.metadata().transform_to_viewport(layer_id);
				self.handle_start_offset = Some(transform.transform_point2(self.next_handle_start) - input.mouse.position);
			}

			self.update_handle_type(TargetHandle::FuturePreviewOutHandle);
		}

		responses.add(FrontendMessage::UpdateMouseCursor { cursor: MouseCursorIcon::None });
	}

	/// Handles moving the initially created point
	fn handle_single_point_path_drag(&mut self, delta: DVec2, layer: LayerNodeIdentifier, responses: &mut VecDeque<Message>) -> Option<PenToolFsmState> {
		self.next_handle_start += delta;
		self.next_point += delta;

		let Some(latest) = self.latest_point_mut() else {
			return Some(PenToolFsmState::DraggingHandle(self.handle_mode));
		};

		latest.pos += delta;

		let modification_type = VectorModificationType::ApplyPointDelta { point: latest.id, delta };

		responses.add(GraphOperationMessage::Vector { layer, modification_type });

		responses.add(OverlaysMessage::Draw);
		Some(PenToolFsmState::DraggingHandle(self.handle_mode))
	}

<<<<<<< HEAD
	fn move_anchor_and_handles(&mut self, delta: DVec2, layer: LayerNodeIdentifier, responses: &mut VecDeque<Message>, _vector: &Vector) {
		self.next_point += delta;
		self.next_handle_start += delta;
		if let Some(handle) = self.handle_end.as_mut() {
			*handle += delta;
=======
	fn move_anchor_and_handles(&mut self, delta: DVec2, layer: LayerNodeIdentifier, responses: &mut VecDeque<Message>, vector: &Vector) {
		if self.handle_end.is_none()
			&& let Some(latest_pt) = self.latest_point_mut()
		{
			latest_pt.pos += delta;
>>>>>>> 4ab75c9c
		}

		for point in &mut self.latest_points {
			point.pos += delta;
			point.handle_start += delta;
			let modification_type = VectorModificationType::ApplyPointDelta { point: point.id, delta };
			responses.add(GraphOperationMessage::Vector { layer, modification_type });
		}
	}

	#[allow(clippy::too_many_arguments)]
	fn drag_handle(
		&mut self,
		snap_data: SnapData,
		transform: DAffine2,
		mouse: DVec2,
		responses: &mut VecDeque<Message>,
		layer: Option<LayerNodeIdentifier>,
		input: &InputPreprocessorMessageHandler,
		viewport: &ViewportMessageHandler,
	) -> Option<PenToolFsmState> {
		let colinear = (self.handle_mode == HandleMode::ColinearEquidistant && self.modifiers.break_handle) || (self.handle_mode == HandleMode::ColinearLocked && !self.modifiers.break_handle);
		let document = snap_data.document;
		let Some(layer) = layer else { return Some(PenToolFsmState::DraggingHandle(self.handle_mode)) };
		let vector = document.network_interface.compute_modified_vector(layer)?;
		let viewport_to_document = document.metadata().document_to_viewport.inverse();
		let mut mouse_pos = mouse;

		// Handles pressing Space to drag anchor and its handles
		if self.modifiers.move_anchor_with_handles {
			let Some(delta) = self.space_anchor_handle_snap(&viewport_to_document, &transform, &snap_data, &mouse, &vector, input, viewport) else {
				return Some(PenToolFsmState::DraggingHandle(self.handle_mode));
			};

			if self.moving_start_point() {
				return self.handle_single_point_path_drag(delta, layer, responses);
			}

			self.next_handle_start += delta;
			self.next_point += delta;

			if let Some(handle) = self.handle_end.as_mut() {
				*handle += delta;
				if !self.path_closed {
					responses.add(OverlaysMessage::Draw);
					return Some(PenToolFsmState::DraggingHandle(self.handle_mode));
				};
			}

			self.move_anchor_and_handles(delta, layer, responses, &vector);

			responses.add(OverlaysMessage::Draw);
			return Some(PenToolFsmState::DraggingHandle(self.handle_mode));
		}

		match self.handle_type {
			TargetHandle::FuturePreviewOutHandle => {
				let offset = self.handle_start_offset.unwrap_or(DVec2::ZERO);
				mouse_pos += offset;
				self.next_handle_start = self.compute_snapped_angle(snap_data.clone(), transform, colinear, mouse_pos, Some(self.next_point), false);
			}
			_ => {
				mouse_pos += self.handle_end_offset.unwrap_or(DVec2::ZERO);
				let mouse_pos = self.compute_snapped_angle(snap_data.clone(), transform, colinear, mouse_pos, Some(self.next_point), false);
				self.update_target_handle_pos(self.handle_type, self.next_point, responses, mouse_pos, layer);
			}
		}

		let mouse_pos = viewport_to_document.transform_point2(mouse_pos);
		let anchor = transform.transform_point2(self.next_point);
		let distance = (mouse_pos - anchor).length();

		if self.switch_to_free_on_ctrl_release && !self.modifiers.lock_angle {
			self.switch_to_free_on_ctrl_release = false;
			self.handle_mode = HandleMode::Free;
		}

		if distance > 20. && self.handle_mode == HandleMode::Free && self.modifiers.lock_angle && !self.angle_locked {
			self.angle_locked = true
		}

		match self.handle_mode {
			HandleMode::ColinearLocked | HandleMode::ColinearEquidistant => {
				self.g1_continuous = true;
				self.apply_colinear_constraint(responses, layer, self.next_point, &vector);
				self.adjust_handle_length(responses, layer, &vector);
			}
			HandleMode::Free => {
				self.g1_continuous = false;
			}
		}

		if distance < 20. && self.handle_mode == HandleMode::Free && self.modifiers.lock_angle && !self.angle_locked {
			let Some(endpoint) = self.prior_segment_endpoint else {
				return Some(PenToolFsmState::DraggingHandle(self.handle_mode));
			};
			self.set_lock_angle(&vector, endpoint, self.prior_segment);
			self.switch_to_free_on_ctrl_release = true;
			let last_segment = self.prior_segment;
			if let Some(latest) = self.latest_point_mut() {
				latest.in_segment = last_segment;
			}
		}

		responses.add(OverlaysMessage::Draw);

		Some(PenToolFsmState::DraggingHandle(self.handle_mode))
	}

	/// Makes the opposite handle equidistant or locks its length.
	fn adjust_handle_length(&mut self, responses: &mut VecDeque<Message>, layer: LayerNodeIdentifier, vector: &Vector) {
		let opposite_handle_type = self.get_opposite_handle_type(self.handle_type, vector);
		match self.handle_mode {
			HandleMode::ColinearEquidistant => {
				if self.modifiers.break_handle {
					// Store handle for later restoration only when Alt is first pressed
					if !self.alt_pressed {
						self.previous_handle_end_pos = self.target_handle_position(opposite_handle_type, vector);
						self.alt_pressed = true;
					}

					// Set handle to opposite position of the other handle
					let Some(new_position) = self.target_handle_position(self.handle_type, vector).map(|handle| self.next_point * 2. - handle) else {
						return;
					};
					self.update_target_handle_pos(opposite_handle_type, self.next_point, responses, new_position, layer);
				} else if self.alt_pressed {
					// Restore the previous handle position when Alt is released
					if let Some(previous_handle) = self.previous_handle_end_pos {
						self.update_target_handle_pos(opposite_handle_type, self.next_point, responses, previous_handle, layer);
					}
					self.alt_pressed = false;
					self.previous_handle_end_pos = None;
				}
			}
			HandleMode::ColinearLocked => {
				if !self.modifiers.break_handle {
					let Some(new_position) = self.target_handle_position(self.handle_type, vector).map(|handle| self.next_point * 2. - handle) else {
						return;
					};
					self.update_target_handle_pos(opposite_handle_type, self.next_point, responses, new_position, layer);
				}
			}
			HandleMode::Free => {}
		}
	}

	fn apply_colinear_constraint(&mut self, responses: &mut VecDeque<Message>, layer: LayerNodeIdentifier, anchor_pos: DVec2, vector: &Vector) {
		let Some(handle) = self.target_handle_position(self.handle_type, vector) else { return };

		if (anchor_pos - handle).length() < 1e-6 && self.modifiers.lock_angle {
			return;
		}

		let Some(direction) = (anchor_pos - handle).try_normalize() else { return };

		let opposite_handle = self.get_opposite_handle_type(self.handle_type, vector);

		let Some(handle_offset) = self.target_handle_position(opposite_handle, vector).map(|handle| (handle - anchor_pos).length()) else {
			return;
		};

		let new_handle_position = anchor_pos + handle_offset * direction;

		self.update_target_handle_pos(opposite_handle, self.next_point, responses, new_handle_position, layer);
	}

	fn place_anchor(&mut self, snap_data: SnapData, transform: DAffine2, mouse: DVec2, responses: &mut VecDeque<Message>) -> Option<PenToolFsmState> {
		let document = snap_data.document;

		let relative = if self.path_closed { None } else { self.latest_point().map(|point| point.pos) };
		self.next_point = self.compute_snapped_angle(snap_data, transform, false, mouse, relative, true);

		let selected_nodes = document.network_interface.selected_nodes();
		let mut selected_layers = selected_nodes.selected_layers(document.metadata());
		let layer = selected_layers.next().filter(|_| selected_layers.next().is_none()).or(self.current_layer)?;
		let vector = document.network_interface.compute_modified_vector(layer)?;
		let transform = document.metadata().document_to_viewport * transform;
		for point in vector.anchor_points() {
			let Some(pos) = vector.point_domain.position_from_id(point) else { continue };
			let transformed_distance_between_squared = transform.transform_point2(pos).distance_squared(transform.transform_point2(self.next_point));
			let snap_point_tolerance_squared = crate::consts::SNAP_POINT_TOLERANCE.powi(2);
			if transformed_distance_between_squared < snap_point_tolerance_squared {
				self.next_point = pos;
			}
		}
		if let Some(handle_end) = self.handle_end.as_mut() {
			*handle_end = self.next_point;
			self.next_handle_start = self.next_point;
		}
		responses.add(OverlaysMessage::Draw);

		Some(PenToolFsmState::PlacingAnchor)
	}

	/// Snap the angle of the line from relative to position if the key is pressed.
	fn compute_snapped_angle(&mut self, snap_data: SnapData, transform: DAffine2, colinear: bool, mouse: DVec2, relative: Option<DVec2>, neighbor: bool) -> DVec2 {
		let ModifierState { snap_angle, lock_angle, .. } = self.modifiers;
		let document = snap_data.document;
		let mut document_pos = document.metadata().document_to_viewport.inverse().transform_point2(mouse);
		let snap = &mut self.snap_manager;

		let neighbors = relative.filter(|_| neighbor).map_or(Vec::new(), |neighbor| vec![neighbor]);

		let config = SnapTypeConfiguration::default();
		if let Some(relative) = relative
			.map(|layer| transform.transform_point2(layer))
			.filter(|&relative| (snap_angle || lock_angle) && (relative - document_pos).length_squared() > f64::EPSILON * 100.)
		{
			let resolution = LINE_ROTATE_SNAP_ANGLE.to_radians();

			let angle = if lock_angle {
				self.angle
			} else if (relative - document_pos) != DVec2::ZERO && !lock_angle {
				(-(relative - document_pos).angle_to(DVec2::X) / resolution).round() * resolution
			} else {
				self.angle
			};
			document_pos = relative - (relative - document_pos).project_onto(DVec2::new(angle.cos(), angle.sin()));

			let constraint = SnapConstraint::Line {
				origin: relative,
				direction: document_pos - relative,
			};
			let near_point = SnapCandidatePoint::handle_neighbors(document_pos, neighbors.clone());
			let far_point = SnapCandidatePoint::handle_neighbors(2. * relative - document_pos, neighbors);
			if colinear {
				let snapped = snap.constrained_snap(&snap_data, &near_point, constraint, config);
				let snapped_far = snap.constrained_snap(&snap_data, &far_point, constraint, config);
				document_pos = if snapped_far.other_snap_better(&snapped) {
					snapped.snapped_point_document
				} else {
					2. * relative - snapped_far.snapped_point_document
				};
				snap.update_indicator(if snapped_far.other_snap_better(&snapped) { snapped } else { snapped_far });
			} else {
				let snapped = snap.constrained_snap(&snap_data, &near_point, constraint, config);
				document_pos = snapped.snapped_point_document;
				snap.update_indicator(snapped);
			}
		} else if let Some(relative) = relative.map(|layer| transform.transform_point2(layer)).filter(|_| colinear) {
			let snapped = snap.free_snap(&snap_data, &SnapCandidatePoint::handle_neighbors(document_pos, neighbors.clone()), config);
			let snapped_far = snap.free_snap(&snap_data, &SnapCandidatePoint::handle_neighbors(2. * relative - document_pos, neighbors), config);
			document_pos = if snapped_far.other_snap_better(&snapped) {
				snapped.snapped_point_document
			} else {
				2. * relative - snapped_far.snapped_point_document
			};
			snap.update_indicator(if snapped_far.other_snap_better(&snapped) { snapped } else { snapped_far });
		} else {
			let snapped = snap.free_snap(&snap_data, &SnapCandidatePoint::handle_neighbors(document_pos, neighbors), config);
			document_pos = snapped.snapped_point_document;
			snap.update_indicator(snapped);
		}

		if let Some(relative) = relative.map(|layer| transform.transform_point2(layer))
			&& (relative - document_pos) != DVec2::ZERO
			&& (relative - document_pos).length_squared() > f64::EPSILON * 100.
		{
			self.angle = -(relative - document_pos).angle_to(DVec2::X)
		}

		transform.inverse().transform_point2(document_pos)
	}

	#[allow(clippy::too_many_arguments)]
	fn create_initial_point(
		&mut self,
		document: &DocumentMessageHandler,
		input: &InputPreprocessorMessageHandler,
		viewport: &ViewportMessageHandler,
		responses: &mut VecDeque<Message>,
		tool_options: &PenOptions,
		append: bool,
		shape_editor: &mut ShapeState,
	) {
		let point = SnapCandidatePoint::handle(document.metadata().document_to_viewport.inverse().transform_point2(input.mouse.position));
		let snapped = self.snap_manager.free_snap(&SnapData::new(document, input, viewport), &point, SnapTypeConfiguration::default());
		let viewport_vec = document.metadata().document_to_viewport.transform_point2(snapped.snapped_point_document);
		self.handle_type = TargetHandle::FuturePreviewOutHandle;

		let selected_nodes = document.network_interface.selected_nodes();
		self.handle_end = None;

		let tolerance = crate::consts::SNAP_POINT_TOLERANCE;
		let extension_choice = should_extend(document, viewport_vec, tolerance, selected_nodes.selected_layers(document.metadata()));
		if let Some((layer, point, position)) = extension_choice {
			self.current_layer = Some(layer);
			self.extend_existing_path(document, layer, point, position);
			return;
		} else if let Some(closest_segment) = shape_editor.upper_closest_segment(&document.network_interface, viewport_vec, tolerance) {
			let (point, segments) = closest_segment.adjusted_insert(responses);
			let layer = closest_segment.layer();
			let position = closest_segment.closest_point_document();

			// Setting any one of the new segments created as the previous segment
			self.prior_segment_endpoint = Some(point);
			self.prior_segment_layer = Some(layer);
			self.prior_segments = Some(segments.to_vec());

			self.extend_existing_path(document, layer, point, position);
			return;
		}

		if append {
			if let Some((layer, point, _)) = closest_point(document, viewport_vec, tolerance, document.metadata().all_layers(), |_| false) {
				let vector = document.network_interface.compute_modified_vector(layer).unwrap();
				let segment = vector.all_connected(point).collect::<Vec<_>>().first().map(|s| s.segment);

				if self.modifiers.lock_angle {
					self.set_lock_angle(&vector, point, segment);
					self.switch_to_free_on_ctrl_release = true;
				}
			}
			let mut selected_layers_except_artboards = selected_nodes.selected_layers_except_artboards(&document.network_interface);
			let existing_layer = selected_layers_except_artboards.next().filter(|_| selected_layers_except_artboards.next().is_none());
			if let Some(layer) = existing_layer {
				// Add point to existing layer
				responses.add(PenToolMessage::AddPointLayerPosition { layer, viewport: viewport_vec });
				return;
			}
		}

		if let Some((layer, point, _position)) = closest_point(document, viewport_vec, tolerance, document.metadata().all_layers(), |_| false) {
			let vector = document.network_interface.compute_modified_vector(layer).unwrap();
			let segment = vector.all_connected(point).collect::<Vec<_>>().first().map(|s| s.segment);
			self.handle_mode = HandleMode::Free;
			if self.modifiers.lock_angle {
				self.set_lock_angle(&vector, point, segment);
				self.switch_to_free_on_ctrl_release = true;
			}
		}

		// New path layer
		let node_type = resolve_document_node_type("Path").expect("Path node does not exist");
		let nodes = vec![(NodeId(0), node_type.default_node_template())];

		let parent = document.new_layer_bounding_artboard(input, viewport);
		let layer = graph_modification_utils::new_custom(NodeId::new(), nodes, parent, responses);
		self.current_layer = Some(layer);
		tool_options.fill.apply_fill(layer, responses);
		tool_options.stroke.apply_stroke(tool_options.line_weight, layer, responses);
		self.prior_segment = None;
		self.prior_segments = None;
		responses.add(NodeGraphMessage::SelectedNodesSet { nodes: vec![layer.to_node()] });

		// It is necessary to defer this until the transform of the layer can be accurately computed (quite hacky)
		responses.add(DeferMessage::AfterGraphRun {
			messages: vec![PenToolMessage::AddPointLayerPosition { layer, viewport: viewport_vec }.into()],
		});
		responses.add(NodeGraphMessage::RunDocumentGraph);
	}

	/// Perform extension of an existing path
	fn extend_existing_path(&mut self, document: &DocumentMessageHandler, layer: LayerNodeIdentifier, point: PointId, position: DVec2) {
		let vector = document.network_interface.compute_modified_vector(layer);
		let (handle_start, in_segment) = if let Some(vector) = &vector {
			vector
				.segment_iter()
				.find_map(|(segment_id, bezier, start, end)| {
					let is_end = point == end;
					let is_start = point == start;
					if !is_end && !is_start {
						return None;
					}

					let points = pathseg_points(bezier);
					let handle = match (points.p1, points.p2) {
						(Some(p1), Some(_)) if is_start => p1,
						(Some(_), Some(p2)) if !is_start => p2,
						(Some(p1), None) | (None, Some(p1)) => p1,
						_ => return None,
					};
					Some((segment_id, is_end, handle))
				})
				.map(|(segment_id, is_end, handle)| {
					let mirrored_handle = position * 2. - handle;
					let in_segment = if is_end { Some(segment_id) } else { None };
					(mirrored_handle, in_segment)
				})
				.unwrap_or_else(|| (position, None))
		} else {
			(position, None)
		};

		let in_segment = if self.modifiers.lock_angle { self.prior_segment } else { in_segment };

		self.add_point(LastPoint {
			id: point,
			pos: position,
			in_segment,
			handle_start,
		});

		self.next_point = position;
		self.next_handle_start = handle_start;
		let vector = document.network_interface.compute_modified_vector(layer).unwrap();
		let segment = vector.all_connected(point).collect::<Vec<_>>().first().map(|s| s.segment);
		self.handle_mode = HandleMode::Free;

		if self.modifiers.lock_angle {
			self.set_lock_angle(&vector, point, segment);
			self.switch_to_free_on_ctrl_release = true;
		}
	}

	// Stores the segment and point ID of the clicked endpoint
	fn store_clicked_endpoint(&mut self, document: &DocumentMessageHandler, transform: &DAffine2, input: &InputPreprocessorMessageHandler, viewport: &ViewportMessageHandler) {
		let mut manipulators = HashMap::with_hasher(NoHashBuilder);
		let mut unselected = Vec::new();
		let mut layer_manipulators = HashSet::with_hasher(NoHashBuilder);

		let point = SnapCandidatePoint::handle(document.metadata().document_to_viewport.inverse().transform_point2(input.mouse.position));

		let snapped = self.snap_manager.free_snap(&SnapData::new(document, input, viewport), &point, SnapTypeConfiguration::default());
		let viewport = document.metadata().document_to_viewport.transform_point2(snapped.snapped_point_document);

		let tolerance = crate::consts::SNAP_POINT_TOLERANCE;
		self.prior_segment = None;
		self.prior_segment_endpoint = None;
		self.prior_segment_layer = None;
		self.prior_segments = None;

		if let Some((layer, point, _position)) = closest_point(document, viewport, tolerance, document.metadata().all_layers(), |_| false) {
			self.prior_segment_endpoint = Some(point);
			self.prior_segment_layer = Some(layer);
			let vector = document.network_interface.compute_modified_vector(layer).unwrap();
			let segment = vector.all_connected(point).collect::<Vec<_>>().first().map(|s| s.segment);
			self.prior_segment = segment;
			layer_manipulators.insert(point);
			for (&id, &position) in vector.point_domain.ids().iter().zip(vector.point_domain.positions()) {
				if id == point {
					continue;
				}
				unselected.push(SnapCandidatePoint::handle(transform.transform_point2(position)))
			}
			manipulators.insert(layer, layer_manipulators);
			self.snap_cache = SnapCache { manipulators, unselected }
		}
	}

	fn set_lock_angle(&mut self, vector: &Vector, anchor: PointId, segment: Option<SegmentId>) {
		let anchor_position = vector.point_domain.position_from_id(anchor);

		let Some((anchor_position, segment)) = anchor_position.zip(segment) else {
			self.handle_mode = HandleMode::Free;
			return;
		};

		match (self.handle_type, self.path_closed) {
			(TargetHandle::FuturePreviewOutHandle, _) | (TargetHandle::PreviewInHandle, true) => {
				if let Some(required_handle) = calculate_segment_angle(anchor, segment, vector, true) {
					self.angle = required_handle;
					self.handle_mode = HandleMode::ColinearEquidistant;
				}
			}
			(TargetHandle::PriorInHandle(..) | TargetHandle::PriorOutHandle(..), true) => {
				self.angle = -(self.handle_end.unwrap() - anchor_position).angle_to(DVec2::X);
				self.handle_mode = HandleMode::ColinearEquidistant;
			}
			_ => {
				self.angle = -(self.next_handle_start - anchor_position).angle_to(DVec2::X);
				self.handle_mode = HandleMode::ColinearEquidistant;
			}
		}
	}

	fn add_point_layer_position(&mut self, document: &DocumentMessageHandler, responses: &mut VecDeque<Message>, layer: LayerNodeIdentifier, viewport: DVec2) {
		// Add the first point
		let id = PointId::generate();
		let pos = document.metadata().transform_to_viewport(layer).inverse().transform_point2(viewport);
		let modification_type = VectorModificationType::InsertPoint { id, position: pos };
		responses.add(GraphOperationMessage::Vector { layer, modification_type });
		self.add_point(LastPoint {
			id,
			pos,
			in_segment: None,
			handle_start: pos,
		});
		self.next_point = pos;
		self.next_handle_start = pos;
		self.handle_end = None;
	}
}

impl Fsm for PenToolFsmState {
	type ToolData = PenToolData;
	type ToolOptions = PenOptions;

	fn transition(
		self,
		event: ToolMessage,
		tool_data: &mut Self::ToolData,
		tool_action_data: &mut ToolActionMessageContext,
		tool_options: &Self::ToolOptions,
		responses: &mut VecDeque<Message>,
	) -> Self {
		let ToolActionMessageContext {
			document,
			global_tool_data,
			input,
			shape_editor,
			viewport,
			..
		} = tool_action_data;
		let selected_nodes = document.network_interface.selected_nodes();
		let mut selected_layers = selected_nodes.selected_layers(document.metadata());
		let layer = selected_layers.next().filter(|_| selected_layers.next().is_none()).or(tool_data.current_layer);

		let mut transform = layer.map(|layer| document.metadata().transform_to_document(layer)).unwrap_or_default();

		if !transform.inverse().is_finite() {
			let parent_transform = layer.and_then(|layer| layer.parent(document.metadata())).map(|layer| document.metadata().transform_to_document(layer));

			transform = parent_transform.unwrap_or(DAffine2::IDENTITY);
		}

		if !transform.inverse().is_finite() {
			transform = DAffine2::IDENTITY;
		}

		let ToolMessage::Pen(event) = event else { return self };
		match (self, event) {
			(PenToolFsmState::PlacingAnchor | PenToolFsmState::GRSHandle, PenToolMessage::GRS { grab, rotate, scale }) => {
				let Some(layer) = layer else { return PenToolFsmState::PlacingAnchor };

				let Some(latest) = tool_data.latest_point() else { return PenToolFsmState::PlacingAnchor };
				if latest.handle_start == latest.pos {
					return PenToolFsmState::PlacingAnchor;
				}

				let latest_pos = latest.pos;
				let latest_handle_start = latest.handle_start;

				let viewport = document.metadata().transform_to_viewport(layer);
				let last_point = viewport.transform_point2(latest.pos);
				let handle = viewport.transform_point2(latest.handle_start);

				if input.keyboard.key(grab) {
					responses.add(TransformLayerMessage::BeginGrabPen { last_point, handle });
				} else if input.keyboard.key(rotate) {
					responses.add(TransformLayerMessage::BeginRotatePen { last_point, handle });
				} else if input.keyboard.key(scale) {
					responses.add(TransformLayerMessage::BeginScalePen { last_point, handle });
				}

				let vector = document.network_interface.compute_modified_vector(layer).unwrap();
				tool_data.previous_handle_start_pos = latest.handle_start;
				let opposite_handle = tool_data.check_grs_end_handle(&vector);
				tool_data.previous_handle_end_pos = tool_data.target_handle_position(opposite_handle, &vector);
				let handle1 = latest_handle_start - latest_pos;
				let Some(opposite_handle_pos) = tool_data.target_handle_position(opposite_handle, &vector) else {
					return PenToolFsmState::GRSHandle;
				};
				let handle2 = opposite_handle_pos - latest_pos;
				let pi = std::f64::consts::PI;
				let angle = handle1.angle_to(handle2);
				tool_data.colinear = (angle - pi).abs() < 1e-6 || (angle + pi).abs() < 1e-6;
				PenToolFsmState::GRSHandle
			}
			(PenToolFsmState::GRSHandle, PenToolMessage::FinalPosition { final_position }) => {
				let Some(layer) = layer else { return PenToolFsmState::GRSHandle };
				let vector = document.network_interface.compute_modified_vector(layer);
				let Some(vector) = vector else { return PenToolFsmState::GRSHandle };

				if let Some(latest_pt) = tool_data.latest_point_mut() {
					let layer_space_to_viewport = document.metadata().transform_to_viewport(layer);
					let final_pos = layer_space_to_viewport.inverse().transform_point2(final_position);
					latest_pt.handle_start = final_pos;
				}

				responses.add(OverlaysMessage::Draw);
				let Some(latest) = tool_data.latest_point() else {
					return PenToolFsmState::GRSHandle;
				};
				let opposite_handle = tool_data.check_grs_end_handle(&vector);
				let Some(opposite_handle_pos) = tool_data.target_handle_position(opposite_handle, &vector) else {
					return PenToolFsmState::GRSHandle;
				};

				if tool_data.colinear {
					let Some(direction) = (latest.pos - latest.handle_start).try_normalize() else {
						return PenToolFsmState::GRSHandle;
					};

					if (latest.pos - latest.handle_start).length_squared() < f64::EPSILON {
						return PenToolFsmState::GRSHandle;
					}
					let relative_distance = (opposite_handle_pos - latest.pos).length();
					let relative_position = relative_distance * direction + latest.pos;
					tool_data.update_target_handle_pos(opposite_handle, latest.pos, responses, relative_position, layer);
				}

				responses.add(OverlaysMessage::Draw);

				PenToolFsmState::GRSHandle
			}
			(PenToolFsmState::GRSHandle, PenToolMessage::Confirm) => {
				tool_data.next_point = input.mouse.position;
				tool_data.next_handle_start = input.mouse.position;

				responses.add(OverlaysMessage::Draw);
				responses.add(PenToolMessage::PointerMove {
					snap_angle: Key::Control,
					break_handle: Key::Alt,
					lock_angle: Key::Shift,
					colinear: Key::KeyC,
					move_anchor_with_handles: Key::Space,
				});

				PenToolFsmState::PlacingAnchor
			}
			(PenToolFsmState::GRSHandle, PenToolMessage::Abort) => {
				tool_data.next_point = input.mouse.position;
				tool_data.next_handle_start = input.mouse.position;

				let Some(layer) = layer else { return PenToolFsmState::GRSHandle };
				let vector = document.network_interface.compute_modified_vector(layer).unwrap();
				let opposite_handle = tool_data.check_grs_end_handle(&vector);

				let previous = tool_data.previous_handle_start_pos;
				if let Some(latest) = tool_data.latest_point_mut() {
					latest.handle_start = previous;
				} else {
					return PenToolFsmState::PlacingAnchor;
				}

				responses.add(OverlaysMessage::Draw);
				responses.add(PenToolMessage::PointerMove {
					snap_angle: Key::Control,
					break_handle: Key::Alt,
					lock_angle: Key::Shift,
					colinear: Key::KeyC,
					move_anchor_with_handles: Key::Space,
				});

				let Some((previous_pos, latest)) = tool_data.previous_handle_end_pos.zip(tool_data.latest_point()) else {
					return PenToolFsmState::PlacingAnchor;
				};
				tool_data.update_target_handle_pos(opposite_handle, latest.pos, responses, previous_pos, layer);

				PenToolFsmState::PlacingAnchor
			}
			(_, PenToolMessage::SelectionChanged) => {
				responses.add(OverlaysMessage::Draw);
				self
			}
			(PenToolFsmState::Ready, PenToolMessage::Overlays { context: mut overlay_context }) => {
				match tool_options.pen_overlay_mode {
					PenOverlayMode::AllHandles => {
						path_overlays(document, DrawHandles::All, shape_editor, &mut overlay_context);
					}
					PenOverlayMode::FrontierHandles => {
						path_overlays(document, DrawHandles::None, shape_editor, &mut overlay_context);
					}
				}
				// Check if there is an anchor within threshold
				// If not check if there is a closest segment within threshold, if yes then draw overlay
				let tolerance = crate::consts::SNAP_POINT_TOLERANCE;
				let point = SnapCandidatePoint::handle(document.metadata().document_to_viewport.inverse().transform_point2(input.mouse.position));
				let snapped = tool_data.snap_manager.free_snap(&SnapData::new(document, input, viewport), &point, SnapTypeConfiguration::default());
				let viewport_vec = document.metadata().document_to_viewport.transform_point2(snapped.snapped_point_document);

				let close_to_point = closest_point(document, viewport_vec, tolerance, document.metadata().all_layers(), |_| false).is_some();
				if !close_to_point && let Some(closest_segment) = shape_editor.upper_closest_segment(&document.network_interface, viewport_vec, tolerance) {
					let pos = closest_segment.closest_point_to_viewport();
					let perp = closest_segment.calculate_perp(document);
					overlay_context.manipulator_anchor(pos, true, None);
					overlay_context.line(pos - perp * SEGMENT_OVERLAY_SIZE, pos + perp * SEGMENT_OVERLAY_SIZE, Some(COLOR_OVERLAY_BLUE), None);
				}
				tool_data.snap_manager.draw_overlays(SnapData::new(document, input, viewport), &mut overlay_context);
				self
			}
			(_, PenToolMessage::Overlays { context: mut overlay_context }) => {
				let display_anchors = overlay_context.visibility_settings.anchors();
				let display_handles = overlay_context.visibility_settings.handles();

				let valid = |point: DVec2, handle: DVec2| point.distance_squared(handle) >= HIDE_HANDLE_DISTANCE * HIDE_HANDLE_DISTANCE;

				let transform = document.metadata().document_to_viewport * transform;

				// The currently-being-placed anchor
				let next_anchor = transform.transform_point2(tool_data.next_point);
				// The currently-being-placed anchor's outgoing handle (the one currently being dragged out)
				let next_handle_start = transform.transform_point2(tool_data.next_handle_start);

				// The most recently placed anchor
				let anchor_start = tool_data.latest_point().map(|point| transform.transform_point2(point.pos));
				// The most recently placed anchor's incoming handle (opposite the one currently being dragged out)
				let handle_end = tool_data.handle_end.map(|point| transform.transform_point2(point));
				// The most recently placed anchor's outgoing handle (which is currently influencing the currently-being-placed segment)
				let handle_start = tool_data.latest_point().map(|point| transform.transform_point2(point.handle_start));

				if let (Some((start, handle_start)), Some(handle_end)) = (tool_data.latest_point().map(|point| (point.pos, point.handle_start)), tool_data.handle_end) {
					let end = tool_data.next_point;
					let bezier = PathSeg::Cubic(CubicBez::new(dvec2_to_point(start), dvec2_to_point(handle_start), dvec2_to_point(handle_end), dvec2_to_point(end)));
					if (end - start).length_squared() > f64::EPSILON {
						// Draw the curve for the currently-being-placed segment
						overlay_context.outline_bezier(bezier, transform);
					}
				}

				if display_handles {
					// Draw the line between the currently-being-placed anchor and its currently-being-dragged-out outgoing handle (opposite the one currently being dragged out)
					overlay_context.line(next_anchor, next_handle_start, None, None);
				}

				match tool_options.pen_overlay_mode {
					PenOverlayMode::AllHandles => {
						path_overlays(document, DrawHandles::All, shape_editor, &mut overlay_context);
					}
					PenOverlayMode::FrontierHandles => {
						if let Some(layer) = tool_data.current_layer {
							if let Some(latest_segment) = tool_data.prior_segment {
								let selected_anchors_data = HashMap::from([(layer, vec![latest_segment])]);
								path_overlays(document, DrawHandles::SelectedAnchors(selected_anchors_data), shape_editor, &mut overlay_context);
							}
							// If a vector mesh then there can be more than one prior segments
							else if let Some(segments) = tool_data.prior_segments.clone() {
								let selected_anchors_data = HashMap::from([(layer, segments)]);
								path_overlays(document, DrawHandles::SelectedAnchors(selected_anchors_data), shape_editor, &mut overlay_context);
							} else {
								path_overlays(document, DrawHandles::None, shape_editor, &mut overlay_context);
							};
						}
					}
				}

				if let (Some(anchor_start), Some(handle_start), Some(handle_end)) = (anchor_start, handle_start, handle_end) {
					if display_handles {
						// Draw the line between the most recently placed anchor and its outgoing handle (which is currently influencing the currently-being-placed segment)
						overlay_context.line(anchor_start, handle_start, None, None);

						// Draw the line between the currently-being-placed anchor and its incoming handle (opposite the one currently being dragged out)
						overlay_context.line(next_anchor, handle_end, None, None);
					}

					if self == PenToolFsmState::PlacingAnchor && anchor_start != handle_start && tool_data.modifiers.lock_angle {
						// Draw the line between the currently-being-placed anchor and last-placed point (lock angle bent overlays)
						overlay_context.dashed_line(anchor_start, next_anchor, None, None, Some(4.), Some(4.), Some(0.5));
					}

					// Draw the line between the currently-being-placed anchor and last-placed point (snap angle bent overlays)
					if self == PenToolFsmState::PlacingAnchor && anchor_start != handle_start && tool_data.modifiers.snap_angle {
						overlay_context.dashed_line(anchor_start, next_anchor, None, None, Some(4.), Some(4.), Some(0.5));
					}

					if self == PenToolFsmState::DraggingHandle(tool_data.handle_mode) && valid(next_anchor, handle_end) && display_handles {
						// Draw the handle circle for the currently-being-dragged-out incoming handle (opposite the one currently being dragged out)
						let selected = tool_data.handle_type == TargetHandle::PreviewInHandle;
						if display_handles {
							overlay_context.manipulator_handle(handle_end, selected, None);
							overlay_context.manipulator_handle(handle_end, selected, None);
						}
					}

					if valid(anchor_start, handle_start) && display_handles {
						// Draw the handle circle for the most recently placed anchor's outgoing handle (which is currently influencing the currently-being-placed segment)
						overlay_context.manipulator_handle(handle_start, false, None);
					}
				} else {
					// Draw the whole path and its manipulators when the user is clicking-and-dragging out from the most recently placed anchor to set its outgoing handle, during which it would otherwise not have its overlays drawn
					match tool_options.pen_overlay_mode {
						PenOverlayMode::AllHandles => {
							path_overlays(document, DrawHandles::All, shape_editor, &mut overlay_context);
						}
						PenOverlayMode::FrontierHandles => {
							path_overlays(document, DrawHandles::None, shape_editor, &mut overlay_context);
						}
					}
				}

				if self == PenToolFsmState::DraggingHandle(tool_data.handle_mode) && valid(next_anchor, next_handle_start) && display_handles {
					// Draw the handle circle for the currently-being-dragged-out outgoing handle (the one currently being dragged out, under the user's cursor)
					let selected = tool_data.handle_type == TargetHandle::FuturePreviewOutHandle;
					overlay_context.manipulator_handle(next_handle_start, selected, None);
				}

				if self == PenToolFsmState::DraggingHandle(tool_data.handle_mode) && display_anchors {
					// Draw the anchor square for the most recently placed anchor
					overlay_context.manipulator_anchor(next_anchor, false, None);
				}

				if self == PenToolFsmState::PlacingAnchor {
					let tolerance = crate::consts::SNAP_POINT_TOLERANCE;
					let point = SnapCandidatePoint::handle(document.metadata().document_to_viewport.inverse().transform_point2(input.mouse.position));
					let snapped = tool_data.snap_manager.free_snap(&SnapData::new(document, input, viewport), &point, SnapTypeConfiguration::default());
					let viewport = document.metadata().document_to_viewport.transform_point2(snapped.snapped_point_document);
					let close_to_point = closest_point(document, viewport, tolerance, document.metadata().all_layers(), |_| false).is_some();
					if !close_to_point && let Some(closest_segment) = shape_editor.upper_closest_segment(&document.network_interface, viewport, tolerance) {
						let pos = closest_segment.closest_point_to_viewport();
						let perp = closest_segment.calculate_perp(document);
						overlay_context.manipulator_anchor(pos, true, None);
						overlay_context.line(pos - perp * SEGMENT_OVERLAY_SIZE, pos + perp * SEGMENT_OVERLAY_SIZE, Some(COLOR_OVERLAY_BLUE), None);
					}
				}

				// Display a filled overlay of the shape if the new point closes the path
				if let Some(latest_point) = tool_data.latest_point() {
					let handle_start = latest_point.handle_start;
					let handle_end = tool_data.handle_end.unwrap_or(tool_data.next_handle_start);
					let next_point = tool_data.next_point;
					let start = latest_point.id;

					if let Some(layer) = layer
						&& let Some(mut vector) = document.network_interface.compute_modified_vector(layer)
					{
						let closest_point = vector.anchor_points().filter(|&id| id != start).find(|&id| {
							vector.point_domain.position_from_id(id).is_some_and(|pos| {
								let dist_sq = transform.transform_point2(pos).distance_squared(transform.transform_point2(next_point));
								dist_sq < crate::consts::SNAP_POINT_TOLERANCE.powi(2)
							})
						});

						// We have the point. Join the 2 vertices and check if any path is closed.
						if let Some(end) = closest_point {
							let segment_id = SegmentId::generate();
							vector.push(segment_id, start, end, (Some(handle_start), Some(handle_end)), StrokeId::ZERO);

							let grouped_segments = vector.auto_join_paths();
							let closed_paths = grouped_segments.iter().filter(|path| path.is_closed() && path.contains(segment_id));

							let subpaths: Vec<_> = closed_paths
								.filter_map(|path| {
									let segments = path.edges.iter().filter_map(|edge| {
										vector
											.segment_domain
											.iter()
											.find(|(id, _, _, _)| id == &edge.id)
											.map(|(_, start, end, bezier)| if start == edge.start { (bezier, start, end) } else { (bezier.reversed(), end, start) })
									});
									vector.subpath_from_segments_ignore_discontinuities(segments)
								})
								.collect();

							let mut fill_color = graphene_std::Color::from_rgb_str(COLOR_OVERLAY_BLUE.strip_prefix('#').unwrap())
								.unwrap()
								.with_alpha(0.05)
								.to_rgba_hex_srgb();
							fill_color.insert(0, '#');
							overlay_context.fill_path(subpaths.iter(), transform, fill_color.as_str());
						}
					}
				}

				// Draw the overlays that visualize current snapping
				tool_data.snap_manager.draw_overlays(SnapData::new(document, input, viewport), &mut overlay_context);

				self
			}
			(_, PenToolMessage::WorkingColorChanged) => {
				responses.add(PenToolMessage::UpdateOptions {
					options: PenOptionsUpdate::WorkingColors(Some(global_tool_data.primary_color), Some(global_tool_data.secondary_color)),
				});
				self
			}
			(PenToolFsmState::Ready, PenToolMessage::DragStart { append_to_selected }) => {
				responses.add(DocumentMessage::StartTransaction);
				tool_data.handle_mode = HandleMode::Free;

				// Get the closest point and the segment it is on
				let append = input.keyboard.key(append_to_selected);

				tool_data.store_clicked_endpoint(document, &transform, input, viewport);
				tool_data.create_initial_point(document, input, viewport, responses, tool_options, append, shape_editor);

				// Enter the dragging handle state while the mouse is held down, allowing the user to move the mouse and position the handle
				PenToolFsmState::DraggingHandle(tool_data.handle_mode)
			}
			(_, PenToolMessage::AddPointLayerPosition { layer, viewport }) => {
				tool_data.add_point_layer_position(document, responses, layer, viewport);

				self
			}
			(state, PenToolMessage::RecalculateLatestPointsPosition) => {
				tool_data.recalculate_latest_points_position(document);
				state
			}
			(PenToolFsmState::PlacingAnchor, PenToolMessage::DragStart { append_to_selected }) => {
				let point = SnapCandidatePoint::handle(document.metadata().document_to_viewport.inverse().transform_point2(input.mouse.position));
				let snapped = tool_data.snap_manager.free_snap(&SnapData::new(document, input, viewport), &point, SnapTypeConfiguration::default());
				let viewport_vec = document.metadata().document_to_viewport.transform_point2(snapped.snapped_point_document);

				// Early return if the buffer was started and this message is being run again after the buffer (so that place_anchor updates the state with the newly merged vector)
				if tool_data.buffering_merged_vector {
					if let Some(layer) = layer {
						tool_data.buffering_merged_vector = false;
						tool_data.handle_mode = HandleMode::ColinearLocked;
						tool_data.bend_from_previous_point(SnapData::new(document, input, viewport), transform, layer, shape_editor, responses);
						tool_data.place_anchor(SnapData::new(document, input, viewport), transform, input.mouse.position, responses);
					}
					tool_data.buffering_merged_vector = false;
					PenToolFsmState::DraggingHandle(tool_data.handle_mode)
				} else {
					if tool_data.handle_end.is_some() {
						responses.add(DocumentMessage::StartTransaction);
					}
					// Merge two layers if the point is connected to the end point of another path

					// This might not be the correct solution to artboards being included as the other layer,
					// which occurs due to the `compute_modified_vector` call in `should_extend` using the click targets for a layer instead of vector.
					let layers = LayerNodeIdentifier::ROOT_PARENT
						.descendants(document.metadata())
						.filter(|layer| !document.network_interface.is_artboard(&layer.to_node(), &[]));
					if let Some((other_layer, _, _)) = should_extend(document, viewport_vec, crate::consts::SNAP_POINT_TOLERANCE, layers) {
						let selected_nodes = document.network_interface.selected_nodes();
						let mut selected_layers = selected_nodes.selected_layers(document.metadata());
						if let Some(current_layer) = selected_layers
							.next()
							.filter(|current_layer| selected_layers.next().is_none() && *current_layer != other_layer)
							.or(tool_data.current_layer.filter(|layer| *layer != other_layer))
						{
							merge_layers(document, current_layer, other_layer, responses);
						}
					}

					// Even if no buffer was started, the message still has to be run again in order to call bend_from_previous_point
					tool_data.buffering_merged_vector = true;
					responses.add(PenToolMessage::DragStart { append_to_selected });
					PenToolFsmState::PlacingAnchor
				}
			}
			(PenToolFsmState::PlacingAnchor, PenToolMessage::RemovePreviousHandle) => {
				if let Some(last_point) = tool_data.latest_points.last_mut() {
					last_point.handle_start = last_point.pos;
					responses.add(OverlaysMessage::Draw);
				} else {
					log::trace!("No latest point available to modify handle_start.");
				}
				self
			}
			(PenToolFsmState::DraggingHandle(_), PenToolMessage::DragStop) => {
				tool_data.cleanup_target_selections(shape_editor, layer, document, responses);
				tool_data
					.finish_placing_handle(SnapData::new(document, input, viewport), transform, responses)
					.unwrap_or(PenToolFsmState::PlacingAnchor)
			}
			(
				PenToolFsmState::DraggingHandle(_),
				PenToolMessage::PointerMove {
					snap_angle,
					break_handle,
					lock_angle,
					colinear,
					move_anchor_with_handles,
				},
			) => {
				tool_data.modifiers = ModifierState {
					snap_angle: input.keyboard.key(snap_angle),
					lock_angle: input.keyboard.key(lock_angle),
					break_handle: input.keyboard.key(break_handle),
					colinear: input.keyboard.key(colinear),
					move_anchor_with_handles: input.keyboard.key(move_anchor_with_handles),
				};

				let snap_data = SnapData::new(document, input, viewport);
				if tool_data.modifiers.colinear && !tool_data.toggle_colinear_debounce {
					tool_data.handle_mode = match tool_data.handle_mode {
						HandleMode::Free => {
							let last_segment = tool_data.prior_segment;
							if let Some(latest) = tool_data.latest_point_mut() {
								latest.in_segment = last_segment;
							}
							HandleMode::ColinearEquidistant
						}
						HandleMode::ColinearEquidistant | HandleMode::ColinearLocked => HandleMode::Free,
					};
					tool_data.toggle_colinear_debounce = true;
				}

				let Some(vector) = layer.and_then(|layer| document.network_interface.compute_modified_vector(layer)) else {
					return self;
				};

				if tool_data.modifiers.move_anchor_with_handles && !tool_data.space_pressed {
					let reference_handle = if tool_data.path_closed {
						TargetHandle::PreviewInHandle
					} else {
						TargetHandle::FuturePreviewOutHandle
					};
					let handle_start = layer.map(|layer| {
						document
							.metadata()
							.transform_to_viewport(layer)
							.transform_point2(tool_data.target_handle_position(reference_handle, &vector).unwrap())
					});
					tool_data.handle_start_offset = handle_start.map(|start| start - input.mouse.position);
					tool_data.space_pressed = true;
				}

				if !tool_data.modifiers.move_anchor_with_handles {
					tool_data.space_pressed = false;
				}

				if !tool_data.modifiers.colinear {
					tool_data.toggle_colinear_debounce = false;
				}

				if !tool_data.modifiers.lock_angle {
					tool_data.angle_locked = false;
				}

				let state = tool_data
					.drag_handle(snap_data, transform, input.mouse.position, responses, layer, input, viewport)
					.unwrap_or(PenToolFsmState::Ready);

				if tool_data.handle_swapped {
					responses.add(FrontendMessage::UpdateMouseCursor { cursor: MouseCursorIcon::None });
				}

				// Auto-panning
				let messages = [
					PenToolMessage::PointerOutsideViewport {
						snap_angle,
						break_handle,
						lock_angle,
						colinear,
						move_anchor_with_handles,
					}
					.into(),
					PenToolMessage::PointerMove {
						snap_angle,
						break_handle,
						lock_angle,
						colinear,
						move_anchor_with_handles,
					}
					.into(),
				];
				tool_data.auto_panning.setup_by_mouse_position(input, viewport, &messages, responses);

				state
			}
			(
				PenToolFsmState::PlacingAnchor,
				PenToolMessage::PointerMove {
					snap_angle,
					break_handle,
					lock_angle,
					colinear,
					move_anchor_with_handles,
				},
			) => {
				tool_data.switch_to_free_on_ctrl_release = false;
				tool_data.alt_pressed = false;
				tool_data.modifiers = ModifierState {
					snap_angle: input.keyboard.key(snap_angle),
					lock_angle: input.keyboard.key(lock_angle),
					break_handle: input.keyboard.key(break_handle),
					colinear: input.keyboard.key(colinear),
					move_anchor_with_handles: input.keyboard.key(move_anchor_with_handles),
				};

				let space_down = input.keyboard.get(Key::Space as usize);
				if space_down {
					if let Some(previous_mouse) = tool_data.last_mouse_for_space {
						let delta_viewport = input.mouse.position - previous_mouse;
						if delta_viewport.length_squared() > 0. {
							let document_to_viewport = document.metadata().document_to_viewport;
							let delta_document = document_to_viewport.inverse().transform_vector2(delta_viewport);

							if let Some(layer) = layer {
								let vector = document.network_interface.compute_modified_vector(layer).unwrap();
								tool_data.move_anchor_and_handles(delta_document, layer, responses, &vector);
							}
						}
					}
					tool_data.last_mouse_for_space = Some(input.mouse.position);
				} else {
					tool_data.last_mouse_for_space = None;
				}
				let state = tool_data
					.place_anchor(SnapData::new(document, input, viewport), transform, input.mouse.position, responses)
					.unwrap_or(PenToolFsmState::Ready);

				// Auto-panning
				let messages = [
					PenToolMessage::PointerOutsideViewport {
						snap_angle,
						break_handle,
						lock_angle,
						colinear,
						move_anchor_with_handles,
					}
					.into(),
					PenToolMessage::PointerMove {
						snap_angle,
						break_handle,
						lock_angle,
						colinear,
						move_anchor_with_handles,
					}
					.into(),
				];
				tool_data.auto_panning.setup_by_mouse_position(input, viewport, &messages, responses);

				state
			}
			(PenToolFsmState::DraggingHandle(_), PenToolMessage::SwapHandles) => {
				if !tool_data.handle_swapped {
					tool_data.handle_swapped = true
				}
				tool_data.swap_handles(layer, document, shape_editor, input, responses);
				responses.add(OverlaysMessage::Draw);
				self
			}
			(
				PenToolFsmState::Ready,
				PenToolMessage::PointerMove {
					snap_angle,
					break_handle,
					lock_angle,
					colinear,
					move_anchor_with_handles,
				},
			) => {
				tool_data.modifiers = ModifierState {
					snap_angle: input.keyboard.key(snap_angle),
					lock_angle: input.keyboard.key(lock_angle),
					break_handle: input.keyboard.key(break_handle),
					colinear: input.keyboard.key(colinear),
					move_anchor_with_handles: input.keyboard.key(move_anchor_with_handles),
				};
				tool_data.snap_manager.preview_draw(&SnapData::new(document, input, viewport), input.mouse.position);
				responses.add(OverlaysMessage::Draw);
				self
			}
			(PenToolFsmState::DraggingHandle(mode), PenToolMessage::PointerOutsideViewport { .. }) => {
				// Auto-panning
				let _ = tool_data.auto_panning.shift_viewport(input, viewport, responses);

				PenToolFsmState::DraggingHandle(mode)
			}
			(PenToolFsmState::PlacingAnchor, PenToolMessage::PointerOutsideViewport { .. }) => {
				if !input.mouse.mouse_keys.contains(MouseKeys::LEFT) {
					return self;
				}
				// Auto-panning
				let _ = tool_data.auto_panning.shift_viewport(input, viewport, responses);

				PenToolFsmState::PlacingAnchor
			}
			(
				state,
				PenToolMessage::PointerOutsideViewport {
					snap_angle,
					break_handle,
					lock_angle,
					colinear,
					move_anchor_with_handles,
				},
			) => {
				// Auto-panning
				let messages = [
					PenToolMessage::PointerOutsideViewport {
						snap_angle,
						break_handle,
						lock_angle,
						colinear,
						move_anchor_with_handles,
					}
					.into(),
					PenToolMessage::PointerMove {
						snap_angle,
						break_handle,
						lock_angle,
						colinear,
						move_anchor_with_handles,
					}
					.into(),
				];
				tool_data.auto_panning.stop(&messages, responses);

				state
			}
			(PenToolFsmState::DraggingHandle(..), PenToolMessage::Confirm) => {
				// Confirm to end path
				if let Some((vector, layer)) = layer.and_then(|layer| document.network_interface.compute_modified_vector(layer)).zip(layer) {
					let single_point_in_layer = vector.point_domain.ids().len() == 1;
					tool_data.finish_placing_handle(SnapData::new(document, input, viewport), transform, responses);
					let latest_points = tool_data.latest_points.len() == 1;

					if latest_points && single_point_in_layer {
						responses.add(NodeGraphMessage::DeleteNodes {
							node_ids: vec![layer.to_node()],
							delete_children: true,
						});
						responses.add(NodeGraphMessage::RunDocumentGraph);
					} else if (latest_points && tool_data.prior_segment_endpoint.is_none())
						|| (tool_data.prior_segment_endpoint.is_some() && tool_data.prior_segment_layer != Some(layer) && latest_points)
					{
						let vector_modification = VectorModificationType::RemovePoint {
							id: tool_data.latest_point().unwrap().id,
						};
						responses.add(GraphOperationMessage::Vector {
							layer,
							modification_type: vector_modification,
						});
						responses.add(PenToolMessage::Abort);
					} else {
						responses.add(DocumentMessage::EndTransaction);
					}
				}
				tool_data.cleanup(responses);
				tool_data.cleanup_target_selections(shape_editor, layer, document, responses);

				responses.add(OverlaysMessage::Draw);

				PenToolFsmState::Ready
			}
			(PenToolFsmState::PlacingAnchor, PenToolMessage::Confirm) => {
				responses.add(DocumentMessage::EndTransaction);
				tool_data.cleanup(responses);
				tool_data.cleanup_target_selections(shape_editor, layer, document, responses);

				PenToolFsmState::Ready
			}
			(PenToolFsmState::DraggingHandle(..), PenToolMessage::Abort) => {
				responses.add(DocumentMessage::AbortTransaction);
				if tool_data.handle_end.is_none() {
					tool_data.cleanup(responses);
					tool_data.cleanup_target_selections(shape_editor, layer, document, responses);

					PenToolFsmState::Ready
				} else {
					tool_data
						.place_anchor(SnapData::new(document, input, viewport), transform, input.mouse.position, responses)
						.unwrap_or(PenToolFsmState::Ready)
				}
			}
			(PenToolFsmState::PlacingAnchor, PenToolMessage::Abort) => {
				let should_delete_layer = if let Some(vector) = layer.and_then(|layer| document.network_interface.compute_modified_vector(layer)) {
					vector.point_domain.ids().len() == 1
				} else {
					false
				};

				responses.add(DocumentMessage::AbortTransaction);
				tool_data.cleanup(responses);
				tool_data.cleanup_target_selections(shape_editor, layer, document, responses);

				if should_delete_layer {
					responses.add(NodeGraphMessage::DeleteNodes {
						node_ids: vec![layer.unwrap().to_node()],
						delete_children: true,
					});
					responses.add(NodeGraphMessage::RunDocumentGraph);
				}
				responses.add(OverlaysMessage::Draw);

				PenToolFsmState::Ready
			}
			(_, PenToolMessage::Abort) => PenToolFsmState::Ready,
			(PenToolFsmState::DraggingHandle(..) | PenToolFsmState::PlacingAnchor, PenToolMessage::Undo) => {
				if tool_data.point_index > 0 {
					tool_data.point_index -= 1;
					tool_data
						.place_anchor(SnapData::new(document, input, viewport), transform, input.mouse.position, responses)
						.unwrap_or(PenToolFsmState::PlacingAnchor)
				} else {
					responses.add(PenToolMessage::Abort);
					self
				}
			}
			(_, PenToolMessage::Redo) => {
				tool_data.point_index = (tool_data.point_index + 1).min(tool_data.latest_points.len().saturating_sub(1));
				tool_data.place_anchor(SnapData::new(document, input, viewport), transform, input.mouse.position, responses);
				match tool_data.point_index {
					0 => PenToolFsmState::Ready,
					_ => PenToolFsmState::PlacingAnchor,
				}
			}
			_ => self,
		}
	}

	fn update_hints(&self, responses: &mut VecDeque<Message>) {
		let hint_data = match self {
			PenToolFsmState::Ready | PenToolFsmState::GRSHandle => HintData(vec![HintGroup(vec![
				HintInfo::mouse(MouseMotion::Lmb, "Draw Path"),
				// TODO: Only show this if a single layer is selected and it's of a valid type (e.g. a vector path but not raster or artboard)
				HintInfo::keys([Key::Shift], "Append to Selected Layer").prepend_plus(),
			])]),
			PenToolFsmState::PlacingAnchor => HintData(vec![
				HintGroup(vec![
					HintInfo::mouse(MouseMotion::Rmb, ""),
					HintInfo::keys([Key::Escape], "").prepend_slash(),
					HintInfo::keys([Key::Enter], "End Path").prepend_slash(),
				]),
				HintGroup(vec![HintInfo::keys([Key::Shift], "15° Increments"), HintInfo::keys([Key::Control], "Lock Angle")]),
				HintGroup(vec![HintInfo::mouse(MouseMotion::Lmb, "Add Sharp Point"), HintInfo::mouse(MouseMotion::LmbDrag, "Add Smooth Point")]),
				HintGroup(vec![
					HintInfo::mouse(MouseMotion::Lmb, ""),
					HintInfo::mouse(MouseMotion::LmbDrag, "Bend Prev. Point").prepend_slash(),
					HintInfo::keys([Key::Control], "Lock Angle").prepend_plus(),
				]),
			]),
			PenToolFsmState::DraggingHandle(mode) => {
				let mut dragging_hint_data = HintData(Vec::new());
				dragging_hint_data.0.push(HintGroup(vec![
					HintInfo::mouse(MouseMotion::Rmb, ""),
					HintInfo::keys([Key::Escape], "Cancel Segment").prepend_slash(),
					HintInfo::keys([Key::Enter], "End Path"),
				]));

				let mut toggle_group = match mode {
					HandleMode::Free => {
						vec![HintInfo::keys([Key::KeyC], "Make Handles Colinear")]
					}
					HandleMode::ColinearLocked | HandleMode::ColinearEquidistant => {
						vec![HintInfo::keys([Key::KeyC], "Break Colinear Handles")]
					}
				};
				toggle_group.push(HintInfo::keys([Key::Tab], "Swap Dragged Handle"));

				let mut common_hints = vec![HintInfo::keys([Key::Shift], "15° Increments"), HintInfo::keys([Key::Control], "Lock Angle")];
				let mut hold_group = match mode {
					HandleMode::Free => common_hints,
					HandleMode::ColinearLocked => {
						common_hints.push(HintInfo::keys([Key::Alt], "Non-Equidistant Handles"));
						common_hints
					}
					HandleMode::ColinearEquidistant => {
						common_hints.push(HintInfo::keys([Key::Alt], "Equidistant Handles"));
						common_hints
					}
				};
				hold_group.push(HintInfo::keys([Key::Space], "Drag Anchor"));

				dragging_hint_data.0.push(HintGroup(toggle_group));
				dragging_hint_data.0.push(HintGroup(hold_group));
				dragging_hint_data
			}
		};

		hint_data.send_layout(responses);
	}

	fn update_cursor(&self, responses: &mut VecDeque<Message>) {
		responses.add(FrontendMessage::UpdateMouseCursor { cursor: MouseCursorIcon::Default });
	}
}<|MERGE_RESOLUTION|>--- conflicted
+++ resolved
@@ -931,19 +931,11 @@
 		Some(PenToolFsmState::DraggingHandle(self.handle_mode))
 	}
 
-<<<<<<< HEAD
 	fn move_anchor_and_handles(&mut self, delta: DVec2, layer: LayerNodeIdentifier, responses: &mut VecDeque<Message>, _vector: &Vector) {
 		self.next_point += delta;
 		self.next_handle_start += delta;
 		if let Some(handle) = self.handle_end.as_mut() {
 			*handle += delta;
-=======
-	fn move_anchor_and_handles(&mut self, delta: DVec2, layer: LayerNodeIdentifier, responses: &mut VecDeque<Message>, vector: &Vector) {
-		if self.handle_end.is_none()
-			&& let Some(latest_pt) = self.latest_point_mut()
-		{
-			latest_pt.pos += delta;
->>>>>>> 4ab75c9c
 		}
 
 		for point in &mut self.latest_points {

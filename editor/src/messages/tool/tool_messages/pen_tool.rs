use super::tool_prelude::*;
use crate::consts::{COLOR_OVERLAY_BLUE, DEFAULT_STROKE_WIDTH, DOUBLE_CLICK_MILLISECONDS, DRAG_THRESHOLD, HIDE_HANDLE_DISTANCE, LINE_ROTATE_SNAP_ANGLE, SEGMENT_OVERLAY_SIZE};
use crate::messages::input_mapper::utility_types::input_mouse::MouseKeys;
use crate::messages::portfolio::document::node_graph::document_node_definitions::resolve_document_node_type;
use crate::messages::portfolio::document::overlays::utility_functions::path_overlays;
use crate::messages::portfolio::document::overlays::utility_types::{DrawHandles, OverlayContext};
use crate::messages::portfolio::document::utility_types::document_metadata::LayerNodeIdentifier;
use crate::messages::tool::common_functionality::auto_panning::AutoPanning;
use crate::messages::tool::common_functionality::color_selector::{ToolColorOptions, ToolColorType};
use crate::messages::tool::common_functionality::graph_modification_utils::{self, merge_layers};
use crate::messages::tool::common_functionality::shape_editor::ShapeState;
use crate::messages::tool::common_functionality::snapping::{SnapCache, SnapCandidatePoint, SnapConstraint, SnapData, SnapManager, SnapTypeConfiguration};
use crate::messages::tool::common_functionality::utility_functions::{calculate_segment_angle, closest_point, should_extend};
use graph_craft::document::NodeId;
use graphene_std::Color;
use graphene_std::subpath::pathseg_points;
use graphene_std::vector::misc::{HandleId, ManipulatorPointId, dvec2_to_point};
use graphene_std::vector::{NoHashBuilder, PointId, SegmentId, StrokeId, Vector, VectorModificationType};
use kurbo::{CubicBez, PathSeg};

#[derive(Default, ExtractField)]
pub struct PenTool {
	fsm_state: PenToolFsmState,
	tool_data: PenToolData,
	options: PenOptions,
}

pub struct PenOptions {
	line_weight: f64,
	fill: ToolColorOptions,
	stroke: ToolColorOptions,
	pen_overlay_mode: PenOverlayMode,
}

impl Default for PenOptions {
	fn default() -> Self {
		Self {
			line_weight: DEFAULT_STROKE_WIDTH,
			fill: ToolColorOptions::new_secondary(),
			stroke: ToolColorOptions::new_primary(),
			pen_overlay_mode: PenOverlayMode::FrontierHandles,
		}
	}
}

#[impl_message(Message, ToolMessage, Pen)]
#[derive(PartialEq, Clone, Debug, serde::Serialize, serde::Deserialize, specta::Type)]
pub enum PenToolMessage {
	// Standard messages
	Abort,
	SelectionChanged,
	WorkingColorChanged,
	Overlays {
		context: OverlayContext,
	},

	// Tool-specific messages

	// It is necessary to defer this until the transform of the layer can be accurately computed (quite hacky)
	AddPointLayerPosition {
		layer: LayerNodeIdentifier,
		viewport: DVec2,
	},
	Confirm,
	DragStart {
		append_to_selected: Key,
	},
	DragStop,
	PointerMove {
		snap_angle: Key,
		break_handle: Key,
		lock_angle: Key,
		colinear: Key,
		move_anchor_with_handles: Key,
	},
	PointerOutsideViewport {
		snap_angle: Key,
		break_handle: Key,
		lock_angle: Key,
		colinear: Key,
		move_anchor_with_handles: Key,
	},
	Redo,
	Undo,
	UpdateOptions {
		options: PenOptionsUpdate,
	},
	RecalculateLatestPointsPosition,
	RemovePreviousHandle,
	GRS {
		grab: Key,
		rotate: Key,
		scale: Key,
	},
	FinalPosition {
		final_position: DVec2,
	},
	SwapHandles,
}

#[derive(Clone, Copy, Debug, Default, PartialEq, Eq)]
enum PenToolFsmState {
	#[default]
	Ready,
	DraggingHandle(HandleMode),
	PlacingAnchor,
	GRSHandle,
}

#[derive(PartialEq, Eq, Hash, Copy, Clone, Debug, serde::Serialize, serde::Deserialize, specta::Type)]
pub enum PenOverlayMode {
	AllHandles = 0,
	FrontierHandles = 1,
}

#[derive(PartialEq, Clone, Debug, serde::Serialize, serde::Deserialize, specta::Type)]
pub enum PenOptionsUpdate {
	FillColor(Option<Color>),
	FillColorType(ToolColorType),
	LineWeight(f64),
	StrokeColor(Option<Color>),
	StrokeColorType(ToolColorType),
	WorkingColors(Option<Color>, Option<Color>),
	OverlayModeType(PenOverlayMode),
}

impl ToolMetadata for PenTool {
	fn icon_name(&self) -> String {
		"VectorPenTool".into()
	}
	fn tooltip(&self) -> String {
		"Pen Tool".into()
	}
	fn tool_type(&self) -> crate::messages::tool::utility_types::ToolType {
		ToolType::Pen
	}
}

fn create_weight_widget(line_weight: f64) -> WidgetHolder {
	NumberInput::new(Some(line_weight))
		.unit(" px")
		.label("Weight")
		.min(0.)
		.max((1_u64 << f64::MANTISSA_DIGITS) as f64)
		.on_update(|number_input: &NumberInput| {
			PenToolMessage::UpdateOptions {
				options: PenOptionsUpdate::LineWeight(number_input.value.unwrap()),
			}
			.into()
		})
		.widget_holder()
}

impl LayoutHolder for PenTool {
	fn layout(&self) -> Layout {
		let mut widgets = self.options.fill.create_widgets(
			"Fill",
			true,
			|_| {
				PenToolMessage::UpdateOptions {
					options: PenOptionsUpdate::FillColor(None),
				}
				.into()
			},
			|color_type: ToolColorType| {
				WidgetCallback::new(move |_| {
					PenToolMessage::UpdateOptions {
						options: PenOptionsUpdate::FillColorType(color_type.clone()),
					}
					.into()
				})
			},
			|color: &ColorInput| {
				PenToolMessage::UpdateOptions {
					options: PenOptionsUpdate::FillColor(color.value.as_solid().map(|color| color.to_linear_srgb())),
				}
				.into()
			},
		);

		widgets.push(Separator::new(SeparatorType::Unrelated).widget_holder());

		widgets.append(&mut self.options.stroke.create_widgets(
			"Stroke",
			true,
			|_| {
				PenToolMessage::UpdateOptions {
					options: PenOptionsUpdate::StrokeColor(None),
				}
				.into()
			},
			|color_type: ToolColorType| {
				WidgetCallback::new(move |_| {
					PenToolMessage::UpdateOptions {
						options: PenOptionsUpdate::StrokeColorType(color_type.clone()),
					}
					.into()
				})
			},
			|color: &ColorInput| {
				PenToolMessage::UpdateOptions {
					options: PenOptionsUpdate::StrokeColor(color.value.as_solid().map(|color| color.to_linear_srgb())),
				}
				.into()
			},
		));

		widgets.push(Separator::new(SeparatorType::Unrelated).widget_holder());

		widgets.push(create_weight_widget(self.options.line_weight));

		widgets.push(Separator::new(SeparatorType::Unrelated).widget_holder());

		widgets.push(
			RadioInput::new(vec![
				RadioEntryData::new("all")
					.icon("HandleVisibilityAll")
					.tooltip("Show all handles regardless of selection")
					.on_update(move |_| {
						PenToolMessage::UpdateOptions {
							options: PenOptionsUpdate::OverlayModeType(PenOverlayMode::AllHandles),
						}
						.into()
					}),
				RadioEntryData::new("frontier")
					.icon("HandleVisibilityFrontier")
					.tooltip("Show only handles at the frontiers of the segments connected to selected points")
					.on_update(move |_| {
						PenToolMessage::UpdateOptions {
							options: PenOptionsUpdate::OverlayModeType(PenOverlayMode::FrontierHandles),
						}
						.into()
					}),
			])
			.selected_index(Some(self.options.pen_overlay_mode as u32))
			.widget_holder(),
		);

		Layout::WidgetLayout(WidgetLayout::new(vec![LayoutGroup::Row { widgets }]))
	}
}

#[message_handler_data]
impl<'a> MessageHandler<ToolMessage, &mut ToolActionMessageContext<'a>> for PenTool {
	fn process_message(&mut self, message: ToolMessage, responses: &mut VecDeque<Message>, context: &mut ToolActionMessageContext<'a>) {
		let ToolMessage::Pen(PenToolMessage::UpdateOptions { options }) = message else {
			self.fsm_state.process_event(message, &mut self.tool_data, context, &self.options, responses, true);
			return;
		};

		match options {
			PenOptionsUpdate::OverlayModeType(overlay_mode_type) => {
				self.options.pen_overlay_mode = overlay_mode_type;
				responses.add(OverlaysMessage::Draw);
			}
			PenOptionsUpdate::LineWeight(line_weight) => self.options.line_weight = line_weight,
			PenOptionsUpdate::FillColor(color) => {
				self.options.fill.custom_color = color;
				self.options.fill.color_type = ToolColorType::Custom;
			}
			PenOptionsUpdate::FillColorType(color_type) => self.options.fill.color_type = color_type,
			PenOptionsUpdate::StrokeColor(color) => {
				self.options.stroke.custom_color = color;
				self.options.stroke.color_type = ToolColorType::Custom;
			}
			PenOptionsUpdate::StrokeColorType(color_type) => self.options.stroke.color_type = color_type,
			PenOptionsUpdate::WorkingColors(primary, secondary) => {
				self.options.stroke.primary_working_color = primary;
				self.options.stroke.secondary_working_color = secondary;
				self.options.fill.primary_working_color = primary;
				self.options.fill.secondary_working_color = secondary;
			}
		}

		self.send_layout(responses, LayoutTarget::ToolOptions);
	}

	fn actions(&self) -> ActionList {
		match self.fsm_state {
			PenToolFsmState::Ready | PenToolFsmState::GRSHandle => actions!(PenToolMessageDiscriminant;
				Undo,
				DragStart,
				DragStop,
				Confirm,
				Abort,
				PointerMove,
				FinalPosition
			),
			PenToolFsmState::DraggingHandle(_) | PenToolFsmState::PlacingAnchor => actions!(PenToolMessageDiscriminant;
				DragStart,
				DragStop,
				PointerMove,
				Confirm,
				Abort,
				RemovePreviousHandle,
				GRS,
				SwapHandles
			),
		}
	}
}

impl ToolTransition for PenTool {
	fn event_to_message_map(&self) -> EventToMessageMap {
		EventToMessageMap {
			tool_abort: Some(PenToolMessage::Abort.into()),
			selection_changed: Some(PenToolMessage::SelectionChanged.into()),
			working_color_changed: Some(PenToolMessage::WorkingColorChanged.into()),
			overlay_provider: Some(|context| PenToolMessage::Overlays { context }.into()),
			..Default::default()
		}
	}
}
#[derive(Clone, Debug, Default)]
struct ModifierState {
	snap_angle: bool,
	lock_angle: bool,
	break_handle: bool,
	colinear: bool,
	move_anchor_with_handles: bool,
}
#[derive(Clone, Debug)]
struct LastPoint {
	id: PointId,
	pos: DVec2,
	in_segment: Option<SegmentId>,
	handle_start: DVec2,
}

#[derive(Debug, Clone, Copy, PartialEq, Eq, Default)]
enum HandleMode {
	/// Pressing 'C' breaks colinearity
	Free,
	/// Pressing 'Alt': Handle length is locked
	#[default]
	ColinearLocked,
	/// Pressing 'Alt': Handles are equidistant
	ColinearEquidistant,
}

/// The type of handle which is dragged by the cursor (under the cursor).
///
/// ![Terminology](https://files.keavon.com/-/EachNotedLovebird/capture.png)
#[derive(Clone, Debug, Default, PartialEq, Copy)]
enum TargetHandle {
	#[default]
	None,
	/// This is the handle being dragged and represents the out handle of the next preview segment that will be placed
	/// after the current preview segment is finalized. Its position is stored in `tool_data.next_handle_start`.
	///
	/// Pressing Tab swaps to the opposite handle type. The swapped handle can be either [`ManipulatorPointId::PreviewInHandle`]
	/// or, in the case of a bent segment, [`ManipulatorPointId::EndHandle`] or [`ManipulatorPointId::PrimaryHandle`].
	///
	/// When closing a path, the handle being dragged becomes the end handle of the currently placed anchor.
	///
	/// ![Terminology](https://files.keavon.com/-/EachNotedLovebird/capture.png)
	FuturePreviewOutHandle,
	/// The opposite handle that is drawn after placing an anchor and starting to drag the "next handle start",
	/// continuing until Tab is pressed to swap the handles.
	///
	/// ![Terminology](https://files.keavon.com/-/EachNotedLovebird/capture.png)
	PreviewInHandle,
	/// This is the primary handle of the segment from whose endpoint a new handle is being drawn.
	/// When closing the path, the handle being dragged will be the [`TargetHandle::PreviewInHandle`] (see its documentation);
	/// otherwise, it will be [`TargetHandle::FuturePreviewOutHandle`].
	///
	/// If a handle is dragged from a different endpoint within the same layer, the opposite handle will be
	/// `ManipulatorPoint::Primary` if that point is the starting point of its path.
	///
	/// ![Terminology](https://files.keavon.com/-/EachNotedLovebird/capture.png)
	PriorOutHandle(SegmentId),
	/// This is the end handle of the segment from whose endpoint a new handle is being drawn (same cases apply
	/// as mentioned in [`TargetHandle::PriorOutHandle`]). If a handle is dragged from a different endpoint within the same
	/// layer, the opposite handle will be `ManipulatorPoint::EndHandle` if that point is the end point of its path.
	///
	/// ![Terminology](https://files.keavon.com/-/EachNotedLovebird/capture.png)
	PriorInHandle(SegmentId),
}

#[derive(Clone, Debug, Default)]
struct PenToolData {
	snap_manager: SnapManager,
	latest_points: Vec<LastPoint>,
	point_index: usize,
	handle_end: Option<DVec2>,
	next_point: DVec2,
	next_handle_start: DVec2,

	g1_continuous: bool,

	angle: f64,
	auto_panning: AutoPanning,
	modifiers: ModifierState,

	buffering_merged_vector: bool,

	previous_handle_start_pos: DVec2,
	previous_handle_end_pos: Option<DVec2>,
	toggle_colinear_debounce: bool,
	colinear: bool,
	alt_pressed: bool,
	space_pressed: bool,
	/// Tracks whether to switch from `HandleMode::ColinearEquidistant` to `HandleMode::Free`
	/// after releasing Ctrl, specifically when Ctrl was held before the handle was dragged from the anchor.
	switch_to_free_on_ctrl_release: bool,
	/// To prevent showing cursor when `KeyC` is pressed when handles are swapped.
	handle_swapped: bool,
	/// Prevents conflicts when the handle's angle is already locked and it passes near the anchor,
	/// avoiding unintended direction changes. Specifically handles the case where a handle is being dragged,
	/// and Ctrl is pressed near the anchor to make it colinear with its opposite handle.
	angle_locked: bool,
	path_closed: bool,
	last_click_time: Option<u64>,
	last_click_pos: Option<DVec2>,
	pending_double_click_confirm: bool,

	handle_mode: HandleMode,
	prior_segment_layer: Option<LayerNodeIdentifier>,
	current_layer: Option<LayerNodeIdentifier>,
	prior_segment_endpoint: Option<PointId>,
	prior_segment: Option<SegmentId>,

	/// For vector meshes, storing all the previous segments the last anchor point was connected to
	prior_segments: Option<Vec<SegmentId>>,
	handle_type: TargetHandle,
	handle_start_offset: Option<DVec2>,
	handle_end_offset: Option<DVec2>,

	snap_cache: SnapCache,
}

impl PenToolData {
	fn latest_point(&self) -> Option<&LastPoint> {
		self.latest_points.get(self.point_index)
	}

	fn latest_point_mut(&mut self) -> Option<&mut LastPoint> {
		self.latest_points.get_mut(self.point_index)
	}

	fn add_point(&mut self, point: LastPoint) {
		self.point_index = (self.point_index + 1).min(self.latest_points.len());
		self.latest_points.truncate(self.point_index);
		self.latest_points.push(point);
	}

	fn cleanup(&mut self, responses: &mut VecDeque<Message>) {
		self.handle_end = None;
		self.latest_points.clear();
		self.point_index = 0;
		self.snap_manager.cleanup(responses);
		self.pending_double_click_confirm = false;
		self.last_click_time = None;
		self.last_click_pos = None;
	}

	fn update_click_timing(&mut self, time: u64, position: DVec2) -> bool {
		let within_time = self.last_click_time.map(|last_time| time.saturating_sub(last_time) <= DOUBLE_CLICK_MILLISECONDS).unwrap_or(false);
		let within_distance = self.last_click_pos.map(|last_pos| last_pos.distance(position) <= DRAG_THRESHOLD).unwrap_or(false);
		let is_double_click = within_time && within_distance;
		self.last_click_time = Some(time);
		self.last_click_pos = Some(position);
		is_double_click
	}

	/// Check whether target handle is primary, end, or `self.handle_end`
	fn check_end_handle_type(&self, vector: &Vector) -> TargetHandle {
		match (self.handle_end, self.prior_segment_endpoint, self.prior_segment, self.path_closed) {
			(Some(_), _, _, false) => TargetHandle::PreviewInHandle,
			(None, Some(point), Some(segment), false) | (Some(_), Some(point), Some(segment), true) => {
				if vector.segment_start_from_id(segment) == Some(point) {
					TargetHandle::PriorOutHandle(segment)
				} else {
					TargetHandle::PriorInHandle(segment)
				}
			}
			_ => TargetHandle::None,
		}
	}

	fn check_grs_end_handle(&self, vector: &Vector) -> TargetHandle {
		let Some(point) = self.latest_point().map(|point| point.id) else { return TargetHandle::None };
		let Some(segment) = self.prior_segment else { return TargetHandle::None };

		if vector.segment_start_from_id(segment) == Some(point) {
			TargetHandle::PriorOutHandle(segment)
		} else {
			TargetHandle::PriorInHandle(segment)
		}
	}

	fn get_opposite_handle_type(&self, handle_type: TargetHandle, vector: &Vector) -> TargetHandle {
		match handle_type {
			TargetHandle::FuturePreviewOutHandle => self.check_end_handle_type(vector),
			TargetHandle::PreviewInHandle => match (self.path_closed, self.prior_segment_endpoint, self.prior_segment) {
				(true, Some(point), Some(segment)) => {
					if vector.segment_start_from_id(segment) == Some(point) {
						TargetHandle::PriorOutHandle(segment)
					} else {
						TargetHandle::PriorInHandle(segment)
					}
				}
				(false, _, _) => TargetHandle::FuturePreviewOutHandle,
				_ => TargetHandle::None,
			},
			_ => {
				if self.path_closed {
					TargetHandle::PreviewInHandle
				} else {
					TargetHandle::FuturePreviewOutHandle
				}
			}
		}
	}

	fn update_handle_type(&mut self, handle_type: TargetHandle) {
		self.handle_type = handle_type;
	}

	fn update_target_handle_pos(&mut self, handle_type: TargetHandle, anchor_pos: DVec2, responses: &mut VecDeque<Message>, delta: DVec2, layer: LayerNodeIdentifier) {
		match handle_type {
			TargetHandle::FuturePreviewOutHandle => {
				self.next_handle_start = delta;
			}
			TargetHandle::PreviewInHandle => {
				if let Some(handle) = self.handle_end.as_mut() {
					*handle = delta;
				}
			}
			TargetHandle::PriorInHandle(segment) => {
				let relative_position = delta - anchor_pos;
				let modification_type = VectorModificationType::SetEndHandle { segment, relative_position };
				responses.add(GraphOperationMessage::Vector { layer, modification_type });
			}
			TargetHandle::PriorOutHandle(segment) => {
				let relative_position = delta - anchor_pos;
				let modification_type = VectorModificationType::SetPrimaryHandle { segment, relative_position };
				responses.add(GraphOperationMessage::Vector { layer, modification_type });
			}
			TargetHandle::None => {}
		}
	}

	fn target_handle_position(&self, handle_type: TargetHandle, vector: &Vector) -> Option<DVec2> {
		match handle_type {
			TargetHandle::PriorOutHandle(segment) => ManipulatorPointId::PrimaryHandle(segment).get_position(vector),
			TargetHandle::PriorInHandle(segment) => ManipulatorPointId::EndHandle(segment).get_position(vector),
			TargetHandle::PreviewInHandle => self.handle_end,
			TargetHandle::FuturePreviewOutHandle => Some(self.next_handle_start),
			TargetHandle::None => None,
		}
	}

	/// Remove the handles selected when swapping handles
	fn cleanup_target_selections(&self, shape_editor: &mut ShapeState, layer: Option<LayerNodeIdentifier>, document: &DocumentMessageHandler, responses: &mut VecDeque<Message>) {
		let Some(shape_state) = layer.and_then(|layer| shape_editor.selected_shape_state.get_mut(&layer)) else {
			return;
		};

		let Some(vector) = layer.and_then(|layer| document.network_interface.compute_modified_vector(layer)) else {
			return;
		};

		match self.check_end_handle_type(&vector) {
			TargetHandle::PriorInHandle(segment) => shape_state.deselect_point(ManipulatorPointId::EndHandle(segment)),
			TargetHandle::PriorOutHandle(segment) => shape_state.deselect_point(ManipulatorPointId::PrimaryHandle(segment)),
			_ => {}
		}
		responses.add(OverlaysMessage::Draw);
	}

	/// Selects the handle which is currently dragged by the user.
	fn add_target_selections(&self, shape_editor: &mut ShapeState, layer: Option<LayerNodeIdentifier>) {
		let Some(shape_state) = layer.and_then(|layer| shape_editor.selected_shape_state.get_mut(&layer)) else {
			return;
		};

		match self.handle_type {
			TargetHandle::PriorInHandle(segment) => shape_state.select_point(ManipulatorPointId::EndHandle(segment)),
			TargetHandle::PriorOutHandle(segment) => shape_state.select_point(ManipulatorPointId::PrimaryHandle(segment)),
			_ => {}
		}
	}

	/// Check whether moving the initially created point.
	fn moving_start_point(&self) -> bool {
		self.latest_points.len() == 1 && self.latest_point().is_some_and(|point| point.pos == self.next_point)
	}

	// When the vector transform changes, the positions of the points must be recalculated.
	fn recalculate_latest_points_position(&mut self, document: &DocumentMessageHandler) {
		let selected_nodes = document.network_interface.selected_nodes();
		let mut selected_layers = selected_nodes.selected_layers(document.metadata());
		if let (Some(layer), None) = (selected_layers.next(), selected_layers.next()) {
			let Some(vector) = document.network_interface.compute_modified_vector(layer) else { return };
			for point in &mut self.latest_points {
				let Some(pos) = vector.point_domain.position_from_id(point.id) else { continue };
				point.pos = pos;
				point.handle_start = point.pos;
			}
		}
	}

	/// If the user places the anchor on top of the previous anchor, it becomes sharp and the outgoing handle may be dragged.
	fn bend_from_previous_point(
		&mut self,
		snap_data: SnapData,
		transform: DAffine2,
		layer: LayerNodeIdentifier,
		preferences: &PreferencesMessageHandler,
		shape_editor: &mut ShapeState,
		responses: &mut VecDeque<Message>,
	) {
		self.g1_continuous = true;
		let document = snap_data.document;
		self.next_handle_start = self.next_point;
		let Some(vector) = document.network_interface.compute_modified_vector(layer) else { return };
		self.update_handle_type(TargetHandle::FuturePreviewOutHandle);
		self.handle_mode = HandleMode::ColinearLocked;

		// Break the control
		let Some((last_pos, id)) = self.latest_point().map(|point| (point.pos, point.id)) else { return };

		let transform = document.metadata().document_to_viewport * transform;
		let on_top = transform.transform_point2(self.next_point).distance_squared(transform.transform_point2(last_pos)) < crate::consts::SNAP_POINT_TOLERANCE.powi(2);
		if on_top {
			self.handle_end = None;
			self.handle_mode = HandleMode::Free;

			self.store_clicked_endpoint(document, &transform, snap_data.input, snap_data.viewport, preferences);

			if self.modifiers.lock_angle {
				self.set_lock_angle(&vector, id, self.prior_segment);
				let last_segment = self.prior_segment;
				let Some(point) = self.latest_point_mut() else { return };
				point.in_segment = last_segment;
				self.switch_to_free_on_ctrl_release = true;
				return;
			}

			if let Some(point) = self.latest_point_mut() {
				point.in_segment = None;
			}
		}

		// Closing path
		let closing_path_on_point = self.close_path_on_point(snap_data, &vector, document, preferences, id, &transform);
		if !closing_path_on_point && preferences.vector_meshes {
			// Attempt to find nearest segment and close path on segment by creating an anchor point on it
			let tolerance = crate::consts::SNAP_POINT_TOLERANCE;
			if let Some(closest_segment) = shape_editor.upper_closest_segment(&document.network_interface, transform.transform_point2(self.next_point), tolerance) {
				let (point, _) = closest_segment.adjusted_insert(responses);

				self.update_handle_type(TargetHandle::PreviewInHandle);
				self.handle_end_offset = None;
				self.path_closed = true;
				self.next_handle_start = self.next_point;

				self.prior_segment_endpoint = Some(point);
				self.prior_segment_layer = Some(closest_segment.layer());
				self.prior_segments = None;
				self.prior_segment = None;

				// Should also update the SnapCache here?

				self.handle_mode = HandleMode::Free;
				if let (true, Some(prior_endpoint)) = (self.modifiers.lock_angle, self.prior_segment_endpoint) {
					self.set_lock_angle(&vector, prior_endpoint, self.prior_segment);
					self.switch_to_free_on_ctrl_release = true;
				}
			}
		}
	}

	fn close_path_on_point(&mut self, snap_data: SnapData, vector: &Vector, document: &DocumentMessageHandler, preferences: &PreferencesMessageHandler, id: PointId, transform: &DAffine2) -> bool {
		for id in vector.extendable_points(preferences.vector_meshes).filter(|&point| point != id) {
			let Some(pos) = vector.point_domain.position_from_id(id) else { continue };
			let transformed_distance_between_squared = transform.transform_point2(pos).distance_squared(transform.transform_point2(self.next_point));
			let snap_point_tolerance_squared = crate::consts::SNAP_POINT_TOLERANCE.powi(2);

			if transformed_distance_between_squared < snap_point_tolerance_squared {
				self.update_handle_type(TargetHandle::PreviewInHandle);
				self.handle_end_offset = None;
				self.path_closed = true;
				self.next_handle_start = self.next_point;
				self.store_clicked_endpoint(document, transform, snap_data.input, snap_data.viewport, preferences);
				self.handle_mode = HandleMode::Free;
				if let (true, Some(prior_endpoint)) = (self.modifiers.lock_angle, self.prior_segment_endpoint) {
					self.set_lock_angle(vector, prior_endpoint, self.prior_segment);
					self.switch_to_free_on_ctrl_release = true;
				}
				return true;
			}
		}
		false
	}

	fn finish_placing_handle(&mut self, snap_data: SnapData, transform: DAffine2, preferences: &PreferencesMessageHandler, responses: &mut VecDeque<Message>) -> Option<PenToolFsmState> {
		let document = snap_data.document;
		let next_handle_start = self.next_handle_start;
		let handle_start = self.latest_point()?.handle_start;
		let mouse = snap_data.input.mouse.position;
		self.handle_swapped = false;
		self.handle_end_offset = None;
		self.handle_start_offset = None;
		let Some(handle_end) = self.handle_end else {
			responses.add(DocumentMessage::EndTransaction);
			self.handle_end = Some(next_handle_start);
			self.place_anchor(snap_data, transform, mouse, preferences, responses);
			self.latest_point_mut()?.handle_start = next_handle_start;
			return None;
		};
		let next_point = self.next_point;
		self.place_anchor(snap_data, transform, mouse, preferences, responses);
		let handles = [handle_start - self.latest_point()?.pos, handle_end - next_point].map(Some);

		// Get close path
		let mut end = None;
		let selected_nodes = document.network_interface.selected_nodes();
		let mut selected_layers = selected_nodes.selected_layers(document.metadata());
		let layer = selected_layers.next().filter(|_| selected_layers.next().is_none()).or(self.current_layer)?;
		let vector = document.network_interface.compute_modified_vector(layer)?;
		let start = self.latest_point()?.id;
		let transform = document.metadata().document_to_viewport * transform;
		for id in vector.extendable_points(preferences.vector_meshes).filter(|&point| point != start) {
			let Some(pos) = vector.point_domain.position_from_id(id) else { continue };
			let transformed_distance_between_squared = transform.transform_point2(pos).distance_squared(transform.transform_point2(next_point));
			let snap_point_tolerance_squared = crate::consts::SNAP_POINT_TOLERANCE.powi(2);
			if transformed_distance_between_squared < snap_point_tolerance_squared {
				end = Some(id);
			}
		}
		let close_subpath = end.is_some();

		// Generate new point if not closing
		let end = end.unwrap_or_else(|| {
			let end = PointId::generate();
			let modification_type = VectorModificationType::InsertPoint { id: end, position: next_point };
			responses.add(GraphOperationMessage::Vector { layer, modification_type });

			end
		});

		// Store the segment
		let id = SegmentId::generate();
		if self.path_closed {
			if let Some((handles, handle1_pos)) = match self.get_opposite_handle_type(TargetHandle::PreviewInHandle, &vector) {
				TargetHandle::PriorOutHandle(segment) => {
					let handles = [HandleId::end(id), HandleId::primary(segment)];
					let handle1_pos = handles[1].to_manipulator_point().get_position(&vector);
					handle1_pos.map(|pos| (handles, pos))
				}
				TargetHandle::PriorInHandle(segment) => {
					let handles = [HandleId::end(id), HandleId::end(segment)];
					let handle1_pos = handles[1].to_manipulator_point().get_position(&vector);
					handle1_pos.map(|pos| (handles, pos))
				}
				_ => None,
			} {
				let angle = (handle_end - next_point).angle_to(handle1_pos - next_point);
				let pi = std::f64::consts::PI;
				let colinear = (angle - pi).abs() < 1e-6 || (angle + pi).abs() < 1e-6;
				responses.add(GraphOperationMessage::Vector {
					layer,
					modification_type: VectorModificationType::SetG1Continuous { handles, enabled: colinear },
				});
				self.cleanup(responses);
			}
		}

		self.prior_segment = Some(id);

		let points = [start, end];
		let modification_type = VectorModificationType::InsertSegment { id, points, handles };
		responses.add(GraphOperationMessage::Vector { layer, modification_type });

		// Mirror
		if let Some((last_segment, last_point)) = self.latest_point().and_then(|point| point.in_segment).zip(self.latest_point()) {
			let end = vector.segment_end_from_id(last_segment) == Some(last_point.id);
			let handles = if end {
				[HandleId::end(last_segment), HandleId::primary(id)]
			} else {
				[HandleId::primary(last_segment), HandleId::primary(id)]
			};

			if let Some(h1) = handles[0].to_manipulator_point().get_position(&vector) {
				let angle = (h1 - last_point.pos).angle_to(last_point.handle_start - last_point.pos);
				let pi = std::f64::consts::PI;
				let colinear = (angle - pi).abs() < 1e-6 || (angle + pi).abs() < 1e-6;
				responses.add(GraphOperationMessage::Vector {
					layer,
					modification_type: VectorModificationType::SetG1Continuous { handles, enabled: colinear },
				});
			}
		}
		if !close_subpath {
			self.add_point(LastPoint {
				id: end,
				pos: next_point,
				in_segment: self.g1_continuous.then_some(id),
				handle_start: next_handle_start,
			});
		}
		self.path_closed = false;
		self.prior_segment_endpoint = None;
		responses.add(DocumentMessage::EndTransaction);
		Some(if close_subpath { PenToolFsmState::Ready } else { PenToolFsmState::PlacingAnchor })
	}

	#[allow(clippy::too_many_arguments)]
	/// Calculates snap position delta while moving anchor and its handles.
	fn space_anchor_handle_snap(
		&mut self,
		viewport_to_document: &DAffine2,
		transform: &DAffine2,
		snap_data: &SnapData<'_>,
		mouse: &DVec2,
		vector: &Vector,
		input: &InputPreprocessorMessageHandler,
		viewport: &ViewportMessageHandler,
	) -> Option<DVec2> {
		let reference_handle = if self.path_closed { TargetHandle::PreviewInHandle } else { TargetHandle::FuturePreviewOutHandle };
		let end_handle = self.get_opposite_handle_type(reference_handle, vector);
		let end_handle_pos = self.target_handle_position(end_handle, vector);
		let ref_pos = self.target_handle_position(reference_handle, vector)?;
		let snap = &mut self.snap_manager;
		let snap_data = SnapData::new_snap_cache(snap_data.document, input, viewport, &self.snap_cache);

		let handle_start_offset = self.handle_start_offset.unwrap_or(DVec2::ZERO);
		let document_pos = viewport_to_document.transform_point2(*mouse + handle_start_offset);

		let anchor_offset = transform.transform_point2(self.next_point - ref_pos);

		let handle_start = SnapCandidatePoint::handle(document_pos);
		let anchor = SnapCandidatePoint::handle(document_pos + anchor_offset);

		let snapped_near_handle_start = snap.free_snap(&snap_data, &handle_start, SnapTypeConfiguration::default());
		let snapped_anchor = snap.free_snap(&snap_data, &anchor, SnapTypeConfiguration::default());

		let handle_snap_option = end_handle_pos.and_then(|handle| match end_handle {
			TargetHandle::None => None,
			TargetHandle::FuturePreviewOutHandle => None,
			_ => {
				let handle_offset = transform.transform_point2(handle - ref_pos);
				let handle_snap = SnapCandidatePoint::handle(document_pos + handle_offset);
				Some((handle, handle_snap))
			}
		});

		let mut delta: DVec2;
		let best_snapped = if snapped_near_handle_start.other_snap_better(&snapped_anchor) {
			delta = snapped_anchor.snapped_point_document - transform.transform_point2(self.next_point);
			snapped_anchor
		} else {
			delta = snapped_near_handle_start.snapped_point_document - transform.transform_point2(ref_pos);
			snapped_near_handle_start
		};

		let Some((handle, handle_snap)) = handle_snap_option else {
			snap.update_indicator(best_snapped);
			return Some(transform.inverse().transform_vector2(delta));
		};

		let snapped_handle = snap.free_snap(&snap_data, &handle_snap, SnapTypeConfiguration::default());

		if best_snapped.other_snap_better(&snapped_handle) {
			delta = snapped_handle.snapped_point_document - transform.transform_point2(handle);
			snap.update_indicator(snapped_handle);
		} else {
			snap.update_indicator(best_snapped);
		}

		// Transform delta back to original coordinate space
		Some(transform.inverse().transform_vector2(delta))
	}

	/// Calculates the offset from the mouse when swapping handles, and swaps the handles.
	fn swap_handles(
		&mut self,
		layer: Option<LayerNodeIdentifier>,
		document: &DocumentMessageHandler,
		shape_editor: &mut ShapeState,
		input: &InputPreprocessorMessageHandler,
		responses: &mut VecDeque<Message>,
	) {
		// Validate necessary data exists
		let Some(vector) = layer.and_then(|layer| document.network_interface.compute_modified_vector(layer)) else {
			return;
		};

		let Some(viewport) = layer.map(|layer| document.metadata().transform_to_viewport(layer)) else {
			return;
		};

		// Determine if we need to swap to opposite handle
		let should_swap_to_opposite = self.path_closed && matches!(self.handle_type, TargetHandle::PreviewInHandle | TargetHandle::PriorOutHandle(..) | TargetHandle::PriorInHandle(..))
			|| !self.path_closed && matches!(self.handle_type, TargetHandle::FuturePreviewOutHandle);

		// Determine if we need to swap to start handle
		let should_swap_to_start = !self.path_closed && !matches!(self.handle_type, TargetHandle::None | TargetHandle::FuturePreviewOutHandle);

		if should_swap_to_opposite {
			let opposite_type = self.get_opposite_handle_type(self.handle_type, &vector);
			// Update offset
			let Some(handle_pos) = self.target_handle_position(opposite_type, &vector) else {
				self.handle_swapped = false;
				return;
			};
			if (handle_pos - self.next_point).length() < 1e-6 {
				self.handle_swapped = false;
				return;
			}
			self.handle_end_offset = Some(viewport.transform_point2(handle_pos) - input.mouse.position);

			// Update selections if in closed path mode
			if self.path_closed {
				self.cleanup_target_selections(shape_editor, layer, document, responses);
			}
			self.update_handle_type(opposite_type);
			self.add_target_selections(shape_editor, layer);
		} else if should_swap_to_start {
			self.cleanup_target_selections(shape_editor, layer, document, responses);

			// Calculate offset from mouse position to next handle start
			if let Some(layer_id) = layer {
				let transform = document.metadata().transform_to_viewport(layer_id);
				self.handle_start_offset = Some(transform.transform_point2(self.next_handle_start) - input.mouse.position);
			}

			self.update_handle_type(TargetHandle::FuturePreviewOutHandle);
		}

		responses.add(FrontendMessage::UpdateMouseCursor { cursor: MouseCursorIcon::None });
	}

	/// Handles moving the initially created point
	fn handle_single_point_path_drag(&mut self, delta: DVec2, layer: LayerNodeIdentifier, responses: &mut VecDeque<Message>) -> Option<PenToolFsmState> {
		self.next_handle_start += delta;
		self.next_point += delta;

		let Some(latest) = self.latest_point_mut() else {
			return Some(PenToolFsmState::DraggingHandle(self.handle_mode));
		};

		latest.pos += delta;

		let modification_type = VectorModificationType::ApplyPointDelta { point: latest.id, delta };

		responses.add(GraphOperationMessage::Vector { layer, modification_type });

		responses.add(OverlaysMessage::Draw);
		Some(PenToolFsmState::DraggingHandle(self.handle_mode))
	}

	fn move_anchor_and_handles(&mut self, delta: DVec2, layer: LayerNodeIdentifier, responses: &mut VecDeque<Message>, vector: &Vector) {
		if self.handle_end.is_none() {
			if let Some(latest_pt) = self.latest_point_mut() {
				latest_pt.pos += delta;
			}
		}

		let Some(end_point) = self.prior_segment_endpoint else { return };

		let modification_type_anchor = VectorModificationType::ApplyPointDelta { point: end_point, delta };
		responses.add(GraphOperationMessage::Vector {
			layer,
			modification_type: modification_type_anchor,
		});

		let reference_handle = if self.path_closed { TargetHandle::PreviewInHandle } else { TargetHandle::FuturePreviewOutHandle };

		// Move the end handle
		let end_handle_type = self.get_opposite_handle_type(reference_handle, vector);
		match end_handle_type {
			TargetHandle::PriorInHandle(..) | TargetHandle::PriorOutHandle(..) => {
				let Some(handle_pos) = self.target_handle_position(end_handle_type, vector) else { return };
				self.update_target_handle_pos(end_handle_type, self.next_point, responses, handle_pos + delta, layer);
			}
			_ => {}
		}
	}

	#[allow(clippy::too_many_arguments)]
	fn drag_handle(
		&mut self,
		snap_data: SnapData,
		transform: DAffine2,
		mouse: DVec2,
		responses: &mut VecDeque<Message>,
		layer: Option<LayerNodeIdentifier>,
		input: &InputPreprocessorMessageHandler,
		viewport: &ViewportMessageHandler,
	) -> Option<PenToolFsmState> {
		let colinear = (self.handle_mode == HandleMode::ColinearEquidistant && self.modifiers.break_handle) || (self.handle_mode == HandleMode::ColinearLocked && !self.modifiers.break_handle);
		let document = snap_data.document;
		let Some(layer) = layer else { return Some(PenToolFsmState::DraggingHandle(self.handle_mode)) };
		let vector = document.network_interface.compute_modified_vector(layer)?;
		let viewport_to_document = document.metadata().document_to_viewport.inverse();
		let mut mouse_pos = mouse;

		// Handles pressing Space to drag anchor and its handles
		if self.modifiers.move_anchor_with_handles {
			let Some(delta) = self.space_anchor_handle_snap(&viewport_to_document, &transform, &snap_data, &mouse, &vector, input, viewport) else {
				return Some(PenToolFsmState::DraggingHandle(self.handle_mode));
			};

			if self.moving_start_point() {
				return self.handle_single_point_path_drag(delta, layer, responses);
			}

			self.next_handle_start += delta;
			self.next_point += delta;

			if let Some(handle) = self.handle_end.as_mut() {
				*handle += delta;
				if !self.path_closed {
					responses.add(OverlaysMessage::Draw);
					return Some(PenToolFsmState::DraggingHandle(self.handle_mode));
				};
			}

			self.move_anchor_and_handles(delta, layer, responses, &vector);

			responses.add(OverlaysMessage::Draw);
			return Some(PenToolFsmState::DraggingHandle(self.handle_mode));
		}

		match self.handle_type {
			TargetHandle::FuturePreviewOutHandle => {
				let offset = self.handle_start_offset.unwrap_or(DVec2::ZERO);
				mouse_pos += offset;
				self.next_handle_start = self.compute_snapped_angle(snap_data.clone(), transform, colinear, mouse_pos, Some(self.next_point), false);
			}
			_ => {
				mouse_pos += self.handle_end_offset.unwrap_or(DVec2::ZERO);
				let mouse_pos = self.compute_snapped_angle(snap_data.clone(), transform, colinear, mouse_pos, Some(self.next_point), false);
				self.update_target_handle_pos(self.handle_type, self.next_point, responses, mouse_pos, layer);
			}
		}

		let mouse_pos = viewport_to_document.transform_point2(mouse_pos);
		let anchor = transform.transform_point2(self.next_point);
		let distance = (mouse_pos - anchor).length();

		if self.switch_to_free_on_ctrl_release && !self.modifiers.lock_angle {
			self.switch_to_free_on_ctrl_release = false;
			self.handle_mode = HandleMode::Free;
		}

		if distance > 20. && self.handle_mode == HandleMode::Free && self.modifiers.lock_angle && !self.angle_locked {
			self.angle_locked = true
		}

		match self.handle_mode {
			HandleMode::ColinearLocked | HandleMode::ColinearEquidistant => {
				self.g1_continuous = true;
				self.apply_colinear_constraint(responses, layer, self.next_point, &vector);
				self.adjust_handle_length(responses, layer, &vector);
			}
			HandleMode::Free => {
				self.g1_continuous = false;
			}
		}

		if distance < 20. && self.handle_mode == HandleMode::Free && self.modifiers.lock_angle && !self.angle_locked {
			let Some(endpoint) = self.prior_segment_endpoint else {
				return Some(PenToolFsmState::DraggingHandle(self.handle_mode));
			};
			self.set_lock_angle(&vector, endpoint, self.prior_segment);
			self.switch_to_free_on_ctrl_release = true;
			let last_segment = self.prior_segment;
			if let Some(latest) = self.latest_point_mut() {
				latest.in_segment = last_segment;
			}
		}

		responses.add(OverlaysMessage::Draw);

		Some(PenToolFsmState::DraggingHandle(self.handle_mode))
	}

	/// Makes the opposite handle equidistant or locks its length.
	fn adjust_handle_length(&mut self, responses: &mut VecDeque<Message>, layer: LayerNodeIdentifier, vector: &Vector) {
		let opposite_handle_type = self.get_opposite_handle_type(self.handle_type, vector);
		match self.handle_mode {
			HandleMode::ColinearEquidistant => {
				if self.modifiers.break_handle {
					// Store handle for later restoration only when Alt is first pressed
					if !self.alt_pressed {
						self.previous_handle_end_pos = self.target_handle_position(opposite_handle_type, vector);
						self.alt_pressed = true;
					}

					// Set handle to opposite position of the other handle
					let Some(new_position) = self.target_handle_position(self.handle_type, vector).map(|handle| self.next_point * 2. - handle) else {
						return;
					};
					self.update_target_handle_pos(opposite_handle_type, self.next_point, responses, new_position, layer);
				} else if self.alt_pressed {
					// Restore the previous handle position when Alt is released
					if let Some(previous_handle) = self.previous_handle_end_pos {
						self.update_target_handle_pos(opposite_handle_type, self.next_point, responses, previous_handle, layer);
					}
					self.alt_pressed = false;
					self.previous_handle_end_pos = None;
				}
			}
			HandleMode::ColinearLocked => {
				if !self.modifiers.break_handle {
					let Some(new_position) = self.target_handle_position(self.handle_type, vector).map(|handle| self.next_point * 2. - handle) else {
						return;
					};
					self.update_target_handle_pos(opposite_handle_type, self.next_point, responses, new_position, layer);
				}
			}
			HandleMode::Free => {}
		}
	}

	fn apply_colinear_constraint(&mut self, responses: &mut VecDeque<Message>, layer: LayerNodeIdentifier, anchor_pos: DVec2, vector: &Vector) {
		let Some(handle) = self.target_handle_position(self.handle_type, vector) else { return };

		if (anchor_pos - handle).length() < 1e-6 && self.modifiers.lock_angle {
			return;
		}

		let Some(direction) = (anchor_pos - handle).try_normalize() else { return };

		let opposite_handle = self.get_opposite_handle_type(self.handle_type, vector);

		let Some(handle_offset) = self.target_handle_position(opposite_handle, vector).map(|handle| (handle - anchor_pos).length()) else {
			return;
		};

		let new_handle_position = anchor_pos + handle_offset * direction;

		self.update_target_handle_pos(opposite_handle, self.next_point, responses, new_handle_position, layer);
	}

	fn place_anchor(&mut self, snap_data: SnapData, transform: DAffine2, mouse: DVec2, preferences: &PreferencesMessageHandler, responses: &mut VecDeque<Message>) -> Option<PenToolFsmState> {
		let document = snap_data.document;

		let relative = if self.path_closed { None } else { self.latest_point().map(|point| point.pos) };
		self.next_point = self.compute_snapped_angle(snap_data, transform, false, mouse, relative, true);

		let selected_nodes = document.network_interface.selected_nodes();
		let mut selected_layers = selected_nodes.selected_layers(document.metadata());
		let layer = selected_layers.next().filter(|_| selected_layers.next().is_none()).or(self.current_layer)?;
		let vector = document.network_interface.compute_modified_vector(layer)?;
		let transform = document.metadata().document_to_viewport * transform;
		for point in vector.extendable_points(preferences.vector_meshes) {
			let Some(pos) = vector.point_domain.position_from_id(point) else { continue };
			let transformed_distance_between_squared = transform.transform_point2(pos).distance_squared(transform.transform_point2(self.next_point));
			let snap_point_tolerance_squared = crate::consts::SNAP_POINT_TOLERANCE.powi(2);
			if transformed_distance_between_squared < snap_point_tolerance_squared {
				self.next_point = pos;
			}
		}
		if let Some(handle_end) = self.handle_end.as_mut() {
			*handle_end = self.next_point;
			self.next_handle_start = self.next_point;
		}
		responses.add(OverlaysMessage::Draw);

		Some(PenToolFsmState::PlacingAnchor)
	}

	/// Snap the angle of the line from relative to position if the key is pressed.
	fn compute_snapped_angle(&mut self, snap_data: SnapData, transform: DAffine2, colinear: bool, mouse: DVec2, relative: Option<DVec2>, neighbor: bool) -> DVec2 {
		let ModifierState { snap_angle, lock_angle, .. } = self.modifiers;
		let document = snap_data.document;
		let mut document_pos = document.metadata().document_to_viewport.inverse().transform_point2(mouse);
		let snap = &mut self.snap_manager;

		let neighbors = relative.filter(|_| neighbor).map_or(Vec::new(), |neighbor| vec![neighbor]);

		let config = SnapTypeConfiguration::default();
		if let Some(relative) = relative
			.map(|layer| transform.transform_point2(layer))
			.filter(|&relative| (snap_angle || lock_angle) && (relative - document_pos).length_squared() > f64::EPSILON * 100.)
		{
			let resolution = LINE_ROTATE_SNAP_ANGLE.to_radians();

			let angle = if lock_angle {
				self.angle
			} else if (relative - document_pos) != DVec2::ZERO && !lock_angle {
				(-(relative - document_pos).angle_to(DVec2::X) / resolution).round() * resolution
			} else {
				self.angle
			};
			document_pos = relative - (relative - document_pos).project_onto(DVec2::new(angle.cos(), angle.sin()));

			let constraint = SnapConstraint::Line {
				origin: relative,
				direction: document_pos - relative,
			};
			let near_point = SnapCandidatePoint::handle_neighbors(document_pos, neighbors.clone());
			let far_point = SnapCandidatePoint::handle_neighbors(2. * relative - document_pos, neighbors);
			if colinear {
				let snapped = snap.constrained_snap(&snap_data, &near_point, constraint, config);
				let snapped_far = snap.constrained_snap(&snap_data, &far_point, constraint, config);
				document_pos = if snapped_far.other_snap_better(&snapped) {
					snapped.snapped_point_document
				} else {
					2. * relative - snapped_far.snapped_point_document
				};
				snap.update_indicator(if snapped_far.other_snap_better(&snapped) { snapped } else { snapped_far });
			} else {
				let snapped = snap.constrained_snap(&snap_data, &near_point, constraint, config);
				document_pos = snapped.snapped_point_document;
				snap.update_indicator(snapped);
			}
		} else if let Some(relative) = relative.map(|layer| transform.transform_point2(layer)).filter(|_| colinear) {
			let snapped = snap.free_snap(&snap_data, &SnapCandidatePoint::handle_neighbors(document_pos, neighbors.clone()), config);
			let snapped_far = snap.free_snap(&snap_data, &SnapCandidatePoint::handle_neighbors(2. * relative - document_pos, neighbors), config);
			document_pos = if snapped_far.other_snap_better(&snapped) {
				snapped.snapped_point_document
			} else {
				2. * relative - snapped_far.snapped_point_document
			};
			snap.update_indicator(if snapped_far.other_snap_better(&snapped) { snapped } else { snapped_far });
		} else {
			let snapped = snap.free_snap(&snap_data, &SnapCandidatePoint::handle_neighbors(document_pos, neighbors), config);
			document_pos = snapped.snapped_point_document;
			snap.update_indicator(snapped);
		}

		if let Some(relative) = relative.map(|layer| transform.transform_point2(layer)) {
			if (relative - document_pos) != DVec2::ZERO && (relative - document_pos).length_squared() > f64::EPSILON * 100. {
				self.angle = -(relative - document_pos).angle_to(DVec2::X)
			}
		}

		transform.inverse().transform_point2(document_pos)
	}

	#[allow(clippy::too_many_arguments)]
	fn create_initial_point(
		&mut self,
		document: &DocumentMessageHandler,
		input: &InputPreprocessorMessageHandler,
		viewport: &ViewportMessageHandler,
		responses: &mut VecDeque<Message>,
		tool_options: &PenOptions,
		append: bool,
		preferences: &PreferencesMessageHandler,
		shape_editor: &mut ShapeState,
	) {
		let point = SnapCandidatePoint::handle(document.metadata().document_to_viewport.inverse().transform_point2(input.mouse.position));
		let snapped = self.snap_manager.free_snap(&SnapData::new(document, input, viewport), &point, SnapTypeConfiguration::default());
		let viewport_vec = document.metadata().document_to_viewport.transform_point2(snapped.snapped_point_document);
		self.handle_type = TargetHandle::FuturePreviewOutHandle;

		let selected_nodes = document.network_interface.selected_nodes();
		self.handle_end = None;

		let tolerance = crate::consts::SNAP_POINT_TOLERANCE;
		let extension_choice = should_extend(document, viewport_vec, tolerance, selected_nodes.selected_layers(document.metadata()), preferences);
		if let Some((layer, point, position)) = extension_choice {
			self.current_layer = Some(layer);
			self.extend_existing_path(document, layer, point, position);
			return;
		} else if preferences.vector_meshes {
			if let Some(closest_segment) = shape_editor.upper_closest_segment(&document.network_interface, viewport_vec, tolerance) {
				let (point, segments) = closest_segment.adjusted_insert(responses);
				let layer = closest_segment.layer();
				let position = closest_segment.closest_point_document();

				// Setting any one of the new segments created as the previous segment
				self.prior_segment_endpoint = Some(point);
				self.prior_segment_layer = Some(layer);
				self.prior_segments = Some(segments.to_vec());

				self.extend_existing_path(document, layer, point, position);
				return;
			}
		}

		if append {
			if let Some((layer, point, _)) = closest_point(document, viewport_vec, tolerance, document.metadata().all_layers(), |_| false, preferences) {
				let vector = document.network_interface.compute_modified_vector(layer).unwrap();
				let segment = vector.all_connected(point).collect::<Vec<_>>().first().map(|s| s.segment);

				if self.modifiers.lock_angle {
					self.set_lock_angle(&vector, point, segment);
					self.switch_to_free_on_ctrl_release = true;
				}
			}
			let mut selected_layers_except_artboards = selected_nodes.selected_layers_except_artboards(&document.network_interface);
			let existing_layer = selected_layers_except_artboards.next().filter(|_| selected_layers_except_artboards.next().is_none());
			if let Some(layer) = existing_layer {
				// Add point to existing layer
				responses.add(PenToolMessage::AddPointLayerPosition { layer, viewport: viewport_vec });
				return;
			}
		}

		if let Some((layer, point, _position)) = closest_point(document, viewport_vec, tolerance, document.metadata().all_layers(), |_| false, preferences) {
			let vector = document.network_interface.compute_modified_vector(layer).unwrap();
			let segment = vector.all_connected(point).collect::<Vec<_>>().first().map(|s| s.segment);
			self.handle_mode = HandleMode::Free;
			if self.modifiers.lock_angle {
				self.set_lock_angle(&vector, point, segment);
				self.switch_to_free_on_ctrl_release = true;
			}
		}

		// New path layer
		let node_type = resolve_document_node_type("Path").expect("Path node does not exist");
		let nodes = vec![(NodeId(0), node_type.default_node_template())];

		let parent = document.new_layer_bounding_artboard(input, viewport);
		let layer = graph_modification_utils::new_custom(NodeId::new(), nodes, parent, responses);
		self.current_layer = Some(layer);
		tool_options.fill.apply_fill(layer, responses);
		tool_options.stroke.apply_stroke(tool_options.line_weight, layer, responses);
		self.prior_segment = None;
		self.prior_segments = None;
		responses.add(NodeGraphMessage::SelectedNodesSet { nodes: vec![layer.to_node()] });

		// It is necessary to defer this until the transform of the layer can be accurately computed (quite hacky)
		responses.add(DeferMessage::AfterGraphRun {
			messages: vec![PenToolMessage::AddPointLayerPosition { layer, viewport: viewport_vec }.into()],
		});
		responses.add(NodeGraphMessage::RunDocumentGraph);
	}

	/// Perform extension of an existing path
	fn extend_existing_path(&mut self, document: &DocumentMessageHandler, layer: LayerNodeIdentifier, point: PointId, position: DVec2) {
		let vector = document.network_interface.compute_modified_vector(layer);
		let (handle_start, in_segment) = if let Some(vector) = &vector {
			vector
				.segment_iter()
				.find_map(|(segment_id, bezier, start, end)| {
					let is_end = point == end;
					let is_start = point == start;
					if !is_end && !is_start {
						return None;
					}

					let points = pathseg_points(bezier);
					let handle = match (points.p1, points.p2) {
						(Some(p1), Some(_)) if is_start => p1,
						(Some(_), Some(p2)) if !is_start => p2,
						(Some(p1), None) | (None, Some(p1)) => p1,
						_ => return None,
					};
					Some((segment_id, is_end, handle))
				})
				.map(|(segment_id, is_end, handle)| {
					let mirrored_handle = position * 2. - handle;
					let in_segment = if is_end { Some(segment_id) } else { None };
					(mirrored_handle, in_segment)
				})
				.unwrap_or_else(|| (position, None))
		} else {
			(position, None)
		};

		let in_segment = if self.modifiers.lock_angle { self.prior_segment } else { in_segment };

		self.add_point(LastPoint {
			id: point,
			pos: position,
			in_segment,
			handle_start,
		});

		self.next_point = position;
		self.next_handle_start = handle_start;
		let vector = document.network_interface.compute_modified_vector(layer).unwrap();
		let segment = vector.all_connected(point).collect::<Vec<_>>().first().map(|s| s.segment);
		self.handle_mode = HandleMode::Free;

		if self.modifiers.lock_angle {
			self.set_lock_angle(&vector, point, segment);
			self.switch_to_free_on_ctrl_release = true;
		}
	}

	// Stores the segment and point ID of the clicked endpoint
	fn store_clicked_endpoint(
		&mut self,
		document: &DocumentMessageHandler,
		transform: &DAffine2,
		input: &InputPreprocessorMessageHandler,
		viewport: &ViewportMessageHandler,
		preferences: &PreferencesMessageHandler,
	) {
		let mut manipulators = HashMap::with_hasher(NoHashBuilder);
		let mut unselected = Vec::new();
		let mut layer_manipulators = HashSet::with_hasher(NoHashBuilder);

		let point = SnapCandidatePoint::handle(document.metadata().document_to_viewport.inverse().transform_point2(input.mouse.position));

		let snapped = self.snap_manager.free_snap(&SnapData::new(document, input, viewport), &point, SnapTypeConfiguration::default());
		let viewport = document.metadata().document_to_viewport.transform_point2(snapped.snapped_point_document);

		let tolerance = crate::consts::SNAP_POINT_TOLERANCE;
		self.prior_segment = None;
		self.prior_segment_endpoint = None;
		self.prior_segment_layer = None;
		self.prior_segments = None;

		if let Some((layer, point, _position)) = closest_point(document, viewport, tolerance, document.metadata().all_layers(), |_| false, preferences) {
			self.prior_segment_endpoint = Some(point);
			self.prior_segment_layer = Some(layer);
			let vector = document.network_interface.compute_modified_vector(layer).unwrap();
			let segment = vector.all_connected(point).collect::<Vec<_>>().first().map(|s| s.segment);
			self.prior_segment = segment;
			layer_manipulators.insert(point);
			for (&id, &position) in vector.point_domain.ids().iter().zip(vector.point_domain.positions()) {
				if id == point {
					continue;
				}
				unselected.push(SnapCandidatePoint::handle(transform.transform_point2(position)))
			}
			manipulators.insert(layer, layer_manipulators);
			self.snap_cache = SnapCache { manipulators, unselected }
		}
	}

	fn set_lock_angle(&mut self, vector: &Vector, anchor: PointId, segment: Option<SegmentId>) {
		let anchor_position = vector.point_domain.position_from_id(anchor);

		let Some((anchor_position, segment)) = anchor_position.zip(segment) else {
			self.handle_mode = HandleMode::Free;
			return;
		};

		match (self.handle_type, self.path_closed) {
			(TargetHandle::FuturePreviewOutHandle, _) | (TargetHandle::PreviewInHandle, true) => {
				if let Some(required_handle) = calculate_segment_angle(anchor, segment, vector, true) {
					self.angle = required_handle;
					self.handle_mode = HandleMode::ColinearEquidistant;
				}
			}
			(TargetHandle::PriorInHandle(..) | TargetHandle::PriorOutHandle(..), true) => {
				self.angle = -(self.handle_end.unwrap() - anchor_position).angle_to(DVec2::X);
				self.handle_mode = HandleMode::ColinearEquidistant;
			}
			_ => {
				self.angle = -(self.next_handle_start - anchor_position).angle_to(DVec2::X);
				self.handle_mode = HandleMode::ColinearEquidistant;
			}
		}
	}

	fn add_point_layer_position(&mut self, document: &DocumentMessageHandler, responses: &mut VecDeque<Message>, layer: LayerNodeIdentifier, viewport: DVec2) {
		// Add the first point
		let id = PointId::generate();
		let pos = document.metadata().transform_to_viewport(layer).inverse().transform_point2(viewport);
		let modification_type = VectorModificationType::InsertPoint { id, position: pos };
		responses.add(GraphOperationMessage::Vector { layer, modification_type });
		self.add_point(LastPoint {
			id,
			pos,
			in_segment: None,
			handle_start: pos,
		});
		self.next_point = pos;
		self.next_handle_start = pos;
		self.handle_end = None;
	}
}

impl Fsm for PenToolFsmState {
	type ToolData = PenToolData;
	type ToolOptions = PenOptions;

	fn transition(
		self,
		event: ToolMessage,
		tool_data: &mut Self::ToolData,
		tool_action_data: &mut ToolActionMessageContext,
		tool_options: &Self::ToolOptions,
		responses: &mut VecDeque<Message>,
	) -> Self {
		let ToolActionMessageContext {
			document,
			global_tool_data,
			input,
			shape_editor,
			preferences,
			viewport,
			..
		} = tool_action_data;
		let selected_nodes = document.network_interface.selected_nodes();
		let mut selected_layers = selected_nodes.selected_layers(document.metadata());
		let layer = selected_layers.next().filter(|_| selected_layers.next().is_none()).or(tool_data.current_layer);

		let mut transform = layer.map(|layer| document.metadata().transform_to_document(layer)).unwrap_or_default();

		if !transform.inverse().is_finite() {
			let parent_transform = layer.and_then(|layer| layer.parent(document.metadata())).map(|layer| document.metadata().transform_to_document(layer));

			transform = parent_transform.unwrap_or(DAffine2::IDENTITY);
		}

		if !transform.inverse().is_finite() {
			transform = DAffine2::IDENTITY;
		}

		let ToolMessage::Pen(event) = event else { return self };
		match (self, event) {
			(PenToolFsmState::PlacingAnchor | PenToolFsmState::GRSHandle, PenToolMessage::GRS { grab, rotate, scale }) => {
				let Some(layer) = layer else { return PenToolFsmState::PlacingAnchor };

				let Some(latest) = tool_data.latest_point() else { return PenToolFsmState::PlacingAnchor };
				if latest.handle_start == latest.pos {
					return PenToolFsmState::PlacingAnchor;
				}

				let latest_pos = latest.pos;
				let latest_handle_start = latest.handle_start;

				let viewport = document.metadata().transform_to_viewport(layer);
				let last_point = viewport.transform_point2(latest.pos);
				let handle = viewport.transform_point2(latest.handle_start);

				if input.keyboard.key(grab) {
					responses.add(TransformLayerMessage::BeginGrabPen { last_point, handle });
				} else if input.keyboard.key(rotate) {
					responses.add(TransformLayerMessage::BeginRotatePen { last_point, handle });
				} else if input.keyboard.key(scale) {
					responses.add(TransformLayerMessage::BeginScalePen { last_point, handle });
				}

				let vector = document.network_interface.compute_modified_vector(layer).unwrap();
				tool_data.previous_handle_start_pos = latest.handle_start;
				let opposite_handle = tool_data.check_grs_end_handle(&vector);
				tool_data.previous_handle_end_pos = tool_data.target_handle_position(opposite_handle, &vector);
				let handle1 = latest_handle_start - latest_pos;
				let Some(opposite_handle_pos) = tool_data.target_handle_position(opposite_handle, &vector) else {
					return PenToolFsmState::GRSHandle;
				};
				let handle2 = opposite_handle_pos - latest_pos;
				let pi = std::f64::consts::PI;
				let angle = handle1.angle_to(handle2);
				tool_data.colinear = (angle - pi).abs() < 1e-6 || (angle + pi).abs() < 1e-6;
				PenToolFsmState::GRSHandle
			}
			(PenToolFsmState::GRSHandle, PenToolMessage::FinalPosition { final_position }) => {
				let Some(layer) = layer else { return PenToolFsmState::GRSHandle };
				let vector = document.network_interface.compute_modified_vector(layer);
				let Some(vector) = vector else { return PenToolFsmState::GRSHandle };

				if let Some(latest_pt) = tool_data.latest_point_mut() {
					let layer_space_to_viewport = document.metadata().transform_to_viewport(layer);
					let final_pos = layer_space_to_viewport.inverse().transform_point2(final_position);
					latest_pt.handle_start = final_pos;
				}

				responses.add(OverlaysMessage::Draw);
				let Some(latest) = tool_data.latest_point() else {
					return PenToolFsmState::GRSHandle;
				};
				let opposite_handle = tool_data.check_grs_end_handle(&vector);
				let Some(opposite_handle_pos) = tool_data.target_handle_position(opposite_handle, &vector) else {
					return PenToolFsmState::GRSHandle;
				};

				if tool_data.colinear {
					let Some(direction) = (latest.pos - latest.handle_start).try_normalize() else {
						return PenToolFsmState::GRSHandle;
					};

					if (latest.pos - latest.handle_start).length_squared() < f64::EPSILON {
						return PenToolFsmState::GRSHandle;
					}
					let relative_distance = (opposite_handle_pos - latest.pos).length();
					let relative_position = relative_distance * direction + latest.pos;
					tool_data.update_target_handle_pos(opposite_handle, latest.pos, responses, relative_position, layer);
				}

				responses.add(OverlaysMessage::Draw);

				PenToolFsmState::GRSHandle
			}
			(PenToolFsmState::GRSHandle, PenToolMessage::Confirm) => {
				tool_data.next_point = input.mouse.position;
				tool_data.next_handle_start = input.mouse.position;

				responses.add(OverlaysMessage::Draw);
				responses.add(PenToolMessage::PointerMove {
					snap_angle: Key::Control,
					break_handle: Key::Alt,
					lock_angle: Key::Shift,
					colinear: Key::KeyC,
					move_anchor_with_handles: Key::Space,
				});

				PenToolFsmState::PlacingAnchor
			}
			(PenToolFsmState::GRSHandle, PenToolMessage::Abort) => {
				tool_data.next_point = input.mouse.position;
				tool_data.next_handle_start = input.mouse.position;

				let Some(layer) = layer else { return PenToolFsmState::GRSHandle };
				let vector = document.network_interface.compute_modified_vector(layer).unwrap();
				let opposite_handle = tool_data.check_grs_end_handle(&vector);

				let previous = tool_data.previous_handle_start_pos;
				if let Some(latest) = tool_data.latest_point_mut() {
					latest.handle_start = previous;
				} else {
					return PenToolFsmState::PlacingAnchor;
				}

				responses.add(OverlaysMessage::Draw);
				responses.add(PenToolMessage::PointerMove {
					snap_angle: Key::Control,
					break_handle: Key::Alt,
					lock_angle: Key::Shift,
					colinear: Key::KeyC,
					move_anchor_with_handles: Key::Space,
				});

				let Some((previous_pos, latest)) = tool_data.previous_handle_end_pos.zip(tool_data.latest_point()) else {
					return PenToolFsmState::PlacingAnchor;
				};
				tool_data.update_target_handle_pos(opposite_handle, latest.pos, responses, previous_pos, layer);

				PenToolFsmState::PlacingAnchor
			}
			(_, PenToolMessage::SelectionChanged) => {
				responses.add(OverlaysMessage::Draw);
				self
			}
			(PenToolFsmState::Ready, PenToolMessage::Overlays { context: mut overlay_context }) => {
				match tool_options.pen_overlay_mode {
					PenOverlayMode::AllHandles => {
						path_overlays(document, DrawHandles::All, shape_editor, &mut overlay_context);
					}
					PenOverlayMode::FrontierHandles => {
						path_overlays(document, DrawHandles::None, shape_editor, &mut overlay_context);
					}
				}
				// Check if there is an anchor within threshold
				// If not check if there is a closest segment within threshold, if yes then draw overlay
				let tolerance = crate::consts::SNAP_POINT_TOLERANCE;
				let point = SnapCandidatePoint::handle(document.metadata().document_to_viewport.inverse().transform_point2(input.mouse.position));
				let snapped = tool_data.snap_manager.free_snap(&SnapData::new(document, input, viewport), &point, SnapTypeConfiguration::default());
				let viewport_vec = document.metadata().document_to_viewport.transform_point2(snapped.snapped_point_document);

				let close_to_point = closest_point(document, viewport_vec, tolerance, document.metadata().all_layers(), |_| false, preferences).is_some();
				if preferences.vector_meshes && !close_to_point {
					if let Some(closest_segment) = shape_editor.upper_closest_segment(&document.network_interface, viewport_vec, tolerance) {
						let pos = closest_segment.closest_point_to_viewport();
						let perp = closest_segment.calculate_perp(document);
						overlay_context.manipulator_anchor(pos, true, None);
						overlay_context.line(pos - perp * SEGMENT_OVERLAY_SIZE, pos + perp * SEGMENT_OVERLAY_SIZE, Some(COLOR_OVERLAY_BLUE), None);
					}
				}
				tool_data.snap_manager.draw_overlays(SnapData::new(document, input, viewport), &mut overlay_context);
				self
			}
			(_, PenToolMessage::Overlays { context: mut overlay_context }) => {
				let display_anchors = overlay_context.visibility_settings.anchors();
				let display_handles = overlay_context.visibility_settings.handles();

				let valid = |point: DVec2, handle: DVec2| point.distance_squared(handle) >= HIDE_HANDLE_DISTANCE * HIDE_HANDLE_DISTANCE;

				let transform = document.metadata().document_to_viewport * transform;

				// The currently-being-placed anchor
				let next_anchor = transform.transform_point2(tool_data.next_point);
				// The currently-being-placed anchor's outgoing handle (the one currently being dragged out)
				let next_handle_start = transform.transform_point2(tool_data.next_handle_start);

				// The most recently placed anchor
				let anchor_start = tool_data.latest_point().map(|point| transform.transform_point2(point.pos));
				// The most recently placed anchor's incoming handle (opposite the one currently being dragged out)
				let handle_end = tool_data.handle_end.map(|point| transform.transform_point2(point));
				// The most recently placed anchor's outgoing handle (which is currently influencing the currently-being-placed segment)
				let handle_start = tool_data.latest_point().map(|point| transform.transform_point2(point.handle_start));

				if let (Some((start, handle_start)), Some(handle_end)) = (tool_data.latest_point().map(|point| (point.pos, point.handle_start)), tool_data.handle_end) {
					let end = tool_data.next_point;
					let bezier = PathSeg::Cubic(CubicBez::new(dvec2_to_point(start), dvec2_to_point(handle_start), dvec2_to_point(handle_end), dvec2_to_point(end)));
					if (end - start).length_squared() > f64::EPSILON {
						// Draw the curve for the currently-being-placed segment
						overlay_context.outline_bezier(bezier, transform);
					}
				}

				if display_handles {
					// Draw the line between the currently-being-placed anchor and its currently-being-dragged-out outgoing handle (opposite the one currently being dragged out)
					overlay_context.line(next_anchor, next_handle_start, None, None);
				}

				match tool_options.pen_overlay_mode {
					PenOverlayMode::AllHandles => {
						path_overlays(document, DrawHandles::All, shape_editor, &mut overlay_context);
					}
					PenOverlayMode::FrontierHandles => {
						if let Some(layer) = tool_data.current_layer {
							if let Some(latest_segment) = tool_data.prior_segment {
								let selected_anchors_data = HashMap::from([(layer, vec![latest_segment])]);
								path_overlays(document, DrawHandles::SelectedAnchors(selected_anchors_data), shape_editor, &mut overlay_context);
							}
							// If a vector mesh then there can be more than one prior segments
							else if let Some(segments) = tool_data.prior_segments.clone() {
								if preferences.vector_meshes {
									let selected_anchors_data = HashMap::from([(layer, segments)]);
									path_overlays(document, DrawHandles::SelectedAnchors(selected_anchors_data), shape_editor, &mut overlay_context);
								}
							} else {
								path_overlays(document, DrawHandles::None, shape_editor, &mut overlay_context);
							};
						}
					}
				}

				if let (Some(anchor_start), Some(handle_start), Some(handle_end)) = (anchor_start, handle_start, handle_end) {
					if display_handles {
						// Draw the line between the most recently placed anchor and its outgoing handle (which is currently influencing the currently-being-placed segment)
						overlay_context.line(anchor_start, handle_start, None, None);

						// Draw the line between the currently-being-placed anchor and its incoming handle (opposite the one currently being dragged out)
						overlay_context.line(next_anchor, handle_end, None, None);
					}

					if self == PenToolFsmState::PlacingAnchor && anchor_start != handle_start && tool_data.modifiers.lock_angle {
						// Draw the line between the currently-being-placed anchor and last-placed point (lock angle bent overlays)
						overlay_context.dashed_line(anchor_start, next_anchor, None, None, Some(4.), Some(4.), Some(0.5));
					}

					// Draw the line between the currently-being-placed anchor and last-placed point (snap angle bent overlays)
					if self == PenToolFsmState::PlacingAnchor && anchor_start != handle_start && tool_data.modifiers.snap_angle {
						overlay_context.dashed_line(anchor_start, next_anchor, None, None, Some(4.), Some(4.), Some(0.5));
					}

					if self == PenToolFsmState::DraggingHandle(tool_data.handle_mode) && valid(next_anchor, handle_end) && display_handles {
						// Draw the handle circle for the currently-being-dragged-out incoming handle (opposite the one currently being dragged out)
						let selected = tool_data.handle_type == TargetHandle::PreviewInHandle;
						if display_handles {
							overlay_context.manipulator_handle(handle_end, selected, None);
							overlay_context.manipulator_handle(handle_end, selected, None);
						}
					}

					if valid(anchor_start, handle_start) && display_handles {
						// Draw the handle circle for the most recently placed anchor's outgoing handle (which is currently influencing the currently-being-placed segment)
						overlay_context.manipulator_handle(handle_start, false, None);
					}
				} else {
					// Draw the whole path and its manipulators when the user is clicking-and-dragging out from the most recently placed anchor to set its outgoing handle, during which it would otherwise not have its overlays drawn
					match tool_options.pen_overlay_mode {
						PenOverlayMode::AllHandles => {
							path_overlays(document, DrawHandles::All, shape_editor, &mut overlay_context);
						}
						PenOverlayMode::FrontierHandles => {
							path_overlays(document, DrawHandles::None, shape_editor, &mut overlay_context);
						}
					}
				}

				if self == PenToolFsmState::DraggingHandle(tool_data.handle_mode) && valid(next_anchor, next_handle_start) && display_handles {
					// Draw the handle circle for the currently-being-dragged-out outgoing handle (the one currently being dragged out, under the user's cursor)
					let selected = tool_data.handle_type == TargetHandle::FuturePreviewOutHandle;
					overlay_context.manipulator_handle(next_handle_start, selected, None);
				}

				if self == PenToolFsmState::DraggingHandle(tool_data.handle_mode) && display_anchors {
					// Draw the anchor square for the most recently placed anchor
					overlay_context.manipulator_anchor(next_anchor, false, None);
				}

				if self == PenToolFsmState::PlacingAnchor && preferences.vector_meshes {
					let tolerance = crate::consts::SNAP_POINT_TOLERANCE;
					let point = SnapCandidatePoint::handle(document.metadata().document_to_viewport.inverse().transform_point2(input.mouse.position));
					let snapped = tool_data.snap_manager.free_snap(&SnapData::new(document, input, viewport), &point, SnapTypeConfiguration::default());
					let viewport = document.metadata().document_to_viewport.transform_point2(snapped.snapped_point_document);
					let close_to_point = closest_point(document, viewport, tolerance, document.metadata().all_layers(), |_| false, preferences).is_some();
					if !close_to_point {
						if let Some(closest_segment) = shape_editor.upper_closest_segment(&document.network_interface, viewport, tolerance) {
							let pos = closest_segment.closest_point_to_viewport();
							let perp = closest_segment.calculate_perp(document);
							overlay_context.manipulator_anchor(pos, true, None);
							overlay_context.line(pos - perp * SEGMENT_OVERLAY_SIZE, pos + perp * SEGMENT_OVERLAY_SIZE, Some(COLOR_OVERLAY_BLUE), None);
						}
					}
				}

				// Display a filled overlay of the shape if the new point closes the path
				if let Some(latest_point) = tool_data.latest_point() {
					let handle_start = latest_point.handle_start;
					let handle_end = tool_data.handle_end.unwrap_or(tool_data.next_handle_start);
					let next_point = tool_data.next_point;
					let start = latest_point.id;

					if let Some(layer) = layer
						&& let Some(mut vector) = document.network_interface.compute_modified_vector(layer)
					{
						let closest_point = vector.extendable_points(preferences.vector_meshes).filter(|&id| id != start).find(|&id| {
							vector.point_domain.position_from_id(id).is_some_and(|pos| {
								let dist_sq = transform.transform_point2(pos).distance_squared(transform.transform_point2(next_point));
								dist_sq < crate::consts::SNAP_POINT_TOLERANCE.powi(2)
							})
						});

						// We have the point. Join the 2 vertices and check if any path is closed.
						if let Some(end) = closest_point {
							let segment_id = SegmentId::generate();
							vector.push(segment_id, start, end, (Some(handle_start), Some(handle_end)), StrokeId::ZERO);

							let grouped_segments = vector.auto_join_paths();
							let closed_paths = grouped_segments.iter().filter(|path| path.is_closed() && path.contains(segment_id));

							let subpaths: Vec<_> = closed_paths
								.filter_map(|path| {
									let segments = path.edges.iter().filter_map(|edge| {
										vector
											.segment_domain
											.iter()
											.find(|(id, _, _, _)| id == &edge.id)
											.map(|(_, start, end, bezier)| if start == edge.start { (bezier, start, end) } else { (bezier.reversed(), end, start) })
									});
									vector.subpath_from_segments_ignore_discontinuities(segments)
								})
								.collect();

							let mut fill_color = graphene_std::Color::from_rgb_str(COLOR_OVERLAY_BLUE.strip_prefix('#').unwrap())
								.unwrap()
								.with_alpha(0.05)
								.to_rgba_hex_srgb();
							fill_color.insert(0, '#');
							overlay_context.fill_path(subpaths.iter(), transform, fill_color.as_str());
						}
					}
				}

				// Draw the overlays that visualize current snapping
				tool_data.snap_manager.draw_overlays(SnapData::new(document, input, viewport), &mut overlay_context);

				self
			}
			(_, PenToolMessage::WorkingColorChanged) => {
				responses.add(PenToolMessage::UpdateOptions {
					options: PenOptionsUpdate::WorkingColors(Some(global_tool_data.primary_color), Some(global_tool_data.secondary_color)),
				});
				self
			}
			(PenToolFsmState::Ready, PenToolMessage::DragStart { append_to_selected }) => {
				tool_data.pending_double_click_confirm = false;
				let _ = tool_data.update_click_timing(input.time, input.mouse.position);
				responses.add(DocumentMessage::StartTransaction);
				tool_data.handle_mode = HandleMode::Free;

				// Get the closest point and the segment it is on
				let append = input.keyboard.key(append_to_selected);

				tool_data.store_clicked_endpoint(document, &transform, input, viewport, preferences);
				tool_data.create_initial_point(document, input, viewport, responses, tool_options, append, preferences, shape_editor);

				// Enter the dragging handle state while the mouse is held down, allowing the user to move the mouse and position the handle
				PenToolFsmState::DraggingHandle(tool_data.handle_mode)
			}
			(_, PenToolMessage::AddPointLayerPosition { layer, viewport }) => {
				tool_data.add_point_layer_position(document, responses, layer, viewport);

				self
			}
			(state, PenToolMessage::RecalculateLatestPointsPosition) => {
				tool_data.recalculate_latest_points_position(document);
				state
			}
			(PenToolFsmState::PlacingAnchor, PenToolMessage::DragStart { append_to_selected }) => {
				let double_click = if tool_data.buffering_merged_vector {
					false
				} else {
					tool_data.update_click_timing(input.time, input.mouse.position)
				};
				if !tool_data.buffering_merged_vector {
					tool_data.pending_double_click_confirm = double_click;
				}
				let point = SnapCandidatePoint::handle(document.metadata().document_to_viewport.inverse().transform_point2(input.mouse.position));
				let snapped = tool_data.snap_manager.free_snap(&SnapData::new(document, input, viewport), &point, SnapTypeConfiguration::default());
				let viewport_vec = document.metadata().document_to_viewport.transform_point2(snapped.snapped_point_document);

				// Early return if the buffer was started and this message is being run again after the buffer (so that place_anchor updates the state with the newly merged vector)
				if tool_data.buffering_merged_vector {
					if let Some(layer) = layer {
						tool_data.buffering_merged_vector = false;
						tool_data.handle_mode = HandleMode::ColinearLocked;
						tool_data.bend_from_previous_point(SnapData::new(document, input, viewport), transform, layer, preferences, shape_editor, responses);
						tool_data.place_anchor(SnapData::new(document, input, viewport), transform, input.mouse.position, preferences, responses);
					}
					tool_data.buffering_merged_vector = false;
					PenToolFsmState::DraggingHandle(tool_data.handle_mode)
				} else {
					if tool_data.handle_end.is_some() {
						responses.add(DocumentMessage::StartTransaction);
					}
					// Merge two layers if the point is connected to the end point of another path

					// This might not be the correct solution to artboards being included as the other layer,
					// which occurs due to the `compute_modified_vector` call in `should_extend` using the click targets for a layer instead of vector.
					let layers = LayerNodeIdentifier::ROOT_PARENT
						.descendants(document.metadata())
						.filter(|layer| !document.network_interface.is_artboard(&layer.to_node(), &[]));
					if let Some((other_layer, _, _)) = should_extend(document, viewport_vec, crate::consts::SNAP_POINT_TOLERANCE, layers, preferences) {
						let selected_nodes = document.network_interface.selected_nodes();
						let mut selected_layers = selected_nodes.selected_layers(document.metadata());
						if let Some(current_layer) = selected_layers
							.next()
							.filter(|current_layer| selected_layers.next().is_none() && *current_layer != other_layer)
							.or(tool_data.current_layer.filter(|layer| *layer != other_layer))
						{
							merge_layers(document, current_layer, other_layer, responses);
						}
					}

					// Even if no buffer was started, the message still has to be run again in order to call bend_from_previous_point
					tool_data.buffering_merged_vector = true;
					responses.add(PenToolMessage::DragStart { append_to_selected });
					PenToolFsmState::PlacingAnchor
				}
			}
			(PenToolFsmState::PlacingAnchor, PenToolMessage::RemovePreviousHandle) => {
				if let Some(last_point) = tool_data.latest_points.last_mut() {
					last_point.handle_start = last_point.pos;
					responses.add(OverlaysMessage::Draw);
				} else {
					log::trace!("No latest point available to modify handle_start.");
				}
				self
			}
			(PenToolFsmState::DraggingHandle(_), PenToolMessage::DragStop) => {
				tool_data.cleanup_target_selections(shape_editor, layer, document, responses);
<<<<<<< HEAD
				let next_state = tool_data
					.finish_placing_handle(SnapData::new(document, input), transform, preferences, responses)
					.unwrap_or(PenToolFsmState::PlacingAnchor);
				if tool_data.pending_double_click_confirm && matches!(next_state, PenToolFsmState::PlacingAnchor) {
					tool_data.pending_double_click_confirm = false;
					responses.add(PenToolMessage::Confirm);
				} else {
					tool_data.pending_double_click_confirm = false;
				}
				next_state
=======
				tool_data
					.finish_placing_handle(SnapData::new(document, input, viewport), transform, preferences, responses)
					.unwrap_or(PenToolFsmState::PlacingAnchor)
>>>>>>> 94414ada
			}
			(
				PenToolFsmState::DraggingHandle(_),
				PenToolMessage::PointerMove {
					snap_angle,
					break_handle,
					lock_angle,
					colinear,
					move_anchor_with_handles,
				},
			) => {
				tool_data.modifiers = ModifierState {
					snap_angle: input.keyboard.key(snap_angle),
					lock_angle: input.keyboard.key(lock_angle),
					break_handle: input.keyboard.key(break_handle),
					colinear: input.keyboard.key(colinear),
					move_anchor_with_handles: input.keyboard.key(move_anchor_with_handles),
				};

				let snap_data = SnapData::new(document, input, viewport);
				if tool_data.modifiers.colinear && !tool_data.toggle_colinear_debounce {
					tool_data.handle_mode = match tool_data.handle_mode {
						HandleMode::Free => {
							let last_segment = tool_data.prior_segment;
							if let Some(latest) = tool_data.latest_point_mut() {
								latest.in_segment = last_segment;
							}
							HandleMode::ColinearEquidistant
						}
						HandleMode::ColinearEquidistant | HandleMode::ColinearLocked => HandleMode::Free,
					};
					tool_data.toggle_colinear_debounce = true;
				}

				let Some(vector) = layer.and_then(|layer| document.network_interface.compute_modified_vector(layer)) else {
					return self;
				};

				if tool_data.modifiers.move_anchor_with_handles && !tool_data.space_pressed {
					let reference_handle = if tool_data.path_closed {
						TargetHandle::PreviewInHandle
					} else {
						TargetHandle::FuturePreviewOutHandle
					};
					let handle_start = layer.map(|layer| {
						document
							.metadata()
							.transform_to_viewport(layer)
							.transform_point2(tool_data.target_handle_position(reference_handle, &vector).unwrap())
					});
					tool_data.handle_start_offset = handle_start.map(|start| start - input.mouse.position);
					tool_data.space_pressed = true;
				}

				if !tool_data.modifiers.move_anchor_with_handles {
					tool_data.space_pressed = false;
				}

				if !tool_data.modifiers.colinear {
					tool_data.toggle_colinear_debounce = false;
				}

				if !tool_data.modifiers.lock_angle {
					tool_data.angle_locked = false;
				}

				let state = tool_data
					.drag_handle(snap_data, transform, input.mouse.position, responses, layer, input, viewport)
					.unwrap_or(PenToolFsmState::Ready);

				if tool_data.handle_swapped {
					responses.add(FrontendMessage::UpdateMouseCursor { cursor: MouseCursorIcon::None });
				}

				// Auto-panning
				let messages = [
					PenToolMessage::PointerOutsideViewport {
						snap_angle,
						break_handle,
						lock_angle,
						colinear,
						move_anchor_with_handles,
					}
					.into(),
					PenToolMessage::PointerMove {
						snap_angle,
						break_handle,
						lock_angle,
						colinear,
						move_anchor_with_handles,
					}
					.into(),
				];
				tool_data.auto_panning.setup_by_mouse_position(input, viewport, &messages, responses);

				state
			}
			(
				PenToolFsmState::PlacingAnchor,
				PenToolMessage::PointerMove {
					snap_angle,
					break_handle,
					lock_angle,
					colinear,
					move_anchor_with_handles,
				},
			) => {
				tool_data.switch_to_free_on_ctrl_release = false;
				tool_data.alt_pressed = false;
				tool_data.modifiers = ModifierState {
					snap_angle: input.keyboard.key(snap_angle),
					lock_angle: input.keyboard.key(lock_angle),
					break_handle: input.keyboard.key(break_handle),
					colinear: input.keyboard.key(colinear),
					move_anchor_with_handles: input.keyboard.key(move_anchor_with_handles),
				};
				let state = tool_data
					.place_anchor(SnapData::new(document, input, viewport), transform, input.mouse.position, preferences, responses)
					.unwrap_or(PenToolFsmState::Ready);

				// Auto-panning
				let messages = [
					PenToolMessage::PointerOutsideViewport {
						snap_angle,
						break_handle,
						lock_angle,
						colinear,
						move_anchor_with_handles,
					}
					.into(),
					PenToolMessage::PointerMove {
						snap_angle,
						break_handle,
						lock_angle,
						colinear,
						move_anchor_with_handles,
					}
					.into(),
				];
				tool_data.auto_panning.setup_by_mouse_position(input, viewport, &messages, responses);

				state
			}
			(PenToolFsmState::DraggingHandle(_), PenToolMessage::SwapHandles) => {
				if !tool_data.handle_swapped {
					tool_data.handle_swapped = true
				}
				tool_data.swap_handles(layer, document, shape_editor, input, responses);
				responses.add(OverlaysMessage::Draw);
				self
			}
			(
				PenToolFsmState::Ready,
				PenToolMessage::PointerMove {
					snap_angle,
					break_handle,
					lock_angle,
					colinear,
					move_anchor_with_handles,
				},
			) => {
				tool_data.modifiers = ModifierState {
					snap_angle: input.keyboard.key(snap_angle),
					lock_angle: input.keyboard.key(lock_angle),
					break_handle: input.keyboard.key(break_handle),
					colinear: input.keyboard.key(colinear),
					move_anchor_with_handles: input.keyboard.key(move_anchor_with_handles),
				};
				tool_data.snap_manager.preview_draw(&SnapData::new(document, input, viewport), input.mouse.position);
				responses.add(OverlaysMessage::Draw);
				self
			}
			(PenToolFsmState::DraggingHandle(mode), PenToolMessage::PointerOutsideViewport { .. }) => {
				// Auto-panning
				let _ = tool_data.auto_panning.shift_viewport(input, viewport, responses);

				PenToolFsmState::DraggingHandle(mode)
			}
			(PenToolFsmState::PlacingAnchor, PenToolMessage::PointerOutsideViewport { .. }) => {
				if !input.mouse.mouse_keys.contains(MouseKeys::LEFT) {
					return self;
				}
				// Auto-panning
				let _ = tool_data.auto_panning.shift_viewport(input, viewport, responses);

				PenToolFsmState::PlacingAnchor
			}
			(
				state,
				PenToolMessage::PointerOutsideViewport {
					snap_angle,
					break_handle,
					lock_angle,
					colinear,
					move_anchor_with_handles,
				},
			) => {
				// Auto-panning
				let messages = [
					PenToolMessage::PointerOutsideViewport {
						snap_angle,
						break_handle,
						lock_angle,
						colinear,
						move_anchor_with_handles,
					}
					.into(),
					PenToolMessage::PointerMove {
						snap_angle,
						break_handle,
						lock_angle,
						colinear,
						move_anchor_with_handles,
					}
					.into(),
				];
				tool_data.auto_panning.stop(&messages, responses);

				state
			}
			(PenToolFsmState::DraggingHandle(..), PenToolMessage::Confirm) => {
				// Confirm to end path
				if let Some((vector, layer)) = layer.and_then(|layer| document.network_interface.compute_modified_vector(layer)).zip(layer) {
					let single_point_in_layer = vector.point_domain.ids().len() == 1;
					tool_data.finish_placing_handle(SnapData::new(document, input, viewport), transform, preferences, responses);
					let latest_points = tool_data.latest_points.len() == 1;

					if latest_points && single_point_in_layer {
						responses.add(NodeGraphMessage::DeleteNodes {
							node_ids: vec![layer.to_node()],
							delete_children: true,
						});
						responses.add(NodeGraphMessage::RunDocumentGraph);
					} else if (latest_points && tool_data.prior_segment_endpoint.is_none())
						|| (tool_data.prior_segment_endpoint.is_some() && tool_data.prior_segment_layer != Some(layer) && latest_points)
					{
						let vector_modification = VectorModificationType::RemovePoint {
							id: tool_data.latest_point().unwrap().id,
						};
						responses.add(GraphOperationMessage::Vector {
							layer,
							modification_type: vector_modification,
						});
						responses.add(PenToolMessage::Abort);
					} else {
						responses.add(DocumentMessage::EndTransaction);
					}
				}
				tool_data.cleanup(responses);
				tool_data.cleanup_target_selections(shape_editor, layer, document, responses);

				responses.add(OverlaysMessage::Draw);

				PenToolFsmState::Ready
			}
			(PenToolFsmState::PlacingAnchor, PenToolMessage::Confirm) => {
				responses.add(DocumentMessage::EndTransaction);
				tool_data.cleanup(responses);
				tool_data.cleanup_target_selections(shape_editor, layer, document, responses);

				PenToolFsmState::Ready
			}
			(PenToolFsmState::DraggingHandle(..), PenToolMessage::Abort) => {
				responses.add(DocumentMessage::AbortTransaction);
				if tool_data.handle_end.is_none() {
					tool_data.cleanup(responses);
					tool_data.cleanup_target_selections(shape_editor, layer, document, responses);

					PenToolFsmState::Ready
				} else {
					tool_data
						.place_anchor(SnapData::new(document, input, viewport), transform, input.mouse.position, preferences, responses)
						.unwrap_or(PenToolFsmState::Ready)
				}
			}
			(PenToolFsmState::PlacingAnchor, PenToolMessage::Abort) => {
				let should_delete_layer = if let Some(vector) = layer.and_then(|layer| document.network_interface.compute_modified_vector(layer)) {
					vector.point_domain.ids().len() == 1
				} else {
					false
				};

				responses.add(DocumentMessage::AbortTransaction);
				tool_data.cleanup(responses);
				tool_data.cleanup_target_selections(shape_editor, layer, document, responses);

				if should_delete_layer {
					responses.add(NodeGraphMessage::DeleteNodes {
						node_ids: vec![layer.unwrap().to_node()],
						delete_children: true,
					});
					responses.add(NodeGraphMessage::RunDocumentGraph);
				}
				responses.add(OverlaysMessage::Draw);

				PenToolFsmState::Ready
			}
			(_, PenToolMessage::Abort) => PenToolFsmState::Ready,
			(PenToolFsmState::DraggingHandle(..) | PenToolFsmState::PlacingAnchor, PenToolMessage::Undo) => {
				if tool_data.point_index > 0 {
					tool_data.point_index -= 1;
					tool_data
						.place_anchor(SnapData::new(document, input, viewport), transform, input.mouse.position, preferences, responses)
						.unwrap_or(PenToolFsmState::PlacingAnchor)
				} else {
					responses.add(PenToolMessage::Abort);
					self
				}
			}
			(_, PenToolMessage::Redo) => {
				tool_data.point_index = (tool_data.point_index + 1).min(tool_data.latest_points.len().saturating_sub(1));
				tool_data.place_anchor(SnapData::new(document, input, viewport), transform, input.mouse.position, preferences, responses);
				match tool_data.point_index {
					0 => PenToolFsmState::Ready,
					_ => PenToolFsmState::PlacingAnchor,
				}
			}
			_ => self,
		}
	}

	fn update_hints(&self, responses: &mut VecDeque<Message>) {
		let hint_data = match self {
			PenToolFsmState::Ready | PenToolFsmState::GRSHandle => HintData(vec![HintGroup(vec![
				HintInfo::mouse(MouseMotion::Lmb, "Draw Path"),
				// TODO: Only show this if a single layer is selected and it's of a valid type (e.g. a vector path but not raster or artboard)
				HintInfo::keys([Key::Shift], "Append to Selected Layer").prepend_plus(),
			])]),
			PenToolFsmState::PlacingAnchor => HintData(vec![
				HintGroup(vec![
					HintInfo::mouse(MouseMotion::Rmb, ""),
					HintInfo::keys([Key::Escape], "").prepend_slash(),
					HintInfo::keys([Key::Enter], "End Path").prepend_slash(),
				]),
				HintGroup(vec![HintInfo::keys([Key::Shift], "15° Increments"), HintInfo::keys([Key::Control], "Lock Angle")]),
				HintGroup(vec![HintInfo::mouse(MouseMotion::Lmb, "Add Sharp Point"), HintInfo::mouse(MouseMotion::LmbDrag, "Add Smooth Point")]),
				HintGroup(vec![
					HintInfo::mouse(MouseMotion::Lmb, ""),
					HintInfo::mouse(MouseMotion::LmbDrag, "Bend Prev. Point").prepend_slash(),
					HintInfo::keys([Key::Control], "Lock Angle").prepend_plus(),
				]),
			]),
			PenToolFsmState::DraggingHandle(mode) => {
				let mut dragging_hint_data = HintData(Vec::new());
				dragging_hint_data.0.push(HintGroup(vec![
					HintInfo::mouse(MouseMotion::Rmb, ""),
					HintInfo::keys([Key::Escape], "Cancel Segment").prepend_slash(),
					HintInfo::keys([Key::Enter], "End Path"),
				]));

				let mut toggle_group = match mode {
					HandleMode::Free => {
						vec![HintInfo::keys([Key::KeyC], "Make Handles Colinear")]
					}
					HandleMode::ColinearLocked | HandleMode::ColinearEquidistant => {
						vec![HintInfo::keys([Key::KeyC], "Break Colinear Handles")]
					}
				};
				toggle_group.push(HintInfo::keys([Key::Tab], "Swap Dragged Handle"));

				let mut common_hints = vec![HintInfo::keys([Key::Shift], "15° Increments"), HintInfo::keys([Key::Control], "Lock Angle")];
				let mut hold_group = match mode {
					HandleMode::Free => common_hints,
					HandleMode::ColinearLocked => {
						common_hints.push(HintInfo::keys([Key::Alt], "Non-Equidistant Handles"));
						common_hints
					}
					HandleMode::ColinearEquidistant => {
						common_hints.push(HintInfo::keys([Key::Alt], "Equidistant Handles"));
						common_hints
					}
				};
				hold_group.push(HintInfo::keys([Key::Space], "Drag Anchor"));

				dragging_hint_data.0.push(HintGroup(toggle_group));
				dragging_hint_data.0.push(HintGroup(hold_group));
				dragging_hint_data
			}
		};

		responses.add(FrontendMessage::UpdateInputHints { hint_data });
	}

	fn update_cursor(&self, responses: &mut VecDeque<Message>) {
		responses.add(FrontendMessage::UpdateMouseCursor { cursor: MouseCursorIcon::Default });
	}
}<|MERGE_RESOLUTION|>--- conflicted
+++ resolved
@@ -1929,7 +1929,6 @@
 			}
 			(PenToolFsmState::DraggingHandle(_), PenToolMessage::DragStop) => {
 				tool_data.cleanup_target_selections(shape_editor, layer, document, responses);
-<<<<<<< HEAD
 				let next_state = tool_data
 					.finish_placing_handle(SnapData::new(document, input), transform, preferences, responses)
 					.unwrap_or(PenToolFsmState::PlacingAnchor);
@@ -1940,11 +1939,6 @@
 					tool_data.pending_double_click_confirm = false;
 				}
 				next_state
-=======
-				tool_data
-					.finish_placing_handle(SnapData::new(document, input, viewport), transform, preferences, responses)
-					.unwrap_or(PenToolFsmState::PlacingAnchor)
->>>>>>> 94414ada
 			}
 			(
 				PenToolFsmState::DraggingHandle(_),

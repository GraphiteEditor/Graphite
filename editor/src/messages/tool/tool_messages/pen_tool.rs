--- conflicted
+++ resolved
@@ -539,11 +539,6 @@
 					// Generate first point
 					let id = PointId::generate();
 					let transform = document.metadata().transform_to_document(parent);
-<<<<<<< HEAD
-					let point = SnapCandidatePoint::handle(document.metadata().document_to_viewport.inverse().transform_point2(input.mouse.position));
-					let snapped = tool_data.snap_manager.free_snap(&SnapData::new(document, input), &point, None, false);
-=======
->>>>>>> 59a943f4
 					let pos = transform.inverse().transform_point2(snapped.snapped_point_document);
 					let modification_type = VectorModificationType::InsertPoint { id, position: pos };
 					responses.add(GraphOperationMessage::Vector { layer, modification_type });

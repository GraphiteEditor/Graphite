use super::tool_prelude::*;
use crate::consts::{DEFAULT_STROKE_WIDTH, HIDE_HANDLE_DISTANCE, LINE_ROTATE_SNAP_ANGLE};
use crate::messages::portfolio::document::node_graph::document_node_definitions::resolve_document_node_type;
use crate::messages::portfolio::document::overlays::utility_functions::path_overlays;
use crate::messages::portfolio::document::overlays::utility_types::{DrawHandles, OverlayContext};
use crate::messages::portfolio::document::utility_types::document_metadata::LayerNodeIdentifier;
use crate::messages::tool::common_functionality::auto_panning::AutoPanning;
use crate::messages::tool::common_functionality::color_selector::{ToolColorOptions, ToolColorType};
use crate::messages::tool::common_functionality::graph_modification_utils::{self, merge_layers};
use crate::messages::tool::common_functionality::snapping::{SnapCandidatePoint, SnapConstraint, SnapData, SnapManager, SnapTypeConfiguration};
use crate::messages::tool::common_functionality::utility_functions::should_extend;

use bezier_rs::{Bezier, BezierHandles};
use graph_craft::document::NodeId;
use graphene_core::vector::{PointId, VectorModificationType};
use graphene_core::Color;
use graphene_std::vector::{HandleId, ManipulatorPointId, SegmentId, VectorData};

#[derive(Default)]
pub struct PenTool {
	fsm_state: PenToolFsmState,
	tool_data: PenToolData,
	options: PenOptions,
}

pub struct PenOptions {
	line_weight: f64,
	fill: ToolColorOptions,
	stroke: ToolColorOptions,
	pen_overlay_mode: PenOverlayMode,
}

impl Default for PenOptions {
	fn default() -> Self {
		Self {
			line_weight: DEFAULT_STROKE_WIDTH,
			fill: ToolColorOptions::new_secondary(),
			stroke: ToolColorOptions::new_primary(),
			pen_overlay_mode: PenOverlayMode::FrontierHandles,
		}
	}
}

#[impl_message(Message, ToolMessage, Pen)]
#[derive(PartialEq, Clone, Debug, serde::Serialize, serde::Deserialize, specta::Type)]
pub enum PenToolMessage {
	// Standard messages
	Abort,
	SelectionChanged,
	WorkingColorChanged,
	Overlays(OverlayContext),

	// Tool-specific messages

	// It is necessary to defer this until the transform of the layer can be accurately computed (quite hacky)
	AddPointLayerPosition { layer: LayerNodeIdentifier, viewport: DVec2 },
	Confirm,
	DragStart { append_to_selected: Key },
	DragStop,
	PointerMove { snap_angle: Key, break_handle: Key, lock_angle: Key, colinear: Key },
	PointerOutsideViewport { snap_angle: Key, break_handle: Key, lock_angle: Key, colinear: Key },
	Redo,
	Undo,
	UpdateOptions(PenOptionsUpdate),
	RecalculateLatestPointsPosition,
	RemovePreviousHandle,
	GRS { grab: Key, rotate: Key, scale: Key },
	FinalPosition { final_position: DVec2 },
}

#[derive(Clone, Copy, Debug, Default, PartialEq, Eq)]
enum PenToolFsmState {
	#[default]
	Ready,
	DraggingHandle(HandleMode),
	PlacingAnchor,
	GRSHandle,
}

#[derive(PartialEq, Eq, Hash, Copy, Clone, Debug, serde::Serialize, serde::Deserialize, specta::Type)]
pub enum PenOverlayMode {
	AllHandles = 0,
	FrontierHandles = 1,
}

#[derive(PartialEq, Clone, Debug, serde::Serialize, serde::Deserialize, specta::Type)]
pub enum PenOptionsUpdate {
	FillColor(Option<Color>),
	FillColorType(ToolColorType),
	LineWeight(f64),
	StrokeColor(Option<Color>),
	StrokeColorType(ToolColorType),
	WorkingColors(Option<Color>, Option<Color>),
	OverlayModeType(PenOverlayMode),
}

impl ToolMetadata for PenTool {
	fn icon_name(&self) -> String {
		"VectorPenTool".into()
	}
	fn tooltip(&self) -> String {
		"Pen Tool".into()
	}
	fn tool_type(&self) -> crate::messages::tool::utility_types::ToolType {
		ToolType::Pen
	}
}

fn create_weight_widget(line_weight: f64) -> WidgetHolder {
	NumberInput::new(Some(line_weight))
		.unit(" px")
		.label("Weight")
		.min(0.)
		.max((1_u64 << f64::MANTISSA_DIGITS) as f64)
		.on_update(|number_input: &NumberInput| PenToolMessage::UpdateOptions(PenOptionsUpdate::LineWeight(number_input.value.unwrap())).into())
		.widget_holder()
}

fn create_path_overlay_mode_widget(path_overlay_mode: PenOverlayMode) -> WidgetHolder {
	let entries = vec![
		RadioEntryData::new("1")
			.label("1")
			.on_update(move |_| PenToolMessage::UpdateOptions(PenOptionsUpdate::OverlayModeType(PenOverlayMode::AllHandles)).into()),
		RadioEntryData::new("2")
			.label("2")
			.on_update(move |_| PenToolMessage::UpdateOptions(PenOptionsUpdate::OverlayModeType(PenOverlayMode::FrontierHandles)).into()),
	];
	RadioInput::new(entries).selected_index(Some(path_overlay_mode as u32)).widget_holder()
}

impl LayoutHolder for PenTool {
	fn layout(&self) -> Layout {
		let mut widgets = self.options.fill.create_widgets(
			"Fill",
			true,
			|_| PenToolMessage::UpdateOptions(PenOptionsUpdate::FillColor(None)).into(),
			|color_type: ToolColorType| WidgetCallback::new(move |_| PenToolMessage::UpdateOptions(PenOptionsUpdate::FillColorType(color_type.clone())).into()),
			|color: &ColorButton| PenToolMessage::UpdateOptions(PenOptionsUpdate::FillColor(color.value.as_solid())).into(),
		);

		widgets.push(Separator::new(SeparatorType::Unrelated).widget_holder());

		widgets.append(&mut self.options.stroke.create_widgets(
			"Stroke",
			true,
			|_| PenToolMessage::UpdateOptions(PenOptionsUpdate::StrokeColor(None)).into(),
			|color_type: ToolColorType| WidgetCallback::new(move |_| PenToolMessage::UpdateOptions(PenOptionsUpdate::StrokeColorType(color_type.clone())).into()),
			|color: &ColorButton| PenToolMessage::UpdateOptions(PenOptionsUpdate::StrokeColor(color.value.as_solid())).into(),
		));
		widgets.push(Separator::new(SeparatorType::Unrelated).widget_holder());
		widgets.push(create_weight_widget(self.options.line_weight));
		widgets.push(Separator::new(SeparatorType::Unrelated).widget_holder());
		widgets.push(create_path_overlay_mode_widget(self.options.pen_overlay_mode));

		Layout::WidgetLayout(WidgetLayout::new(vec![LayoutGroup::Row { widgets }]))
	}
}

impl<'a> MessageHandler<ToolMessage, &mut ToolActionHandlerData<'a>> for PenTool {
	fn process_message(&mut self, message: ToolMessage, responses: &mut VecDeque<Message>, tool_data: &mut ToolActionHandlerData<'a>) {
		let ToolMessage::Pen(PenToolMessage::UpdateOptions(action)) = message else {
			self.fsm_state.process_event(message, &mut self.tool_data, tool_data, &self.options, responses, true);
			return;
		};
		match action {
			PenOptionsUpdate::OverlayModeType(overlay_mode_type) => {
				self.options.pen_overlay_mode = overlay_mode_type;
				responses.add(OverlaysMessage::Draw);
			}
			PenOptionsUpdate::LineWeight(line_weight) => self.options.line_weight = line_weight,
			PenOptionsUpdate::FillColor(color) => {
				self.options.fill.custom_color = color;
				self.options.fill.color_type = ToolColorType::Custom;
			}
			PenOptionsUpdate::FillColorType(color_type) => self.options.fill.color_type = color_type,
			PenOptionsUpdate::StrokeColor(color) => {
				self.options.stroke.custom_color = color;
				self.options.stroke.color_type = ToolColorType::Custom;
			}
			PenOptionsUpdate::StrokeColorType(color_type) => self.options.stroke.color_type = color_type,
			PenOptionsUpdate::WorkingColors(primary, secondary) => {
				self.options.stroke.primary_working_color = primary;
				self.options.stroke.secondary_working_color = secondary;
				self.options.fill.primary_working_color = primary;
				self.options.fill.secondary_working_color = secondary;
			}
		}

		self.send_layout(responses, LayoutTarget::ToolOptions);
	}

	fn actions(&self) -> ActionList {
		match self.fsm_state {
			PenToolFsmState::Ready | PenToolFsmState::GRSHandle => actions!(PenToolMessageDiscriminant;
				Undo,
				DragStart,
				DragStop,
				Confirm,
				Abort,
				PointerMove,
				FinalPosition
			),
			PenToolFsmState::DraggingHandle(_) | PenToolFsmState::PlacingAnchor => actions!(PenToolMessageDiscriminant;
				DragStart,
				DragStop,
				PointerMove,
				Confirm,
				Abort,
				RemovePreviousHandle,
				GRS,
			),
		}
	}
}

impl ToolTransition for PenTool {
	fn event_to_message_map(&self) -> EventToMessageMap {
		EventToMessageMap {
			tool_abort: Some(PenToolMessage::Abort.into()),
			selection_changed: Some(PenToolMessage::SelectionChanged.into()),
			working_color_changed: Some(PenToolMessage::WorkingColorChanged.into()),
			overlay_provider: Some(|overlay_context| PenToolMessage::Overlays(overlay_context).into()),
			..Default::default()
		}
	}
}
#[derive(Clone, Debug, Default)]
struct ModifierState {
	snap_angle: bool,
	lock_angle: bool,
	break_handle: bool,
	colinear: bool,
}
#[derive(Clone, Debug)]
struct LastPoint {
	id: PointId,
	pos: DVec2,
	in_segment: Option<SegmentId>,
	handle_start: DVec2,
}

#[derive(Debug, Clone, Copy, PartialEq, Eq, Default)]
enum HandleMode {
	/// Pressing 'C' breaks colinearity
	Free,
	/// Pressing 'Alt': Handle length is locked
	#[default]
	ColinearLocked,
	/// Pressing 'Alt': Handles are equidistant
	ColinearEquidistant,
}

#[derive(Clone, Debug, Default)]
struct PenToolData {
	snap_manager: SnapManager,
	latest_points: Vec<LastPoint>,
	point_index: usize,
	handle_end: Option<DVec2>,
	next_point: DVec2,
	next_handle_start: DVec2,

	g1_continuous: bool,
	toggle_colinear_debounce: bool,

	segment_end_before_bent: Option<SegmentId>,

	angle: f64,
	auto_panning: AutoPanning,
	modifiers: ModifierState,

	buffering_merged_vector: bool,

	previous_handle_start_pos: DVec2,
	previous_handle_end_pos: Option<DVec2>,
	alt_press: bool,

	handle_mode: HandleMode,
}
impl PenToolData {
	fn latest_point(&self) -> Option<&LastPoint> {
		self.latest_points.get(self.point_index)
	}

	fn latest_point_mut(&mut self) -> Option<&mut LastPoint> {
		self.latest_points.get_mut(self.point_index)
	}

	fn add_point(&mut self, point: LastPoint) {
		self.point_index = (self.point_index + 1).min(self.latest_points.len());
		self.latest_points.truncate(self.point_index);
		self.latest_points.push(point);
	}

	// When the vector data transform changes, the positions of the points must be recalculated.
	fn recalculate_latest_points_position(&mut self, document: &DocumentMessageHandler) {
		let selected_nodes = document.network_interface.selected_nodes(&[]).unwrap();
		let mut selected_layers = selected_nodes.selected_layers(document.metadata());
		if let (Some(layer), None) = (selected_layers.next(), selected_layers.next()) {
			let Some(vector_data) = document.network_interface.compute_modified_vector(layer) else {
				return;
			};
			for point in &mut self.latest_points {
				let Some(pos) = vector_data.point_domain.position_from_id(point.id) else {
					continue;
				};
				point.pos = pos;
				point.handle_start = point.pos;
			}
		}
	}

	/// If the user places the anchor on top of the previous anchor, it becomes sharp and the outgoing handle may be dragged.
	fn bend_from_previous_point(&mut self, snap_data: SnapData, transform: DAffine2, layer: LayerNodeIdentifier) {
		self.g1_continuous = true;
		let document = snap_data.document;
		self.next_handle_start = self.next_point;
		let vector_data = document.network_interface.compute_modified_vector(layer).unwrap();

		// Break the control
		let Some(last_pos) = self.latest_point().map(|point| point.pos) else { return };

		let transform = document.metadata().document_to_viewport * transform;
		let on_top = transform.transform_point2(self.next_point).distance_squared(transform.transform_point2(last_pos)) < crate::consts::SNAP_POINT_TOLERANCE.powi(2);
		if on_top {
			if let Some(point) = self.latest_point_mut() {
				point.in_segment = None;
			}

			self.segment_end_before_bent = vector_data.segment_domain.ids().last().copied();
			self.handle_mode = HandleMode::Free;
			self.handle_end = None;
		}
	}

	fn finish_placing_handle(&mut self, snap_data: SnapData, transform: DAffine2, preferences: &PreferencesMessageHandler, responses: &mut VecDeque<Message>) -> Option<PenToolFsmState> {
		let document = snap_data.document;
		let next_handle_start = self.next_handle_start;
		let handle_start = self.latest_point()?.handle_start;
		let mouse = snap_data.input.mouse.position;
		let Some(handle_end) = self.handle_end else {
			self.handle_end = Some(next_handle_start);
			self.place_anchor(snap_data, transform, mouse, preferences, responses);
			self.latest_point_mut()?.handle_start = next_handle_start;
			return None;
		};
		let next_point = self.next_point;
		self.place_anchor(snap_data, transform, mouse, preferences, responses);
		let handles = [handle_start - self.latest_point()?.pos, handle_end - next_point].map(Some);

		// Get close path
		let mut end = None;
		let selected_nodes = document.network_interface.selected_nodes(&[]).unwrap();
		let mut selected_layers = selected_nodes.selected_layers(document.metadata());
		let layer = selected_layers.next().filter(|_| selected_layers.next().is_none())?;
		let vector_data = document.network_interface.compute_modified_vector(layer)?;
		let start = self.latest_point()?.id;
		let transform = document.metadata().document_to_viewport * transform;
		for id in vector_data.extendable_points(preferences.vector_meshes).filter(|&point| point != start) {
			let Some(pos) = vector_data.point_domain.position_from_id(id) else { continue };
			let transformed_distance_between_squared = transform.transform_point2(pos).distance_squared(transform.transform_point2(next_point));
			let snap_point_tolerance_squared = crate::consts::SNAP_POINT_TOLERANCE.powi(2);
			if transformed_distance_between_squared < snap_point_tolerance_squared {
				end = Some(id);
			}
		}
		let close_subpath = end.is_some();

		// Generate new point if not closing
		let end = end.unwrap_or_else(|| {
			let end = PointId::generate();
			let modification_type = VectorModificationType::InsertPoint { id: end, position: next_point };
			responses.add(GraphOperationMessage::Vector { layer, modification_type });

			end
		});

		let points = [start, end];
		let id = SegmentId::generate();
		self.segment_end_before_bent = Some(id);
		let modification_type = VectorModificationType::InsertSegment { id, points, handles };
		responses.add(GraphOperationMessage::Vector { layer, modification_type });

		// Mirror
		if let Some(last_segment) = self.latest_point().and_then(|point| point.in_segment) {
			responses.add(GraphOperationMessage::Vector {
				layer,
				modification_type: VectorModificationType::SetG1Continuous {
					handles: [HandleId::end(last_segment), HandleId::primary(id)],
					enabled: true,
				},
			});
		}
		if !close_subpath {
			self.add_point(LastPoint {
				id: end,
				pos: next_point,
				in_segment: self.g1_continuous.then_some(id),
				handle_start: next_handle_start,
			});
		}
		responses.add(DocumentMessage::EndTransaction);
		Some(if close_subpath { PenToolFsmState::Ready } else { PenToolFsmState::PlacingAnchor })
	}

	fn drag_handle(&mut self, snap_data: SnapData, transform: DAffine2, mouse: DVec2, responses: &mut VecDeque<Message>, layer: Option<LayerNodeIdentifier>) -> Option<PenToolFsmState> {
		let colinear = (self.handle_mode == HandleMode::ColinearEquidistant && self.modifiers.break_handle) || (self.handle_mode == HandleMode::ColinearLocked && !self.modifiers.break_handle);
		let document = snap_data.document;
		self.next_handle_start = self.compute_snapped_angle(snap_data, transform, colinear, mouse, Some(self.next_point), false);
		let Some(layer) = layer else { return Some(PenToolFsmState::DraggingHandle(self.handle_mode)) };
		let vector_data = document.network_interface.compute_modified_vector(layer)?;

		match self.handle_mode {
			HandleMode::ColinearLocked | HandleMode::ColinearEquidistant => {
				self.g1_continuous = true;
				self.colinear(responses, layer, self.next_handle_start, self.next_point, &vector_data);
				self.adjust_handle_length(responses, layer, &vector_data);
			}
			HandleMode::Free => {
				self.g1_continuous = false;
			}
		}

		responses.add(OverlaysMessage::Draw);

		Some(PenToolFsmState::DraggingHandle(self.handle_mode))
	}

	/// Makes the opposite handle equidistant or locks its length.
	fn adjust_handle_length(&mut self, responses: &mut VecDeque<Message>, layer: LayerNodeIdentifier, vector_data: &VectorData) {
		let Some(latest) = self.latest_point() else { return };
		let anchor_pos = latest.pos;

		match self.handle_mode {
			HandleMode::ColinearEquidistant => self.adjust_equidistant_handle(anchor_pos, responses, layer, vector_data),
			HandleMode::ColinearLocked => self.adjust_locked_length_handle(anchor_pos, responses, layer),
			HandleMode::Free => {} // No adjustments needed in free mode
		}
	}

	fn colinear(&mut self, responses: &mut VecDeque<Message>, layer: LayerNodeIdentifier, handle_start: DVec2, anchor_point: DVec2, vector_data: &VectorData) {
		let Some(direction) = (anchor_point - handle_start).try_normalize() else {
			log::trace!("Skipping colinear adjustment: handle_start and anchor_point are too close!");
			return;
		};

		let handle_offset = if let Some(handle_end) = self.handle_end {
			(handle_end - anchor_point).length()
		} else {
			let Some(segment) = self.segment_end_before_bent else { return };
			let end_handle = ManipulatorPointId::EndHandle(segment);
			let Some(end_handle) = end_handle.get_position(vector_data) else { return };
			(end_handle - anchor_point).length()
		};
		let new_handle_position = anchor_point + handle_offset * direction;
		self.update_handle_position(new_handle_position, anchor_point, responses, layer);
	}

	fn adjust_equidistant_handle(&mut self, anchor_pos: DVec2, responses: &mut VecDeque<Message>, layer: LayerNodeIdentifier, vector_data: &VectorData) {
		if self.modifiers.break_handle {
			self.store_handle(vector_data);
			self.alt_press = true;
			let new_position = self.next_point * 2. - self.next_handle_start;
			self.update_handle_position(new_position, anchor_pos, responses, layer);
		} else {
			self.restore_previous_handle(anchor_pos, responses, layer);
		}
	}

	fn adjust_locked_length_handle(&mut self, anchor_pos: DVec2, responses: &mut VecDeque<Message>, layer: LayerNodeIdentifier) {
		if !self.modifiers.break_handle {
			let new_position = self.next_point * 2. - self.next_handle_start;
			self.update_handle_position(new_position, anchor_pos, responses, layer);
		}
	}

	/// Temporarily stores the opposite handle position to revert back when Alt is released in equidistant mode.
	fn store_handle(&mut self, vector_data: &VectorData) {
		if !self.alt_press {
			self.previous_handle_end_pos = self.handle_end.or_else(|| {
				let segment = self.segment_end_before_bent?;
				ManipulatorPointId::EndHandle(segment).get_position(vector_data)
			});
		}
	}

	fn restore_previous_handle(&mut self, anchor_pos: DVec2, responses: &mut VecDeque<Message>, layer: LayerNodeIdentifier) {
		if self.alt_press {
			self.alt_press = false;
			if let Some(previous_handle) = self.previous_handle_end_pos {
				self.update_handle_position(previous_handle, anchor_pos, responses, layer);
			}
			self.previous_handle_end_pos = None; // Reset storage
		}
	}

	fn update_handle_position(&mut self, new_position: DVec2, anchor_pos: DVec2, responses: &mut VecDeque<Message>, layer: LayerNodeIdentifier) {
		if let Some(handle) = self.handle_end.as_mut() {
			*handle = new_position;
		} else {
			let Some(segment) = self.segment_end_before_bent else { return };
			let relative_position = new_position - anchor_pos;
			let modification_type = VectorModificationType::SetEndHandle { segment, relative_position };

			responses.add(GraphOperationMessage::Vector { layer, modification_type });
		}
	}

	fn place_anchor(&mut self, snap_data: SnapData, transform: DAffine2, mouse: DVec2, preferences: &PreferencesMessageHandler, responses: &mut VecDeque<Message>) -> Option<PenToolFsmState> {
		let document = snap_data.document;

		let relative = self.latest_point().map(|point| point.pos);
		self.next_point = self.compute_snapped_angle(snap_data, transform, false, mouse, relative, true);

		let selected_nodes = document.network_interface.selected_nodes(&[]).unwrap();
		let mut selected_layers = selected_nodes.selected_layers(document.metadata());
		let layer = selected_layers.next().filter(|_| selected_layers.next().is_none())?;
		let vector_data = document.network_interface.compute_modified_vector(layer)?;
		let transform = document.metadata().document_to_viewport * transform;
		for point in vector_data.extendable_points(preferences.vector_meshes) {
			let Some(pos) = vector_data.point_domain.position_from_id(point) else { continue };
			let transformed_distance_between_squared = transform.transform_point2(pos).distance_squared(transform.transform_point2(self.next_point));
			let snap_point_tolerance_squared = crate::consts::SNAP_POINT_TOLERANCE.powi(2);
			if transformed_distance_between_squared < snap_point_tolerance_squared {
				self.next_point = pos;
			}
		}
		if let Some(handle_end) = self.handle_end.as_mut() {
			*handle_end = self.next_point;
			self.next_handle_start = self.next_point;
		}
		responses.add(OverlaysMessage::Draw);

		Some(PenToolFsmState::PlacingAnchor)
	}

	/// Snap the angle of the line from relative to position if the key is pressed.
	fn compute_snapped_angle(&mut self, snap_data: SnapData, transform: DAffine2, colinear: bool, mouse: DVec2, relative: Option<DVec2>, neighbor: bool) -> DVec2 {
		let ModifierState { snap_angle, lock_angle, .. } = self.modifiers;
		let document = snap_data.document;
		let mut document_pos = document.metadata().document_to_viewport.inverse().transform_point2(mouse);
		let snap = &mut self.snap_manager;

		let neighbors = relative.filter(|_| neighbor).map_or(Vec::new(), |neighbor| vec![neighbor]);

		let config = SnapTypeConfiguration::default();
		if let Some(relative) = relative
			.map(|layer| transform.transform_point2(layer))
			.filter(|&relative| (snap_angle || lock_angle) && (relative - document_pos).length_squared() > f64::EPSILON * 100.)
		{
			let resolution = LINE_ROTATE_SNAP_ANGLE.to_radians();

			let angle = if lock_angle {
				self.angle
			} else if (relative - document_pos) != DVec2::ZERO && !lock_angle {
				(-(relative - document_pos).angle_to(DVec2::X) / resolution).round() * resolution
			} else {
				self.angle
			};
			document_pos = relative - (relative - document_pos).project_onto(DVec2::new(angle.cos(), angle.sin()));

			let constraint = SnapConstraint::Line {
				origin: relative,
				direction: document_pos - relative,
			};
			let near_point = SnapCandidatePoint::handle_neighbors(document_pos, neighbors.clone());
			let far_point = SnapCandidatePoint::handle_neighbors(2. * relative - document_pos, neighbors);
			if colinear {
				let snapped = snap.constrained_snap(&snap_data, &near_point, constraint, config);
				let snapped_far = snap.constrained_snap(&snap_data, &far_point, constraint, config);
				document_pos = if snapped_far.other_snap_better(&snapped) {
					snapped.snapped_point_document
				} else {
					2. * relative - snapped_far.snapped_point_document
				};
				snap.update_indicator(if snapped_far.other_snap_better(&snapped) { snapped } else { snapped_far });
			} else {
				let snapped = snap.constrained_snap(&snap_data, &near_point, constraint, config);
				document_pos = snapped.snapped_point_document;
				snap.update_indicator(snapped);
			}
		} else if let Some(relative) = relative.map(|layer| transform.transform_point2(layer)).filter(|_| colinear) {
			let snapped = snap.free_snap(&snap_data, &SnapCandidatePoint::handle_neighbors(document_pos, neighbors.clone()), config);
			let snapped_far = snap.free_snap(&snap_data, &SnapCandidatePoint::handle_neighbors(2. * relative - document_pos, neighbors), config);
			document_pos = if snapped_far.other_snap_better(&snapped) {
				snapped.snapped_point_document
			} else {
				2. * relative - snapped_far.snapped_point_document
			};
			snap.update_indicator(if snapped_far.other_snap_better(&snapped) { snapped } else { snapped_far });
		} else {
			let snapped = snap.free_snap(&snap_data, &SnapCandidatePoint::handle_neighbors(document_pos, neighbors), config);
			document_pos = snapped.snapped_point_document;
			snap.update_indicator(snapped);
		}

		if let Some(relative) = relative.map(|layer| transform.transform_point2(layer)) {
			if (relative - document_pos) != DVec2::ZERO && (relative - document_pos).length_squared() > f64::EPSILON * 100. {
				self.angle = -(relative - document_pos).angle_to(DVec2::X)
			}
		}

		transform.inverse().transform_point2(document_pos)
	}

	fn create_initial_point(
		&mut self,
		document: &DocumentMessageHandler,
		input: &InputPreprocessorMessageHandler,
		responses: &mut VecDeque<Message>,
		tool_options: &PenOptions,
		append: bool,
		preferences: &PreferencesMessageHandler,
	) {
		let point = SnapCandidatePoint::handle(document.metadata().document_to_viewport.inverse().transform_point2(input.mouse.position));
		let snapped = self.snap_manager.free_snap(&SnapData::new(document, input), &point, SnapTypeConfiguration::default());
		let viewport = document.metadata().document_to_viewport.transform_point2(snapped.snapped_point_document);

		let selected_nodes = document.network_interface.selected_nodes(&[]).unwrap();
		self.handle_end = None;

		let tolerance = crate::consts::SNAP_POINT_TOLERANCE;
		if let Some((layer, point, position)) = should_extend(document, viewport, tolerance, selected_nodes.selected_layers(document.metadata()), preferences) {
			// Perform extension of an existing path
			self.add_point(LastPoint {
				id: point,
				pos: position,
				in_segment: None,
				handle_start: position,
			});
			responses.add(NodeGraphMessage::SelectedNodesSet { nodes: vec![layer.to_node()] });
			self.next_point = position;
			self.next_handle_start = position;

			return;
		}

		if append {
			let mut selected_layers_except_artboards = selected_nodes.selected_layers_except_artboards(&document.network_interface);
			let existing_layer = selected_layers_except_artboards.next().filter(|_| selected_layers_except_artboards.next().is_none());
			if let Some(layer) = existing_layer {
				// Add point to existing layer
				responses.add(PenToolMessage::AddPointLayerPosition { layer, viewport });
				return;
			}
		}

		// New path layer
		let node_type = resolve_document_node_type("Path").expect("Path node does not exist");
		let nodes = vec![(NodeId(0), node_type.default_node_template())];

		let parent = document.new_layer_bounding_artboard(input);
		let layer = graph_modification_utils::new_custom(NodeId::new(), nodes, parent, responses);
		tool_options.fill.apply_fill(layer, responses);
		tool_options.stroke.apply_stroke(tool_options.line_weight, layer, responses);
		responses.add(NodeGraphMessage::SelectedNodesSet { nodes: vec![layer.to_node()] });

		// This causes the following message to be run only after the next graph evaluation runs and the transforms are updated
		responses.add(Message::StartBuffer);
		// It is necessary to defer this until the transform of the layer can be accurately computed (quite hacky)
		responses.add(PenToolMessage::AddPointLayerPosition { layer, viewport });
	}

	fn add_point_layer_position(&mut self, document: &DocumentMessageHandler, responses: &mut VecDeque<Message>, layer: LayerNodeIdentifier, viewport: DVec2) {
		// Add the first point
		let id = PointId::generate();
		let pos = document.metadata().transform_to_viewport(layer).inverse().transform_point2(viewport);
		let modification_type = VectorModificationType::InsertPoint { id, position: pos };
		responses.add(GraphOperationMessage::Vector { layer, modification_type });
		self.add_point(LastPoint {
			id,
			pos,
			in_segment: None,
			handle_start: pos,
		});
		self.next_point = pos;
		self.next_handle_start = pos;
		self.handle_end = None;
	}
}

impl Fsm for PenToolFsmState {
	type ToolData = PenToolData;
	type ToolOptions = PenOptions;

	fn transition(self, event: ToolMessage, tool_data: &mut Self::ToolData, tool_action_data: &mut ToolActionHandlerData, tool_options: &Self::ToolOptions, responses: &mut VecDeque<Message>) -> Self {
		let ToolActionHandlerData {
			document,
			global_tool_data,
			input,
			shape_editor,
			preferences,
			..
		} = tool_action_data;

		let selected_nodes = document.network_interface.selected_nodes(&[]).unwrap();
		let mut selected_layers = selected_nodes.selected_layers(document.metadata());
		let layer = selected_layers.next().filter(|_| selected_layers.next().is_none());
		let mut transform = layer.map(|layer| document.metadata().transform_to_document(layer)).unwrap_or_default();

		if !transform.inverse().is_finite() {
			let parent_transform = layer.and_then(|layer| layer.parent(document.metadata())).map(|layer| document.metadata().transform_to_document(layer));

			transform = parent_transform.unwrap_or(DAffine2::IDENTITY);
		}

		if !transform.inverse().is_finite() {
			transform = DAffine2::IDENTITY;
		}

		let ToolMessage::Pen(event) = event else { return self };
		match (self, event) {
			(PenToolFsmState::PlacingAnchor | PenToolFsmState::GRSHandle, PenToolMessage::GRS { grab, rotate, scale }) => {
				let Some(layer) = layer else { return PenToolFsmState::PlacingAnchor };

				let Some(latest) = tool_data.latest_point() else { return PenToolFsmState::PlacingAnchor };
				if latest.handle_start == latest.pos {
					return PenToolFsmState::PlacingAnchor;
				}

				let viewport = document.metadata().transform_to_viewport(layer);
				let last_point = viewport.transform_point2(latest.pos);
				let handle = viewport.transform_point2(latest.handle_start);

				if input.keyboard.key(grab) {
					responses.add(TransformLayerMessage::BeginGrabPen { last_point, handle });
				} else if input.keyboard.key(rotate) {
					responses.add(TransformLayerMessage::BeginRotatePen { last_point, handle });
				} else if input.keyboard.key(scale) {
					responses.add(TransformLayerMessage::BeginScalePen { last_point, handle });
				}

				tool_data.previous_handle_start_pos = latest.handle_start;

				// Store the handle_end position
				let segment = tool_data.segment_end_before_bent;
				if let Some(segment) = segment {
					let vector_data = document.network_interface.compute_modified_vector(layer).unwrap();
					tool_data.previous_handle_end_pos = ManipulatorPointId::EndHandle(segment).get_position(&vector_data);
				}
				PenToolFsmState::GRSHandle
			}
			(PenToolFsmState::GRSHandle, PenToolMessage::FinalPosition { final_position }) => {
				let Some(layer) = layer else { return PenToolFsmState::GRSHandle };
				let vector_data = document.network_interface.compute_modified_vector(layer);
				let Some(vector_data) = vector_data else { return PenToolFsmState::GRSHandle };

				if let Some(latest_pt) = tool_data.latest_point_mut() {
					let layer_space_to_viewport = document.metadata().transform_to_viewport(layer);
					let final_pos = layer_space_to_viewport.inverse().transform_point2(final_position);
					latest_pt.handle_start = final_pos;
				}

				// Making the end handle colinear
				match tool_data.handle_mode {
					HandleMode::Free => {}
					HandleMode::ColinearEquidistant | HandleMode::ColinearLocked => {
						if let Some((latest, segment)) = tool_data.latest_point().zip(tool_data.segment_end_before_bent) {
							let handle = ManipulatorPointId::EndHandle(segment).get_position(&vector_data);
							let Some(handle) = handle else { return PenToolFsmState::GRSHandle };

							let Some(direction) = (latest.pos - latest.handle_start).try_normalize() else {
								log::trace!("Skipping handle adjustment: latest.pos and latest.handle_start are too close!");
								return PenToolFsmState::GRSHandle;
							};

							let relative_distance = (handle - latest.pos).length();
							let relative_position = relative_distance * direction;
							let modification_type = VectorModificationType::SetEndHandle { segment, relative_position };
							responses.add(GraphOperationMessage::Vector { layer, modification_type });
						}
					}
				}

				responses.add(OverlaysMessage::Draw);

				PenToolFsmState::GRSHandle
			}
			(PenToolFsmState::GRSHandle, PenToolMessage::Confirm) => {
				tool_data.next_point = input.mouse.position;
				tool_data.next_handle_start = input.mouse.position;

				responses.add(OverlaysMessage::Draw);
				responses.add(PenToolMessage::PointerMove {
					snap_angle: Key::Control,
					break_handle: Key::Alt,
					lock_angle: Key::Shift,
					colinear: Key::KeyC,
				});

				PenToolFsmState::PlacingAnchor
			}
			(PenToolFsmState::GRSHandle, PenToolMessage::Abort) => {
				tool_data.next_point = input.mouse.position;
				tool_data.next_handle_start = input.mouse.position;

				let Some(layer) = layer else { return PenToolFsmState::GRSHandle };

				let previous = tool_data.previous_handle_start_pos;
				if let Some(latest) = tool_data.latest_point_mut() {
					latest.handle_start = previous;
				}

				responses.add(OverlaysMessage::Draw);
				responses.add(PenToolMessage::PointerMove {
					snap_angle: Key::Control,
					break_handle: Key::Alt,
					lock_angle: Key::Shift,
					colinear: Key::KeyC,
				});

				// Set the handle-end back to original position
				if let Some(((latest, segment), handle_end)) = tool_data.latest_point().zip(tool_data.segment_end_before_bent).zip(tool_data.previous_handle_end_pos) {
					let relative = handle_end - latest.pos;
					let modification_type = VectorModificationType::SetEndHandle { segment, relative_position: relative };
					responses.add(GraphOperationMessage::Vector { layer, modification_type });
				}

				PenToolFsmState::PlacingAnchor
			}
			(_, PenToolMessage::SelectionChanged) => {
				responses.add(OverlaysMessage::Draw);
				self
			}
			(PenToolFsmState::Ready, PenToolMessage::Overlays(mut overlay_context)) => {
				path_overlays(document, shape_editor, &mut overlay_context, DrawHandles::All);
				tool_data.snap_manager.draw_overlays(SnapData::new(document, input), &mut overlay_context);
				self
			}
			(_, PenToolMessage::Overlays(mut overlay_context)) => {
				let valid = |point: DVec2, handle: DVec2| point.distance_squared(handle) >= HIDE_HANDLE_DISTANCE * HIDE_HANDLE_DISTANCE;

				let transform = document.metadata().document_to_viewport * transform;

				// The currently-being-placed anchor
				let next_anchor = transform.transform_point2(tool_data.next_point);
				// The currently-being-placed anchor's outgoing handle (the one currently being dragged out)
				let next_handle_start = transform.transform_point2(tool_data.next_handle_start);

				// The most recently placed anchor
				let anchor_start = tool_data.latest_point().map(|point| transform.transform_point2(point.pos));
				// The most recently placed anchor's incoming handle (opposite the one currently being dragged out)
				let handle_end = tool_data.handle_end.map(|point| transform.transform_point2(point));
				// The most recently placed anchor's outgoing handle (which is currently influencing the currently-being-placed segment)
				let handle_start = tool_data.latest_point().map(|point| transform.transform_point2(point.handle_start));

				if let (Some((start, handle_start)), Some(handle_end)) = (tool_data.latest_point().map(|point| (point.pos, point.handle_start)), tool_data.handle_end) {
					let handles = BezierHandles::Cubic { handle_start, handle_end };
					let end = tool_data.next_point;
					let bezier = Bezier { start, handles, end };
					// Draw the curve for the currently-being-placed segment
					overlay_context.outline_bezier(bezier, transform);
				}

				// Draw the line between the currently-being-placed anchor and its currently-being-dragged-out outgoing handle (opposite the one currently being dragged out)
				overlay_context.line(next_anchor, next_handle_start, None);

				if let (Some(anchor_start), Some(handle_start), Some(handle_end)) = (anchor_start, handle_start, handle_end) {
					// Draw the line between the most recently placed anchor and its outgoing handle (which is currently influencing the currently-being-placed segment)
					overlay_context.line(anchor_start, handle_start, None);

					// Draw the line between the currently-being-placed anchor and its incoming handle (opposite the one currently being dragged out)
					overlay_context.line(next_anchor, handle_end, None);

<<<<<<< HEAD
					match tool_options.pen_overlay_mode {
						PenOverlayMode::AllHandles => {
							path_overlays(document, shape_editor, &mut overlay_context, DrawHandles::All);
						}
						PenOverlayMode::FrontierHandles => {
							//Find the last segment id to be drawn handles of
							if let Some(latest_segment) = tool_data.latest_point().unwrap().in_segment {
								path_overlays(document, shape_editor, &mut overlay_context, DrawHandles::SelectedAnchors(vec![latest_segment]));
							} else {
								path_overlays(document, shape_editor, &mut overlay_context, DrawHandles::None);
							};
						}
					}
=======
					if self == PenToolFsmState::PlacingAnchor && anchor_start != handle_start && tool_data.modifiers.lock_angle {
						// Draw the line between the currently-being-placed anchor and last-placed point (Lock angle bent overlays)
						overlay_context.dashed_line(anchor_start, next_anchor, None, Some(4.), Some(4.), Some(0.5));
					}

					path_overlays(document, shape_editor, &mut overlay_context);
>>>>>>> 0ec91bfe

					if self == PenToolFsmState::DraggingHandle(tool_data.handle_mode) && valid(next_anchor, handle_end) {
						// Draw the handle circle for the currently-being-dragged-out incoming handle (opposite the one currently being dragged out)
						overlay_context.manipulator_handle(handle_end, false, None);
					}

					if valid(anchor_start, handle_start) {
						// Draw the handle circle for the most recently placed anchor's outgoing handle (which is currently influencing the currently-being-placed segment)
						overlay_context.manipulator_handle(handle_start, false, None);
					}
				} else {
					// Draw the whole path and its manipulators when the user is clicking-and-dragging out from the most recently placed anchor to set its outgoing handle, during which it would otherwise not have its overlays drawn
					path_overlays(document, shape_editor, &mut overlay_context, DrawHandles::All);
				}

				if self == PenToolFsmState::DraggingHandle(tool_data.handle_mode) && valid(next_anchor, next_handle_start) {
					// Draw the handle circle for the currently-being-dragged-out outgoing handle (the one currently being dragged out, under the user's cursor)
					overlay_context.manipulator_handle(next_handle_start, false, None);
				}

				if self == PenToolFsmState::DraggingHandle(tool_data.handle_mode) {
					// Draw the anchor square for the most recently placed anchor
					overlay_context.manipulator_anchor(next_anchor, false, None);
				}

				// Draw the overlays that visualize current snapping
				tool_data.snap_manager.draw_overlays(SnapData::new(document, input), &mut overlay_context);

				self
			}
			(_, PenToolMessage::WorkingColorChanged) => {
				responses.add(PenToolMessage::UpdateOptions(PenOptionsUpdate::WorkingColors(
					Some(global_tool_data.primary_color),
					Some(global_tool_data.secondary_color),
				)));
				self
			}
			(PenToolFsmState::Ready, PenToolMessage::DragStart { append_to_selected }) => {
				responses.add(DocumentMessage::StartTransaction);
				tool_data.handle_mode = HandleMode::Free;
				tool_data.create_initial_point(document, input, responses, tool_options, input.keyboard.key(append_to_selected), preferences);

				// Enter the dragging handle state while the mouse is held down, allowing the user to move the mouse and position the handle
				PenToolFsmState::DraggingHandle(tool_data.handle_mode)
			}
			(_, PenToolMessage::AddPointLayerPosition { layer, viewport }) => {
				tool_data.add_point_layer_position(document, responses, layer, viewport);

				self
			}
			(state, PenToolMessage::RecalculateLatestPointsPosition) => {
				tool_data.recalculate_latest_points_position(document);
				state
			}
			(PenToolFsmState::PlacingAnchor, PenToolMessage::DragStart { append_to_selected }) => {
				let point = SnapCandidatePoint::handle(document.metadata().document_to_viewport.inverse().transform_point2(input.mouse.position));
				let snapped = tool_data.snap_manager.free_snap(&SnapData::new(document, input), &point, SnapTypeConfiguration::default());
				let viewport = document.metadata().document_to_viewport.transform_point2(snapped.snapped_point_document);

				// Early return if the buffer was started and this message is being run again after the buffer (so that place_anchor updates the state with the newly merged vector)
				if tool_data.buffering_merged_vector {
					tool_data.buffering_merged_vector = false;
					tool_data.handle_mode = HandleMode::ColinearLocked;
					tool_data.bend_from_previous_point(SnapData::new(document, input), transform, layer.unwrap());
					tool_data.place_anchor(SnapData::new(document, input), transform, input.mouse.position, preferences, responses);
					tool_data.buffering_merged_vector = false;
					PenToolFsmState::DraggingHandle(tool_data.handle_mode)
				} else {
					if tool_data.handle_end.is_some() {
						responses.add(DocumentMessage::StartTransaction);
					}
					// Merge two layers if the point is connected to the end point of another path

					// This might not be the correct solution to artboards being included as the other layer, which occurs due to the compute_modified_vector call in should_extend using the click targets for a layer instead of vector data.
					let layers = LayerNodeIdentifier::ROOT_PARENT
						.descendants(document.metadata())
						.filter(|layer| !document.network_interface.is_artboard(&layer.to_node(), &[]));
					if let Some((other_layer, _, _)) = should_extend(document, viewport, crate::consts::SNAP_POINT_TOLERANCE, layers, preferences) {
						let selected_nodes = document.network_interface.selected_nodes(&[]).unwrap();
						let mut selected_layers = selected_nodes.selected_layers(document.metadata());
						if let Some(current_layer) = selected_layers.next().filter(|current_layer| selected_layers.next().is_none() && *current_layer != other_layer) {
							merge_layers(document, current_layer, other_layer, responses);
						}
					}
					// Even if no buffer was started, the message still has to be run again in order to call bend_from_previous_point
					tool_data.buffering_merged_vector = true;
					responses.add(PenToolMessage::DragStart { append_to_selected });
					PenToolFsmState::PlacingAnchor
				}
			}
			(PenToolFsmState::PlacingAnchor, PenToolMessage::RemovePreviousHandle) => {
				if let Some(last_point) = tool_data.latest_points.last_mut() {
					last_point.handle_start = last_point.pos;
					responses.add(OverlaysMessage::Draw);
				} else {
					log::trace!("No latest point available to modify handle_start.");
				}
				self
			}
			(PenToolFsmState::DraggingHandle(_), PenToolMessage::DragStop) => tool_data
				.finish_placing_handle(SnapData::new(document, input), transform, preferences, responses)
				.unwrap_or(PenToolFsmState::PlacingAnchor),
			(
				PenToolFsmState::DraggingHandle(_),
				PenToolMessage::PointerMove {
					snap_angle,
					break_handle,
					lock_angle,
					colinear,
				},
			) => {
				tool_data.modifiers = ModifierState {
					snap_angle: input.keyboard.key(snap_angle),
					lock_angle: input.keyboard.key(lock_angle),
					break_handle: input.keyboard.key(break_handle),
					colinear: input.keyboard.key(colinear),
				};
				let snap_data = SnapData::new(document, input);

				if tool_data.modifiers.colinear && !tool_data.toggle_colinear_debounce {
					tool_data.handle_mode = match tool_data.handle_mode {
						HandleMode::Free => HandleMode::ColinearEquidistant,
						HandleMode::ColinearEquidistant | HandleMode::ColinearLocked => HandleMode::Free,
					};
					tool_data.toggle_colinear_debounce = true;
				}

				if !tool_data.modifiers.colinear {
					tool_data.toggle_colinear_debounce = false;
				}

				let state = tool_data.drag_handle(snap_data, transform, input.mouse.position, responses, layer).unwrap_or(PenToolFsmState::Ready);

				// Auto-panning
				let messages = [
					PenToolMessage::PointerOutsideViewport {
						snap_angle,
						break_handle,
						lock_angle,
						colinear,
					}
					.into(),
					PenToolMessage::PointerMove {
						snap_angle,
						break_handle,
						lock_angle,
						colinear,
					}
					.into(),
				];
				tool_data.auto_panning.setup_by_mouse_position(input, &messages, responses);

				state
			}
			(
				PenToolFsmState::PlacingAnchor,
				PenToolMessage::PointerMove {
					snap_angle,
					break_handle,
					lock_angle,
					colinear,
				},
			) => {
				tool_data.alt_press = false;
				tool_data.modifiers = ModifierState {
					snap_angle: input.keyboard.key(snap_angle),
					lock_angle: input.keyboard.key(lock_angle),
					break_handle: input.keyboard.key(break_handle),
					colinear: input.keyboard.key(colinear),
				};
				let state = tool_data
					.place_anchor(SnapData::new(document, input), transform, input.mouse.position, preferences, responses)
					.unwrap_or(PenToolFsmState::Ready);

				// Auto-panning
				let messages = [
					PenToolMessage::PointerOutsideViewport {
						snap_angle,
						break_handle,
						lock_angle,
						colinear,
					}
					.into(),
					PenToolMessage::PointerMove {
						snap_angle,
						break_handle,
						lock_angle,
						colinear,
					}
					.into(),
				];
				tool_data.auto_panning.setup_by_mouse_position(input, &messages, responses);

				state
			}
			(PenToolFsmState::Ready, PenToolMessage::PointerMove { .. }) => {
				tool_data.snap_manager.preview_draw(&SnapData::new(document, input), input.mouse.position);
				responses.add(OverlaysMessage::Draw);
				self
			}
			(PenToolFsmState::DraggingHandle(mode), PenToolMessage::PointerOutsideViewport { .. }) => {
				// Auto-panning
				let _ = tool_data.auto_panning.shift_viewport(input, responses);

				PenToolFsmState::DraggingHandle(mode)
			}
			(PenToolFsmState::PlacingAnchor, PenToolMessage::PointerOutsideViewport { .. }) => {
				// Auto-panning
				let _ = tool_data.auto_panning.shift_viewport(input, responses);

				PenToolFsmState::PlacingAnchor
			}
			(
				state,
				PenToolMessage::PointerOutsideViewport {
					snap_angle,
					break_handle,
					lock_angle,
					colinear,
				},
			) => {
				// Auto-panning
				let messages = [
					PenToolMessage::PointerOutsideViewport {
						snap_angle,
						break_handle,
						lock_angle,
						colinear,
					}
					.into(),
					PenToolMessage::PointerMove {
						snap_angle,
						break_handle,
						lock_angle,
						colinear,
					}
					.into(),
				];
				tool_data.auto_panning.stop(&messages, responses);

				state
			}
			(PenToolFsmState::DraggingHandle(..) | PenToolFsmState::PlacingAnchor, PenToolMessage::Confirm) => {
				responses.add(DocumentMessage::EndTransaction);
				tool_data.handle_end = None;
				tool_data.latest_points.clear();
				tool_data.point_index = 0;
				tool_data.snap_manager.cleanup(responses);

				PenToolFsmState::Ready
			}
			(_, PenToolMessage::Abort) => {
				responses.add(DocumentMessage::AbortTransaction);
				tool_data.handle_end = None;
				tool_data.latest_points.clear();
				tool_data.point_index = 0;
				tool_data.snap_manager.cleanup(responses);

				responses.add(OverlaysMessage::Draw);

				PenToolFsmState::Ready
			}
			(PenToolFsmState::DraggingHandle(..) | PenToolFsmState::PlacingAnchor, PenToolMessage::Undo) => {
				if tool_data.point_index > 0 {
					tool_data.point_index -= 1;
					tool_data
						.place_anchor(SnapData::new(document, input), transform, input.mouse.position, preferences, responses)
						.unwrap_or(PenToolFsmState::PlacingAnchor)
				} else {
					responses.add(PenToolMessage::Abort);
					self
				}
			}
			(_, PenToolMessage::Redo) => {
				tool_data.point_index = (tool_data.point_index + 1).min(tool_data.latest_points.len().saturating_sub(1));
				tool_data.place_anchor(SnapData::new(document, input), transform, input.mouse.position, preferences, responses);
				match tool_data.point_index {
					0 => PenToolFsmState::Ready,
					_ => PenToolFsmState::PlacingAnchor,
				}
			}
			_ => self,
		}
	}

	fn update_hints(&self, responses: &mut VecDeque<Message>, _tool_data: &Self::ToolData) {
		let hint_data = match self {
			PenToolFsmState::Ready | PenToolFsmState::GRSHandle => HintData(vec![HintGroup(vec![
				HintInfo::mouse(MouseMotion::Lmb, "Draw Path"),
				// TODO: Only show this if a single layer is selected and it's of a valid type (e.g. a vector path but not raster or artboard)
				HintInfo::keys([Key::Shift], "Append to Selected Layer").prepend_plus(),
			])]),
			PenToolFsmState::PlacingAnchor => HintData(vec![
				HintGroup(vec![
					HintInfo::mouse(MouseMotion::Rmb, ""),
					HintInfo::keys([Key::Escape], "").prepend_slash(),
					HintInfo::keys([Key::Enter], "End Path").prepend_slash(),
				]),
				HintGroup(vec![HintInfo::keys([Key::Shift], "15° Increments"), HintInfo::keys([Key::Control], "Lock Angle")]),
				HintGroup(vec![HintInfo::mouse(MouseMotion::Lmb, "Add Sharp Point"), HintInfo::mouse(MouseMotion::LmbDrag, "Add Smooth Point")]),
				HintGroup(vec![HintInfo::mouse(MouseMotion::Lmb, ""), HintInfo::mouse(MouseMotion::LmbDrag, "Bend Prev. Point").prepend_slash()]),
			]),
			PenToolFsmState::DraggingHandle(mode) => {
				let mut dragging_hint_data = HintData(Vec::new());
				dragging_hint_data.0.push(HintGroup(vec![
					HintInfo::mouse(MouseMotion::Rmb, ""),
					HintInfo::keys([Key::Escape], "").prepend_slash(),
					HintInfo::keys([Key::Enter], "End Path").prepend_slash(),
				]));

				let toggle_group = match mode {
					HandleMode::Free => {
						vec![HintInfo::keys([Key::KeyC], "Make Handles Colinear")]
					}
					HandleMode::ColinearLocked | HandleMode::ColinearEquidistant => {
						vec![HintInfo::keys([Key::KeyC], "Break Colinear Handles")]
					}
				};

				let mut common_hints = vec![HintInfo::keys([Key::Shift], "15° Increments"), HintInfo::keys([Key::Control], "Lock Angle")];
				let hold_group = match mode {
					HandleMode::Free => common_hints,
					HandleMode::ColinearLocked => {
						common_hints.push(HintInfo::keys([Key::Alt], "Non-Equidistant Handles"));
						common_hints
					}
					HandleMode::ColinearEquidistant => {
						common_hints.push(HintInfo::keys([Key::Alt], "Equidistant Handles"));
						common_hints
					}
				};

				dragging_hint_data.0.push(HintGroup(toggle_group));
				dragging_hint_data.0.push(HintGroup(hold_group));
				dragging_hint_data
			}
		};

		responses.add(FrontendMessage::UpdateInputHints { hint_data });
	}

	fn update_cursor(&self, responses: &mut VecDeque<Message>) {
		responses.add(FrontendMessage::UpdateMouseCursor { cursor: MouseCursorIcon::Default });
	}
}<|MERGE_RESOLUTION|>--- conflicted
+++ resolved
@@ -860,8 +860,12 @@
 
 					// Draw the line between the currently-being-placed anchor and its incoming handle (opposite the one currently being dragged out)
 					overlay_context.line(next_anchor, handle_end, None);
-
-<<<<<<< HEAD
+          
+          if self == PenToolFsmState::PlacingAnchor && anchor_start != handle_start && tool_data.modifiers.lock_angle {
+						// Draw the line between the currently-being-placed anchor and last-placed point (Lock angle bent overlays)
+						overlay_context.dashed_line(anchor_start, next_anchor, None, Some(4.), Some(4.), Some(0.5));
+					}
+          
 					match tool_options.pen_overlay_mode {
 						PenOverlayMode::AllHandles => {
 							path_overlays(document, shape_editor, &mut overlay_context, DrawHandles::All);
@@ -875,14 +879,6 @@
 							};
 						}
 					}
-=======
-					if self == PenToolFsmState::PlacingAnchor && anchor_start != handle_start && tool_data.modifiers.lock_angle {
-						// Draw the line between the currently-being-placed anchor and last-placed point (Lock angle bent overlays)
-						overlay_context.dashed_line(anchor_start, next_anchor, None, Some(4.), Some(4.), Some(0.5));
-					}
-
-					path_overlays(document, shape_editor, &mut overlay_context);
->>>>>>> 0ec91bfe
 
 					if self == PenToolFsmState::DraggingHandle(tool_data.handle_mode) && valid(next_anchor, handle_end) {
 						// Draw the handle circle for the currently-being-dragged-out incoming handle (opposite the one currently being dragged out)

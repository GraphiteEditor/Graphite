--- conflicted
+++ resolved
@@ -1734,8 +1734,6 @@
 					overlay_context.manipulator_anchor(next_anchor, false, None);
 				}
 
-<<<<<<< HEAD
-=======
 				if self == PenToolFsmState::PlacingAnchor && preferences.vector_meshes {
 					let tolerance = crate::consts::SNAP_POINT_TOLERANCE;
 					let point = SnapCandidatePoint::handle(document.metadata().document_to_viewport.inverse().transform_point2(input.mouse.position));
@@ -1752,55 +1750,6 @@
 					}
 				}
 
-				// Display a filled overlay of the shape if the new point closes the path
-				if let Some(latest_point) = tool_data.latest_point() {
-					let handle_start = latest_point.handle_start;
-					let handle_end = tool_data.handle_end.unwrap_or(tool_data.next_handle_start);
-					let next_point = tool_data.next_point;
-					let start = latest_point.id;
-
-					if let Some(layer) = layer {
-						let mut vector_data = document.network_interface.compute_modified_vector(layer).unwrap();
-
-						let closest_point = vector_data.extendable_points(preferences.vector_meshes).filter(|&id| id != start).find(|&id| {
-							vector_data.point_domain.position_from_id(id).map_or(false, |pos| {
-								let dist_sq = transform.transform_point2(pos).distance_squared(transform.transform_point2(next_point));
-								dist_sq < crate::consts::SNAP_POINT_TOLERANCE.powi(2)
-							})
-						});
-
-						// We have the point. Join the 2 vertices and check if any path is closed.
-						if let Some(end) = closest_point {
-							let segment_id = SegmentId::generate();
-							vector_data.push(segment_id, start, end, BezierHandles::Cubic { handle_start, handle_end }, StrokeId::ZERO);
-
-							let grouped_segments = vector_data.auto_join_paths();
-							let closed_paths = grouped_segments.iter().filter(|path| path.is_closed() && path.contains(segment_id));
-
-							let subpaths: Vec<_> = closed_paths
-								.filter_map(|path| {
-									let segments = path.edges.iter().filter_map(|edge| {
-										vector_data
-											.segment_domain
-											.iter()
-											.find(|(id, _, _, _)| id == &edge.id)
-											.map(|(_, start, end, bezier)| if start == edge.start { (bezier, start, end) } else { (bezier.reversed(), end, start) })
-									});
-									vector_data.subpath_from_segments_ignore_discontinuities(segments)
-								})
-								.collect();
-
-							let mut fill_color = graphene_std::Color::from_rgb_str(COLOR_OVERLAY_BLUE.strip_prefix('#').unwrap())
-								.unwrap()
-								.with_alpha(0.05)
-								.to_rgba_hex_srgb();
-							fill_color.insert(0, '#');
-							overlay_context.fill_path(subpaths.iter(), transform, fill_color.as_str());
-						}
-					}
-				}
-
->>>>>>> 34dced38
 				// Draw the overlays that visualize current snapping
 				tool_data.snap_manager.draw_overlays(SnapData::new(document, input), &mut overlay_context);
 

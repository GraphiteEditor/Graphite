use super::tool_prelude::*;
use crate::consts::{DEFAULT_STROKE_WIDTH, DRAG_THRESHOLD, HIDE_HANDLE_DISTANCE, LINE_ROTATE_SNAP_ANGLE, PATH_JOIN_THRESHOLD, SNAP_POINT_TOLERANCE};
use crate::messages::portfolio::document::node_graph::document_node_definitions::resolve_document_node_type;
use crate::messages::portfolio::document::overlays::utility_functions::{path_endpoint_overlays, path_overlays};
use crate::messages::portfolio::document::overlays::utility_types::{DrawHandles, OverlayContext};
use crate::messages::portfolio::document::utility_types::document_metadata::LayerNodeIdentifier;
use crate::messages::tool::common_functionality::auto_panning::AutoPanning;
use crate::messages::tool::common_functionality::color_selector::{ToolColorOptions, ToolColorType};
<<<<<<< HEAD
use crate::messages::tool::common_functionality::graph_modification_utils::{self, find_spline, merge_layers, merge_points};
use crate::messages::tool::common_functionality::snapping::{SnapCandidatePoint, SnapConstraint, SnapData, SnapManager, SnapTypeConfiguration};
=======
use crate::messages::tool::common_functionality::graph_modification_utils::{self, merge_layers};
use crate::messages::tool::common_functionality::snapping::{SnapCache, SnapCandidatePoint, SnapConstraint, SnapData, SnapManager, SnapTypeConfiguration};
>>>>>>> 3e56113c
use crate::messages::tool::common_functionality::utility_functions::{closest_point, should_extend};
use bezier_rs::{Bezier, BezierHandles};
<<<<<<< HEAD
use graph_craft::document::{NodeId, NodeInput};
use graphene_core::vector::{PointId, VectorModificationType};
=======
use graph_craft::document::NodeId;
>>>>>>> 3e56113c
use graphene_core::Color;
use graphene_core::vector::{PointId, VectorModificationType};
use graphene_std::vector::{HandleId, ManipulatorPointId, NoHashBuilder, SegmentId, VectorData};

use std::fmt;

// TODO: refactor the code into new module for drawing a Path.
mod spline_mode;

use spline_mode::*;

#[derive(Default)]
pub struct PenTool {
	fsm_state: PenToolFsmState,
	tool_data: PenToolData,
	options: PenOptions,
}

pub struct PenOptions {
	line_weight: f64,
	fill: ToolColorOptions,
	stroke: ToolColorOptions,
	pen_overlay_mode: PenOverlayMode,
	tool_mode: ToolMode,
}

impl Default for PenOptions {
	fn default() -> Self {
		Self {
			line_weight: DEFAULT_STROKE_WIDTH,
			fill: ToolColorOptions::new_secondary(),
			stroke: ToolColorOptions::new_primary(),
			pen_overlay_mode: PenOverlayMode::FrontierHandles,
			tool_mode: ToolMode::Path,
		}
	}
}

#[impl_message(Message, ToolMessage, Pen)]
#[derive(PartialEq, Clone, Debug, serde::Serialize, serde::Deserialize, specta::Type)]
pub enum PenToolMessage {
	// Standard messages
	Abort,
	SelectionChanged,
	WorkingColorChanged,
	Overlays(OverlayContext),

	// Tool-specific messages

	// It is necessary to defer this until the transform of the layer can be accurately computed (quite hacky)
	AddPointLayerPosition {
		layer: LayerNodeIdentifier,
		viewport: DVec2,
	},
	Confirm,
	DragStart {
		append_to_selected: Key,
	},
	DragStop,
	PointerMove {
		snap_angle: Key,
		break_handle: Key,
		lock_angle: Key,
		colinear: Key,
		move_anchor_with_handles: Key,
	},
	PointerOutsideViewport {
		snap_angle: Key,
		break_handle: Key,
		lock_angle: Key,
		colinear: Key,
		move_anchor_with_handles: Key,
	},
	Redo,
	Undo,
	UpdateOptions(PenOptionsUpdate),
	ToolModeChanged,
	RecalculateLatestPointsPosition,
	RemovePreviousHandle,
<<<<<<< HEAD
	GRS { grab: Key, rotate: Key, scale: Key },
	FinalPosition { final_position: DVec2 },

	// Specific to the Spline mode.
	SplineMergeEndpoints,
=======
	GRS {
		grab: Key,
		rotate: Key,
		scale: Key,
	},
	FinalPosition {
		final_position: DVec2,
	},
>>>>>>> 3e56113c
}

#[derive(Clone, Copy, Debug, Default, PartialEq, Eq)]
enum PenToolFsmState {
	#[default]
	Ready,
	DraggingHandle(HandleMode),
	PlacingAnchor,
	GRSHandle,
	SplineDrawing,
	SplineMergingEndpoints,
}

#[derive(PartialEq, Eq, Hash, Copy, Clone, Debug, serde::Serialize, serde::Deserialize, specta::Type)]
pub enum PenOverlayMode {
	AllHandles = 0,
	FrontierHandles = 1,
}

#[derive(PartialEq, Clone, Debug, serde::Serialize, serde::Deserialize, specta::Type)]
pub enum PenOptionsUpdate {
	FillColor(Option<Color>),
	FillColorType(ToolColorType),
	LineWeight(f64),
	StrokeColor(Option<Color>),
	StrokeColorType(ToolColorType),
	WorkingColors(Option<Color>, Option<Color>),
	OverlayModeType(PenOverlayMode),
	ToolMode(ToolMode),
}

impl PenTool {
	fn tool_mode_widget(&self) -> WidgetHolder {
		let tool_mode_entries = [ToolMode::Path, ToolMode::Spline]
			.iter()
			.map(|mode| {
				MenuListEntry::new(format!("{mode:?}"))
					.label(mode.to_string())
					.on_commit(move |_| PenToolMessage::UpdateOptions(PenOptionsUpdate::ToolMode(*mode)).into())
			})
			.collect();

		DropdownInput::new(vec![tool_mode_entries])
			.selected_index(Some((self.options.tool_mode) as u32))
			.tooltip("Select Spline to draw smooth curves or select Path to draw a path.")
			.widget_holder()
	}
}

impl ToolMetadata for PenTool {
	fn icon_name(&self) -> String {
		"VectorPenTool".into()
	}
	fn tooltip(&self) -> String {
		"Pen Tool".into()
	}
	fn tool_type(&self) -> crate::messages::tool::utility_types::ToolType {
		ToolType::Pen
	}
}

fn create_weight_widget(line_weight: f64) -> WidgetHolder {
	NumberInput::new(Some(line_weight))
		.unit(" px")
		.label("Weight")
		.min(0.)
		.max((1_u64 << f64::MANTISSA_DIGITS) as f64)
		.on_update(|number_input: &NumberInput| PenToolMessage::UpdateOptions(PenOptionsUpdate::LineWeight(number_input.value.unwrap())).into())
		.widget_holder()
}

impl LayoutHolder for PenTool {
	fn layout(&self) -> Layout {
		let mut widgets = Vec::new();

		widgets.push(self.tool_mode_widget());

		widgets.push(Separator::new(SeparatorType::Unrelated).widget_holder());

		widgets.append(&mut self.options.fill.create_widgets(
			"Fill",
			true,
			|_| PenToolMessage::UpdateOptions(PenOptionsUpdate::FillColor(None)).into(),
			|color_type: ToolColorType| WidgetCallback::new(move |_| PenToolMessage::UpdateOptions(PenOptionsUpdate::FillColorType(color_type.clone())).into()),
			|color: &ColorInput| PenToolMessage::UpdateOptions(PenOptionsUpdate::FillColor(color.value.as_solid())).into(),
		));

		widgets.push(Separator::new(SeparatorType::Unrelated).widget_holder());

		widgets.append(&mut self.options.stroke.create_widgets(
			"Stroke",
			true,
			|_| PenToolMessage::UpdateOptions(PenOptionsUpdate::StrokeColor(None)).into(),
			|color_type: ToolColorType| WidgetCallback::new(move |_| PenToolMessage::UpdateOptions(PenOptionsUpdate::StrokeColorType(color_type.clone())).into()),
			|color: &ColorInput| PenToolMessage::UpdateOptions(PenOptionsUpdate::StrokeColor(color.value.as_solid())).into(),
		));

		widgets.push(Separator::new(SeparatorType::Unrelated).widget_holder());

		widgets.push(create_weight_widget(self.options.line_weight));

		widgets.push(Separator::new(SeparatorType::Unrelated).widget_holder());

		if self.options.tool_mode == ToolMode::Path {
			widgets.push(
				RadioInput::new(vec![
					RadioEntryData::new("all")
						.icon("HandleVisibilityAll")
						.tooltip("Show all handles regardless of selection")
						.on_update(move |_| PenToolMessage::UpdateOptions(PenOptionsUpdate::OverlayModeType(PenOverlayMode::AllHandles)).into()),
					RadioEntryData::new("frontier")
						.icon("HandleVisibilityFrontier")
						.tooltip("Show only handles at the frontiers of the segments connected to selected points")
						.on_update(move |_| PenToolMessage::UpdateOptions(PenOptionsUpdate::OverlayModeType(PenOverlayMode::FrontierHandles)).into()),
				])
				.selected_index(Some(self.options.pen_overlay_mode as u32))
				.widget_holder(),
			);
		}

		Layout::WidgetLayout(WidgetLayout::new(vec![LayoutGroup::Row { widgets }]))
	}
}

impl<'a> MessageHandler<ToolMessage, &mut ToolActionHandlerData<'a>> for PenTool {
	fn process_message(&mut self, message: ToolMessage, responses: &mut VecDeque<Message>, tool_data: &mut ToolActionHandlerData<'a>) {
		let ToolMessage::Pen(PenToolMessage::UpdateOptions(action)) = message else {
			self.fsm_state.process_event(message, &mut self.tool_data, tool_data, &self.options, responses, true);
			return;
		};
		match action {
			PenOptionsUpdate::OverlayModeType(overlay_mode_type) => {
				self.options.pen_overlay_mode = overlay_mode_type;
				responses.add(OverlaysMessage::Draw);
			}
			PenOptionsUpdate::LineWeight(line_weight) => self.options.line_weight = line_weight,
			PenOptionsUpdate::FillColor(color) => {
				self.options.fill.custom_color = color;
				self.options.fill.color_type = ToolColorType::Custom;
			}
			PenOptionsUpdate::FillColorType(color_type) => self.options.fill.color_type = color_type,
			PenOptionsUpdate::StrokeColor(color) => {
				self.options.stroke.custom_color = color;
				self.options.stroke.color_type = ToolColorType::Custom;
			}
			PenOptionsUpdate::StrokeColorType(color_type) => self.options.stroke.color_type = color_type,
			PenOptionsUpdate::WorkingColors(primary, secondary) => {
				self.options.stroke.primary_working_color = primary;
				self.options.stroke.secondary_working_color = secondary;
				self.options.fill.primary_working_color = primary;
				self.options.fill.secondary_working_color = secondary;
			}
			PenOptionsUpdate::ToolMode(tool_mode) => {
				self.options.tool_mode = tool_mode;
				responses.add(PenToolMessage::ToolModeChanged);
			}
		}

		self.send_layout(responses, LayoutTarget::ToolOptions);
	}

	fn actions(&self) -> ActionList {
		match self.fsm_state {
			PenToolFsmState::Ready | PenToolFsmState::GRSHandle => actions!(PenToolMessageDiscriminant;
				Undo,
				DragStart,
				DragStop,
				Confirm,
				Abort,
				PointerMove,
				FinalPosition
			),
			PenToolFsmState::DraggingHandle(_) | PenToolFsmState::PlacingAnchor => actions!(PenToolMessageDiscriminant;
				DragStart,
				DragStop,
				PointerMove,
				Confirm,
				Abort,
				RemovePreviousHandle,
				GRS,
			),
			PenToolFsmState::SplineDrawing => actions!(PenToolMessageDiscriminant;
				DragStop,
				PointerMove,
				Confirm,
				Abort,
			),
			PenToolFsmState::SplineMergingEndpoints => actions!(PenToolMessageDiscriminant;
				SplineMergeEndpoints,
			),
		}
	}
}

impl ToolTransition for PenTool {
	fn event_to_message_map(&self) -> EventToMessageMap {
		EventToMessageMap {
			tool_abort: Some(PenToolMessage::Abort.into()),
			selection_changed: Some(PenToolMessage::SelectionChanged.into()),
			working_color_changed: Some(PenToolMessage::WorkingColorChanged.into()),
			overlay_provider: Some(|overlay_context| PenToolMessage::Overlays(overlay_context).into()),
			..Default::default()
		}
	}
}
#[derive(Clone, Debug, Default)]
struct ModifierState {
	snap_angle: bool,
	lock_angle: bool,
	break_handle: bool,
	colinear: bool,
	move_anchor_with_handles: bool,
}
#[derive(Clone, Debug)]
struct LastPoint {
	id: PointId,
	pos: DVec2,
	in_segment: Option<SegmentId>,
	handle_start: DVec2,
}
#[derive(Clone, Debug, Default, PartialEq, Eq)]
enum DrawMode {
	#[default]
	/// Modifies the clicked endpoint segment, once you go to the ready mode you need to modify the handles of the next clicked endpoint segment
	BreakPath,
	/// Modifies the handle_end
	ContinuePath,
}

#[derive(Debug, Clone, Copy, PartialEq, Eq, Default)]
enum HandleMode {
	/// Pressing 'C' breaks colinearity
	Free,
	/// Pressing 'Alt': Handle length is locked
	#[default]
	ColinearLocked,
	/// Pressing 'Alt': Handles are equidistant
	ColinearEquidistant,
}

#[derive(Debug, Clone, Copy, PartialEq, Eq, Default, serde::Serialize, serde::Deserialize, specta::Type)]
pub enum ToolMode {
	#[default]
	Path,
	Spline,
}

impl fmt::Display for ToolMode {
	fn fmt(&self, f: &mut fmt::Formatter<'_>) -> fmt::Result {
		match self {
			ToolMode::Path => write!(f, "Path"),
			ToolMode::Spline => write!(f, "Spline"),
		}
	}
}

#[derive(Clone, Debug, Default)]
struct PenToolData {
	spline_mode_tool_data: SplineModeToolData,

	snap_manager: SnapManager,
	latest_points: Vec<LastPoint>,
	point_index: usize,
	handle_end: Option<DVec2>,
	next_point: DVec2,
	next_handle_start: DVec2,

	g1_continuous: bool,
	toggle_colinear_debounce: bool,

	angle: f64,
	auto_panning: AutoPanning,
	modifiers: ModifierState,

	buffering_merged_vector: bool,

	previous_handle_start_pos: DVec2,
	previous_handle_end_pos: Option<DVec2>,
	alt_press: bool,

	handle_mode: HandleMode,
	/// The point that is being dragged
	end_point: Option<PointId>,
	end_point_segment: Option<SegmentId>,
	draw_mode: DrawMode,

	snap_cache: SnapCache,
}
impl PenToolData {
	fn latest_point(&self) -> Option<&LastPoint> {
		self.latest_points.get(self.point_index)
	}

	fn latest_point_mut(&mut self) -> Option<&mut LastPoint> {
		self.latest_points.get_mut(self.point_index)
	}

	fn add_point(&mut self, point: LastPoint) {
		self.point_index = (self.point_index + 1).min(self.latest_points.len());
		self.latest_points.truncate(self.point_index);
		self.latest_points.push(point);
	}

	/// Check whether moving the initially created point.
	fn moving_start_point(&self) -> bool {
		self.latest_points.len() == 1 && self.latest_point().is_some_and(|point| point.pos == self.next_point)
	}

	// When the vector data transform changes, the positions of the points must be recalculated.
	fn recalculate_latest_points_position(&mut self, document: &DocumentMessageHandler) {
		let selected_nodes = document.network_interface.selected_nodes();
		let mut selected_layers = selected_nodes.selected_layers(document.metadata());
		if let (Some(layer), None) = (selected_layers.next(), selected_layers.next()) {
			let Some(vector_data) = document.network_interface.compute_modified_vector(layer) else {
				return;
			};
			for point in &mut self.latest_points {
				let Some(pos) = vector_data.point_domain.position_from_id(point.id) else {
					continue;
				};
				point.pos = pos;
				point.handle_start = point.pos;
			}
		}
	}

	/// If the user places the anchor on top of the previous anchor, it becomes sharp and the outgoing handle may be dragged.
	fn bend_from_previous_point(&mut self, snap_data: SnapData, transform: DAffine2, layer: LayerNodeIdentifier, preferences: &PreferencesMessageHandler) {
		self.g1_continuous = true;
		let document = snap_data.document;
		self.next_handle_start = self.next_point;
		let vector_data = document.network_interface.compute_modified_vector(layer).unwrap();

		// Break the control
		let Some((last_pos, id)) = self.latest_point().map(|point| (point.pos, point.id)) else { return };

		let transform = document.metadata().document_to_viewport * transform;
		let on_top = transform.transform_point2(self.next_point).distance_squared(transform.transform_point2(last_pos)) < crate::consts::SNAP_POINT_TOLERANCE.powi(2);
		if on_top {
			self.handle_end = None;
			self.handle_mode = HandleMode::Free;

			// Update `end_point_segment` that was clicked on
			self.store_clicked_endpoint(document, &transform, snap_data.input, preferences);

			if self.modifiers.lock_angle {
				self.set_lock_angle(&vector_data, id, self.end_point_segment);
				let last_segment = self.end_point_segment;
				let Some(point) = self.latest_point_mut() else { return };
				point.in_segment = last_segment;
				return;
			}

			if let Some(point) = self.latest_point_mut() {
				point.in_segment = None;
			}
		}
	}

	fn finish_placing_handle(&mut self, snap_data: SnapData, transform: DAffine2, preferences: &PreferencesMessageHandler, responses: &mut VecDeque<Message>) -> Option<PenToolFsmState> {
		let document = snap_data.document;
		let next_handle_start = self.next_handle_start;
		let handle_start = self.latest_point()?.handle_start;
		let mouse = snap_data.input.mouse.position;
		let Some(handle_end) = self.handle_end else {
			responses.add(DocumentMessage::EndTransaction);
			self.handle_end = Some(next_handle_start);
			self.place_anchor(snap_data, transform, mouse, preferences, responses);
			self.latest_point_mut()?.handle_start = next_handle_start;
			return None;
		};
		let next_point = self.next_point;
		self.place_anchor(snap_data, transform, mouse, preferences, responses);
		let handles = [handle_start - self.latest_point()?.pos, handle_end - next_point].map(Some);

		// Get close path
		let mut end = None;
		let selected_nodes = document.network_interface.selected_nodes();
		let mut selected_layers = selected_nodes.selected_layers(document.metadata());
		let layer = selected_layers.next().filter(|_| selected_layers.next().is_none())?;
		let vector_data = document.network_interface.compute_modified_vector(layer)?;
		let start = self.latest_point()?.id;
		let transform = document.metadata().document_to_viewport * transform;
		for id in vector_data.extendable_points(preferences.vector_meshes).filter(|&point| point != start) {
			let Some(pos) = vector_data.point_domain.position_from_id(id) else { continue };
			let transformed_distance_between_squared = transform.transform_point2(pos).distance_squared(transform.transform_point2(next_point));
			let snap_point_tolerance_squared = crate::consts::SNAP_POINT_TOLERANCE.powi(2);
			if transformed_distance_between_squared < snap_point_tolerance_squared {
				end = Some(id);
			}
		}
		let close_subpath = end.is_some();

		// Generate new point if not closing
		let end = end.unwrap_or_else(|| {
			let end = PointId::generate();
			let modification_type = VectorModificationType::InsertPoint { id: end, position: next_point };
			responses.add(GraphOperationMessage::Vector { layer, modification_type });

			end
		});

		// Store the segment
		let id = SegmentId::generate();
		self.end_point_segment = Some(id);

		let points = [start, end];
		let modification_type = VectorModificationType::InsertSegment { id, points, handles };
		responses.add(GraphOperationMessage::Vector { layer, modification_type });

		// Mirror
		if let Some(last_segment) = self.latest_point().and_then(|point| point.in_segment) {
			responses.add(GraphOperationMessage::Vector {
				layer,
				modification_type: VectorModificationType::SetG1Continuous {
					handles: [HandleId::end(last_segment), HandleId::primary(id)],
					enabled: true,
				},
			});
		}
		if !close_subpath {
			self.add_point(LastPoint {
				id: end,
				pos: next_point,
				in_segment: self.g1_continuous.then_some(id),
				handle_start: next_handle_start,
			});
		}
		responses.add(DocumentMessage::EndTransaction);
		Some(if close_subpath { PenToolFsmState::Ready } else { PenToolFsmState::PlacingAnchor })
	}

	#[allow(clippy::too_many_arguments)]
	/// Calculates snap position delta while moving anchor and its handles.
	fn space_anchor_handle_snap(
		&mut self,
		viewport_to_document: &DAffine2,
		transform: &DAffine2,
		snap_data: &SnapData<'_>,
		mouse: &DVec2,
		vector_data: &VectorData,
		input: &InputPreprocessorMessageHandler,
		is_start: bool,
	) -> Option<DVec2> {
		let snap = &mut self.snap_manager;
		let snap_data = SnapData::new_snap_cache(snap_data.document, input, &self.snap_cache);

		let document_pos = viewport_to_document.transform_point2(*mouse);

		let offset = transform.transform_point2(self.next_point - self.next_handle_start);

		let handle_start = SnapCandidatePoint::handle(document_pos);
		let anchor = SnapCandidatePoint::handle(document_pos + offset);

		let snapped_near_handle_start = snap.free_snap(&snap_data, &handle_start, SnapTypeConfiguration::default());
		let snapped_anchor = snap.free_snap(&snap_data, &anchor, SnapTypeConfiguration::default());

		let handle_snap_option = if let Some(handle_end) = self.handle_end {
			let handle_offset = transform.transform_point2(handle_end - self.next_handle_start);
			let handle_snap = SnapCandidatePoint::handle(document_pos + handle_offset);
			Some((handle_end, handle_snap))
		} else {
			// Otherwise use either primary or end handle based on is_start flag
			if is_start {
				let primary_handle_id = ManipulatorPointId::PrimaryHandle(self.end_point_segment.unwrap());
				match primary_handle_id.get_position(vector_data) {
					Some(primary_handle) => {
						let handle_offset = transform.transform_point2(primary_handle - self.next_handle_start);
						let handle_snap = SnapCandidatePoint::handle(document_pos + handle_offset);
						Some((primary_handle, handle_snap))
					}
					None => None,
				}
			} else {
				let end_handle = self.end_point_segment.and_then(|handle| ManipulatorPointId::EndHandle(handle).get_position(vector_data));
				match end_handle {
					Some(end_handle) => {
						let handle_offset = transform.transform_point2(end_handle - self.next_handle_start);
						let handle_snap = SnapCandidatePoint::handle(document_pos + handle_offset);
						Some((end_handle, handle_snap))
					}
					None => None,
				}
			}
		};

		let mut delta: DVec2;
		let best_snapped = if snapped_near_handle_start.other_snap_better(&snapped_anchor) {
			delta = snapped_anchor.snapped_point_document - transform.transform_point2(self.next_point);
			snapped_anchor
		} else {
			delta = snapped_near_handle_start.snapped_point_document - transform.transform_point2(self.next_handle_start);
			snapped_near_handle_start
		};

		let Some((handle, handle_snap)) = handle_snap_option else {
			snap.update_indicator(best_snapped);
			return Some(transform.inverse().transform_vector2(delta));
		};

		let snapped_handle = snap.free_snap(&snap_data, &handle_snap, SnapTypeConfiguration::default());

		if best_snapped.other_snap_better(&snapped_handle) {
			delta = snapped_handle.snapped_point_document - transform.transform_point2(handle);
			snap.update_indicator(snapped_handle);
		} else {
			snap.update_indicator(best_snapped);
		}

		// Transform delta back to original coordinate space
		Some(transform.inverse().transform_vector2(delta))
	}

	/// Handles moving the initially created point
	fn handle_single_point_path_drag(&mut self, delta: DVec2, layer: LayerNodeIdentifier, responses: &mut VecDeque<Message>) -> Option<PenToolFsmState> {
		self.next_handle_start += delta;
		self.next_point += delta;

		let Some(latest) = self.latest_point_mut() else {
			return Some(PenToolFsmState::DraggingHandle(self.handle_mode));
		};

		latest.pos += delta;

		let modification_type = VectorModificationType::ApplyPointDelta { point: latest.id, delta };

		responses.add(GraphOperationMessage::Vector { layer, modification_type });

		responses.add(OverlaysMessage::Draw);
		Some(PenToolFsmState::DraggingHandle(self.handle_mode))
	}

	fn move_anchor_and_handles(&mut self, delta: DVec2, layer: LayerNodeIdentifier, responses: &mut VecDeque<Message>, is_start: bool, vector_data: &VectorData) {
		if let Some(latest_pt) = self.latest_point_mut() {
			latest_pt.pos += delta;
		}

		let Some(end_point) = self.end_point else { return };

		// Move anchor point
		let modification_type_anchor = VectorModificationType::ApplyPointDelta { point: end_point, delta };

		responses.add(GraphOperationMessage::Vector {
			layer,
			modification_type: modification_type_anchor,
		});

		// Check if the opposite handle exist and move it
		let Some(segment) = self.end_point_segment else { return };
		// Get handle positions
		let handle_end = ManipulatorPointId::EndHandle(segment).get_position(vector_data);
		let handle_start = ManipulatorPointId::PrimaryHandle(segment).get_position(vector_data);

		let handle_modification_type: Option<VectorModificationType> = if is_start {
			let Some(handle_start) = handle_start else { return };
			Some(VectorModificationType::SetPrimaryHandle {
				segment,
				relative_position: handle_start + delta - self.next_point,
			})
		} else {
			let Some(handle_end) = handle_end else { return };
			Some(VectorModificationType::SetEndHandle {
				segment,
				relative_position: handle_end + delta - self.next_point,
			})
		};

		if let Some(modification_type) = handle_modification_type {
			responses.add(GraphOperationMessage::Vector { layer, modification_type });
		}
	}

	fn drag_handle(
		&mut self,
		snap_data: SnapData,
		transform: DAffine2,
		mouse: DVec2,
		responses: &mut VecDeque<Message>,
		layer: Option<LayerNodeIdentifier>,
		input: &InputPreprocessorMessageHandler,
	) -> Option<PenToolFsmState> {
		let colinear = (self.handle_mode == HandleMode::ColinearEquidistant && self.modifiers.break_handle) || (self.handle_mode == HandleMode::ColinearLocked && !self.modifiers.break_handle);
		let document = snap_data.document;
		let Some(layer) = layer else { return Some(PenToolFsmState::DraggingHandle(self.handle_mode)) };
		let vector_data = document.network_interface.compute_modified_vector(layer)?;
		let viewport_to_document = document.metadata().document_to_viewport.inverse();

		// Check if the handle is the start of the segment
		let mut is_start = false;
		if let Some((anchor, segment)) = self.end_point.zip(self.end_point_segment) {
			is_start = vector_data.segment_start_from_id(segment) == Some(anchor);
		}

		if self.modifiers.move_anchor_with_handles {
			let Some(delta) = self.space_anchor_handle_snap(&viewport_to_document, &transform, &snap_data, &mouse, &vector_data, input, is_start) else {
				return Some(PenToolFsmState::DraggingHandle(self.handle_mode));
			};

			if self.moving_start_point() {
				return self.handle_single_point_path_drag(delta, layer, responses);
			}

			self.next_handle_start += delta;
			self.next_point += delta;

			if let Some(handle) = self.handle_end.as_mut() {
				*handle += delta;
			} else {
				self.move_anchor_and_handles(delta, layer, responses, is_start, &vector_data);
			}
			responses.add(OverlaysMessage::Draw);
			return Some(PenToolFsmState::DraggingHandle(self.handle_mode));
		}

		self.next_handle_start = self.compute_snapped_angle(snap_data.clone(), transform, colinear, mouse, Some(self.next_point), false);

		match self.handle_mode {
			HandleMode::ColinearLocked | HandleMode::ColinearEquidistant => {
				self.g1_continuous = true;
				self.colinear(responses, layer, &vector_data, is_start);
				self.adjust_handle_length(responses, layer, &vector_data, is_start);
			}
			HandleMode::Free => {
				self.g1_continuous = false;
			}
		}

		responses.add(OverlaysMessage::Draw);

		Some(PenToolFsmState::DraggingHandle(self.handle_mode))
	}

	/// Makes the opposite handle equidistant or locks its length.
	fn adjust_handle_length(&mut self, responses: &mut VecDeque<Message>, layer: LayerNodeIdentifier, vector_data: &VectorData, is_start: bool) {
		match self.handle_mode {
			HandleMode::ColinearEquidistant => self.adjust_equidistant_handle(responses, layer, vector_data, is_start),
			HandleMode::ColinearLocked => self.adjust_locked_length_handle(responses, layer, is_start),
			HandleMode::Free => {} // No adjustments needed in free mode
		}
	}

	fn colinear(&mut self, responses: &mut VecDeque<Message>, layer: LayerNodeIdentifier, vector_data: &VectorData, is_start: bool) {
		let Some(direction) = (self.next_point - self.next_handle_start).try_normalize() else {
			log::trace!("Skipping colinear adjustment: handle_start and anchor_point are too close!");
			return;
		};

		let Some(handle_offset) = self.get_handle_offset(vector_data, is_start) else {
			return;
		};
		let new_handle_position = self.next_point + handle_offset * direction;

		self.update_handle_position(new_handle_position, responses, layer, is_start);
	}

	fn get_handle_offset(&self, vector_data: &VectorData, is_start: bool) -> Option<f64> {
		if is_start {
			let segment = self.end_point_segment?;
			let handle = ManipulatorPointId::PrimaryHandle(segment).get_position(vector_data)?;
			return Some((handle - self.next_point).length());
		}

		self.handle_end.map(|handle| (handle - self.next_point).length()).or_else(|| {
			self.end_point_segment
				.and_then(|segment| Some((ManipulatorPointId::EndHandle(segment).get_position(vector_data)? - self.next_point).length()))
		})
	}

	fn adjust_equidistant_handle(&mut self, responses: &mut VecDeque<Message>, layer: LayerNodeIdentifier, vector_data: &VectorData, is_start: bool) {
		if self.modifiers.break_handle {
			self.store_handle(vector_data, is_start);
			self.alt_press = true;
			let new_position = self.next_point * 2. - self.next_handle_start;
			self.update_handle_position(new_position, responses, layer, is_start);
		} else {
			self.restore_previous_handle(responses, layer, is_start);
		}
	}

	fn adjust_locked_length_handle(&mut self, responses: &mut VecDeque<Message>, layer: LayerNodeIdentifier, is_start: bool) {
		if !self.modifiers.break_handle {
			let new_position = self.next_point * 2. - self.next_handle_start;
			self.update_handle_position(new_position, responses, layer, is_start);
		}
	}

	/// Temporarily stores the opposite handle position to revert back when Alt is released in equidistant mode.
	fn store_handle(&mut self, vector_data: &VectorData, is_start: bool) {
		if !self.alt_press {
			self.previous_handle_end_pos = if is_start {
				let Some(segment) = self.end_point_segment else { return };
				ManipulatorPointId::PrimaryHandle(segment).get_position(vector_data)
			} else {
				self.handle_end.or_else(|| {
					let segment = self.end_point_segment?;
					ManipulatorPointId::EndHandle(segment).get_position(vector_data)
				})
			}
		}
	}

	fn restore_previous_handle(&mut self, responses: &mut VecDeque<Message>, layer: LayerNodeIdentifier, is_start: bool) {
		if self.alt_press {
			self.alt_press = false;
			if let Some(previous_handle) = self.previous_handle_end_pos {
				self.update_handle_position(previous_handle, responses, layer, is_start);
			}
			self.previous_handle_end_pos = None; // Reset storage
		}
	}

	fn update_handle_position(&mut self, new_position: DVec2, responses: &mut VecDeque<Message>, layer: LayerNodeIdentifier, is_start: bool) {
		let relative_position = new_position - self.next_point;

		if is_start {
			let modification_type = VectorModificationType::SetPrimaryHandle {
				segment: self
					.end_point_segment
					.expect("In update_handle_position(), if `is_start` is true then `end_point_segment` should exist"),
				relative_position,
			};
			responses.add(GraphOperationMessage::Vector { layer, modification_type });
			return;
		}

		if let Some(handle) = self.handle_end.as_mut() {
			*handle = new_position;
		} else {
			let Some(segment) = self.end_point_segment else { return };
			let modification_type = VectorModificationType::SetEndHandle { segment, relative_position };
			responses.add(GraphOperationMessage::Vector { layer, modification_type });
		}
	}

	fn place_anchor(&mut self, snap_data: SnapData, transform: DAffine2, mouse: DVec2, preferences: &PreferencesMessageHandler, responses: &mut VecDeque<Message>) -> Option<PenToolFsmState> {
		let document = snap_data.document;

		let relative = self.latest_point().map(|point| point.pos);
		self.next_point = self.compute_snapped_angle(snap_data, transform, false, mouse, relative, true);

		let selected_nodes = document.network_interface.selected_nodes();
		let mut selected_layers = selected_nodes.selected_layers(document.metadata());
		let layer = selected_layers.next().filter(|_| selected_layers.next().is_none())?;
		let vector_data = document.network_interface.compute_modified_vector(layer)?;
		let transform = document.metadata().document_to_viewport * transform;
		for point in vector_data.extendable_points(preferences.vector_meshes) {
			let Some(pos) = vector_data.point_domain.position_from_id(point) else { continue };
			let transformed_distance_between_squared = transform.transform_point2(pos).distance_squared(transform.transform_point2(self.next_point));
			let snap_point_tolerance_squared = crate::consts::SNAP_POINT_TOLERANCE.powi(2);
			if transformed_distance_between_squared < snap_point_tolerance_squared {
				self.next_point = pos;
			}
		}
		if let Some(handle_end) = self.handle_end.as_mut() {
			*handle_end = self.next_point;
			self.next_handle_start = self.next_point;
		}
		responses.add(OverlaysMessage::Draw);

		Some(PenToolFsmState::PlacingAnchor)
	}

	/// Snap the angle of the line from relative to position if the key is pressed.
	fn compute_snapped_angle(&mut self, snap_data: SnapData, transform: DAffine2, colinear: bool, mouse: DVec2, relative: Option<DVec2>, neighbor: bool) -> DVec2 {
		let ModifierState { snap_angle, lock_angle, .. } = self.modifiers;
		let document = snap_data.document;
		let mut document_pos = document.metadata().document_to_viewport.inverse().transform_point2(mouse);
		let snap = &mut self.snap_manager;

		let neighbors = relative.filter(|_| neighbor).map_or(Vec::new(), |neighbor| vec![neighbor]);

		let config = SnapTypeConfiguration::default();
		if let Some(relative) = relative
			.map(|layer| transform.transform_point2(layer))
			.filter(|&relative| (snap_angle || lock_angle) && (relative - document_pos).length_squared() > f64::EPSILON * 100.)
		{
			let resolution = LINE_ROTATE_SNAP_ANGLE.to_radians();

			let angle = if lock_angle {
				self.angle
			} else if (relative - document_pos) != DVec2::ZERO && !lock_angle {
				(-(relative - document_pos).angle_to(DVec2::X) / resolution).round() * resolution
			} else {
				self.angle
			};
			document_pos = relative - (relative - document_pos).project_onto(DVec2::new(angle.cos(), angle.sin()));

			let constraint = SnapConstraint::Line {
				origin: relative,
				direction: document_pos - relative,
			};
			let near_point = SnapCandidatePoint::handle_neighbors(document_pos, neighbors.clone());
			let far_point = SnapCandidatePoint::handle_neighbors(2. * relative - document_pos, neighbors);
			if colinear {
				let snapped = snap.constrained_snap(&snap_data, &near_point, constraint, config);
				let snapped_far = snap.constrained_snap(&snap_data, &far_point, constraint, config);
				document_pos = if snapped_far.other_snap_better(&snapped) {
					snapped.snapped_point_document
				} else {
					2. * relative - snapped_far.snapped_point_document
				};
				snap.update_indicator(if snapped_far.other_snap_better(&snapped) { snapped } else { snapped_far });
			} else {
				let snapped = snap.constrained_snap(&snap_data, &near_point, constraint, config);
				document_pos = snapped.snapped_point_document;
				snap.update_indicator(snapped);
			}
		} else if let Some(relative) = relative.map(|layer| transform.transform_point2(layer)).filter(|_| colinear) {
			let snapped = snap.free_snap(&snap_data, &SnapCandidatePoint::handle_neighbors(document_pos, neighbors.clone()), config);
			let snapped_far = snap.free_snap(&snap_data, &SnapCandidatePoint::handle_neighbors(2. * relative - document_pos, neighbors), config);
			document_pos = if snapped_far.other_snap_better(&snapped) {
				snapped.snapped_point_document
			} else {
				2. * relative - snapped_far.snapped_point_document
			};
			snap.update_indicator(if snapped_far.other_snap_better(&snapped) { snapped } else { snapped_far });
		} else {
			let snapped = snap.free_snap(&snap_data, &SnapCandidatePoint::handle_neighbors(document_pos, neighbors), config);
			document_pos = snapped.snapped_point_document;
			snap.update_indicator(snapped);
		}

		if let Some(relative) = relative.map(|layer| transform.transform_point2(layer)) {
			if (relative - document_pos) != DVec2::ZERO && (relative - document_pos).length_squared() > f64::EPSILON * 100. {
				self.angle = -(relative - document_pos).angle_to(DVec2::X)
			}
		}

		transform.inverse().transform_point2(document_pos)
	}

	fn create_initial_point(
		&mut self,
		document: &DocumentMessageHandler,
		input: &InputPreprocessorMessageHandler,
		responses: &mut VecDeque<Message>,
		tool_options: &PenOptions,
		append: bool,
		preferences: &PreferencesMessageHandler,
	) {
		let point = SnapCandidatePoint::handle(document.metadata().document_to_viewport.inverse().transform_point2(input.mouse.position));
		let snapped = self.snap_manager.free_snap(&SnapData::new(document, input), &point, SnapTypeConfiguration::default());
		let viewport = document.metadata().document_to_viewport.transform_point2(snapped.snapped_point_document);

		let selected_nodes = document.network_interface.selected_nodes();
		self.handle_end = None;

		let tolerance = crate::consts::SNAP_POINT_TOLERANCE;
		let extension_choice = should_extend(document, viewport, tolerance, selected_nodes.selected_layers(document.metadata()), preferences);
		if let Some((layer, point, position)) = extension_choice {
			self.extend_existing_path(document, layer, point, position, responses);
			return;
		}

		if append {
			if let Some((layer, point, _)) = closest_point(document, viewport, tolerance, document.metadata().all_layers(), |_| false, preferences) {
				let vector_data = document.network_interface.compute_modified_vector(layer).unwrap();
				let segment = vector_data.all_connected(point).collect::<Vec<_>>().first().map(|s| s.segment);

				if self.modifiers.lock_angle {
					self.set_lock_angle(&vector_data, point, segment);
				}
			}
			self.end_point_segment = None;
			let mut selected_layers_except_artboards = selected_nodes.selected_layers_except_artboards(&document.network_interface);
			let existing_layer = selected_layers_except_artboards.next().filter(|_| selected_layers_except_artboards.next().is_none());
			if let Some(layer) = existing_layer {
				// Add point to existing layer
				responses.add(PenToolMessage::AddPointLayerPosition { layer, viewport });
				return;
			}
		}

		if let Some((layer, point, _position)) = closest_point(document, viewport, tolerance, document.metadata().all_layers(), |_| false, preferences) {
			let vector_data = document.network_interface.compute_modified_vector(layer).unwrap();
			let segment = vector_data.all_connected(point).collect::<Vec<_>>().first().map(|s| s.segment);

			if self.modifiers.lock_angle {
				self.set_lock_angle(&vector_data, point, segment);
				self.handle_mode = HandleMode::Free;
			}
		}

		// New path layer
		let node_type = resolve_document_node_type("Path").expect("Path node does not exist");
		let nodes = vec![(NodeId(0), node_type.default_node_template())];

		let parent = document.new_layer_bounding_artboard(input);
		let layer = graph_modification_utils::new_custom(NodeId::new(), nodes, parent, responses);
		tool_options.fill.apply_fill(layer, responses);
		tool_options.stroke.apply_stroke(tool_options.line_weight, layer, responses);
		self.end_point_segment = None;
		self.draw_mode = DrawMode::ContinuePath;
		responses.add(NodeGraphMessage::SelectedNodesSet { nodes: vec![layer.to_node()] });

		// This causes the following message to be run only after the next graph evaluation runs and the transforms are updated
		responses.add(Message::StartBuffer);
		// It is necessary to defer this until the transform of the layer can be accurately computed (quite hacky)
		responses.add(PenToolMessage::AddPointLayerPosition { layer, viewport });
	}

	/// Perform extension of an existing path
	fn extend_existing_path(&mut self, document: &DocumentMessageHandler, layer: LayerNodeIdentifier, point: PointId, position: DVec2, responses: &mut VecDeque<Message>) {
		let vector_data = document.network_interface.compute_modified_vector(layer);
		let (handle_start, in_segment) = if let Some(vector_data) = &vector_data {
			vector_data
				.segment_bezier_iter()
				.find_map(|(segment_id, bezier, start, end)| {
					let is_end = point == end;
					let is_start = point == start;
					if !is_end && !is_start {
						return None;
					}

					let handle = match bezier.handles {
						BezierHandles::Cubic { handle_start, handle_end, .. } => {
							if is_start {
								handle_start
							} else {
								handle_end
							}
						}
						BezierHandles::Quadratic { handle } => handle,
						_ => return None,
					};
					Some((segment_id, is_end, handle))
				})
				.map(|(segment_id, is_end, handle)| {
					let mirrored_handle = position * 2. - handle;
					let in_segment = if is_end { Some(segment_id) } else { None };
					(mirrored_handle, in_segment)
				})
				.unwrap_or_else(|| (position, None))
		} else {
			(position, None)
		};

		let in_segment = if self.modifiers.lock_angle { self.end_point_segment } else { in_segment };

		self.add_point(LastPoint {
			id: point,
			pos: position,
			in_segment,
			handle_start,
		});

		responses.add(NodeGraphMessage::SelectedNodesSet { nodes: vec![layer.to_node()] });

		self.next_point = position;
		self.next_handle_start = handle_start;
		let vector_data = document.network_interface.compute_modified_vector(layer).unwrap();
		let segment = vector_data.all_connected(point).collect::<Vec<_>>().first().map(|s| s.segment);

		if self.modifiers.lock_angle {
			self.set_lock_angle(&vector_data, point, segment);
		}
		self.handle_mode = HandleMode::Free;
	}

	// Stores the segment and point ID of the clicked endpoint
	fn store_clicked_endpoint(&mut self, document: &DocumentMessageHandler, transform: &DAffine2, input: &InputPreprocessorMessageHandler, preferences: &PreferencesMessageHandler) {
		let mut manipulators = HashMap::with_hasher(NoHashBuilder);
		let mut unselected = Vec::new();
		let mut layer_manipulators = HashSet::with_hasher(NoHashBuilder);

		let point = SnapCandidatePoint::handle(document.metadata().document_to_viewport.inverse().transform_point2(input.mouse.position));

		let snapped = self.snap_manager.free_snap(&SnapData::new(document, input), &point, SnapTypeConfiguration::default());
		let viewport = document.metadata().document_to_viewport.transform_point2(snapped.snapped_point_document);

		let tolerance = crate::consts::SNAP_POINT_TOLERANCE;

		if let Some((layer, point, _position)) = closest_point(document, viewport, tolerance, document.metadata().all_layers(), |_| false, preferences) {
			self.end_point = Some(point);
			let vector_data = document.network_interface.compute_modified_vector(layer).unwrap();
			let segment = vector_data.all_connected(point).collect::<Vec<_>>().first().map(|s| s.segment);
			self.end_point_segment = segment;
			layer_manipulators.insert(point);
			for (&id, &position) in vector_data.point_domain.ids().iter().zip(vector_data.point_domain.positions()) {
				if id == point {
					continue;
				}
				unselected.push(SnapCandidatePoint::handle(transform.transform_point2(position)))
			}
			manipulators.insert(layer, layer_manipulators);
			self.snap_cache = SnapCache { manipulators, unselected }
		}
	}

	fn set_lock_angle(&mut self, vector_data: &VectorData, anchor: PointId, segment: Option<SegmentId>) {
		let anchor_position = vector_data.point_domain.position_from_id(anchor);

		let Some((anchor_position, segment)) = anchor_position.zip(segment) else {
			self.handle_mode = HandleMode::Free;
			return;
		};

		// Closure to check if a point is the start or end of a segment
		let is_start = |point: PointId, segment: SegmentId| vector_data.segment_start_from_id(segment) == Some(point);

		let end_handle = ManipulatorPointId::EndHandle(segment).get_position(vector_data);
		let start_handle = ManipulatorPointId::PrimaryHandle(segment).get_position(vector_data);

		let start_point = if is_start(anchor, segment) {
			vector_data.segment_end_from_id(segment).and_then(|id| vector_data.point_domain.position_from_id(id))
		} else {
			vector_data.segment_start_from_id(segment).and_then(|id| vector_data.point_domain.position_from_id(id))
		};

		let required_handle = if is_start(anchor, segment) {
			start_handle
				.filter(|&handle| handle != anchor_position)
				.or(end_handle.filter(|&handle| Some(handle) != start_point))
				.or(start_point)
		} else {
			end_handle
				.filter(|&handle| handle != anchor_position)
				.or(start_handle.filter(|&handle| Some(handle) != start_point))
				.or(start_point)
		};

		if let Some(required_handle) = required_handle {
			self.angle = -(required_handle - anchor_position).angle_to(DVec2::X);
			self.handle_mode = HandleMode::ColinearEquidistant;
		}
	}

	fn add_point_layer_position(&mut self, document: &DocumentMessageHandler, responses: &mut VecDeque<Message>, layer: LayerNodeIdentifier, viewport: DVec2) {
		// Add the first point
		let id = PointId::generate();
		let pos = document.metadata().transform_to_viewport(layer).inverse().transform_point2(viewport);
		let modification_type = VectorModificationType::InsertPoint { id, position: pos };
		responses.add(GraphOperationMessage::Vector { layer, modification_type });
		self.add_point(LastPoint {
			id,
			pos,
			in_segment: None,
			handle_start: pos,
		});
		self.next_point = pos;
		self.next_handle_start = pos;
		self.handle_end = None;
	}
}

impl Fsm for PenToolFsmState {
	type ToolData = PenToolData;
	type ToolOptions = PenOptions;

	fn transition(self, event: ToolMessage, tool_data: &mut Self::ToolData, tool_action_data: &mut ToolActionHandlerData, tool_options: &Self::ToolOptions, responses: &mut VecDeque<Message>) -> Self {
		let ToolActionHandlerData {
			document,
			global_tool_data,
			input,
			shape_editor,
			preferences,
			..
		} = tool_action_data;

		let selected_nodes = document.network_interface.selected_nodes();
		let mut selected_layers = selected_nodes.selected_layers(document.metadata());
		let layer = selected_layers.next().filter(|_| selected_layers.next().is_none());
		let mut transform = layer.map(|layer| document.metadata().transform_to_document(layer)).unwrap_or_default();

		if !transform.inverse().is_finite() {
			let parent_transform = layer.and_then(|layer| layer.parent(document.metadata())).map(|layer| document.metadata().transform_to_document(layer));

			transform = parent_transform.unwrap_or(DAffine2::IDENTITY);
		}

		if !transform.inverse().is_finite() {
			transform = DAffine2::IDENTITY;
		}

		let ToolMessage::Pen(event) = event else { return self };
		match (self, event) {
			(state, PenToolMessage::ToolModeChanged) => {
				if !matches!(state, PenToolFsmState::Ready) {
					responses.add(PenToolMessage::Abort);
					responses.add(PenToolMessage::ToolModeChanged);
					return state;
				}
				state
			}
			(PenToolFsmState::SplineDrawing, PenToolMessage::DragStop) => {
				let tool_data = &mut tool_data.spline_mode_tool_data;
				// The first DragStop event will be ignored to prevent insertion of new point.
				if tool_data.extend {
					tool_data.extend = false;
					return PenToolFsmState::SplineDrawing;
				}
				if tool_data.current_layer.is_none() {
					return PenToolFsmState::Ready;
				};
				tool_data.next_point = tool_data.snapped_point(document, input).snapped_point_document;
				if tool_data.points.last().map_or(true, |last_pos| last_pos.1.distance(tool_data.next_point) > DRAG_THRESHOLD) {
					let preview_point = tool_data.preview_point;
					extend_spline(tool_data, false, responses);
					tool_data.preview_point = preview_point;

					if try_merging_latest_endpoint(document, tool_data, preferences).is_some() {
						responses.add(PenToolMessage::Confirm);
					}
				}

				PenToolFsmState::SplineDrawing
			}
			(
				PenToolFsmState::SplineDrawing,
				PenToolMessage::PointerMove {
					snap_angle,
					break_handle,
					lock_angle,
					colinear,
				},
			) => {
				let tool_data = &mut tool_data.spline_mode_tool_data;
				let Some(layer) = tool_data.current_layer else { return PenToolFsmState::Ready };
				let ignore = |cp: PointId| tool_data.preview_point.is_some_and(|pp| pp == cp) || tool_data.points.last().is_some_and(|(ep, _)| *ep == cp);
				let join_point = closest_point(document, input.mouse.position, PATH_JOIN_THRESHOLD, vec![layer].into_iter(), ignore, preferences);

				// Endpoints snapping
				if let Some((_, _, point)) = join_point {
					tool_data.next_point = point;
					tool_data.snap_manager.clear_indicator();
				} else {
					let snapped_point = tool_data.snapped_point(document, input);
					tool_data.next_point = snapped_point.snapped_point_document;
					tool_data.snap_manager.update_indicator(snapped_point);
				}

				extend_spline(tool_data, true, responses);

				// Auto-panning
				let messages = [
					PenToolMessage::PointerOutsideViewport {
						snap_angle,
						break_handle,
						lock_angle,
						colinear,
					}
					.into(),
					PenToolMessage::PointerMove {
						snap_angle,
						break_handle,
						lock_angle,
						colinear,
					}
					.into(),
				];
				tool_data.auto_panning.setup_by_mouse_position(input, &messages, responses);

				PenToolFsmState::SplineDrawing
			}
			(PenToolFsmState::SplineDrawing, PenToolMessage::PointerOutsideViewport { .. }) => {
				let tool_data = &mut tool_data.spline_mode_tool_data;
				// Auto-panning
				let _ = tool_data.auto_panning.shift_viewport(input, responses);

				PenToolFsmState::SplineDrawing
			}
			(PenToolFsmState::SplineDrawing, PenToolMessage::Confirm) => {
				let tool_data = &mut tool_data.spline_mode_tool_data;
				if tool_data.points.len() >= 2 {
					delete_preview(tool_data, responses);
				}
				responses.add(PenToolMessage::SplineMergeEndpoints);
				PenToolFsmState::SplineMergingEndpoints
			}
			(PenToolFsmState::SplineDrawing, PenToolMessage::Abort) => {
				responses.add(DocumentMessage::AbortTransaction);
				PenToolFsmState::Ready
			}
			(PenToolFsmState::SplineMergingEndpoints, PenToolMessage::SplineMergeEndpoints) => {
				let tool_data = &mut tool_data.spline_mode_tool_data;
				let Some(current_layer) = tool_data.current_layer else { return PenToolFsmState::Ready };

				if let Some(&layer) = tool_data.merge_layers.iter().last() {
					merge_layers(document, current_layer, layer, responses);
					tool_data.merge_layers.remove(&layer);

					responses.add(PenToolMessage::SplineMergeEndpoints);
					return PenToolFsmState::SplineMergingEndpoints;
				}

				let Some((start_endpoint, _)) = tool_data.points.first() else { return PenToolFsmState::Ready };
				let Some((last_endpoint, _)) = tool_data.points.last() else { return PenToolFsmState::Ready };

				if let Some((position, second_endpoint)) = tool_data.merge_endpoints.pop() {
					let first_endpoint = match position {
						EndpointPosition::Start => *start_endpoint,
						EndpointPosition::End => *last_endpoint,
					};
					merge_points(document, current_layer, first_endpoint, second_endpoint, responses);

					responses.add(PenToolMessage::SplineMergeEndpoints);
					return PenToolFsmState::SplineMergingEndpoints;
				}

				responses.add(DocumentMessage::EndTransaction);
				PenToolFsmState::Ready
			}
			(PenToolFsmState::PlacingAnchor | PenToolFsmState::GRSHandle, PenToolMessage::GRS { grab, rotate, scale }) => {
				let Some(layer) = layer else { return PenToolFsmState::PlacingAnchor };

				let Some(latest) = tool_data.latest_point() else { return PenToolFsmState::PlacingAnchor };
				if latest.handle_start == latest.pos {
					return PenToolFsmState::PlacingAnchor;
				}

				let viewport = document.metadata().transform_to_viewport(layer);
				let last_point = viewport.transform_point2(latest.pos);
				let handle = viewport.transform_point2(latest.handle_start);

				if input.keyboard.key(grab) {
					responses.add(TransformLayerMessage::BeginGrabPen { last_point, handle });
				} else if input.keyboard.key(rotate) {
					responses.add(TransformLayerMessage::BeginRotatePen { last_point, handle });
				} else if input.keyboard.key(scale) {
					responses.add(TransformLayerMessage::BeginScalePen { last_point, handle });
				}

				tool_data.previous_handle_start_pos = latest.handle_start;

				// Store the handle_end position
				let segment = tool_data.end_point_segment;
				if let Some(segment) = segment {
					let vector_data = document.network_interface.compute_modified_vector(layer).unwrap();
					tool_data.previous_handle_end_pos = ManipulatorPointId::EndHandle(segment).get_position(&vector_data);
				}
				PenToolFsmState::GRSHandle
			}
			(PenToolFsmState::GRSHandle, PenToolMessage::FinalPosition { final_position }) => {
				let Some(layer) = layer else { return PenToolFsmState::GRSHandle };
				let vector_data = document.network_interface.compute_modified_vector(layer);
				let Some(vector_data) = vector_data else { return PenToolFsmState::GRSHandle };

				if let Some(latest_pt) = tool_data.latest_point_mut() {
					let layer_space_to_viewport = document.metadata().transform_to_viewport(layer);
					let final_pos = layer_space_to_viewport.inverse().transform_point2(final_position);
					latest_pt.handle_start = final_pos;
				}

				responses.add(OverlaysMessage::Draw);

				// Making the end handle colinear
				match tool_data.handle_mode {
					HandleMode::Free => {}
					HandleMode::ColinearEquidistant | HandleMode::ColinearLocked => {
						if let Some((latest, segment)) = tool_data.latest_point().zip(tool_data.end_point_segment) {
							let Some(direction) = (latest.pos - latest.handle_start).try_normalize() else {
								return PenToolFsmState::GRSHandle;
							};

							if (latest.pos - latest.handle_start).length_squared() < f64::EPSILON {
								return PenToolFsmState::GRSHandle;
							}

							let is_start = vector_data.segment_start_from_id(segment) == Some(latest.id);

							let handle = if is_start {
								ManipulatorPointId::PrimaryHandle(segment).get_position(&vector_data)
							} else {
								ManipulatorPointId::EndHandle(segment).get_position(&vector_data)
							};
							let Some(handle) = handle else { return PenToolFsmState::GRSHandle };
							let relative_distance = (handle - latest.pos).length();
							let relative_position = relative_distance * direction;
							let modification_type = if is_start {
								VectorModificationType::SetPrimaryHandle { segment, relative_position }
							} else {
								VectorModificationType::SetEndHandle { segment, relative_position }
							};
							responses.add(GraphOperationMessage::Vector { layer, modification_type });
						}
					}
				}

				responses.add(OverlaysMessage::Draw);

				PenToolFsmState::GRSHandle
			}
			(PenToolFsmState::GRSHandle, PenToolMessage::Confirm) => {
				tool_data.next_point = input.mouse.position;
				tool_data.next_handle_start = input.mouse.position;

				responses.add(OverlaysMessage::Draw);
				responses.add(PenToolMessage::PointerMove {
					snap_angle: Key::Control,
					break_handle: Key::Alt,
					lock_angle: Key::Shift,
					colinear: Key::KeyC,
					move_anchor_with_handles: Key::Space,
				});

				PenToolFsmState::PlacingAnchor
			}
			(PenToolFsmState::GRSHandle, PenToolMessage::Abort) => {
				tool_data.next_point = input.mouse.position;
				tool_data.next_handle_start = input.mouse.position;

				let Some(layer) = layer else { return PenToolFsmState::GRSHandle };

				let previous = tool_data.previous_handle_start_pos;
				if let Some(latest) = tool_data.latest_point_mut() {
					latest.handle_start = previous;
				}

				responses.add(OverlaysMessage::Draw);
				responses.add(PenToolMessage::PointerMove {
					snap_angle: Key::Control,
					break_handle: Key::Alt,
					lock_angle: Key::Shift,
					colinear: Key::KeyC,
					move_anchor_with_handles: Key::Space,
				});

				// Set the handle-end back to original position
				if let Some(((latest, segment), handle_end)) = tool_data.latest_point().zip(tool_data.end_point_segment).zip(tool_data.previous_handle_end_pos) {
					let relative = handle_end - latest.pos;
					let modification_type = VectorModificationType::SetEndHandle { segment, relative_position: relative };
					responses.add(GraphOperationMessage::Vector { layer, modification_type });
				}

				PenToolFsmState::PlacingAnchor
			}
			(_, PenToolMessage::SelectionChanged) => {
				responses.add(OverlaysMessage::Draw);
				self
			}
			(PenToolFsmState::Ready, PenToolMessage::Overlays(mut overlay_context)) => {
				match tool_options.pen_overlay_mode {
					PenOverlayMode::AllHandles => {
						path_overlays(document, DrawHandles::All, shape_editor, &mut overlay_context);
					}
					PenOverlayMode::FrontierHandles => {
						path_overlays(document, DrawHandles::None, shape_editor, &mut overlay_context);
					}
				}
				tool_data.snap_manager.draw_overlays(SnapData::new(document, input), &mut overlay_context);
				self
			}
			(_, PenToolMessage::Overlays(mut overlay_context)) => {
				if tool_options.tool_mode == ToolMode::Spline {
					let spline_tool_data = &mut tool_data.spline_mode_tool_data;
					path_endpoint_overlays(document, shape_editor, &mut overlay_context, preferences);
					spline_tool_data.snap_manager.draw_overlays(SnapData::new(document, input), &mut overlay_context);
					return self;
				}
				let valid = |point: DVec2, handle: DVec2| point.distance_squared(handle) >= HIDE_HANDLE_DISTANCE * HIDE_HANDLE_DISTANCE;

				let transform = document.metadata().document_to_viewport * transform;

				// The currently-being-placed anchor
				let next_anchor = transform.transform_point2(tool_data.next_point);
				// The currently-being-placed anchor's outgoing handle (the one currently being dragged out)
				let next_handle_start = transform.transform_point2(tool_data.next_handle_start);

				// The most recently placed anchor
				let anchor_start = tool_data.latest_point().map(|point| transform.transform_point2(point.pos));
				// The most recently placed anchor's incoming handle (opposite the one currently being dragged out)
				let handle_end = tool_data.handle_end.map(|point| transform.transform_point2(point));
				// The most recently placed anchor's outgoing handle (which is currently influencing the currently-being-placed segment)
				let handle_start = tool_data.latest_point().map(|point| transform.transform_point2(point.handle_start));

				if let (Some((start, handle_start)), Some(handle_end)) = (tool_data.latest_point().map(|point| (point.pos, point.handle_start)), tool_data.handle_end) {
					let handles = BezierHandles::Cubic { handle_start, handle_end };
					let end = tool_data.next_point;
					let bezier = Bezier { start, handles, end };
					if (end - start).length_squared() > f64::EPSILON {
						// Draw the curve for the currently-being-placed segment
						overlay_context.outline_bezier(bezier, transform);
					}
				}

				// Draw the line between the currently-being-placed anchor and its currently-being-dragged-out outgoing handle (opposite the one currently being dragged out)
				overlay_context.line(next_anchor, next_handle_start, None);

				match tool_options.pen_overlay_mode {
					PenOverlayMode::AllHandles => {
						path_overlays(document, DrawHandles::All, shape_editor, &mut overlay_context);
					}
					PenOverlayMode::FrontierHandles => {
						if let Some(latest_segment) = tool_data.end_point_segment {
							path_overlays(document, DrawHandles::SelectedAnchors(vec![latest_segment]), shape_editor, &mut overlay_context);
						} else {
							path_overlays(document, DrawHandles::None, shape_editor, &mut overlay_context);
						};
					}
				}

				if let (Some(anchor_start), Some(handle_start), Some(handle_end)) = (anchor_start, handle_start, handle_end) {
					// Draw the line between the most recently placed anchor and its outgoing handle (which is currently influencing the currently-being-placed segment)
					overlay_context.line(anchor_start, handle_start, None);

					// Draw the line between the currently-being-placed anchor and its incoming handle (opposite the one currently being dragged out)
					overlay_context.line(next_anchor, handle_end, None);

					if self == PenToolFsmState::PlacingAnchor && anchor_start != handle_start && tool_data.modifiers.lock_angle {
						// Draw the line between the currently-being-placed anchor and last-placed point (lock angle bent overlays)
						overlay_context.dashed_line(anchor_start, next_anchor, None, Some(4.), Some(4.), Some(0.5));
					}

					// Draw the line between the currently-being-placed anchor and last-placed point (snap angle bent overlays)
					if self == PenToolFsmState::PlacingAnchor && anchor_start != handle_start && tool_data.modifiers.snap_angle {
						overlay_context.dashed_line(anchor_start, next_anchor, None, Some(4.), Some(4.), Some(0.5));
					}

					if self == PenToolFsmState::DraggingHandle(tool_data.handle_mode) && valid(next_anchor, handle_end) {
						// Draw the handle circle for the currently-being-dragged-out incoming handle (opposite the one currently being dragged out)
						overlay_context.manipulator_handle(handle_end, false, None);
					}

					if valid(anchor_start, handle_start) {
						// Draw the handle circle for the most recently placed anchor's outgoing handle (which is currently influencing the currently-being-placed segment)
						overlay_context.manipulator_handle(handle_start, false, None);
					}
				} else {
					// Draw the whole path and its manipulators when the user is clicking-and-dragging out from the most recently placed anchor to set its outgoing handle, during which it would otherwise not have its overlays drawn
					match tool_options.pen_overlay_mode {
						PenOverlayMode::AllHandles => {
							path_overlays(document, DrawHandles::All, shape_editor, &mut overlay_context);
						}
						PenOverlayMode::FrontierHandles => {
							path_overlays(document, DrawHandles::None, shape_editor, &mut overlay_context);
						}
					}
				}

				if self == PenToolFsmState::DraggingHandle(tool_data.handle_mode) && valid(next_anchor, next_handle_start) {
					// Draw the handle circle for the currently-being-dragged-out outgoing handle (the one currently being dragged out, under the user's cursor)
					overlay_context.manipulator_handle(next_handle_start, false, None);
				}

				if self == PenToolFsmState::DraggingHandle(tool_data.handle_mode) {
					// Draw the anchor square for the most recently placed anchor
					overlay_context.manipulator_anchor(next_anchor, false, None);
				}

				// Draw the overlays that visualize current snapping
				tool_data.snap_manager.draw_overlays(SnapData::new(document, input), &mut overlay_context);

				self
			}
			(_, PenToolMessage::WorkingColorChanged) => {
				responses.add(PenToolMessage::UpdateOptions(PenOptionsUpdate::WorkingColors(
					Some(global_tool_data.primary_color),
					Some(global_tool_data.secondary_color),
				)));
				self
			}
			(PenToolFsmState::Ready, PenToolMessage::DragStart { append_to_selected }) => {
				if tool_options.tool_mode == ToolMode::Spline {
					let tool_data = &mut tool_data.spline_mode_tool_data;
					responses.add(DocumentMessage::StartTransaction);

					tool_data.snap_manager.cleanup(responses);
					tool_data.cleanup();
					tool_data.weight = tool_options.line_weight;

					let point = SnapCandidatePoint::handle(document.metadata().document_to_viewport.inverse().transform_point2(input.mouse.position));
					let snapped = tool_data.snap_manager.free_snap(&SnapData::new(document, input), &point, SnapTypeConfiguration::default());
					let viewport = document.metadata().document_to_viewport.transform_point2(snapped.snapped_point_document);

					let layers = LayerNodeIdentifier::ROOT_PARENT
						.descendants(document.metadata())
						.filter(|layer| !document.network_interface.is_artboard(&layer.to_node(), &[]));

					// Extend an endpoint of the selected path
					if let Some((layer, point, position)) = should_extend(document, viewport, SNAP_POINT_TOLERANCE, layers, preferences) {
						if find_spline(document, layer).is_some() {
							// If the point is the part of Spline then we extend it.
							tool_data.current_layer = Some(layer);
							tool_data.points.push((point, position));
							tool_data.next_point = position;
							tool_data.extend = true;

							extend_spline(tool_data, true, responses);

							return PenToolFsmState::SplineDrawing;
						} else {
							tool_data.merge_layers.insert(layer);
							tool_data.merge_endpoints.push((EndpointPosition::Start, point));
						}
					}

					let selected_nodes = document.network_interface.selected_nodes(&[]).unwrap();
					let mut selected_layers_except_artboards = selected_nodes.selected_layers_except_artboards(&document.network_interface);
					let selected_layer = selected_layers_except_artboards.next().filter(|_| selected_layers_except_artboards.next().is_none());

					let append_to_selected_layer = input.keyboard.key(append_to_selected);

					// Create new path in the selected layer when shift is down
					if let (Some(layer), true) = (selected_layer, append_to_selected_layer) {
						tool_data.current_layer = Some(layer);

						let transform = document.metadata().transform_to_viewport(layer);
						let position = transform.inverse().transform_point2(input.mouse.position);
						tool_data.next_point = position;

						return PenToolFsmState::SplineDrawing;
					}

					responses.add(DocumentMessage::DeselectAllLayers);

					let parent = document.new_layer_bounding_artboard(input);

					let path_node_type = resolve_document_node_type("Path").expect("Path node does not exist");
					let path_node = path_node_type.default_node_template();
					let spline_node_type = resolve_document_node_type("Spline").expect("Spline node does not exist");
					let spline_node = spline_node_type.node_template_input_override([Some(NodeInput::node(NodeId(1), 0))]);
					let nodes = vec![(NodeId(1), path_node), (NodeId(0), spline_node)];

					let layer = graph_modification_utils::new_custom(NodeId::new(), nodes, parent, responses);
					tool_options.fill.apply_fill(layer, responses);
					tool_options.stroke.apply_stroke(tool_data.weight, layer, responses);
					tool_data.current_layer = Some(layer);

					responses.add(Message::StartBuffer);

					return PenToolFsmState::SplineDrawing;
				}
				responses.add(DocumentMessage::StartTransaction);
				tool_data.handle_mode = HandleMode::Free;

				// Get the closest point and the segment it is on
				tool_data.store_clicked_endpoint(document, &transform, input, preferences);
				tool_data.create_initial_point(document, input, responses, tool_options, input.keyboard.key(append_to_selected), preferences);

				// Enter the dragging handle state while the mouse is held down, allowing the user to move the mouse and position the handle
				PenToolFsmState::DraggingHandle(tool_data.handle_mode)
			}
			(_, PenToolMessage::AddPointLayerPosition { layer, viewport }) => {
				tool_data.add_point_layer_position(document, responses, layer, viewport);

				self
			}
			(state, PenToolMessage::RecalculateLatestPointsPosition) => {
				tool_data.recalculate_latest_points_position(document);
				state
			}
			(PenToolFsmState::PlacingAnchor, PenToolMessage::DragStart { append_to_selected }) => {
				let point = SnapCandidatePoint::handle(document.metadata().document_to_viewport.inverse().transform_point2(input.mouse.position));
				let snapped = tool_data.snap_manager.free_snap(&SnapData::new(document, input), &point, SnapTypeConfiguration::default());
				let viewport = document.metadata().document_to_viewport.transform_point2(snapped.snapped_point_document);

				// Early return if the buffer was started and this message is being run again after the buffer (so that place_anchor updates the state with the newly merged vector)
				if tool_data.buffering_merged_vector {
					if let Some(layer) = layer {
						tool_data.buffering_merged_vector = false;
						tool_data.handle_mode = HandleMode::ColinearLocked;
						tool_data.bend_from_previous_point(SnapData::new(document, input), transform, layer, preferences);
						tool_data.place_anchor(SnapData::new(document, input), transform, input.mouse.position, preferences, responses);
					}
					tool_data.buffering_merged_vector = false;
					PenToolFsmState::DraggingHandle(tool_data.handle_mode)
				} else {
					if tool_data.handle_end.is_some() {
						responses.add(DocumentMessage::StartTransaction);
					}
					// Merge two layers if the point is connected to the end point of another path

					// This might not be the correct solution to artboards being included as the other layer, which occurs due to the compute_modified_vector call in should_extend using the click targets for a layer instead of vector data.
					let layers = LayerNodeIdentifier::ROOT_PARENT
						.descendants(document.metadata())
						.filter(|layer| !document.network_interface.is_artboard(&layer.to_node(), &[]));
					if let Some((other_layer, _, _)) = should_extend(document, viewport, crate::consts::SNAP_POINT_TOLERANCE, layers, preferences) {
						let selected_nodes = document.network_interface.selected_nodes();
						let mut selected_layers = selected_nodes.selected_layers(document.metadata());
						if let Some(current_layer) = selected_layers.next().filter(|current_layer| selected_layers.next().is_none() && *current_layer != other_layer) {
							merge_layers(document, current_layer, other_layer, responses);
						}
					}

					// Even if no buffer was started, the message still has to be run again in order to call bend_from_previous_point
					tool_data.buffering_merged_vector = true;
					responses.add(PenToolMessage::DragStart { append_to_selected });
					PenToolFsmState::PlacingAnchor
				}
			}
			(PenToolFsmState::PlacingAnchor, PenToolMessage::RemovePreviousHandle) => {
				if let Some(last_point) = tool_data.latest_points.last_mut() {
					last_point.handle_start = last_point.pos;
					responses.add(OverlaysMessage::Draw);
				} else {
					log::trace!("No latest point available to modify handle_start.");
				}
				self
			}
			(PenToolFsmState::DraggingHandle(_), PenToolMessage::DragStop) => {
				tool_data.end_point = None;
				tool_data.draw_mode = DrawMode::ContinuePath;
				tool_data
					.finish_placing_handle(SnapData::new(document, input), transform, preferences, responses)
					.unwrap_or(PenToolFsmState::PlacingAnchor)
			}
			(
				PenToolFsmState::DraggingHandle(_),
				PenToolMessage::PointerMove {
					snap_angle,
					break_handle,
					lock_angle,
					colinear,
					move_anchor_with_handles,
				},
			) => {
				tool_data.modifiers = ModifierState {
					snap_angle: input.keyboard.key(snap_angle),
					lock_angle: input.keyboard.key(lock_angle),
					break_handle: input.keyboard.key(break_handle),
					colinear: input.keyboard.key(colinear),
					move_anchor_with_handles: input.keyboard.key(move_anchor_with_handles),
				};
				let snap_data = SnapData::new(document, input);
				if tool_data.modifiers.colinear && !tool_data.toggle_colinear_debounce {
					tool_data.handle_mode = match tool_data.handle_mode {
						HandleMode::Free => HandleMode::ColinearEquidistant,
						HandleMode::ColinearEquidistant | HandleMode::ColinearLocked => HandleMode::Free,
					};
					tool_data.toggle_colinear_debounce = true;
				}

				if !tool_data.modifiers.colinear {
					tool_data.toggle_colinear_debounce = false;
				}

				let state = tool_data
					.drag_handle(snap_data, transform, input.mouse.position, responses, layer, input)
					.unwrap_or(PenToolFsmState::Ready);

				// Auto-panning
				let messages = [
					PenToolMessage::PointerOutsideViewport {
						snap_angle,
						break_handle,
						lock_angle,
						colinear,
						move_anchor_with_handles,
					}
					.into(),
					PenToolMessage::PointerMove {
						snap_angle,
						break_handle,
						lock_angle,
						colinear,
						move_anchor_with_handles,
					}
					.into(),
				];
				tool_data.auto_panning.setup_by_mouse_position(input, &messages, responses);

				state
			}
			(
				PenToolFsmState::PlacingAnchor,
				PenToolMessage::PointerMove {
					snap_angle,
					break_handle,
					lock_angle,
					colinear,
					move_anchor_with_handles,
				},
			) => {
				tool_data.alt_press = false;
				tool_data.modifiers = ModifierState {
					snap_angle: input.keyboard.key(snap_angle),
					lock_angle: input.keyboard.key(lock_angle),
					break_handle: input.keyboard.key(break_handle),
					colinear: input.keyboard.key(colinear),
					move_anchor_with_handles: input.keyboard.key(move_anchor_with_handles),
				};
				let state = tool_data
					.place_anchor(SnapData::new(document, input), transform, input.mouse.position, preferences, responses)
					.unwrap_or(PenToolFsmState::Ready);

				// Auto-panning
				let messages = [
					PenToolMessage::PointerOutsideViewport {
						snap_angle,
						break_handle,
						lock_angle,
						colinear,
						move_anchor_with_handles,
					}
					.into(),
					PenToolMessage::PointerMove {
						snap_angle,
						break_handle,
						lock_angle,
						colinear,
						move_anchor_with_handles,
					}
					.into(),
				];
				tool_data.auto_panning.setup_by_mouse_position(input, &messages, responses);

				state
			}
			(
				PenToolFsmState::Ready,
				PenToolMessage::PointerMove {
					snap_angle,
					break_handle,
					lock_angle,
					colinear,
					move_anchor_with_handles,
				},
			) => {
				tool_data.modifiers = ModifierState {
					snap_angle: input.keyboard.key(snap_angle),
					lock_angle: input.keyboard.key(lock_angle),
					break_handle: input.keyboard.key(break_handle),
					colinear: input.keyboard.key(colinear),
					move_anchor_with_handles: input.keyboard.key(move_anchor_with_handles),
				};
				tool_data.snap_manager.preview_draw(&SnapData::new(document, input), input.mouse.position);
				responses.add(OverlaysMessage::Draw);
				self
			}
			(PenToolFsmState::DraggingHandle(mode), PenToolMessage::PointerOutsideViewport { .. }) => {
				// Auto-panning
				let _ = tool_data.auto_panning.shift_viewport(input, responses);

				PenToolFsmState::DraggingHandle(mode)
			}
			(PenToolFsmState::PlacingAnchor, PenToolMessage::PointerOutsideViewport { .. }) => {
				// Auto-panning
				let _ = tool_data.auto_panning.shift_viewport(input, responses);

				PenToolFsmState::PlacingAnchor
			}
			(
				state,
				PenToolMessage::PointerOutsideViewport {
					snap_angle,
					break_handle,
					lock_angle,
					colinear,
					move_anchor_with_handles,
				},
			) => {
				// Auto-panning
				let messages = [
					PenToolMessage::PointerOutsideViewport {
						snap_angle,
						break_handle,
						lock_angle,
						colinear,
						move_anchor_with_handles,
					}
					.into(),
					PenToolMessage::PointerMove {
						snap_angle,
						break_handle,
						lock_angle,
						colinear,
						move_anchor_with_handles,
					}
					.into(),
				];
				tool_data.auto_panning.stop(&messages, responses);

				state
			}
			(PenToolFsmState::DraggingHandle(..) | PenToolFsmState::PlacingAnchor, PenToolMessage::Confirm) => {
				responses.add(DocumentMessage::EndTransaction);
				tool_data.handle_end = None;
				tool_data.draw_mode = DrawMode::BreakPath;
				tool_data.latest_points.clear();
				tool_data.point_index = 0;
				tool_data.snap_manager.cleanup(responses);

				PenToolFsmState::Ready
			}
			(_, PenToolMessage::Abort) => {
				responses.add(DocumentMessage::AbortTransaction);
				tool_data.handle_end = None;
				tool_data.latest_points.clear();
				tool_data.point_index = 0;
				tool_data.draw_mode = DrawMode::BreakPath;
				tool_data.snap_manager.cleanup(responses);

				responses.add(OverlaysMessage::Draw);

				PenToolFsmState::Ready
			}
			(PenToolFsmState::DraggingHandle(..) | PenToolFsmState::PlacingAnchor, PenToolMessage::Undo) => {
				if tool_data.point_index > 0 {
					tool_data.point_index -= 1;
					tool_data
						.place_anchor(SnapData::new(document, input), transform, input.mouse.position, preferences, responses)
						.unwrap_or(PenToolFsmState::PlacingAnchor)
				} else {
					responses.add(PenToolMessage::Abort);
					self
				}
			}
			(_, PenToolMessage::Redo) => {
				tool_data.point_index = (tool_data.point_index + 1).min(tool_data.latest_points.len().saturating_sub(1));
				tool_data.place_anchor(SnapData::new(document, input), transform, input.mouse.position, preferences, responses);
				match tool_data.point_index {
					0 => PenToolFsmState::Ready,
					_ => PenToolFsmState::PlacingAnchor,
				}
			}
			_ => self,
		}
	}

	fn update_hints(&self, responses: &mut VecDeque<Message>) {
		let hint_data = match self {
			PenToolFsmState::Ready | PenToolFsmState::GRSHandle => HintData(vec![HintGroup(vec![
				HintInfo::mouse(MouseMotion::Lmb, "Draw Path"),
				// TODO: Only show this if a single layer is selected and it's of a valid type (e.g. a vector path but not raster or artboard)
				HintInfo::keys([Key::Shift], "Append to Selected Layer").prepend_plus(),
			])]),
			PenToolFsmState::PlacingAnchor => HintData(vec![
				HintGroup(vec![
					HintInfo::mouse(MouseMotion::Rmb, ""),
					HintInfo::keys([Key::Escape], "").prepend_slash(),
					HintInfo::keys([Key::Enter], "End Path").prepend_slash(),
				]),
				HintGroup(vec![HintInfo::keys([Key::Shift], "15° Increments"), HintInfo::keys([Key::Control], "Lock Angle")]),
				HintGroup(vec![HintInfo::mouse(MouseMotion::Lmb, "Add Sharp Point"), HintInfo::mouse(MouseMotion::LmbDrag, "Add Smooth Point")]),
				HintGroup(vec![HintInfo::mouse(MouseMotion::Lmb, ""), HintInfo::mouse(MouseMotion::LmbDrag, "Bend Prev. Point").prepend_slash()]),
			]),
			PenToolFsmState::DraggingHandle(mode) => {
				let mut dragging_hint_data = HintData(Vec::new());
				dragging_hint_data.0.push(HintGroup(vec![
					HintInfo::mouse(MouseMotion::Rmb, ""),
					HintInfo::keys([Key::Escape], "").prepend_slash(),
					HintInfo::keys([Key::Enter], "End Path").prepend_slash(),
				]));

				let toggle_group = match mode {
					HandleMode::Free => {
						vec![HintInfo::keys([Key::KeyC], "Make Handles Colinear")]
					}
					HandleMode::ColinearLocked | HandleMode::ColinearEquidistant => {
						vec![HintInfo::keys([Key::KeyC], "Break Colinear Handles")]
					}
				};

				let mut common_hints = vec![HintInfo::keys([Key::Shift], "15° Increments"), HintInfo::keys([Key::Control], "Lock Angle")];
				let hold_group = match mode {
					HandleMode::Free => common_hints,
					HandleMode::ColinearLocked => {
						common_hints.push(HintInfo::keys([Key::Alt], "Non-Equidistant Handles"));
						common_hints
					}
					HandleMode::ColinearEquidistant => {
						common_hints.push(HintInfo::keys([Key::Alt], "Equidistant Handles"));
						common_hints
					}
				};

				dragging_hint_data.0.push(HintGroup(toggle_group));
				dragging_hint_data.0.push(HintGroup(hold_group));
				dragging_hint_data
			}
			PenToolFsmState::SplineDrawing => HintData(vec![
				HintGroup(vec![HintInfo::mouse(MouseMotion::Rmb, ""), HintInfo::keys([Key::Escape], "Cancel").prepend_slash()]),
				HintGroup(vec![HintInfo::mouse(MouseMotion::Lmb, "Extend Spline")]),
				HintGroup(vec![HintInfo::keys([Key::Enter], "End Spline")]),
			]),
			PenToolFsmState::SplineMergingEndpoints => HintData(vec![]),
		};

		responses.add(FrontendMessage::UpdateInputHints { hint_data });
	}

	fn update_cursor(&self, responses: &mut VecDeque<Message>) {
		responses.add(FrontendMessage::UpdateMouseCursor { cursor: MouseCursorIcon::Default });
	}
}<|MERGE_RESOLUTION|>--- conflicted
+++ resolved
@@ -6,21 +6,11 @@
 use crate::messages::portfolio::document::utility_types::document_metadata::LayerNodeIdentifier;
 use crate::messages::tool::common_functionality::auto_panning::AutoPanning;
 use crate::messages::tool::common_functionality::color_selector::{ToolColorOptions, ToolColorType};
-<<<<<<< HEAD
 use crate::messages::tool::common_functionality::graph_modification_utils::{self, find_spline, merge_layers, merge_points};
-use crate::messages::tool::common_functionality::snapping::{SnapCandidatePoint, SnapConstraint, SnapData, SnapManager, SnapTypeConfiguration};
-=======
-use crate::messages::tool::common_functionality::graph_modification_utils::{self, merge_layers};
 use crate::messages::tool::common_functionality::snapping::{SnapCache, SnapCandidatePoint, SnapConstraint, SnapData, SnapManager, SnapTypeConfiguration};
->>>>>>> 3e56113c
 use crate::messages::tool::common_functionality::utility_functions::{closest_point, should_extend};
 use bezier_rs::{Bezier, BezierHandles};
-<<<<<<< HEAD
 use graph_craft::document::{NodeId, NodeInput};
-use graphene_core::vector::{PointId, VectorModificationType};
-=======
-use graph_craft::document::NodeId;
->>>>>>> 3e56113c
 use graphene_core::Color;
 use graphene_core::vector::{PointId, VectorModificationType};
 use graphene_std::vector::{HandleId, ManipulatorPointId, NoHashBuilder, SegmentId, VectorData};
@@ -100,13 +90,6 @@
 	ToolModeChanged,
 	RecalculateLatestPointsPosition,
 	RemovePreviousHandle,
-<<<<<<< HEAD
-	GRS { grab: Key, rotate: Key, scale: Key },
-	FinalPosition { final_position: DVec2 },
-
-	// Specific to the Spline mode.
-	SplineMergeEndpoints,
-=======
 	GRS {
 		grab: Key,
 		rotate: Key,
@@ -115,7 +98,9 @@
 	FinalPosition {
 		final_position: DVec2,
 	},
->>>>>>> 3e56113c
+
+	// Specific to the Spline mode.
+	SplineMergeEndpoints,
 }
 
 #[derive(Clone, Copy, Debug, Default, PartialEq, Eq)]
@@ -1230,6 +1215,7 @@
 					break_handle,
 					lock_angle,
 					colinear,
+					move_anchor_with_handles,
 				},
 			) => {
 				let tool_data = &mut tool_data.spline_mode_tool_data;
@@ -1256,6 +1242,7 @@
 						break_handle,
 						lock_angle,
 						colinear,
+						move_anchor_with_handles,
 					}
 					.into(),
 					PenToolMessage::PointerMove {
@@ -1263,6 +1250,7 @@
 						break_handle,
 						lock_angle,
 						colinear,
+						move_anchor_with_handles,
 					}
 					.into(),
 				];
@@ -1602,7 +1590,7 @@
 						}
 					}
 
-					let selected_nodes = document.network_interface.selected_nodes(&[]).unwrap();
+					let selected_nodes = document.network_interface.selected_nodes();
 					let mut selected_layers_except_artboards = selected_nodes.selected_layers_except_artboards(&document.network_interface);
 					let selected_layer = selected_layers_except_artboards.next().filter(|_| selected_layers_except_artboards.next().is_none());
 

#![allow(clippy::too_many_arguments)]

use super::common_functionality::shape_editor::ShapeState;
use super::tool_messages::*;
use crate::messages::broadcast::broadcast_event::BroadcastEvent;
use crate::messages::broadcast::BroadcastMessage;
use crate::messages::input_mapper::utility_types::input_keyboard::{Key, KeysGroup, LayoutKeysGroup, MouseMotion};
use crate::messages::input_mapper::utility_types::macros::action_keys;
use crate::messages::input_mapper::utility_types::misc::ActionKeys;
use crate::messages::layout::utility_types::widget_prelude::*;
use crate::messages::portfolio::document::overlays::utility_types::OverlayProvider;
use crate::messages::preferences::PreferencesMessageHandler;
use crate::messages::prelude::*;
use crate::node_graph_executor::NodeGraphExecutor;

use graphene_core::raster::color::Color;
use graphene_core::text::FontCache;

use std::borrow::Cow;
use std::fmt::{self, Debug};

pub struct ToolActionHandlerData<'a> {
	pub document: &'a mut DocumentMessageHandler,
	pub document_id: DocumentId,
	pub global_tool_data: &'a DocumentToolData,
	pub input: &'a InputPreprocessorMessageHandler,
	pub font_cache: &'a FontCache,
	pub shape_editor: &'a mut ShapeState,
	pub node_graph: &'a NodeGraphExecutor,
	pub preferences: &'a PreferencesMessageHandler,
<<<<<<< HEAD
}
impl<'a> ToolActionHandlerData<'a> {
	pub fn new(
		document: &'a mut DocumentMessageHandler,
		document_id: DocumentId,
		global_tool_data: &'a DocumentToolData,
		input: &'a InputPreprocessorMessageHandler,
		font_cache: &'a FontCache,
		shape_editor: &'a mut ShapeState,
		node_graph: &'a NodeGraphExecutor,
		preferences: &'a PreferencesMessageHandler,
	) -> Self {
		Self {
			document,
			document_id,
			global_tool_data,
			input,
			font_cache,
			shape_editor,
			node_graph,
			preferences,
		}
	}
=======
>>>>>>> 93880abc
}

pub trait ToolCommon: for<'a, 'b> MessageHandler<ToolMessage, &'b mut ToolActionHandlerData<'a>> + LayoutHolder + ToolTransition + ToolMetadata {}
impl<T> ToolCommon for T where T: for<'a, 'b> MessageHandler<ToolMessage, &'b mut ToolActionHandlerData<'a>> + LayoutHolder + ToolTransition + ToolMetadata {}

type Tool = dyn ToolCommon + Send + Sync;

/// The FSM (finite state machine) is a flowchart between different operating states that a specific tool might be in.
/// It is the central "core" logic area of each tool which is in charge of maintaining the state of the tool and responding to events coming from outside (like user input).
/// For example, a tool might be `Ready` or `Drawing` depending on if the user is idle or actively drawing with the mouse held down.
/// The FSM keeps track of what the tool is doing and allows the tool to take action when events are directed at the FSM.
/// Every tool, which implements this trait, must implement the `transition()` function.
/// That is where new events are sent, and where the flowchart transition logic occurs to respond to events and end in a new state.
pub trait Fsm {
	/// The implementing tool must set this to a struct designed to store the internal values stored in the tool.
	/// For example, it might be used to store the starting location of a point when a drag began so the displacement distance can be calculated.
	type ToolData;
	/// The implementing tool must set this to a struct (or `()` if none) designed to store the values of the tool options set by the user in the tool controls portion on the left of the control bar.
	type ToolOptions;

	/// Implementing this mandatory trait function lets a specific tool react accordingly (and potentially change its state or internal variables) upon receiving an event to do something.
	/// Based on its current state, and what the event is, the FSM (finite state machine) should direct the tool to an appropriate outcome.
	/// For example, if the tool's FSM is in a `Ready` state and receives a `DragStart` message as its event, it may decide to send some messages,
	/// update some internal tool variables, and end by transitioning to a `Drawing` state.
	#[must_use]
	fn transition(self, message: ToolMessage, tool_data: &mut Self::ToolData, transition_data: &mut ToolActionHandlerData, options: &Self::ToolOptions, responses: &mut VecDeque<Message>) -> Self;

	/// Implementing this trait function lets a specific tool provide a list of hints (user input actions presently available) to draw in the footer bar.
	fn update_hints(&self, responses: &mut VecDeque<Message>);
	/// Implementing this trait function lets a specific tool set the current mouse cursor icon.
	fn update_cursor(&self, responses: &mut VecDeque<Message>);

	/// If this message is a standard tool message, process it and return true. Standard tool messages are those which are common across every tool.
	fn standard_tool_messages(&self, message: &ToolMessage, responses: &mut VecDeque<Message>, _tool_data: &mut Self::ToolData) -> bool {
		// Check for standard hits or cursor events
		match message {
			ToolMessage::UpdateHints => {
				self.update_hints(responses);
				true
			}
			ToolMessage::UpdateCursor => {
				self.update_cursor(responses);
				true
			}
			_ => false,
		}
	}

	/// When an event makes the tool change or do something, it is processed here to perform a step (transition) on the tool's finite state machine (FSM).
	/// This function is called by the specific tool's message handler when the dispatcher routes a message to the active tool.
	fn process_event(
		&mut self,
		message: ToolMessage,
		tool_data: &mut Self::ToolData,
		transition_data: &mut ToolActionHandlerData,
		options: &Self::ToolOptions,
		responses: &mut VecDeque<Message>,
		update_cursor_on_transition: bool,
	) where
		Self: PartialEq + Sized + Copy,
	{
		// If this message is one of the standard tool messages, process it and exit early
		if self.standard_tool_messages(&message, responses, tool_data) {
			return;
		}

		// Transition the tool
		let new_state = self.transition(message, tool_data, transition_data, options, responses);

		// Update state
		if *self != new_state {
			*self = new_state;
			self.update_hints(responses);
			if update_cursor_on_transition {
				self.update_cursor(responses);
			}
		}
	}
}

#[derive(Debug, Clone)]
pub struct DocumentToolData {
	pub primary_color: Color,
	pub secondary_color: Color,
}

impl DocumentToolData {
	pub fn update_working_colors(&self, responses: &mut VecDeque<Message>) {
		let layout = WidgetLayout::new(vec![
			LayoutGroup::Row {
				widgets: vec![WorkingColorsInput::new(self.primary_color, self.secondary_color).widget_holder()],
			},
			LayoutGroup::Row {
				widgets: vec![
					IconButton::new("SwapVertical", 16)
						.tooltip("Swap")
						.tooltip_shortcut(action_keys!(ToolMessageDiscriminant::SwapColors))
						.on_update(|_| ToolMessage::SwapColors.into())
						.widget_holder(),
					IconButton::new("WorkingColors", 16)
						.tooltip("Reset")
						.tooltip_shortcut(action_keys!(ToolMessageDiscriminant::ResetColors))
						.on_update(|_| ToolMessage::ResetColors.into())
						.widget_holder(),
				],
			},
		]);

		responses.add(LayoutMessage::SendLayout {
			layout: Layout::WidgetLayout(layout),
			layout_target: LayoutTarget::WorkingColors,
		});

		responses.add(BroadcastMessage::TriggerEvent(BroadcastEvent::WorkingColorChanged));
	}
}

#[derive(Clone, Debug, Default)]
pub struct EventToMessageMap {
	pub canvas_transformed: Option<ToolMessage>,
	pub selection_changed: Option<ToolMessage>,
	pub tool_abort: Option<ToolMessage>,
	pub working_color_changed: Option<ToolMessage>,
	pub overlay_provider: Option<OverlayProvider>,
}

pub trait ToolTransition {
	fn event_to_message_map(&self) -> EventToMessageMap;

	fn activate(&self, responses: &mut VecDeque<Message>) {
		let mut subscribe_message = |broadcast_to_tool_mapping: Option<ToolMessage>, event: BroadcastEvent| {
			if let Some(mapping) = broadcast_to_tool_mapping {
				responses.add(BroadcastMessage::SubscribeEvent {
					on: event,
					send: Box::new(mapping.into()),
				});
			};
		};

		let event_to_tool_map = self.event_to_message_map();
		subscribe_message(event_to_tool_map.canvas_transformed, BroadcastEvent::CanvasTransformed);
		subscribe_message(event_to_tool_map.tool_abort, BroadcastEvent::ToolAbort);
		subscribe_message(event_to_tool_map.selection_changed, BroadcastEvent::SelectionChanged);
		subscribe_message(event_to_tool_map.working_color_changed, BroadcastEvent::WorkingColorChanged);
		if let Some(overlay_provider) = event_to_tool_map.overlay_provider {
			responses.add(OverlaysMessage::AddProvider(overlay_provider));
		}
	}

	fn deactivate(&self, responses: &mut VecDeque<Message>) {
		let mut unsubscribe_message = |broadcast_to_tool_mapping: Option<ToolMessage>, event: BroadcastEvent| {
			if let Some(mapping) = broadcast_to_tool_mapping {
				responses.add(BroadcastMessage::UnsubscribeEvent {
					on: event,
					message: Box::new(mapping.into()),
				});
			};
		};

		let event_to_tool_map = self.event_to_message_map();
		unsubscribe_message(event_to_tool_map.canvas_transformed, BroadcastEvent::CanvasTransformed);
		unsubscribe_message(event_to_tool_map.tool_abort, BroadcastEvent::ToolAbort);
		unsubscribe_message(event_to_tool_map.selection_changed, BroadcastEvent::SelectionChanged);
		unsubscribe_message(event_to_tool_map.working_color_changed, BroadcastEvent::WorkingColorChanged);
		if let Some(overlay_provider) = event_to_tool_map.overlay_provider {
			responses.add(OverlaysMessage::RemoveProvider(overlay_provider));
		}
	}
}

pub trait ToolMetadata {
	fn icon_name(&self) -> String;
	fn tooltip(&self) -> String;
	fn tool_type(&self) -> ToolType;
}

pub struct ToolData {
	pub active_tool_type: ToolType,
	pub tools: HashMap<ToolType, Box<Tool>>,
}

impl fmt::Debug for ToolData {
	fn fmt(&self, f: &mut fmt::Formatter<'_>) -> fmt::Result {
		f.debug_struct("ToolData").field("active_tool_type", &self.active_tool_type).field("tool_options", &"[…]").finish()
	}
}

impl ToolData {
	pub fn active_tool_mut(&mut self) -> &mut Box<Tool> {
		self.tools.get_mut(&self.active_tool_type).expect("The active tool is not initialized")
	}

	pub fn active_tool(&self) -> &Tool {
		self.tools.get(&self.active_tool_type).map(|x| x.as_ref()).expect("The active tool is not initialized")
	}
}

impl LayoutHolder for ToolData {
	fn layout(&self) -> Layout {
		let tool_groups_layout = list_tools_in_groups()
			.iter()
			.map(|tool_group| tool_group.iter().map(|tool_availability| {
				match tool_availability {
					ToolAvailability::Available(tool) => ToolEntry::new(tool.tool_type(), tool.icon_name())
						.tooltip(tool.tooltip())
						.tooltip_shortcut(action_keys!(tool_type_to_activate_tool_message(tool.tool_type()))),
					ToolAvailability::ComingSoon(tool) => tool.clone(),
				}
			})
			.collect::<Vec<_>>())
			.flat_map(|group| {
				let separator = std::iter::once(Separator::new(SeparatorType::Section).direction(SeparatorDirection::Vertical).widget_holder());
				let buttons = group.into_iter().map(|ToolEntry { tooltip, tooltip_shortcut, tool_type, icon_name }| {
					IconButton::new(icon_name, 32)
						.disabled( false)
						.active( self.active_tool_type == tool_type)
						.tooltip( tooltip.clone())
						.tooltip_shortcut(tooltip_shortcut)
						.on_update(move |_| {
							if !tooltip.contains("Coming Soon") {
								ToolMessage::ActivateTool { tool_type }.into()
							} else {
								DialogMessage::RequestComingSoonDialog { issue: None }.into()
							}
						}).widget_holder()
				});

				separator.chain(buttons)
			})
			// Skip the initial separator
			.skip(1)
			.collect();

		Layout::WidgetLayout(WidgetLayout {
			layout: vec![LayoutGroup::Row { widgets: tool_groups_layout }],
		})
	}
}

#[derive(Debug, Clone, Default, WidgetBuilder)]
#[widget_builder(not_widget_holder)]
pub struct ToolEntry {
	#[widget_builder(constructor)]
	pub tool_type: ToolType,
	#[widget_builder(constructor)]
	pub icon_name: String,
	pub tooltip: String,
	pub tooltip_shortcut: Option<ActionKeys>,
}

#[derive(Debug)]
pub struct ToolFsmState {
	pub document_tool_data: DocumentToolData,
	pub tool_data: ToolData,
}

impl Default for ToolFsmState {
	fn default() -> Self {
		Self {
			tool_data: ToolData {
				active_tool_type: ToolType::Select,
				tools: list_tools_in_groups()
					.into_iter()
					.flatten()
					.filter_map(|tool| match tool {
						ToolAvailability::Available(tool) => Some((tool.tool_type(), tool)),
						ToolAvailability::ComingSoon(_) => None,
					})
					.collect(),
			},
			document_tool_data: DocumentToolData {
				primary_color: Color::BLACK,
				secondary_color: Color::WHITE,
			},
		}
	}
}

impl ToolFsmState {
	pub fn new() -> Self {
		Self::default()
	}
}

#[repr(usize)]
#[derive(Debug, Clone, Copy, PartialEq, Eq, Hash, serde::Serialize, serde::Deserialize, Default, specta::Type)]
pub enum ToolType {
	// General tool group
	#[default]
	Select,
	Artboard,
	Navigate,
	Eyedropper,
	Fill,
	Gradient,

	// Vector tool group
	Path,
	Pen,
	Freehand,
	Spline,
	Line,
	Rectangle,
	Ellipse,
	Polygon,
	Text,

	// Raster tool group
	Brush,
	Heal,
	Clone,
	Patch,
	Detail,
	Relight,
	Imaginate,
	Frame,
}

enum ToolAvailability {
	Available(Box<Tool>),
	ComingSoon(ToolEntry),
}

/// List of all the tools in their conventional ordering and grouping.
fn list_tools_in_groups() -> Vec<Vec<ToolAvailability>> {
	vec![
		vec![
			// General tool group
			ToolAvailability::Available(Box::<select_tool::SelectTool>::default()),
			ToolAvailability::Available(Box::<artboard_tool::ArtboardTool>::default()),
			ToolAvailability::Available(Box::<navigate_tool::NavigateTool>::default()),
			ToolAvailability::Available(Box::<eyedropper_tool::EyedropperTool>::default()),
			ToolAvailability::Available(Box::<fill_tool::FillTool>::default()),
			ToolAvailability::Available(Box::<gradient_tool::GradientTool>::default()),
		],
		vec![
			// Vector tool group
			ToolAvailability::Available(Box::<path_tool::PathTool>::default()),
			ToolAvailability::Available(Box::<pen_tool::PenTool>::default()),
			ToolAvailability::Available(Box::<freehand_tool::FreehandTool>::default()),
			ToolAvailability::Available(Box::<spline_tool::SplineTool>::default()),
			ToolAvailability::Available(Box::<line_tool::LineTool>::default()),
			ToolAvailability::Available(Box::<rectangle_tool::RectangleTool>::default()),
			ToolAvailability::Available(Box::<ellipse_tool::EllipseTool>::default()),
			ToolAvailability::Available(Box::<polygon_tool::PolygonTool>::default()),
			ToolAvailability::Available(Box::<text_tool::TextTool>::default()),
		],
		vec![
			// Raster tool group
			ToolAvailability::Available(Box::<brush_tool::BrushTool>::default()),
			ToolAvailability::ComingSoon(ToolEntry::new(ToolType::Heal, "RasterHealTool").tooltip("Coming Soon: Heal Tool (J)")),
			ToolAvailability::ComingSoon(ToolEntry::new(ToolType::Clone, "RasterCloneTool").tooltip("Coming Soon: Clone Tool (C)")),
			ToolAvailability::ComingSoon(ToolEntry::new(ToolType::Patch, "RasterPatchTool").tooltip("Coming Soon: Patch Tool")),
			ToolAvailability::ComingSoon(ToolEntry::new(ToolType::Detail, "RasterDetailTool").tooltip("Coming Soon: Detail Tool (D)")),
			ToolAvailability::ComingSoon(ToolEntry::new(ToolType::Relight, "RasterRelightTool").tooltip("Coming Soon: Relight Tool (O)")),
			// ToolAvailability::Available(Box::<imaginate_tool::ImaginateTool>::default()), // TODO: Fix and reenable
			ToolAvailability::ComingSoon(ToolEntry::new(ToolType::Heal, "RasterImaginateTool").tooltip("Coming Soon: Imaginate Tool")),
		],
	]
}

pub fn tool_message_to_tool_type(tool_message: &ToolMessage) -> ToolType {
	match tool_message {
		// General tool group
		ToolMessage::Select(_) => ToolType::Select,
		ToolMessage::Artboard(_) => ToolType::Artboard,
		ToolMessage::Navigate(_) => ToolType::Navigate,
		ToolMessage::Eyedropper(_) => ToolType::Eyedropper,
		ToolMessage::Fill(_) => ToolType::Fill,
		ToolMessage::Gradient(_) => ToolType::Gradient,

		// Vector tool group
		ToolMessage::Path(_) => ToolType::Path,
		ToolMessage::Pen(_) => ToolType::Pen,
		ToolMessage::Freehand(_) => ToolType::Freehand,
		ToolMessage::Spline(_) => ToolType::Spline,
		ToolMessage::Line(_) => ToolType::Line,
		ToolMessage::Rectangle(_) => ToolType::Rectangle,
		ToolMessage::Ellipse(_) => ToolType::Ellipse,
		ToolMessage::Polygon(_) => ToolType::Polygon,
		ToolMessage::Text(_) => ToolType::Text,

		// Raster tool group
		ToolMessage::Brush(_) => ToolType::Brush,
		// ToolMessage::Heal(_) => ToolType::Heal,
		// ToolMessage::Clone(_) => ToolType::Clone,
		// ToolMessage::Patch(_) => ToolType::Patch,
		// ToolMessage::Detail(_) => ToolType::Detail,
		// ToolMessage::Relight(_) => ToolType::Relight,
		ToolMessage::Imaginate(_) => ToolType::Imaginate,
		_ => panic!("Conversion from ToolMessage to ToolType impossible because the given ToolMessage does not have a matching ToolType. Got: {tool_message:?}"),
	}
}

pub fn tool_type_to_activate_tool_message(tool_type: ToolType) -> ToolMessageDiscriminant {
	match tool_type {
		// General tool group
		ToolType::Select => ToolMessageDiscriminant::ActivateToolSelect,
		ToolType::Artboard => ToolMessageDiscriminant::ActivateToolArtboard,
		ToolType::Navigate => ToolMessageDiscriminant::ActivateToolNavigate,
		ToolType::Eyedropper => ToolMessageDiscriminant::ActivateToolEyedropper,
		ToolType::Fill => ToolMessageDiscriminant::ActivateToolFill,
		ToolType::Gradient => ToolMessageDiscriminant::ActivateToolGradient,

		// Vector tool group
		ToolType::Path => ToolMessageDiscriminant::ActivateToolPath,
		ToolType::Pen => ToolMessageDiscriminant::ActivateToolPen,
		ToolType::Freehand => ToolMessageDiscriminant::ActivateToolFreehand,
		ToolType::Spline => ToolMessageDiscriminant::ActivateToolSpline,
		ToolType::Line => ToolMessageDiscriminant::ActivateToolLine,
		ToolType::Rectangle => ToolMessageDiscriminant::ActivateToolRectangle,
		ToolType::Ellipse => ToolMessageDiscriminant::ActivateToolEllipse,
		ToolType::Polygon => ToolMessageDiscriminant::ActivateToolPolygon,
		ToolType::Text => ToolMessageDiscriminant::ActivateToolText,

		// Raster tool group
		ToolType::Brush => ToolMessageDiscriminant::ActivateToolBrush,
		// ToolType::Heal => ToolMessageDiscriminant::ActivateToolHeal,
		// ToolType::Clone => ToolMessageDiscriminant::ActivateToolClone,
		// ToolType::Patch => ToolMessageDiscriminant::ActivateToolPatch,
		// ToolType::Detail => ToolMessageDiscriminant::ActivateToolDetail,
		// ToolType::Relight => ToolMessageDiscriminant::ActivateToolRelight,
		ToolType::Imaginate => ToolMessageDiscriminant::ActivateToolImaginate,
		_ => panic!("Conversion from ToolType to ToolMessage impossible because the given ToolType does not have a matching ToolMessage. Got: {tool_type:?}"),
	}
}

#[derive(Debug, Default, Clone, PartialEq, Eq, serde::Serialize, serde::Deserialize, specta::Type)]
pub struct HintData(pub Vec<HintGroup>);

#[derive(Debug, Clone, PartialEq, Eq, serde::Serialize, serde::Deserialize, specta::Type)]
pub struct HintGroup(pub Vec<HintInfo>);

#[derive(Debug, Clone, PartialEq, Eq, serde::Serialize, serde::Deserialize, specta::Type)]
pub struct HintInfo {
	/// A `KeysGroup` specifies all the keys pressed simultaneously to perform an action (like "Ctrl C" to copy).
	/// Usually at most one is given, but less commonly, multiple can be used to describe additional hotkeys not used simultaneously (like the four different arrow keys to nudge a layer).
	#[serde(rename = "keyGroups")]
	pub key_groups: Vec<LayoutKeysGroup>,
	/// `None` means that the regular `key_groups` should be used for all platforms, `Some` is an override for a Mac-only input hint.
	#[serde(rename = "keyGroupsMac")]
	pub key_groups_mac: Option<Vec<LayoutKeysGroup>>,
	/// An optional `MouseMotion` that can indicate the mouse action, like which mouse button is used and whether a drag occurs.
	/// No such icon is shown if `None` is given, and it can be combined with `key_groups` if desired.
	pub mouse: Option<MouseMotion>,
	/// The text describing what occurs with this input combination.
	pub label: Cow<'static, str>,
	/// Draws a prepended "+" symbol which indicates that this is a refinement upon a previous hint in the group.
	pub plus: bool,
	/// Draws a prepended "/" symbol which indicates that this is an alternative to a previous hint in the group.
	pub slash: bool,
}

impl HintInfo {
	pub fn keys(keys: impl IntoIterator<Item = Key>, label: impl Into<Cow<'static, str>>) -> Self {
		let keys: Vec<_> = keys.into_iter().collect();
		Self {
			key_groups: vec![KeysGroup(keys).into()],
			key_groups_mac: None,
			mouse: None,
			label: label.into(),
			plus: false,
			slash: false,
		}
	}

	pub fn multi_keys(multi_keys: impl IntoIterator<Item = impl IntoIterator<Item = Key>>, label: impl Into<Cow<'static, str>>) -> Self {
		let key_groups = multi_keys.into_iter().map(|keys| KeysGroup(keys.into_iter().collect()).into()).collect();
		Self {
			key_groups,
			key_groups_mac: None,
			mouse: None,
			label: label.into(),
			plus: false,
			slash: false,
		}
	}

	pub fn mouse(mouse_motion: MouseMotion, label: impl Into<Cow<'static, str>>) -> Self {
		Self {
			key_groups: vec![],
			key_groups_mac: None,
			mouse: Some(mouse_motion),
			label: label.into(),
			plus: false,
			slash: false,
		}
	}

	pub fn label(label: impl Into<Cow<'static, str>>) -> Self {
		Self {
			key_groups: vec![],
			key_groups_mac: None,
			mouse: None,
			label: label.into(),
			plus: false,
			slash: false,
		}
	}

	pub fn keys_and_mouse(keys: impl IntoIterator<Item = Key>, mouse_motion: MouseMotion, label: impl Into<Cow<'static, str>>) -> Self {
		let keys: Vec<_> = keys.into_iter().collect();
		Self {
			key_groups: vec![KeysGroup(keys).into()],
			key_groups_mac: None,
			mouse: Some(mouse_motion),
			label: label.into(),
			plus: false,
			slash: false,
		}
	}

	pub fn multi_keys_and_mouse(multi_keys: impl IntoIterator<Item = impl IntoIterator<Item = Key>>, mouse_motion: MouseMotion, label: impl Into<Cow<'static, str>>) -> Self {
		let key_groups = multi_keys.into_iter().map(|keys| KeysGroup(keys.into_iter().collect()).into()).collect();
		Self {
			key_groups,
			key_groups_mac: None,
			mouse: Some(mouse_motion),
			label: label.into(),
			plus: false,
			slash: false,
		}
	}

	pub fn arrow_keys(label: impl Into<Cow<'static, str>>) -> Self {
		let multi_keys = [[Key::ArrowUp], [Key::ArrowRight], [Key::ArrowDown], [Key::ArrowLeft]];
		Self::multi_keys(multi_keys, label)
	}

	pub fn prepend_plus(mut self) -> Self {
		self.plus = true;
		self
	}

	pub fn prepend_slash(mut self) -> Self {
		self.slash = true;
		self
	}

	pub fn add_mac_keys(mut self, keys: impl IntoIterator<Item = Key>) -> Self {
		let mac_keys: Vec<_> = keys.into_iter().collect();
		self.key_groups_mac = Some(vec![KeysGroup(mac_keys).into()]);
		self
	}
}<|MERGE_RESOLUTION|>--- conflicted
+++ resolved
@@ -28,32 +28,6 @@
 	pub shape_editor: &'a mut ShapeState,
 	pub node_graph: &'a NodeGraphExecutor,
 	pub preferences: &'a PreferencesMessageHandler,
-<<<<<<< HEAD
-}
-impl<'a> ToolActionHandlerData<'a> {
-	pub fn new(
-		document: &'a mut DocumentMessageHandler,
-		document_id: DocumentId,
-		global_tool_data: &'a DocumentToolData,
-		input: &'a InputPreprocessorMessageHandler,
-		font_cache: &'a FontCache,
-		shape_editor: &'a mut ShapeState,
-		node_graph: &'a NodeGraphExecutor,
-		preferences: &'a PreferencesMessageHandler,
-	) -> Self {
-		Self {
-			document,
-			document_id,
-			global_tool_data,
-			input,
-			font_cache,
-			shape_editor,
-			node_graph,
-			preferences,
-		}
-	}
-=======
->>>>>>> 93880abc
 }
 
 pub trait ToolCommon: for<'a, 'b> MessageHandler<ToolMessage, &'b mut ToolActionHandlerData<'a>> + LayoutHolder + ToolTransition + ToolMetadata {}

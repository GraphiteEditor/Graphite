--- conflicted
+++ resolved
@@ -67,27 +67,6 @@
 	ghost_outline: Vec<(Vec<ClickTargetType>, DAffine2)>,
 }
 
-<<<<<<< HEAD
-impl TransformLayerMessageHandler {
-	pub fn is_transforming(&self) -> bool {
-		self.transform_operation != TransformOperation::None
-	}
-
-	pub fn hints(&self, responses: &mut VecDeque<Message>) {
-		self.transform_operation.hints(responses, self.local);
-	}
-
-	fn set_ghost_outline(ghost_outline: &mut Vec<(Vec<ClickTargetType>, DAffine2)>, shape_editor: &ShapeState, document: &DocumentMessageHandler) {
-		ghost_outline.clear();
-		for &layer in shape_editor.selected_shape_state.keys() {
-			// We probably need to collect here
-			let outline = document.metadata().layer_with_free_points_outline(layer).cloned().collect();
-			let transform = document.metadata().transform_to_viewport(layer);
-			ghost_outline.push((outline, transform));
-		}
-	}
-}
-=======
 impl MessageHandler<TransformLayerMessage, TransformLayerMessageContext<'_>> for TransformLayerMessageHandler {
 	fn process_message(&mut self, message: TransformLayerMessage, responses: &mut VecDeque<Message>, context: TransformLayerMessageContext) {
 		let TransformLayerMessageContext {
@@ -96,7 +75,6 @@
 			tool_data,
 			shape_editor,
 		} = context;
->>>>>>> d6d1bbb1
 
 		let using_path_tool = tool_data.active_tool_type == ToolType::Path;
 		let using_select_tool = tool_data.active_tool_type == ToolType::Select;
@@ -698,6 +676,16 @@
 	pub fn hints(&self, responses: &mut VecDeque<Message>) {
 		self.transform_operation.hints(responses, self.local);
 	}
+
+	fn set_ghost_outline(ghost_outline: &mut Vec<(Vec<ClickTargetType>, DAffine2)>, shape_editor: &ShapeState, document: &DocumentMessageHandler) {
+		ghost_outline.clear();
+		for &layer in shape_editor.selected_shape_state.keys() {
+			// We probably need to collect here
+			let outline = document.metadata().layer_with_free_points_outline(layer).cloned().collect();
+			let transform = document.metadata().transform_to_viewport(layer);
+			ghost_outline.push((outline, transform));
+		}
+	}
 }
 
 fn calculate_pivot(

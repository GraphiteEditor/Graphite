use crate::consts::{ANGLE_MEASURE_RADIUS_FACTOR, ARC_MEASURE_RADIUS_FACTOR_RANGE, COLOR_OVERLAY_BLUE, COLOR_OVERLAY_GRAY, SLOWING_DIVISOR};
use crate::messages::input_mapper::utility_types::input_mouse::{DocumentPosition, ViewportPosition};
use crate::messages::portfolio::document::overlays::utility_types::{OverlayProvider, Pivot};
use crate::messages::portfolio::document::utility_types::document_metadata::LayerNodeIdentifier;
use crate::messages::portfolio::document::utility_types::misc::PTZ;
use crate::messages::portfolio::document::utility_types::transformation::{Axis, OriginalTransforms, Selected, TransformOperation, TransformType, Typing};
use crate::messages::prelude::*;
use crate::messages::tool::common_functionality::pivot::{PivotGizmo, PivotGizmoType};
use crate::messages::tool::common_functionality::shape_editor::ShapeState;
use crate::messages::tool::tool_messages::tool_prelude::Key;
use crate::messages::tool::utility_types::{ToolData, ToolType};
use glam::{DAffine2, DVec2};
use graphene_std::renderer::Quad;
use graphene_std::vector::click_target::ClickTargetType;
use graphene_std::vector::misc::ManipulatorPointId;
use graphene_std::vector::{Vector, VectorModificationType};
use std::f64::consts::{PI, TAU};

const TRANSFORM_GRS_OVERLAY_PROVIDER: OverlayProvider = |context| TransformLayerMessage::Overlays(context).into();

// TODO: Get these from the input mapper
const SLOW_KEY: Key = Key::Shift;
const INCREMENTS_KEY: Key = Key::Control;

#[derive(ExtractField)]
pub struct TransformLayerMessageContext<'a> {
	pub document: &'a DocumentMessageHandler,
	pub input: &'a InputPreprocessorMessageHandler,
	pub tool_data: &'a ToolData,
	pub shape_editor: &'a mut ShapeState,
}

#[derive(Debug, Clone, Default, ExtractField)]
pub struct TransformLayerMessageHandler {
	pub transform_operation: TransformOperation,

	slow: bool,
	increments: bool,
	local: bool,
	layer_bounding_box: Quad,
	typing: Typing,

	mouse_position: ViewportPosition,
	start_mouse: ViewportPosition,

	original_transforms: OriginalTransforms,
	pivot_gizmo: PivotGizmo,
	pivot: ViewportPosition,

	path_bounds: Option<[DVec2; 2]>,

	local_pivot: DocumentPosition,
	local_mouse_start: DocumentPosition,
	grab_target: DocumentPosition,

	ptz: PTZ,
	initial_transform: DAffine2,

	operation_count: usize,

	// Pen tool (outgoing handle GRS manipulation)
	handle: DVec2,
	last_point: DVec2,
	grs_pen_handle: bool,

	// Ghost outlines for Path Tool
	ghost_outline: Vec<(Vec<ClickTargetType>, DAffine2)>,

	was_grabbing: bool,
}

impl MessageHandler<TransformLayerMessage, TransformLayerMessageContext<'_>> for TransformLayerMessageHandler {
	fn process_message(&mut self, message: TransformLayerMessage, responses: &mut VecDeque<Message>, context: TransformLayerMessageContext) {
		let TransformLayerMessageContext {
			document,
			input,
			tool_data,
			shape_editor,
		} = context;

		let using_path_tool = tool_data.active_tool_type == ToolType::Path;
		let using_select_tool = tool_data.active_tool_type == ToolType::Select;
		let using_pen_tool = tool_data.active_tool_type == ToolType::Pen;
		let using_shape_tool = tool_data.active_tool_type == ToolType::Shape;

		// TODO: Add support for transforming layer not in the document network
		let selected_layers = document
			.network_interface
			.selected_nodes()
			.selected_layers(document.metadata())
			.filter(|&layer| document.network_interface.is_visible(&layer.to_node(), &[]) && !document.network_interface.is_locked(&layer.to_node(), &[]))
			.collect::<Vec<_>>();

		let mut selected = Selected::new(
			&mut self.original_transforms,
			&mut self.pivot,
			&selected_layers,
			responses,
			&document.network_interface,
			Some(shape_editor),
			&tool_data.active_tool_type,
			Some(&mut self.handle),
		);

		let document_to_viewport = document.metadata().document_to_viewport;
		let mut begin_operation = |operation: TransformOperation, typing: &mut Typing, mouse_position: &mut DVec2, start_mouse: &mut DVec2, transform: &mut DAffine2| {
			if operation != TransformOperation::None {
				selected.revert_operation();
				typing.clear();
			}

			if using_pen_tool {
				selected.responses.add(PenToolMessage::GRS {
					grab: Key::KeyG,
					rotate: Key::KeyR,
					scale: Key::KeyS,
				});
				return;
			}

			if !using_path_tool {
				self.pivot_gizmo.recalculate_transform(document);
				*selected.pivot = self.pivot_gizmo.position(document);
				self.local_pivot = document.metadata().document_to_viewport.inverse().transform_point2(*selected.pivot);
				self.grab_target = self.local_pivot;
			}
<<<<<<< HEAD
			// TODO: Here vector data from all layers is not considered which can be a problem in pivot calculation
			else if let Some(vector_data) = selected_layers.first().and_then(|&layer| document.network_interface.compute_modified_vector(layer)) {
=======
			// Here vector data from all layers is not considered which can be a problem in pivot calculation
			else if let Some(vector) = selected_layers.first().and_then(|&layer| document.network_interface.compute_modified_vector(layer)) {
>>>>>>> b1f2cf70
				*selected.original_transforms = OriginalTransforms::default();

				let viewspace = document.metadata().transform_to_viewport(selected_layers[0]);
				let selected_segments = shape_editor.selected_segments().collect::<HashSet<_>>();
				let mut affected_points = shape_editor.selected_points().copied().collect::<Vec<_>>();

				for (segment_id, _, start, end) in vector.segment_bezier_iter() {
					if selected_segments.contains(&segment_id) {
						affected_points.push(ManipulatorPointId::Anchor(start));
						affected_points.push(ManipulatorPointId::Anchor(end));
					}
				}

				let affected_point_refs = affected_points.iter().collect();

				let get_location = |point: &&ManipulatorPointId| point.get_position(&vector).map(|position| viewspace.transform_point2(position));
				if let (Some((new_pivot, grab_target)), bounds) = calculate_pivot(
					document,
					&affected_point_refs,
					&vector,
					viewspace,
					|point: &ManipulatorPointId| get_location(&point),
					&mut self.pivot_gizmo,
				) {
					*selected.pivot = new_pivot;
					self.path_bounds = bounds;

					self.local_pivot = document_to_viewport.inverse().transform_point2(*selected.pivot);
					self.grab_target = document_to_viewport.inverse().transform_point2(grab_target);
				} else {
					log::warn!("Failed to calculate pivot.");
				}
			}

			*mouse_position = input.mouse.position;
			*start_mouse = input.mouse.position;
			*transform = document_to_viewport;
			self.local_mouse_start = document.metadata().document_to_viewport.inverse().transform_point2(input.mouse.position);

			selected.original_transforms.clear();

			selected.responses.add(DocumentMessage::StartTransaction);
		};

		match message {
			// Overlays
			TransformLayerMessage::Overlays(mut overlay_context) => {
				if !overlay_context.visibility_settings.transform_measurement() {
					return;
				}

				if using_path_tool {
					for (outline, transform) in &self.ghost_outline {
						overlay_context.outline(outline.iter(), *transform, Some(COLOR_OVERLAY_GRAY));
					}
				}

				let viewport_box = input.viewport_bounds.size();
				let axis_constraint = self.transform_operation.axis_constraint();

				let format_rounded = |value: f64, precision: usize| {
					if self.typing.digits.is_empty() || !self.transform_operation.can_begin_typing() {
						format!("{:.*}", precision, value).trim_end_matches('0').trim_end_matches('.').to_string()
					} else {
						self.typing.string.clone()
					}
				};

				// TODO: Ensure removing this and adding this doesn't change the position of layers under PTZ ops
				// responses.add(TransformLayerMessage::PointerMove {
				// 	slow_key: SLOW_KEY,
				// 	increments_key: INCREMENTS_KEY,
				// });

				match self.transform_operation {
					TransformOperation::None => (),
					TransformOperation::Grabbing(translation) => {
						let translation = translation.to_dvec(self.initial_transform, self.increments);
						let viewport_translate = document_to_viewport.transform_vector2(translation);
						let pivot = document_to_viewport.transform_point2(self.grab_target);
						let quad = Quad::from_box([pivot, pivot + viewport_translate]);

						responses.add(SelectToolMessage::PivotShift {
							offset: Some(viewport_translate),
							flush: false,
						});

						let typed_string = (!self.typing.digits.is_empty() && self.transform_operation.can_begin_typing()).then(|| self.typing.string.clone());
						overlay_context.translation_box(translation, quad, typed_string);
					}
					TransformOperation::Scaling(scale) => {
						let scale = scale.to_f64(self.increments);
						let text = format!("{}x", format_rounded(scale, 3));
						let pivot = document_to_viewport.transform_point2(self.local_pivot);
						let start_mouse = document_to_viewport.transform_point2(self.local_mouse_start);
						let local_edge = start_mouse - pivot;
						let local_edge = project_edge_to_quad(local_edge, &self.layer_bounding_box, self.local, axis_constraint);
						let boundary_point = pivot + local_edge * scale.min(1.);
						let end_point = pivot + local_edge * scale.max(1.);

						if scale > 0. {
							overlay_context.dashed_line(pivot, boundary_point, None, None, Some(2.), Some(2.), Some(0.5));
						}
						overlay_context.line(boundary_point, end_point, None, None);

						let transform = DAffine2::from_translation(boundary_point.midpoint(pivot) + local_edge.perp().normalize_or(DVec2::X) * local_edge.element_product().signum() * 24.);
						overlay_context.text(&text, COLOR_OVERLAY_BLUE, None, transform, 16., [Pivot::Middle, Pivot::Middle]);
					}
					TransformOperation::Rotating(rotation) => {
						let angle = rotation.to_f64(self.increments);
						let pivot = document_to_viewport.transform_point2(self.local_pivot);
						let start_mouse = document_to_viewport.transform_point2(self.local_mouse_start);
						let offset_angle = if self.grs_pen_handle {
							self.handle - self.last_point
						} else if using_path_tool {
							start_mouse - pivot
						} else {
							self.layer_bounding_box.top_right() - self.layer_bounding_box.top_right()
						};
						let tilt_offset = document.document_ptz.unmodified_tilt();
						let offset_angle = offset_angle.to_angle() + tilt_offset;
						let width = viewport_box.max_element();
						let radius = start_mouse.distance(pivot);
						let arc_radius = ANGLE_MEASURE_RADIUS_FACTOR * width;
						let radius = radius.clamp(ARC_MEASURE_RADIUS_FACTOR_RANGE.0 * width, ARC_MEASURE_RADIUS_FACTOR_RANGE.1 * width);
						let angle_in_degrees = angle.to_degrees();
						let display_angle = if angle_in_degrees.is_sign_positive() {
							angle_in_degrees - (angle_in_degrees / 360.).floor() * 360.
						} else if angle_in_degrees.is_sign_negative() {
							angle_in_degrees - ((angle_in_degrees / 360.).floor() + 1.) * 360.
						} else {
							angle_in_degrees
						};
						let text = format!("{}°", format_rounded(display_angle, 2));
						let text_texture_width = overlay_context.get_width(&text) / 2.;
						let text_texture_height = 12.;
						let text_angle_on_unit_circle = DVec2::from_angle((angle % TAU) / 2. + offset_angle);
						let text_texture_position = DVec2::new(
							(arc_radius + 4. + text_texture_width) * text_angle_on_unit_circle.x,
							(arc_radius + text_texture_height) * text_angle_on_unit_circle.y,
						);
						let transform = DAffine2::from_translation(text_texture_position + pivot);
						overlay_context.draw_angle(pivot, radius, arc_radius, offset_angle, angle);
						overlay_context.text(&text, COLOR_OVERLAY_BLUE, None, transform, 16., [Pivot::Middle, Pivot::Middle]);
					}
				}
			}

			// Messages
			TransformLayerMessage::ApplyTransformOperation { final_transform } => {
				selected.original_transforms.clear();
				self.typing.clear();
				if final_transform {
					self.transform_operation = TransformOperation::None;
					self.operation_count = 0;
				}

				if using_pen_tool {
					self.last_point = DVec2::ZERO;
					self.grs_pen_handle = false;

					selected.pen_handle = None;
					selected.responses.add(PenToolMessage::Confirm);
				} else {
					update_colinear_handles(&selected_layers, document, responses);
					responses.add(DocumentMessage::EndTransaction);
					responses.add(ToolMessage::UpdateHints);
					responses.add(NodeGraphMessage::RunDocumentGraph);
				}

				if using_path_tool {
					self.ghost_outline.clear();
				}

				responses.add(SelectToolMessage::PivotShift { offset: None, flush: true });

				if final_transform {
					self.was_grabbing = false;
					responses.add(OverlaysMessage::RemoveProvider(TRANSFORM_GRS_OVERLAY_PROVIDER));
				}
			}
			TransformLayerMessage::BeginTransformOperation { operation } => {
				begin_operation(self.transform_operation, &mut self.typing, &mut self.mouse_position, &mut self.start_mouse, &mut self.initial_transform);
				self.transform_operation = match operation {
					TransformType::Grab => TransformOperation::Grabbing(Default::default()),
					TransformType::Rotate => TransformOperation::Rotating(Default::default()),
					TransformType::Scale => TransformOperation::Scaling(Default::default()),
				};
				self.layer_bounding_box = selected.bounding_box();
			}
			TransformLayerMessage::BeginGrabPen { last_point, handle } | TransformLayerMessage::BeginRotatePen { last_point, handle } | TransformLayerMessage::BeginScalePen { last_point, handle } => {
				self.typing.clear();

				self.last_point = last_point;
				self.handle = handle;
				self.grs_pen_handle = true;
				self.mouse_position = input.mouse.position;
				self.start_mouse = input.mouse.position;

				let top_left = DVec2::new(last_point.x, handle.y);
				let bottom_right = DVec2::new(handle.x, last_point.y);
				self.local = false;
				self.layer_bounding_box = Quad::from_box([top_left, bottom_right]);
				self.grab_target = document.metadata().document_to_viewport.inverse().transform_point2(handle);
				self.pivot = last_point;
				self.local_pivot = document.metadata().document_to_viewport.inverse().transform_point2(self.pivot);
				self.local_mouse_start = document.metadata().document_to_viewport.inverse().transform_point2(self.start_mouse);
				self.handle = handle;

				// Operation-specific logic
				self.transform_operation = match message {
					TransformLayerMessage::BeginGrabPen { .. } => TransformOperation::Grabbing(Default::default()),
					TransformLayerMessage::BeginRotatePen { .. } => TransformOperation::Rotating(Default::default()),
					TransformLayerMessage::BeginScalePen { .. } => TransformOperation::Scaling(Default::default()),
					_ => unreachable!(), // Safe because the match arms are exhaustive
				};

				responses.add(OverlaysMessage::AddProvider(TRANSFORM_GRS_OVERLAY_PROVIDER));
				// Find a way better than this hack
				responses.add(TransformLayerMessage::PointerMove {
					slow_key: SLOW_KEY,
					increments_key: INCREMENTS_KEY,
				});
			}
			TransformLayerMessage::BeginGRS { operation: transform_type } => {
				let selected_points: Vec<&ManipulatorPointId> = shape_editor.selected_points().collect();
				let selected_segments = shape_editor.selected_segments().collect::<Vec<_>>();

				if using_path_tool {
					Self::set_ghost_outline(&mut self.ghost_outline, shape_editor, document);
					if (selected_points.is_empty() && selected_segments.is_empty())
						|| (!using_path_tool && !using_select_tool && !using_pen_tool && !using_shape_tool)
						|| selected_layers.is_empty()
						|| (transform_type.equivalent_to(self.transform_operation) && !self.was_grabbing)
					{
						return;
					}

					if using_path_tool && (transform_type == TransformType::Grab) {
						// Check if a single point is selected and it's a colinear point
						let single_anchor_selected = shape_editor.selected_points().count() == 1 && shape_editor.selected_points().any(|point| matches!(point, ManipulatorPointId::Anchor(_)));

						if single_anchor_selected && transform_type.equivalent_to(self.transform_operation) && self.was_grabbing {
							let selected_nodes = &document.network_interface.selected_nodes();

							let Some(layer) = selected_nodes.selected_layers(document.metadata()).next() else { return };
							let Some(vector_data) = document.network_interface.compute_modified_vector(layer) else { return };
							let Some(anchor) = shape_editor.selected_points().next() else { return };

							if vector_data.colinear(*anchor) {
								responses.add(TransformLayerMessage::CancelTransformOperation);

								// Start sliding point
								responses.add(DocumentMessage::AddTransaction);
								responses.add(PathToolMessage::StartSlidingPoint);
							}

							return;
						} else if transform_type.equivalent_to(self.transform_operation) {
							return;
						}

						self.was_grabbing = true;
					}
				}

				if let Some(vector) = selected_layers.first().and_then(|&layer| document.network_interface.compute_modified_vector(layer)) {
					if let [point] = selected_points.as_slice() {
						if matches!(point, ManipulatorPointId::Anchor(_)) {
							if let Some([handle1, handle2]) = point.get_handle_pair(&vector) {
								let handle1_length = handle1.length(&vector);
								let handle2_length = handle2.length(&vector);

								if (handle1_length == 0. && handle2_length == 0. && !using_select_tool) || (handle1_length == f64::MAX && handle2_length == f64::MAX && !using_select_tool) {
									// G should work for this point but not R and S
									if matches!(transform_type, TransformType::Rotate | TransformType::Scale) {
										selected.original_transforms.clear();
										return;
									}
								}
							}
						} else {
							let handle_length = point.as_handle().map(|handle| handle.length(&vector));

							if handle_length == Some(0.) {
								selected.original_transforms.clear();
								return;
							}
						}
					}
				}

				self.local = false;
				self.operation_count += 1;

				let chain_operation = self.transform_operation != TransformOperation::None;
				if chain_operation {
					responses.add(TransformLayerMessage::ApplyTransformOperation { final_transform: false });
				} else {
					responses.add(OverlaysMessage::AddProvider(TRANSFORM_GRS_OVERLAY_PROVIDER));
				}
				responses.add(TransformLayerMessage::BeginTransformOperation { operation: transform_type });
				responses.add(TransformLayerMessage::PointerMove {
					slow_key: SLOW_KEY,
					increments_key: INCREMENTS_KEY,
				});
			}
			TransformLayerMessage::BeginGrab => responses.add_front(TransformLayerMessage::BeginGRS { operation: TransformType::Grab }),
			TransformLayerMessage::BeginRotate => responses.add_front(TransformLayerMessage::BeginGRS { operation: TransformType::Rotate }),
			TransformLayerMessage::BeginScale => responses.add_front(TransformLayerMessage::BeginGRS { operation: TransformType::Scale }),
			TransformLayerMessage::CancelTransformOperation => {
				if using_path_tool {
					self.ghost_outline.clear();
					self.was_grabbing = false;
				}

				if using_pen_tool {
					self.typing.clear();

					self.last_point = DVec2::ZERO;
					self.transform_operation = TransformOperation::None;
					self.handle = DVec2::ZERO;

					responses.add(PenToolMessage::Abort);
					responses.add(ToolMessage::UpdateHints);
				} else {
					selected.original_transforms.clear();
					self.typing.clear();
					self.transform_operation = TransformOperation::None;

					responses.add(DocumentMessage::RepeatedAbortTransaction { undo_count: self.operation_count });
					self.operation_count = 0;
					responses.add(ToolMessage::UpdateHints);
				}

				responses.add(SelectToolMessage::PivotShift { offset: None, flush: false });
				responses.add(OverlaysMessage::RemoveProvider(TRANSFORM_GRS_OVERLAY_PROVIDER));
			}
			TransformLayerMessage::ConstrainX => {
				let pivot = document_to_viewport.transform_point2(self.local_pivot);
				self.local = self.transform_operation.constrain_axis(
					Axis::X,
					&mut selected,
					self.increments,
					self.local,
					self.layer_bounding_box,
					document_to_viewport,
					pivot,
					self.initial_transform,
				);
				self.transform_operation.grs_typed(
					self.typing.evaluate(),
					&mut selected,
					self.increments,
					self.local,
					self.layer_bounding_box,
					document_to_viewport,
					pivot,
					self.initial_transform,
				);
			}
			TransformLayerMessage::ConstrainY => {
				let pivot = document_to_viewport.transform_point2(self.local_pivot);
				self.local = self.transform_operation.constrain_axis(
					Axis::Y,
					&mut selected,
					self.increments,
					self.local,
					self.layer_bounding_box,
					document_to_viewport,
					pivot,
					self.initial_transform,
				);
				self.transform_operation.grs_typed(
					self.typing.evaluate(),
					&mut selected,
					self.increments,
					self.local,
					self.layer_bounding_box,
					document_to_viewport,
					pivot,
					self.initial_transform,
				);
			}
			TransformLayerMessage::PointerMove { slow_key, increments_key } => {
				self.slow = input.keyboard.get(slow_key as usize);
				let old_ptz = self.ptz;
				self.ptz = document.document_ptz;
				if old_ptz != self.ptz {
					self.mouse_position = input.mouse.position;
					return;
				}

				let pivot = document_to_viewport.transform_point2(self.local_pivot);

				let new_increments = input.keyboard.get(increments_key as usize);
				if new_increments != self.increments {
					self.increments = new_increments;
					self.transform_operation
						.apply_transform_operation(&mut selected, self.increments, self.local, self.layer_bounding_box, document_to_viewport, pivot, self.initial_transform);
				}

				if self.typing.digits.is_empty() || !self.transform_operation.can_begin_typing() {
					match self.transform_operation {
						TransformOperation::None => {}
						TransformOperation::Grabbing(translation) => {
							let delta_pos = input.mouse.position - self.mouse_position;
							let delta_pos = (self.initial_transform * document_to_viewport.inverse()).transform_vector2(delta_pos);
							let change = if self.slow { delta_pos / SLOWING_DIVISOR } else { delta_pos };
							self.transform_operation = TransformOperation::Grabbing(translation.increment_amount(change));
							self.transform_operation.apply_transform_operation(
								&mut selected,
								self.increments,
								self.local,
								self.layer_bounding_box,
								document_to_viewport,
								pivot,
								self.initial_transform,
							);
						}
						TransformOperation::Rotating(rotation) => {
							let start_offset = pivot - self.mouse_position;
							let end_offset = pivot - input.mouse.position;
							let angle = start_offset.angle_to(end_offset);

							let change = if self.slow { angle / SLOWING_DIVISOR } else { angle };

							self.transform_operation = TransformOperation::Rotating(rotation.increment_amount(change));
							self.transform_operation.apply_transform_operation(
								&mut selected,
								self.increments,
								self.local,
								self.layer_bounding_box,
								document_to_viewport,
								pivot,
								self.initial_transform,
							);
						}
						TransformOperation::Scaling(mut scale) => {
							let axis_constraint = scale.constraint;
							let to_mouse_final = self.mouse_position - pivot;
							let to_mouse_final_old = input.mouse.position - pivot;
							let to_mouse_start = self.start_mouse - pivot;

							let to_mouse_final = project_edge_to_quad(to_mouse_final, &self.layer_bounding_box, self.local, axis_constraint);
							let to_mouse_final_old = project_edge_to_quad(to_mouse_final_old, &self.layer_bounding_box, self.local, axis_constraint);
							let to_mouse_start = project_edge_to_quad(to_mouse_start, &self.layer_bounding_box, self.local, axis_constraint);

							let change = {
								let previous_frame_dist = to_mouse_final.dot(to_mouse_start);
								let current_frame_dist = to_mouse_final_old.dot(to_mouse_start);
								let start_transform_dist = to_mouse_start.length_squared();

								(current_frame_dist - previous_frame_dist) / start_transform_dist
							};
							let change = if self.slow { change / SLOWING_DIVISOR } else { change };

							scale = scale.increment_amount(change);
							self.transform_operation = TransformOperation::Scaling(scale);
							self.transform_operation.apply_transform_operation(
								&mut selected,
								self.increments,
								self.local,
								self.layer_bounding_box,
								document_to_viewport,
								pivot,
								self.initial_transform,
							);
						}
					};
				}

				self.mouse_position = input.mouse.position;
			}
			TransformLayerMessage::SelectionChanged => {
				let target_layers = document.network_interface.selected_nodes().selected_layers(document.metadata()).collect();
				shape_editor.set_selected_layers(target_layers);
			}
			TransformLayerMessage::TypeBackspace => {
				let pivot = document_to_viewport.transform_point2(self.local_pivot);
				if self.typing.digits.is_empty() && self.typing.negative {
					self.transform_operation
						.negate(&mut selected, self.increments, self.local, self.layer_bounding_box, document_to_viewport, pivot, self.initial_transform);
					self.typing.type_negate();
				}
				self.transform_operation.grs_typed(
					self.typing.type_backspace(),
					&mut selected,
					self.increments,
					self.local,
					self.layer_bounding_box,
					document_to_viewport,
					pivot,
					self.initial_transform,
				);
			}
			TransformLayerMessage::TypeDecimalPoint => {
				let pivot = document_to_viewport.transform_point2(self.local_pivot);
				if self.transform_operation.can_begin_typing() {
					self.transform_operation.grs_typed(
						self.typing.type_decimal_point(),
						&mut selected,
						self.increments,
						self.local,
						self.layer_bounding_box,
						document_to_viewport,
						pivot,
						self.initial_transform,
					)
				}
			}
			TransformLayerMessage::TypeDigit { digit } => {
				if self.transform_operation.can_begin_typing() {
					let pivot = document_to_viewport.transform_point2(self.local_pivot);
					self.transform_operation.grs_typed(
						self.typing.type_number(digit),
						&mut selected,
						self.increments,
						self.local,
						self.layer_bounding_box,
						document_to_viewport,
						pivot,
						self.initial_transform,
					)
				}
			}
			TransformLayerMessage::TypeNegate => {
				let pivot = document_to_viewport.transform_point2(self.local_pivot);
				if self.typing.digits.is_empty() {
					self.transform_operation
						.negate(&mut selected, self.increments, self.local, self.layer_bounding_box, document_to_viewport, pivot, self.initial_transform);
				}
				self.transform_operation.grs_typed(
					self.typing.type_negate(),
					&mut selected,
					self.increments,
					self.local,
					self.layer_bounding_box,
					document_to_viewport,
					pivot,
					self.initial_transform,
				)
			}
			TransformLayerMessage::SetPivotGizmo { pivot_gizmo } => {
				self.pivot_gizmo = pivot_gizmo;
			}
		}
	}

	fn actions(&self) -> ActionList {
		let mut common = actions!(TransformLayerMessageDiscriminant;
			BeginGrab,
			BeginRotate,
			BeginScale,
		);

		if self.transform_operation != TransformOperation::None {
			let active = actions!(TransformLayerMessageDiscriminant;
				PointerMove,
				CancelTransformOperation,
				ApplyTransformOperation,
				TypeDigit,
				TypeBackspace,
				TypeDecimalPoint,
				TypeNegate,
				ConstrainX,
				ConstrainY,
			);
			common.extend(active);
		}

		common
	}
}

impl TransformLayerMessageHandler {
	pub fn is_transforming(&self) -> bool {
		self.transform_operation != TransformOperation::None
	}

	pub fn hints(&self, responses: &mut VecDeque<Message>) {
		self.transform_operation.hints(responses, self.local);
	}

	fn set_ghost_outline(ghost_outline: &mut Vec<(Vec<ClickTargetType>, DAffine2)>, shape_editor: &ShapeState, document: &DocumentMessageHandler) {
		ghost_outline.clear();
		for &layer in shape_editor.selected_shape_state.keys() {
			// We probably need to collect here
			let outline = document.metadata().layer_with_free_points_outline(layer).cloned().collect();
			let transform = document.metadata().transform_to_viewport(layer);
			ghost_outline.push((outline, transform));
		}
	}
}

fn calculate_pivot(
	document: &DocumentMessageHandler,
	selected_points: &Vec<&ManipulatorPointId>,
	vector: &Vector,
	viewspace: DAffine2,
	get_location: impl Fn(&ManipulatorPointId) -> Option<DVec2>,
	gizmo: &mut PivotGizmo,
) -> (Option<(DVec2, DVec2)>, Option<[DVec2; 2]>) {
	let average_position = || {
		let mut point_count = 0_usize;
		selected_points.iter().filter_map(|p| get_location(p)).inspect(|_| point_count += 1).sum::<DVec2>() / point_count as f64
	};
	let bounds = selected_points.iter().filter_map(|p| get_location(p)).fold(None, |acc: Option<[DVec2; 2]>, point| {
		if let Some([mut min, mut max]) = acc {
			min.x = min.x.min(point.x);
			min.y = min.y.min(point.y);
			max.x = max.x.max(point.x);
			max.y = max.y.max(point.y);
			Some([min, max])
		} else {
			Some([point, point])
		}
	});
	gizmo.pivot.recalculate_pivot_for_layer(document, bounds);
	let position = || {
		(if !gizmo.state.disabled {
			match gizmo.state.gizmo_type {
				PivotGizmoType::Average => None,
				PivotGizmoType::Active => gizmo.point.and_then(|p| get_location(&p)),
				PivotGizmoType::Pivot => gizmo.pivot.pivot,
			}
		} else {
			None
		})
		.unwrap_or_else(average_position)
	};
	let [point] = selected_points.as_slice() else {
		// Handle the case where there are multiple points
		let position = position();
		return (Some((position, position)), bounds);
	};

	match point {
		ManipulatorPointId::PrimaryHandle(_) | ManipulatorPointId::EndHandle(_) => {
			// Get the anchor position and transform it to the pivot
			let (Some(pivot_position), Some(position)) = (
				point.get_anchor_position(vector).map(|anchor_position| viewspace.transform_point2(anchor_position)),
				point.get_position(vector),
			) else {
				return (None, None);
			};
			let target = viewspace.transform_point2(position);
			(Some((pivot_position, target)), None)
		}
		_ => {
			// Calculate the average position of all selected points
			let position = position();
			(Some((position, position)), bounds)
		}
	}
}

fn project_edge_to_quad(edge: DVec2, quad: &Quad, local: bool, axis_constraint: Axis) -> DVec2 {
	match axis_constraint {
		Axis::X => {
			if local {
				edge.project_onto(quad.top_right() - quad.top_left())
			} else {
				edge.with_y(0.)
			}
		}
		Axis::Y => {
			if local {
				edge.project_onto(quad.bottom_left() - quad.top_left())
			} else {
				edge.with_x(0.)
			}
		}
		_ => edge,
	}
}

fn update_colinear_handles(selected_layers: &[LayerNodeIdentifier], document: &DocumentMessageHandler, responses: &mut VecDeque<Message>) {
	for &layer in selected_layers {
		let Some(vector) = document.network_interface.compute_modified_vector(layer) else { continue };

		for [handle1, handle2] in &vector.colinear_manipulators {
			let manipulator1 = handle1.to_manipulator_point();
			let manipulator2 = handle2.to_manipulator_point();

			let Some(anchor) = manipulator1.get_anchor_position(&vector) else { continue };
			let Some(pos1) = manipulator1.get_position(&vector).map(|pos| pos - anchor) else { continue };
			let Some(pos2) = manipulator2.get_position(&vector).map(|pos| pos - anchor) else { continue };

			let angle = pos1.angle_to(pos2);

			// Check if handles are not colinear (not approximately equal to +/- PI)
			if (angle - PI).abs() > 1e-6 && (angle + PI).abs() > 1e-6 {
				let modification_type = VectorModificationType::SetG1Continuous {
					handles: [*handle1, *handle2],
					enabled: false,
				};

				responses.add(GraphOperationMessage::Vector { layer, modification_type });
			}
		}
	}
}

#[cfg(test)]
mod test_transform_layer {
	use crate::messages::portfolio::document::graph_operation::transform_utils;
	use crate::messages::portfolio::document::graph_operation::utility_types::ModifyInputsContext;
	use crate::messages::portfolio::document::utility_types::misc::GroupFolderType;
	use crate::messages::prelude::Message;
	use crate::messages::tool::transform_layer::transform_layer_message_handler::VectorModificationType;
	use crate::test_utils::test_prelude::*;
	use glam::DAffine2;
	use graphene_std::vector::PointId;
	use std::collections::VecDeque;

	async fn get_layer_transform(editor: &mut EditorTestUtils, layer: LayerNodeIdentifier) -> Option<DAffine2> {
		let document = editor.active_document();
		let network_interface = &document.network_interface;
		let _responses: VecDeque<Message> = VecDeque::new();
		let transform_node_id = ModifyInputsContext::locate_node_in_layer_chain("Transform", layer, network_interface)?;
		let document_node = network_interface.document_network().nodes.get(&transform_node_id)?;
		Some(transform_utils::get_current_transform(&document_node.inputs))
	}

	#[tokio::test]
	async fn test_grab_apply() {
		let mut editor = EditorTestUtils::create();
		editor.new_document().await;

		editor.drag_tool(ToolType::Rectangle, 0., 0., 100., 100., ModifierKeys::empty()).await;

		let document = editor.active_document();
		let layer = document.metadata().all_layers().next().unwrap();

		let original_transform = get_layer_transform(&mut editor, layer).await.unwrap();

		editor.handle_message(TransformLayerMessage::BeginGrab).await;

		let translation = DVec2::new(50., 50.);
		editor.move_mouse(translation.x, translation.y, ModifierKeys::empty(), MouseKeys::NONE).await;

		editor
			.handle_message(TransformLayerMessage::PointerMove {
				slow_key: Key::Shift,
				increments_key: Key::Control,
			})
			.await;

		editor.handle_message(TransformLayerMessage::ApplyTransformOperation { final_transform: true }).await;

		let final_transform = get_layer_transform(&mut editor, layer).await.unwrap();

		let translation_diff = (final_transform.translation - original_transform.translation).length();
		assert!(translation_diff > 10., "Transform should have changed after applying transformation. Diff: {}", translation_diff);
	}

	#[tokio::test]
	async fn test_grab_cancel() {
		let mut editor = EditorTestUtils::create();
		editor.new_document().await;
		editor.drag_tool(ToolType::Rectangle, 0., 0., 100., 100., ModifierKeys::empty()).await;

		let document = editor.active_document();
		let layer = document.metadata().all_layers().next().unwrap();
		let original_transform = get_layer_transform(&mut editor, layer).await.expect("Should be able to get the layer transform");

		editor.handle_message(TransformLayerMessage::BeginGrab).await;
		editor.move_mouse(50., 50., ModifierKeys::empty(), MouseKeys::NONE).await;
		editor
			.handle_message(TransformLayerMessage::PointerMove {
				slow_key: Key::Shift,
				increments_key: Key::Control,
			})
			.await;

		let during_transform = get_layer_transform(&mut editor, layer).await.expect("Should be able to get the layer transform during operation");

		assert!(original_transform != during_transform, "Transform should change during operation");

		editor.handle_message(TransformLayerMessage::CancelTransformOperation).await;

		let final_transform = get_layer_transform(&mut editor, layer).await.expect("Should be able to get the final transform");
		let final_translation = final_transform.translation;
		let original_translation = original_transform.translation;

		// Verify transform is either restored to original OR reset to identity
		assert!(
			(final_translation - original_translation).length() < 5. || final_translation.length() < 0.001,
			"Transform neither restored to original nor reset to identity. Original: {:?}, Final: {:?}",
			original_translation,
			final_translation
		);
	}

	#[tokio::test]
	async fn test_rotate_apply() {
		let mut editor = EditorTestUtils::create();
		editor.new_document().await;
		editor.drag_tool(ToolType::Rectangle, 0., 0., 100., 100., ModifierKeys::empty()).await;

		let document = editor.active_document();
		let layer = document.metadata().all_layers().next().unwrap();

		let original_transform = get_layer_transform(&mut editor, layer).await.unwrap();

		editor.handle_message(TransformLayerMessage::BeginRotate).await;

		editor.move_mouse(150., 50., ModifierKeys::empty(), MouseKeys::NONE).await;

		editor
			.handle_message(TransformLayerMessage::PointerMove {
				slow_key: Key::Shift,
				increments_key: Key::Control,
			})
			.await;

		editor.handle_message(TransformLayerMessage::ApplyTransformOperation { final_transform: true }).await;

		let final_transform = get_layer_transform(&mut editor, layer).await.unwrap();
		println!("Final transform: {:?}", final_transform);

		// Check matrix components have changed (rotation affects matrix2)
		let matrix_diff = (final_transform.matrix2.x_axis - original_transform.matrix2.x_axis).length();
		assert!(matrix_diff > 0.1, "Rotation should have changed the transform matrix. Diff: {}", matrix_diff);
	}

	#[tokio::test]
	async fn test_rotate_cancel() {
		let mut editor = EditorTestUtils::create();
		editor.new_document().await;
		editor.drag_tool(ToolType::Rectangle, 0., 0., 100., 100., ModifierKeys::empty()).await;

		let document = editor.active_document();
		let layer = document.metadata().all_layers().next().unwrap();
		let original_transform = get_layer_transform(&mut editor, layer).await.unwrap();

		editor.handle_message(TransformLayerMessage::BeginRotate).await;
		editor.handle_message(TransformLayerMessage::CancelTransformOperation).await;

		let after_cancel = get_layer_transform(&mut editor, layer).await.unwrap();

		assert!(!after_cancel.translation.x.is_nan(), "Transform is NaN after cancel");
		assert!(!after_cancel.translation.y.is_nan(), "Transform is NaN after cancel");

		let translation_diff = (after_cancel.translation - original_transform.translation).length();
		assert!(translation_diff < 1., "Translation component changed too much: {}", translation_diff);
	}

	#[tokio::test]
	async fn test_scale_apply() {
		let mut editor = EditorTestUtils::create();
		editor.new_document().await;
		editor.drag_tool(ToolType::Rectangle, 0., 0., 100., 100., ModifierKeys::empty()).await;

		let document = editor.active_document();
		let layer = document.metadata().all_layers().next().unwrap();

		let original_transform = get_layer_transform(&mut editor, layer).await.unwrap();

		editor.handle_message(TransformLayerMessage::BeginScale).await;

		editor.move_mouse(150., 150., ModifierKeys::empty(), MouseKeys::NONE).await;

		editor
			.handle_message(TransformLayerMessage::PointerMove {
				slow_key: Key::Shift,
				increments_key: Key::Control,
			})
			.await;

		editor.handle_message(TransformLayerMessage::ApplyTransformOperation { final_transform: true }).await;

		let final_transform = get_layer_transform(&mut editor, layer).await.unwrap();

		// Check scaling components have changed
		let scale_diff_x = (final_transform.matrix2.x_axis.x - original_transform.matrix2.x_axis.x).abs();
		let scale_diff_y = (final_transform.matrix2.y_axis.y - original_transform.matrix2.y_axis.y).abs();

		assert!(
			scale_diff_x > 0.1 || scale_diff_y > 0.1,
			"Scaling should have changed the transform matrix. Diffs: x={}, y={}",
			scale_diff_x,
			scale_diff_y
		);
	}

	#[tokio::test]
	async fn test_scale_cancel() {
		let mut editor = EditorTestUtils::create();
		editor.new_document().await;
		editor.drag_tool(ToolType::Rectangle, 0., 0., 100., 100., ModifierKeys::empty()).await;

		let document = editor.active_document();
		let layer = document.metadata().all_layers().next().unwrap();
		let original_transform = get_layer_transform(&mut editor, layer).await.unwrap();

		editor.handle_message(TransformLayerMessage::BeginScale).await;

		// Cancel immediately without moving to ensure proper reset
		editor.handle_message(TransformLayerMessage::CancelTransformOperation).await;

		let after_cancel = get_layer_transform(&mut editor, layer).await.unwrap();

		// The scale factor is represented in the matrix2 part, so check those components
		assert!(
			(after_cancel.matrix2.x_axis.x - original_transform.matrix2.x_axis.x).abs() < 0.1 && (after_cancel.matrix2.y_axis.y - original_transform.matrix2.y_axis.y).abs() < 0.1,
			"Matrix scale components should be restored after cancellation"
		);

		// Also check translation component is similar
		let translation_diff = (after_cancel.translation - original_transform.translation).length();
		assert!(translation_diff < 1., "Translation component changed too much: {}", translation_diff);
	}

	#[tokio::test]
	async fn test_grab_rotate_scale_chained() {
		let mut editor = EditorTestUtils::create();
		editor.new_document().await;
		editor.drag_tool(ToolType::Rectangle, 0., 0., 100., 100., ModifierKeys::empty()).await;
		let document = editor.active_document();
		let layer = document.metadata().all_layers().next().unwrap();
		editor.handle_message(NodeGraphMessage::SelectedNodesSet { nodes: vec![layer.to_node()] }).await;
		let original_transform = get_layer_transform(&mut editor, layer).await.unwrap();

		editor.handle_message(TransformLayerMessage::BeginGrab).await;
		editor.move_mouse(150., 130., ModifierKeys::empty(), MouseKeys::NONE).await;
		editor
			.handle_message(TransformLayerMessage::PointerMove {
				slow_key: Key::Shift,
				increments_key: Key::Control,
			})
			.await;

		let after_grab_transform = get_layer_transform(&mut editor, layer).await.unwrap();
		let expected_translation = DVec2::new(50., 30.);
		let actual_translation = after_grab_transform.translation - original_transform.translation;
		assert!(
			(actual_translation - expected_translation).length() < 1e-5,
			"Expected translation of {:?}, got {:?}",
			expected_translation,
			actual_translation
		);

		// 2. Chain to rotation - from current position to create ~45 degree rotation
		editor.handle_message(TransformLayerMessage::BeginRotate).await;
		editor.move_mouse(190., 90., ModifierKeys::empty(), MouseKeys::NONE).await;
		editor
			.handle_message(TransformLayerMessage::PointerMove {
				slow_key: Key::Shift,
				increments_key: Key::Control,
			})
			.await;
		let after_rotate_transform = get_layer_transform(&mut editor, layer).await.unwrap();
		// Checking for off-diagonal elements close to 0.707, which corresponds to cos(45°) and sin(45°)
		assert!(
			!after_rotate_transform.matrix2.abs_diff_eq(after_grab_transform.matrix2, 1e-5) &&
			(after_rotate_transform.matrix2.x_axis.y.abs() - 0.707).abs() < 0.1 &&  // Check for off-diagonal elements close to 0.707
			(after_rotate_transform.matrix2.y_axis.x.abs() - 0.707).abs() < 0.1, // that would indicate ~45° rotation
			"Rotation should change matrix components with approximately 45° rotation"
		);

		// 3. Chain to scaling - scale(area) up by 2x
		editor.handle_message(TransformLayerMessage::BeginScale).await;
		editor.move_mouse(250., 200., ModifierKeys::empty(), MouseKeys::NONE).await;
		editor
			.handle_message(TransformLayerMessage::PointerMove {
				slow_key: Key::Shift,
				increments_key: Key::Control,
			})
			.await;

		let after_scale_transform = get_layer_transform(&mut editor, layer).await.unwrap();
		let before_scale_det = after_rotate_transform.matrix2.determinant();
		let after_scale_det = after_scale_transform.matrix2.determinant();
		assert!(
			after_scale_det >= 2. * before_scale_det,
			"Scale should increase the determinant of the matrix (before: {}, after: {})",
			before_scale_det,
			after_scale_det
		);

		editor.handle_message(TransformLayerMessage::ApplyTransformOperation { final_transform: true }).await;
		let final_transform = get_layer_transform(&mut editor, layer).await.unwrap();

		assert!(final_transform.abs_diff_eq(after_scale_transform, 1e-5), "Final transform should match the transform before committing");
		assert!(!final_transform.abs_diff_eq(original_transform, 1e-5), "Final transform should be different from original transform");
	}

	#[tokio::test]
	async fn test_scale_with_panned_view() {
		let mut editor = EditorTestUtils::create();
		editor.new_document().await;
		editor.drag_tool(ToolType::Rectangle, 0., 0., 100., 100., ModifierKeys::empty()).await;
		let document = editor.active_document();
		let layer = document.metadata().all_layers().next().unwrap();

		let original_transform = get_layer_transform(&mut editor, layer).await.unwrap();

		let pan_amount = DVec2::new(200., 150.);
		editor.handle_message(NavigationMessage::CanvasPan { delta: pan_amount }).await;

		editor.handle_message(TransformLayerMessage::BeginScale).await;
		editor.handle_message(TransformLayerMessage::TypeDigit { digit: 2 }).await;
		editor.handle_message(TransformLayerMessage::ApplyTransformOperation { final_transform: true }).await;

		let final_transform = get_layer_transform(&mut editor, layer).await.unwrap();

		let scale_x = final_transform.matrix2.x_axis.length() / original_transform.matrix2.x_axis.length();
		let scale_y = final_transform.matrix2.y_axis.length() / original_transform.matrix2.y_axis.length();

		assert!((scale_x - 2.).abs() < 0.1, "Expected scale factor X of 2, got: {}", scale_x);
		assert!((scale_y - 2.).abs() < 0.1, "Expected scale factor Y of 2, got: {}", scale_y);
	}

	#[tokio::test]
	async fn test_scale_with_zoomed_view() {
		let mut editor = EditorTestUtils::create();
		editor.new_document().await;
		editor.drag_tool(ToolType::Rectangle, 0., 0., 100., 100., ModifierKeys::empty()).await;
		let document = editor.active_document();
		let layer = document.metadata().all_layers().next().unwrap();

		let original_transform = get_layer_transform(&mut editor, layer).await.unwrap();

		editor.handle_message(NavigationMessage::CanvasZoomIncrease { center_on_mouse: false }).await;
		editor.handle_message(NavigationMessage::CanvasZoomIncrease { center_on_mouse: false }).await;

		editor.handle_message(TransformLayerMessage::BeginScale).await;
		editor.handle_message(TransformLayerMessage::TypeDigit { digit: 2 }).await;
		editor.handle_message(TransformLayerMessage::ApplyTransformOperation { final_transform: true }).await;

		let final_transform = get_layer_transform(&mut editor, layer).await.unwrap();

		let scale_x = final_transform.matrix2.x_axis.length() / original_transform.matrix2.x_axis.length();
		let scale_y = final_transform.matrix2.y_axis.length() / original_transform.matrix2.y_axis.length();

		assert!((scale_x - 2.).abs() < 0.1, "Expected scale factor X of 2, got: {}", scale_x);
		assert!((scale_y - 2.).abs() < 0.1, "Expected scale factor Y of 2, got: {}", scale_y);
	}

	#[tokio::test]
	async fn test_rotate_with_rotated_view() {
		let mut editor = EditorTestUtils::create();
		editor.new_document().await;
		editor.drag_tool(ToolType::Rectangle, 0., 0., 100., 100., ModifierKeys::empty()).await;
		let document = editor.active_document();
		let layer = document.metadata().all_layers().next().unwrap();

		let original_transform = get_layer_transform(&mut editor, layer).await.unwrap();

		// Rotate the document view (45 degrees)
		editor.handle_message(NavigationMessage::BeginCanvasTilt { was_dispatched_from_menu: false }).await;
		editor
			.handle_message(NavigationMessage::CanvasTiltSet {
				angle_radians: (45. as f64).to_radians(),
			})
			.await;
		editor.handle_message(TransformLayerMessage::BeginRotate).await;

		editor.handle_message(TransformLayerMessage::TypeDigit { digit: 9 }).await;
		editor.handle_message(TransformLayerMessage::TypeDigit { digit: 0 }).await;
		editor.handle_message(TransformLayerMessage::ApplyTransformOperation { final_transform: true }).await;

		let final_transform = get_layer_transform(&mut editor, layer).await.unwrap();

		let original_angle = original_transform.to_scale_angle_translation().1;
		let final_angle = final_transform.to_scale_angle_translation().1;
		let angle_change = (final_angle - original_angle).to_degrees();

		// Normalize angle between 0 and 360
		let angle_change = ((angle_change % 360.) + 360.) % 360.;
		assert!((angle_change - 90.).abs() < 0.1, "Expected rotation of 90 degrees, got: {}", angle_change);
	}

	#[tokio::test]
	async fn test_grs_single_anchor() {
		let mut editor = EditorTestUtils::create();
		editor.new_document().await;
		editor.handle_message(DocumentMessage::CreateEmptyFolder).await;
		let document = editor.active_document();
		let layer = document.metadata().all_layers().next().unwrap();

		let point_id = PointId::generate();
		let modification_type = VectorModificationType::InsertPoint {
			id: point_id,
			position: DVec2::new(100., 100.),
		};
		editor.handle_message(GraphOperationMessage::Vector { layer, modification_type }).await;
		editor.handle_message(ToolMessage::ActivateTool { tool_type: ToolType::Select }).await;

		// Testing grab operation - just checking that it doesn't crash.
		editor.handle_message(TransformLayerMessage::BeginGrab).await;
		editor.move_mouse(150., 150., ModifierKeys::empty(), MouseKeys::NONE).await;
		editor
			.handle_message(TransformLayerMessage::PointerMove {
				slow_key: Key::Shift,
				increments_key: Key::Control,
			})
			.await;
		editor.handle_message(TransformLayerMessage::ApplyTransformOperation { final_transform: true }).await;

		let final_transform = get_layer_transform(&mut editor, layer).await;
		assert!(final_transform.is_some(), "Transform node should exist after grab operation");
	}
	#[tokio::test]
	async fn test_scale_to_zero_then_rescale() {
		let mut editor = EditorTestUtils::create();
		editor.new_document().await;
		editor.drag_tool(ToolType::Rectangle, 0., 0., 100., 100., ModifierKeys::empty()).await;
		let document = editor.active_document();
		let layer = document.metadata().all_layers().next().unwrap();

		// First scale to near-zero
		editor.handle_message(TransformLayerMessage::BeginScale).await;
		editor.handle_message(TransformLayerMessage::TypeDigit { digit: 0 }).await;
		editor.handle_message(TransformLayerMessage::TypeDecimalPoint).await;
		editor.handle_message(TransformLayerMessage::TypeDigit { digit: 0 }).await;
		editor.handle_message(TransformLayerMessage::TypeDigit { digit: 0 }).await;
		editor.handle_message(TransformLayerMessage::TypeDigit { digit: 0 }).await;
		editor.handle_message(TransformLayerMessage::TypeDigit { digit: 1 }).await;
		editor.handle_message(TransformLayerMessage::ApplyTransformOperation { final_transform: true }).await;

		let near_zero_transform = get_layer_transform(&mut editor, layer).await.unwrap();
		// Verify scale is near zero.
		let scale_x = near_zero_transform.matrix2.x_axis.length();
		let scale_y = near_zero_transform.matrix2.y_axis.length();
		assert!(scale_x < 0.001, "Scale factor X should be near zero, got: {}", scale_x);
		assert!(scale_y < 0.001, "Scale factor Y should be near zero, got: {}", scale_y);
		assert!(scale_x > 0., "Scale factor X should not be exactly zero");
		assert!(scale_y > 0., "Scale factor Y should not be exactly zero");

		editor.handle_message(TransformLayerMessage::BeginScale).await;
		editor.handle_message(TransformLayerMessage::TypeDigit { digit: 2 }).await;
		editor.handle_message(TransformLayerMessage::ApplyTransformOperation { final_transform: true }).await;

		let final_transform = get_layer_transform(&mut editor, layer).await.unwrap();
		assert!(final_transform.is_finite(), "Transform should be finite after rescaling");

		let new_scale_x = final_transform.matrix2.x_axis.length();
		let new_scale_y = final_transform.matrix2.y_axis.length();
		assert!(new_scale_x > 0., "After rescaling, scale factor X should be non-zero");
		assert!(new_scale_y > 0., "After rescaling, scale factor Y should be non-zero");
	}

	#[tokio::test]
	async fn test_transform_with_different_selections() {
		let mut editor = EditorTestUtils::create();
		editor.new_document().await;
		editor.draw_rect(0., 0., 100., 100.).await;
		editor.draw_rect(150., 0., 250., 100.).await;
		editor.draw_rect(0., 150., 100., 250.).await;
		editor.draw_rect(150., 150., 250., 250.).await;
		let document = editor.active_document();
		let layers: Vec<LayerNodeIdentifier> = document.metadata().all_layers().collect();

		assert!(layers.len() == 4);

		// Creating a group with two rectangles
		editor
			.handle_message(NodeGraphMessage::SelectedNodesSet {
				nodes: vec![layers[2].to_node(), layers[3].to_node()],
			})
			.await;
		editor
			.handle_message(DocumentMessage::GroupSelectedLayers {
				group_folder_type: GroupFolderType::Layer,
			})
			.await;

		// Get the group layer (should be the newest layer)
		let document = editor.active_document();
		let group_layer = document.metadata().all_layers().next().unwrap();

		// Test 1: Transform single layer
		editor.handle_message(NodeGraphMessage::SelectedNodesSet { nodes: vec![layers[0].to_node()] }).await;
		let original_transform = get_layer_transform(&mut editor, layers[0]).await.unwrap();
		editor.handle_message(TransformLayerMessage::BeginGrab).await;
		editor.move_mouse(50., 50., ModifierKeys::empty(), MouseKeys::NONE).await;
		editor
			.handle_message(TransformLayerMessage::PointerMove {
				slow_key: Key::Shift,
				increments_key: Key::Control,
			})
			.await;
		editor.handle_message(TransformLayerMessage::ApplyTransformOperation { final_transform: true }).await;
		let final_transform = get_layer_transform(&mut editor, layers[0]).await.unwrap();
		assert!(!final_transform.abs_diff_eq(original_transform, 1e-5), "Transform should change for single layer");

		// Test 2: Transform multiple layers
		editor
			.handle_message(NodeGraphMessage::SelectedNodesSet {
				nodes: vec![layers[0].to_node(), layers[1].to_node()],
			})
			.await;
		let original_transform_1 = get_layer_transform(&mut editor, layers[0]).await.unwrap();
		let original_transform_2 = get_layer_transform(&mut editor, layers[1]).await.unwrap();
		editor.handle_message(TransformLayerMessage::BeginRotate).await;
		editor.move_mouse(200., 50., ModifierKeys::empty(), MouseKeys::NONE).await;
		editor
			.handle_message(TransformLayerMessage::PointerMove {
				slow_key: Key::Shift,
				increments_key: Key::Control,
			})
			.await;
		editor.handle_message(TransformLayerMessage::ApplyTransformOperation { final_transform: true }).await;
		let final_transform_1 = get_layer_transform(&mut editor, layers[0]).await.unwrap();
		let final_transform_2 = get_layer_transform(&mut editor, layers[1]).await.unwrap();
		assert!(!final_transform_1.abs_diff_eq(original_transform_1, 1e-5), "Transform should change for first layer in multi-selection");
		assert!(
			!final_transform_2.abs_diff_eq(original_transform_2, 1e-5),
			"Transform should change for second layer in multi-selection"
		);

		// Test 3: Transform group
		editor.handle_message(NodeGraphMessage::SelectedNodesSet { nodes: vec![group_layer.to_node()] }).await;
		let original_group_transform = get_layer_transform(&mut editor, group_layer).await.unwrap();
		editor.handle_message(TransformLayerMessage::BeginScale).await;
		editor.handle_message(TransformLayerMessage::TypeDigit { digit: 2 }).await;
		editor.handle_message(TransformLayerMessage::ApplyTransformOperation { final_transform: true }).await;
		let final_group_transform = get_layer_transform(&mut editor, group_layer).await.unwrap();
		assert!(!final_group_transform.abs_diff_eq(original_group_transform, 1e-5), "Transform should change for group");

		// Test 4: Transform layers inside transformed group
		let child_layer_id = {
			let document = editor.active_document_mut();
			let group_children = document.network_interface.downstream_layers(&group_layer.to_node(), &[]);
			if !group_children.is_empty() {
				Some(LayerNodeIdentifier::new(group_children[0], &document.network_interface))
			} else {
				None
			}
		};
		assert!(child_layer_id.is_some(), "Group should have child layers");
		let child_layer_id = child_layer_id.unwrap();
		editor
			.handle_message(NodeGraphMessage::SelectedNodesSet {
				nodes: vec![child_layer_id.to_node()],
			})
			.await;
		let original_child_transform = get_layer_transform(&mut editor, child_layer_id).await.unwrap();
		editor.handle_message(TransformLayerMessage::BeginGrab).await;
		editor.move_mouse(30., 30., ModifierKeys::empty(), MouseKeys::NONE).await;
		editor
			.handle_message(TransformLayerMessage::PointerMove {
				slow_key: Key::Shift,
				increments_key: Key::Control,
			})
			.await;
		editor.handle_message(TransformLayerMessage::ApplyTransformOperation { final_transform: true }).await;
		let final_child_transform = get_layer_transform(&mut editor, child_layer_id).await.unwrap();
		assert!(!final_child_transform.abs_diff_eq(original_child_transform, 1e-5), "Child layer inside transformed group should change");
	}
}<|MERGE_RESOLUTION|>--- conflicted
+++ resolved
@@ -124,13 +124,8 @@
 				self.local_pivot = document.metadata().document_to_viewport.inverse().transform_point2(*selected.pivot);
 				self.grab_target = self.local_pivot;
 			}
-<<<<<<< HEAD
 			// TODO: Here vector data from all layers is not considered which can be a problem in pivot calculation
 			else if let Some(vector_data) = selected_layers.first().and_then(|&layer| document.network_interface.compute_modified_vector(layer)) {
-=======
-			// Here vector data from all layers is not considered which can be a problem in pivot calculation
-			else if let Some(vector) = selected_layers.first().and_then(|&layer| document.network_interface.compute_modified_vector(layer)) {
->>>>>>> b1f2cf70
 				*selected.original_transforms = OriginalTransforms::default();
 
 				let viewspace = document.metadata().transform_to_viewport(selected_layers[0]);

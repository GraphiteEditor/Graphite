use crate::consts::{ANGLE_MEASURE_RADIUS_FACTOR, ARC_MEASURE_RADIUS_FACTOR_RANGE, COLOR_OVERLAY_BLUE, SLOWING_DIVISOR};
use crate::messages::input_mapper::utility_types::input_mouse::{DocumentPosition, ViewportPosition};
use crate::messages::portfolio::document::overlays::utility_types::{OverlayProvider, Pivot};
use crate::messages::portfolio::document::utility_types::document_metadata::LayerNodeIdentifier;
use crate::messages::portfolio::document::utility_types::misc::PTZ;
use crate::messages::portfolio::document::utility_types::transformation::{Axis, OriginalTransforms, Selected, TransformOperation, TransformType, Typing};
use crate::messages::prelude::*;
use crate::messages::tool::common_functionality::shape_editor::ShapeState;
use crate::messages::tool::tool_messages::tool_prelude::Key;
use crate::messages::tool::utility_types::{ToolData, ToolType};
use glam::{DAffine2, DVec2};
use graphene_std::renderer::Quad;
use graphene_std::vector::ManipulatorPointId;
use graphene_std::vector::{VectorData, VectorModificationType};
use std::f64::consts::{PI, TAU};

const TRANSFORM_GRS_OVERLAY_PROVIDER: OverlayProvider = |context| TransformLayerMessage::Overlays(context).into();

// TODO: Get these from the input mapper
const SLOW_KEY: Key = Key::Shift;
const INCREMENTS_KEY: Key = Key::Control;

#[derive(Debug, Clone, Default)]
pub struct TransformLayerMessageHandler {
	pub transform_operation: TransformOperation,

	slow: bool,
	increments: bool,
	local: bool,
	layer_bounding_box: Quad,
	typing: Typing,

	mouse_position: ViewportPosition,
	start_mouse: ViewportPosition,

	original_transforms: OriginalTransforms,
	pivot: ViewportPosition,

	local_pivot: DocumentPosition,
	local_mouse_start: DocumentPosition,
	grab_target: DocumentPosition,

	ptz: PTZ,
	initial_transform: DAffine2,

	operation_count: usize,

	// Pen tool (outgoing handle GRS manipulation)
	handle: DVec2,
	last_point: DVec2,
	grs_pen_handle: bool,
}

impl TransformLayerMessageHandler {
	pub fn is_transforming(&self) -> bool {
		self.transform_operation != TransformOperation::None
	}

	pub fn hints(&self, responses: &mut VecDeque<Message>) {
		self.transform_operation.hints(responses, self.local);
	}
}

fn calculate_pivot(selected_points: &Vec<&ManipulatorPointId>, vector_data: &VectorData, viewspace: DAffine2, get_location: impl Fn(&ManipulatorPointId) -> Option<DVec2>) -> Option<(DVec2, DVec2)> {
	let [point] = selected_points.as_slice() else {
		// Handle the case where there are multiple points
		let mut point_count = 0;
		let average_position = selected_points.iter().filter_map(|p| get_location(p)).inspect(|_| point_count += 1).sum::<DVec2>() / point_count as f64;

		return Some((average_position, average_position));
	};

	match point {
		ManipulatorPointId::PrimaryHandle(_) | ManipulatorPointId::EndHandle(_) => {
			// Get the anchor position and transform it to the pivot
			let pivot_pos = point.get_anchor_position(vector_data).map(|anchor_position| viewspace.transform_point2(anchor_position))?;
			let target = viewspace.transform_point2(point.get_position(vector_data)?);
			Some((pivot_pos, target))
		}
		_ => {
			// Calculate the average position of all selected points
			let mut point_count = 0;
			let average_position = selected_points.iter().filter_map(|p| get_location(p)).inspect(|_| point_count += 1).sum::<DVec2>() / point_count as f64;
			Some((average_position, average_position))
		}
	}
}

fn project_edge_to_quad(edge: DVec2, quad: &Quad, local: bool, axis_constraint: Axis) -> DVec2 {
	match axis_constraint {
		Axis::X => {
			if local {
				edge.project_onto(quad.top_right() - quad.top_left())
			} else {
				edge.with_y(0.)
			}
		}
		Axis::Y => {
			if local {
				edge.project_onto(quad.bottom_left() - quad.top_left())
			} else {
				edge.with_x(0.)
			}
		}
		_ => edge,
	}
}

fn update_colinear_handles(selected_layers: &[LayerNodeIdentifier], document: &DocumentMessageHandler, responses: &mut VecDeque<Message>) {
	for &layer in selected_layers {
		let Some(vector_data) = document.network_interface.compute_modified_vector(layer) else { continue };

		for [handle1, handle2] in &vector_data.colinear_manipulators {
			let manipulator1 = handle1.to_manipulator_point();
			let manipulator2 = handle2.to_manipulator_point();

			let Some(anchor) = manipulator1.get_anchor_position(&vector_data) else { continue };
			let Some(pos1) = manipulator1.get_position(&vector_data).map(|pos| pos - anchor) else { continue };
			let Some(pos2) = manipulator2.get_position(&vector_data).map(|pos| pos - anchor) else { continue };

			let angle = pos1.angle_to(pos2);

			// Check if handles are not colinear (not approximately equal to +/- PI)
			if (angle - PI).abs() > 1e-6 && (angle + PI).abs() > 1e-6 {
				let modification_type = VectorModificationType::SetG1Continuous {
					handles: [*handle1, *handle2],
					enabled: false,
				};

				responses.add(GraphOperationMessage::Vector { layer, modification_type });
			}
		}
	}
}

type TransformData<'a> = (&'a DocumentMessageHandler, &'a InputPreprocessorMessageHandler, &'a ToolData, &'a mut ShapeState);
impl MessageHandler<TransformLayerMessage, TransformData<'_>> for TransformLayerMessageHandler {
	fn process_message(&mut self, message: TransformLayerMessage, responses: &mut VecDeque<Message>, (document, input, tool_data, shape_editor): TransformData) {
		let using_path_tool = tool_data.active_tool_type == ToolType::Path;
		let using_select_tool = tool_data.active_tool_type == ToolType::Select;
		let using_pen_tool = tool_data.active_tool_type == ToolType::Pen;
		let using_shape_tool = tool_data.active_tool_type == ToolType::Shape;

		// TODO: Add support for transforming layer not in the document network
		let selected_layers = document
			.network_interface
			.selected_nodes()
			.selected_layers(document.metadata())
			.filter(|&layer| document.network_interface.is_visible(&layer.to_node(), &[]) && !document.network_interface.is_locked(&layer.to_node(), &[]))
			.collect::<Vec<_>>();

		let mut selected = Selected::new(
			&mut self.original_transforms,
			&mut self.pivot,
			&selected_layers,
			responses,
			&document.network_interface,
			Some(shape_editor),
			&tool_data.active_tool_type,
			Some(&mut self.handle),
		);

		let document_to_viewport = document.metadata().document_to_viewport;
		let mut begin_operation = |operation: TransformOperation, typing: &mut Typing, mouse_position: &mut DVec2, start_mouse: &mut DVec2, transform: &mut DAffine2| {
			if operation != TransformOperation::None {
				selected.revert_operation();
				typing.clear();
			}

			if using_pen_tool {
				selected.responses.add(PenToolMessage::GRS {
					grab: Key::KeyG,
					rotate: Key::KeyR,
					scale: Key::KeyS,
				});
				return;
			}

			if !using_path_tool {
				*selected.pivot = selected.mean_average_of_pivots();
				self.local_pivot = document.metadata().document_to_viewport.inverse().transform_point2(*selected.pivot);
				self.grab_target = document.metadata().document_to_viewport.inverse().transform_point2(selected.mean_average_of_pivots());
			}
			// Here vector data from all layers is not considered which can be problem in pivot calculation
			else if let Some(vector_data) = selected_layers.first().and_then(|&layer| document.network_interface.compute_modified_vector(layer)) {
				*selected.original_transforms = OriginalTransforms::default();

				let viewspace = document.metadata().transform_to_viewport(selected_layers[0]);
				let selected_points = shape_editor.selected_points().collect::<Vec<_>>();
				let mut affected_points = selected_points.iter().map(|p| (*p).clone()).collect::<Vec<_>>();

				let selected_segments = shape_editor.selected_segments().collect::<HashSet<_>>();

				for (segment_id, _, start, end) in vector_data.segment_bezier_iter() {
					if selected_segments.contains(&segment_id) {
						affected_points.push(ManipulatorPointId::Anchor(start));
						affected_points.push(ManipulatorPointId::Anchor(end));
					}
				}

				let affected_point_refs = affected_points.iter().collect();

				let get_location = |point: &&ManipulatorPointId| point.get_position(&vector_data).map(|position| viewspace.transform_point2(position));
				if let Some((new_pivot, grab_target)) = calculate_pivot(&affected_point_refs, &vector_data, viewspace, |point: &ManipulatorPointId| get_location(&point)) {
					*selected.pivot = new_pivot;

					self.local_pivot = document_to_viewport.inverse().transform_point2(*selected.pivot);
					self.grab_target = document_to_viewport.inverse().transform_point2(grab_target);
				} else {
					log::warn!("Failed to calculate pivot.");
				}
			}

			*mouse_position = input.mouse.position;
			*start_mouse = input.mouse.position;
			*transform = document_to_viewport;
			self.local_mouse_start = document.metadata().document_to_viewport.inverse().transform_point2(input.mouse.position);

			selected.original_transforms.clear();

			selected.responses.add(DocumentMessage::StartTransaction);
		};

		match message {
			// Overlays
			TransformLayerMessage::Overlays(mut overlay_context) => {
				if !overlay_context.visibility_settings.transform_measurement() {
					return;
				}

				for layer in document.metadata().all_layers() {
					if !document.network_interface.is_artboard(&layer.to_node(), &[]) {
						continue;
					};

					let viewport_box = input.viewport_bounds.size();
					let axis_constraint = self.transform_operation.axis_constraint();

					let format_rounded = |value: f64, precision: usize| {
						if self.typing.digits.is_empty() || !self.transform_operation.can_begin_typing() {
							format!("{:.*}", precision, value).trim_end_matches('0').trim_end_matches('.').to_string()
						} else {
							self.typing.string.clone()
						}
					};

					// TODO: Ensure removing this and adding this doesn't change the position of layers under PTZ ops
					// responses.add(TransformLayerMessage::PointerMove {
					// 	slow_key: SLOW_KEY,
					// 	increments_key: INCREMENTS_KEY,
					// });

					match self.transform_operation {
						TransformOperation::None => (),
						TransformOperation::Grabbing(translation) => {
							let translation = translation.to_dvec(self.initial_transform, self.increments);
							let viewport_translate = document_to_viewport.transform_vector2(translation);
							let pivot = document_to_viewport.transform_point2(self.grab_target);
							let quad = Quad::from_box([pivot, pivot + viewport_translate]).0;
							let e1 = (self.layer_bounding_box.0[1] - self.layer_bounding_box.0[0]).normalize_or(DVec2::X);

							if matches!(axis_constraint, Axis::Both | Axis::X) && translation.x != 0. {
								let end = if self.local { (quad[1] - quad[0]).rotate(e1) + quad[0] } else { quad[1] };
								overlay_context.dashed_line(quad[0], end, None, None, Some(2.), Some(2.), Some(0.5));

								let x_transform = DAffine2::from_translation((quad[0] + end) / 2.);
								overlay_context.text(&format_rounded(translation.x, 3), COLOR_OVERLAY_BLUE, None, x_transform, 4., [Pivot::Middle, Pivot::End]);
							}

							if matches!(axis_constraint, Axis::Both | Axis::Y) && translation.y != 0. {
								let end = if self.local { (quad[3] - quad[0]).rotate(e1) + quad[0] } else { quad[3] };
								overlay_context.dashed_line(quad[0], end, None, None, Some(2.), Some(2.), Some(0.5));
								let x_parameter = viewport_translate.x.clamp(-1., 1.);
								let y_transform = DAffine2::from_translation((quad[0] + end) / 2. + x_parameter * DVec2::X * 0.);
								let pivot_selection = if x_parameter >= -1e-3 { Pivot::Start } else { Pivot::End };
								if axis_constraint != Axis::Both || self.typing.digits.is_empty() || !self.transform_operation.can_begin_typing() {
									overlay_context.text(&format_rounded(translation.y, 2), COLOR_OVERLAY_BLUE, None, y_transform, 3., [pivot_selection, Pivot::Middle]);
								}
							}

							if matches!(axis_constraint, Axis::Both) && translation.x != 0. && translation.y != 0. {
								overlay_context.line(quad[1], quad[2], None, None);
								overlay_context.line(quad[3], quad[2], None, None);
							}
						}
						TransformOperation::Scaling(scale) => {
							let scale = scale.to_f64(self.increments);
							let text = format!("{}x", format_rounded(scale, 3));
							let pivot = document_to_viewport.transform_point2(self.local_pivot);
							let start_mouse = document_to_viewport.transform_point2(self.local_mouse_start);
							let local_edge = start_mouse - pivot;
							let local_edge = project_edge_to_quad(local_edge, &self.layer_bounding_box, self.local, axis_constraint);
							let boundary_point = pivot + local_edge * scale.min(1.);
							let end_point = pivot + local_edge * scale.max(1.);

							if scale > 0. {
								overlay_context.dashed_line(pivot, boundary_point, None, None, Some(2.), Some(2.), Some(0.5));
							}
							overlay_context.line(boundary_point, end_point, None, None);

							let transform = DAffine2::from_translation(boundary_point.midpoint(pivot) + local_edge.perp().normalize_or(DVec2::X) * local_edge.element_product().signum() * 24.);
							overlay_context.text(&text, COLOR_OVERLAY_BLUE, None, transform, 16., [Pivot::Middle, Pivot::Middle]);
						}
						TransformOperation::Rotating(rotation) => {
							let angle = rotation.to_f64(self.increments);
							let pivot = document_to_viewport.transform_point2(self.local_pivot);
							let start_mouse = document_to_viewport.transform_point2(self.local_mouse_start);
							let offset_angle = if self.grs_pen_handle {
								self.handle - self.last_point
							} else if using_path_tool {
								start_mouse - pivot
							} else {
								self.layer_bounding_box.top_right() - self.layer_bounding_box.top_right()
							};
							let tilt_offset = document.document_ptz.unmodified_tilt();
							let offset_angle = offset_angle.to_angle() + tilt_offset;
							let width = viewport_box.max_element();
							let radius = start_mouse.distance(pivot);
							let arc_radius = ANGLE_MEASURE_RADIUS_FACTOR * width;
							let radius = radius.clamp(ARC_MEASURE_RADIUS_FACTOR_RANGE.0 * width, ARC_MEASURE_RADIUS_FACTOR_RANGE.1 * width);
							let angle_in_degrees = angle.to_degrees();
							let display_angle = if angle_in_degrees.is_sign_positive() {
								angle_in_degrees - (angle_in_degrees / 360.).floor() * 360.
							} else if angle_in_degrees.is_sign_negative() {
								angle_in_degrees - ((angle_in_degrees / 360.).floor() + 1.) * 360.
							} else {
								angle_in_degrees
							};
							let text = format!("{}°", format_rounded(display_angle, 2));
							let text_texture_width = overlay_context.get_width(&text) / 2.;
							let text_texture_height = 12.;
							let text_angle_on_unit_circle = DVec2::from_angle((angle % TAU) / 2. + offset_angle);
							let text_texture_position = DVec2::new(
								(arc_radius + 4. + text_texture_width) * text_angle_on_unit_circle.x,
								(arc_radius + text_texture_height) * text_angle_on_unit_circle.y,
							);
							let transform = DAffine2::from_translation(text_texture_position + pivot);
							overlay_context.draw_angle(pivot, radius, arc_radius, offset_angle, angle);
							overlay_context.text(&text, COLOR_OVERLAY_BLUE, None, transform, 16., [Pivot::Middle, Pivot::Middle]);
						}
					}
				}
			}

			// Messages
			TransformLayerMessage::ApplyTransformOperation { final_transform } => {
				selected.original_transforms.clear();
				self.typing.clear();
				if final_transform {
					self.transform_operation = TransformOperation::None;
					self.operation_count = 0;
				}

				if using_pen_tool {
					self.last_point = DVec2::ZERO;
					self.grs_pen_handle = false;

					selected.pen_handle = None;
					selected.responses.add(PenToolMessage::Confirm);
				} else {
					update_colinear_handles(&selected_layers, document, responses);
					responses.add(DocumentMessage::EndTransaction);
					responses.add(ToolMessage::UpdateHints);
					responses.add(NodeGraphMessage::RunDocumentGraph);
				}

				if final_transform {
					responses.add(OverlaysMessage::RemoveProvider(TRANSFORM_GRS_OVERLAY_PROVIDER));
				}
			}
			TransformLayerMessage::BeginGrabPen { last_point, handle } | TransformLayerMessage::BeginRotatePen { last_point, handle } | TransformLayerMessage::BeginScalePen { last_point, handle } => {
				self.typing.clear();

				self.last_point = last_point;
				self.handle = handle;
				self.grs_pen_handle = true;
				self.mouse_position = input.mouse.position;
				self.start_mouse = input.mouse.position;

				let top_left = DVec2::new(last_point.x, handle.y);
				let bottom_right = DVec2::new(handle.x, last_point.y);
				self.local = false;
				self.layer_bounding_box = Quad::from_box([top_left, bottom_right]);
				self.grab_target = document.metadata().document_to_viewport.inverse().transform_point2(handle);
				self.pivot = last_point;
				self.local_pivot = document.metadata().document_to_viewport.inverse().transform_point2(self.pivot);
				self.local_mouse_start = document.metadata().document_to_viewport.inverse().transform_point2(self.start_mouse);
				self.handle = handle;

				// Operation-specific logic
				self.transform_operation = match message {
					TransformLayerMessage::BeginGrabPen { .. } => TransformOperation::Grabbing(Default::default()),
					TransformLayerMessage::BeginRotatePen { .. } => TransformOperation::Rotating(Default::default()),
					TransformLayerMessage::BeginScalePen { .. } => TransformOperation::Scaling(Default::default()),
					_ => unreachable!(), // Safe because the match arms are exhaustive
				};

				responses.add(OverlaysMessage::AddProvider(TRANSFORM_GRS_OVERLAY_PROVIDER));
				// Find a way better than this hack
				responses.add(TransformLayerMessage::PointerMove {
					slow_key: SLOW_KEY,
					increments_key: INCREMENTS_KEY,
				});
			}
			TransformLayerMessage::BeginGRS { transform_type } => {
				let selected_points: Vec<&ManipulatorPointId> = shape_editor.selected_points().collect();
<<<<<<< HEAD
				let selected_segments = shape_editor.selected_segments().collect::<Vec<_>>();
				if (using_path_tool && selected_points.is_empty() && selected_segments.is_empty())
					|| (!using_path_tool && !using_select_tool && !using_pen_tool)
=======
				if (using_path_tool && selected_points.is_empty())
					|| (!using_path_tool && !using_select_tool && !using_pen_tool && !using_shape_tool)
>>>>>>> 11ba2cc0
					|| selected_layers.is_empty()
					|| transform_type.equivalent_to(self.transform_operation)
				{
					return;
				}

				if let Some(vector_data) = selected_layers.first().and_then(|&layer| document.network_interface.compute_modified_vector(layer)) {
					if let [point] = selected_points.as_slice() {
						if matches!(point, ManipulatorPointId::Anchor(_)) {
							if let Some([handle1, handle2]) = point.get_handle_pair(&vector_data) {
								let handle1_length = handle1.length(&vector_data);
								let handle2_length = handle2.length(&vector_data);

								if (handle1_length == 0. && handle2_length == 0. && !using_select_tool) || (handle1_length == f64::MAX && handle2_length == f64::MAX && !using_select_tool) {
									// G should work for this point but not R and S
									if matches!(transform_type, TransformType::Rotate | TransformType::Scale) {
										selected.original_transforms.clear();
										return;
									}
								}
							}
						} else {
							let handle_length = point.as_handle().map(|handle| handle.length(&vector_data));

							if handle_length == Some(0.) {
								selected.original_transforms.clear();
								return;
							}
						}
					}
				}

				let chain_operation = self.transform_operation != TransformOperation::None;
				if chain_operation {
					responses.add(TransformLayerMessage::ApplyTransformOperation { final_transform: false });
				} else {
					responses.add(OverlaysMessage::AddProvider(TRANSFORM_GRS_OVERLAY_PROVIDER));
				}

				let response = match transform_type {
					TransformType::Grab => TransformLayerMessage::BeginGrab,
					TransformType::Rotate => TransformLayerMessage::BeginRotate,
					TransformType::Scale => TransformLayerMessage::BeginScale,
				};

				self.local = false;
				self.operation_count += 1;
				responses.add(response);
				responses.add(TransformLayerMessage::PointerMove {
					slow_key: SLOW_KEY,
					increments_key: INCREMENTS_KEY,
				});
			}
			TransformLayerMessage::BeginGrab => {
				begin_operation(self.transform_operation, &mut self.typing, &mut self.mouse_position, &mut self.start_mouse, &mut self.initial_transform);
				self.transform_operation = TransformOperation::Grabbing(Default::default());
				self.layer_bounding_box = selected.bounding_box();
			}
			TransformLayerMessage::BeginRotate => {
				begin_operation(self.transform_operation, &mut self.typing, &mut self.mouse_position, &mut self.start_mouse, &mut self.initial_transform);
				self.transform_operation = TransformOperation::Rotating(Default::default());
				self.layer_bounding_box = selected.bounding_box();
			}
			TransformLayerMessage::BeginScale => {
				begin_operation(self.transform_operation, &mut self.typing, &mut self.mouse_position, &mut self.start_mouse, &mut self.initial_transform);
				self.transform_operation = TransformOperation::Scaling(Default::default());
				self.layer_bounding_box = selected.bounding_box();
			}
			TransformLayerMessage::CancelTransformOperation => {
				if using_pen_tool {
					self.typing.clear();

					self.last_point = DVec2::ZERO;
					self.transform_operation = TransformOperation::None;
					self.handle = DVec2::ZERO;

					responses.add(PenToolMessage::Abort);
					responses.add(ToolMessage::UpdateHints);
				} else {
					selected.original_transforms.clear();
					self.typing.clear();
					self.transform_operation = TransformOperation::None;

					responses.add(DocumentMessage::RepeatedAbortTransaction { undo_count: self.operation_count });
					self.operation_count = 0;
					responses.add(ToolMessage::UpdateHints);
				}

				responses.add(OverlaysMessage::RemoveProvider(TRANSFORM_GRS_OVERLAY_PROVIDER));
			}
			TransformLayerMessage::ConstrainX => {
				let pivot = document_to_viewport.transform_point2(self.local_pivot);
				self.local = self.transform_operation.constrain_axis(
					Axis::X,
					&mut selected,
					self.increments,
					self.local,
					self.layer_bounding_box,
					document_to_viewport,
					pivot,
					self.initial_transform,
				);
				self.transform_operation.grs_typed(
					self.typing.evaluate(),
					&mut selected,
					self.increments,
					self.local,
					self.layer_bounding_box,
					document_to_viewport,
					pivot,
					self.initial_transform,
				);
			}
			TransformLayerMessage::ConstrainY => {
				let pivot = document_to_viewport.transform_point2(self.local_pivot);
				self.local = self.transform_operation.constrain_axis(
					Axis::Y,
					&mut selected,
					self.increments,
					self.local,
					self.layer_bounding_box,
					document_to_viewport,
					pivot,
					self.initial_transform,
				);
				self.transform_operation.grs_typed(
					self.typing.evaluate(),
					&mut selected,
					self.increments,
					self.local,
					self.layer_bounding_box,
					document_to_viewport,
					pivot,
					self.initial_transform,
				);
			}
			TransformLayerMessage::PointerMove { slow_key, increments_key } => {
				self.slow = input.keyboard.get(slow_key as usize);
				let old_ptz = self.ptz;
				self.ptz = document.document_ptz;
				if old_ptz != self.ptz {
					self.mouse_position = input.mouse.position;
					return;
				}

				let pivot = document_to_viewport.transform_point2(self.local_pivot);

				let new_increments = input.keyboard.get(increments_key as usize);
				if new_increments != self.increments {
					self.increments = new_increments;
					self.transform_operation
						.apply_transform_operation(&mut selected, self.increments, self.local, self.layer_bounding_box, document_to_viewport, pivot, self.initial_transform);
				}

				if self.typing.digits.is_empty() || !self.transform_operation.can_begin_typing() {
					match self.transform_operation {
						TransformOperation::None => unreachable!(),
						TransformOperation::Grabbing(translation) => {
							let delta_pos = input.mouse.position - self.mouse_position;
							let delta_pos = (self.initial_transform * document_to_viewport.inverse()).transform_vector2(delta_pos);
							let change = if self.slow { delta_pos / SLOWING_DIVISOR } else { delta_pos };
							self.transform_operation = TransformOperation::Grabbing(translation.increment_amount(change));
							self.transform_operation.apply_transform_operation(
								&mut selected,
								self.increments,
								self.local,
								self.layer_bounding_box,
								document_to_viewport,
								pivot,
								self.initial_transform,
							);
						}
						TransformOperation::Rotating(rotation) => {
							let start_offset = pivot - self.mouse_position;
							let end_offset = pivot - input.mouse.position;
							let angle = start_offset.angle_to(end_offset);

							let change = if self.slow { angle / SLOWING_DIVISOR } else { angle };

							self.transform_operation = TransformOperation::Rotating(rotation.increment_amount(change));
							self.transform_operation.apply_transform_operation(
								&mut selected,
								self.increments,
								self.local,
								self.layer_bounding_box,
								document_to_viewport,
								pivot,
								self.initial_transform,
							);
						}
						TransformOperation::Scaling(mut scale) => {
							let axis_constraint = scale.constraint;
							let to_mouse_final = self.mouse_position - pivot;
							let to_mouse_final_old = input.mouse.position - pivot;
							let to_mouse_start = self.start_mouse - pivot;

							let to_mouse_final = project_edge_to_quad(to_mouse_final, &self.layer_bounding_box, self.local, axis_constraint);
							let to_mouse_final_old = project_edge_to_quad(to_mouse_final_old, &self.layer_bounding_box, self.local, axis_constraint);
							let to_mouse_start = project_edge_to_quad(to_mouse_start, &self.layer_bounding_box, self.local, axis_constraint);

							let change = {
								let previous_frame_dist = to_mouse_final.dot(to_mouse_start);
								let current_frame_dist = to_mouse_final_old.dot(to_mouse_start);
								let start_transform_dist = to_mouse_start.length_squared();

								(current_frame_dist - previous_frame_dist) / start_transform_dist
							};
							let change = if self.slow { change / SLOWING_DIVISOR } else { change };

							scale = scale.increment_amount(change);
							self.transform_operation = TransformOperation::Scaling(scale);
							self.transform_operation.apply_transform_operation(
								&mut selected,
								self.increments,
								self.local,
								self.layer_bounding_box,
								document_to_viewport,
								pivot,
								self.initial_transform,
							);
						}
					};
				}

				self.mouse_position = input.mouse.position;
			}
			TransformLayerMessage::SelectionChanged => {
				let target_layers = document.network_interface.selected_nodes().selected_layers(document.metadata()).collect();
				shape_editor.set_selected_layers(target_layers);
			}
			TransformLayerMessage::TypeBackspace => {
				let pivot = document_to_viewport.transform_point2(self.local_pivot);
				if self.typing.digits.is_empty() && self.typing.negative {
					self.transform_operation
						.negate(&mut selected, self.increments, self.local, self.layer_bounding_box, document_to_viewport, pivot, self.initial_transform);
					self.typing.type_negate();
				}
				self.transform_operation.grs_typed(
					self.typing.type_backspace(),
					&mut selected,
					self.increments,
					self.local,
					self.layer_bounding_box,
					document_to_viewport,
					pivot,
					self.initial_transform,
				);
			}
			TransformLayerMessage::TypeDecimalPoint => {
				let pivot = document_to_viewport.transform_point2(self.local_pivot);
				if self.transform_operation.can_begin_typing() {
					self.transform_operation.grs_typed(
						self.typing.type_decimal_point(),
						&mut selected,
						self.increments,
						self.local,
						self.layer_bounding_box,
						document_to_viewport,
						pivot,
						self.initial_transform,
					)
				}
			}
			TransformLayerMessage::TypeDigit { digit } => {
				if self.transform_operation.can_begin_typing() {
					let pivot = document_to_viewport.transform_point2(self.local_pivot);
					self.transform_operation.grs_typed(
						self.typing.type_number(digit),
						&mut selected,
						self.increments,
						self.local,
						self.layer_bounding_box,
						document_to_viewport,
						pivot,
						self.initial_transform,
					)
				}
			}
			TransformLayerMessage::TypeNegate => {
				let pivot = document_to_viewport.transform_point2(self.local_pivot);
				if self.typing.digits.is_empty() {
					self.transform_operation
						.negate(&mut selected, self.increments, self.local, self.layer_bounding_box, document_to_viewport, pivot, self.initial_transform);
				}
				self.transform_operation.grs_typed(
					self.typing.type_negate(),
					&mut selected,
					self.increments,
					self.local,
					self.layer_bounding_box,
					document_to_viewport,
					pivot,
					self.initial_transform,
				)
			}
		}
	}

	fn actions(&self) -> ActionList {
		let mut common = actions!(TransformLayerMessageDiscriminant;
			BeginGRS,
		);

		if self.transform_operation != TransformOperation::None {
			let active = actions!(TransformLayerMessageDiscriminant;
				PointerMove,
				CancelTransformOperation,
				ApplyTransformOperation,
				TypeDigit,
				TypeBackspace,
				TypeDecimalPoint,
				TypeNegate,
				ConstrainX,
				ConstrainY,
			);
			common.extend(active);
		}

		common
	}
}

#[cfg(test)]
mod test_transform_layer {
	use crate::messages::portfolio::document::graph_operation::transform_utils;
	use crate::messages::portfolio::document::graph_operation::utility_types::ModifyInputsContext;
	use crate::messages::portfolio::document::utility_types::misc::GroupFolderType;
	use crate::messages::prelude::Message;
	use crate::messages::tool::transform_layer::transform_layer_message_handler::VectorModificationType;
	use crate::test_utils::test_prelude::*;
	use glam::DAffine2;
	use graphene_std::vector::PointId;
	use std::collections::VecDeque;

	async fn get_layer_transform(editor: &mut EditorTestUtils, layer: LayerNodeIdentifier) -> Option<DAffine2> {
		let document = editor.active_document();
		let network_interface = &document.network_interface;
		let _responses: VecDeque<Message> = VecDeque::new();
		let transform_node_id = ModifyInputsContext::locate_node_in_layer_chain("Transform", layer, network_interface)?;
		let document_node = network_interface.document_network().nodes.get(&transform_node_id)?;
		Some(transform_utils::get_current_transform(&document_node.inputs))
	}

	#[tokio::test]
	async fn test_grab_apply() {
		let mut editor = EditorTestUtils::create();
		editor.new_document().await;

		editor.drag_tool(ToolType::Rectangle, 0., 0., 100., 100., ModifierKeys::empty()).await;

		let document = editor.active_document();
		let layer = document.metadata().all_layers().next().unwrap();

		let original_transform = get_layer_transform(&mut editor, layer).await.unwrap();

		editor.handle_message(TransformLayerMessage::BeginGrab).await;

		let translation = DVec2::new(50., 50.);
		editor.move_mouse(translation.x, translation.y, ModifierKeys::empty(), MouseKeys::NONE).await;

		editor
			.handle_message(TransformLayerMessage::PointerMove {
				slow_key: Key::Shift,
				increments_key: Key::Control,
			})
			.await;

		editor.handle_message(TransformLayerMessage::ApplyTransformOperation { final_transform: true }).await;

		let final_transform = get_layer_transform(&mut editor, layer).await.unwrap();

		let translation_diff = (final_transform.translation - original_transform.translation).length();
		assert!(translation_diff > 10., "Transform should have changed after applying transformation. Diff: {}", translation_diff);
	}

	#[tokio::test]
	async fn test_grab_cancel() {
		let mut editor = EditorTestUtils::create();
		editor.new_document().await;
		editor.drag_tool(ToolType::Rectangle, 0., 0., 100., 100., ModifierKeys::empty()).await;

		let document = editor.active_document();
		let layer = document.metadata().all_layers().next().unwrap();
		let original_transform = get_layer_transform(&mut editor, layer).await.expect("Should be able to get the layer transform");

		editor.handle_message(TransformLayerMessage::BeginGrab).await;
		editor.move_mouse(50., 50., ModifierKeys::empty(), MouseKeys::NONE).await;
		editor
			.handle_message(TransformLayerMessage::PointerMove {
				slow_key: Key::Shift,
				increments_key: Key::Control,
			})
			.await;

		let during_transform = get_layer_transform(&mut editor, layer).await.expect("Should be able to get the layer transform during operation");

		assert!(original_transform != during_transform, "Transform should change during operation");

		editor.handle_message(TransformLayerMessage::CancelTransformOperation).await;

		let final_transform = get_layer_transform(&mut editor, layer).await.expect("Should be able to get the final transform");
		let final_translation = final_transform.translation;
		let original_translation = original_transform.translation;

		// Verify transform is either restored to original OR reset to identity
		assert!(
			(final_translation - original_translation).length() < 5. || final_translation.length() < 0.001,
			"Transform neither restored to original nor reset to identity. Original: {:?}, Final: {:?}",
			original_translation,
			final_translation
		);
	}

	#[tokio::test]
	async fn test_rotate_apply() {
		let mut editor = EditorTestUtils::create();
		editor.new_document().await;
		editor.drag_tool(ToolType::Rectangle, 0., 0., 100., 100., ModifierKeys::empty()).await;

		let document = editor.active_document();
		let layer = document.metadata().all_layers().next().unwrap();

		let original_transform = get_layer_transform(&mut editor, layer).await.unwrap();

		editor.handle_message(TransformLayerMessage::BeginRotate).await;

		editor.move_mouse(150., 50., ModifierKeys::empty(), MouseKeys::NONE).await;

		editor
			.handle_message(TransformLayerMessage::PointerMove {
				slow_key: Key::Shift,
				increments_key: Key::Control,
			})
			.await;

		editor.handle_message(TransformLayerMessage::ApplyTransformOperation { final_transform: true }).await;

		let final_transform = get_layer_transform(&mut editor, layer).await.unwrap();
		println!("Final transform: {:?}", final_transform);

		// Check matrix components have changed (rotation affects matrix2)
		let matrix_diff = (final_transform.matrix2.x_axis - original_transform.matrix2.x_axis).length();
		assert!(matrix_diff > 0.1, "Rotation should have changed the transform matrix. Diff: {}", matrix_diff);
	}

	#[tokio::test]
	async fn test_rotate_cancel() {
		let mut editor = EditorTestUtils::create();
		editor.new_document().await;
		editor.drag_tool(ToolType::Rectangle, 0., 0., 100., 100., ModifierKeys::empty()).await;

		let document = editor.active_document();
		let layer = document.metadata().all_layers().next().unwrap();
		let original_transform = get_layer_transform(&mut editor, layer).await.unwrap();

		editor.handle_message(TransformLayerMessage::BeginRotate).await;
		editor.handle_message(TransformLayerMessage::CancelTransformOperation).await;

		let after_cancel = get_layer_transform(&mut editor, layer).await.unwrap();

		assert!(!after_cancel.translation.x.is_nan(), "Transform is NaN after cancel");
		assert!(!after_cancel.translation.y.is_nan(), "Transform is NaN after cancel");

		let translation_diff = (after_cancel.translation - original_transform.translation).length();
		assert!(translation_diff < 1., "Translation component changed too much: {}", translation_diff);
	}

	#[tokio::test]
	async fn test_scale_apply() {
		let mut editor = EditorTestUtils::create();
		editor.new_document().await;
		editor.drag_tool(ToolType::Rectangle, 0., 0., 100., 100., ModifierKeys::empty()).await;

		let document = editor.active_document();
		let layer = document.metadata().all_layers().next().unwrap();

		let original_transform = get_layer_transform(&mut editor, layer).await.unwrap();

		editor.handle_message(TransformLayerMessage::BeginScale).await;

		editor.move_mouse(150., 150., ModifierKeys::empty(), MouseKeys::NONE).await;

		editor
			.handle_message(TransformLayerMessage::PointerMove {
				slow_key: Key::Shift,
				increments_key: Key::Control,
			})
			.await;

		editor.handle_message(TransformLayerMessage::ApplyTransformOperation { final_transform: true }).await;

		let final_transform = get_layer_transform(&mut editor, layer).await.unwrap();

		// Check scaling components have changed
		let scale_diff_x = (final_transform.matrix2.x_axis.x - original_transform.matrix2.x_axis.x).abs();
		let scale_diff_y = (final_transform.matrix2.y_axis.y - original_transform.matrix2.y_axis.y).abs();

		assert!(
			scale_diff_x > 0.1 || scale_diff_y > 0.1,
			"Scaling should have changed the transform matrix. Diffs: x={}, y={}",
			scale_diff_x,
			scale_diff_y
		);
	}

	#[tokio::test]
	async fn test_scale_cancel() {
		let mut editor = EditorTestUtils::create();
		editor.new_document().await;
		editor.drag_tool(ToolType::Rectangle, 0., 0., 100., 100., ModifierKeys::empty()).await;

		let document = editor.active_document();
		let layer = document.metadata().all_layers().next().unwrap();
		let original_transform = get_layer_transform(&mut editor, layer).await.unwrap();

		editor.handle_message(TransformLayerMessage::BeginScale).await;

		// Cancel immediately without moving to ensure proper reset
		editor.handle_message(TransformLayerMessage::CancelTransformOperation).await;

		let after_cancel = get_layer_transform(&mut editor, layer).await.unwrap();

		// The scale factor is represented in the matrix2 part, so check those components
		assert!(
			(after_cancel.matrix2.x_axis.x - original_transform.matrix2.x_axis.x).abs() < 0.1 && (after_cancel.matrix2.y_axis.y - original_transform.matrix2.y_axis.y).abs() < 0.1,
			"Matrix scale components should be restored after cancellation"
		);

		// Also check translation component is similar
		let translation_diff = (after_cancel.translation - original_transform.translation).length();
		assert!(translation_diff < 1., "Translation component changed too much: {}", translation_diff);
	}

	#[tokio::test]
	async fn test_grab_rotate_scale_chained() {
		let mut editor = EditorTestUtils::create();
		editor.new_document().await;
		editor.drag_tool(ToolType::Rectangle, 0., 0., 100., 100., ModifierKeys::empty()).await;
		let document = editor.active_document();
		let layer = document.metadata().all_layers().next().unwrap();
		editor.handle_message(NodeGraphMessage::SelectedNodesSet { nodes: vec![layer.to_node()] }).await;
		let original_transform = get_layer_transform(&mut editor, layer).await.unwrap();

		editor.handle_message(TransformLayerMessage::BeginGrab).await;
		editor.move_mouse(150., 130., ModifierKeys::empty(), MouseKeys::NONE).await;
		editor
			.handle_message(TransformLayerMessage::PointerMove {
				slow_key: Key::Shift,
				increments_key: Key::Control,
			})
			.await;

		let after_grab_transform = get_layer_transform(&mut editor, layer).await.unwrap();
		let expected_translation = DVec2::new(50., 30.);
		let actual_translation = after_grab_transform.translation - original_transform.translation;
		assert!(
			(actual_translation - expected_translation).length() < 1e-5,
			"Expected translation of {:?}, got {:?}",
			expected_translation,
			actual_translation
		);

		// 2. Chain to rotation - from current position to create ~45 degree rotation
		editor.handle_message(TransformLayerMessage::BeginRotate).await;
		editor.move_mouse(190., 90., ModifierKeys::empty(), MouseKeys::NONE).await;
		editor
			.handle_message(TransformLayerMessage::PointerMove {
				slow_key: Key::Shift,
				increments_key: Key::Control,
			})
			.await;
		let after_rotate_transform = get_layer_transform(&mut editor, layer).await.unwrap();
		// Checking for off-diagonal elements close to 0.707, which corresponds to cos(45°) and sin(45°)
		assert!(
			!after_rotate_transform.matrix2.abs_diff_eq(after_grab_transform.matrix2, 1e-5) &&
			(after_rotate_transform.matrix2.x_axis.y.abs() - 0.707).abs() < 0.1 &&  // Check for off-diagonal elements close to 0.707
			(after_rotate_transform.matrix2.y_axis.x.abs() - 0.707).abs() < 0.1, // that would indicate ~45° rotation
			"Rotation should change matrix components with approximately 45° rotation"
		);

		// 3. Chain to scaling - scale(area) up by 2x
		editor.handle_message(TransformLayerMessage::BeginScale).await;
		editor.move_mouse(250., 200., ModifierKeys::empty(), MouseKeys::NONE).await;
		editor
			.handle_message(TransformLayerMessage::PointerMove {
				slow_key: Key::Shift,
				increments_key: Key::Control,
			})
			.await;

		let after_scale_transform = get_layer_transform(&mut editor, layer).await.unwrap();
		let before_scale_det = after_rotate_transform.matrix2.determinant();
		let after_scale_det = after_scale_transform.matrix2.determinant();
		assert!(
			after_scale_det >= 2. * before_scale_det,
			"Scale should increase the determinant of the matrix (before: {}, after: {})",
			before_scale_det,
			after_scale_det
		);

		editor.handle_message(TransformLayerMessage::ApplyTransformOperation { final_transform: true }).await;
		let final_transform = get_layer_transform(&mut editor, layer).await.unwrap();

		assert!(final_transform.abs_diff_eq(after_scale_transform, 1e-5), "Final transform should match the transform before committing");
		assert!(!final_transform.abs_diff_eq(original_transform, 1e-5), "Final transform should be different from original transform");
	}

	#[tokio::test]
	async fn test_scale_with_panned_view() {
		let mut editor = EditorTestUtils::create();
		editor.new_document().await;
		editor.drag_tool(ToolType::Rectangle, 0., 0., 100., 100., ModifierKeys::empty()).await;
		let document = editor.active_document();
		let layer = document.metadata().all_layers().next().unwrap();

		let original_transform = get_layer_transform(&mut editor, layer).await.unwrap();

		let pan_amount = DVec2::new(200., 150.);
		editor.handle_message(NavigationMessage::CanvasPan { delta: pan_amount }).await;

		editor.handle_message(TransformLayerMessage::BeginScale).await;
		editor.handle_message(TransformLayerMessage::TypeDigit { digit: 2 }).await;
		editor.handle_message(TransformLayerMessage::ApplyTransformOperation { final_transform: true }).await;

		let final_transform = get_layer_transform(&mut editor, layer).await.unwrap();

		let scale_x = final_transform.matrix2.x_axis.length() / original_transform.matrix2.x_axis.length();
		let scale_y = final_transform.matrix2.y_axis.length() / original_transform.matrix2.y_axis.length();

		assert!((scale_x - 2.).abs() < 0.1, "Expected scale factor X of 2.0, got: {}", scale_x);
		assert!((scale_y - 2.).abs() < 0.1, "Expected scale factor Y of 2.0, got: {}", scale_y);
	}

	#[tokio::test]
	async fn test_scale_with_zoomed_view() {
		let mut editor = EditorTestUtils::create();
		editor.new_document().await;
		editor.drag_tool(ToolType::Rectangle, 0., 0., 100., 100., ModifierKeys::empty()).await;
		let document = editor.active_document();
		let layer = document.metadata().all_layers().next().unwrap();

		let original_transform = get_layer_transform(&mut editor, layer).await.unwrap();

		editor.handle_message(NavigationMessage::CanvasZoomIncrease { center_on_mouse: false }).await;
		editor.handle_message(NavigationMessage::CanvasZoomIncrease { center_on_mouse: false }).await;

		editor.handle_message(TransformLayerMessage::BeginScale).await;
		editor.handle_message(TransformLayerMessage::TypeDigit { digit: 2 }).await;
		editor.handle_message(TransformLayerMessage::ApplyTransformOperation { final_transform: true }).await;

		let final_transform = get_layer_transform(&mut editor, layer).await.unwrap();

		let scale_x = final_transform.matrix2.x_axis.length() / original_transform.matrix2.x_axis.length();
		let scale_y = final_transform.matrix2.y_axis.length() / original_transform.matrix2.y_axis.length();

		assert!((scale_x - 2.).abs() < 0.1, "Expected scale factor X of 2.0, got: {}", scale_x);
		assert!((scale_y - 2.).abs() < 0.1, "Expected scale factor Y of 2.0, got: {}", scale_y);
	}

	#[tokio::test]
	async fn test_rotate_with_rotated_view() {
		let mut editor = EditorTestUtils::create();
		editor.new_document().await;
		editor.drag_tool(ToolType::Rectangle, 0., 0., 100., 100., ModifierKeys::empty()).await;
		let document = editor.active_document();
		let layer = document.metadata().all_layers().next().unwrap();

		let original_transform = get_layer_transform(&mut editor, layer).await.unwrap();

		// Rotate the document view (45 degrees)
		editor.handle_message(NavigationMessage::BeginCanvasTilt { was_dispatched_from_menu: false }).await;
		editor
			.handle_message(NavigationMessage::CanvasTiltSet {
				angle_radians: (45. as f64).to_radians(),
			})
			.await;
		editor.handle_message(TransformLayerMessage::BeginRotate).await;

		editor.handle_message(TransformLayerMessage::TypeDigit { digit: 9 }).await;
		editor.handle_message(TransformLayerMessage::TypeDigit { digit: 0 }).await;
		editor.handle_message(TransformLayerMessage::ApplyTransformOperation { final_transform: true }).await;

		let final_transform = get_layer_transform(&mut editor, layer).await.unwrap();

		let original_angle = original_transform.to_scale_angle_translation().1;
		let final_angle = final_transform.to_scale_angle_translation().1;
		let angle_change = (final_angle - original_angle).to_degrees();

		// Normalize angle between 0 and 360
		let angle_change = ((angle_change % 360.) + 360.) % 360.;
		assert!((angle_change - 90.).abs() < 0.1, "Expected rotation of 90 degrees, got: {}", angle_change);
	}

	#[tokio::test]
	async fn test_grs_single_anchor() {
		let mut editor = EditorTestUtils::create();
		editor.new_document().await;
		editor.handle_message(DocumentMessage::CreateEmptyFolder).await;
		let document = editor.active_document();
		let layer = document.metadata().all_layers().next().unwrap();

		let point_id = PointId::generate();
		let modification_type = VectorModificationType::InsertPoint {
			id: point_id,
			position: DVec2::new(100., 100.),
		};
		editor.handle_message(GraphOperationMessage::Vector { layer, modification_type }).await;
		editor.handle_message(ToolMessage::ActivateTool { tool_type: ToolType::Select }).await;

		// Testing grab operation - just checking that it doesn't crash.
		editor.handle_message(TransformLayerMessage::BeginGrab).await;
		editor.move_mouse(150., 150., ModifierKeys::empty(), MouseKeys::NONE).await;
		editor
			.handle_message(TransformLayerMessage::PointerMove {
				slow_key: Key::Shift,
				increments_key: Key::Control,
			})
			.await;
		editor.handle_message(TransformLayerMessage::ApplyTransformOperation { final_transform: true }).await;

		let final_transform = get_layer_transform(&mut editor, layer).await;
		assert!(final_transform.is_some(), "Transform node should exist after grab operation");
	}
	#[tokio::test]
	async fn test_scale_to_zero_then_rescale() {
		let mut editor = EditorTestUtils::create();
		editor.new_document().await;
		editor.drag_tool(ToolType::Rectangle, 0., 0., 100., 100., ModifierKeys::empty()).await;
		let document = editor.active_document();
		let layer = document.metadata().all_layers().next().unwrap();

		// First scale to near-zero
		editor.handle_message(TransformLayerMessage::BeginScale).await;
		editor.handle_message(TransformLayerMessage::TypeDigit { digit: 0 }).await;
		editor.handle_message(TransformLayerMessage::TypeDecimalPoint).await;
		editor.handle_message(TransformLayerMessage::TypeDigit { digit: 0 }).await;
		editor.handle_message(TransformLayerMessage::TypeDigit { digit: 0 }).await;
		editor.handle_message(TransformLayerMessage::TypeDigit { digit: 0 }).await;
		editor.handle_message(TransformLayerMessage::TypeDigit { digit: 1 }).await;
		editor.handle_message(TransformLayerMessage::ApplyTransformOperation { final_transform: true }).await;

		let near_zero_transform = get_layer_transform(&mut editor, layer).await.unwrap();
		// Verify scale is near zero.
		let scale_x = near_zero_transform.matrix2.x_axis.length();
		let scale_y = near_zero_transform.matrix2.y_axis.length();
		assert!(scale_x < 0.001, "Scale factor X should be near zero, got: {}", scale_x);
		assert!(scale_y < 0.001, "Scale factor Y should be near zero, got: {}", scale_y);
		assert!(scale_x > 0., "Scale factor X should not be exactly zero");
		assert!(scale_y > 0., "Scale factor Y should not be exactly zero");

		editor.handle_message(TransformLayerMessage::BeginScale).await;
		editor.handle_message(TransformLayerMessage::TypeDigit { digit: 2 }).await;
		editor.handle_message(TransformLayerMessage::ApplyTransformOperation { final_transform: true }).await;

		let final_transform = get_layer_transform(&mut editor, layer).await.unwrap();
		assert!(final_transform.is_finite(), "Transform should be finite after rescaling");

		let new_scale_x = final_transform.matrix2.x_axis.length();
		let new_scale_y = final_transform.matrix2.y_axis.length();
		assert!(new_scale_x > 0., "After rescaling, scale factor X should be non-zero");
		assert!(new_scale_y > 0., "After rescaling, scale factor Y should be non-zero");
	}

	#[tokio::test]
	async fn test_transform_with_different_selections() {
		let mut editor = EditorTestUtils::create();
		editor.new_document().await;
		editor.draw_rect(0., 0., 100., 100.).await;
		editor.draw_rect(150., 0., 250., 100.).await;
		editor.draw_rect(0., 150., 100., 250.).await;
		editor.draw_rect(150., 150., 250., 250.).await;
		let document = editor.active_document();
		let layers: Vec<LayerNodeIdentifier> = document.metadata().all_layers().collect();

		assert!(layers.len() == 4);

		// Creating a group with two rectangles
		editor
			.handle_message(NodeGraphMessage::SelectedNodesSet {
				nodes: vec![layers[2].to_node(), layers[3].to_node()],
			})
			.await;
		editor
			.handle_message(DocumentMessage::GroupSelectedLayers {
				group_folder_type: GroupFolderType::Layer,
			})
			.await;

		// Get the group layer (should be the newest layer)
		let document = editor.active_document();
		let group_layer = document.metadata().all_layers().next().unwrap();

		// Test 1: Transform single layer
		editor.handle_message(NodeGraphMessage::SelectedNodesSet { nodes: vec![layers[0].to_node()] }).await;
		let original_transform = get_layer_transform(&mut editor, layers[0]).await.unwrap();
		editor.handle_message(TransformLayerMessage::BeginGrab).await;
		editor.move_mouse(50., 50., ModifierKeys::empty(), MouseKeys::NONE).await;
		editor
			.handle_message(TransformLayerMessage::PointerMove {
				slow_key: Key::Shift,
				increments_key: Key::Control,
			})
			.await;
		editor.handle_message(TransformLayerMessage::ApplyTransformOperation { final_transform: true }).await;
		let final_transform = get_layer_transform(&mut editor, layers[0]).await.unwrap();
		assert!(!final_transform.abs_diff_eq(original_transform, 1e-5), "Transform should change for single layer");

		// Test 2: Transform multiple layers
		editor
			.handle_message(NodeGraphMessage::SelectedNodesSet {
				nodes: vec![layers[0].to_node(), layers[1].to_node()],
			})
			.await;
		let original_transform_1 = get_layer_transform(&mut editor, layers[0]).await.unwrap();
		let original_transform_2 = get_layer_transform(&mut editor, layers[1]).await.unwrap();
		editor.handle_message(TransformLayerMessage::BeginRotate).await;
		editor.move_mouse(200., 50., ModifierKeys::empty(), MouseKeys::NONE).await;
		editor
			.handle_message(TransformLayerMessage::PointerMove {
				slow_key: Key::Shift,
				increments_key: Key::Control,
			})
			.await;
		editor.handle_message(TransformLayerMessage::ApplyTransformOperation { final_transform: true }).await;
		let final_transform_1 = get_layer_transform(&mut editor, layers[0]).await.unwrap();
		let final_transform_2 = get_layer_transform(&mut editor, layers[1]).await.unwrap();
		assert!(!final_transform_1.abs_diff_eq(original_transform_1, 1e-5), "Transform should change for first layer in multi-selection");
		assert!(
			!final_transform_2.abs_diff_eq(original_transform_2, 1e-5),
			"Transform should change for second layer in multi-selection"
		);

		// Test 3: Transform group
		editor.handle_message(NodeGraphMessage::SelectedNodesSet { nodes: vec![group_layer.to_node()] }).await;
		let original_group_transform = get_layer_transform(&mut editor, group_layer).await.unwrap();
		editor.handle_message(TransformLayerMessage::BeginScale).await;
		editor.handle_message(TransformLayerMessage::TypeDigit { digit: 2 }).await;
		editor.handle_message(TransformLayerMessage::ApplyTransformOperation { final_transform: true }).await;
		let final_group_transform = get_layer_transform(&mut editor, group_layer).await.unwrap();
		assert!(!final_group_transform.abs_diff_eq(original_group_transform, 1e-5), "Transform should change for group");

		// Test 4: Transform layers inside transformed group
		let child_layer_id = {
			let document = editor.active_document_mut();
			let group_children = document.network_interface.downstream_layers(&group_layer.to_node(), &[]);
			if !group_children.is_empty() {
				Some(LayerNodeIdentifier::new(group_children[0], &document.network_interface, &[]))
			} else {
				None
			}
		};
		assert!(child_layer_id.is_some(), "Group should have child layers");
		let child_layer_id = child_layer_id.unwrap();
		editor
			.handle_message(NodeGraphMessage::SelectedNodesSet {
				nodes: vec![child_layer_id.to_node()],
			})
			.await;
		let original_child_transform = get_layer_transform(&mut editor, child_layer_id).await.unwrap();
		editor.handle_message(TransformLayerMessage::BeginGrab).await;
		editor.move_mouse(30., 30., ModifierKeys::empty(), MouseKeys::NONE).await;
		editor
			.handle_message(TransformLayerMessage::PointerMove {
				slow_key: Key::Shift,
				increments_key: Key::Control,
			})
			.await;
		editor.handle_message(TransformLayerMessage::ApplyTransformOperation { final_transform: true }).await;
		let final_child_transform = get_layer_transform(&mut editor, child_layer_id).await.unwrap();
		assert!(!final_child_transform.abs_diff_eq(original_child_transform, 1e-5), "Child layer inside transformed group should change");
	}
}<|MERGE_RESOLUTION|>--- conflicted
+++ resolved
@@ -404,14 +404,9 @@
 			}
 			TransformLayerMessage::BeginGRS { transform_type } => {
 				let selected_points: Vec<&ManipulatorPointId> = shape_editor.selected_points().collect();
-<<<<<<< HEAD
 				let selected_segments = shape_editor.selected_segments().collect::<Vec<_>>();
 				if (using_path_tool && selected_points.is_empty() && selected_segments.is_empty())
-					|| (!using_path_tool && !using_select_tool && !using_pen_tool)
-=======
-				if (using_path_tool && selected_points.is_empty())
 					|| (!using_path_tool && !using_select_tool && !using_pen_tool && !using_shape_tool)
->>>>>>> 11ba2cc0
 					|| selected_layers.is_empty()
 					|| transform_type.equivalent_to(self.transform_operation)
 				{

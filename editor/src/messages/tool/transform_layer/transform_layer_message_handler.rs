--- conflicted
+++ resolved
@@ -702,12 +702,17 @@
 
 #[cfg(test)]
 mod test_transform_layer {
-	use crate::messages::portfolio::document::graph_operation::transform_utils;
+	use crate::messages::{
+		portfolio::document::graph_operation::{
+			transform_utils,
+			utility_types::{ModifyInputsContext, TransformIn},
+		},
+		prelude::Message,
+		tool::transform_layer::transform_layer_message_handler::VectorModificationType,
+	};
 	use crate::test_utils::test_prelude::*;
-	// Use ModifyInputsContext to locate the transform node
-	use crate::messages::portfolio::document::graph_operation::utility_types::{ModifyInputsContext, TransformIn};
-	use crate::messages::prelude::Message;
 	use glam::DAffine2;
+	use graphene_core::vector::PointId;
 	use std::collections::VecDeque;
 
 	async fn get_layer_transform(editor: &mut EditorTestUtils, layer: LayerNodeIdentifier) -> Option<DAffine2> {
@@ -982,12 +987,102 @@
 		assert!(final_transform.abs_diff_eq(after_scale_transform, 1e-5), "Final transform should match the transform before committing");
 		assert!(!final_transform.abs_diff_eq(original_transform, 1e-5), "Final transform should be different from original transform");
 	}
-<<<<<<< HEAD
+
+	#[tokio::test]
+	async fn test_scale_with_panned_view() {
+		let mut editor = EditorTestUtils::create();
+		editor.new_document().await;
+		editor.drag_tool(ToolType::Rectangle, 0., 0., 100., 100., ModifierKeys::empty()).await;
+		let document = editor.active_document();
+		let layer = document.metadata().all_layers().next().unwrap();
+
+		let original_transform = get_layer_transform(&mut editor, layer).await.unwrap();
+
+		let pan_amount = DVec2::new(200.0, 150.0);
+		editor.handle_message(NavigationMessage::CanvasPan { delta: pan_amount }).await;
+
+		editor.handle_message(TransformLayerMessage::BeginScale).await;
+		editor.handle_message(TransformLayerMessage::TypeDigit { digit: 2 }).await;
+		editor.handle_message(TransformLayerMessage::ApplyTransformOperation { final_transform: true }).await;
+
+		let final_transform = get_layer_transform(&mut editor, layer).await.unwrap();
+
+		let scale_x = final_transform.matrix2.x_axis.length() / original_transform.matrix2.x_axis.length();
+		let scale_y = final_transform.matrix2.y_axis.length() / original_transform.matrix2.y_axis.length();
+
+		assert!((scale_x - 2.0).abs() < 0.1, "Expected scale factor X of 2.0, got: {}", scale_x);
+		assert!((scale_y - 2.0).abs() < 0.1, "Expected scale factor Y of 2.0, got: {}", scale_y);
+	}
+
+	#[tokio::test]
+	async fn test_scale_with_zoomed_view() {
+		let mut editor = EditorTestUtils::create();
+		editor.new_document().await;
+		editor.drag_tool(ToolType::Rectangle, 0., 0., 100., 100., ModifierKeys::empty()).await;
+		let document = editor.active_document();
+		let layer = document.metadata().all_layers().next().unwrap();
+
+		let original_transform = get_layer_transform(&mut editor, layer).await.unwrap();
+
+		editor.handle_message(NavigationMessage::CanvasZoomIncrease { center_on_mouse: false }).await;
+		editor.handle_message(NavigationMessage::CanvasZoomIncrease { center_on_mouse: false }).await;
+
+		editor.handle_message(TransformLayerMessage::BeginScale).await;
+		editor.handle_message(TransformLayerMessage::TypeDigit { digit: 2 }).await;
+		editor.handle_message(TransformLayerMessage::ApplyTransformOperation { final_transform: true }).await;
+
+		let final_transform = get_layer_transform(&mut editor, layer).await.unwrap();
+
+		let scale_x = final_transform.matrix2.x_axis.length() / original_transform.matrix2.x_axis.length();
+		let scale_y = final_transform.matrix2.y_axis.length() / original_transform.matrix2.y_axis.length();
+
+		assert!((scale_x - 2.0).abs() < 0.1, "Expected scale factor X of 2.0, got: {}", scale_x);
+		assert!((scale_y - 2.0).abs() < 0.1, "Expected scale factor Y of 2.0, got: {}", scale_y);
+	}
+
+	#[tokio::test]
+	async fn test_rotate_with_rotated_view() {
+		let mut editor = EditorTestUtils::create();
+		editor.new_document().await;
+		editor.drag_tool(ToolType::Rectangle, 0., 0., 100., 100., ModifierKeys::empty()).await;
+		let document = editor.active_document();
+		let layer = document.metadata().all_layers().next().unwrap();
+
+		let original_transform = get_layer_transform(&mut editor, layer).await.unwrap();
+
+		// Rotate the document view (45 degrees)
+		editor.handle_message(NavigationMessage::BeginCanvasTilt { was_dispatched_from_menu: false }).await;
+		editor.handle_message(NavigationMessage::CanvasTiltSet { angle_radians: 45.0_f64.to_radians() }).await;
+		editor.handle_message(TransformLayerMessage::BeginRotate).await;
+
+		editor.handle_message(TransformLayerMessage::TypeDigit { digit: 9 }).await;
+		editor.handle_message(TransformLayerMessage::TypeDigit { digit: 0 }).await;
+		editor.handle_message(TransformLayerMessage::ApplyTransformOperation { final_transform: true }).await;
+
+		let final_transform = get_layer_transform(&mut editor, layer).await.unwrap();
+
+		let original_angle = original_transform.to_scale_angle_translation().1;
+		let final_angle = final_transform.to_scale_angle_translation().1;
+		let angle_change = (final_angle - original_angle).to_degrees();
+
+		// Normalize angle between 0 and 360
+		let angle_change = ((angle_change % 360.0) + 360.0) % 360.0;
+		assert!((angle_change - 90.0).abs() < 0.1, "Expected rotation of 90 degrees, got: {}", angle_change);
+	}
+
 	#[tokio::test]
 	async fn test_grs_single_anchor() {
 		let mut editor = EditorTestUtils::create();
 		editor.new_document().await;
-		editor.drag_tool(ToolType::Pen, 100., 100., 100., 100., ModifierKeys::empty()).await;
+		editor.drag_tool(ToolType::Rectangle, 100., 100., 200., 200., ModifierKeys::empty()).await;
+		let document = editor.active_document();
+		let layer = document.metadata().all_layers().next().unwrap();
+
+		let modification_type = VectorModificationType::InsertPoint {
+			id: PointId::generate(),
+			position: DVec2::ZERO,
+		};
+		editor.handle_message(GraphOperationMessage::Vector { layer, modification_type }).await;
 		editor.handle_message(ToolMessage::ActivateTool { tool_type: ToolType::Select }).await;
 
 		// Testing grab operation - just checking that it doesn't crash
@@ -1001,93 +1096,8 @@
 			.await;
 		editor.handle_message(TransformLayerMessage::ApplyTransformOperation { final_transform: true }).await;
 
-		let document = editor.active_document();
-		let layer = document.metadata().all_layers().next().unwrap();
 		let final_transform = get_layer_transform(&mut editor, layer).await;
 		// Verifying a transform node was created
 		assert!(final_transform.is_some(), "Transform node should exist after grab operation");
-=======
-
-	#[tokio::test]
-	async fn test_scale_with_panned_view() {
-		let mut editor = EditorTestUtils::create();
-		editor.new_document().await;
-		editor.drag_tool(ToolType::Rectangle, 0., 0., 100., 100., ModifierKeys::empty()).await;
-		let document = editor.active_document();
-		let layer = document.metadata().all_layers().next().unwrap();
-
-		let original_transform = get_layer_transform(&mut editor, layer).await.unwrap();
-
-		let pan_amount = DVec2::new(200.0, 150.0);
-		editor.handle_message(NavigationMessage::CanvasPan { delta: pan_amount }).await;
-
-		editor.handle_message(TransformLayerMessage::BeginScale).await;
-		editor.handle_message(TransformLayerMessage::TypeDigit { digit: 2 }).await;
-		editor.handle_message(TransformLayerMessage::ApplyTransformOperation { final_transform: true }).await;
-
-		let final_transform = get_layer_transform(&mut editor, layer).await.unwrap();
-
-		let scale_x = final_transform.matrix2.x_axis.length() / original_transform.matrix2.x_axis.length();
-		let scale_y = final_transform.matrix2.y_axis.length() / original_transform.matrix2.y_axis.length();
-
-		assert!((scale_x - 2.0).abs() < 0.1, "Expected scale factor X of 2.0, got: {}", scale_x);
-		assert!((scale_y - 2.0).abs() < 0.1, "Expected scale factor Y of 2.0, got: {}", scale_y);
-	}
-
-	#[tokio::test]
-	async fn test_scale_with_zoomed_view() {
-		let mut editor = EditorTestUtils::create();
-		editor.new_document().await;
-		editor.drag_tool(ToolType::Rectangle, 0., 0., 100., 100., ModifierKeys::empty()).await;
-		let document = editor.active_document();
-		let layer = document.metadata().all_layers().next().unwrap();
-
-		let original_transform = get_layer_transform(&mut editor, layer).await.unwrap();
-
-		editor.handle_message(NavigationMessage::CanvasZoomIncrease { center_on_mouse: false }).await;
-		editor.handle_message(NavigationMessage::CanvasZoomIncrease { center_on_mouse: false }).await;
-
-		editor.handle_message(TransformLayerMessage::BeginScale).await;
-		editor.handle_message(TransformLayerMessage::TypeDigit { digit: 2 }).await;
-		editor.handle_message(TransformLayerMessage::ApplyTransformOperation { final_transform: true }).await;
-
-		let final_transform = get_layer_transform(&mut editor, layer).await.unwrap();
-
-		let scale_x = final_transform.matrix2.x_axis.length() / original_transform.matrix2.x_axis.length();
-		let scale_y = final_transform.matrix2.y_axis.length() / original_transform.matrix2.y_axis.length();
-
-		assert!((scale_x - 2.0).abs() < 0.1, "Expected scale factor X of 2.0, got: {}", scale_x);
-		assert!((scale_y - 2.0).abs() < 0.1, "Expected scale factor Y of 2.0, got: {}", scale_y);
-	}
-
-	#[tokio::test]
-	async fn test_rotate_with_rotated_view() {
-		let mut editor = EditorTestUtils::create();
-		editor.new_document().await;
-		editor.drag_tool(ToolType::Rectangle, 0., 0., 100., 100., ModifierKeys::empty()).await;
-		let document = editor.active_document();
-		let layer = document.metadata().all_layers().next().unwrap();
-
-		let original_transform = get_layer_transform(&mut editor, layer).await.unwrap();
-
-		// Rotate the document view (45 degrees)
-		editor.handle_message(NavigationMessage::BeginCanvasTilt { was_dispatched_from_menu: false }).await;
-		editor.handle_message(NavigationMessage::CanvasTiltSet { angle_radians: 45.0_f64.to_radians() }).await;
-		editor.handle_message(TransformLayerMessage::BeginRotate).await;
-
-		editor.handle_message(TransformLayerMessage::TypeDigit { digit: 9 }).await;
-		editor.handle_message(TransformLayerMessage::TypeDigit { digit: 0 }).await;
-		editor.handle_message(TransformLayerMessage::ApplyTransformOperation { final_transform: true }).await;
-
-		let final_transform = get_layer_transform(&mut editor, layer).await.unwrap();
-
-		let original_angle = original_transform.to_scale_angle_translation().1;
-		let final_angle = final_transform.to_scale_angle_translation().1;
-		let angle_change = (final_angle - original_angle).to_degrees();
-
-		// Normalize angle between 0 and 360
-		let angle_change = ((angle_change % 360.0) + 360.0) % 360.0;
-		assert!((angle_change - 90.0).abs() < 0.1, "Expected rotation of 90 degrees, got: {}", angle_change);
->>>>>>> c4e16e1a
 	}
 }
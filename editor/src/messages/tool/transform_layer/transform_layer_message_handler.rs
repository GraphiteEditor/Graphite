--- conflicted
+++ resolved
@@ -1,8 +1,4 @@
-<<<<<<< HEAD
-use crate::consts::{ANGLE_MEASURE_RADIUS_FACTOR, ARC_MEASURE_RADIUS_FACTOR_RANGE, COLOR_OVERLAY_BLUE, SLOWING_DIVISOR};
-=======
 use crate::consts::{ANGLE_MEASURE_RADIUS_FACTOR, ARC_MEASURE_RADIUS_FACTOR_RANGE, COLOR_OVERLAY_BLUE, COLOR_OVERLAY_LABEL_BACKGROUND, COLOR_OVERLAY_WHITE, SLOWING_DIVISOR};
->>>>>>> a0f8f89e
 use crate::messages::input_mapper::utility_types::input_mouse::ViewportPosition;
 use crate::messages::portfolio::document::overlays::utility_types::{OverlayProvider, Pivot};
 use crate::messages::portfolio::document::utility_types::transformation::{Axis, OriginalTransforms, Selected, TransformOperation, Typing};
@@ -485,147 +481,6 @@
 					.transform_operation
 					.constrain_axis(Axis::Y, &mut selected, self.snap, self.local, self.fixed_bbox, document_to_viewport)
 			}
-<<<<<<< HEAD
-=======
-			TransformLayerMessage::Overlays(mut overlay_context) => {
-				for layer in document.metadata().all_layers() {
-					if !document.network_interface.is_artboard(&layer.to_node(), &[]) {
-						continue;
-					};
-
-					let viewport_box = input.viewport_bounds.size();
-					let transform = DAffine2::from_translation(DVec2::new(0., viewport_box.y)) * DAffine2::from_scale(DVec2::splat(1.2));
-
-					let axis_constraint = match self.transform_operation {
-						TransformOperation::Grabbing(grabbing) => grabbing.constraint,
-						TransformOperation::Scaling(scaling) => scaling.constraint,
-						_ => Axis::Both,
-					};
-
-					let format_rounded = |value: f64, precision: usize| format!("{:.*}", precision, value).trim_end_matches('0').trim_end_matches('.').to_string();
-
-					let axis_text = |vector: DVec2, separate: bool| match (axis_constraint, separate) {
-						(Axis::Both, false) => format!("by {}", format_rounded(vector.x, 3)),
-						(Axis::Both, true) => format!("by ({}, {})", format_rounded(vector.x, 3), format_rounded(vector.y, 3)),
-						(Axis::X, _) => format!("X by {}", format_rounded(vector.x, 3)),
-						(Axis::Y, _) => format!("Y by {}", format_rounded(vector.y, 3)),
-					};
-
-					let grs_value_text = match self.transform_operation {
-						TransformOperation::None => String::new(),
-						TransformOperation::Grabbing(translation) => format!(
-							"Translating {}",
-							axis_text(document_to_viewport.inverse().transform_vector2(translation.to_dvec(document_to_viewport)), true)
-						),
-						TransformOperation::Rotating(rotation) => format!("Rotating by {}°", format_rounded(rotation.to_f64(self.snap).to_degrees(), 3)),
-						TransformOperation::Scaling(scale) => format!("Scaling {}", axis_text(scale.to_dvec(self.snap), false)),
-					};
-
-					match self.transform_operation {
-						TransformOperation::None => (),
-						TransformOperation::Grabbing(translation) => {
-							let translation = document_to_viewport.inverse().transform_vector2(translation.to_dvec(document_to_viewport));
-							let vec_to_end = self.mouse_position - self.start_mouse;
-							let quad = Quad::from_box([self.grab_target, self.grab_target + vec_to_end]).0;
-							let e1 = (self.fixed_bbox.0[1] - self.fixed_bbox.0[0]).normalize();
-
-							if matches!(axis_constraint, Axis::Both | Axis::X) {
-								let end = if self.local {
-									(quad[1] - quad[0]).length() * e1 * e1.dot(quad[1] - quad[0]).signum() + quad[0]
-								} else {
-									quad[1]
-								};
-								overlay_context.line(quad[0], end, None);
-
-								let x_transform = DAffine2::from_translation((quad[0] + end) / 2.);
-								overlay_context.text(&format_rounded(translation.x, 3), COLOR_OVERLAY_BLUE, None, x_transform, 4., [Pivot::Middle, Pivot::End]);
-							}
-
-							if matches!(axis_constraint, Axis::Both | Axis::Y) {
-								let end = if self.local {
-									(quad[3] - quad[0]).length() * e1.perp() * e1.perp().dot(quad[3] - quad[0]).signum() + quad[0]
-								} else {
-									quad[3]
-								};
-								overlay_context.line(quad[0], end, None);
-								let x_parameter = vec_to_end.x.clamp(-1., 1.);
-								let y_transform = DAffine2::from_translation((quad[0] + end) / 2. + x_parameter * DVec2::X * 0.);
-								let pivot_selection = if x_parameter > 0. {
-									Pivot::Start
-								} else if x_parameter == 0. {
-									Pivot::Middle
-								} else {
-									Pivot::End
-								};
-								overlay_context.text(&format_rounded(translation.y, 2), COLOR_OVERLAY_BLUE, None, y_transform, 3., [pivot_selection, Pivot::Middle]);
-							}
-							if matches!(axis_constraint, Axis::Both) {
-								overlay_context.dashed_line(quad[1], quad[2], None, Some(2.), Some(2.), Some(0.5));
-								overlay_context.dashed_line(quad[3], quad[2], None, Some(2.), Some(2.), Some(0.5));
-							}
-						}
-						TransformOperation::Scaling(scale) => {
-							let scale = scale.to_f64(self.snap);
-							let text = format!("{}x", format_rounded(scale, 3));
-							let extension_vector = self.mouse_position - self.start_mouse;
-							let local_edge = self.start_mouse - self.pivot;
-							let quad = self.fixed_bbox.0;
-							let local_edge = match axis_constraint {
-								Axis::X => {
-									if self.local {
-										local_edge.project_onto(quad[1] - quad[0])
-									} else {
-										local_edge.with_y(0.)
-									}
-								}
-								Axis::Y => {
-									if self.local {
-										local_edge.project_onto(quad[3] - quad[0])
-									} else {
-										local_edge.with_x(0.)
-									}
-								}
-								_ => local_edge,
-							};
-							let boundary_point = local_edge + self.pivot;
-							let projected_pointer = extension_vector.project_onto(local_edge);
-							let dashed_till = if extension_vector.dot(local_edge) < 0. { local_edge + projected_pointer } else { local_edge };
-							let lined_till = projected_pointer + boundary_point;
-							if dashed_till.dot(local_edge) > 0. {
-								overlay_context.dashed_line(self.pivot, self.pivot + dashed_till, None, Some(4.), Some(4.), Some(0.5));
-							}
-							overlay_context.line(boundary_point, lined_till, None);
-
-							let transform = DAffine2::from_translation(boundary_point.midpoint(self.pivot) + local_edge.perp().normalize() * local_edge.element_product().signum() * 24.);
-							overlay_context.text(&text, COLOR_OVERLAY_BLUE, None, transform, 16., [Pivot::Middle, Pivot::Middle]);
-						}
-						TransformOperation::Rotating(rotation) => {
-							let angle = rotation.to_f64(self.snap);
-							let quad = self.fixed_bbox.0;
-							let offset_angle = if self.grs_pen_handle { self.handle - self.last_point } else { quad[1] - quad[0] };
-							let offset_angle = offset_angle.to_angle();
-							let width = viewport_box.max_element();
-							let radius = self.start_mouse.distance(self.pivot);
-							let arc_radius = ANGLE_MEASURE_RADIUS_FACTOR * width;
-							let radius = radius.clamp(ARC_MEASURE_RADIUS_FACTOR_RANGE.0 * width, ARC_MEASURE_RADIUS_FACTOR_RANGE.1 * width);
-							let text = format!("{}°", format_rounded(angle.to_degrees(), 2));
-							let text_texture_width = overlay_context.get_width(&text) / 2.;
-							let text_texture_height = 12.;
-							let text_angle_on_unit_circle = DVec2::from_angle((angle % TAU) / 2. + offset_angle);
-							let text_texture_position = DVec2::new(
-								(arc_radius + 4. + text_texture_width) * text_angle_on_unit_circle.x,
-								(arc_radius + text_texture_height) * text_angle_on_unit_circle.y,
-							);
-							let transform = DAffine2::from_translation(text_texture_position + self.pivot);
-							overlay_context.draw_angle(self.pivot, radius, arc_radius, offset_angle, angle);
-							overlay_context.text(&text, COLOR_OVERLAY_BLUE, None, transform, 16., [Pivot::Middle, Pivot::Middle]);
-						}
-					}
-
-					overlay_context.text(&grs_value_text, COLOR_OVERLAY_WHITE, Some(COLOR_OVERLAY_LABEL_BACKGROUND), transform, 4., [Pivot::Start, Pivot::End]);
-				}
-			}
->>>>>>> a0f8f89e
 			TransformLayerMessage::PointerMove { slow_key, snap_key } => {
 				self.slow = input.keyboard.get(slow_key as usize);
 

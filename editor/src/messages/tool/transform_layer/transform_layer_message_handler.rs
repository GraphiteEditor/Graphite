use crate::consts::{ANGLE_MEASURE_RADIUS_FACTOR, ARC_MEASURE_RADIUS_FACTOR_RANGE, COLOR_OVERLAY_BLUE, SLOWING_DIVISOR};
use crate::messages::input_mapper::utility_types::input_mouse::{DocumentPosition, ViewportPosition};
use crate::messages::portfolio::document::overlays::utility_types::{OverlayProvider, Pivot};
use crate::messages::portfolio::document::utility_types::document_metadata::LayerNodeIdentifier;
use crate::messages::portfolio::document::utility_types::misc::PTZ;
use crate::messages::portfolio::document::utility_types::transformation::{Axis, OriginalTransforms, Selected, TransformOperation, TransformType, Typing};
use crate::messages::prelude::*;
use crate::messages::tool::common_functionality::shape_editor::ShapeState;
use crate::messages::tool::tool_messages::tool_prelude::Key;
use crate::messages::tool::utility_types::{ToolData, ToolType};
use glam::{DAffine2, DVec2};
use graphene_core::renderer::Quad;
use graphene_core::vector::ManipulatorPointId;
use graphene_std::vector::{VectorData, VectorModificationType};
use std::f64::consts::{PI, TAU};

const TRANSFORM_GRS_OVERLAY_PROVIDER: OverlayProvider = |context| TransformLayerMessage::Overlays(context).into();

// TODO: Get these from the input mapper
const SLOW_KEY: Key = Key::Shift;
const INCREMENTS_KEY: Key = Key::Control;

#[derive(Debug, Clone, Default)]
pub struct TransformLayerMessageHandler {
	pub transform_operation: TransformOperation,

	slow: bool,
	increments: bool,
	local: bool,
	layer_bounding_box: Quad,
	typing: Typing,

	mouse_position: ViewportPosition,
	start_mouse: ViewportPosition,

	original_transforms: OriginalTransforms,
	pivot: ViewportPosition,

	local_pivot: DocumentPosition,
	local_mouse_start: DocumentPosition,
	grab_target: DocumentPosition,

	ptz: PTZ,
	initial_transform: DAffine2,

	operation_count: usize,

	// Pen tool (outgoing handle GRS manipulation)
	handle: DVec2,
	last_point: DVec2,
	grs_pen_handle: bool,
}

impl TransformLayerMessageHandler {
	pub fn is_transforming(&self) -> bool {
		self.transform_operation != TransformOperation::None
	}

	pub fn hints(&self, responses: &mut VecDeque<Message>) {
		self.transform_operation.hints(responses, self.local);
	}
}

fn calculate_pivot(selected_points: &Vec<&ManipulatorPointId>, vector_data: &VectorData, viewspace: DAffine2, get_location: impl Fn(&ManipulatorPointId) -> Option<DVec2>) -> Option<(DVec2, DVec2)> {
	let [point] = selected_points.as_slice() else {
		// Handle the case where there are multiple points
		let mut point_count = 0;
		let average_position = selected_points.iter().filter_map(|p| get_location(p)).inspect(|_| point_count += 1).sum::<DVec2>() / point_count as f64;

		return Some((average_position, average_position));
	};

	match point {
		ManipulatorPointId::PrimaryHandle(_) | ManipulatorPointId::EndHandle(_) => {
			// Get the anchor position and transform it to the pivot
			let pivot_pos = point.get_anchor_position(vector_data).map(|anchor_position| viewspace.transform_point2(anchor_position))?;
			let target = viewspace.transform_point2(point.get_position(vector_data)?);
			Some((pivot_pos, target))
		}
		_ => {
			// Calculate the average position of all selected points
			let mut point_count = 0;
			let average_position = selected_points.iter().filter_map(|p| get_location(p)).inspect(|_| point_count += 1).sum::<DVec2>() / point_count as f64;
			Some((average_position, average_position))
		}
	}
}

fn project_edge_to_quad(edge: DVec2, quad: &Quad, local: bool, axis_constraint: Axis) -> DVec2 {
	match axis_constraint {
		Axis::X => {
			if local {
				edge.project_onto(quad.top_right() - quad.top_left())
			} else {
				edge.with_y(0.)
			}
		}
		Axis::Y => {
			if local {
				edge.project_onto(quad.bottom_left() - quad.top_left())
			} else {
				edge.with_x(0.)
			}
		}
		_ => edge,
	}
}

fn update_colinear_handles(selected_layers: &[LayerNodeIdentifier], document: &DocumentMessageHandler, responses: &mut VecDeque<Message>) {
	for &layer in selected_layers {
		let Some(vector_data) = document.network_interface.compute_modified_vector(layer) else { continue };

		for [handle1, handle2] in &vector_data.colinear_manipulators {
			let manipulator1 = handle1.to_manipulator_point();
			let manipulator2 = handle2.to_manipulator_point();

			let Some(anchor) = manipulator1.get_anchor_position(&vector_data) else { continue };
			let Some(pos1) = manipulator1.get_position(&vector_data).map(|pos| pos - anchor) else { continue };
			let Some(pos2) = manipulator2.get_position(&vector_data).map(|pos| pos - anchor) else { continue };

			let angle = pos1.angle_to(pos2);

			// Check if handles are not colinear (not approximately equal to +/- PI)
			if (angle - PI).abs() > 1e-6 && (angle + PI).abs() > 1e-6 {
				let modification_type = VectorModificationType::SetG1Continuous {
					handles: [*handle1, *handle2],
					enabled: false,
				};

				responses.add(GraphOperationMessage::Vector { layer, modification_type });
			}
		}
	}
}

type TransformData<'a> = (&'a DocumentMessageHandler, &'a InputPreprocessorMessageHandler, &'a ToolData, &'a mut ShapeState);
impl MessageHandler<TransformLayerMessage, TransformData<'_>> for TransformLayerMessageHandler {
	fn process_message(&mut self, message: TransformLayerMessage, responses: &mut VecDeque<Message>, (document, input, tool_data, shape_editor): TransformData) {
		let using_path_tool = tool_data.active_tool_type == ToolType::Path;
		let using_select_tool = tool_data.active_tool_type == ToolType::Select;
		let using_pen_tool = tool_data.active_tool_type == ToolType::Pen;

		// TODO: Add support for transforming layer not in the document network
		let selected_layers = document
			.network_interface
			.selected_nodes()
			.selected_layers(document.metadata())
			.filter(|&layer| document.network_interface.is_visible(&layer.to_node(), &[]) && !document.network_interface.is_locked(&layer.to_node(), &[]))
			.collect::<Vec<_>>();

		let mut selected = Selected::new(
			&mut self.original_transforms,
			&mut self.pivot,
			&selected_layers,
			responses,
			&document.network_interface,
			Some(shape_editor),
			&tool_data.active_tool_type,
			Some(&mut self.handle),
		);

		let document_to_viewport = document.metadata().document_to_viewport;
		let mut begin_operation = |operation: TransformOperation, typing: &mut Typing, mouse_position: &mut DVec2, start_mouse: &mut DVec2, transform: &mut DAffine2| {
			if operation != TransformOperation::None {
				selected.revert_operation();
				typing.clear();
			}

			if using_pen_tool {
				selected.responses.add(PenToolMessage::GRS {
					grab: Key::KeyG,
					rotate: Key::KeyR,
					scale: Key::KeyS,
				});
				return;
			}

			if !using_path_tool {
				*selected.pivot = selected.mean_average_of_pivots();
				self.local_pivot = document.metadata().document_to_viewport.inverse().transform_point2(*selected.pivot);
				self.grab_target = document.metadata().document_to_viewport.inverse().transform_point2(selected.mean_average_of_pivots());
			} else if let Some(vector_data) = selected_layers.first().and_then(|&layer| document.network_interface.compute_modified_vector(layer)) {
				*selected.original_transforms = OriginalTransforms::default();

				let viewspace = document.metadata().transform_to_viewport(selected_layers[0]);
				let selected_points = shape_editor.selected_points().collect::<Vec<_>>();

				let get_location = |point: &&ManipulatorPointId| point.get_position(&vector_data).map(|position| viewspace.transform_point2(position));
				if let Some((new_pivot, grab_target)) = calculate_pivot(&selected_points, &vector_data, viewspace, |point: &ManipulatorPointId| get_location(&point)) {
					*selected.pivot = new_pivot;

					self.local_pivot = document_to_viewport.inverse().transform_point2(*selected.pivot);
					self.grab_target = document_to_viewport.inverse().transform_point2(grab_target);
				} else {
					log::warn!("Failed to calculate pivot.");
				}
			}

			*mouse_position = input.mouse.position;
			*start_mouse = input.mouse.position;
			*transform = document_to_viewport;
			self.local_mouse_start = document.metadata().document_to_viewport.inverse().transform_point2(input.mouse.position);

			selected.original_transforms.clear();

			selected.responses.add(DocumentMessage::StartTransaction);
		};

		match message {
			// Overlays
			TransformLayerMessage::Overlays(mut overlay_context) => {
				for layer in document.metadata().all_layers() {
					if !document.network_interface.is_artboard(&layer.to_node(), &[]) {
						continue;
					};

					let viewport_box = input.viewport_bounds.size();
					let axis_constraint = self.transform_operation.axis_constraint();

					let format_rounded = |value: f64, precision: usize| {
						if self.typing.digits.is_empty() || !self.transform_operation.can_begin_typing() {
							format!("{:.*}", precision, value).trim_end_matches('0').trim_end_matches('.').to_string()
						} else {
							self.typing.string.clone()
						}
					};

					// TODO: Ensure removing this and adding this doesn't change the position of layers under PTZ ops
					// responses.add(TransformLayerMessage::PointerMove {
					// 	slow_key: SLOW_KEY,
					// 	increments_key: INCREMENTS_KEY,
					// });

					match self.transform_operation {
						TransformOperation::None => (),
						TransformOperation::Grabbing(translation) => {
							let translation = translation.to_dvec(self.initial_transform, self.increments);
							let viewport_translate = document_to_viewport.transform_vector2(translation);
							let pivot = document_to_viewport.transform_point2(self.grab_target);
							let quad = Quad::from_box([pivot, pivot + viewport_translate]).0;
							let e1 = (self.layer_bounding_box.0[1] - self.layer_bounding_box.0[0]).normalize_or(DVec2::X);

							if matches!(axis_constraint, Axis::Both | Axis::X) && translation.x != 0. {
								let end = if self.local { (quad[1] - quad[0]).rotate(e1) + quad[0] } else { quad[1] };
								overlay_context.line(quad[0], end, None, None);

								let x_transform = DAffine2::from_translation((quad[0] + end) / 2.);
								overlay_context.text(&format_rounded(translation.x, 3), COLOR_OVERLAY_BLUE, None, x_transform, 4., [Pivot::Middle, Pivot::End]);
							}

							if matches!(axis_constraint, Axis::Both | Axis::Y) && translation.y != 0. {
								let end = if self.local { (quad[3] - quad[0]).rotate(e1) + quad[0] } else { quad[3] };
								overlay_context.line(quad[0], end, None, None);
								let x_parameter = viewport_translate.x.clamp(-1., 1.);
								let y_transform = DAffine2::from_translation((quad[0] + end) / 2. + x_parameter * DVec2::X * 0.);
								let pivot_selection = if x_parameter >= -1e-3 { Pivot::Start } else { Pivot::End };
								if axis_constraint != Axis::Both || self.typing.digits.is_empty() || !self.transform_operation.can_begin_typing() {
									overlay_context.text(&format_rounded(translation.y, 2), COLOR_OVERLAY_BLUE, None, y_transform, 3., [pivot_selection, Pivot::Middle]);
								}
							}
							if matches!(axis_constraint, Axis::Both) && translation.x != 0. && translation.y != 0. {
								overlay_context.dashed_line(quad[1], quad[2], None, None, Some(2.), Some(2.), Some(0.5));
								overlay_context.dashed_line(quad[3], quad[2], None, None, Some(2.), Some(2.), Some(0.5));
							}
						}
						TransformOperation::Scaling(scale) => {
							let scale = scale.to_f64(self.increments);
							let text = format!("{}x", format_rounded(scale, 3));
							let pivot = document_to_viewport.transform_point2(self.local_pivot);
							let start_mouse = document_to_viewport.transform_point2(self.local_mouse_start);
							let local_edge = start_mouse - pivot;
							let local_edge = project_edge_to_quad(local_edge, &self.layer_bounding_box, self.local, axis_constraint);
							let boundary_point = pivot + local_edge * scale.min(1.);
							let end_point = pivot + local_edge * scale.max(1.);

							if scale > 0. {
								overlay_context.dashed_line(pivot, boundary_point, None, None, Some(4.), Some(4.), Some(0.5));
							}
							overlay_context.line(boundary_point, end_point, None, None);

							let transform = DAffine2::from_translation(boundary_point.midpoint(pivot) + local_edge.perp().normalize_or(DVec2::X) * local_edge.element_product().signum() * 24.);
							overlay_context.text(&text, COLOR_OVERLAY_BLUE, None, transform, 16., [Pivot::Middle, Pivot::Middle]);
						}
						TransformOperation::Rotating(rotation) => {
							let angle = rotation.to_f64(self.increments);
							let pivot = document_to_viewport.transform_point2(self.local_pivot);
							let start_mouse = document_to_viewport.transform_point2(self.local_mouse_start);
							let offset_angle = if self.grs_pen_handle {
								self.handle - self.last_point
							} else if using_path_tool {
								start_mouse - pivot
							} else {
								self.layer_bounding_box.top_right() - self.layer_bounding_box.top_right()
							};
							let tilt_offset = document.document_ptz.unmodified_tilt();
							let offset_angle = offset_angle.to_angle() + tilt_offset;
							let width = viewport_box.max_element();
							let radius = start_mouse.distance(pivot);
							let arc_radius = ANGLE_MEASURE_RADIUS_FACTOR * width;
							let radius = radius.clamp(ARC_MEASURE_RADIUS_FACTOR_RANGE.0 * width, ARC_MEASURE_RADIUS_FACTOR_RANGE.1 * width);
							let text = format!("{}°", format_rounded(angle.to_degrees(), 2));
							let text_texture_width = overlay_context.get_width(&text) / 2.;
							let text_texture_height = 12.;
							let text_angle_on_unit_circle = DVec2::from_angle((angle % TAU) / 2. + offset_angle);
							let text_texture_position = DVec2::new(
								(arc_radius + 4. + text_texture_width) * text_angle_on_unit_circle.x,
								(arc_radius + text_texture_height) * text_angle_on_unit_circle.y,
							);
							let transform = DAffine2::from_translation(text_texture_position + pivot);
							overlay_context.draw_angle(pivot, radius, arc_radius, offset_angle, angle);
							overlay_context.text(&text, COLOR_OVERLAY_BLUE, None, transform, 16., [Pivot::Middle, Pivot::Middle]);
						}
					}
				}
			}

			// Messages
			TransformLayerMessage::ApplyTransformOperation { final_transform } => {
				selected.original_transforms.clear();
				self.typing.clear();
				if final_transform {
					self.transform_operation = TransformOperation::None;
					self.operation_count = 0;
				}

				if using_pen_tool {
					self.last_point = DVec2::ZERO;
					self.grs_pen_handle = false;

					selected.pen_handle = None;
					selected.responses.add(PenToolMessage::Confirm);
				} else {
					update_colinear_handles(&selected_layers, document, responses);
					responses.add(DocumentMessage::EndTransaction);
					responses.add(ToolMessage::UpdateHints);
					responses.add(NodeGraphMessage::RunDocumentGraph);
				}

				if final_transform {
					responses.add(OverlaysMessage::RemoveProvider(TRANSFORM_GRS_OVERLAY_PROVIDER));
				}
			}
			TransformLayerMessage::BeginGrabPen { last_point, handle } | TransformLayerMessage::BeginRotatePen { last_point, handle } | TransformLayerMessage::BeginScalePen { last_point, handle } => {
				self.typing.clear();

				self.last_point = last_point;
				self.handle = handle;
				self.grs_pen_handle = true;
				self.mouse_position = input.mouse.position;
				self.start_mouse = input.mouse.position;

				let top_left = DVec2::new(last_point.x, handle.y);
				let bottom_right = DVec2::new(handle.x, last_point.y);
				self.local = false;
				self.layer_bounding_box = Quad::from_box([top_left, bottom_right]);
				self.grab_target = document.metadata().document_to_viewport.inverse().transform_point2(handle);
				self.pivot = last_point;
				self.local_pivot = document.metadata().document_to_viewport.inverse().transform_point2(self.pivot);
				self.local_mouse_start = document.metadata().document_to_viewport.inverse().transform_point2(self.start_mouse);
				self.handle = handle;

				// Operation-specific logic
				self.transform_operation = match message {
					TransformLayerMessage::BeginGrabPen { .. } => TransformOperation::Grabbing(Default::default()),
					TransformLayerMessage::BeginRotatePen { .. } => TransformOperation::Rotating(Default::default()),
					TransformLayerMessage::BeginScalePen { .. } => TransformOperation::Scaling(Default::default()),
					_ => unreachable!(), // Safe because the match arms are exhaustive
				};

				responses.add(OverlaysMessage::AddProvider(TRANSFORM_GRS_OVERLAY_PROVIDER));
				// Find a way better than this hack
				responses.add(TransformLayerMessage::PointerMove {
					slow_key: SLOW_KEY,
					increments_key: INCREMENTS_KEY,
				});
			}
			TransformLayerMessage::BeginGRS { transform_type } => {
				let selected_points: Vec<&ManipulatorPointId> = shape_editor.selected_points().collect();
				if (using_path_tool && selected_points.is_empty())
					|| (!using_path_tool && !using_select_tool && !using_pen_tool)
					|| selected_layers.is_empty()
					|| transform_type.equivalent_to(self.transform_operation)
				{
					return;
				}

				let Some(vector_data) = selected_layers.first().and_then(|&layer| document.network_interface.compute_modified_vector(layer)) else {
					selected.original_transforms.clear();
					return;
				};

				if let [point] = selected_points.as_slice() {
					if matches!(point, ManipulatorPointId::Anchor(_)) {
						if let Some([handle1, handle2]) = point.get_handle_pair(&vector_data) {
							let handle1_length = handle1.length(&vector_data);
							let handle2_length = handle2.length(&vector_data);

							if (handle1_length == 0. && handle2_length == 0.) || (handle1_length == f64::MAX && handle2_length == f64::MAX) {
								selected.original_transforms.clear();
								return;
							}
						}
					} else {
						let handle_length = point.as_handle().map(|handle| handle.length(&vector_data));

						if handle_length == Some(0.) {
							selected.original_transforms.clear();
							return;
						}
					}
				}

				let chain_operation = self.transform_operation != TransformOperation::None;
				if chain_operation {
					responses.add(TransformLayerMessage::ApplyTransformOperation { final_transform: false });
				} else {
					responses.add(OverlaysMessage::AddProvider(TRANSFORM_GRS_OVERLAY_PROVIDER));
				}

				let response = match transform_type {
					TransformType::Grab => TransformLayerMessage::BeginGrab,
					TransformType::Rotate => TransformLayerMessage::BeginRotate,
					TransformType::Scale => TransformLayerMessage::BeginScale,
				};

				self.local = false;
				self.operation_count += 1;
				responses.add(response);
				responses.add(TransformLayerMessage::PointerMove {
					slow_key: SLOW_KEY,
					increments_key: INCREMENTS_KEY,
				});
			}
			TransformLayerMessage::BeginGrab => {
				begin_operation(self.transform_operation, &mut self.typing, &mut self.mouse_position, &mut self.start_mouse, &mut self.initial_transform);
				self.transform_operation = TransformOperation::Grabbing(Default::default());
				self.layer_bounding_box = selected.bounding_box();
			}
			TransformLayerMessage::BeginRotate => {
				begin_operation(self.transform_operation, &mut self.typing, &mut self.mouse_position, &mut self.start_mouse, &mut self.initial_transform);
				self.transform_operation = TransformOperation::Rotating(Default::default());
				self.layer_bounding_box = selected.bounding_box();
			}
			TransformLayerMessage::BeginScale => {
				begin_operation(self.transform_operation, &mut self.typing, &mut self.mouse_position, &mut self.start_mouse, &mut self.initial_transform);
				self.transform_operation = TransformOperation::Scaling(Default::default());
				self.layer_bounding_box = selected.bounding_box();
			}
			TransformLayerMessage::CancelTransformOperation => {
				if using_pen_tool {
					self.typing.clear();

					self.last_point = DVec2::ZERO;
					self.transform_operation = TransformOperation::None;
					self.handle = DVec2::ZERO;

					responses.add(PenToolMessage::Abort);
					responses.add(ToolMessage::UpdateHints);
				} else {
					selected.original_transforms.clear();
					self.typing.clear();
					self.transform_operation = TransformOperation::None;

					responses.add(DocumentMessage::RepeatedAbortTransaction { undo_count: self.operation_count });
					self.operation_count = 0;
					responses.add(ToolMessage::UpdateHints);
				}

				responses.add(OverlaysMessage::RemoveProvider(TRANSFORM_GRS_OVERLAY_PROVIDER));
			}
			TransformLayerMessage::ConstrainX => {
				let pivot = document_to_viewport.transform_point2(self.local_pivot);
				self.local = self.transform_operation.constrain_axis(
					Axis::X,
					&mut selected,
					self.increments,
					self.local,
					self.layer_bounding_box,
					document_to_viewport,
					pivot,
					self.initial_transform,
				);
				self.transform_operation.grs_typed(
					self.typing.evaluate(),
					&mut selected,
					self.increments,
					self.local,
					self.layer_bounding_box,
					document_to_viewport,
					pivot,
					self.initial_transform,
				);
			}
			TransformLayerMessage::ConstrainY => {
				let pivot = document_to_viewport.transform_point2(self.local_pivot);
				self.local = self.transform_operation.constrain_axis(
					Axis::Y,
					&mut selected,
					self.increments,
					self.local,
					self.layer_bounding_box,
					document_to_viewport,
					pivot,
					self.initial_transform,
				);
				self.transform_operation.grs_typed(
					self.typing.evaluate(),
					&mut selected,
					self.increments,
					self.local,
					self.layer_bounding_box,
					document_to_viewport,
					pivot,
					self.initial_transform,
				);
			}
			TransformLayerMessage::PointerMove { slow_key, increments_key } => {
				self.slow = input.keyboard.get(slow_key as usize);
				let old_ptz = self.ptz;
				self.ptz = document.document_ptz;
				if old_ptz != self.ptz {
					self.mouse_position = input.mouse.position;
					return;
				}

				let pivot = document_to_viewport.transform_point2(self.local_pivot);

				let new_increments = input.keyboard.get(increments_key as usize);
				if new_increments != self.increments {
					self.increments = new_increments;
					self.transform_operation
						.apply_transform_operation(&mut selected, self.increments, self.local, self.layer_bounding_box, document_to_viewport, pivot, self.initial_transform);
				}

				if self.typing.digits.is_empty() || !self.transform_operation.can_begin_typing() {
					match self.transform_operation {
						TransformOperation::None => unreachable!(),
						TransformOperation::Grabbing(translation) => {
							let delta_pos = input.mouse.position - self.mouse_position;
							let delta_pos = (self.initial_transform * document_to_viewport.inverse()).transform_vector2(delta_pos);
							let change = if self.slow { delta_pos / SLOWING_DIVISOR } else { delta_pos };
							self.transform_operation = TransformOperation::Grabbing(translation.increment_amount(change));
							self.transform_operation.apply_transform_operation(
								&mut selected,
								self.increments,
								self.local,
								self.layer_bounding_box,
								document_to_viewport,
								pivot,
								self.initial_transform,
							);
						}
						TransformOperation::Rotating(rotation) => {
							let start_offset = pivot - self.mouse_position;
							let end_offset = pivot - input.mouse.position;
							let angle = start_offset.angle_to(end_offset);

							let change = if self.slow { angle / SLOWING_DIVISOR } else { angle };

							self.transform_operation = TransformOperation::Rotating(rotation.increment_amount(change));
							self.transform_operation.apply_transform_operation(
								&mut selected,
								self.increments,
								self.local,
								self.layer_bounding_box,
								document_to_viewport,
								pivot,
								self.initial_transform,
							);
						}
						TransformOperation::Scaling(mut scale) => {
							let axis_constraint = scale.constraint;
							let to_mouse_final = self.mouse_position - pivot;
							let to_mouse_final_old = input.mouse.position - pivot;
							let to_mouse_start = self.start_mouse - pivot;

							let to_mouse_final = project_edge_to_quad(to_mouse_final, &self.layer_bounding_box, self.local, axis_constraint);
							let to_mouse_final_old = project_edge_to_quad(to_mouse_final_old, &self.layer_bounding_box, self.local, axis_constraint);
							let to_mouse_start = project_edge_to_quad(to_mouse_start, &self.layer_bounding_box, self.local, axis_constraint);

							let change = {
								let previous_frame_dist = to_mouse_final.dot(to_mouse_start);
								let current_frame_dist = to_mouse_final_old.dot(to_mouse_start);
								let start_transform_dist = to_mouse_start.length_squared();

								(current_frame_dist - previous_frame_dist) / start_transform_dist
							};
							let change = if self.slow { change / SLOWING_DIVISOR } else { change };

							scale = scale.increment_amount(change);
							self.transform_operation = TransformOperation::Scaling(scale);
							self.transform_operation.apply_transform_operation(
								&mut selected,
								self.increments,
								self.local,
								self.layer_bounding_box,
								document_to_viewport,
								pivot,
								self.initial_transform,
							);
						}
					};
				}

				self.mouse_position = input.mouse.position;
			}
			TransformLayerMessage::SelectionChanged => {
				let target_layers = document.network_interface.selected_nodes().selected_layers(document.metadata()).collect();
				shape_editor.set_selected_layers(target_layers);
			}
			TransformLayerMessage::TypeBackspace => {
				let pivot = document_to_viewport.transform_point2(self.local_pivot);
				if self.typing.digits.is_empty() && self.typing.negative {
					self.transform_operation
						.negate(&mut selected, self.increments, self.local, self.layer_bounding_box, document_to_viewport, pivot, self.initial_transform);
					self.typing.type_negate();
				}
				self.transform_operation.grs_typed(
					self.typing.type_backspace(),
					&mut selected,
					self.increments,
					self.local,
					self.layer_bounding_box,
					document_to_viewport,
					pivot,
					self.initial_transform,
				);
			}
			TransformLayerMessage::TypeDecimalPoint => {
				let pivot = document_to_viewport.transform_point2(self.local_pivot);
				if self.transform_operation.can_begin_typing() {
					self.transform_operation.grs_typed(
						self.typing.type_decimal_point(),
						&mut selected,
						self.increments,
						self.local,
						self.layer_bounding_box,
						document_to_viewport,
						pivot,
						self.initial_transform,
					)
				}
			}
			TransformLayerMessage::TypeDigit { digit } => {
				if self.transform_operation.can_begin_typing() {
					let pivot = document_to_viewport.transform_point2(self.local_pivot);
					self.transform_operation.grs_typed(
						self.typing.type_number(digit),
						&mut selected,
						self.increments,
						self.local,
						self.layer_bounding_box,
						document_to_viewport,
						pivot,
						self.initial_transform,
					)
				}
			}
			TransformLayerMessage::TypeNegate => {
				let pivot = document_to_viewport.transform_point2(self.local_pivot);
				if self.typing.digits.is_empty() {
					self.transform_operation
						.negate(&mut selected, self.increments, self.local, self.layer_bounding_box, document_to_viewport, pivot, self.initial_transform);
				}
				self.transform_operation.grs_typed(
					self.typing.type_negate(),
					&mut selected,
					self.increments,
					self.local,
					self.layer_bounding_box,
					document_to_viewport,
					pivot,
					self.initial_transform,
				)
			}
		}
	}

	fn actions(&self) -> ActionList {
		let mut common = actions!(TransformLayerMessageDiscriminant;
			BeginGRS,
		);

		if self.transform_operation != TransformOperation::None {
			let active = actions!(TransformLayerMessageDiscriminant;
				PointerMove,
				CancelTransformOperation,
				ApplyTransformOperation,
				TypeDigit,
				TypeBackspace,
				TypeDecimalPoint,
				TypeNegate,
				ConstrainX,
				ConstrainY,
			);
			common.extend(active);
		}

		common
	}
}

#[cfg(test)]
mod test_transform_layer {
	use crate::messages::portfolio::document::graph_operation::transform_utils;
	use crate::test_utils::test_prelude::*;
	// Use ModifyInputsContext to locate the transform node
	use crate::messages::portfolio::document::graph_operation::utility_types::{ModifyInputsContext, TransformIn};
	use crate::messages::prelude::Message;
	use glam::DAffine2;
	use std::collections::VecDeque;

	async fn get_layer_transform(editor: &mut EditorTestUtils, layer: LayerNodeIdentifier) -> Option<DAffine2> {
		let document = editor.active_document();
		let network_interface = &document.network_interface;
		let _responses: VecDeque<Message> = VecDeque::new();
		let transform_node_id = ModifyInputsContext::locate_node_in_layer_chain("Transform", layer, network_interface)?;
		let document_node = network_interface.document_network().nodes.get(&transform_node_id)?;
		Some(transform_utils::get_current_transform(&document_node.inputs))
	}

	#[tokio::test]
	async fn test_grab_apply() {
		let mut editor = EditorTestUtils::create();
		editor.new_document().await;

		editor.drag_tool(ToolType::Rectangle, 0., 0., 100., 100., ModifierKeys::empty()).await;

		let document = editor.active_document();
		let layer = document.metadata().all_layers().next().unwrap();

		let original_transform = get_layer_transform(&mut editor, layer).await.unwrap();

		editor.handle_message(TransformLayerMessage::BeginGrab).await;

		let translation = DVec2::new(50.0, 50.0);
		editor.move_mouse(translation.x, translation.y, ModifierKeys::empty(), MouseKeys::NONE).await;

		editor
			.handle_message(TransformLayerMessage::PointerMove {
				slow_key: Key::Shift,
				increments_key: Key::Control,
			})
			.await;

		editor.handle_message(TransformLayerMessage::ApplyTransformOperation { final_transform: true }).await;

		let final_transform = get_layer_transform(&mut editor, layer).await.unwrap();

		let translation_diff = (final_transform.translation - original_transform.translation).length();
		assert!(translation_diff > 10.0, "Transform should have changed after applying transformation. Diff: {}", translation_diff);
	}

	#[tokio::test]
	async fn test_grab_cancel() {
		let mut editor = EditorTestUtils::create();
		editor.new_document().await;
		editor.drag_tool(ToolType::Rectangle, 0., 0., 100., 100., ModifierKeys::empty()).await;

		let document = editor.active_document();
		let layer = document.metadata().all_layers().next().unwrap();
		let original_transform = get_layer_transform(&mut editor, layer).await.expect("Should be able to get the layer transform");

		editor.handle_message(TransformLayerMessage::BeginGrab).await;
		editor.move_mouse(50.0, 50.0, ModifierKeys::empty(), MouseKeys::NONE).await;
		editor
			.handle_message(TransformLayerMessage::PointerMove {
				slow_key: Key::Shift,
				increments_key: Key::Control,
			})
			.await;

		let during_transform = get_layer_transform(&mut editor, layer).await.expect("Should be able to get the layer transform during operation");

		assert!(original_transform != during_transform, "Transform should change during operation");

		editor.handle_message(TransformLayerMessage::CancelTransformOperation).await;

		let final_transform = get_layer_transform(&mut editor, layer).await.expect("Should be able to get the final transform");
		let final_translation = final_transform.translation;
		let original_translation = original_transform.translation;

		// Verify transform is either restored to original OR reset to identity
		assert!(
			(final_translation - original_translation).length() < 5.0 || final_translation.length() < 0.001,
			"Transform neither restored to original nor reset to identity. Original: {:?}, Final: {:?}",
			original_translation,
			final_translation
		);
	}

	#[tokio::test]
	async fn test_rotate_apply() {
		let mut editor = EditorTestUtils::create();
		editor.new_document().await;
		editor.drag_tool(ToolType::Rectangle, 0., 0., 100., 100., ModifierKeys::empty()).await;

		let document = editor.active_document();
		let layer = document.metadata().all_layers().next().unwrap();

		let original_transform = get_layer_transform(&mut editor, layer).await.unwrap();

		editor.handle_message(TransformLayerMessage::BeginRotate).await;

		editor.move_mouse(150.0, 50.0, ModifierKeys::empty(), MouseKeys::NONE).await;

		editor
			.handle_message(TransformLayerMessage::PointerMove {
				slow_key: Key::Shift,
				increments_key: Key::Control,
			})
			.await;

		editor.handle_message(TransformLayerMessage::ApplyTransformOperation { final_transform: true }).await;

		let final_transform = get_layer_transform(&mut editor, layer).await.unwrap();
		println!("Final transform: {:?}", final_transform);

		// Check matrix components have changed (rotation affects matrix2)
		let matrix_diff = (final_transform.matrix2.x_axis - original_transform.matrix2.x_axis).length();
		assert!(matrix_diff > 0.1, "Rotation should have changed the transform matrix. Diff: {}", matrix_diff);
	}

	#[tokio::test]
	async fn test_rotate_cancel() {
		let mut editor = EditorTestUtils::create();
		editor.new_document().await;
		editor.drag_tool(ToolType::Rectangle, 0., 0., 100., 100., ModifierKeys::empty()).await;

		let document = editor.active_document();
		let layer = document.metadata().all_layers().next().unwrap();
		let original_transform = get_layer_transform(&mut editor, layer).await.unwrap();

		editor.handle_message(TransformLayerMessage::BeginRotate).await;
		editor.handle_message(TransformLayerMessage::CancelTransformOperation).await;

		let after_cancel = get_layer_transform(&mut editor, layer).await.unwrap();

		assert!(!after_cancel.translation.x.is_nan(), "Transform is NaN after cancel");
		assert!(!after_cancel.translation.y.is_nan(), "Transform is NaN after cancel");

		let translation_diff = (after_cancel.translation - original_transform.translation).length();
		assert!(translation_diff < 1.0, "Translation component changed too much: {}", translation_diff);
	}

	#[tokio::test]
	async fn test_scale_apply() {
		let mut editor = EditorTestUtils::create();
		editor.new_document().await;
		editor.drag_tool(ToolType::Rectangle, 0., 0., 100., 100., ModifierKeys::empty()).await;

		let document = editor.active_document();
		let layer = document.metadata().all_layers().next().unwrap();

		let original_transform = get_layer_transform(&mut editor, layer).await.unwrap();

		editor.handle_message(TransformLayerMessage::BeginScale).await;

		editor.move_mouse(150.0, 150.0, ModifierKeys::empty(), MouseKeys::NONE).await;

		editor
			.handle_message(TransformLayerMessage::PointerMove {
				slow_key: Key::Shift,
				increments_key: Key::Control,
			})
			.await;

		editor.handle_message(TransformLayerMessage::ApplyTransformOperation { final_transform: true }).await;

		let final_transform = get_layer_transform(&mut editor, layer).await.unwrap();

		// Check scaling components have changed
		let scale_diff_x = (final_transform.matrix2.x_axis.x - original_transform.matrix2.x_axis.x).abs();
		let scale_diff_y = (final_transform.matrix2.y_axis.y - original_transform.matrix2.y_axis.y).abs();

		assert!(
			scale_diff_x > 0.1 || scale_diff_y > 0.1,
			"Scaling should have changed the transform matrix. Diffs: x={}, y={}",
			scale_diff_x,
			scale_diff_y
		);
	}

	#[tokio::test]
	async fn test_scale_cancel() {
		let mut editor = EditorTestUtils::create();
		editor.new_document().await;
		editor.drag_tool(ToolType::Rectangle, 0., 0., 100., 100., ModifierKeys::empty()).await;

		let document = editor.active_document();
		let layer = document.metadata().all_layers().next().unwrap();
		let original_transform = get_layer_transform(&mut editor, layer).await.unwrap();

		editor.handle_message(TransformLayerMessage::BeginScale).await;

		// Cancel immediately without moving to ensure proper reset
		editor.handle_message(TransformLayerMessage::CancelTransformOperation).await;

		let after_cancel = get_layer_transform(&mut editor, layer).await.unwrap();

		// The scale factor is represented in the matrix2 part, so check those components
		assert!(
			(after_cancel.matrix2.x_axis.x - original_transform.matrix2.x_axis.x).abs() < 0.1 && (after_cancel.matrix2.y_axis.y - original_transform.matrix2.y_axis.y).abs() < 0.1,
			"Matrix scale components should be restored after cancellation"
		);

		// Also check translation component is similar
		let translation_diff = (after_cancel.translation - original_transform.translation).length();
		assert!(translation_diff < 1.0, "Translation component changed too much: {}", translation_diff);
	}

	#[tokio::test]
<<<<<<< HEAD
	async fn test_scale_with_panned_view() {
=======
	async fn test_grab_rotate_scale_chained() {
>>>>>>> a1ce796d
		let mut editor = EditorTestUtils::create();
		editor.new_document().await;
		editor.drag_tool(ToolType::Rectangle, 0., 0., 100., 100., ModifierKeys::empty()).await;
		let document = editor.active_document();
		let layer = document.metadata().all_layers().next().unwrap();
<<<<<<< HEAD

		let original_transform = get_layer_transform(&mut editor, layer).await.unwrap();

		let pan_amount = DVec2::new(200.0, 150.0);
		editor.handle_message(NavigationMessage::CanvasPan { delta: pan_amount }).await;

		editor.handle_message(TransformLayerMessage::BeginScale).await;
		editor.handle_message(TransformLayerMessage::TypeDigit { digit: 2 }).await;
		editor.handle_message(TransformLayerMessage::ApplyTransformOperation { final_transform: true }).await;

		let final_transform = get_layer_transform(&mut editor, layer).await.unwrap();

		let scale_x = final_transform.matrix2.x_axis.length() / original_transform.matrix2.x_axis.length();
		let scale_y = final_transform.matrix2.y_axis.length() / original_transform.matrix2.y_axis.length();

		assert!((scale_x - 2.0).abs() < 0.1, "Expected scale factor X of 2.0, got: {}", scale_x);
		assert!((scale_y - 2.0).abs() < 0.1, "Expected scale factor Y of 2.0, got: {}", scale_y);
	}

	#[tokio::test]
	async fn test_scale_with_zoomed_view() {
		let mut editor = EditorTestUtils::create();
		editor.new_document().await;
		editor.drag_tool(ToolType::Rectangle, 0., 0., 100., 100., ModifierKeys::empty()).await;
		let document = editor.active_document();
		let layer = document.metadata().all_layers().next().unwrap();

		let original_transform = get_layer_transform(&mut editor, layer).await.unwrap();

		editor.handle_message(NavigationMessage::CanvasZoomIncrease { center_on_mouse: false }).await;
		editor.handle_message(NavigationMessage::CanvasZoomIncrease { center_on_mouse: false }).await;

		editor.handle_message(TransformLayerMessage::BeginScale).await;
		editor.handle_message(TransformLayerMessage::TypeDigit { digit: 2 }).await;
		editor.handle_message(TransformLayerMessage::ApplyTransformOperation { final_transform: true }).await;

		let final_transform = get_layer_transform(&mut editor, layer).await.unwrap();

		let scale_x = final_transform.matrix2.x_axis.length() / original_transform.matrix2.x_axis.length();
		let scale_y = final_transform.matrix2.y_axis.length() / original_transform.matrix2.y_axis.length();

		assert!((scale_x - 2.0).abs() < 0.1, "Expected scale factor X of 2.0, got: {}", scale_x);
		assert!((scale_y - 2.0).abs() < 0.1, "Expected scale factor Y of 2.0, got: {}", scale_y);
	}

	#[tokio::test]
	async fn test_rotate_with_rotated_view() {
		let mut editor = EditorTestUtils::create();
		editor.new_document().await;
		editor.drag_tool(ToolType::Rectangle, 0., 0., 100., 100., ModifierKeys::empty()).await;
		let document = editor.active_document();
		let layer = document.metadata().all_layers().next().unwrap();

		let original_transform = get_layer_transform(&mut editor, layer).await.unwrap();

		// Rotate the document view (45 degrees)
		editor.handle_message(NavigationMessage::BeginCanvasTilt { was_dispatched_from_menu: false }).await;
		editor.handle_message(NavigationMessage::CanvasTiltSet { angle_radians: 45.0_f64.to_radians() }).await;
		editor.handle_message(TransformLayerMessage::BeginRotate).await;

		editor.handle_message(TransformLayerMessage::TypeDigit { digit: 9 }).await;
		editor.handle_message(TransformLayerMessage::TypeDigit { digit: 0 }).await;
		editor.handle_message(TransformLayerMessage::ApplyTransformOperation { final_transform: true }).await;

		let final_transform = get_layer_transform(&mut editor, layer).await.unwrap();

		let original_angle = original_transform.to_scale_angle_translation().1;
		let final_angle = final_transform.to_scale_angle_translation().1;
		let angle_change = (final_angle - original_angle).to_degrees();

		// Normalize angle between 0 and 360
		let angle_change = ((angle_change % 360.0) + 360.0) % 360.0;
		assert!((angle_change - 90.0).abs() < 0.1, "Expected rotation of 90 degrees, got: {}", angle_change);
=======
		editor.handle_message(NodeGraphMessage::SelectedNodesSet { nodes: vec![layer.to_node()] }).await;
		let original_transform = get_layer_transform(&mut editor, layer).await.unwrap();

		editor.handle_message(TransformLayerMessage::BeginGrab).await;
		editor.move_mouse(150.0, 130.0, ModifierKeys::empty(), MouseKeys::NONE).await;
		editor
			.handle_message(TransformLayerMessage::PointerMove {
				slow_key: Key::Shift,
				increments_key: Key::Control,
			})
			.await;

		let after_grab_transform = get_layer_transform(&mut editor, layer).await.unwrap();
		let expected_translation = DVec2::new(50.0, 30.0);
		let actual_translation = after_grab_transform.translation - original_transform.translation;
		assert!(
			(actual_translation - expected_translation).length() < 1e-5,
			"Expected translation of {:?}, got {:?}",
			expected_translation,
			actual_translation
		);

		// 2. Chain to rotation - from current position to create ~45 degree rotation
		editor.handle_message(TransformLayerMessage::BeginRotate).await;
		editor.move_mouse(190.0, 90.0, ModifierKeys::empty(), MouseKeys::NONE).await;
		editor
			.handle_message(TransformLayerMessage::PointerMove {
				slow_key: Key::Shift,
				increments_key: Key::Control,
			})
			.await;
		let after_rotate_transform = get_layer_transform(&mut editor, layer).await.unwrap();
		// Checking for off-diagonal elements close to 0.707, which corresponds to cos(45°) and sin(45°)
		assert!(
			!after_rotate_transform.matrix2.abs_diff_eq(after_grab_transform.matrix2, 1e-5) &&
			(after_rotate_transform.matrix2.x_axis.y.abs() - 0.707).abs() < 0.1 &&  // Check for off-diagonal elements close to 0.707
			(after_rotate_transform.matrix2.y_axis.x.abs() - 0.707).abs() < 0.1, // that would indicate ~45° rotation
			"Rotation should change matrix components with approximately 45° rotation"
		);

		// 3. Chain to scaling - scale(area) up by 2x
		editor.handle_message(TransformLayerMessage::BeginScale).await;
		editor.move_mouse(250.0, 200.0, ModifierKeys::empty(), MouseKeys::NONE).await;
		editor
			.handle_message(TransformLayerMessage::PointerMove {
				slow_key: Key::Shift,
				increments_key: Key::Control,
			})
			.await;

		let after_scale_transform = get_layer_transform(&mut editor, layer).await.unwrap();
		let before_scale_det = after_rotate_transform.matrix2.determinant();
		let after_scale_det = after_scale_transform.matrix2.determinant();
		assert!(
			after_scale_det >= 2.0 * before_scale_det,
			"Scale should increase the determinant of the matrix (before: {}, after: {})",
			before_scale_det,
			after_scale_det
		);

		editor.handle_message(TransformLayerMessage::ApplyTransformOperation { final_transform: true }).await;
		let final_transform = get_layer_transform(&mut editor, layer).await.unwrap();

		assert!(final_transform.abs_diff_eq(after_scale_transform, 1e-5), "Final transform should match the transform before committing");
		assert!(!final_transform.abs_diff_eq(original_transform, 1e-5), "Final transform should be different from original transform");
>>>>>>> a1ce796d
	}
}<|MERGE_RESOLUTION|>--- conflicted
+++ resolved
@@ -910,91 +910,12 @@
 	}
 
 	#[tokio::test]
-<<<<<<< HEAD
-	async fn test_scale_with_panned_view() {
-=======
 	async fn test_grab_rotate_scale_chained() {
->>>>>>> a1ce796d
 		let mut editor = EditorTestUtils::create();
 		editor.new_document().await;
 		editor.drag_tool(ToolType::Rectangle, 0., 0., 100., 100., ModifierKeys::empty()).await;
 		let document = editor.active_document();
 		let layer = document.metadata().all_layers().next().unwrap();
-<<<<<<< HEAD
-
-		let original_transform = get_layer_transform(&mut editor, layer).await.unwrap();
-
-		let pan_amount = DVec2::new(200.0, 150.0);
-		editor.handle_message(NavigationMessage::CanvasPan { delta: pan_amount }).await;
-
-		editor.handle_message(TransformLayerMessage::BeginScale).await;
-		editor.handle_message(TransformLayerMessage::TypeDigit { digit: 2 }).await;
-		editor.handle_message(TransformLayerMessage::ApplyTransformOperation { final_transform: true }).await;
-
-		let final_transform = get_layer_transform(&mut editor, layer).await.unwrap();
-
-		let scale_x = final_transform.matrix2.x_axis.length() / original_transform.matrix2.x_axis.length();
-		let scale_y = final_transform.matrix2.y_axis.length() / original_transform.matrix2.y_axis.length();
-
-		assert!((scale_x - 2.0).abs() < 0.1, "Expected scale factor X of 2.0, got: {}", scale_x);
-		assert!((scale_y - 2.0).abs() < 0.1, "Expected scale factor Y of 2.0, got: {}", scale_y);
-	}
-
-	#[tokio::test]
-	async fn test_scale_with_zoomed_view() {
-		let mut editor = EditorTestUtils::create();
-		editor.new_document().await;
-		editor.drag_tool(ToolType::Rectangle, 0., 0., 100., 100., ModifierKeys::empty()).await;
-		let document = editor.active_document();
-		let layer = document.metadata().all_layers().next().unwrap();
-
-		let original_transform = get_layer_transform(&mut editor, layer).await.unwrap();
-
-		editor.handle_message(NavigationMessage::CanvasZoomIncrease { center_on_mouse: false }).await;
-		editor.handle_message(NavigationMessage::CanvasZoomIncrease { center_on_mouse: false }).await;
-
-		editor.handle_message(TransformLayerMessage::BeginScale).await;
-		editor.handle_message(TransformLayerMessage::TypeDigit { digit: 2 }).await;
-		editor.handle_message(TransformLayerMessage::ApplyTransformOperation { final_transform: true }).await;
-
-		let final_transform = get_layer_transform(&mut editor, layer).await.unwrap();
-
-		let scale_x = final_transform.matrix2.x_axis.length() / original_transform.matrix2.x_axis.length();
-		let scale_y = final_transform.matrix2.y_axis.length() / original_transform.matrix2.y_axis.length();
-
-		assert!((scale_x - 2.0).abs() < 0.1, "Expected scale factor X of 2.0, got: {}", scale_x);
-		assert!((scale_y - 2.0).abs() < 0.1, "Expected scale factor Y of 2.0, got: {}", scale_y);
-	}
-
-	#[tokio::test]
-	async fn test_rotate_with_rotated_view() {
-		let mut editor = EditorTestUtils::create();
-		editor.new_document().await;
-		editor.drag_tool(ToolType::Rectangle, 0., 0., 100., 100., ModifierKeys::empty()).await;
-		let document = editor.active_document();
-		let layer = document.metadata().all_layers().next().unwrap();
-
-		let original_transform = get_layer_transform(&mut editor, layer).await.unwrap();
-
-		// Rotate the document view (45 degrees)
-		editor.handle_message(NavigationMessage::BeginCanvasTilt { was_dispatched_from_menu: false }).await;
-		editor.handle_message(NavigationMessage::CanvasTiltSet { angle_radians: 45.0_f64.to_radians() }).await;
-		editor.handle_message(TransformLayerMessage::BeginRotate).await;
-
-		editor.handle_message(TransformLayerMessage::TypeDigit { digit: 9 }).await;
-		editor.handle_message(TransformLayerMessage::TypeDigit { digit: 0 }).await;
-		editor.handle_message(TransformLayerMessage::ApplyTransformOperation { final_transform: true }).await;
-
-		let final_transform = get_layer_transform(&mut editor, layer).await.unwrap();
-
-		let original_angle = original_transform.to_scale_angle_translation().1;
-		let final_angle = final_transform.to_scale_angle_translation().1;
-		let angle_change = (final_angle - original_angle).to_degrees();
-
-		// Normalize angle between 0 and 360
-		let angle_change = ((angle_change % 360.0) + 360.0) % 360.0;
-		assert!((angle_change - 90.0).abs() < 0.1, "Expected rotation of 90 degrees, got: {}", angle_change);
-=======
 		editor.handle_message(NodeGraphMessage::SelectedNodesSet { nodes: vec![layer.to_node()] }).await;
 		let original_transform = get_layer_transform(&mut editor, layer).await.unwrap();
 
@@ -1060,6 +981,87 @@
 
 		assert!(final_transform.abs_diff_eq(after_scale_transform, 1e-5), "Final transform should match the transform before committing");
 		assert!(!final_transform.abs_diff_eq(original_transform, 1e-5), "Final transform should be different from original transform");
->>>>>>> a1ce796d
+	}
+
+	#[tokio::test]
+	async fn test_scale_with_panned_view() {
+		let mut editor = EditorTestUtils::create();
+		editor.new_document().await;
+		editor.drag_tool(ToolType::Rectangle, 0., 0., 100., 100., ModifierKeys::empty()).await;
+		let document = editor.active_document();
+		let layer = document.metadata().all_layers().next().unwrap();
+
+		let original_transform = get_layer_transform(&mut editor, layer).await.unwrap();
+
+		let pan_amount = DVec2::new(200.0, 150.0);
+		editor.handle_message(NavigationMessage::CanvasPan { delta: pan_amount }).await;
+
+		editor.handle_message(TransformLayerMessage::BeginScale).await;
+		editor.handle_message(TransformLayerMessage::TypeDigit { digit: 2 }).await;
+		editor.handle_message(TransformLayerMessage::ApplyTransformOperation { final_transform: true }).await;
+
+		let final_transform = get_layer_transform(&mut editor, layer).await.unwrap();
+
+		let scale_x = final_transform.matrix2.x_axis.length() / original_transform.matrix2.x_axis.length();
+		let scale_y = final_transform.matrix2.y_axis.length() / original_transform.matrix2.y_axis.length();
+
+		assert!((scale_x - 2.0).abs() < 0.1, "Expected scale factor X of 2.0, got: {}", scale_x);
+		assert!((scale_y - 2.0).abs() < 0.1, "Expected scale factor Y of 2.0, got: {}", scale_y);
+	}
+
+	#[tokio::test]
+	async fn test_scale_with_zoomed_view() {
+		let mut editor = EditorTestUtils::create();
+		editor.new_document().await;
+		editor.drag_tool(ToolType::Rectangle, 0., 0., 100., 100., ModifierKeys::empty()).await;
+		let document = editor.active_document();
+		let layer = document.metadata().all_layers().next().unwrap();
+
+		let original_transform = get_layer_transform(&mut editor, layer).await.unwrap();
+
+		editor.handle_message(NavigationMessage::CanvasZoomIncrease { center_on_mouse: false }).await;
+		editor.handle_message(NavigationMessage::CanvasZoomIncrease { center_on_mouse: false }).await;
+
+		editor.handle_message(TransformLayerMessage::BeginScale).await;
+		editor.handle_message(TransformLayerMessage::TypeDigit { digit: 2 }).await;
+		editor.handle_message(TransformLayerMessage::ApplyTransformOperation { final_transform: true }).await;
+
+		let final_transform = get_layer_transform(&mut editor, layer).await.unwrap();
+
+		let scale_x = final_transform.matrix2.x_axis.length() / original_transform.matrix2.x_axis.length();
+		let scale_y = final_transform.matrix2.y_axis.length() / original_transform.matrix2.y_axis.length();
+
+		assert!((scale_x - 2.0).abs() < 0.1, "Expected scale factor X of 2.0, got: {}", scale_x);
+		assert!((scale_y - 2.0).abs() < 0.1, "Expected scale factor Y of 2.0, got: {}", scale_y);
+	}
+
+	#[tokio::test]
+	async fn test_rotate_with_rotated_view() {
+		let mut editor = EditorTestUtils::create();
+		editor.new_document().await;
+		editor.drag_tool(ToolType::Rectangle, 0., 0., 100., 100., ModifierKeys::empty()).await;
+		let document = editor.active_document();
+		let layer = document.metadata().all_layers().next().unwrap();
+
+		let original_transform = get_layer_transform(&mut editor, layer).await.unwrap();
+
+		// Rotate the document view (45 degrees)
+		editor.handle_message(NavigationMessage::BeginCanvasTilt { was_dispatched_from_menu: false }).await;
+		editor.handle_message(NavigationMessage::CanvasTiltSet { angle_radians: 45.0_f64.to_radians() }).await;
+		editor.handle_message(TransformLayerMessage::BeginRotate).await;
+
+		editor.handle_message(TransformLayerMessage::TypeDigit { digit: 9 }).await;
+		editor.handle_message(TransformLayerMessage::TypeDigit { digit: 0 }).await;
+		editor.handle_message(TransformLayerMessage::ApplyTransformOperation { final_transform: true }).await;
+
+		let final_transform = get_layer_transform(&mut editor, layer).await.unwrap();
+
+		let original_angle = original_transform.to_scale_angle_translation().1;
+		let final_angle = final_transform.to_scale_angle_translation().1;
+		let angle_change = (final_angle - original_angle).to_degrees();
+
+		// Normalize angle between 0 and 360
+		let angle_change = ((angle_change % 360.0) + 360.0) % 360.0;
+		assert!((angle_change - 90.0).abs() < 0.1, "Expected rotation of 90 degrees, got: {}", angle_change);
 	}
 }
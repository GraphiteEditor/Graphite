--- conflicted
+++ resolved
@@ -329,19 +329,16 @@
 		match message {
 			// Overlays
 			TransformLayerMessage::Overlays(mut overlay_context) => {
-<<<<<<< HEAD
-				if let Some(proportional_data) = &self.proportional_editing_data {
+				if !overlay_context.visibility_settings.transform_measurement() {
+					return;
+				}
+			if let Some(proportional_data) = &self.proportional_editing_data {
 					let viewport_center = document.metadata().document_to_viewport.transform_point2(proportional_data.center);
 					let radius_viewport = document.metadata().document_to_viewport.transform_vector2(DVec2::X * proportional_data.radius as f64).x;
 
 					overlay_context.circle(viewport_center, radius_viewport, Some(COLOR_OVERLAY_TRANSPARENT), Some(COLOR_OVERLAY_BLUE));
 				}
-=======
-				if !overlay_context.visibility_settings.transform_measurement() {
-					return;
-				}
-
->>>>>>> 9ef9b205
+
 				for layer in document.metadata().all_layers() {
 					if !document.network_interface.is_artboard(&layer.to_node(), &[]) {
 						continue;

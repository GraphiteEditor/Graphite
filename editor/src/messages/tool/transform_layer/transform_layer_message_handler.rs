use crate::consts::{ANGLE_MEASURE_RADIUS_FACTOR, ARC_MEASURE_RADIUS_FACTOR_RANGE, COLOR_OVERLAY_BLUE, SLOWING_DIVISOR};
use crate::messages::input_mapper::utility_types::input_mouse::{DocumentPosition, ViewportPosition};
use crate::messages::portfolio::document::overlays::utility_types::{OverlayProvider, Pivot};
use crate::messages::portfolio::document::utility_types::document_metadata::LayerNodeIdentifier;
use crate::messages::portfolio::document::utility_types::misc::PTZ;
use crate::messages::portfolio::document::utility_types::transformation::{Axis, OriginalTransforms, Selected, TransformOperation, TransformType, Typing};
use crate::messages::prelude::*;
use crate::messages::tool::common_functionality::shape_editor::ShapeState;
use crate::messages::tool::tool_messages::tool_prelude::Key;
use crate::messages::tool::utility_types::{ToolData, ToolType};
use glam::{DAffine2, DVec2};
use graphene_core::renderer::Quad;
use graphene_core::vector::ManipulatorPointId;
use graphene_std::vector::{VectorData, VectorModificationType};
use std::f64::consts::{PI, TAU};

const TRANSFORM_GRS_OVERLAY_PROVIDER: OverlayProvider = |context| TransformLayerMessage::Overlays(context).into();

// TODO: Get these from the input mapper
const SLOW_KEY: Key = Key::Shift;
const INCREMENTS_KEY: Key = Key::Control;

#[derive(Debug, Clone, Default)]
pub struct TransformLayerMessageHandler {
	pub transform_operation: TransformOperation,

	slow: bool,
	increments: bool,
	local: bool,
	layer_bounding_box: Quad,
	typing: Typing,

	mouse_position: ViewportPosition,
	start_mouse: ViewportPosition,

	original_transforms: OriginalTransforms,
	pivot: ViewportPosition,

	local_pivot: DocumentPosition,
	local_mouse_start: DocumentPosition,
	grab_target: DocumentPosition,

	ptz: PTZ,
	initial_transform: DAffine2,

	operation_count: usize,

	// Pen tool (outgoing handle GRS manipulation)
	handle: DVec2,
	last_point: DVec2,
	grs_pen_handle: bool,
}

impl TransformLayerMessageHandler {
	pub fn is_transforming(&self) -> bool {
		self.transform_operation != TransformOperation::None
	}

	pub fn hints(&self, responses: &mut VecDeque<Message>) {
		self.transform_operation.hints(responses, self.local);
	}
}

fn calculate_pivot(selected_points: &Vec<&ManipulatorPointId>, vector_data: &VectorData, viewspace: DAffine2, get_location: impl Fn(&ManipulatorPointId) -> Option<DVec2>) -> Option<(DVec2, DVec2)> {
	let [point] = selected_points.as_slice() else {
		// Handle the case where there are multiple points
		let mut point_count = 0;
		let average_position = selected_points.iter().filter_map(|p| get_location(p)).inspect(|_| point_count += 1).sum::<DVec2>() / point_count as f64;

		return Some((average_position, average_position));
	};

	match point {
		ManipulatorPointId::PrimaryHandle(_) | ManipulatorPointId::EndHandle(_) => {
			// Get the anchor position and transform it to the pivot
			let pivot_pos = point.get_anchor_position(vector_data).map(|anchor_position| viewspace.transform_point2(anchor_position))?;
			let target = viewspace.transform_point2(point.get_position(vector_data)?);
			Some((pivot_pos, target))
		}
		_ => {
			// Calculate the average position of all selected points
			let mut point_count = 0;
			let average_position = selected_points.iter().filter_map(|p| get_location(p)).inspect(|_| point_count += 1).sum::<DVec2>() / point_count as f64;
			Some((average_position, average_position))
		}
	}
}

fn project_edge_to_quad(edge: DVec2, quad: &Quad, local: bool, axis_constraint: Axis) -> DVec2 {
	match axis_constraint {
		Axis::X => {
			if local {
				edge.project_onto(quad.top_right() - quad.top_left())
			} else {
				edge.with_y(0.)
			}
		}
		Axis::Y => {
			if local {
				edge.project_onto(quad.bottom_left() - quad.top_left())
			} else {
				edge.with_x(0.)
			}
		}
		_ => edge,
	}
}

fn update_colinear_handles(selected_layers: &[LayerNodeIdentifier], document: &DocumentMessageHandler, responses: &mut VecDeque<Message>) {
	for &layer in selected_layers {
		let Some(vector_data) = document.network_interface.compute_modified_vector(layer) else { continue };

		for [handle1, handle2] in &vector_data.colinear_manipulators {
			let manipulator1 = handle1.to_manipulator_point();
			let manipulator2 = handle2.to_manipulator_point();

			let Some(anchor) = manipulator1.get_anchor_position(&vector_data) else { continue };
			let Some(pos1) = manipulator1.get_position(&vector_data).map(|pos| pos - anchor) else { continue };
			let Some(pos2) = manipulator2.get_position(&vector_data).map(|pos| pos - anchor) else { continue };

			let angle = pos1.angle_to(pos2);

			// Check if handles are not colinear (not approximately equal to +/- PI)
			if (angle - PI).abs() > 1e-6 && (angle + PI).abs() > 1e-6 {
				let modification_type = VectorModificationType::SetG1Continuous {
					handles: [*handle1, *handle2],
					enabled: false,
				};

				responses.add(GraphOperationMessage::Vector { layer, modification_type });
			}
		}
	}
}

type TransformData<'a> = (&'a DocumentMessageHandler, &'a InputPreprocessorMessageHandler, &'a ToolData, &'a mut ShapeState);
impl MessageHandler<TransformLayerMessage, TransformData<'_>> for TransformLayerMessageHandler {
	fn process_message(&mut self, message: TransformLayerMessage, responses: &mut VecDeque<Message>, (document, input, tool_data, shape_editor): TransformData) {
		let using_path_tool = tool_data.active_tool_type == ToolType::Path;
		let using_select_tool = tool_data.active_tool_type == ToolType::Select;
		let using_pen_tool = tool_data.active_tool_type == ToolType::Pen;

		// TODO: Add support for transforming layer not in the document network
		let selected_layers = document
			.network_interface
			.selected_nodes()
			.selected_layers(document.metadata())
			.filter(|&layer| document.network_interface.is_visible(&layer.to_node(), &[]) && !document.network_interface.is_locked(&layer.to_node(), &[]))
			.collect::<Vec<_>>();

		let mut selected = Selected::new(
			&mut self.original_transforms,
			&mut self.pivot,
			&selected_layers,
			responses,
			&document.network_interface,
			Some(shape_editor),
			&tool_data.active_tool_type,
			Some(&mut self.handle),
		);

		let document_to_viewport = document.metadata().document_to_viewport;
		let mut begin_operation = |operation: TransformOperation, typing: &mut Typing, mouse_position: &mut DVec2, start_mouse: &mut DVec2, transform: &mut DAffine2| {
			if operation != TransformOperation::None {
				selected.revert_operation();
				typing.clear();
			}

			if using_pen_tool {
				selected.responses.add(PenToolMessage::GRS {
					grab: Key::KeyG,
					rotate: Key::KeyR,
					scale: Key::KeyS,
				});
				return;
			}

			if !using_path_tool {
				*selected.pivot = selected.mean_average_of_pivots();
				self.local_pivot = document.metadata().document_to_viewport.inverse().transform_point2(*selected.pivot);
				self.grab_target = document.metadata().document_to_viewport.inverse().transform_point2(selected.mean_average_of_pivots());
			} else if let Some(vector_data) = selected_layers.first().and_then(|&layer| document.network_interface.compute_modified_vector(layer)) {
				*selected.original_transforms = OriginalTransforms::default();

				let viewspace = document.metadata().transform_to_viewport(selected_layers[0]);
				let selected_points = shape_editor.selected_points().collect::<Vec<_>>();

				let get_location = |point: &&ManipulatorPointId| point.get_position(&vector_data).map(|position| viewspace.transform_point2(position));
				if let Some((new_pivot, grab_target)) = calculate_pivot(&selected_points, &vector_data, viewspace, |point: &ManipulatorPointId| get_location(&point)) {
					*selected.pivot = new_pivot;

					self.local_pivot = document_to_viewport.inverse().transform_point2(*selected.pivot);
					self.grab_target = document_to_viewport.inverse().transform_point2(grab_target);
				} else {
					log::warn!("Failed to calculate pivot.");
				}
			}

			*mouse_position = input.mouse.position;
			*start_mouse = input.mouse.position;
			*transform = document_to_viewport;
			self.local_mouse_start = document.metadata().document_to_viewport.inverse().transform_point2(input.mouse.position);

			selected.original_transforms.clear();

			selected.responses.add(DocumentMessage::StartTransaction);
		};

		match message {
			// Overlays
			TransformLayerMessage::Overlays(mut overlay_context) => {
				for layer in document.metadata().all_layers() {
					if !document.network_interface.is_artboard(&layer.to_node(), &[]) {
						continue;
					};

					let viewport_box = input.viewport_bounds.size();
					let axis_constraint = self.transform_operation.axis_constraint();

					let format_rounded = |value: f64, precision: usize| {
						if self.typing.digits.is_empty() || !self.transform_operation.can_begin_typing() {
							format!("{:.*}", precision, value).trim_end_matches('0').trim_end_matches('.').to_string()
						} else {
							self.typing.string.clone()
						}
					};

					// TODO: Ensure removing this and adding this doesn't change the position of layers under PTZ ops
					// responses.add(TransformLayerMessage::PointerMove {
					// 	slow_key: SLOW_KEY,
					// 	increments_key: INCREMENTS_KEY,
					// });

					match self.transform_operation {
						TransformOperation::None => (),
						TransformOperation::Grabbing(translation) => {
							let translation = translation.to_dvec(self.initial_transform, self.increments);
							let viewport_translate = document_to_viewport.transform_vector2(translation);
							let pivot = document_to_viewport.transform_point2(self.grab_target);
							let quad = Quad::from_box([pivot, pivot + viewport_translate]).0;
							let e1 = (self.layer_bounding_box.0[1] - self.layer_bounding_box.0[0]).normalize_or(DVec2::X);

							if matches!(axis_constraint, Axis::Both | Axis::X) && translation.x != 0. {
								let end = if self.local { (quad[1] - quad[0]).rotate(e1) + quad[0] } else { quad[1] };
								overlay_context.line(quad[0], end, None, None);

								let x_transform = DAffine2::from_translation((quad[0] + end) / 2.);
								overlay_context.text(&format_rounded(translation.x, 3), COLOR_OVERLAY_BLUE, None, x_transform, 4., [Pivot::Middle, Pivot::End]);
							}

							if matches!(axis_constraint, Axis::Both | Axis::Y) && translation.y != 0. {
								let end = if self.local { (quad[3] - quad[0]).rotate(e1) + quad[0] } else { quad[3] };
								overlay_context.line(quad[0], end, None, None);
								let x_parameter = viewport_translate.x.clamp(-1., 1.);
								let y_transform = DAffine2::from_translation((quad[0] + end) / 2. + x_parameter * DVec2::X * 0.);
								let pivot_selection = if x_parameter >= -1e-3 { Pivot::Start } else { Pivot::End };
								if axis_constraint != Axis::Both || self.typing.digits.is_empty() || !self.transform_operation.can_begin_typing() {
									overlay_context.text(&format_rounded(translation.y, 2), COLOR_OVERLAY_BLUE, None, y_transform, 3., [pivot_selection, Pivot::Middle]);
								}
							}
							if matches!(axis_constraint, Axis::Both) && translation.x != 0. && translation.y != 0. {
								overlay_context.dashed_line(quad[1], quad[2], None, None, Some(2.), Some(2.), Some(0.5));
								overlay_context.dashed_line(quad[3], quad[2], None, None, Some(2.), Some(2.), Some(0.5));
							}
						}
						TransformOperation::Scaling(scale) => {
							let scale = scale.to_f64(self.increments);
							let text = format!("{}x", format_rounded(scale, 3));
							let pivot = document_to_viewport.transform_point2(self.local_pivot);
							let start_mouse = document_to_viewport.transform_point2(self.local_mouse_start);
							let local_edge = start_mouse - pivot;
							let local_edge = project_edge_to_quad(local_edge, &self.layer_bounding_box, self.local, axis_constraint);
							let boundary_point = pivot + local_edge * scale.min(1.);
							let end_point = pivot + local_edge * scale.max(1.);

							if scale > 0. {
								overlay_context.dashed_line(pivot, boundary_point, None, None, Some(4.), Some(4.), Some(0.5));
							}
							overlay_context.line(boundary_point, end_point, None, None);

							let transform = DAffine2::from_translation(boundary_point.midpoint(pivot) + local_edge.perp().normalize_or(DVec2::X) * local_edge.element_product().signum() * 24.);
							overlay_context.text(&text, COLOR_OVERLAY_BLUE, None, transform, 16., [Pivot::Middle, Pivot::Middle]);
						}
						TransformOperation::Rotating(rotation) => {
							let angle = rotation.to_f64(self.increments);
							let pivot = document_to_viewport.transform_point2(self.local_pivot);
							let start_mouse = document_to_viewport.transform_point2(self.local_mouse_start);
							let offset_angle = if self.grs_pen_handle {
								self.handle - self.last_point
							} else if using_path_tool {
								start_mouse - pivot
							} else {
								self.layer_bounding_box.top_right() - self.layer_bounding_box.top_right()
							};
							let tilt_offset = document.document_ptz.unmodified_tilt();
							let offset_angle = offset_angle.to_angle() + tilt_offset;
							let width = viewport_box.max_element();
							let radius = start_mouse.distance(pivot);
							let arc_radius = ANGLE_MEASURE_RADIUS_FACTOR * width;
							let radius = radius.clamp(ARC_MEASURE_RADIUS_FACTOR_RANGE.0 * width, ARC_MEASURE_RADIUS_FACTOR_RANGE.1 * width);
							let text = format!("{}°", format_rounded(angle.to_degrees(), 2));
							let text_texture_width = overlay_context.get_width(&text) / 2.;
							let text_texture_height = 12.;
							let text_angle_on_unit_circle = DVec2::from_angle((angle % TAU) / 2. + offset_angle);
							let text_texture_position = DVec2::new(
								(arc_radius + 4. + text_texture_width) * text_angle_on_unit_circle.x,
								(arc_radius + text_texture_height) * text_angle_on_unit_circle.y,
							);
							let transform = DAffine2::from_translation(text_texture_position + pivot);
							overlay_context.draw_angle(pivot, radius, arc_radius, offset_angle, angle);
							overlay_context.text(&text, COLOR_OVERLAY_BLUE, None, transform, 16., [Pivot::Middle, Pivot::Middle]);
						}
					}
				}
			}

			// Messages
			TransformLayerMessage::ApplyTransformOperation { final_transform } => {
				selected.original_transforms.clear();
				self.typing.clear();
				if final_transform {
					self.transform_operation = TransformOperation::None;
					self.operation_count = 0;
				}

				if using_pen_tool {
					self.last_point = DVec2::ZERO;
					self.grs_pen_handle = false;

					selected.pen_handle = None;
					selected.responses.add(PenToolMessage::Confirm);
				} else {
					update_colinear_handles(&selected_layers, document, responses);
					responses.add(DocumentMessage::EndTransaction);
					responses.add(ToolMessage::UpdateHints);
					responses.add(NodeGraphMessage::RunDocumentGraph);
				}

				if final_transform {
					responses.add(OverlaysMessage::RemoveProvider(TRANSFORM_GRS_OVERLAY_PROVIDER));
				}
			}
			TransformLayerMessage::BeginGrabPen { last_point, handle } | TransformLayerMessage::BeginRotatePen { last_point, handle } | TransformLayerMessage::BeginScalePen { last_point, handle } => {
				self.typing.clear();

				self.last_point = last_point;
				self.handle = handle;
				self.grs_pen_handle = true;
				self.mouse_position = input.mouse.position;
				self.start_mouse = input.mouse.position;

				let top_left = DVec2::new(last_point.x, handle.y);
				let bottom_right = DVec2::new(handle.x, last_point.y);
				self.local = false;
				self.layer_bounding_box = Quad::from_box([top_left, bottom_right]);
				self.grab_target = document.metadata().document_to_viewport.inverse().transform_point2(handle);
				self.pivot = last_point;
				self.local_pivot = document.metadata().document_to_viewport.inverse().transform_point2(self.pivot);
				self.local_mouse_start = document.metadata().document_to_viewport.inverse().transform_point2(self.start_mouse);
				self.handle = handle;

				// Operation-specific logic
				self.transform_operation = match message {
					TransformLayerMessage::BeginGrabPen { .. } => TransformOperation::Grabbing(Default::default()),
					TransformLayerMessage::BeginRotatePen { .. } => TransformOperation::Rotating(Default::default()),
					TransformLayerMessage::BeginScalePen { .. } => TransformOperation::Scaling(Default::default()),
					_ => unreachable!(), // Safe because the match arms are exhaustive
				};

				responses.add(OverlaysMessage::AddProvider(TRANSFORM_GRS_OVERLAY_PROVIDER));
				// Find a way better than this hack
				responses.add(TransformLayerMessage::PointerMove {
					slow_key: SLOW_KEY,
					increments_key: INCREMENTS_KEY,
				});
			}
			TransformLayerMessage::BeginGRS { transform_type } => {
				let selected_points: Vec<&ManipulatorPointId> = shape_editor.selected_points().collect();
				if (using_path_tool && selected_points.is_empty())
					|| (!using_path_tool && !using_select_tool && !using_pen_tool)
					|| selected_layers.is_empty()
					|| transform_type.equivalent_to(self.transform_operation)
				{
					return;
				}

				let Some(vector_data) = selected_layers.first().and_then(|&layer| document.network_interface.compute_modified_vector(layer)) else {
					selected.original_transforms.clear();
					return;
				};

				if let [point] = selected_points.as_slice() {
					if matches!(point, ManipulatorPointId::Anchor(_)) {
						if let Some([handle1, handle2]) = point.get_handle_pair(&vector_data) {
							let handle1_length = handle1.length(&vector_data);
							let handle2_length = handle2.length(&vector_data);

							if (handle1_length == 0. && handle2_length == 0.) || (handle1_length == f64::MAX && handle2_length == f64::MAX) {
								selected.original_transforms.clear();
								return;
							}
						}
					} else {
						let handle_length = point.as_handle().map(|handle| handle.length(&vector_data));

						if handle_length == Some(0.) {
							selected.original_transforms.clear();
							return;
						}
					}
				}

				let chain_operation = self.transform_operation != TransformOperation::None;
				if chain_operation {
					responses.add(TransformLayerMessage::ApplyTransformOperation { final_transform: false });
				} else {
					responses.add(OverlaysMessage::AddProvider(TRANSFORM_GRS_OVERLAY_PROVIDER));
				}

				let response = match transform_type {
					TransformType::Grab => TransformLayerMessage::BeginGrab,
					TransformType::Rotate => TransformLayerMessage::BeginRotate,
					TransformType::Scale => TransformLayerMessage::BeginScale,
				};

				self.local = false;
				self.operation_count += 1;
				responses.add(response);
				responses.add(TransformLayerMessage::PointerMove {
					slow_key: SLOW_KEY,
					increments_key: INCREMENTS_KEY,
				});
			}
			TransformLayerMessage::BeginGrab => {
				begin_operation(self.transform_operation, &mut self.typing, &mut self.mouse_position, &mut self.start_mouse, &mut self.initial_transform);
				self.transform_operation = TransformOperation::Grabbing(Default::default());
				self.layer_bounding_box = selected.bounding_box();
			}
			TransformLayerMessage::BeginRotate => {
				begin_operation(self.transform_operation, &mut self.typing, &mut self.mouse_position, &mut self.start_mouse, &mut self.initial_transform);
				self.transform_operation = TransformOperation::Rotating(Default::default());
				self.layer_bounding_box = selected.bounding_box();
			}
			TransformLayerMessage::BeginScale => {
				begin_operation(self.transform_operation, &mut self.typing, &mut self.mouse_position, &mut self.start_mouse, &mut self.initial_transform);
				self.transform_operation = TransformOperation::Scaling(Default::default());
				self.layer_bounding_box = selected.bounding_box();
			}
			TransformLayerMessage::CancelTransformOperation => {
				if using_pen_tool {
					self.typing.clear();

					self.last_point = DVec2::ZERO;
					self.transform_operation = TransformOperation::None;
					self.handle = DVec2::ZERO;

					responses.add(PenToolMessage::Abort);
					responses.add(ToolMessage::UpdateHints);
				} else {
					selected.original_transforms.clear();
					self.typing.clear();
					self.transform_operation = TransformOperation::None;

					responses.add(DocumentMessage::RepeatedAbortTransaction { undo_count: self.operation_count });
					self.operation_count = 0;
					responses.add(ToolMessage::UpdateHints);
				}

				responses.add(OverlaysMessage::RemoveProvider(TRANSFORM_GRS_OVERLAY_PROVIDER));
			}
			TransformLayerMessage::ConstrainX => {
				let pivot = document_to_viewport.transform_point2(self.local_pivot);
				self.local = self.transform_operation.constrain_axis(
					Axis::X,
					&mut selected,
					self.increments,
					self.local,
					self.layer_bounding_box,
					document_to_viewport,
					pivot,
					self.initial_transform,
				);
				self.transform_operation.grs_typed(
					self.typing.evaluate(),
					&mut selected,
					self.increments,
					self.local,
					self.layer_bounding_box,
					document_to_viewport,
					pivot,
					self.initial_transform,
				);
			}
			TransformLayerMessage::ConstrainY => {
				let pivot = document_to_viewport.transform_point2(self.local_pivot);
				self.local = self.transform_operation.constrain_axis(
					Axis::Y,
					&mut selected,
					self.increments,
					self.local,
					self.layer_bounding_box,
					document_to_viewport,
					pivot,
					self.initial_transform,
				);
				self.transform_operation.grs_typed(
					self.typing.evaluate(),
					&mut selected,
					self.increments,
					self.local,
					self.layer_bounding_box,
					document_to_viewport,
					pivot,
					self.initial_transform,
				);
			}
			TransformLayerMessage::PointerMove { slow_key, increments_key } => {
				self.slow = input.keyboard.get(slow_key as usize);
				let old_ptz = self.ptz;
				self.ptz = document.document_ptz;
				if old_ptz != self.ptz {
					self.mouse_position = input.mouse.position;
					return;
				}

				let pivot = document_to_viewport.transform_point2(self.local_pivot);

				let new_increments = input.keyboard.get(increments_key as usize);
				if new_increments != self.increments {
					self.increments = new_increments;
					self.transform_operation
						.apply_transform_operation(&mut selected, self.increments, self.local, self.layer_bounding_box, document_to_viewport, pivot, self.initial_transform);
				}

				if self.typing.digits.is_empty() || !self.transform_operation.can_begin_typing() {
					match self.transform_operation {
						TransformOperation::None => unreachable!(),
						TransformOperation::Grabbing(translation) => {
							let delta_pos = input.mouse.position - self.mouse_position;
							let delta_pos = (self.initial_transform * document_to_viewport.inverse()).transform_vector2(delta_pos);
							let change = if self.slow { delta_pos / SLOWING_DIVISOR } else { delta_pos };
							self.transform_operation = TransformOperation::Grabbing(translation.increment_amount(change));
							self.transform_operation.apply_transform_operation(
								&mut selected,
								self.increments,
								self.local,
								self.layer_bounding_box,
								document_to_viewport,
								pivot,
								self.initial_transform,
							);
						}
						TransformOperation::Rotating(rotation) => {
							let start_offset = pivot - self.mouse_position;
							let end_offset = pivot - input.mouse.position;
							let angle = start_offset.angle_to(end_offset);

							let change = if self.slow { angle / SLOWING_DIVISOR } else { angle };

							self.transform_operation = TransformOperation::Rotating(rotation.increment_amount(change));
							self.transform_operation.apply_transform_operation(
								&mut selected,
								self.increments,
								self.local,
								self.layer_bounding_box,
								document_to_viewport,
								pivot,
								self.initial_transform,
							);
						}
						TransformOperation::Scaling(mut scale) => {
							let axis_constraint = scale.constraint;
							let to_mouse_final = self.mouse_position - pivot;
							let to_mouse_final_old = input.mouse.position - pivot;
							let to_mouse_start = self.start_mouse - pivot;

							let to_mouse_final = project_edge_to_quad(to_mouse_final, &self.layer_bounding_box, self.local, axis_constraint);
							let to_mouse_final_old = project_edge_to_quad(to_mouse_final_old, &self.layer_bounding_box, self.local, axis_constraint);
							let to_mouse_start = project_edge_to_quad(to_mouse_start, &self.layer_bounding_box, self.local, axis_constraint);

							let change = {
								let previous_frame_dist = to_mouse_final.dot(to_mouse_start);
								let current_frame_dist = to_mouse_final_old.dot(to_mouse_start);
								let start_transform_dist = to_mouse_start.length_squared();

								(current_frame_dist - previous_frame_dist) / start_transform_dist
							};
							let change = if self.slow { change / SLOWING_DIVISOR } else { change };

							scale = scale.increment_amount(change);
							self.transform_operation = TransformOperation::Scaling(scale);
							self.transform_operation.apply_transform_operation(
								&mut selected,
								self.increments,
								self.local,
								self.layer_bounding_box,
								document_to_viewport,
								pivot,
								self.initial_transform,
							);
						}
					};
				}

				self.mouse_position = input.mouse.position;
			}
			TransformLayerMessage::SelectionChanged => {
				let target_layers = document.network_interface.selected_nodes().selected_layers(document.metadata()).collect();
				shape_editor.set_selected_layers(target_layers);
			}
			TransformLayerMessage::TypeBackspace => {
				let pivot = document_to_viewport.transform_point2(self.local_pivot);
				if self.typing.digits.is_empty() && self.typing.negative {
					self.transform_operation
						.negate(&mut selected, self.increments, self.local, self.layer_bounding_box, document_to_viewport, pivot, self.initial_transform);
					self.typing.type_negate();
				}
				self.transform_operation.grs_typed(
					self.typing.type_backspace(),
					&mut selected,
					self.increments,
					self.local,
					self.layer_bounding_box,
					document_to_viewport,
					pivot,
					self.initial_transform,
				);
			}
			TransformLayerMessage::TypeDecimalPoint => {
				let pivot = document_to_viewport.transform_point2(self.local_pivot);
				if self.transform_operation.can_begin_typing() {
					self.transform_operation.grs_typed(
						self.typing.type_decimal_point(),
						&mut selected,
						self.increments,
						self.local,
						self.layer_bounding_box,
						document_to_viewport,
						pivot,
						self.initial_transform,
					)
				}
			}
			TransformLayerMessage::TypeDigit { digit } => {
				if self.transform_operation.can_begin_typing() {
					let pivot = document_to_viewport.transform_point2(self.local_pivot);
					self.transform_operation.grs_typed(
						self.typing.type_number(digit),
						&mut selected,
						self.increments,
						self.local,
						self.layer_bounding_box,
						document_to_viewport,
						pivot,
						self.initial_transform,
					)
				}
			}
			TransformLayerMessage::TypeNegate => {
				let pivot = document_to_viewport.transform_point2(self.local_pivot);
				if self.typing.digits.is_empty() {
					self.transform_operation
						.negate(&mut selected, self.increments, self.local, self.layer_bounding_box, document_to_viewport, pivot, self.initial_transform);
				}
				self.transform_operation.grs_typed(
					self.typing.type_negate(),
					&mut selected,
					self.increments,
					self.local,
					self.layer_bounding_box,
					document_to_viewport,
					pivot,
					self.initial_transform,
				)
			}
		}
	}

	fn actions(&self) -> ActionList {
		let mut common = actions!(TransformLayerMessageDiscriminant;
			BeginGRS,
		);

		if self.transform_operation != TransformOperation::None {
			let active = actions!(TransformLayerMessageDiscriminant;
				PointerMove,
				CancelTransformOperation,
				ApplyTransformOperation,
				TypeDigit,
				TypeBackspace,
				TypeDecimalPoint,
				TypeNegate,
				ConstrainX,
				ConstrainY,
			);
			common.extend(active);
		}

		common
	}
}

#[cfg(test)]
mod test_transform_layer {
	use crate::messages::{
		portfolio::document::graph_operation::{
			transform_utils,
			utility_types::{ModifyInputsContext, TransformIn},
		},
		prelude::Message,
		tool::transform_layer::transform_layer_message_handler::VectorModificationType,
	};
	use crate::test_utils::test_prelude::*;
<<<<<<< HEAD
=======
	// Use ModifyInputsContext to locate the transform node
	use crate::messages::portfolio::document::graph_operation::utility_types::ModifyInputsContext;
	use crate::messages::prelude::Message;
>>>>>>> fb17b938
	use glam::DAffine2;
	use graphene_core::vector::PointId;
	use std::collections::VecDeque;

	async fn get_layer_transform(editor: &mut EditorTestUtils, layer: LayerNodeIdentifier) -> Option<DAffine2> {
		let document = editor.active_document();
		let network_interface = &document.network_interface;
		let _responses: VecDeque<Message> = VecDeque::new();
		let transform_node_id = ModifyInputsContext::locate_node_in_layer_chain("Transform", layer, network_interface)?;
		let document_node = network_interface.document_network().nodes.get(&transform_node_id)?;
		Some(transform_utils::get_current_transform(&document_node.inputs))
	}

	#[tokio::test]
	async fn test_grab_apply() {
		let mut editor = EditorTestUtils::create();
		editor.new_document().await;

		editor.drag_tool(ToolType::Rectangle, 0., 0., 100., 100., ModifierKeys::empty()).await;

		let document = editor.active_document();
		let layer = document.metadata().all_layers().next().unwrap();

		let original_transform = get_layer_transform(&mut editor, layer).await.unwrap();

		editor.handle_message(TransformLayerMessage::BeginGrab).await;

		let translation = DVec2::new(50.0, 50.0);
		editor.move_mouse(translation.x, translation.y, ModifierKeys::empty(), MouseKeys::NONE).await;

		editor
			.handle_message(TransformLayerMessage::PointerMove {
				slow_key: Key::Shift,
				increments_key: Key::Control,
			})
			.await;

		editor.handle_message(TransformLayerMessage::ApplyTransformOperation { final_transform: true }).await;

		let final_transform = get_layer_transform(&mut editor, layer).await.unwrap();

		let translation_diff = (final_transform.translation - original_transform.translation).length();
		assert!(translation_diff > 10.0, "Transform should have changed after applying transformation. Diff: {}", translation_diff);
	}

	#[tokio::test]
	async fn test_grab_cancel() {
		let mut editor = EditorTestUtils::create();
		editor.new_document().await;
		editor.drag_tool(ToolType::Rectangle, 0., 0., 100., 100., ModifierKeys::empty()).await;

		let document = editor.active_document();
		let layer = document.metadata().all_layers().next().unwrap();
		let original_transform = get_layer_transform(&mut editor, layer).await.expect("Should be able to get the layer transform");

		editor.handle_message(TransformLayerMessage::BeginGrab).await;
		editor.move_mouse(50.0, 50.0, ModifierKeys::empty(), MouseKeys::NONE).await;
		editor
			.handle_message(TransformLayerMessage::PointerMove {
				slow_key: Key::Shift,
				increments_key: Key::Control,
			})
			.await;

		let during_transform = get_layer_transform(&mut editor, layer).await.expect("Should be able to get the layer transform during operation");

		assert!(original_transform != during_transform, "Transform should change during operation");

		editor.handle_message(TransformLayerMessage::CancelTransformOperation).await;

		let final_transform = get_layer_transform(&mut editor, layer).await.expect("Should be able to get the final transform");
		let final_translation = final_transform.translation;
		let original_translation = original_transform.translation;

		// Verify transform is either restored to original OR reset to identity
		assert!(
			(final_translation - original_translation).length() < 5.0 || final_translation.length() < 0.001,
			"Transform neither restored to original nor reset to identity. Original: {:?}, Final: {:?}",
			original_translation,
			final_translation
		);
	}

	#[tokio::test]
	async fn test_rotate_apply() {
		let mut editor = EditorTestUtils::create();
		editor.new_document().await;
		editor.drag_tool(ToolType::Rectangle, 0., 0., 100., 100., ModifierKeys::empty()).await;

		let document = editor.active_document();
		let layer = document.metadata().all_layers().next().unwrap();

		let original_transform = get_layer_transform(&mut editor, layer).await.unwrap();

		editor.handle_message(TransformLayerMessage::BeginRotate).await;

		editor.move_mouse(150.0, 50.0, ModifierKeys::empty(), MouseKeys::NONE).await;

		editor
			.handle_message(TransformLayerMessage::PointerMove {
				slow_key: Key::Shift,
				increments_key: Key::Control,
			})
			.await;

		editor.handle_message(TransformLayerMessage::ApplyTransformOperation { final_transform: true }).await;

		let final_transform = get_layer_transform(&mut editor, layer).await.unwrap();
		println!("Final transform: {:?}", final_transform);

		// Check matrix components have changed (rotation affects matrix2)
		let matrix_diff = (final_transform.matrix2.x_axis - original_transform.matrix2.x_axis).length();
		assert!(matrix_diff > 0.1, "Rotation should have changed the transform matrix. Diff: {}", matrix_diff);
	}

	#[tokio::test]
	async fn test_rotate_cancel() {
		let mut editor = EditorTestUtils::create();
		editor.new_document().await;
		editor.drag_tool(ToolType::Rectangle, 0., 0., 100., 100., ModifierKeys::empty()).await;

		let document = editor.active_document();
		let layer = document.metadata().all_layers().next().unwrap();
		let original_transform = get_layer_transform(&mut editor, layer).await.unwrap();

		editor.handle_message(TransformLayerMessage::BeginRotate).await;
		editor.handle_message(TransformLayerMessage::CancelTransformOperation).await;

		let after_cancel = get_layer_transform(&mut editor, layer).await.unwrap();

		assert!(!after_cancel.translation.x.is_nan(), "Transform is NaN after cancel");
		assert!(!after_cancel.translation.y.is_nan(), "Transform is NaN after cancel");

		let translation_diff = (after_cancel.translation - original_transform.translation).length();
		assert!(translation_diff < 1.0, "Translation component changed too much: {}", translation_diff);
	}

	#[tokio::test]
	async fn test_scale_apply() {
		let mut editor = EditorTestUtils::create();
		editor.new_document().await;
		editor.drag_tool(ToolType::Rectangle, 0., 0., 100., 100., ModifierKeys::empty()).await;

		let document = editor.active_document();
		let layer = document.metadata().all_layers().next().unwrap();

		let original_transform = get_layer_transform(&mut editor, layer).await.unwrap();

		editor.handle_message(TransformLayerMessage::BeginScale).await;

		editor.move_mouse(150.0, 150.0, ModifierKeys::empty(), MouseKeys::NONE).await;

		editor
			.handle_message(TransformLayerMessage::PointerMove {
				slow_key: Key::Shift,
				increments_key: Key::Control,
			})
			.await;

		editor.handle_message(TransformLayerMessage::ApplyTransformOperation { final_transform: true }).await;

		let final_transform = get_layer_transform(&mut editor, layer).await.unwrap();

		// Check scaling components have changed
		let scale_diff_x = (final_transform.matrix2.x_axis.x - original_transform.matrix2.x_axis.x).abs();
		let scale_diff_y = (final_transform.matrix2.y_axis.y - original_transform.matrix2.y_axis.y).abs();

		assert!(
			scale_diff_x > 0.1 || scale_diff_y > 0.1,
			"Scaling should have changed the transform matrix. Diffs: x={}, y={}",
			scale_diff_x,
			scale_diff_y
		);
	}

	#[tokio::test]
	async fn test_scale_cancel() {
		let mut editor = EditorTestUtils::create();
		editor.new_document().await;
		editor.drag_tool(ToolType::Rectangle, 0., 0., 100., 100., ModifierKeys::empty()).await;

		let document = editor.active_document();
		let layer = document.metadata().all_layers().next().unwrap();
		let original_transform = get_layer_transform(&mut editor, layer).await.unwrap();

		editor.handle_message(TransformLayerMessage::BeginScale).await;

		// Cancel immediately without moving to ensure proper reset
		editor.handle_message(TransformLayerMessage::CancelTransformOperation).await;

		let after_cancel = get_layer_transform(&mut editor, layer).await.unwrap();

		// The scale factor is represented in the matrix2 part, so check those components
		assert!(
			(after_cancel.matrix2.x_axis.x - original_transform.matrix2.x_axis.x).abs() < 0.1 && (after_cancel.matrix2.y_axis.y - original_transform.matrix2.y_axis.y).abs() < 0.1,
			"Matrix scale components should be restored after cancellation"
		);

		// Also check translation component is similar
		let translation_diff = (after_cancel.translation - original_transform.translation).length();
		assert!(translation_diff < 1.0, "Translation component changed too much: {}", translation_diff);
	}

	#[tokio::test]
	async fn test_grab_rotate_scale_chained() {
		let mut editor = EditorTestUtils::create();
		editor.new_document().await;
		editor.drag_tool(ToolType::Rectangle, 0., 0., 100., 100., ModifierKeys::empty()).await;
		let document = editor.active_document();
		let layer = document.metadata().all_layers().next().unwrap();
		editor.handle_message(NodeGraphMessage::SelectedNodesSet { nodes: vec![layer.to_node()] }).await;
		let original_transform = get_layer_transform(&mut editor, layer).await.unwrap();

		editor.handle_message(TransformLayerMessage::BeginGrab).await;
		editor.move_mouse(150.0, 130.0, ModifierKeys::empty(), MouseKeys::NONE).await;
		editor
			.handle_message(TransformLayerMessage::PointerMove {
				slow_key: Key::Shift,
				increments_key: Key::Control,
			})
			.await;

		let after_grab_transform = get_layer_transform(&mut editor, layer).await.unwrap();
		let expected_translation = DVec2::new(50.0, 30.0);
		let actual_translation = after_grab_transform.translation - original_transform.translation;
		assert!(
			(actual_translation - expected_translation).length() < 1e-5,
			"Expected translation of {:?}, got {:?}",
			expected_translation,
			actual_translation
		);

		// 2. Chain to rotation - from current position to create ~45 degree rotation
		editor.handle_message(TransformLayerMessage::BeginRotate).await;
		editor.move_mouse(190.0, 90.0, ModifierKeys::empty(), MouseKeys::NONE).await;
		editor
			.handle_message(TransformLayerMessage::PointerMove {
				slow_key: Key::Shift,
				increments_key: Key::Control,
			})
			.await;
		let after_rotate_transform = get_layer_transform(&mut editor, layer).await.unwrap();
		// Checking for off-diagonal elements close to 0.707, which corresponds to cos(45°) and sin(45°)
		assert!(
			!after_rotate_transform.matrix2.abs_diff_eq(after_grab_transform.matrix2, 1e-5) &&
			(after_rotate_transform.matrix2.x_axis.y.abs() - 0.707).abs() < 0.1 &&  // Check for off-diagonal elements close to 0.707
			(after_rotate_transform.matrix2.y_axis.x.abs() - 0.707).abs() < 0.1, // that would indicate ~45° rotation
			"Rotation should change matrix components with approximately 45° rotation"
		);

		// 3. Chain to scaling - scale(area) up by 2x
		editor.handle_message(TransformLayerMessage::BeginScale).await;
		editor.move_mouse(250.0, 200.0, ModifierKeys::empty(), MouseKeys::NONE).await;
		editor
			.handle_message(TransformLayerMessage::PointerMove {
				slow_key: Key::Shift,
				increments_key: Key::Control,
			})
			.await;

		let after_scale_transform = get_layer_transform(&mut editor, layer).await.unwrap();
		let before_scale_det = after_rotate_transform.matrix2.determinant();
		let after_scale_det = after_scale_transform.matrix2.determinant();
		assert!(
			after_scale_det >= 2.0 * before_scale_det,
			"Scale should increase the determinant of the matrix (before: {}, after: {})",
			before_scale_det,
			after_scale_det
		);

		editor.handle_message(TransformLayerMessage::ApplyTransformOperation { final_transform: true }).await;
		let final_transform = get_layer_transform(&mut editor, layer).await.unwrap();

		assert!(final_transform.abs_diff_eq(after_scale_transform, 1e-5), "Final transform should match the transform before committing");
		assert!(!final_transform.abs_diff_eq(original_transform, 1e-5), "Final transform should be different from original transform");
	}

	#[tokio::test]
	async fn test_scale_with_panned_view() {
		let mut editor = EditorTestUtils::create();
		editor.new_document().await;
		editor.drag_tool(ToolType::Rectangle, 0., 0., 100., 100., ModifierKeys::empty()).await;
		let document = editor.active_document();
		let layer = document.metadata().all_layers().next().unwrap();

		let original_transform = get_layer_transform(&mut editor, layer).await.unwrap();

		let pan_amount = DVec2::new(200.0, 150.0);
		editor.handle_message(NavigationMessage::CanvasPan { delta: pan_amount }).await;

		editor.handle_message(TransformLayerMessage::BeginScale).await;
		editor.handle_message(TransformLayerMessage::TypeDigit { digit: 2 }).await;
		editor.handle_message(TransformLayerMessage::ApplyTransformOperation { final_transform: true }).await;

		let final_transform = get_layer_transform(&mut editor, layer).await.unwrap();

		let scale_x = final_transform.matrix2.x_axis.length() / original_transform.matrix2.x_axis.length();
		let scale_y = final_transform.matrix2.y_axis.length() / original_transform.matrix2.y_axis.length();

		assert!((scale_x - 2.0).abs() < 0.1, "Expected scale factor X of 2.0, got: {}", scale_x);
		assert!((scale_y - 2.0).abs() < 0.1, "Expected scale factor Y of 2.0, got: {}", scale_y);
	}

	#[tokio::test]
	async fn test_scale_with_zoomed_view() {
		let mut editor = EditorTestUtils::create();
		editor.new_document().await;
		editor.drag_tool(ToolType::Rectangle, 0., 0., 100., 100., ModifierKeys::empty()).await;
		let document = editor.active_document();
		let layer = document.metadata().all_layers().next().unwrap();

		let original_transform = get_layer_transform(&mut editor, layer).await.unwrap();

		editor.handle_message(NavigationMessage::CanvasZoomIncrease { center_on_mouse: false }).await;
		editor.handle_message(NavigationMessage::CanvasZoomIncrease { center_on_mouse: false }).await;

		editor.handle_message(TransformLayerMessage::BeginScale).await;
		editor.handle_message(TransformLayerMessage::TypeDigit { digit: 2 }).await;
		editor.handle_message(TransformLayerMessage::ApplyTransformOperation { final_transform: true }).await;

		let final_transform = get_layer_transform(&mut editor, layer).await.unwrap();

		let scale_x = final_transform.matrix2.x_axis.length() / original_transform.matrix2.x_axis.length();
		let scale_y = final_transform.matrix2.y_axis.length() / original_transform.matrix2.y_axis.length();

		assert!((scale_x - 2.0).abs() < 0.1, "Expected scale factor X of 2.0, got: {}", scale_x);
		assert!((scale_y - 2.0).abs() < 0.1, "Expected scale factor Y of 2.0, got: {}", scale_y);
	}

	#[tokio::test]
	async fn test_rotate_with_rotated_view() {
		let mut editor = EditorTestUtils::create();
		editor.new_document().await;
		editor.drag_tool(ToolType::Rectangle, 0., 0., 100., 100., ModifierKeys::empty()).await;
		let document = editor.active_document();
		let layer = document.metadata().all_layers().next().unwrap();

		let original_transform = get_layer_transform(&mut editor, layer).await.unwrap();

		// Rotate the document view (45 degrees)
		editor.handle_message(NavigationMessage::BeginCanvasTilt { was_dispatched_from_menu: false }).await;
		editor.handle_message(NavigationMessage::CanvasTiltSet { angle_radians: 45.0_f64.to_radians() }).await;
		editor.handle_message(TransformLayerMessage::BeginRotate).await;

		editor.handle_message(TransformLayerMessage::TypeDigit { digit: 9 }).await;
		editor.handle_message(TransformLayerMessage::TypeDigit { digit: 0 }).await;
		editor.handle_message(TransformLayerMessage::ApplyTransformOperation { final_transform: true }).await;

		let final_transform = get_layer_transform(&mut editor, layer).await.unwrap();

		let original_angle = original_transform.to_scale_angle_translation().1;
		let final_angle = final_transform.to_scale_angle_translation().1;
		let angle_change = (final_angle - original_angle).to_degrees();

		// Normalize angle between 0 and 360
		let angle_change = ((angle_change % 360.0) + 360.0) % 360.0;
		assert!((angle_change - 90.0).abs() < 0.1, "Expected rotation of 90 degrees, got: {}", angle_change);
	}

	#[tokio::test]
	async fn test_grs_single_anchor() {
		let mut editor = EditorTestUtils::create();
		editor.new_document().await;
		editor.drag_tool(ToolType::Rectangle, 100., 100., 200., 200., ModifierKeys::empty()).await;
		let document = editor.active_document();
		let layer = document.metadata().all_layers().next().unwrap();

		let modification_type = VectorModificationType::InsertPoint {
			id: PointId::generate(),
			position: DVec2::ZERO,
		};
		editor.handle_message(GraphOperationMessage::Vector { layer, modification_type }).await;
		editor.handle_message(ToolMessage::ActivateTool { tool_type: ToolType::Select }).await;

		// Testing grab operation - just checking that it doesn't crash
		editor.handle_message(TransformLayerMessage::BeginGrab).await;
		editor.move_mouse(150.0, 150.0, ModifierKeys::empty(), MouseKeys::NONE).await;
		editor
			.handle_message(TransformLayerMessage::PointerMove {
				slow_key: Key::Shift,
				increments_key: Key::Control,
			})
			.await;
		editor.handle_message(TransformLayerMessage::ApplyTransformOperation { final_transform: true }).await;

		let final_transform = get_layer_transform(&mut editor, layer).await;
		// Verifying a transform node was created
		assert!(final_transform.is_some(), "Transform node should exist after grab operation");
	}
}<|MERGE_RESOLUTION|>--- conflicted
+++ resolved
@@ -705,18 +705,12 @@
 	use crate::messages::{
 		portfolio::document::graph_operation::{
 			transform_utils,
-			utility_types::{ModifyInputsContext, TransformIn},
+			utility_types::{ModifyInputsContext},
 		},
 		prelude::Message,
 		tool::transform_layer::transform_layer_message_handler::VectorModificationType,
 	};
 	use crate::test_utils::test_prelude::*;
-<<<<<<< HEAD
-=======
-	// Use ModifyInputsContext to locate the transform node
-	use crate::messages::portfolio::document::graph_operation::utility_types::ModifyInputsContext;
-	use crate::messages::prelude::Message;
->>>>>>> fb17b938
 	use glam::DAffine2;
 	use graphene_core::vector::PointId;
 	use std::collections::VecDeque;
@@ -1080,13 +1074,14 @@
 	async fn test_grs_single_anchor() {
 		let mut editor = EditorTestUtils::create();
 		editor.new_document().await;
-		editor.drag_tool(ToolType::Rectangle, 100., 100., 200., 200., ModifierKeys::empty()).await;
+		editor.handle_message(DocumentMessage::CreateEmptyFolder).await;
 		let document = editor.active_document();
 		let layer = document.metadata().all_layers().next().unwrap();
 
+		let point_id = PointId::generate();
 		let modification_type = VectorModificationType::InsertPoint {
-			id: PointId::generate(),
-			position: DVec2::ZERO,
+			id: point_id,
+			position: DVec2::new(100.0, 100.0),
 		};
 		editor.handle_message(GraphOperationMessage::Vector { layer, modification_type }).await;
 		editor.handle_message(ToolMessage::ActivateTool { tool_type: ToolType::Select }).await;
@@ -1103,7 +1098,6 @@
 		editor.handle_message(TransformLayerMessage::ApplyTransformOperation { final_transform: true }).await;
 
 		let final_transform = get_layer_transform(&mut editor, layer).await;
-		// Verifying a transform node was created
 		assert!(final_transform.is_some(), "Transform node should exist after grab operation");
 	}
 }
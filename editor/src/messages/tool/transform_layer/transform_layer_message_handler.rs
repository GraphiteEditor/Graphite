--- conflicted
+++ resolved
@@ -310,7 +310,6 @@
 					return;
 				}
 
-<<<<<<< HEAD
 				if using_path_tool {
 					for (outline, transform) in &self.ghost_outline {
 						overlay_context.outline(outline.iter(), *transform, Some(COLOR_OVERLAY_GRAY_25));
@@ -322,43 +321,8 @@
 						continue;
 					};
 
-					let viewport_box = input.viewport_bounds.size();
-					let axis_constraint = self.transform_operation.axis_constraint();
-
-					let format_rounded = |value: f64, precision: usize| {
-						if self.typing.digits.is_empty() || !self.transform_operation.can_begin_typing() {
-							format!("{:.*}", precision, value).trim_end_matches('0').trim_end_matches('.').to_string()
-						} else {
-							self.typing.string.clone()
-						}
-					};
-
-					// TODO: Ensure removing this and adding this doesn't change the position of layers under PTZ ops
-					// responses.add(TransformLayerMessage::PointerMove {
-					// 	slow_key: SLOW_KEY,
-					// 	increments_key: INCREMENTS_KEY,
-					// });
-
-					match self.transform_operation {
-						TransformOperation::None => (),
-						TransformOperation::Grabbing(translation) => {
-							let translation = translation.to_dvec(self.initial_transform, self.increments);
-							let viewport_translate = document_to_viewport.transform_vector2(translation);
-							let pivot = document_to_viewport.transform_point2(self.grab_target);
-							let quad = Quad::from_box([pivot, pivot + viewport_translate]).0;
-							let e1 = (self.layer_bounding_box.0[1] - self.layer_bounding_box.0[0]).normalize_or(DVec2::X);
-
-							if matches!(axis_constraint, Axis::Both | Axis::X) && translation.x != 0. {
-								let end = if self.local { (quad[1] - quad[0]).rotate(e1) + quad[0] } else { quad[1] };
-								overlay_context.dashed_line(quad[0], end, None, None, Some(2.), Some(2.), Some(0.5));
-
-								let x_transform = DAffine2::from_translation((quad[0] + end) / 2.);
-								overlay_context.text(&format_rounded(translation.x, 3), COLOR_OVERLAY_BLUE, None, x_transform, 4., [Pivot::Middle, Pivot::End]);
-							}
-=======
 				let viewport_box = input.viewport_bounds.size();
 				let axis_constraint = self.transform_operation.axis_constraint();
->>>>>>> ceffcfd8
 
 				let format_rounded = |value: f64, precision: usize| {
 					if self.typing.digits.is_empty() || !self.transform_operation.can_begin_typing() {
@@ -470,13 +434,11 @@
 					responses.add(NodeGraphMessage::RunDocumentGraph);
 				}
 
-<<<<<<< HEAD
 				if using_path_tool {
 					self.ghost_outline.clear();
 				}
-=======
+
 				responses.add(SelectToolMessage::PivotShift { offset: None, flush: true });
->>>>>>> ceffcfd8
 
 				if final_transform {
 					responses.add(OverlaysMessage::RemoveProvider(TRANSFORM_GRS_OVERLAY_PROVIDER));

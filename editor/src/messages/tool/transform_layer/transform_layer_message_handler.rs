--- conflicted
+++ resolved
@@ -910,32 +910,17 @@
 	}
 
 	#[tokio::test]
-<<<<<<< HEAD
-	async fn test_scale_to_zero_apply() {
-=======
 	async fn test_grab_rotate_scale_chained() {
->>>>>>> 158f18df
 		let mut editor = EditorTestUtils::create();
 		editor.new_document().await;
 		editor.drag_tool(ToolType::Rectangle, 0., 0., 100., 100., ModifierKeys::empty()).await;
 		let document = editor.active_document();
 		let layer = document.metadata().all_layers().next().unwrap();
-<<<<<<< HEAD
-
-		editor.handle_message(TransformLayerMessage::BeginScale).await;
-
-		// Move mouse exactly to the pivot point to achieve zero scale
-		let center_x = 50.0;
-		let center_y = 50.0;
-		editor.move_mouse(center_x, center_y, ModifierKeys::empty(), MouseKeys::NONE).await;
-
-=======
 		editor.handle_message(NodeGraphMessage::SelectedNodesSet { nodes: vec![layer.to_node()] }).await;
 		let original_transform = get_layer_transform(&mut editor, layer).await.unwrap();
 
 		editor.handle_message(TransformLayerMessage::BeginGrab).await;
 		editor.move_mouse(150.0, 130.0, ModifierKeys::empty(), MouseKeys::NONE).await;
->>>>>>> 158f18df
 		editor
 			.handle_message(TransformLayerMessage::PointerMove {
 				slow_key: Key::Shift,
@@ -943,27 +928,6 @@
 			})
 			.await;
 
-<<<<<<< HEAD
-		editor.handle_message(TransformLayerMessage::ApplyTransformOperation { final_transform: true }).await;
-
-		let final_transform = get_layer_transform(&mut editor, layer).await.unwrap();
-
-		// Checking the transform matrix components are valid (not NaN or infinite)
-		assert!(final_transform.matrix2.x_axis.x.is_finite(), "X-axis x component should be finite");
-		assert!(final_transform.matrix2.x_axis.y.is_finite(), "X-axis y component should be finite");
-		assert!(final_transform.matrix2.y_axis.x.is_finite(), "Y-axis x component should be finite");
-		assert!(final_transform.matrix2.y_axis.y.is_finite(), "Y-axis y component should be finite");
-
-		let scale_x = final_transform.matrix2.x_axis.length();
-		let scale_y = final_transform.matrix2.y_axis.length();
-
-		assert!(scale_x == 0.0, "Scale factor X should be effectively zero, got: {}", scale_x);
-		assert!(scale_y == 0.0, "Scale factor Y should be effectively zero, got: {}", scale_y);
-
-		// Checking that the determinant is very close to zero
-		let determinant = final_transform.matrix2.determinant();
-		assert!(determinant.abs() <= 1e-10, "Determinant should be effectively zero");
-=======
 		let after_grab_transform = get_layer_transform(&mut editor, layer).await.unwrap();
 		let expected_translation = DVec2::new(50.0, 30.0);
 		let actual_translation = after_grab_transform.translation - original_transform.translation;
@@ -1017,6 +981,46 @@
 
 		assert!(final_transform.abs_diff_eq(after_scale_transform, 1e-5), "Final transform should match the transform before committing");
 		assert!(!final_transform.abs_diff_eq(original_transform, 1e-5), "Final transform should be different from original transform");
->>>>>>> 158f18df
+	}
+	#[tokio::test]
+	async fn test_scale_to_zero_apply() {
+		let mut editor = EditorTestUtils::create();
+		editor.new_document().await;
+		editor.drag_tool(ToolType::Rectangle, 0., 0., 100., 100., ModifierKeys::empty()).await;
+		let document = editor.active_document();
+		let layer = document.metadata().all_layers().next().unwrap();
+
+		editor.handle_message(TransformLayerMessage::BeginScale).await;
+
+		// Move mouse exactly to the pivot point to achieve zero scale
+		let center_x = 50.0;
+		let center_y = 50.0;
+		editor.move_mouse(center_x, center_y, ModifierKeys::empty(), MouseKeys::NONE).await;
+
+		editor
+			.handle_message(TransformLayerMessage::PointerMove {
+				slow_key: Key::Shift,
+				increments_key: Key::Control,
+			})
+			.await;
+
+		editor.handle_message(TransformLayerMessage::ApplyTransformOperation { final_transform: true }).await;
+
+		let final_transform = get_layer_transform(&mut editor, layer).await.unwrap();
+
+		// Checking the transform matrix components are valid (not NaN or infinite)
+		assert!(final_transform.matrix2.x_axis.x.is_finite(), "X-axis x component should be finite");
+		assert!(final_transform.matrix2.x_axis.y.is_finite(), "X-axis y component should be finite");
+		assert!(final_transform.matrix2.y_axis.x.is_finite(), "Y-axis x component should be finite");
+		assert!(final_transform.matrix2.y_axis.y.is_finite(), "Y-axis y component should be finite");
+		let scale_x = final_transform.matrix2.x_axis.length();
+		let scale_y = final_transform.matrix2.y_axis.length();
+
+		assert!(scale_x == 0.0, "Scale factor X should be effectively zero, got: {}", scale_x);
+		assert!(scale_y == 0.0, "Scale factor Y should be effectively zero, got: {}", scale_y);
+
+		// Checking that the determinant is very close to zero
+		let determinant = final_transform.matrix2.determinant();
+		assert!(determinant.abs() <= 1e-10, "Determinant should be effectively zero");
 	}
 }
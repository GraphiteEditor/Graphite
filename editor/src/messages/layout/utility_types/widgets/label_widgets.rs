--- conflicted
+++ resolved
@@ -2,11 +2,7 @@
 use graphite_proc_macros::WidgetBuilder;
 use serde::{Deserialize, Serialize};
 
-<<<<<<< HEAD
-#[derive(Clone, Serialize, Deserialize, Derivative, Debug, Default, PartialEq, Eq, specta::Type)]
-=======
-#[derive(Clone, Serialize, Deserialize, Derivative, Debug, Default, PartialEq, Eq, WidgetBuilder)]
->>>>>>> 7dad57ec
+#[derive(Clone, Serialize, Deserialize, Derivative, Debug, Default, PartialEq, Eq, WidgetBuilder, specta::Type)]
 pub struct IconLabel {
 	#[widget_builder(constructor)]
 	pub icon: String,
@@ -16,11 +12,7 @@
 	pub tooltip: String,
 }
 
-<<<<<<< HEAD
-#[derive(Debug, Clone, PartialEq, Eq, Serialize, Deserialize, specta::Type)]
-=======
-#[derive(Debug, Clone, Default, PartialEq, Eq, Serialize, Deserialize, WidgetBuilder)]
->>>>>>> 7dad57ec
+#[derive(Debug, Clone, Default, PartialEq, Eq, Serialize, Deserialize, WidgetBuilder, specta::Type)]
 pub struct Separator {
 	#[widget_builder(constructor)]
 	pub direction: SeparatorDirection,
@@ -30,22 +22,14 @@
 	pub separator_type: SeparatorType,
 }
 
-<<<<<<< HEAD
-#[derive(Debug, Clone, PartialEq, Eq, Serialize, Deserialize, specta::Type)]
-=======
-#[derive(Debug, Clone, Default, PartialEq, Eq, Serialize, Deserialize)]
->>>>>>> 7dad57ec
+#[derive(Debug, Clone, Default, PartialEq, Eq, Serialize, Deserialize, specta::Type)]
 pub enum SeparatorDirection {
 	#[default]
 	Horizontal,
 	Vertical,
 }
 
-<<<<<<< HEAD
-#[derive(Debug, Clone, PartialEq, Eq, Serialize, Deserialize, specta::Type)]
-=======
-#[derive(Debug, Clone, Default, PartialEq, Eq, Serialize, Deserialize)]
->>>>>>> 7dad57ec
+#[derive(Debug, Clone, Default, PartialEq, Eq, Serialize, Deserialize, specta::Type)]
 pub enum SeparatorType {
 	Related,
 	#[default]
@@ -54,11 +38,7 @@
 	List,
 }
 
-<<<<<<< HEAD
-#[derive(Clone, Serialize, Deserialize, Derivative, Debug, PartialEq, Eq, Default, specta::Type)]
-=======
-#[derive(Clone, Serialize, Deserialize, Derivative, Debug, PartialEq, Eq, Default, WidgetBuilder)]
->>>>>>> 7dad57ec
+#[derive(Clone, Serialize, Deserialize, Derivative, Debug, PartialEq, Eq, Default, WidgetBuilder, specta::Type)]
 pub struct TextLabel {
 	pub disabled: bool,
 

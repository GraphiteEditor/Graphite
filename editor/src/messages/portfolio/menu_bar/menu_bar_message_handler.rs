use crate::messages::debug::utility_types::MessageLoggingVerbosity;
use crate::messages::input_mapper::utility_types::macros::action_keys;
use crate::messages::layout::utility_types::widget_prelude::*;
use crate::messages::portfolio::document::utility_types::clipboards::Clipboard;
use crate::messages::portfolio::document::utility_types::misc::{AlignAggregate, AlignAxis, FlipAxis, GroupFolderType};
use crate::messages::prelude::*;
use graphene_std::path_bool::BooleanOperation;

#[derive(Debug, Clone, Default, ExtractField)]
pub struct MenuBarMessageHandler {
	pub has_active_document: bool,
	pub canvas_tilted: bool,
	pub canvas_flipped: bool,
	pub rulers_visible: bool,
	pub node_graph_open: bool,
	pub has_selected_nodes: bool,
	pub has_selected_layers: bool,
	pub has_selection_history: (bool, bool),
	pub message_logging_verbosity: MessageLoggingVerbosity,
	pub reset_node_definitions_on_open: bool,
	pub make_path_editable_is_allowed: bool,
	pub data_panel_open: bool,
	pub layers_panel_open: bool,
	pub properties_panel_open: bool,
}

#[message_handler_data]
impl MessageHandler<MenuBarMessage, ()> for MenuBarMessageHandler {
	fn process_message(&mut self, message: MenuBarMessage, responses: &mut VecDeque<Message>, _: ()) {
		match message {
			MenuBarMessage::SendLayout => self.send_layout(responses, LayoutTarget::MenuBar),
		}
	}

	fn actions(&self) -> ActionList {
		actions!(MenuBarMessageDiscriminant;)
	}
}

impl LayoutHolder for MenuBarMessageHandler {
	fn layout(&self) -> Layout {
		let no_active_document = !self.has_active_document;
		let node_graph_open = self.node_graph_open;
		let has_selected_nodes = self.has_selected_nodes;
		let has_selected_layers = self.has_selected_layers;
		let has_selection_history = self.has_selection_history;
		let message_logging_verbosity_off = self.message_logging_verbosity == MessageLoggingVerbosity::Off;
		let message_logging_verbosity_names = self.message_logging_verbosity == MessageLoggingVerbosity::Names;
		let message_logging_verbosity_contents = self.message_logging_verbosity == MessageLoggingVerbosity::Contents;
		let reset_node_definitions_on_open = self.reset_node_definitions_on_open;
		let make_path_editable_is_allowed = self.make_path_editable_is_allowed;

		let menu_bar_entries = vec![
			MenuBarEntry {
				icon: Some("GraphiteLogo".into()),
				action: MenuBarEntry::create_action(|_| FrontendMessage::TriggerVisitLink { url: "https://graphite.rs".into() }.into()),
				..Default::default()
			},
			MenuBarEntry::new_root(
				"File".into(),
				false,
				MenuBarEntryChildren(vec![
					vec![
						MenuBarEntry {
							label: "New…".into(),
							icon: Some("File".into()),
							action: MenuBarEntry::create_action(|_| DialogMessage::RequestNewDocumentDialog.into()),
							shortcut: action_keys!(DialogMessageDiscriminant::RequestNewDocumentDialog),
							children: MenuBarEntryChildren::empty(),
							..MenuBarEntry::default()
						},
						MenuBarEntry {
							label: "Open…".into(),
							icon: Some("Folder".into()),
							shortcut: action_keys!(PortfolioMessageDiscriminant::OpenDocument),
							action: MenuBarEntry::create_action(|_| PortfolioMessage::OpenDocument.into()),
							..MenuBarEntry::default()
						},
						MenuBarEntry {
							label: "Open Demo Artwork…".into(),
							icon: Some("Image".into()),
							action: MenuBarEntry::create_action(|_| DialogMessage::RequestDemoArtworkDialog.into()),
							..MenuBarEntry::default()
						},
					],
					vec![
						MenuBarEntry {
							label: "Close".into(),
							icon: Some("Close".into()),
							shortcut: action_keys!(PortfolioMessageDiscriminant::CloseActiveDocumentWithConfirmation),
							action: MenuBarEntry::create_action(|_| PortfolioMessage::CloseActiveDocumentWithConfirmation.into()),
							disabled: no_active_document,
							..MenuBarEntry::default()
						},
						MenuBarEntry {
							label: "Close All".into(),
							icon: Some("CloseAll".into()),
							shortcut: action_keys!(PortfolioMessageDiscriminant::CloseAllDocumentsWithConfirmation),
							action: MenuBarEntry::create_action(|_| PortfolioMessage::CloseAllDocumentsWithConfirmation.into()),
							disabled: no_active_document,
							..MenuBarEntry::default()
						},
					],
					vec![
						MenuBarEntry {
							label: "Save".into(),
							icon: Some("Save".into()),
							shortcut: action_keys!(DocumentMessageDiscriminant::SaveDocument),
							action: MenuBarEntry::create_action(|_| DocumentMessage::SaveDocument.into()),
							disabled: no_active_document,
							..MenuBarEntry::default()
						},
<<<<<<< HEAD
=======
						#[cfg(not(target_family = "wasm"))]
>>>>>>> e70862b3
						MenuBarEntry {
							label: "Save As…".into(),
							icon: Some("Save".into()),
							shortcut: action_keys!(DocumentMessageDiscriminant::SaveDocumentAs),
							action: MenuBarEntry::create_action(|_| DocumentMessage::SaveDocumentAs.into()),
							disabled: no_active_document,
							..MenuBarEntry::default()
						},
					],
					vec![
						MenuBarEntry {
							label: "Import…".into(),
							icon: Some("FileImport".into()),
							shortcut: action_keys!(PortfolioMessageDiscriminant::Import),
							action: MenuBarEntry::create_action(|_| PortfolioMessage::Import.into()),
							..MenuBarEntry::default()
						},
						MenuBarEntry {
							label: "Export…".into(),
							icon: Some("FileExport".into()),
							shortcut: action_keys!(DialogMessageDiscriminant::RequestExportDialog),
							action: MenuBarEntry::create_action(|_| DialogMessage::RequestExportDialog.into()),
							disabled: no_active_document,
							..MenuBarEntry::default()
						},
					],
					vec![MenuBarEntry {
						label: "Preferences…".into(),
						icon: Some("Settings".into()),
						shortcut: action_keys!(DialogMessageDiscriminant::RequestPreferencesDialog),
						action: MenuBarEntry::create_action(|_| DialogMessage::RequestPreferencesDialog.into()),
						..MenuBarEntry::default()
					}],
				]),
			),
			MenuBarEntry::new_root(
				"Edit".into(),
				false,
				MenuBarEntryChildren(vec![
					vec![
						MenuBarEntry {
							label: "Undo".into(),
							icon: Some("HistoryUndo".into()),
							shortcut: action_keys!(DocumentMessageDiscriminant::Undo),
							action: MenuBarEntry::create_action(|_| DocumentMessage::Undo.into()),
							disabled: no_active_document,
							..MenuBarEntry::default()
						},
						MenuBarEntry {
							label: "Redo".into(),
							icon: Some("HistoryRedo".into()),
							shortcut: action_keys!(DocumentMessageDiscriminant::Redo),
							action: MenuBarEntry::create_action(|_| DocumentMessage::Redo.into()),
							disabled: no_active_document,
							..MenuBarEntry::default()
						},
					],
					vec![
						MenuBarEntry {
							label: "Cut".into(),
							icon: Some("Cut".into()),
							shortcut: action_keys!(PortfolioMessageDiscriminant::Cut),
							action: MenuBarEntry::create_action(|_| PortfolioMessage::Cut { clipboard: Clipboard::Device }.into()),
							disabled: no_active_document || !has_selected_layers,
							..MenuBarEntry::default()
						},
						MenuBarEntry {
							label: "Copy".into(),
							icon: Some("Copy".into()),
							shortcut: action_keys!(PortfolioMessageDiscriminant::Copy),
							action: MenuBarEntry::create_action(|_| PortfolioMessage::Copy { clipboard: Clipboard::Device }.into()),
							disabled: no_active_document || !has_selected_layers,
							..MenuBarEntry::default()
						},
						MenuBarEntry {
							label: "Paste".into(),
							icon: Some("Paste".into()),
							shortcut: action_keys!(FrontendMessageDiscriminant::TriggerPaste),
							action: MenuBarEntry::create_action(|_| FrontendMessage::TriggerPaste.into()),
							disabled: no_active_document,
							..MenuBarEntry::default()
						},
					],
					vec![
						MenuBarEntry {
							label: "Duplicate".into(),
							icon: Some("Copy".into()),
							shortcut: action_keys!(DocumentMessageDiscriminant::DuplicateSelectedLayers),
							action: MenuBarEntry::create_action(|_| DocumentMessage::DuplicateSelectedLayers.into()),
							disabled: no_active_document || !has_selected_nodes,
							..MenuBarEntry::default()
						},
						MenuBarEntry {
							label: "Delete".into(),
							icon: Some("Trash".into()),
							shortcut: action_keys!(DocumentMessageDiscriminant::DeleteSelectedLayers),
							action: MenuBarEntry::create_action(|_| DocumentMessage::DeleteSelectedLayers.into()),
							disabled: no_active_document || !has_selected_nodes,
							..MenuBarEntry::default()
						},
					],
					vec![MenuBarEntry {
						label: "Convert to Infinite Canvas".into(),
						icon: Some("Artboard".into()),
						action: MenuBarEntry::create_action(|_| DocumentMessage::RemoveArtboards.into()),
						disabled: no_active_document,
						..MenuBarEntry::default()
					}],
				]),
			),
			MenuBarEntry::new_root(
				"Layer".into(),
				no_active_document,
				MenuBarEntryChildren(vec![
					vec![MenuBarEntry {
						label: "New".into(),
						icon: Some("NewLayer".into()),
						shortcut: action_keys!(DocumentMessageDiscriminant::CreateEmptyFolder),
						action: MenuBarEntry::create_action(|_| DocumentMessage::CreateEmptyFolder.into()),
						disabled: no_active_document,
						..MenuBarEntry::default()
					}],
					vec![
						MenuBarEntry {
							label: "Group".into(),
							icon: Some("Folder".into()),
							shortcut: action_keys!(DocumentMessageDiscriminant::GroupSelectedLayers),
							action: MenuBarEntry::create_action(|_| {
								DocumentMessage::GroupSelectedLayers {
									group_folder_type: GroupFolderType::Layer,
								}
								.into()
							}),
							disabled: no_active_document || !has_selected_layers,
							..MenuBarEntry::default()
						},
						MenuBarEntry {
							label: "Ungroup".into(),
							icon: Some("FolderOpen".into()),
							shortcut: action_keys!(DocumentMessageDiscriminant::UngroupSelectedLayers),
							action: MenuBarEntry::create_action(|_| DocumentMessage::UngroupSelectedLayers.into()),
							disabled: no_active_document || !has_selected_layers,
							..MenuBarEntry::default()
						},
					],
					vec![
						MenuBarEntry {
							label: "Hide/Show".into(),
							icon: Some("EyeHide".into()),
							shortcut: action_keys!(DocumentMessageDiscriminant::ToggleSelectedVisibility),
							action: MenuBarEntry::create_action(|_| DocumentMessage::ToggleSelectedVisibility.into()),
							disabled: no_active_document || !has_selected_layers,
							..MenuBarEntry::default()
						},
						MenuBarEntry {
							label: "Lock/Unlock".into(),
							icon: Some("PadlockLocked".into()),
							shortcut: action_keys!(DocumentMessageDiscriminant::ToggleSelectedLocked),
							action: MenuBarEntry::create_action(|_| DocumentMessage::ToggleSelectedLocked.into()),
							disabled: no_active_document || !has_selected_layers,
							..MenuBarEntry::default()
						},
					],
					vec![
						MenuBarEntry {
							label: "Grab".into(),
							icon: Some("TransformationGrab".into()),
							shortcut: action_keys!(TransformLayerMessageDiscriminant::BeginGrab),
							action: MenuBarEntry::create_action(|_| TransformLayerMessage::BeginGrab.into()),
							disabled: no_active_document || !has_selected_layers,
							..MenuBarEntry::default()
						},
						MenuBarEntry {
							label: "Rotate".into(),
							icon: Some("TransformationRotate".into()),
							shortcut: action_keys!(TransformLayerMessageDiscriminant::BeginRotate),
							action: MenuBarEntry::create_action(|_| TransformLayerMessage::BeginRotate.into()),
							disabled: no_active_document || !has_selected_layers,
							..MenuBarEntry::default()
						},
						MenuBarEntry {
							label: "Scale".into(),
							icon: Some("TransformationScale".into()),
							shortcut: action_keys!(TransformLayerMessageDiscriminant::BeginScale),
							action: MenuBarEntry::create_action(|_| TransformLayerMessage::BeginScale.into()),
							disabled: no_active_document || !has_selected_layers,
							..MenuBarEntry::default()
						},
					],
					vec![
						MenuBarEntry {
							label: "Arrange".into(),
							icon: Some("StackHollow".into()),
							action: MenuBarEntry::no_action(),
							disabled: no_active_document || !has_selected_layers,
							children: MenuBarEntryChildren(vec![
								vec![
									MenuBarEntry {
										label: "Raise To Front".into(),
										icon: Some("Stack".into()),
										shortcut: action_keys!(DocumentMessageDiscriminant::SelectedLayersRaiseToFront),
										action: MenuBarEntry::create_action(|_| DocumentMessage::SelectedLayersRaiseToFront.into()),
										disabled: no_active_document || !has_selected_layers,
										..MenuBarEntry::default()
									},
									MenuBarEntry {
										label: "Raise".into(),
										icon: Some("StackRaise".into()),
										shortcut: action_keys!(DocumentMessageDiscriminant::SelectedLayersRaise),
										action: MenuBarEntry::create_action(|_| DocumentMessage::SelectedLayersRaise.into()),
										disabled: no_active_document || !has_selected_layers,
										..MenuBarEntry::default()
									},
									MenuBarEntry {
										label: "Lower".into(),
										icon: Some("StackLower".into()),
										shortcut: action_keys!(DocumentMessageDiscriminant::SelectedLayersLower),
										action: MenuBarEntry::create_action(|_| DocumentMessage::SelectedLayersLower.into()),
										disabled: no_active_document || !has_selected_layers,
										..MenuBarEntry::default()
									},
									MenuBarEntry {
										label: "Lower to Back".into(),
										icon: Some("StackBottom".into()),
										shortcut: action_keys!(DocumentMessageDiscriminant::SelectedLayersLowerToBack),
										action: MenuBarEntry::create_action(|_| DocumentMessage::SelectedLayersLowerToBack.into()),
										disabled: no_active_document || !has_selected_layers,
										..MenuBarEntry::default()
									},
								],
								vec![MenuBarEntry {
									label: "Reverse".into(),
									icon: Some("StackReverse".into()),
									action: MenuBarEntry::create_action(|_| DocumentMessage::SelectedLayersReverse.into()),
									disabled: no_active_document || !has_selected_layers,
									..MenuBarEntry::default()
								}],
							]),
							..MenuBarEntry::default()
						},
						MenuBarEntry {
							label: "Align".into(),
							icon: Some("AlignVerticalCenter".into()),
							action: MenuBarEntry::no_action(),
							disabled: no_active_document || !has_selected_layers,
							children: MenuBarEntryChildren({
								let choices = [
									[
										(AlignAxis::X, AlignAggregate::Min, "AlignLeft", "Align Left"),
										(AlignAxis::X, AlignAggregate::Center, "AlignHorizontalCenter", "Align Horizontal Center"),
										(AlignAxis::X, AlignAggregate::Max, "AlignRight", "Align Right"),
									],
									[
										(AlignAxis::Y, AlignAggregate::Min, "AlignTop", "Align Top"),
										(AlignAxis::Y, AlignAggregate::Center, "AlignVerticalCenter", "Align Vertical Center"),
										(AlignAxis::Y, AlignAggregate::Max, "AlignBottom", "Align Bottom"),
									],
								];

								choices
									.into_iter()
									.map(|section| {
										section
											.into_iter()
											.map(|(axis, aggregate, icon, name)| MenuBarEntry {
												label: name.into(),
												icon: Some(icon.into()),
												action: MenuBarEntry::create_action(move |_| DocumentMessage::AlignSelectedLayers { axis, aggregate }.into()),
												disabled: no_active_document || !has_selected_layers,
												..MenuBarEntry::default()
											})
											.collect()
									})
									.collect()
							}),
							..MenuBarEntry::default()
						},
						MenuBarEntry {
							label: "Flip".into(),
							icon: Some("FlipVertical".into()),
							action: MenuBarEntry::no_action(),
							disabled: no_active_document || !has_selected_layers,
							children: MenuBarEntryChildren(vec![{
								[(FlipAxis::X, "FlipHorizontal", "Horizontal"), (FlipAxis::Y, "FlipVertical", "Vertical")]
									.into_iter()
									.map(|(flip_axis, icon, name)| MenuBarEntry {
										label: name.into(),
										icon: Some(icon.into()),
										action: MenuBarEntry::create_action(move |_| DocumentMessage::FlipSelectedLayers { flip_axis }.into()),
										disabled: no_active_document || !has_selected_layers,
										..MenuBarEntry::default()
									})
									.collect()
							}]),
							..MenuBarEntry::default()
						},
						MenuBarEntry {
							label: "Turn".into(),
							icon: Some("TurnPositive90".into()),
							action: MenuBarEntry::no_action(),
							disabled: no_active_document || !has_selected_layers,
							children: MenuBarEntryChildren(vec![{
								[(-90., "TurnNegative90", "Turn -90°"), (90., "TurnPositive90", "Turn 90°")]
									.into_iter()
									.map(|(degrees, icon, name)| MenuBarEntry {
										label: name.into(),
										icon: Some(icon.into()),
										action: MenuBarEntry::create_action(move |_| DocumentMessage::RotateSelectedLayers { degrees }.into()),
										disabled: no_active_document || !has_selected_layers,
										..MenuBarEntry::default()
									})
									.collect()
							}]),
							..MenuBarEntry::default()
						},
						MenuBarEntry {
							label: "Boolean".into(),
							icon: Some("BooleanSubtractFront".into()),
							action: MenuBarEntry::no_action(),
							disabled: no_active_document || !has_selected_layers,
							children: MenuBarEntryChildren(vec![{
								let list = <BooleanOperation as graphene_std::choice_type::ChoiceTypeStatic>::list();
								list.iter()
									.flat_map(|i| i.iter())
									.map(move |(operation, info)| MenuBarEntry {
										label: info.label.to_string(),
										icon: info.icon.as_ref().map(|i| i.to_string()),
										action: MenuBarEntry::create_action(move |_| {
											let group_folder_type = GroupFolderType::BooleanOperation(*operation);
											DocumentMessage::GroupSelectedLayers { group_folder_type }.into()
										}),
										disabled: no_active_document || !has_selected_layers,
										..MenuBarEntry::default()
									})
									.collect()
							}]),
							..MenuBarEntry::default()
						},
					],
					vec![MenuBarEntry {
						label: "Make Path Editable".into(),
						icon: Some("NodeShape".into()),
						shortcut: None,
						action: MenuBarEntry::create_action(|_| NodeGraphMessage::AddPathNode.into()),
						disabled: !make_path_editable_is_allowed,
						..MenuBarEntry::default()
					}],
				]),
			),
			MenuBarEntry::new_root(
				"Select".into(),
				no_active_document,
				MenuBarEntryChildren(vec![
					vec![
						MenuBarEntry {
							label: "Select All".into(),
							icon: Some("SelectAll".into()),
							shortcut: action_keys!(DocumentMessageDiscriminant::SelectAllLayers),
							action: MenuBarEntry::create_action(|_| DocumentMessage::SelectAllLayers.into()),
							disabled: no_active_document,
							..MenuBarEntry::default()
						},
						MenuBarEntry {
							label: "Deselect All".into(),
							icon: Some("DeselectAll".into()),
							shortcut: action_keys!(DocumentMessageDiscriminant::DeselectAllLayers),
							action: MenuBarEntry::create_action(|_| DocumentMessage::DeselectAllLayers.into()),
							disabled: no_active_document || !has_selected_nodes,
							..MenuBarEntry::default()
						},
						MenuBarEntry {
							label: "Select Parent".into(),
							icon: Some("SelectParent".into()),
							shortcut: action_keys!(DocumentMessageDiscriminant::SelectParentLayer),
							action: MenuBarEntry::create_action(|_| DocumentMessage::SelectParentLayer.into()),
							disabled: no_active_document || !has_selected_nodes,
							..MenuBarEntry::default()
						},
					],
					vec![
						MenuBarEntry {
							label: "Previous Selection".into(),
							icon: Some("HistoryUndo".into()),
							shortcut: action_keys!(DocumentMessageDiscriminant::SelectionStepBack),
							action: MenuBarEntry::create_action(|_| DocumentMessage::SelectionStepBack.into()),
							disabled: !has_selection_history.0,
							..MenuBarEntry::default()
						},
						MenuBarEntry {
							label: "Next Selection".into(),
							icon: Some("HistoryRedo".into()),
							shortcut: action_keys!(DocumentMessageDiscriminant::SelectionStepForward),
							action: MenuBarEntry::create_action(|_| DocumentMessage::SelectionStepForward.into()),
							disabled: !has_selection_history.1,
							..MenuBarEntry::default()
						},
					],
				]),
			),
			MenuBarEntry::new_root(
				"View".into(),
				no_active_document,
				MenuBarEntryChildren(vec![
					vec![
						MenuBarEntry {
							label: "Tilt".into(),
							icon: Some("Tilt".into()),
							shortcut: action_keys!(NavigationMessageDiscriminant::BeginCanvasTilt),
							action: MenuBarEntry::create_action(|_| NavigationMessage::BeginCanvasTilt { was_dispatched_from_menu: true }.into()),
							disabled: no_active_document || node_graph_open,
							..MenuBarEntry::default()
						},
						MenuBarEntry {
							label: "Reset Tilt".into(),
							icon: Some("TiltReset".into()),
							shortcut: action_keys!(NavigationMessageDiscriminant::CanvasTiltSet),
							action: MenuBarEntry::create_action(|_| NavigationMessage::CanvasTiltSet { angle_radians: 0.into() }.into()),
							disabled: no_active_document || node_graph_open || !self.canvas_tilted,
							..MenuBarEntry::default()
						},
					],
					vec![
						MenuBarEntry {
							label: "Zoom In".into(),
							icon: Some("ZoomIn".into()),
							shortcut: action_keys!(NavigationMessageDiscriminant::CanvasZoomIncrease),
							action: MenuBarEntry::create_action(|_| NavigationMessage::CanvasZoomIncrease { center_on_mouse: false }.into()),
							disabled: no_active_document,
							..MenuBarEntry::default()
						},
						MenuBarEntry {
							label: "Zoom Out".into(),
							icon: Some("ZoomOut".into()),
							shortcut: action_keys!(NavigationMessageDiscriminant::CanvasZoomDecrease),
							action: MenuBarEntry::create_action(|_| NavigationMessage::CanvasZoomDecrease { center_on_mouse: false }.into()),
							disabled: no_active_document,
							..MenuBarEntry::default()
						},
						MenuBarEntry {
							label: "Zoom to Selection".into(),
							icon: Some("FrameSelected".into()),
							shortcut: action_keys!(NavigationMessageDiscriminant::FitViewportToSelection),
							action: MenuBarEntry::create_action(|_| NavigationMessage::FitViewportToSelection.into()),
							disabled: no_active_document || !has_selected_layers,
							..MenuBarEntry::default()
						},
						MenuBarEntry {
							label: "Zoom to Fit".into(),
							icon: Some("FrameAll".into()),
							shortcut: action_keys!(DocumentMessageDiscriminant::ZoomCanvasToFitAll),
							action: MenuBarEntry::create_action(|_| DocumentMessage::ZoomCanvasToFitAll.into()),
							disabled: no_active_document,
							..MenuBarEntry::default()
						},
						MenuBarEntry {
							label: "Zoom to 100%".into(),
							icon: Some("Zoom1x".into()),
							shortcut: action_keys!(DocumentMessageDiscriminant::ZoomCanvasTo100Percent),
							action: MenuBarEntry::create_action(|_| DocumentMessage::ZoomCanvasTo100Percent.into()),
							disabled: no_active_document,
							..MenuBarEntry::default()
						},
						MenuBarEntry {
							label: "Zoom to 200%".into(),
							icon: Some("Zoom2x".into()),
							shortcut: action_keys!(DocumentMessageDiscriminant::ZoomCanvasTo200Percent),
							action: MenuBarEntry::create_action(|_| DocumentMessage::ZoomCanvasTo200Percent.into()),
							disabled: no_active_document,
							..MenuBarEntry::default()
						},
					],
					vec![MenuBarEntry {
						label: "Flip".into(),
						icon: Some(if self.canvas_flipped { "CheckboxChecked" } else { "CheckboxUnchecked" }.into()),
						shortcut: action_keys!(NavigationMessageDiscriminant::CanvasFlip),
						action: MenuBarEntry::create_action(|_| NavigationMessage::CanvasFlip.into()),
						disabled: no_active_document || node_graph_open,
						..MenuBarEntry::default()
					}],
					vec![MenuBarEntry {
						label: "Rulers".into(),
						icon: Some(if self.rulers_visible { "CheckboxChecked" } else { "CheckboxUnchecked" }.into()),
						shortcut: action_keys!(PortfolioMessageDiscriminant::ToggleRulers),
						action: MenuBarEntry::create_action(|_| PortfolioMessage::ToggleRulers.into()),
						disabled: no_active_document,
						..MenuBarEntry::default()
					}],
				]),
			),
			MenuBarEntry::new_root(
				"Window".into(),
				false,
				MenuBarEntryChildren(vec![
					vec![
						MenuBarEntry {
							label: "Properties".into(),
							icon: Some(if self.properties_panel_open { "CheckboxChecked" } else { "CheckboxUnchecked" }.into()),
							shortcut: action_keys!(PortfolioMessageDiscriminant::TogglePropertiesPanelOpen),
							action: MenuBarEntry::create_action(|_| PortfolioMessage::TogglePropertiesPanelOpen.into()),
							..MenuBarEntry::default()
						},
						MenuBarEntry {
							label: "Layers".into(),
							icon: Some(if self.layers_panel_open { "CheckboxChecked" } else { "CheckboxUnchecked" }.into()),
							shortcut: action_keys!(PortfolioMessageDiscriminant::ToggleLayersPanelOpen),
							action: MenuBarEntry::create_action(|_| PortfolioMessage::ToggleLayersPanelOpen.into()),
							..MenuBarEntry::default()
						},
					],
					vec![MenuBarEntry {
						label: "Data".into(),
						icon: Some(if self.data_panel_open { "CheckboxChecked" } else { "CheckboxUnchecked" }.into()),
						shortcut: action_keys!(PortfolioMessageDiscriminant::ToggleDataPanelOpen),
						action: MenuBarEntry::create_action(|_| PortfolioMessage::ToggleDataPanelOpen.into()),
						..MenuBarEntry::default()
					}],
				]),
			),
			MenuBarEntry::new_root(
				"Help".into(),
				false,
				MenuBarEntryChildren(vec![
					vec![MenuBarEntry {
						label: "About Graphite…".into(),
						icon: Some("GraphiteLogo".into()),
						action: MenuBarEntry::create_action(|_| DialogMessage::RequestAboutGraphiteDialog.into()),
						..MenuBarEntry::default()
					}],
					vec![
						MenuBarEntry {
							label: "Donate to Graphite".into(),
							icon: Some("Heart".into()),
							action: MenuBarEntry::create_action(|_| {
								FrontendMessage::TriggerVisitLink {
									url: "https://graphite.rs/donate/".into(),
								}
								.into()
							}),
							..MenuBarEntry::default()
						},
						MenuBarEntry {
							label: "User Manual".into(),
							icon: Some("UserManual".into()),
							action: MenuBarEntry::create_action(|_| {
								FrontendMessage::TriggerVisitLink {
									url: "https://graphite.rs/learn/".into(),
								}
								.into()
							}),
							..MenuBarEntry::default()
						},
						MenuBarEntry {
							label: "Report a Bug".into(),
							icon: Some("Bug".into()),
							action: MenuBarEntry::create_action(|_| {
								FrontendMessage::TriggerVisitLink {
									url: "https://github.com/GraphiteEditor/Graphite/issues/new".into(),
								}
								.into()
							}),
							..MenuBarEntry::default()
						},
						MenuBarEntry {
							label: "Visit on GitHub".into(),
							icon: Some("Website".into()),
							action: MenuBarEntry::create_action(|_| {
								FrontendMessage::TriggerVisitLink {
									url: "https://github.com/GraphiteEditor/Graphite".into(),
								}
								.into()
							}),
							..MenuBarEntry::default()
						},
					],
					vec![MenuBarEntry {
						label: "Developer Debug".into(),
						icon: Some("Code".into()),
						action: MenuBarEntry::no_action(),
						children: MenuBarEntryChildren(vec![
							vec![MenuBarEntry {
								label: "Reset Nodes to Definitions on Open".into(),
								icon: Some(if reset_node_definitions_on_open { "CheckboxChecked" } else { "CheckboxUnchecked" }.into()),
								action: MenuBarEntry::create_action(|_| PortfolioMessage::ToggleResetNodesToDefinitionsOnOpen.into()),
								..MenuBarEntry::default()
							}],
							vec![
								MenuBarEntry {
									label: "Print Trace Logs".into(),
									icon: Some(if log::max_level() == log::LevelFilter::Trace { "CheckboxChecked" } else { "CheckboxUnchecked" }.into()),
									action: MenuBarEntry::create_action(|_| DebugMessage::ToggleTraceLogs.into()),
									..MenuBarEntry::default()
								},
								MenuBarEntry {
									label: "Print Messages: Off".into(),
									icon: message_logging_verbosity_off.then_some("SmallDot".into()),
									shortcut: action_keys!(DebugMessageDiscriminant::MessageOff),
									action: MenuBarEntry::create_action(|_| DebugMessage::MessageOff.into()),
									..MenuBarEntry::default()
								},
								MenuBarEntry {
									label: "Print Messages: Only Names".into(),
									icon: message_logging_verbosity_names.then_some("SmallDot".into()),
									shortcut: action_keys!(DebugMessageDiscriminant::MessageNames),
									action: MenuBarEntry::create_action(|_| DebugMessage::MessageNames.into()),
									..MenuBarEntry::default()
								},
								MenuBarEntry {
									label: "Print Messages: Full Contents".into(),
									icon: message_logging_verbosity_contents.then_some("SmallDot".into()),
									shortcut: action_keys!(DebugMessageDiscriminant::MessageContents),
									action: MenuBarEntry::create_action(|_| DebugMessage::MessageContents.into()),
									..MenuBarEntry::default()
								},
							],
							vec![MenuBarEntry {
								label: "Trigger a Crash".into(),
								icon: Some("Warning".into()),
								action: MenuBarEntry::create_action(|_| panic!()),
								..MenuBarEntry::default()
							}],
						]),
						..MenuBarEntry::default()
					}],
				]),
			),
		];
		Layout::MenuLayout(MenuLayout::new(menu_bar_entries))
	}
}<|MERGE_RESOLUTION|>--- conflicted
+++ resolved
@@ -110,10 +110,7 @@
 							disabled: no_active_document,
 							..MenuBarEntry::default()
 						},
-<<<<<<< HEAD
-=======
 						#[cfg(not(target_family = "wasm"))]
->>>>>>> e70862b3
 						MenuBarEntry {
 							label: "Save As…".into(),
 							icon: Some("Save".into()),

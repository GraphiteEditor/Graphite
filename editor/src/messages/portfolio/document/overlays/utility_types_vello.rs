use crate::consts::{
	ARC_SWEEP_GIZMO_RADIUS, COLOR_OVERLAY_BLUE, COLOR_OVERLAY_BLUE_50, COLOR_OVERLAY_GREEN, COLOR_OVERLAY_RED, COLOR_OVERLAY_WHITE, COLOR_OVERLAY_YELLOW, COLOR_OVERLAY_YELLOW_DULL,
	COMPASS_ROSE_ARROW_SIZE, COMPASS_ROSE_HOVER_RING_DIAMETER, COMPASS_ROSE_MAIN_RING_DIAMETER, COMPASS_ROSE_RING_INNER_DIAMETER, DOWEL_PIN_RADIUS, MANIPULATOR_GROUP_MARKER_SIZE,
	PIVOT_CROSSHAIR_LENGTH, PIVOT_CROSSHAIR_THICKNESS, PIVOT_DIAMETER, RESIZE_HANDLE_SIZE, SKEW_TRIANGLE_OFFSET, SKEW_TRIANGLE_SIZE,
};
use crate::messages::portfolio::document::utility_types::document_metadata::LayerNodeIdentifier;
use crate::messages::prelude::Message;
use crate::messages::prelude::ViewportMessageHandler;
use core::borrow::Borrow;
use core::f64::consts::{FRAC_PI_2, PI, TAU};
use glam::{DAffine2, DVec2};
use graphene_std::Color;
use graphene_std::math::quad::Quad;
use graphene_std::subpath::{self, Subpath};
use graphene_std::table::Table;
use graphene_std::text::TextContext;
use graphene_std::text::{Font, FontCache, TextAlign, TypesettingConfig};
use graphene_std::vector::click_target::ClickTargetType;
use graphene_std::vector::misc::point_to_dvec2;
use graphene_std::vector::{PointId, SegmentId, Vector};
use kurbo::{self, BezPath, ParamCurve};
use kurbo::{Affine, PathSeg};
use std::collections::HashMap;
use std::sync::{Arc, LazyLock, Mutex, MutexGuard};
use vello::Scene;
use vello::peniko;

// Global lazy initialized font cache and text context
static GLOBAL_FONT_CACHE: LazyLock<FontCache> = LazyLock::new(|| {
	let mut font_cache = FontCache::default();
	// Initialize with the hardcoded font used by overlay text
	const FONT_DATA: &[u8] = include_bytes!("source-sans-pro-regular.ttf");
	let font = Font::new("Source Sans Pro".to_string(), "Regular".to_string());
	font_cache.insert(font, String::new(), FONT_DATA.to_vec());
	font_cache
});

static GLOBAL_TEXT_CONTEXT: LazyLock<Mutex<TextContext>> = LazyLock::new(|| Mutex::new(TextContext::default()));

pub type OverlayProvider = fn(OverlayContext) -> Message;

pub fn empty_provider() -> OverlayProvider {
	|_| Message::NoOp
}

/// Types of overlays used by DocumentMessage to enable/disable the selected set of viewport overlays.
#[derive(PartialEq, Clone, Debug, serde::Serialize, serde::Deserialize, specta::Type)]
pub enum OverlaysType {
	ArtboardName,
	CompassRose,
	QuickMeasurement,
	TransformMeasurement,
	TransformCage,
	HoverOutline,
	SelectionOutline,
	Pivot,
	Origin,
	Path,
	Anchors,
	Handles,
}

#[derive(PartialEq, Copy, Clone, Debug, serde::Serialize, serde::Deserialize, specta::Type)]
#[serde(default)]
pub struct OverlaysVisibilitySettings {
	pub all: bool,
	pub artboard_name: bool,
	pub compass_rose: bool,
	pub quick_measurement: bool,
	pub transform_measurement: bool,
	pub transform_cage: bool,
	pub hover_outline: bool,
	pub selection_outline: bool,
	pub pivot: bool,
	pub origin: bool,
	pub path: bool,
	pub anchors: bool,
	pub handles: bool,
}

impl Default for OverlaysVisibilitySettings {
	fn default() -> Self {
		Self {
			all: true,
			artboard_name: true,
			compass_rose: true,
			quick_measurement: true,
			transform_measurement: true,
			transform_cage: true,
			hover_outline: true,
			selection_outline: true,
			pivot: true,
			origin: true,
			path: true,
			anchors: true,
			handles: true,
		}
	}
}

impl OverlaysVisibilitySettings {
	pub fn all(&self) -> bool {
		self.all
	}

	pub fn artboard_name(&self) -> bool {
		self.all && self.artboard_name
	}

	pub fn compass_rose(&self) -> bool {
		self.all && self.compass_rose
	}

	pub fn quick_measurement(&self) -> bool {
		self.all && self.quick_measurement
	}

	pub fn transform_measurement(&self) -> bool {
		self.all && self.transform_measurement
	}

	pub fn transform_cage(&self) -> bool {
		self.all && self.transform_cage
	}

	pub fn hover_outline(&self) -> bool {
		self.all && self.hover_outline
	}

	pub fn selection_outline(&self) -> bool {
		self.all && self.selection_outline
	}

	pub fn pivot(&self) -> bool {
		self.all && self.pivot
	}

	pub fn origin(&self) -> bool {
		self.all && self.origin
	}

	pub fn path(&self) -> bool {
		self.all && self.path
	}

	pub fn anchors(&self) -> bool {
		self.all && self.anchors
	}

	pub fn handles(&self) -> bool {
		self.all && self.anchors && self.handles
	}
}

#[derive(serde::Serialize, serde::Deserialize, specta::Type)]
pub struct OverlayContext {
	// Serde functionality isn't used but is required by the message system macros
	#[serde(skip)]
	#[specta(skip)]
	internal: Arc<Mutex<OverlayContextInternal>>,
	pub viewport: ViewportMessageHandler,
	pub visibility_settings: OverlaysVisibilitySettings,
}

impl Clone for OverlayContext {
	fn clone(&self) -> Self {
		let internal = self.internal.lock().expect("Failed to lock internal overlay context");
		let visibility_settings = internal.visibility_settings;
		drop(internal); // Explicitly release the lock before cloning the Arc<Mutex<_>>
		Self {
			internal: self.internal.clone(),
			viewport: self.viewport,
			visibility_settings,
		}
	}
}

// Manual implementations since Scene doesn't implement PartialEq or Debug
impl PartialEq for OverlayContext {
	fn eq(&self, other: &Self) -> bool {
		self.viewport == other.viewport && self.visibility_settings == other.visibility_settings
	}
}

impl std::fmt::Debug for OverlayContext {
	fn fmt(&self, f: &mut std::fmt::Formatter<'_>) -> std::fmt::Result {
		f.debug_struct("OverlayContext")
			.field("scene", &"Scene { ... }")
			.field("viewport", &self.viewport)
			.field("visibility_settings", &self.visibility_settings)
			.finish()
	}
}

// Default implementation for Scene
impl Default for OverlayContext {
	fn default() -> Self {
		Self {
			internal: Mutex::new(OverlayContextInternal::default()).into(),
			viewport: ViewportMessageHandler::default(),
			visibility_settings: OverlaysVisibilitySettings::default(),
		}
	}
}

// Message hashing isn't used but is required by the message system macros
impl core::hash::Hash for OverlayContext {
	fn hash<H: std::hash::Hasher>(&self, _state: &mut H) {}
}

impl OverlayContext {
	#[allow(dead_code)]
	pub(super) fn new(viewport: ViewportMessageHandler, visibility_settings: OverlaysVisibilitySettings) -> Self {
		Self {
			internal: Arc::new(Mutex::new(OverlayContextInternal::new(viewport, visibility_settings))),
			viewport,
			visibility_settings,
		}
	}

	pub fn take_scene(self) -> Scene {
		let mut internal = self.internal.lock().expect("Failed to lock internal overlay context");
		std::mem::take(&mut internal.scene)
	}

	fn internal(&'_ self) -> MutexGuard<'_, OverlayContextInternal> {
		self.internal.lock().expect("Failed to lock internal overlay context")
	}

	pub fn quad(&mut self, quad: Quad, stroke_color: Option<&str>, color_fill: Option<&str>) {
		self.internal().quad(quad, stroke_color, color_fill);
	}

	pub fn draw_triangle(&mut self, base: DVec2, direction: DVec2, size: f64, color_fill: Option<&str>, color_stroke: Option<&str>) {
		self.internal().draw_triangle(base, direction, size, color_fill, color_stroke);
	}

	pub fn dashed_quad(&mut self, quad: Quad, stroke_color: Option<&str>, color_fill: Option<&str>, dash_width: Option<f64>, dash_gap_width: Option<f64>, dash_offset: Option<f64>) {
		self.internal().dashed_quad(quad, stroke_color, color_fill, dash_width, dash_gap_width, dash_offset);
	}

	pub fn polygon(&mut self, polygon: &[DVec2], stroke_color: Option<&str>, color_fill: Option<&str>) {
		self.internal().polygon(polygon, stroke_color, color_fill);
	}

	pub fn dashed_polygon(&mut self, polygon: &[DVec2], stroke_color: Option<&str>, color_fill: Option<&str>, dash_width: Option<f64>, dash_gap_width: Option<f64>, dash_offset: Option<f64>) {
		self.internal().dashed_polygon(polygon, stroke_color, color_fill, dash_width, dash_gap_width, dash_offset);
	}

	pub fn line(&mut self, start: DVec2, end: DVec2, color: Option<&str>, thickness: Option<f64>) {
		self.internal().line(start, end, color, thickness);
	}

	#[allow(clippy::too_many_arguments)]
	pub fn dashed_line(&mut self, start: DVec2, end: DVec2, color: Option<&str>, thickness: Option<f64>, dash_width: Option<f64>, dash_gap_width: Option<f64>, dash_offset: Option<f64>) {
		self.internal().dashed_line(start, end, color, thickness, dash_width, dash_gap_width, dash_offset);
	}

	pub fn hover_manipulator_handle(&mut self, position: DVec2, selected: bool) {
		self.internal().hover_manipulator_handle(position, selected);
	}

	pub fn hover_manipulator_anchor(&mut self, position: DVec2, selected: bool) {
		self.internal().hover_manipulator_anchor(position, selected);
	}

	pub fn manipulator_handle(&mut self, position: DVec2, selected: bool, color: Option<&str>) {
		self.internal().manipulator_handle(position, selected, color);
	}

	pub fn manipulator_anchor(&mut self, position: DVec2, selected: bool, color: Option<&str>) {
		self.internal().manipulator_anchor(position, selected, color);
	}

	pub fn resize_handle(&mut self, position: DVec2, rotation: f64) {
		self.internal().resize_handle(position, rotation);
	}

	pub fn skew_handles(&mut self, edge_start: DVec2, edge_end: DVec2) {
		self.internal().skew_handles(edge_start, edge_end);
	}

	pub fn square(&mut self, position: DVec2, size: Option<f64>, color_fill: Option<&str>, color_stroke: Option<&str>) {
		self.internal().square(position, size, color_fill, color_stroke);
	}

	pub fn pixel(&mut self, position: DVec2, color: Option<&str>) {
		self.internal().pixel(position, color);
	}

	pub fn circle(&mut self, position: DVec2, radius: f64, color_fill: Option<&str>, color_stroke: Option<&str>) {
		self.internal().circle(position, radius, color_fill, color_stroke);
	}

	#[allow(clippy::too_many_arguments)]
	pub fn dashed_ellipse(
		&mut self,
		center: DVec2,
		radius_x: f64,
		radius_y: f64,
		rotation: Option<f64>,
		start_angle: Option<f64>,
		end_angle: Option<f64>,
		counterclockwise: Option<bool>,
		color_fill: Option<&str>,
		color_stroke: Option<&str>,
		dash_width: Option<f64>,
		dash_gap_width: Option<f64>,
		dash_offset: Option<f64>,
	) {
		self.internal().dashed_ellipse(
			center,
			radius_x,
			radius_y,
			rotation,
			start_angle,
			end_angle,
			counterclockwise,
			color_fill,
			color_stroke,
			dash_width,
			dash_gap_width,
			dash_offset,
		);
	}

	pub fn draw_arc(&mut self, center: DVec2, radius: f64, start_from: f64, end_at: f64) {
		self.internal().draw_arc(center, radius, start_from, end_at);
	}

	pub fn draw_arc_gizmo_angle(&mut self, pivot: DVec2, bold_radius: f64, arc_radius: f64, offset_angle: f64, angle: f64) {
		self.internal().draw_arc_gizmo_angle(pivot, bold_radius, arc_radius, offset_angle, angle);
	}

	pub fn draw_angle(&mut self, pivot: DVec2, radius: f64, arc_radius: f64, offset_angle: f64, angle: f64) {
		self.internal().draw_angle(pivot, radius, arc_radius, offset_angle, angle);
	}

	pub fn draw_scale(&mut self, start: DVec2, scale: f64, radius: f64, text: &str) {
		self.internal().draw_scale(start, scale, radius, text);
	}

	pub fn compass_rose(&mut self, compass_center: DVec2, angle: f64, show_compass_with_hover_ring: Option<bool>) {
		self.internal().compass_rose(compass_center, angle, show_compass_with_hover_ring);
	}

	pub fn pivot(&mut self, position: DVec2, angle: f64) {
		self.internal().pivot(position, angle);
	}

	pub fn dowel_pin(&mut self, position: DVec2, angle: f64, color: Option<&str>) {
		self.internal().dowel_pin(position, angle, color);
	}

	#[allow(clippy::too_many_arguments)]
	pub fn arc_sweep_angle(&mut self, offset_angle: f64, angle: f64, end_point_position: DVec2, bold_radius: f64, pivot: DVec2, text: &str, transform: DAffine2) {
		self.internal().arc_sweep_angle(offset_angle, angle, end_point_position, bold_radius, pivot, text, transform);
	}

	/// Used by the Pen and Path tools to outline the path of the shape.
	pub fn outline_vector(&mut self, vector: &Vector, transform: DAffine2) {
		self.internal().outline_vector(vector, transform);
	}

	/// Used by the Pen tool in order to show how the bezier curve would look like.
	pub fn outline_bezier(&mut self, bezier: PathSeg, transform: DAffine2) {
		self.internal().outline_bezier(bezier, transform);
	}

	/// Used by the path tool segment mode in order to show the selected segments.
	pub fn outline_select_bezier(&mut self, bezier: PathSeg, transform: DAffine2) {
		self.internal().outline_select_bezier(bezier, transform);
	}

	pub fn outline_overlay_bezier(&mut self, bezier: PathSeg, transform: DAffine2) {
		self.internal().outline_overlay_bezier(bezier, transform);
	}

	/// Used by the Select tool to outline a path or a free point when selected or hovered.
	pub fn outline(&mut self, target_types: impl Iterator<Item = impl Borrow<ClickTargetType>>, transform: DAffine2, color: Option<&str>) {
		self.internal().outline(target_types, transform, color);
	}

	/// Fills the area inside the path. Assumes `color` is in gamma space.
	/// Used by the Pen tool to show the path being closed.
	pub fn fill_path(&mut self, subpaths: impl Iterator<Item = impl Borrow<Subpath<PointId>>>, transform: DAffine2, color: &str) {
		self.internal().fill_path(subpaths, transform, color);
	}

	/// Fills the area inside the path with a pattern. Assumes `color` is in gamma space.
	/// Used by the fill tool to show the area to be filled.
	pub fn fill_path_pattern(&mut self, subpaths: impl Iterator<Item = impl Borrow<Subpath<PointId>>>, transform: DAffine2, color: &Color) {
		self.internal().fill_path_pattern(subpaths, transform, color);
	}

	pub fn get_width(&self, text: &str) -> f64 {
		self.internal().get_width(text)
	}

	pub fn text(&self, text: &str, font_color: &str, background_color: Option<&str>, transform: DAffine2, padding: f64, pivot: [Pivot; 2]) {
		let mut internal = self.internal();
		internal.text(text, font_color, background_color, transform, padding, pivot);
	}

	pub fn translation_box(&mut self, translation: DVec2, quad: Quad, typed_string: Option<String>) {
		self.internal().translation_box(translation, quad, typed_string);
	}
}

pub enum Pivot {
	Start,
	Middle,
	End,
}

pub enum DrawHandles {
	All,
	SelectedAnchors(HashMap<LayerNodeIdentifier, Vec<SegmentId>>),
	FrontierHandles(HashMap<LayerNodeIdentifier, HashMap<SegmentId, Vec<PointId>>>),
	None,
}

pub(super) struct OverlayContextInternal {
	scene: Scene,
	viewport: ViewportMessageHandler,
	visibility_settings: OverlaysVisibilitySettings,
}

impl Default for OverlayContextInternal {
	fn default() -> Self {
		Self::new(ViewportMessageHandler::default(), OverlaysVisibilitySettings::default())
	}
}

impl OverlayContextInternal {
	pub(super) fn new(viewport: ViewportMessageHandler, visibility_settings: OverlaysVisibilitySettings) -> Self {
		Self {
			scene: Scene::new(),
			viewport,
			visibility_settings,
		}
	}

	fn parse_color(color: &str) -> peniko::Color {
		let hex = color.trim_start_matches('#');
		let r = u8::from_str_radix(&hex[0..2], 16).unwrap_or(0);
		let g = u8::from_str_radix(&hex[2..4], 16).unwrap_or(0);
		let b = u8::from_str_radix(&hex[4..6], 16).unwrap_or(0);
		let a = if hex.len() >= 8 { u8::from_str_radix(&hex[6..8], 16).unwrap_or(255) } else { 255 };
		peniko::Color::from_rgba8(r, g, b, a)
	}

	fn quad(&mut self, quad: Quad, stroke_color: Option<&str>, color_fill: Option<&str>) {
		self.dashed_polygon(&quad.0, stroke_color, color_fill, None, None, None);
	}

	fn draw_triangle(&mut self, base: DVec2, direction: DVec2, size: f64, color_fill: Option<&str>, color_stroke: Option<&str>) {
		let color_fill = color_fill.unwrap_or(COLOR_OVERLAY_WHITE);
		let color_stroke = color_stroke.unwrap_or(COLOR_OVERLAY_BLUE);
		let normal = direction.perp();
		let top = base + direction * size;
		let edge1 = base + normal * size / 2.;
		let edge2 = base - normal * size / 2.;

		let transform = self.get_transform();

		let mut path = BezPath::new();
		path.move_to(kurbo::Point::new(top.x, top.y));
		path.line_to(kurbo::Point::new(edge1.x, edge1.y));
		path.line_to(kurbo::Point::new(edge2.x, edge2.y));
		path.close_path();

		self.scene.fill(peniko::Fill::NonZero, transform, Self::parse_color(color_fill), None, &path);

		self.scene.stroke(&kurbo::Stroke::new(1.), transform, Self::parse_color(color_stroke), None, &path);
	}

	fn dashed_quad(&mut self, quad: Quad, stroke_color: Option<&str>, color_fill: Option<&str>, dash_width: Option<f64>, dash_gap_width: Option<f64>, dash_offset: Option<f64>) {
		self.dashed_polygon(&quad.0, stroke_color, color_fill, dash_width, dash_gap_width, dash_offset);
	}

	fn polygon(&mut self, polygon: &[DVec2], stroke_color: Option<&str>, color_fill: Option<&str>) {
		self.dashed_polygon(polygon, stroke_color, color_fill, None, None, None);
	}

	fn dashed_polygon(&mut self, polygon: &[DVec2], stroke_color: Option<&str>, color_fill: Option<&str>, dash_width: Option<f64>, dash_gap_width: Option<f64>, dash_offset: Option<f64>) {
		if polygon.len() < 2 {
			return;
		}

		let transform = self.get_transform();

		let mut path = BezPath::new();
		if let Some(first) = polygon.last() {
			path.move_to(kurbo::Point::new(first.x.round() - 0.5, first.y.round() - 0.5));
		}

		for point in polygon {
			path.line_to(kurbo::Point::new(point.x.round() - 0.5, point.y.round() - 0.5));
		}
		path.close_path();

		if let Some(color_fill) = color_fill {
			self.scene.fill(peniko::Fill::NonZero, transform, Self::parse_color(color_fill), None, &path);
		}

		let stroke_color = stroke_color.unwrap_or(COLOR_OVERLAY_BLUE);
		let mut stroke = kurbo::Stroke::new(1.);

		if let Some(dash_width) = dash_width {
			let dash_gap = dash_gap_width.unwrap_or(1.);
			stroke = stroke.with_dashes(dash_offset.unwrap_or(0.), [dash_width, dash_gap]);
		}

		self.scene.stroke(&stroke, transform, Self::parse_color(stroke_color), None, &path);
	}

	fn line(&mut self, start: DVec2, end: DVec2, color: Option<&str>, thickness: Option<f64>) {
		self.dashed_line(start, end, color, thickness, None, None, None)
	}

	#[allow(clippy::too_many_arguments)]
	fn dashed_line(&mut self, start: DVec2, end: DVec2, color: Option<&str>, thickness: Option<f64>, dash_width: Option<f64>, dash_gap_width: Option<f64>, dash_offset: Option<f64>) {
		let transform = self.get_transform();

		let start = start.round() - DVec2::splat(0.5);
		let end = end.round() - DVec2::splat(0.5);

		let mut path = BezPath::new();
		path.move_to(kurbo::Point::new(start.x, start.y));
		path.line_to(kurbo::Point::new(end.x, end.y));

		let mut stroke = kurbo::Stroke::new(thickness.unwrap_or(1.));

		if let Some(dash_width) = dash_width {
			let dash_gap = dash_gap_width.unwrap_or(1.);
			stroke = stroke.with_dashes(dash_offset.unwrap_or(0.), [dash_width, dash_gap]);
		}

		self.scene.stroke(&stroke, transform, Self::parse_color(color.unwrap_or(COLOR_OVERLAY_BLUE)), None, &path);
	}

	fn manipulator_handle(&mut self, position: DVec2, selected: bool, color: Option<&str>) {
		let transform = self.get_transform();
		let position = position.round() - DVec2::splat(0.5);

		let circle = kurbo::Circle::new((position.x, position.y), MANIPULATOR_GROUP_MARKER_SIZE / 2.);

		let fill = if selected { COLOR_OVERLAY_BLUE } else { COLOR_OVERLAY_WHITE };
		self.scene.fill(peniko::Fill::NonZero, transform, Self::parse_color(fill), None, &circle);

		self.scene
			.stroke(&kurbo::Stroke::new(1.), transform, Self::parse_color(color.unwrap_or(COLOR_OVERLAY_BLUE)), None, &circle);
	}

	fn hover_manipulator_handle(&mut self, position: DVec2, selected: bool) {
		let transform = self.get_transform();

		let position = position.round() - DVec2::splat(0.5);

		let circle = kurbo::Circle::new((position.x, position.y), (MANIPULATOR_GROUP_MARKER_SIZE + 2.) / 2.);

		let fill = COLOR_OVERLAY_BLUE_50;
		self.scene.fill(peniko::Fill::NonZero, transform, Self::parse_color(fill), None, &circle);
		self.scene.stroke(&kurbo::Stroke::new(1.), transform, Self::parse_color(COLOR_OVERLAY_BLUE_50), None, &circle);

		let inner_circle = kurbo::Circle::new((position.x, position.y), MANIPULATOR_GROUP_MARKER_SIZE / 2.);

		let color_fill = if selected { COLOR_OVERLAY_BLUE } else { COLOR_OVERLAY_WHITE };
		self.scene.fill(peniko::Fill::NonZero, transform, Self::parse_color(color_fill), None, &circle);
		self.scene.stroke(&kurbo::Stroke::new(1.), transform, Self::parse_color(COLOR_OVERLAY_BLUE), None, &inner_circle);
	}

	fn manipulator_anchor(&mut self, position: DVec2, selected: bool, color: Option<&str>) {
		let color_stroke = color.unwrap_or(COLOR_OVERLAY_BLUE);
		let color_fill = if selected { color_stroke } else { COLOR_OVERLAY_WHITE };
		self.square(position, None, Some(color_fill), Some(color_stroke));
	}

	fn hover_manipulator_anchor(&mut self, position: DVec2, selected: bool) {
		self.square(position, Some(MANIPULATOR_GROUP_MARKER_SIZE + 2.), Some(COLOR_OVERLAY_BLUE_50), Some(COLOR_OVERLAY_BLUE_50));
		let color_fill = if selected { COLOR_OVERLAY_BLUE } else { COLOR_OVERLAY_WHITE };
		self.square(position, None, Some(color_fill), Some(COLOR_OVERLAY_BLUE));
	}

	fn resize_handle(&mut self, position: DVec2, rotation: f64) {
		let quad = DAffine2::from_angle_translation(rotation, position) * Quad::from_box([DVec2::splat(-RESIZE_HANDLE_SIZE / 2.), DVec2::splat(RESIZE_HANDLE_SIZE / 2.)]);
		self.quad(quad, None, Some(COLOR_OVERLAY_WHITE));
	}

	fn skew_handles(&mut self, edge_start: DVec2, edge_end: DVec2) {
		let edge_dir = (edge_end - edge_start).normalize();
		let mid = edge_end.midpoint(edge_start);

		for edge in [edge_dir, -edge_dir] {
			self.draw_triangle(mid + edge * 3. + SKEW_TRIANGLE_OFFSET, edge, SKEW_TRIANGLE_SIZE, None, None);
		}
	}

	fn get_transform(&self) -> kurbo::Affine {
		kurbo::Affine::scale(self.viewport.scale())
	}

	fn square(&mut self, position: DVec2, size: Option<f64>, color_fill: Option<&str>, color_stroke: Option<&str>) {
		let size = size.unwrap_or(MANIPULATOR_GROUP_MARKER_SIZE);
		let color_fill = color_fill.unwrap_or(COLOR_OVERLAY_WHITE);
		let color_stroke = color_stroke.unwrap_or(COLOR_OVERLAY_BLUE);

		let position = position.round() - DVec2::splat(0.5);
		let corner = position - DVec2::splat(size) / 2.;

		let transform = self.get_transform();
		let rect = kurbo::Rect::new(corner.x, corner.y, corner.x + size, corner.y + size);

		self.scene.fill(peniko::Fill::NonZero, transform, Self::parse_color(color_fill), None, &rect);

		self.scene.stroke(&kurbo::Stroke::new(1.), transform, Self::parse_color(color_stroke), None, &rect);
	}

	fn pixel(&mut self, position: DVec2, color: Option<&str>) {
		let size = 1.;
		let color_fill = color.unwrap_or(COLOR_OVERLAY_WHITE);

		let position = position.round() - DVec2::splat(0.5);
		let corner = position - DVec2::splat(size) / 2.;

		let transform = self.get_transform();
		let rect = kurbo::Rect::new(corner.x, corner.y, corner.x + size, corner.y + size);

		self.scene.fill(peniko::Fill::NonZero, transform, Self::parse_color(color_fill), None, &rect);
	}

	fn circle(&mut self, position: DVec2, radius: f64, color_fill: Option<&str>, color_stroke: Option<&str>) {
		let color_fill = color_fill.unwrap_or(COLOR_OVERLAY_WHITE);
		let color_stroke = color_stroke.unwrap_or(COLOR_OVERLAY_BLUE);
		let position = position.round();

		let transform = self.get_transform();
		let circle = kurbo::Circle::new((position.x, position.y), radius);

		self.scene.fill(peniko::Fill::NonZero, transform, Self::parse_color(color_fill), None, &circle);

		self.scene.stroke(&kurbo::Stroke::new(1.), transform, Self::parse_color(color_stroke), None, &circle);
	}

	#[allow(clippy::too_many_arguments)]
	fn dashed_ellipse(
		&mut self,
		_center: DVec2,
		_radius_x: f64,
		_radius_y: f64,
		_rotation: Option<f64>,
		_start_angle: Option<f64>,
		_end_angle: Option<f64>,
		_counterclockwise: Option<bool>,
		_color_fill: Option<&str>,
		_color_stroke: Option<&str>,
		_dash_width: Option<f64>,
		_dash_gap_width: Option<f64>,
		_dash_offset: Option<f64>,
	) {
	}

	fn draw_arc(&mut self, center: DVec2, radius: f64, start_from: f64, end_at: f64) {
		let segments = ((end_at - start_from).abs() / (std::f64::consts::PI / 4.)).ceil() as usize;
		let step = (end_at - start_from) / segments as f64;
		let half_step = step / 2.;
		let factor = 4. / 3. * half_step.sin() / (1. + half_step.cos());

		let mut path = BezPath::new();

		for i in 0..segments {
			let start_angle = start_from + step * i as f64;
			let end_angle = start_angle + step;
			let start_vec = DVec2::from_angle(start_angle);
			let end_vec = DVec2::from_angle(end_angle);

			let start = center + radius * start_vec;
			let end = center + radius * end_vec;

			let handle_start = start + start_vec.perp() * radius * factor;
			let handle_end = end - end_vec.perp() * radius * factor;

			if i == 0 {
				path.move_to(kurbo::Point::new(start.x, start.y));
			}

			path.curve_to(
				kurbo::Point::new(handle_start.x, handle_start.y),
				kurbo::Point::new(handle_end.x, handle_end.y),
				kurbo::Point::new(end.x, end.y),
			);
		}

		self.scene.stroke(&kurbo::Stroke::new(1.), self.get_transform(), Self::parse_color(COLOR_OVERLAY_BLUE), None, &path);
	}

	fn draw_arc_gizmo_angle(&mut self, pivot: DVec2, bold_radius: f64, arc_radius: f64, offset_angle: f64, angle: f64) {
		let end_point1 = pivot + bold_radius * DVec2::from_angle(angle + offset_angle);
		self.line(pivot, end_point1, None, None);
		self.draw_arc(pivot, arc_radius, offset_angle, (angle) % TAU + offset_angle);
	}

	fn draw_angle(&mut self, pivot: DVec2, radius: f64, arc_radius: f64, offset_angle: f64, angle: f64) {
		let end_point1 = pivot + radius * DVec2::from_angle(angle + offset_angle);
		let end_point2 = pivot + radius * DVec2::from_angle(offset_angle);
		self.line(pivot, end_point1, None, None);
		self.dashed_line(pivot, end_point2, None, None, Some(2.), Some(2.), Some(0.5));
		self.draw_arc(pivot, arc_radius, offset_angle, (angle) % TAU + offset_angle);
	}

	fn draw_scale(&mut self, start: DVec2, scale: f64, radius: f64, text: &str) {
		let sign = scale.signum();
		let mut fill_color = Color::from_rgb_str(COLOR_OVERLAY_WHITE.strip_prefix('#').unwrap()).unwrap().with_alpha(0.05).to_rgba_hex_srgb();
		fill_color.insert(0, '#');
		let fill_color = Some(fill_color.as_str());
		self.line(start + DVec2::X * radius * sign, start + DVec2::X * radius * scale.abs(), None, None);
		self.circle(start, radius, fill_color, None);
		self.circle(start, radius * scale.abs(), fill_color, None);
		self.text(
			text,
			COLOR_OVERLAY_BLUE,
			None,
			DAffine2::from_translation(start + sign * DVec2::X * radius * (1. + scale.abs()) / 2.),
			2.,
			[Pivot::Middle, Pivot::End],
		)
	}

	fn compass_rose(&mut self, compass_center: DVec2, angle: f64, show_compass_with_hover_ring: Option<bool>) {
		let hover_ring_outer_radius: f64 = COMPASS_ROSE_HOVER_RING_DIAMETER / 2.;
		let main_ring_outer_radius: f64 = COMPASS_ROSE_MAIN_RING_DIAMETER / 2.;
		let main_ring_inner_radius: f64 = COMPASS_ROSE_RING_INNER_DIAMETER / 2.;
		let arrow_radius: f64 = COMPASS_ROSE_ARROW_SIZE / 2.;
		let hover_ring_stroke_width: f64 = hover_ring_outer_radius - main_ring_inner_radius;
		let hover_ring_centerline_radius: f64 = (hover_ring_outer_radius + main_ring_inner_radius) / 2.;
		let main_ring_stroke_width: f64 = main_ring_outer_radius - main_ring_inner_radius;
		let main_ring_centerline_radius: f64 = (main_ring_outer_radius + main_ring_inner_radius) / 2.;

		let Some(show_hover_ring) = show_compass_with_hover_ring else { return };

		let transform = self.get_transform();
		let center = compass_center.round() - DVec2::splat(0.5);

		// Hover ring
		if show_hover_ring {
			let mut fill_color = Color::from_rgb_str(COLOR_OVERLAY_BLUE.strip_prefix('#').unwrap()).unwrap().with_alpha(0.5).to_rgba_hex_srgb();
			fill_color.insert(0, '#');

			let circle = kurbo::Circle::new((center.x, center.y), hover_ring_centerline_radius);
			self.scene
				.stroke(&kurbo::Stroke::new(hover_ring_stroke_width), transform, Self::parse_color(&fill_color), None, &circle);
		}

		// Arrows
		for i in 0..4 {
			let direction = DVec2::from_angle(i as f64 * FRAC_PI_2 + angle);
			let color = if i % 2 == 0 { COLOR_OVERLAY_RED } else { COLOR_OVERLAY_GREEN };

			let tip = center + direction * hover_ring_outer_radius;
			let base = center + direction * (main_ring_inner_radius + main_ring_outer_radius) / 2.;

			let r = (arrow_radius.powi(2) + main_ring_inner_radius.powi(2)).sqrt();
			let (cos, sin) = (main_ring_inner_radius / r, arrow_radius / r);
			let side1 = center + r * DVec2::new(cos * direction.x - sin * direction.y, sin * direction.x + direction.y * cos);
			let side2 = center + r * DVec2::new(cos * direction.x + sin * direction.y, -sin * direction.x + direction.y * cos);

			let mut path = BezPath::new();
			path.move_to(kurbo::Point::new(tip.x, tip.y));
			path.line_to(kurbo::Point::new(side1.x, side1.y));
			path.line_to(kurbo::Point::new(base.x, base.y));
			path.line_to(kurbo::Point::new(side2.x, side2.y));
			path.close_path();

			let color_parsed = Self::parse_color(color);
			self.scene.fill(peniko::Fill::NonZero, transform, color_parsed, None, &path);
			self.scene.stroke(&kurbo::Stroke::new(0.01), transform, color_parsed, None, &path);
		}

		// Main ring
		let circle = kurbo::Circle::new((center.x, center.y), main_ring_centerline_radius);
		self.scene
			.stroke(&kurbo::Stroke::new(main_ring_stroke_width), transform, Self::parse_color(COLOR_OVERLAY_BLUE), None, &circle);
	}

	fn pivot(&mut self, position: DVec2, angle: f64) {
		let uv = DVec2::from_angle(angle);
		let (x, y) = (position.round() - DVec2::splat(0.5)).into();

		let transform = self.get_transform();

		// Circle
		let circle = kurbo::Circle::new((x, y), PIVOT_DIAMETER / 2.);
		self.scene.fill(peniko::Fill::NonZero, transform, Self::parse_color(COLOR_OVERLAY_YELLOW), None, &circle);

		// Crosshair
		let crosshair_radius: f64 = (PIVOT_CROSSHAIR_LENGTH - PIVOT_CROSSHAIR_THICKNESS) / 2.;

		let mut stroke = kurbo::Stroke::new(PIVOT_CROSSHAIR_THICKNESS);
		stroke = stroke.with_caps(kurbo::Cap::Round);

		// Horizontal line
		let mut path = BezPath::new();
		path.move_to(kurbo::Point::new(x + crosshair_radius * uv.x, y + crosshair_radius * uv.y));
		path.line_to(kurbo::Point::new(x - crosshair_radius * uv.x, y - crosshair_radius * uv.y));

		self.scene.stroke(&stroke, transform, Self::parse_color(COLOR_OVERLAY_YELLOW), None, &path);

		// Vertical line
		let mut path = BezPath::new();
		path.move_to(kurbo::Point::new(x - crosshair_radius * uv.y, y + crosshair_radius * uv.x));
		path.line_to(kurbo::Point::new(x + crosshair_radius * uv.y, y - crosshair_radius * uv.x));

		self.scene.stroke(&stroke, transform, Self::parse_color(COLOR_OVERLAY_YELLOW), None, &path);
	}

	fn dowel_pin(&mut self, position: DVec2, angle: f64, color: Option<&str>) {
		let (x, y) = (position.round() - DVec2::splat(0.5)).into();
		let color = color.unwrap_or(COLOR_OVERLAY_YELLOW_DULL);

		let transform = self.get_transform();

		// Draw the background circle with a white fill and colored outline
		let circle = kurbo::Circle::new((x, y), DOWEL_PIN_RADIUS);
		self.scene.fill(peniko::Fill::NonZero, transform, Self::parse_color(COLOR_OVERLAY_WHITE), None, &circle);
		self.scene.stroke(&kurbo::Stroke::new(1.), transform, Self::parse_color(color), None, &circle);

		// Draw the two filled sectors using paths
		let mut path = BezPath::new();

		// Top-left sector
		path.move_to(kurbo::Point::new(x, y));
		let end_x = x + DOWEL_PIN_RADIUS * (FRAC_PI_2 + angle.cos());
		let end_y = y + DOWEL_PIN_RADIUS * (FRAC_PI_2 + angle.sin());
		path.line_to(kurbo::Point::new(end_x, end_y));
		// Draw arc manually
		let arc = kurbo::Arc::new((x, y), (DOWEL_PIN_RADIUS, DOWEL_PIN_RADIUS), FRAC_PI_2 + angle, FRAC_PI_2, 0.0);
		arc.to_cubic_beziers(0.1, |p1, p2, p| {
			path.curve_to(p1, p2, p);
		});
		path.close_path();

		// Bottom-right sector
		path.move_to(kurbo::Point::new(x, y));
		let end_x = x + DOWEL_PIN_RADIUS * (PI + FRAC_PI_2 + angle.cos());
		let end_y = y + DOWEL_PIN_RADIUS * (PI + FRAC_PI_2 + angle.sin());
		path.line_to(kurbo::Point::new(end_x, end_y));
		// Draw arc manually
		let arc = kurbo::Arc::new((x, y), (DOWEL_PIN_RADIUS, DOWEL_PIN_RADIUS), PI + FRAC_PI_2 + angle, FRAC_PI_2, 0.0);
		arc.to_cubic_beziers(0.1, |p1, p2, p| {
			path.curve_to(p1, p2, p);
		});
		path.close_path();

		self.scene.fill(peniko::Fill::NonZero, transform, Self::parse_color(color), None, &path);
	}

	#[allow(clippy::too_many_arguments)]
	fn arc_sweep_angle(&mut self, offset_angle: f64, angle: f64, end_point_position: DVec2, bold_radius: f64, pivot: DVec2, text: &str, transform: DAffine2) {
		self.manipulator_handle(end_point_position, true, None);
		self.draw_arc_gizmo_angle(pivot, bold_radius, ARC_SWEEP_GIZMO_RADIUS, offset_angle, angle.to_radians());
		self.text(text, COLOR_OVERLAY_BLUE, None, transform, 16., [Pivot::Middle, Pivot::Middle]);
	}

	/// Used by the Pen and Path tools to outline the path of the shape.
	fn outline_vector(&mut self, vector: &Vector, transform: DAffine2) {
		let vello_transform = self.get_transform();
		let mut path = BezPath::new();

		let mut last_point = None;
		for (_, bezier, start_id, end_id) in vector.segment_iter() {
			let move_to = last_point != Some(start_id);
			last_point = Some(end_id);

			self.bezier_to_path(bezier, transform, move_to, &mut path);
		}

		self.scene.stroke(&kurbo::Stroke::new(1.), vello_transform, Self::parse_color(COLOR_OVERLAY_BLUE), None, &path);
	}

	/// Used by the Pen tool in order to show how the bezier curve would look like.
	fn outline_bezier(&mut self, bezier: PathSeg, transform: DAffine2) {
		let vello_transform = self.get_transform();
		let mut path = BezPath::new();
		self.bezier_to_path(bezier, transform, true, &mut path);

		self.scene.stroke(&kurbo::Stroke::new(1.), vello_transform, Self::parse_color(COLOR_OVERLAY_BLUE), None, &path);
	}

	/// Used by the path tool segment mode in order to show the selected segments.
	fn outline_select_bezier(&mut self, bezier: PathSeg, transform: DAffine2) {
		let vello_transform = self.get_transform();
		let mut path = BezPath::new();
		self.bezier_to_path(bezier, transform, true, &mut path);

		self.scene.stroke(&kurbo::Stroke::new(4.0), vello_transform, Self::parse_color(COLOR_OVERLAY_BLUE), None, &path);
	}

	fn outline_overlay_bezier(&mut self, bezier: PathSeg, transform: DAffine2) {
		let vello_transform = self.get_transform();
		let mut path = BezPath::new();
		self.bezier_to_path(bezier, transform, true, &mut path);

		self.scene.stroke(&kurbo::Stroke::new(4.0), vello_transform, Self::parse_color(COLOR_OVERLAY_BLUE_50), None, &path);
	}

	fn bezier_to_path(&self, bezier: PathSeg, transform: DAffine2, move_to: bool, path: &mut BezPath) {
		let bezier = Affine::new(transform.to_cols_array()) * bezier;
		if move_to {
			path.move_to(bezier.start());
		}
		path.push(bezier.as_path_el());
	}

	fn push_path(&mut self, subpaths: impl Iterator<Item = impl Borrow<Subpath<PointId>>>, transform: DAffine2) -> BezPath {
		let mut path = BezPath::new();

		for subpath in subpaths {
			let subpath = subpath.borrow();
			let mut curves = subpath.iter().peekable();

			let Some(first) = curves.peek() else {
				continue;
			};

			let start_point = transform.transform_point2(point_to_dvec2(first.start()));
			path.move_to(kurbo::Point::new(start_point.x, start_point.y));

			for curve in curves {
				match curve {
					PathSeg::Line(line) => {
						let a = transform.transform_point2(point_to_dvec2(line.p1));
						let a = a.round() - DVec2::splat(0.5);
						path.line_to(kurbo::Point::new(a.x, a.y));
					}
					PathSeg::Quad(quad_bez) => {
						let a = transform.transform_point2(point_to_dvec2(quad_bez.p1));
						let b = transform.transform_point2(point_to_dvec2(quad_bez.p2));
						let a = a.round() - DVec2::splat(0.5);
						let b = b.round() - DVec2::splat(0.5);
						path.quad_to(kurbo::Point::new(a.x, a.y), kurbo::Point::new(b.x, b.y));
					}
					PathSeg::Cubic(cubic_bez) => {
						let a = transform.transform_point2(point_to_dvec2(cubic_bez.p1));
						let b = transform.transform_point2(point_to_dvec2(cubic_bez.p2));
						let c = transform.transform_point2(point_to_dvec2(cubic_bez.p3));
						let a = a.round() - DVec2::splat(0.5);
						let b = b.round() - DVec2::splat(0.5);
						let c = c.round() - DVec2::splat(0.5);
						path.curve_to(kurbo::Point::new(a.x, a.y), kurbo::Point::new(b.x, b.y), kurbo::Point::new(c.x, c.y));
					}
				}
			}

			if subpath.closed() {
				path.close_path();
			}
		}

		path
	}

	/// Used by the Select tool to outline a path or a free point when selected or hovered.
	fn outline(&mut self, target_types: impl Iterator<Item = impl Borrow<ClickTargetType>>, transform: DAffine2, color: Option<&str>) {
		let mut subpaths: Vec<subpath::Subpath<PointId>> = vec![];

		for target_type in target_types {
			match target_type.borrow() {
				ClickTargetType::FreePoint(point) => {
					self.manipulator_anchor(transform.transform_point2(point.position), false, None);
				}
				ClickTargetType::Subpath(subpath) => subpaths.push(subpath.clone()),
			}
		}

		if !subpaths.is_empty() {
			let path = self.push_path(subpaths.iter(), transform);
			let color = color.unwrap_or(COLOR_OVERLAY_BLUE);

			self.scene.stroke(&kurbo::Stroke::new(1.), self.get_transform(), Self::parse_color(color), None, &path);
		}
	}

	/// Fills the area inside the path. Assumes `color` is in gamma space.
	/// Used by the Pen tool to show the path being closed.
	fn fill_path(&mut self, subpaths: impl Iterator<Item = impl Borrow<Subpath<PointId>>>, transform: DAffine2, color: &str) {
		let path = self.push_path(subpaths, transform);

		self.scene.fill(peniko::Fill::NonZero, self.get_transform(), Self::parse_color(color), None, &path);
	}

	/// Fills the area inside the path with a pattern. Assumes `color` is in gamma space.
	/// Used by the fill tool to show the area to be filled.
	fn fill_path_pattern(&mut self, subpaths: impl Iterator<Item = impl Borrow<Subpath<PointId>>>, transform: DAffine2, color: &Color) {
		const PATTERN_WIDTH: u32 = 4;
		const PATTERN_HEIGHT: u32 = 4;

		// Create a 4x4 pixel pattern with colored pixels at (0,0) and (2,2)
		// This matches the Canvas2D checkerboard pattern
		let mut data = vec![0u8; (PATTERN_WIDTH * PATTERN_HEIGHT * 4) as usize];
		let rgba = color.to_rgba8_srgb();

		// ┌▄▄┬──┬──┬──┐
		// ├▀▀┼──┼──┼──┤
		// ├──┼──┼▄▄┼──┤
		// ├──┼──┼▀▀┼──┤
		// └──┴──┴──┴──┘
		// Set pixels at (0,0) and (2,2) to the specified color
		let pixels = [(0, 0), (2, 2)];
		for &(x, y) in &pixels {
			let index = ((y * PATTERN_WIDTH + x) * 4) as usize;
			data[index..index + 4].copy_from_slice(&rgba);
		}

<<<<<<< HEAD
		let image = peniko::Image {
			data: data.into(),
			format: peniko::ImageFormat::Rgba8,
			width: PATTERN_WIDTH,
			height: PATTERN_HEIGHT,
			x_extend: peniko::Extend::Repeat,
			y_extend: peniko::Extend::Repeat,
			alpha: 1.,
			quality: peniko::ImageQuality::default(),
=======
		let image = peniko::ImageBrush {
			image: peniko::ImageData {
				data: data.into(),
				format: peniko::ImageFormat::Rgba8,
				width: PATTERN_WIDTH,
				height: PATTERN_HEIGHT,
				alpha_type: peniko::ImageAlphaType::Alpha,
			},
			sampler: peniko::ImageSampler {
				x_extend: peniko::Extend::Repeat,
				y_extend: peniko::Extend::Repeat,
				quality: peniko::ImageQuality::default(),
				alpha: 1.0,
			},
>>>>>>> 3490111b
		};

		let path = self.push_path(subpaths, transform);
		let brush = peniko::Brush::Image(image);

		self.scene.fill(peniko::Fill::NonZero, self.get_transform(), &brush, None, &path);
	}

	fn get_width(&mut self, text: &str) -> f64 {
		// Use the actual text-to-path system to get precise text width
		const FONT_SIZE: f64 = 12.0;

		let typesetting = TypesettingConfig {
			font_size: FONT_SIZE,
			line_height_ratio: 1.2,
			character_spacing: 0.0,
			max_width: None,
			max_height: None,
			tilt: 0.0,
			align: TextAlign::Left,
		};

		// Load Source Sans Pro font data
		// TODO: Grab this from the node_modules folder (either with `include_bytes!` or ideally at runtime) instead of checking the font file into the repo.
		// TODO: And maybe use the WOFF2 version (if it's supported) for its smaller, compressed file size.
		let font = Font::new("Source Sans Pro".to_string(), "Regular".to_string());
		let mut text_context = GLOBAL_TEXT_CONTEXT.lock().expect("Failed to lock global text context");
		let bounds = text_context.bounding_box(text, &font, &GLOBAL_FONT_CACHE, typesetting, false);
		bounds.x
	}

	fn text(&mut self, text: &str, font_color: &str, background_color: Option<&str>, transform: DAffine2, padding: f64, pivot: [Pivot; 2]) {
		// Use the proper text-to-path system for accurate text rendering
		const FONT_SIZE: f64 = 12.0;

		// Create typesetting configuration
		let typesetting = TypesettingConfig {
			font_size: FONT_SIZE,
			line_height_ratio: 1.2,
			character_spacing: 0.0,
			max_width: None,
			max_height: None,
			tilt: 0.0,
			align: TextAlign::Left, // We'll handle alignment manually via pivot
		};

		// Load Source Sans Pro font data
		// TODO: Grab this from the node_modules folder (either with `include_bytes!` or ideally at runtime) instead of checking the font file into the repo.
		// TODO: And maybe use the WOFF2 version (if it's supported) for its smaller, compressed file size.
		let font = Font::new("Source Sans Pro".to_string(), "Regular".to_string());

		// Get text dimensions directly from layout
		let mut text_context = GLOBAL_TEXT_CONTEXT.lock().expect("Failed to lock global text context");
		let text_size = text_context.bounding_box(text, &font, &GLOBAL_FONT_CACHE, typesetting, false);
		let text_width = text_size.x;
		let text_height = text_size.y;
		// Create a rect from the size (assuming text starts at origin)
		let text_bounds = kurbo::Rect::new(0.0, 0.0, text_width, text_height);

		// Convert text to vector paths for rendering
		let text_table = text_context.to_path(text, &font, &GLOBAL_FONT_CACHE, typesetting, false);

		// Calculate position based on pivot
		let mut position = DVec2::ZERO;
		match pivot[0] {
			Pivot::Start => position.x = padding,
			Pivot::Middle => position.x = -text_width / 2.0,
			Pivot::End => position.x = -padding - text_width,
		}
		match pivot[1] {
			Pivot::Start => position.y = padding,
			Pivot::Middle => position.y -= text_height * 0.5,
			Pivot::End => position.y = -padding - text_height,
		}

		let text_transform = transform * DAffine2::from_translation(position);
		let device_transform = self.get_transform();
		let combined_transform = kurbo::Affine::new(text_transform.to_cols_array());
		let vello_transform = device_transform * combined_transform;

		// Draw background if specified
		if let Some(bg_color) = background_color {
			let bg_rect = kurbo::Rect::new(
				text_bounds.min_x() - padding,
				text_bounds.min_y() - padding,
				text_bounds.max_x() + padding,
				text_bounds.max_y() + padding,
			);
			self.scene.fill(peniko::Fill::NonZero, vello_transform, Self::parse_color(bg_color), None, &bg_rect);
		}

		// Render the actual text paths
		self.render_text_paths(&text_table, font_color, vello_transform);
	}

	// Render text paths to the vello scene using existing infrastructure
	fn render_text_paths(&mut self, text_table: &Table<Vector>, font_color: &str, base_transform: kurbo::Affine) {
		let color = Self::parse_color(font_color);

		for row in text_table.iter() {
			// Use the existing bezier_to_path infrastructure to convert Vector to BezPath
			let mut path = BezPath::new();
			let mut last_point = None;

			for (_, bezier, start_id, end_id) in row.element.segment_iter() {
				let move_to = last_point != Some(start_id);
				last_point = Some(end_id);

				self.bezier_to_path(bezier, *row.transform, move_to, &mut path);
			}

			// Render the path
			self.scene.fill(peniko::Fill::NonZero, base_transform, color, None, &path);
		}
	}

	fn translation_box(&mut self, translation: DVec2, quad: Quad, typed_string: Option<String>) {
		if translation.x.abs() > 1e-3 {
			self.dashed_line(quad.top_left(), quad.top_right(), None, None, Some(2.), Some(2.), Some(0.5));

			let width = match typed_string {
				Some(ref typed_string) => typed_string,
				None => &format!("{:.2}", translation.x).trim_end_matches('0').trim_end_matches('.').to_string(),
			};
			let x_transform = DAffine2::from_translation((quad.top_left() + quad.top_right()) / 2.);
			self.text(width, COLOR_OVERLAY_BLUE, None, x_transform, 4., [Pivot::Middle, Pivot::End]);
		}

		if translation.y.abs() > 1e-3 {
			self.dashed_line(quad.top_left(), quad.bottom_left(), None, None, Some(2.), Some(2.), Some(0.5));

			let height = match typed_string {
				Some(ref typed_string) => typed_string,
				None => &format!("{:.2}", translation.y).trim_end_matches('0').trim_end_matches('.').to_string(),
			};
			let y_transform = DAffine2::from_translation((quad.top_left() + quad.bottom_left()) / 2.);
			let height_pivot = if translation.x > -1e-3 { Pivot::Start } else { Pivot::End };
			self.text(height, COLOR_OVERLAY_BLUE, None, y_transform, 3., [height_pivot, Pivot::Middle]);
		}

		if translation.x.abs() > 1e-3 && translation.y.abs() > 1e-3 {
			self.line(quad.top_right(), quad.bottom_right(), None, None);
			self.line(quad.bottom_left(), quad.bottom_right(), None, None);
		}
	}
}<|MERGE_RESOLUTION|>--- conflicted
+++ resolved
@@ -1012,17 +1012,6 @@
 			data[index..index + 4].copy_from_slice(&rgba);
 		}
 
-<<<<<<< HEAD
-		let image = peniko::Image {
-			data: data.into(),
-			format: peniko::ImageFormat::Rgba8,
-			width: PATTERN_WIDTH,
-			height: PATTERN_HEIGHT,
-			x_extend: peniko::Extend::Repeat,
-			y_extend: peniko::Extend::Repeat,
-			alpha: 1.,
-			quality: peniko::ImageQuality::default(),
-=======
 		let image = peniko::ImageBrush {
 			image: peniko::ImageData {
 				data: data.into(),
@@ -1035,9 +1024,8 @@
 				x_extend: peniko::Extend::Repeat,
 				y_extend: peniko::Extend::Repeat,
 				quality: peniko::ImageQuality::default(),
-				alpha: 1.0,
+				alpha: 1.,
 			},
->>>>>>> 3490111b
 		};
 
 		let path = self.push_path(subpaths, transform);

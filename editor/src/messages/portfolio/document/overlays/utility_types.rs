use super::utility_functions::overlay_canvas_context;
use crate::consts::{
	COLOR_OVERLAY_BLUE, COLOR_OVERLAY_GREEN, COLOR_OVERLAY_RED, COLOR_OVERLAY_WHITE, COLOR_OVERLAY_YELLOW, COMPASS_ROSE_ARROW_SIZE, COMPASS_ROSE_HOVER_RING_DIAMETER, COMPASS_ROSE_MAIN_RING_DIAMETER,
	COMPASS_ROSE_RING_INNER_DIAMETER, MANIPULATOR_GROUP_MARKER_SIZE, PIVOT_CROSSHAIR_LENGTH, PIVOT_CROSSHAIR_THICKNESS, PIVOT_DIAMETER,
};
use crate::messages::prelude::Message;
use bezier_rs::{Bezier, Subpath};
use core::borrow::Borrow;
use core::f64::consts::{FRAC_PI_2, TAU};
use glam::{DAffine2, DVec2};
<<<<<<< HEAD
use graphene_core::Color;
use graphene_core::renderer::Quad;
use graphene_std::renderer::ClickTargetType;
use graphene_std::transform::Transform;
use graphene_std::vector::style::Stroke;
=======
use graphene_std::Color;
use graphene_std::renderer::ClickTargetType;
use graphene_std::renderer::Quad;
>>>>>>> 34dced38
use graphene_std::vector::{PointId, SegmentId, VectorData};
use std::collections::HashMap;
use wasm_bindgen::{JsCast, JsValue};
use web_sys::{OffscreenCanvas, OffscreenCanvasRenderingContext2d};

pub type OverlayProvider = fn(OverlayContext) -> Message;

pub fn empty_provider() -> OverlayProvider {
	|_| Message::NoOp
}

// Types of overlays used by DocumentMessage to enable/disable select group of overlays in the frontend
#[derive(PartialEq, Clone, Debug, serde::Serialize, serde::Deserialize, specta::Type)]
pub enum OverlaysType {
	// =======
	// General
	// =======
	ArtboardName,
	TransformMeasurement,
	// ===========
	// Select Tool
	// ===========
	QuickMeasurement,
	TransformCage,
	CompassRose,
	Pivot,
	HoverOutline,
	SelectionOutline,
	// ================
	// Pen & Path Tools
	// ================
	Path,
	Anchors,
	Handles,
	// =========
	// Fill Tool
	// =========
	FillableIndicator,
}

#[derive(PartialEq, Copy, Clone, Debug, serde::Serialize, serde::Deserialize, specta::Type)]
#[serde(default = "OverlaysVisibilitySettings::default")]
pub struct OverlaysVisibilitySettings {
	pub all: bool,
	pub artboard_name: bool,
	pub transform_measurement: bool,
	pub quick_measurement: bool,
	pub transform_cage: bool,
	pub compass_rose: bool,
	pub pivot: bool,
	pub hover_outline: bool,
	pub selection_outline: bool,
	pub path: bool,
	pub anchors: bool,
	pub handles: bool,
	pub fillable_indicator: bool,
}

impl Default for OverlaysVisibilitySettings {
	fn default() -> Self {
		Self {
			all: true,
			artboard_name: true,
			compass_rose: true,
			quick_measurement: true,
			transform_measurement: true,
			transform_cage: true,
			hover_outline: true,
			selection_outline: true,
			pivot: true,
			path: true,
			anchors: true,
			handles: true,
			fillable_indicator: true,
		}
	}
}

impl OverlaysVisibilitySettings {
	pub fn all(&self) -> bool {
		self.all
	}

	pub fn artboard_name(&self) -> bool {
		self.all && self.artboard_name
	}

	pub fn compass_rose(&self) -> bool {
		self.all && self.compass_rose
	}

	pub fn quick_measurement(&self) -> bool {
		self.all && self.quick_measurement
	}

	pub fn transform_measurement(&self) -> bool {
		self.all && self.transform_measurement
	}

	pub fn transform_cage(&self) -> bool {
		self.all && self.transform_cage
	}

	pub fn hover_outline(&self) -> bool {
		self.all && self.hover_outline
	}

	pub fn selection_outline(&self) -> bool {
		self.all && self.selection_outline
	}

	pub fn pivot(&self) -> bool {
		self.all && self.pivot
	}

	pub fn path(&self) -> bool {
		self.all && self.path
	}

	pub fn anchors(&self) -> bool {
		self.all && self.anchors
	}

	pub fn handles(&self) -> bool {
		self.all && self.anchors && self.handles
	}

	pub fn fillable_indicator(&self) -> bool {
		self.all && self.fillable_indicator
	}
}

#[derive(PartialEq, Clone, Debug, serde::Serialize, serde::Deserialize, specta::Type)]
pub struct OverlayContext {
	// Serde functionality isn't used but is required by the message system macros
	#[serde(skip, default = "overlay_canvas_context")]
	#[specta(skip)]
	pub render_context: web_sys::CanvasRenderingContext2d,
	pub size: DVec2,
	// The device pixel ratio is a property provided by the browser window and is the CSS pixel size divided by the physical monitor's pixel size.
	// It allows better pixel density of visualizations on high-DPI displays where the OS display scaling is not 100%, or where the browser is zoomed.
	pub device_pixel_ratio: f64,
	pub visibility_settings: OverlaysVisibilitySettings,
}
// Message hashing isn't used but is required by the message system macros
impl core::hash::Hash for OverlayContext {
	fn hash<H: std::hash::Hasher>(&self, _state: &mut H) {}
}

impl OverlayContext {
	pub fn quad(&mut self, quad: Quad, stroke_color: Option<&str>, color_fill: Option<&str>) {
		self.dashed_polygon(&quad.0, stroke_color, color_fill, None, None, None);
	}

	pub fn draw_triangle(&mut self, base: DVec2, direction: DVec2, size: f64, color_fill: Option<&str>, color_stroke: Option<&str>) {
		let color_fill = color_fill.unwrap_or(COLOR_OVERLAY_WHITE);
		let color_stroke = color_stroke.unwrap_or(COLOR_OVERLAY_BLUE);
		let normal = direction.perp();
		let top = base + direction * size;
		let edge1 = base + normal * size / 2.;
		let edge2 = base - normal * size / 2.;

		self.start_dpi_aware_transform();

		self.render_context.begin_path();
		self.render_context.move_to(top.x, top.y);
		self.render_context.line_to(edge1.x, edge1.y);
		self.render_context.line_to(edge2.x, edge2.y);
		self.render_context.close_path();

		self.render_context.set_fill_style_str(color_fill);
		self.render_context.set_stroke_style_str(color_stroke);
		self.render_context.fill();
		self.render_context.stroke();

		self.end_dpi_aware_transform();
	}

	pub fn dashed_quad(&mut self, quad: Quad, stroke_color: Option<&str>, color_fill: Option<&str>, dash_width: Option<f64>, dash_gap_width: Option<f64>, dash_offset: Option<f64>) {
		self.dashed_polygon(&quad.0, stroke_color, color_fill, dash_width, dash_gap_width, dash_offset);
	}

	pub fn polygon(&mut self, polygon: &[DVec2], stroke_color: Option<&str>, color_fill: Option<&str>) {
		self.dashed_polygon(polygon, stroke_color, color_fill, None, None, None);
	}

	pub fn dashed_polygon(&mut self, polygon: &[DVec2], stroke_color: Option<&str>, color_fill: Option<&str>, dash_width: Option<f64>, dash_gap_width: Option<f64>, dash_offset: Option<f64>) {
		if polygon.len() < 2 {
			return;
		}

		self.start_dpi_aware_transform();

		// Set the dash pattern
		if let Some(dash_width) = dash_width {
			let dash_gap_width = dash_gap_width.unwrap_or(1.);
			let array = js_sys::Array::new();
			array.push(&JsValue::from(dash_width));
			array.push(&JsValue::from(dash_gap_width));

			if let Some(dash_offset) = dash_offset {
				if dash_offset != 0. {
					self.render_context.set_line_dash_offset(dash_offset);
				}
			}

			self.render_context
				.set_line_dash(&JsValue::from(array))
				.map_err(|error| log::warn!("Error drawing dashed line: {:?}", error))
				.ok();
		}

		self.render_context.begin_path();
		self.render_context.move_to(polygon.last().unwrap().x.round() - 0.5, polygon.last().unwrap().y.round() - 0.5);

		for point in polygon {
			self.render_context.line_to(point.x.round() - 0.5, point.y.round() - 0.5);
		}

		if let Some(color_fill) = color_fill {
			self.render_context.set_fill_style_str(color_fill);
			self.render_context.fill();
		}

		let stroke_color = stroke_color.unwrap_or(COLOR_OVERLAY_BLUE);
		self.render_context.set_stroke_style_str(stroke_color);
		self.render_context.stroke();

		// Reset the dash pattern back to solid
		if dash_width.is_some() {
			self.render_context
				.set_line_dash(&JsValue::from(js_sys::Array::new()))
				.map_err(|error| log::warn!("Error drawing dashed line: {:?}", error))
				.ok();
		}
		if dash_offset.is_some() && dash_offset != Some(0.) {
			self.render_context.set_line_dash_offset(0.);
		}

		self.end_dpi_aware_transform();
	}

	pub fn line(&mut self, start: DVec2, end: DVec2, color: Option<&str>, thickness: Option<f64>) {
		self.dashed_line(start, end, color, thickness, None, None, None)
	}

	#[allow(clippy::too_many_arguments)]
	pub fn dashed_line(&mut self, start: DVec2, end: DVec2, color: Option<&str>, thickness: Option<f64>, dash_width: Option<f64>, dash_gap_width: Option<f64>, dash_offset: Option<f64>) {
		self.start_dpi_aware_transform();

		// Set the dash pattern
		if let Some(dash_width) = dash_width {
			let dash_gap_width = dash_gap_width.unwrap_or(1.);
			let array = js_sys::Array::new();
			array.push(&JsValue::from(dash_width));
			array.push(&JsValue::from(dash_gap_width));

			if let Some(dash_offset) = dash_offset {
				if dash_offset != 0. {
					self.render_context.set_line_dash_offset(dash_offset);
				}
			}

			self.render_context
				.set_line_dash(&JsValue::from(array))
				.map_err(|error| log::warn!("Error drawing dashed line: {:?}", error))
				.ok();
		}

		let start = start.round() - DVec2::splat(0.5);
		let end = end.round() - DVec2::splat(0.5);

		self.render_context.begin_path();
		self.render_context.move_to(start.x, start.y);
		self.render_context.line_to(end.x, end.y);
		self.render_context.set_line_width(thickness.unwrap_or(1.));
		self.render_context.set_stroke_style_str(color.unwrap_or(COLOR_OVERLAY_BLUE));
		self.render_context.stroke();
		self.render_context.set_line_width(1.);

		// Reset the dash pattern back to solid
		if dash_width.is_some() {
			self.render_context
				.set_line_dash(&JsValue::from(js_sys::Array::new()))
				.map_err(|error| log::warn!("Error drawing dashed line: {:?}", error))
				.ok();
		}
		if dash_offset.is_some() && dash_offset != Some(0.) {
			self.render_context.set_line_dash_offset(0.);
		}

		self.end_dpi_aware_transform();
	}

	pub fn manipulator_handle(&mut self, position: DVec2, selected: bool, color: Option<&str>) {
		self.start_dpi_aware_transform();

		let position = position.round() - DVec2::splat(0.5);

		self.render_context.begin_path();
		self.render_context
			.arc(position.x, position.y, MANIPULATOR_GROUP_MARKER_SIZE / 2., 0., TAU)
			.expect("Failed to draw the circle");

		let fill = if selected { COLOR_OVERLAY_BLUE } else { COLOR_OVERLAY_WHITE };
		self.render_context.set_fill_style_str(fill);
		self.render_context.set_stroke_style_str(color.unwrap_or(COLOR_OVERLAY_BLUE));
		self.render_context.fill();
		self.render_context.stroke();

		self.end_dpi_aware_transform();
	}

	pub fn manipulator_anchor(&mut self, position: DVec2, selected: bool, color: Option<&str>) {
		let color_stroke = color.unwrap_or(COLOR_OVERLAY_BLUE);
		let color_fill = if selected { color_stroke } else { COLOR_OVERLAY_WHITE };
		self.square(position, None, Some(color_fill), Some(color_stroke));
	}

	/// Transforms the canvas context to adjust for DPI scaling
	///
	/// Overwrites all existing tranforms. This operation can be reversed with [`Self::reset_transform`].
	fn start_dpi_aware_transform(&self) {
		let [a, b, c, d, e, f] = DAffine2::from_scale(DVec2::splat(self.device_pixel_ratio)).to_cols_array();
		self.render_context
			.set_transform(a, b, c, d, e, f)
			.expect("transform should be able to be set to be able to account for DPI");
	}

	/// Un-transforms the Canvas context to adjust for DPI scaling
	///
	/// Warning: this function doesn't only reset the DPI scaling adjustment, it resets the entire transform.
	fn end_dpi_aware_transform(&self) {
		self.render_context.reset_transform().expect("transform should be able to be reset to be able to account for DPI");
	}

	pub fn square(&mut self, position: DVec2, size: Option<f64>, color_fill: Option<&str>, color_stroke: Option<&str>) {
		let size = size.unwrap_or(MANIPULATOR_GROUP_MARKER_SIZE);
		let color_fill = color_fill.unwrap_or(COLOR_OVERLAY_WHITE);
		let color_stroke = color_stroke.unwrap_or(COLOR_OVERLAY_BLUE);

		let position = position.round() - DVec2::splat(0.5);
		let corner = position - DVec2::splat(size) / 2.;

		self.start_dpi_aware_transform();

		self.render_context.begin_path();
		self.render_context.rect(corner.x, corner.y, size, size);
		self.render_context.set_fill_style_str(color_fill);
		self.render_context.set_stroke_style_str(color_stroke);
		self.render_context.fill();
		self.render_context.stroke();

		self.end_dpi_aware_transform();
	}

	pub fn pixel(&mut self, position: DVec2, color: Option<&str>) {
		let size = 1.;
		let color_fill = color.unwrap_or(COLOR_OVERLAY_WHITE);

		let position = position.round() - DVec2::splat(0.5);
		let corner = position - DVec2::splat(size) / 2.;

		self.start_dpi_aware_transform();

		self.render_context.begin_path();
		self.render_context.rect(corner.x, corner.y, size, size);
		self.render_context.set_fill_style_str(color_fill);
		self.render_context.fill();

		self.end_dpi_aware_transform();
	}

	pub fn circle(&mut self, position: DVec2, radius: f64, color_fill: Option<&str>, color_stroke: Option<&str>) {
		let color_fill = color_fill.unwrap_or(COLOR_OVERLAY_WHITE);
		let color_stroke = color_stroke.unwrap_or(COLOR_OVERLAY_BLUE);
		let position = position.round();

		self.start_dpi_aware_transform();

		self.render_context.begin_path();
		self.render_context.arc(position.x, position.y, radius, 0., TAU).expect("Failed to draw the circle");
		self.render_context.set_fill_style_str(color_fill);
		self.render_context.set_stroke_style_str(color_stroke);
		self.render_context.fill();
		self.render_context.stroke();

		self.end_dpi_aware_transform();
	}

	pub fn draw_arc(&mut self, center: DVec2, radius: f64, start_from: f64, end_at: f64) {
		let segments = ((end_at - start_from).abs() / (std::f64::consts::PI / 4.)).ceil() as usize;
		let step = (end_at - start_from) / segments as f64;
		let half_step = step / 2.;
		let factor = 4. / 3. * half_step.sin() / (1. + half_step.cos());

		self.render_context.begin_path();

		for i in 0..segments {
			let start_angle = start_from + step * i as f64;
			let end_angle = start_angle + step;
			let start_vec = DVec2::from_angle(start_angle);
			let end_vec = DVec2::from_angle(end_angle);

			let start = center + radius * start_vec;
			let end = center + radius * end_vec;

			let handle_start = start + start_vec.perp() * radius * factor;
			let handle_end = end - end_vec.perp() * radius * factor;

			let bezier = Bezier {
				start,
				end,
				handles: bezier_rs::BezierHandles::Cubic { handle_start, handle_end },
			};

			self.bezier_command(bezier, DAffine2::IDENTITY, i == 0);
		}

		self.render_context.stroke();
	}

	pub fn draw_angle(&mut self, pivot: DVec2, radius: f64, arc_radius: f64, offset_angle: f64, angle: f64) {
		let end_point1 = pivot + radius * DVec2::from_angle(angle + offset_angle);
		let end_point2 = pivot + radius * DVec2::from_angle(offset_angle);
		self.line(pivot, end_point1, None, None);
		self.dashed_line(pivot, end_point2, None, None, Some(2.), Some(2.), Some(0.5));
		self.draw_arc(pivot, arc_radius, offset_angle, (angle) % TAU + offset_angle);
	}

	pub fn draw_scale(&mut self, start: DVec2, scale: f64, radius: f64, text: &str) {
		let sign = scale.signum();
		let mut fill_color = graphene_std::Color::from_rgb_str(crate::consts::COLOR_OVERLAY_WHITE.strip_prefix('#').unwrap())
			.unwrap()
			.with_alpha(0.05)
			.to_rgba_hex_srgb();
		fill_color.insert(0, '#');
		let fill_color = Some(fill_color.as_str());
		self.line(start + DVec2::X * radius * sign, start + DVec2::X * (radius * scale), None, None);
		self.circle(start, radius, fill_color, None);
		self.circle(start, radius * scale.abs(), fill_color, None);
		self.text(
			text,
			COLOR_OVERLAY_BLUE,
			None,
			DAffine2::from_translation(start + sign * DVec2::X * radius * (1. + scale.abs()) / 2.),
			2.,
			[Pivot::Middle, Pivot::End],
		)
	}

	pub fn compass_rose(&mut self, compass_center: DVec2, angle: f64, show_compass_with_hover_ring: Option<bool>) {
		const HOVER_RING_OUTER_RADIUS: f64 = COMPASS_ROSE_HOVER_RING_DIAMETER / 2.;
		const MAIN_RING_OUTER_RADIUS: f64 = COMPASS_ROSE_MAIN_RING_DIAMETER / 2.;
		const MAIN_RING_INNER_RADIUS: f64 = COMPASS_ROSE_RING_INNER_DIAMETER / 2.;
		const ARROW_RADIUS: f64 = COMPASS_ROSE_ARROW_SIZE / 2.;
		const HOVER_RING_STROKE_WIDTH: f64 = HOVER_RING_OUTER_RADIUS - MAIN_RING_INNER_RADIUS;
		const HOVER_RING_CENTERLINE_RADIUS: f64 = (HOVER_RING_OUTER_RADIUS + MAIN_RING_INNER_RADIUS) / 2.;
		const MAIN_RING_STROKE_WIDTH: f64 = MAIN_RING_OUTER_RADIUS - MAIN_RING_INNER_RADIUS;
		const MAIN_RING_CENTERLINE_RADIUS: f64 = (MAIN_RING_OUTER_RADIUS + MAIN_RING_INNER_RADIUS) / 2.;

		let Some(show_hover_ring) = show_compass_with_hover_ring else { return };

		self.start_dpi_aware_transform();

		let center = compass_center.round() - DVec2::splat(0.5);

		// Save the old line width to restore it later
		let old_line_width = self.render_context.line_width();

		// Hover ring
		if show_hover_ring {
			let mut fill_color = graphene_std::Color::from_rgb_str(COLOR_OVERLAY_BLUE.strip_prefix('#').unwrap())
				.unwrap()
				.with_alpha(0.5)
				.to_rgba_hex_srgb();
			fill_color.insert(0, '#');

			self.render_context.set_line_width(HOVER_RING_STROKE_WIDTH);
			self.render_context.begin_path();
			self.render_context.arc(center.x, center.y, HOVER_RING_CENTERLINE_RADIUS, 0., TAU).expect("Failed to draw hover ring");
			self.render_context.set_stroke_style_str(&fill_color);
			self.render_context.stroke();
		}

		// Arrows
		self.render_context.set_line_width(0.01);
		for i in 0..4 {
			let direction = DVec2::from_angle(i as f64 * FRAC_PI_2 + angle);
			let color = if i % 2 == 0 { COLOR_OVERLAY_RED } else { COLOR_OVERLAY_GREEN };

			let tip = center + direction * HOVER_RING_OUTER_RADIUS;
			let base = center + direction * (MAIN_RING_INNER_RADIUS + MAIN_RING_OUTER_RADIUS) / 2.;

			let r = (ARROW_RADIUS.powi(2) + MAIN_RING_INNER_RADIUS.powi(2)).sqrt();
			let (cos, sin) = (MAIN_RING_INNER_RADIUS / r, ARROW_RADIUS / r);
			let side1 = center + r * DVec2::new(cos * direction.x - sin * direction.y, sin * direction.x + direction.y * cos);
			let side2 = center + r * DVec2::new(cos * direction.x + sin * direction.y, -sin * direction.x + direction.y * cos);

			self.render_context.begin_path();
			self.render_context.move_to(tip.x, tip.y);
			self.render_context.line_to(side1.x, side1.y);
			self.render_context.line_to(base.x, base.y);
			self.render_context.line_to(side2.x, side2.y);
			self.render_context.close_path();

			self.render_context.set_fill_style_str(color);
			self.render_context.fill();
			self.render_context.set_stroke_style_str(color);
			self.render_context.stroke();
		}

		// Main ring
		self.render_context.set_line_width(MAIN_RING_STROKE_WIDTH);
		self.render_context.begin_path();
		self.render_context.arc(center.x, center.y, MAIN_RING_CENTERLINE_RADIUS, 0., TAU).expect("Failed to draw main ring");
		self.render_context.set_stroke_style_str(COLOR_OVERLAY_BLUE);
		self.render_context.stroke();

		// Restore the old line width
		self.render_context.set_line_width(old_line_width);
	}

	pub fn pivot(&mut self, position: DVec2, angle: f64) {
		let uv = DVec2::from_angle(angle);
		let (x, y) = (position.round() - DVec2::splat(0.5)).into();

		self.start_dpi_aware_transform();

		// Circle

		self.render_context.begin_path();
		self.render_context.arc(x, y, PIVOT_DIAMETER / 2., 0., TAU).expect("Failed to draw the circle");
		self.render_context.set_fill_style_str(COLOR_OVERLAY_YELLOW);
		self.render_context.fill();

		// Crosshair

		// Round line caps add half the stroke width to the length on each end, so we subtract that here before halving to get the radius
		const CROSSHAIR_RADIUS: f64 = (PIVOT_CROSSHAIR_LENGTH - PIVOT_CROSSHAIR_THICKNESS) / 2.;

		self.render_context.set_stroke_style_str(COLOR_OVERLAY_YELLOW);
		self.render_context.set_line_cap("round");

		self.render_context.begin_path();
		self.render_context.move_to(x + CROSSHAIR_RADIUS * uv.x, y + CROSSHAIR_RADIUS * uv.y);
		self.render_context.line_to(x - CROSSHAIR_RADIUS * uv.x, y - CROSSHAIR_RADIUS * uv.y);
		self.render_context.stroke();

		self.render_context.begin_path();
		self.render_context.move_to(x - CROSSHAIR_RADIUS * uv.y, y + CROSSHAIR_RADIUS * uv.x);
		self.render_context.line_to(x + CROSSHAIR_RADIUS * uv.y, y - CROSSHAIR_RADIUS * uv.x);
		self.render_context.stroke();

		self.render_context.set_line_cap("butt");

		self.end_dpi_aware_transform();
	}

	fn draw_path_from_vector_data(&mut self, vector_data: &VectorData, transform: DAffine2) {
		self.start_dpi_aware_transform();

		self.render_context.begin_path();
		let mut last_point = None;
		for (_, bezier, start_id, end_id) in vector_data.segment_bezier_iter() {
			let move_to = last_point != Some(start_id);
			last_point = Some(end_id);

			self.bezier_command(bezier, transform, move_to);
		}

		self.end_dpi_aware_transform();
	}

	/// Used by the Pen and Path tools to outline the path of the shape.
	pub fn outline_vector(&mut self, vector_data: &VectorData, transform: DAffine2) {
		self.draw_path_from_vector_data(vector_data, transform);
		self.render_context.set_stroke_style_str(COLOR_OVERLAY_BLUE);
		self.render_context.stroke();
	}

	/// Used by the Pen tool in order to show how the bezier curve would look like.
	pub fn outline_bezier(&mut self, bezier: Bezier, transform: DAffine2) {
		self.start_dpi_aware_transform();

		self.render_context.begin_path();
		self.bezier_command(bezier, transform, true);
		self.render_context.set_stroke_style_str(COLOR_OVERLAY_BLUE);
		self.render_context.stroke();

		self.end_dpi_aware_transform();
	}

	fn bezier_command(&self, bezier: Bezier, transform: DAffine2, move_to: bool) {
		self.start_dpi_aware_transform();

		let Bezier { start, end, handles } = bezier.apply_transformation(|point| transform.transform_point2(point));
		if move_to {
			self.render_context.move_to(start.x, start.y);
		}

		match handles {
			bezier_rs::BezierHandles::Linear => self.render_context.line_to(end.x, end.y),
			bezier_rs::BezierHandles::Quadratic { handle } => self.render_context.quadratic_curve_to(handle.x, handle.y, end.x, end.y),
			bezier_rs::BezierHandles::Cubic { handle_start, handle_end } => self.render_context.bezier_curve_to(handle_start.x, handle_start.y, handle_end.x, handle_end.y, end.x, end.y),
		}

		self.end_dpi_aware_transform();
	}

	pub fn draw_path_from_subpaths(&mut self, subpaths: impl Iterator<Item = impl Borrow<Subpath<PointId>>>, transform: DAffine2) {
		self.start_dpi_aware_transform();

		self.render_context.begin_path();
		for subpath in subpaths {
			let subpath = subpath.borrow();
			let mut curves = subpath.iter().peekable();

			let Some(first) = curves.peek() else {
				continue;
			};

			self.render_context.move_to(transform.transform_point2(first.start()).x, transform.transform_point2(first.start()).y);
			for curve in curves {
				let splat_value = 0.5;
				match curve.handles {
					bezier_rs::BezierHandles::Linear => {
						let a = transform.transform_point2(curve.end());
						let a = a.round() - DVec2::splat(splat_value);

						self.render_context.line_to(a.x, a.y)
					}
					bezier_rs::BezierHandles::Quadratic { handle } => {
						let a = transform.transform_point2(handle);
						let b = transform.transform_point2(curve.end());
						let a = a.round() - DVec2::splat(splat_value);
						let b = b.round() - DVec2::splat(splat_value);

						self.render_context.quadratic_curve_to(a.x, a.y, b.x, b.y)
					}
					bezier_rs::BezierHandles::Cubic { handle_start, handle_end } => {
						let a = transform.transform_point2(handle_start);
						let b = transform.transform_point2(handle_end);
						let c = transform.transform_point2(curve.end());
						let a = a.round() - DVec2::splat(splat_value);
						let b = b.round() - DVec2::splat(splat_value);
						let c = c.round() - DVec2::splat(splat_value);

						self.render_context.bezier_curve_to(a.x, a.y, b.x, b.y, c.x, c.y)
					}
				}
			}

			if subpath.closed() {
				self.render_context.close_path();
			}
		}

		self.end_dpi_aware_transform();
	}

<<<<<<< HEAD
	/// Used by the Select tool to outline a path selected or hovered.
	pub fn outline(&mut self, subpaths: impl Iterator<Item = impl Borrow<Subpath<PointId>>>, transform: DAffine2, color: Option<&str>) {
		self.draw_path_from_subpaths(subpaths, transform);
=======
	/// Used by the Select tool to outline a path or a free point when selected or hovered.
	pub fn outline(&mut self, target_types: impl Iterator<Item = impl Borrow<ClickTargetType>>, transform: DAffine2, color: Option<&str>) {
		let mut subpaths: Vec<bezier_rs::Subpath<PointId>> = vec![];
>>>>>>> 34dced38

		target_types.for_each(|target_type| match target_type.borrow() {
			ClickTargetType::FreePoint(point) => {
				self.manipulator_anchor(transform.transform_point2(point.position), false, None);
			}
			ClickTargetType::Subpath(subpath) => subpaths.push(subpath.clone()),
		});

		if !subpaths.is_empty() {
			self.push_path(subpaths.iter(), transform);

			let color = color.unwrap_or(COLOR_OVERLAY_BLUE);
			self.render_context.set_stroke_style_str(color);
			self.render_context.stroke();
		}
	}

	/// Default canvas pattern used for filling stroke or fill of a path.
	fn fill_canvas_pattern(&self, color: &Color) -> web_sys::CanvasPattern {
		const PATTERN_WIDTH: usize = 4;
		const PATTERN_HEIGHT: usize = 4;

		let pattern_canvas = OffscreenCanvas::new(PATTERN_WIDTH as u32, PATTERN_HEIGHT as u32).unwrap();
		let pattern_context: OffscreenCanvasRenderingContext2d = pattern_canvas
			.get_context("2d")
			.ok()
			.flatten()
			.expect("Failed to get canvas context")
			.dyn_into()
			.expect("Context should be a canvas 2d context");

		// 4x4 pixels, 4 components (RGBA) per pixel
		let mut data = [0_u8; 4 * PATTERN_WIDTH * PATTERN_HEIGHT];

		// ┌▄▄┬──┬──┬──┐
		// ├▀▀┼──┼──┼──┤
		// ├──┼──┼▄▄┼──┤
		// ├──┼──┼▀▀┼──┤
		// └──┴──┴──┴──┘
		let pixels = [(0, 0), (2, 2)];
		for &(x, y) in &pixels {
			let index = (x + y * PATTERN_WIDTH as usize) * 4;
			data[index..index + 4].copy_from_slice(&color.to_rgba8_srgb());
		}

		let image_data = web_sys::ImageData::new_with_u8_clamped_array_and_sh(wasm_bindgen::Clamped(&mut data), PATTERN_WIDTH as u32, PATTERN_HEIGHT as u32).unwrap();
		pattern_context.put_image_data(&image_data, 0., 0.).unwrap();
		return self.render_context.create_pattern_with_offscreen_canvas(&pattern_canvas, "repeat").unwrap().unwrap();
	}

	/// Fills the area inside the path (with an optional pattern). Assumes `color` is in gamma space.
	/// Used by the Pen tool to show the path being closed and by the Fill tool to show the area to be filled with a pattern.
	pub fn fill_path(&mut self, subpaths: impl Iterator<Item = impl Borrow<Subpath<PointId>>>, transform: DAffine2, color: &Color, with_pattern: bool, clear_stroke_part: bool, stroke_width: Option<f64>) {
		self.render_context.save();
		self.render_context.set_line_width(stroke_width.unwrap_or(1.));
		self.draw_path_from_subpaths(subpaths, transform);

		if with_pattern {
			self.render_context.set_fill_style_canvas_pattern(&self.fill_canvas_pattern(color));
		} else {
			let color_str = format!("#{:?}", color.to_rgba_hex_srgb());
			self.render_context.set_fill_style_str(&color_str.as_str());
		}
		self.render_context.fill();

		// Make the stroke transparent and erase the fill area overlapping the stroke.
		if clear_stroke_part {
			self.render_context.set_global_composite_operation("destination-out").expect("Failed to set global composite operation");
			self.render_context.set_stroke_style_str(&"#000000");
			self.render_context.stroke();
		}

		self.render_context.restore();
	}

	pub fn fill_stroke(&mut self, subpaths: impl Iterator<Item = impl Borrow<Subpath<PointId>>>, overlay_stroke: &Stroke) {
		self.render_context.save();

		// debug!("overlay_stroke.weight * ptz.zoom(): {:?}", overlay_stroke.weight);
		self.render_context.set_line_width(overlay_stroke.weight);
		self.draw_path_from_subpaths(subpaths, overlay_stroke.transform);

		self.render_context
			.set_stroke_style_canvas_pattern(&self.fill_canvas_pattern(&overlay_stroke.color.expect("Color should be set for fill_stroke()")));
		self.render_context.set_line_cap(overlay_stroke.line_cap.html_canvas_name().as_str());
		self.render_context.set_line_join(overlay_stroke.line_join.html_canvas_name().as_str());
		self.render_context.set_miter_limit(overlay_stroke.line_join_miter_limit);
		self.render_context.stroke();

		self.render_context.restore();
	}

	pub fn get_width(&self, text: &str) -> f64 {
		self.render_context.measure_text(text).expect("Failed to measure text dimensions").width()
	}

	pub fn text(&self, text: &str, font_color: &str, background_color: Option<&str>, transform: DAffine2, padding: f64, pivot: [Pivot; 2]) {
		let metrics = self.render_context.measure_text(text).expect("Failed to measure the text dimensions");
		let x = match pivot[0] {
			Pivot::Start => padding,
			Pivot::Middle => -(metrics.actual_bounding_box_right() + metrics.actual_bounding_box_left()) / 2.,
			Pivot::End => -padding - metrics.actual_bounding_box_right() + metrics.actual_bounding_box_left(),
		};
		let y = match pivot[1] {
			Pivot::Start => padding + metrics.font_bounding_box_ascent() - metrics.font_bounding_box_descent(),
			Pivot::Middle => (metrics.font_bounding_box_ascent() + metrics.font_bounding_box_descent()) / 2.,
			Pivot::End => -padding,
		};

		let [a, b, c, d, e, f] = (DAffine2::from_scale(DVec2::splat(self.device_pixel_ratio)) * transform * DAffine2::from_translation(DVec2::new(x, y))).to_cols_array();
		self.render_context.set_transform(a, b, c, d, e, f).expect("Failed to rotate the render context to the specified angle");

		if let Some(background) = background_color {
			self.render_context.set_fill_style_str(background);
			self.render_context.fill_rect(
				-padding,
				padding,
				metrics.actual_bounding_box_right() - metrics.actual_bounding_box_left() + padding * 2.,
				metrics.font_bounding_box_descent() - metrics.font_bounding_box_ascent() - padding * 2.,
			);
		}

		self.render_context.set_font(r#"12px "Source Sans Pro", Arial, sans-serif"#);
		self.render_context.set_fill_style_str(font_color);
		self.render_context.fill_text(text, 0., 0.).expect("Failed to draw the text at the calculated position");
		self.render_context.reset_transform().expect("Failed to reset the render context transform");
	}
}

pub enum Pivot {
	Start,
	Middle,
	End,
}

pub enum DrawHandles {
	All,
	SelectedAnchors(Vec<SegmentId>),
	FrontierHandles(HashMap<SegmentId, Vec<PointId>>),
	None,
}<|MERGE_RESOLUTION|>--- conflicted
+++ resolved
@@ -8,17 +8,10 @@
 use core::borrow::Borrow;
 use core::f64::consts::{FRAC_PI_2, TAU};
 use glam::{DAffine2, DVec2};
-<<<<<<< HEAD
-use graphene_core::Color;
-use graphene_core::renderer::Quad;
-use graphene_std::renderer::ClickTargetType;
-use graphene_std::transform::Transform;
-use graphene_std::vector::style::Stroke;
-=======
 use graphene_std::Color;
 use graphene_std::renderer::ClickTargetType;
 use graphene_std::renderer::Quad;
->>>>>>> 34dced38
+use graphene_std::vector::style::Stroke;
 use graphene_std::vector::{PointId, SegmentId, VectorData};
 use std::collections::HashMap;
 use wasm_bindgen::{JsCast, JsValue};
@@ -680,15 +673,9 @@
 		self.end_dpi_aware_transform();
 	}
 
-<<<<<<< HEAD
-	/// Used by the Select tool to outline a path selected or hovered.
-	pub fn outline(&mut self, subpaths: impl Iterator<Item = impl Borrow<Subpath<PointId>>>, transform: DAffine2, color: Option<&str>) {
-		self.draw_path_from_subpaths(subpaths, transform);
-=======
 	/// Used by the Select tool to outline a path or a free point when selected or hovered.
 	pub fn outline(&mut self, target_types: impl Iterator<Item = impl Borrow<ClickTargetType>>, transform: DAffine2, color: Option<&str>) {
 		let mut subpaths: Vec<bezier_rs::Subpath<PointId>> = vec![];
->>>>>>> 34dced38
 
 		target_types.for_each(|target_type| match target_type.borrow() {
 			ClickTargetType::FreePoint(point) => {
@@ -698,7 +685,7 @@
 		});
 
 		if !subpaths.is_empty() {
-			self.push_path(subpaths.iter(), transform);
+			self.draw_path_from_subpaths(subpaths.iter(), transform);
 
 			let color = color.unwrap_or(COLOR_OVERLAY_BLUE);
 			self.render_context.set_stroke_style_str(color);
@@ -741,7 +728,15 @@
 
 	/// Fills the area inside the path (with an optional pattern). Assumes `color` is in gamma space.
 	/// Used by the Pen tool to show the path being closed and by the Fill tool to show the area to be filled with a pattern.
-	pub fn fill_path(&mut self, subpaths: impl Iterator<Item = impl Borrow<Subpath<PointId>>>, transform: DAffine2, color: &Color, with_pattern: bool, clear_stroke_part: bool, stroke_width: Option<f64>) {
+	pub fn fill_path(
+		&mut self,
+		subpaths: impl Iterator<Item = impl Borrow<Subpath<PointId>>>,
+		transform: DAffine2,
+		color: &Color,
+		with_pattern: bool,
+		clear_stroke_part: bool,
+		stroke_width: Option<f64>,
+	) {
 		self.render_context.save();
 		self.render_context.set_line_width(stroke_width.unwrap_or(1.));
 		self.draw_path_from_subpaths(subpaths, transform);
@@ -773,9 +768,9 @@
 
 		self.render_context
 			.set_stroke_style_canvas_pattern(&self.fill_canvas_pattern(&overlay_stroke.color.expect("Color should be set for fill_stroke()")));
-		self.render_context.set_line_cap(overlay_stroke.line_cap.html_canvas_name().as_str());
-		self.render_context.set_line_join(overlay_stroke.line_join.html_canvas_name().as_str());
-		self.render_context.set_miter_limit(overlay_stroke.line_join_miter_limit);
+		self.render_context.set_line_cap(overlay_stroke.cap.html_canvas_name().as_str());
+		self.render_context.set_line_join(overlay_stroke.join.html_canvas_name().as_str());
+		self.render_context.set_miter_limit(overlay_stroke.join_miter_limit);
 		self.render_context.stroke();
 
 		self.render_context.restore();

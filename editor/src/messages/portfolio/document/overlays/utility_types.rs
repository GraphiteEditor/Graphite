--- conflicted
+++ resolved
@@ -12,14 +12,10 @@
 use graphene_std::math::quad::Quad;
 use graphene_std::subpath::Subpath;
 use graphene_std::vector::click_target::ClickTargetType;
-<<<<<<< HEAD
+use graphene_std::vector::misc::{dvec2_to_point, point_to_dvec2};
 use graphene_std::vector::style::Stroke;
-use graphene_std::vector::{PointId, SegmentId, VectorData};
-=======
-use graphene_std::vector::misc::{dvec2_to_point, point_to_dvec2};
 use graphene_std::vector::{PointId, SegmentId, Vector};
 use kurbo::{self, Affine, CubicBez, ParamCurve, PathSeg};
->>>>>>> 36a1453d
 use std::collections::HashMap;
 use wasm_bindgen::{JsCast, JsValue};
 use web_sys::{OffscreenCanvas, OffscreenCanvasRenderingContext2d};
@@ -772,18 +768,13 @@
 		self.end_dpi_aware_transform();
 	}
 
-<<<<<<< HEAD
-	pub fn draw_path_from_vector_data(&mut self, vector_data: &VectorData, transform: DAffine2) {
-=======
 	pub fn arc_sweep_angle(&mut self, offset_angle: f64, angle: f64, end_point_position: DVec2, bold_radius: f64, pivot: DVec2, text: &str, transform: DAffine2) {
 		self.manipulator_handle(end_point_position, true, None);
 		self.draw_arc_gizmo_angle(pivot, bold_radius, ARC_SWEEP_GIZMO_RADIUS, offset_angle, angle.to_radians());
 		self.text(&text, COLOR_OVERLAY_BLUE, None, transform, 16., [Pivot::Middle, Pivot::Middle]);
 	}
 
-	/// Used by the Pen and Path tools to outline the path of the shape.
-	pub fn outline_vector(&mut self, vector: &Vector, transform: DAffine2) {
->>>>>>> 36a1453d
+	pub fn draw_path_from_vector_data(&mut self, vector: &Vector, transform: DAffine2) {
 		self.start_dpi_aware_transform();
 
 		self.render_context.begin_path();
@@ -799,8 +790,8 @@
 	}
 
 	/// Used by the Pen and Path tools to outline the path of the shape.
-	pub fn outline_vector(&mut self, vector_data: &VectorData, transform: DAffine2) {
-		self.draw_path_from_vector_data(vector_data, transform);
+	pub fn outline_vector(&mut self, vector: &Vector, transform: DAffine2) {
+		self.draw_path_from_vector_data(vector, transform);
 		self.render_context.set_stroke_style_str(COLOR_OVERLAY_BLUE);
 		self.render_context.stroke();
 	}
@@ -879,33 +870,6 @@
 			self.render_context.move_to(start_point.x, start_point.y);
 
 			for curve in curves {
-<<<<<<< HEAD
-				let splat_value = 0.5;
-				match curve.handles {
-					bezier_rs::BezierHandles::Linear => {
-						let a = transform.transform_point2(curve.end());
-						let a = a.round() - DVec2::splat(splat_value);
-
-						self.render_context.line_to(a.x, a.y)
-					}
-					bezier_rs::BezierHandles::Quadratic { handle } => {
-						let a = transform.transform_point2(handle);
-						let b = transform.transform_point2(curve.end());
-						let a = a.round() - DVec2::splat(splat_value);
-						let b = b.round() - DVec2::splat(splat_value);
-
-						self.render_context.quadratic_curve_to(a.x, a.y, b.x, b.y)
-					}
-					bezier_rs::BezierHandles::Cubic { handle_start, handle_end } => {
-						let a = transform.transform_point2(handle_start);
-						let b = transform.transform_point2(handle_end);
-						let c = transform.transform_point2(curve.end());
-						let a = a.round() - DVec2::splat(splat_value);
-						let b = b.round() - DVec2::splat(splat_value);
-						let c = c.round() - DVec2::splat(splat_value);
-
-						self.render_context.bezier_curve_to(a.x, a.y, b.x, b.y, c.x, c.y)
-=======
 				match curve {
 					PathSeg::Line(line) => {
 						let a = transform.transform_point2(point_to_dvec2(line.p1));
@@ -927,7 +891,6 @@
 						let b = b.round() - DVec2::splat(0.5);
 						let c = c.round() - DVec2::splat(0.5);
 						self.render_context.bezier_curve_to(a.x, a.y, b.x, b.y, c.x, c.y);
->>>>>>> 36a1453d
 					}
 				}
 			}

use crate::messages::layout::utility_types::widget_prelude::*;
use crate::messages::portfolio::document::overlays::utility_types::OverlayContext;
use crate::messages::portfolio::document::utility_types::misc::{GridSnapping, GridType};
use crate::messages::prelude::*;
use glam::DVec2;
use graphene_core::raster::color::Color;
use graphene_core::renderer::Quad;
use graphene_std::vector::style::FillChoice;

fn grid_overlay_rectangular(document: &DocumentMessageHandler, overlay_context: &mut OverlayContext, spacing: DVec2) {
	let origin = document.snapping_state.grid.origin;
	let grid_color = "#".to_string() + &document.snapping_state.grid.grid_color.to_rgba_hex_srgb();
	let Some(spacing) = GridSnapping::compute_rectangle_spacing(spacing, &document.document_ptz) else {
		return;
	};
	let document_to_viewport = document.navigation_handler.calculate_offset_transform(overlay_context.size / 2., &document.document_ptz);

	let bounds = document_to_viewport.inverse() * Quad::from_box([DVec2::ZERO, overlay_context.size]);

	for primary in 0..2 {
		let secondary = 1 - primary;
		let min = bounds.0.iter().map(|&corner| corner[secondary]).min_by(|a, b| a.partial_cmp(b).unwrap()).unwrap_or_default();
		let max = bounds.0.iter().map(|&corner| corner[secondary]).max_by(|a, b| a.partial_cmp(b).unwrap()).unwrap_or_default();
		let primary_start = bounds.0.iter().map(|&corner| corner[primary]).min_by(|a, b| a.partial_cmp(b).unwrap()).unwrap_or_default();
		let primary_end = bounds.0.iter().map(|&corner| corner[primary]).max_by(|a, b| a.partial_cmp(b).unwrap()).unwrap_or_default();
		let spacing = spacing[secondary];
		for line_index in 0..=((max - min) / spacing).ceil() as i32 {
			let secondary_pos = (((min - origin[secondary]) / spacing).ceil() + line_index as f64) * spacing + origin[secondary];
			let start = if primary == 0 {
				DVec2::new(primary_start, secondary_pos)
			} else {
				DVec2::new(secondary_pos, primary_start)
			};
			let end = if primary == 0 {
				DVec2::new(primary_end, secondary_pos)
			} else {
				DVec2::new(secondary_pos, primary_end)
			};
<<<<<<< HEAD
			overlay_context.line(
				document_to_viewport.transform_point2(start),
				document_to_viewport.transform_point2(end),
				Some(&("#".to_string() + &grid_color.rgba_hex())),
				None,
			);
=======
			overlay_context.line(document_to_viewport.transform_point2(start), document_to_viewport.transform_point2(end), Some(&grid_color));
>>>>>>> 6292dea1
		}
	}
}

// In the best case, where the x distance/total dots is an integer, this will reduce draw requests from the current m(horizontal dots)*n(vertical dots) to m(horizontal lines) * 1(line changes).
// In the worst case, where the x distance/total dots is an integer+0.5, then each pixel will require a new line, and requests will be m(horizontal lines)*n(line changes = horizontal dots).
// The draw dashed line method will also be not grid aligned for tilted grids.
// TODO: Potentially create an image and render the image onto the canvas a single time.
// TODO: Implement this with a dashed line (`set_line_dash`), with integer spacing which is continuously adjusted to correct the accumulated error.
fn grid_overlay_rectangular_dot(document: &DocumentMessageHandler, overlay_context: &mut OverlayContext, spacing: DVec2) {
	let origin = document.snapping_state.grid.origin;
	let grid_color = "#".to_string() + &document.snapping_state.grid.grid_color.to_rgba_hex_srgb();
	let Some(spacing) = GridSnapping::compute_rectangle_spacing(spacing, &document.document_ptz) else {
		return;
	};
	let document_to_viewport = document.navigation_handler.calculate_offset_transform(overlay_context.size / 2., &document.document_ptz);

	let bounds = document_to_viewport.inverse() * Quad::from_box([DVec2::ZERO, overlay_context.size]);

	let min = bounds.0.iter().map(|corner| corner.y).min_by(|a, b| a.partial_cmp(b).unwrap()).unwrap_or_default();
	let max = bounds.0.iter().map(|corner| corner.y).max_by(|a, b| a.partial_cmp(b).unwrap()).unwrap_or_default();

	let mut primary_start = bounds.0.iter().map(|corner| corner.x).min_by(|a, b| a.partial_cmp(b).unwrap()).unwrap_or_default();
	let mut primary_end = bounds.0.iter().map(|corner| corner.x).max_by(|a, b| a.partial_cmp(b).unwrap()).unwrap_or_default();

	primary_start = (primary_start / spacing.x).floor() * spacing.x + origin.x % spacing.x;
	primary_end = (primary_end / spacing.x).floor() * spacing.x + origin.x % spacing.x;

	// Round to avoid floating point errors
	let total_dots = ((primary_end - primary_start) / spacing.x).round();

	for line_index in 0..=((max - min) / spacing.y).ceil() as i32 {
		let secondary_pos = (((min - origin.y) / spacing.y).ceil() + line_index as f64) * spacing.y + origin.y;
		let start = DVec2::new(primary_start, secondary_pos);
		let end = DVec2::new(primary_end, secondary_pos);

		let x_per_dot = (end.x - start.x) / total_dots;
		for dot_index in 0..=total_dots as usize {
			let exact_x = x_per_dot * dot_index as f64;
			overlay_context.pixel(document_to_viewport.transform_point2(DVec2::new(start.x + exact_x, start.y)).round(), Some(&grid_color))
		}
	}
}

fn grid_overlay_isometric(document: &DocumentMessageHandler, overlay_context: &mut OverlayContext, y_axis_spacing: f64, angle_a: f64, angle_b: f64) {
	let grid_color = "#".to_string() + &document.snapping_state.grid.grid_color.to_rgba_hex_srgb();
	let cmp = |a: &f64, b: &f64| a.partial_cmp(b).unwrap();
	let origin = document.snapping_state.grid.origin;
	let document_to_viewport = document.navigation_handler.calculate_offset_transform(overlay_context.size / 2., &document.document_ptz);

	let bounds = document_to_viewport.inverse() * Quad::from_box([DVec2::ZERO, overlay_context.size]);
	let tan_a = angle_a.to_radians().tan();
	let tan_b = angle_b.to_radians().tan();
	let spacing = DVec2::new(y_axis_spacing / (tan_a + tan_b), y_axis_spacing);
	let Some(spacing_multiplier) = GridSnapping::compute_isometric_multiplier(y_axis_spacing, tan_a + tan_b, &document.document_ptz) else {
		return;
	};
	let isometric_spacing = spacing * spacing_multiplier;

	let min_x = bounds.0.iter().map(|&corner| corner.x).min_by(cmp).unwrap_or_default();
	let max_x = bounds.0.iter().map(|&corner| corner.x).max_by(cmp).unwrap_or_default();
	let min_y = bounds.0.iter().map(|&corner| corner.y).min_by(cmp).unwrap_or_default();
	let max_y = bounds.0.iter().map(|&corner| corner.y).max_by(cmp).unwrap_or_default();
	let spacing = isometric_spacing.x;
	for line_index in 0..=((max_x - min_x) / spacing).ceil() as i32 {
		let x_pos = (((min_x - origin.x) / spacing).ceil() + line_index as f64) * spacing + origin.x;
		let start = DVec2::new(x_pos, min_y);
		let end = DVec2::new(x_pos, max_y);
<<<<<<< HEAD
		overlay_context.line(
			document_to_viewport.transform_point2(start),
			document_to_viewport.transform_point2(end),
			Some(&("#".to_string() + &grid_color.rgba_hex())),
			None,
		);
=======
		overlay_context.line(document_to_viewport.transform_point2(start), document_to_viewport.transform_point2(end), Some(&grid_color));
>>>>>>> 6292dea1
	}

	for (tan, multiply) in [(tan_a, -1.), (tan_b, 1.)] {
		let project = |corner: &DVec2| corner.y + multiply * tan * (corner.x - origin.x);
		let inverse_project = |corner: &DVec2| corner.y - tan * multiply * (corner.x - origin.x);
		let min_y = bounds.0.into_iter().min_by(|a, b| inverse_project(a).partial_cmp(&inverse_project(b)).unwrap()).unwrap_or_default();
		let max_y = bounds.0.into_iter().max_by(|a, b| inverse_project(a).partial_cmp(&inverse_project(b)).unwrap()).unwrap_or_default();
		let spacing = isometric_spacing.y;
		let lines = ((inverse_project(&max_y) - inverse_project(&min_y)) / spacing).ceil() as i32;
		for line_index in 0..=lines {
			let y_pos = (((inverse_project(&min_y) - origin.y) / spacing).ceil() + line_index as f64) * spacing + origin.y;
			let start = DVec2::new(min_x, project(&DVec2::new(min_x, y_pos)));
			let end = DVec2::new(max_x, project(&DVec2::new(max_x, y_pos)));
<<<<<<< HEAD
			overlay_context.line(
				document_to_viewport.transform_point2(start),
				document_to_viewport.transform_point2(end),
				Some(&("#".to_string() + &grid_color.rgba_hex())),
				None,
			);
=======
			overlay_context.line(document_to_viewport.transform_point2(start), document_to_viewport.transform_point2(end), Some(&grid_color));
>>>>>>> 6292dea1
		}
	}
}

fn grid_overlay_isometric_dot(document: &DocumentMessageHandler, overlay_context: &mut OverlayContext, y_axis_spacing: f64, angle_a: f64, angle_b: f64) {
	let grid_color = "#".to_string() + &document.snapping_state.grid.grid_color.to_rgba_hex_srgb();
	let cmp = |a: &f64, b: &f64| a.partial_cmp(b).unwrap();
	let origin = document.snapping_state.grid.origin;
	let document_to_viewport = document.navigation_handler.calculate_offset_transform(overlay_context.size / 2., &document.document_ptz);

	let bounds = document_to_viewport.inverse() * Quad::from_box([DVec2::ZERO, overlay_context.size]);
	let tan_a = angle_a.to_radians().tan();
	let tan_b = angle_b.to_radians().tan();
	let spacing = DVec2::new(y_axis_spacing / (tan_a + tan_b), y_axis_spacing);
	let Some(spacing_multiplier) = GridSnapping::compute_isometric_multiplier(y_axis_spacing, tan_a + tan_b, &document.document_ptz) else {
		return;
	};
	let isometric_spacing = spacing * spacing_multiplier;

	let min_x = bounds.0.iter().map(|&corner| corner.x).min_by(cmp).unwrap_or_default();
	let max_x = bounds.0.iter().map(|&corner| corner.x).max_by(cmp).unwrap_or_default();
	let spacing_x = isometric_spacing.x;
	let tan = tan_a;
	let multiply = -1.;
	let project = |corner: &DVec2| corner.y + multiply * tan * (corner.x - origin.x);
	let inverse_project = |corner: &DVec2| corner.y - tan * multiply * (corner.x - origin.x);
	let min_y = bounds.0.into_iter().min_by(|a, b| inverse_project(a).partial_cmp(&inverse_project(b)).unwrap()).unwrap_or_default();
	let max_y = bounds.0.into_iter().max_by(|a, b| inverse_project(a).partial_cmp(&inverse_project(b)).unwrap()).unwrap_or_default();
	let spacing_y = isometric_spacing.y;
	let lines = ((inverse_project(&max_y) - inverse_project(&min_y)) / spacing_y).ceil() as i32;

	let cos_a = angle_a.to_radians().cos();
	// If cos_a is 0 then there will be no intersections and thus no dots should be drawn
	if cos_a.abs() <= 0.00001 {
		return;
	}
	let x_offset = (((min_x - origin.x) / spacing_x).ceil()) * spacing_x + origin.x - min_x;
	for line_index in 0..=lines {
		let y_pos = (((inverse_project(&min_y) - origin.y) / spacing_y).ceil() + line_index as f64) * spacing_y + origin.y;
		let start = DVec2::new(min_x + x_offset, project(&DVec2::new(min_x + x_offset, y_pos)));
		let end = DVec2::new(max_x + x_offset, project(&DVec2::new(max_x + x_offset, y_pos)));

		overlay_context.dashed_line(
			document_to_viewport.transform_point2(start),
			document_to_viewport.transform_point2(end),
<<<<<<< HEAD
			Some(&("#".to_string() + &grid_color.rgba_hex())),
			None,
=======
			Some(&grid_color),
>>>>>>> 6292dea1
			Some(1.),
			Some((spacing_x / cos_a) * document_to_viewport.matrix2.x_axis.length() - 1.),
			None,
		);
	}
}

pub fn grid_overlay(document: &DocumentMessageHandler, overlay_context: &mut OverlayContext) {
	match document.snapping_state.grid.grid_type {
		GridType::Rectangle { spacing } => {
			if document.snapping_state.grid.dot_display {
				grid_overlay_rectangular_dot(document, overlay_context, spacing)
			} else {
				grid_overlay_rectangular(document, overlay_context, spacing)
			}
		}
		GridType::Isometric { y_axis_spacing, angle_a, angle_b } => {
			if document.snapping_state.grid.dot_display {
				grid_overlay_isometric_dot(document, overlay_context, y_axis_spacing, angle_a, angle_b)
			} else {
				grid_overlay_isometric(document, overlay_context, y_axis_spacing, angle_a, angle_b)
			}
		}
	}
}

pub fn overlay_options(grid: &GridSnapping) -> Vec<LayoutGroup> {
	let mut widgets = Vec::new();
	fn update_val<I, F: Fn(&mut GridSnapping, &I)>(grid: &GridSnapping, update: F) -> impl Fn(&I) -> Message + use<I, F> {
		let grid = grid.clone();
		move |input: &I| {
			let mut grid = grid.clone();
			update(&mut grid, input);
			DocumentMessage::GridOptions(grid).into()
		}
	}
	let update_origin = |grid, update: fn(&mut GridSnapping) -> Option<&mut f64>| {
		update_val::<NumberInput, _>(grid, move |grid, val| {
			if let Some(val) = val.value {
				if let Some(update) = update(grid) {
					*update = val;
				}
			}
		})
	};
	let update_color = |grid, update: fn(&mut GridSnapping) -> Option<&mut Color>| {
		update_val::<ColorInput, _>(grid, move |grid, color| {
			if let (Some(color), Some(update_color)) = (color.value.as_solid(), update(grid)) {
				*update_color = color.to_linear_srgb();
			}
		})
	};
	let update_display = |grid, update: fn(&mut GridSnapping) -> Option<&mut bool>| {
		update_val::<CheckboxInput, _>(grid, move |grid, checkbox| {
			if let Some(update) = update(grid) {
				*update = checkbox.checked;
			}
		})
	};

	widgets.push(LayoutGroup::Row {
		widgets: vec![TextLabel::new("Grid").bold(true).widget_holder()],
	});

	widgets.push(LayoutGroup::Row {
		widgets: vec![
			TextLabel::new("Type").table_align(true).widget_holder(),
			Separator::new(SeparatorType::Unrelated).widget_holder(),
			RadioInput::new(vec![
				RadioEntryData::new("rectangular")
					.label("Rectangular")
					.on_update(update_val(grid, |grid, _| grid.grid_type = GridType::RECTANGLE)),
				RadioEntryData::new("isometric")
					.label("Isometric")
					.on_update(update_val(grid, |grid, _| grid.grid_type = GridType::ISOMETRIC)),
			])
			.min_width(200)
			.selected_index(Some(match grid.grid_type {
				GridType::Rectangle { .. } => 0,
				GridType::Isometric { .. } => 1,
			}))
			.widget_holder(),
		],
	});

	let mut color_widgets = vec![TextLabel::new("Display").table_align(true).widget_holder(), Separator::new(SeparatorType::Unrelated).widget_holder()];
	color_widgets.extend([
		CheckboxInput::new(grid.dot_display)
			.icon("GridDotted")
			.tooltip("Display as dotted grid")
			.on_update(update_display(grid, |grid| Some(&mut grid.dot_display)))
			.widget_holder(),
		Separator::new(SeparatorType::Related).widget_holder(),
	]);
	color_widgets.push(
		ColorInput::new(FillChoice::Solid(grid.grid_color.to_gamma_srgb()))
			.tooltip("Grid display color")
			.allow_none(false)
			.on_update(update_color(grid, |grid| Some(&mut grid.grid_color)))
			.widget_holder(),
	);
	widgets.push(LayoutGroup::Row { widgets: color_widgets });

	widgets.push(LayoutGroup::Row {
		widgets: vec![
			TextLabel::new("Origin").table_align(true).widget_holder(),
			Separator::new(SeparatorType::Unrelated).widget_holder(),
			NumberInput::new(Some(grid.origin.x))
				.label("X")
				.unit(" px")
				.min_width(98)
				.on_update(update_origin(grid, |grid| Some(&mut grid.origin.x)))
				.widget_holder(),
			Separator::new(SeparatorType::Related).widget_holder(),
			NumberInput::new(Some(grid.origin.y))
				.label("Y")
				.unit(" px")
				.min_width(98)
				.on_update(update_origin(grid, |grid| Some(&mut grid.origin.y)))
				.widget_holder(),
		],
	});

	match grid.grid_type {
		GridType::Rectangle { spacing } => widgets.push(LayoutGroup::Row {
			widgets: vec![
				TextLabel::new("Spacing").table_align(true).widget_holder(),
				Separator::new(SeparatorType::Unrelated).widget_holder(),
				NumberInput::new(Some(spacing.x))
					.label("X")
					.unit(" px")
					.min(0.)
					.min_width(98)
					.on_update(update_origin(grid, |grid| grid.grid_type.rect_spacing().map(|spacing| &mut spacing.x)))
					.widget_holder(),
				Separator::new(SeparatorType::Related).widget_holder(),
				NumberInput::new(Some(spacing.y))
					.label("Y")
					.unit(" px")
					.min(0.)
					.min_width(98)
					.on_update(update_origin(grid, |grid| grid.grid_type.rect_spacing().map(|spacing| &mut spacing.y)))
					.widget_holder(),
			],
		}),
		GridType::Isometric { y_axis_spacing, angle_a, angle_b } => {
			widgets.push(LayoutGroup::Row {
				widgets: vec![
					TextLabel::new("Y Spacing").table_align(true).widget_holder(),
					Separator::new(SeparatorType::Unrelated).widget_holder(),
					NumberInput::new(Some(y_axis_spacing))
						.unit(" px")
						.min(0.)
						.min_width(200)
						.on_update(update_origin(grid, |grid| grid.grid_type.isometric_y_spacing()))
						.widget_holder(),
				],
			});
			widgets.push(LayoutGroup::Row {
				widgets: vec![
					TextLabel::new("Angles").table_align(true).widget_holder(),
					Separator::new(SeparatorType::Unrelated).widget_holder(),
					NumberInput::new(Some(angle_a))
						.unit("°")
						.min_width(98)
						.on_update(update_origin(grid, |grid| grid.grid_type.angle_a()))
						.widget_holder(),
					Separator::new(SeparatorType::Related).widget_holder(),
					NumberInput::new(Some(angle_b))
						.unit("°")
						.min_width(98)
						.on_update(update_origin(grid, |grid| grid.grid_type.angle_b()))
						.widget_holder(),
				],
			});
		}
	}

	widgets
}<|MERGE_RESOLUTION|>--- conflicted
+++ resolved
@@ -36,16 +36,7 @@
 			} else {
 				DVec2::new(secondary_pos, primary_end)
 			};
-<<<<<<< HEAD
-			overlay_context.line(
-				document_to_viewport.transform_point2(start),
-				document_to_viewport.transform_point2(end),
-				Some(&("#".to_string() + &grid_color.rgba_hex())),
-				None,
-			);
-=======
-			overlay_context.line(document_to_viewport.transform_point2(start), document_to_viewport.transform_point2(end), Some(&grid_color));
->>>>>>> 6292dea1
+			overlay_context.line(document_to_viewport.transform_point2(start), document_to_viewport.transform_point2(end), Some(&grid_color), None);
 		}
 	}
 }
@@ -114,16 +105,7 @@
 		let x_pos = (((min_x - origin.x) / spacing).ceil() + line_index as f64) * spacing + origin.x;
 		let start = DVec2::new(x_pos, min_y);
 		let end = DVec2::new(x_pos, max_y);
-<<<<<<< HEAD
-		overlay_context.line(
-			document_to_viewport.transform_point2(start),
-			document_to_viewport.transform_point2(end),
-			Some(&("#".to_string() + &grid_color.rgba_hex())),
-			None,
-		);
-=======
-		overlay_context.line(document_to_viewport.transform_point2(start), document_to_viewport.transform_point2(end), Some(&grid_color));
->>>>>>> 6292dea1
+		overlay_context.line(document_to_viewport.transform_point2(start), document_to_viewport.transform_point2(end), Some(&grid_color), None);
 	}
 
 	for (tan, multiply) in [(tan_a, -1.), (tan_b, 1.)] {
@@ -137,16 +119,7 @@
 			let y_pos = (((inverse_project(&min_y) - origin.y) / spacing).ceil() + line_index as f64) * spacing + origin.y;
 			let start = DVec2::new(min_x, project(&DVec2::new(min_x, y_pos)));
 			let end = DVec2::new(max_x, project(&DVec2::new(max_x, y_pos)));
-<<<<<<< HEAD
-			overlay_context.line(
-				document_to_viewport.transform_point2(start),
-				document_to_viewport.transform_point2(end),
-				Some(&("#".to_string() + &grid_color.rgba_hex())),
-				None,
-			);
-=======
-			overlay_context.line(document_to_viewport.transform_point2(start), document_to_viewport.transform_point2(end), Some(&grid_color));
->>>>>>> 6292dea1
+			overlay_context.line(document_to_viewport.transform_point2(start), document_to_viewport.transform_point2(end), Some(&grid_color), None);
 		}
 	}
 }
@@ -192,12 +165,8 @@
 		overlay_context.dashed_line(
 			document_to_viewport.transform_point2(start),
 			document_to_viewport.transform_point2(end),
-<<<<<<< HEAD
-			Some(&("#".to_string() + &grid_color.rgba_hex())),
+			Some(&grid_color),
 			None,
-=======
-			Some(&grid_color),
->>>>>>> 6292dea1
 			Some(1.),
 			Some((spacing_x / cos_a) * document_to_viewport.matrix2.x_axis.length() - 1.),
 			None,

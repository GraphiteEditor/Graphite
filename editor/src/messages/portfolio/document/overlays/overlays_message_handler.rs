use super::utility_types::{OverlayProvider, OverlaysVisibilitySettings};
use crate::messages::prelude::*;

#[derive(ExtractField)]
pub struct OverlaysMessageContext<'a> {
	pub visibility_settings: OverlaysVisibilitySettings,
	pub ipp: &'a InputPreprocessorMessageHandler,
	pub device_pixel_ratio: f64,
}

#[derive(Debug, Clone, Default, ExtractField)]
pub struct OverlaysMessageHandler {
	pub overlay_providers: HashSet<OverlayProvider>,
	#[cfg(target_family = "wasm")]
	canvas: Option<web_sys::HtmlCanvasElement>,
	#[cfg(target_family = "wasm")]
	context: Option<web_sys::CanvasRenderingContext2d>,
}

#[message_handler_data]
impl MessageHandler<OverlaysMessage, OverlaysMessageContext<'_>> for OverlaysMessageHandler {
	fn process_message(&mut self, message: OverlaysMessage, responses: &mut VecDeque<Message>, context: OverlaysMessageContext) {
		let OverlaysMessageContext {
			visibility_settings,
			ipp,
			device_pixel_ratio,
			..
		} = context;

		match message {
			#[cfg(target_family = "wasm")]
			OverlaysMessage::Draw => {
				use super::utility_functions::overlay_canvas_element;
				use super::utility_types::OverlayContext;
				use glam::{DAffine2, DVec2};
				use wasm_bindgen::JsCast;

				let canvas = match &self.canvas {
					Some(canvas) => canvas,
					None => {
						let Some(new_canvas) = overlay_canvas_element() else { return };
						self.canvas.get_or_insert(new_canvas)
					}
				};

				let canvas_context = self.context.get_or_insert_with(|| {
					let canvas_context = canvas.get_context("2d").ok().flatten().expect("Failed to get canvas context");
					canvas_context.dyn_into().expect("Context should be a canvas 2d context")
				});

				let size = ipp.viewport_bounds.size().as_uvec2();

				let [a, b, c, d, e, f] = DAffine2::from_scale(DVec2::splat(device_pixel_ratio)).to_cols_array();
				let _ = canvas_context.set_transform(a, b, c, d, e, f);
				canvas_context.clear_rect(0., 0., ipp.viewport_bounds.size().x, ipp.viewport_bounds.size().y);
				let _ = canvas_context.reset_transform();

				if visibility_settings.all() {
<<<<<<< HEAD
=======
					responses.add(DocumentMessage::GridOverlays {
						context: OverlayContext {
							render_context: canvas_context.clone(),
							size: size.as_dvec2(),
							device_pixel_ratio,
							visibility_settings: visibility_settings.clone(),
						},
					});
>>>>>>> 36a1453d
					for provider in &self.overlay_providers {
						responses.add(provider(OverlayContext {
							render_context: canvas_context.clone(),
							size: size.as_dvec2(),
							device_pixel_ratio,
							visibility_settings: visibility_settings.clone(),
						}));
					}
					responses.add(DocumentMessage::GridOverlays(OverlayContext {
						render_context: canvas_context.clone(),
						size: size.as_dvec2(),
						device_pixel_ratio,
						visibility_settings: visibility_settings.clone(),
					}));
				}
			}
			#[cfg(all(not(target_family = "wasm"), not(test)))]
			OverlaysMessage::Draw => {
				use super::utility_types::OverlayContext;

				let size = ipp.viewport_bounds.size();

				let overlay_context = OverlayContext::new(size, device_pixel_ratio, visibility_settings);

				if visibility_settings.all() {
					responses.add(DocumentMessage::GridOverlays { context: overlay_context.clone() });

					for provider in &self.overlay_providers {
						responses.add(provider(overlay_context.clone()));
					}
				}
				responses.add(FrontendMessage::RenderOverlays { context: overlay_context });
			}
			#[cfg(all(not(target_family = "wasm"), test))]
			OverlaysMessage::Draw => {
				let _ = (responses, visibility_settings, ipp, device_pixel_ratio);
			}
			OverlaysMessage::AddProvider { provider: message } => {
				self.overlay_providers.insert(message);
			}
			OverlaysMessage::RemoveProvider { provider: message } => {
				self.overlay_providers.remove(&message);
			}
		}
	}

	advertise_actions!(OverlaysMessage;);
}<|MERGE_RESOLUTION|>--- conflicted
+++ resolved
@@ -56,8 +56,14 @@
 				let _ = canvas_context.reset_transform();
 
 				if visibility_settings.all() {
-<<<<<<< HEAD
-=======
+					for provider in &self.overlay_providers {
+						responses.add(provider(OverlayContext {
+							render_context: canvas_context.clone(),
+							size: size.as_dvec2(),
+							device_pixel_ratio,
+							visibility_settings: visibility_settings.clone(),
+						}));
+					}
 					responses.add(DocumentMessage::GridOverlays {
 						context: OverlayContext {
 							render_context: canvas_context.clone(),
@@ -66,21 +72,6 @@
 							visibility_settings: visibility_settings.clone(),
 						},
 					});
->>>>>>> 36a1453d
-					for provider in &self.overlay_providers {
-						responses.add(provider(OverlayContext {
-							render_context: canvas_context.clone(),
-							size: size.as_dvec2(),
-							device_pixel_ratio,
-							visibility_settings: visibility_settings.clone(),
-						}));
-					}
-					responses.add(DocumentMessage::GridOverlays(OverlayContext {
-						render_context: canvas_context.clone(),
-						size: size.as_dvec2(),
-						device_pixel_ratio,
-						visibility_settings: visibility_settings.clone(),
-					}));
 				}
 			}
 			#[cfg(all(not(target_family = "wasm"), not(test)))]

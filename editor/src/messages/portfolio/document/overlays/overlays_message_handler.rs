use super::utility_types::{OverlayProvider, OverlaysVisibilitySettings};
use crate::messages::prelude::*;

#[derive(ExtractField)]
pub struct OverlaysMessageContext<'a> {
	pub visibility_settings: OverlaysVisibilitySettings,
	pub ipp: &'a InputPreprocessorMessageHandler,
	pub device_pixel_ratio: f64,
}

#[derive(Debug, Clone, Default, ExtractField)]
pub struct OverlaysMessageHandler {
	pub overlay_providers: HashSet<OverlayProvider>,
	#[cfg(target_arch = "wasm32")]
	canvas: Option<web_sys::HtmlCanvasElement>,
	#[cfg(target_arch = "wasm32")]
	context: Option<web_sys::CanvasRenderingContext2d>,
}

#[message_handler_data]
impl MessageHandler<OverlaysMessage, OverlaysMessageContext<'_>> for OverlaysMessageHandler {
	fn process_message(&mut self, message: OverlaysMessage, responses: &mut VecDeque<Message>, context: OverlaysMessageContext) {
		let OverlaysMessageContext { visibility_settings, ipp, .. } = context;
		#[cfg(target_arch = "wasm32")]
		let device_pixel_ratio = context.device_pixel_ratio;

		match message {
			#[cfg(target_arch = "wasm32")]
			OverlaysMessage::Draw => {
				use super::utility_functions::overlay_canvas_element;
				use super::utility_types::OverlayContext;
				use glam::{DAffine2, DVec2};
				use wasm_bindgen::JsCast;

				let canvas = match &self.canvas {
					Some(canvas) => canvas,
					None => {
						let Some(new_canvas) = overlay_canvas_element() else { return };
						self.canvas.get_or_insert(new_canvas)
					}
				};

				let canvas_context = self.context.get_or_insert_with(|| {
					let canvas_context = canvas.get_context("2d").ok().flatten().expect("Failed to get canvas context");
					canvas_context.dyn_into().expect("Context should be a canvas 2d context")
				});

				let size = ipp.viewport_bounds.size().as_uvec2();

				let [a, b, c, d, e, f] = DAffine2::from_scale(DVec2::splat(device_pixel_ratio)).to_cols_array();
				let _ = canvas_context.set_transform(a, b, c, d, e, f);
				canvas_context.clear_rect(0., 0., ipp.viewport_bounds.size().x, ipp.viewport_bounds.size().y);
				let _ = canvas_context.reset_transform();

				if visibility_settings.all() {
<<<<<<< HEAD
=======
					responses.add(DocumentMessage::GridOverlays(OverlayContext {
						render_context: canvas_context.clone(),
						size: size.as_dvec2(),
						device_pixel_ratio,
						visibility_settings: visibility_settings.clone(),
					}));
>>>>>>> 30e5567f
					for provider in &self.overlay_providers {
						responses.add(provider(OverlayContext {
							render_context: canvas_context.clone(),
							size: size.as_dvec2(),
							device_pixel_ratio,
							visibility_settings: visibility_settings.clone(),
						}));
					}
					responses.add(DocumentMessage::GridOverlays(OverlayContext {
						render_context: context.clone(),
						size: size.as_dvec2(),
						device_pixel_ratio,
						visibility_settings: visibility_settings.clone(),
					}));
				}
			}
			#[cfg(not(target_arch = "wasm32"))]
			OverlaysMessage::Draw => {
				warn!("Cannot render overlays on non-Wasm targets.\n{responses:?} {visibility_settings:?} {ipp:?}",);
			}
			OverlaysMessage::AddProvider(message) => {
				self.overlay_providers.insert(message);
			}
			OverlaysMessage::RemoveProvider(message) => {
				self.overlay_providers.remove(&message);
			}
		}
	}

	advertise_actions!(OverlaysMessage;);
}<|MERGE_RESOLUTION|>--- conflicted
+++ resolved
@@ -53,15 +53,12 @@
 				let _ = canvas_context.reset_transform();
 
 				if visibility_settings.all() {
-<<<<<<< HEAD
-=======
 					responses.add(DocumentMessage::GridOverlays(OverlayContext {
 						render_context: canvas_context.clone(),
 						size: size.as_dvec2(),
 						device_pixel_ratio,
 						visibility_settings: visibility_settings.clone(),
 					}));
->>>>>>> 30e5567f
 					for provider in &self.overlay_providers {
 						responses.add(provider(OverlayContext {
 							render_context: canvas_context.clone(),

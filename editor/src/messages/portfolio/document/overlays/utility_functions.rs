use super::utility_types::OverlayContext;
use crate::consts::HIDE_HANDLE_DISTANCE;
use crate::messages::tool::common_functionality::graph_modification_utils::{get_manipulator_groups, get_subpaths};
use crate::messages::tool::common_functionality::shape_editor::{SelectedLayerState, ShapeState};
use crate::messages::tool::tool_messages::tool_prelude::DocumentMessageHandler;

use graphene_core::vector::{ManipulatorPointId, SelectedType};

use glam::DVec2;
use wasm_bindgen::JsCast;

pub fn overlay_canvas_element() -> Option<web_sys::HtmlCanvasElement> {
	let window = web_sys::window()?;
	let document = window.document()?;
	let canvas = document.query_selector("[data-overlays-canvas]").ok().flatten()?;
	canvas.dyn_into::<web_sys::HtmlCanvasElement>().ok()
}

pub fn overlay_canvas_context() -> web_sys::CanvasRenderingContext2d {
	let create_context = || {
		let context = overlay_canvas_element()?.get_context("2d").ok().flatten()?;
		context.dyn_into().ok()
	};
	create_context().expect("Failed to get canvas context")
}

pub fn path_overlays(document: &DocumentMessageHandler, shape_editor: &mut ShapeState, overlay_context: &mut OverlayContext) {
	for layer in document.selected_nodes.selected_layers(document.metadata()) {
		let Some(vector_data) = document.metadata.compute_modified_vector(layer, &document.network) else {
			continue;
		};
		let transform = document.metadata().transform_to_viewport(layer);
		let selected = shape_editor.selected_shape_state.get(&layer);
		let is_selected = |selected: Option<&SelectedLayerState>, point: ManipulatorPointId| selected.is_some_and(|selected| selected.is_selected(point));
		overlay_context.outline_vector(&vector_data, transform);

<<<<<<< HEAD
		for (segment_id, bezier, start, end) in vector_data.segment_bezier_iter() {
			let bezier = bezier.apply_transformation(|point| transform.transform_point2(point));
			let not_under_anchor = |position: DVec2| {
				position.distance_squared(bezier.start) >= HIDE_HANDLE_DISTANCE * HIDE_HANDLE_DISTANCE && position.distance_squared(bezier.end) >= HIDE_HANDLE_DISTANCE * HIDE_HANDLE_DISTANCE
			};
			match bezier.handles {
				bezier_rs::BezierHandles::Quadratic { handle } if not_under_anchor(handle) => {
					overlay_context.line(handle, bezier.start, None);
					overlay_context.line(handle, bezier.end, None);
					overlay_context.manipulator_handle(handle, is_selected(selected, ManipulatorPointId::PrimaryHandle(segment_id)));
				}
				bezier_rs::BezierHandles::Cubic { handle_start, handle_end } => {
					if not_under_anchor(handle_start) {
						overlay_context.line(handle_start, bezier.start, None);
						overlay_context.manipulator_handle(handle_start, is_selected(selected, ManipulatorPointId::PrimaryHandle(segment_id)));
					}
					if not_under_anchor(handle_end) {
						overlay_context.line(handle_end, bezier.end, None);
						overlay_context.manipulator_handle(handle_end, is_selected(selected, ManipulatorPointId::EndHandle(segment_id)));
					}
				}
				_ => {}
			}
		}
		for (&id, &position) in vector_data.point_domain.ids().iter().zip(vector_data.point_domain.positions()) {
			overlay_context.manipulator_anchor(transform.transform_point2(position), is_selected(selected, ManipulatorPointId::Anchor(id)), None);
=======
			let not_under_anchor = |&position: &DVec2| transform.transform_point2(position).distance_squared(anchor_position) >= HIDE_HANDLE_DISTANCE * HIDE_HANDLE_DISTANCE;
			if let Some(in_handle) = manipulator_group.in_handle.filter(not_under_anchor) {
				let handle_position = transform.transform_point2(in_handle);
				overlay_context.line(handle_position, anchor_position, None, None);
				overlay_context.manipulator_handle(handle_position, is_selected(selected, ManipulatorPointId::new(manipulator_group.id, SelectedType::InHandle)));
			}
			if let Some(out_handle) = manipulator_group.out_handle.filter(not_under_anchor) {
				let handle_position = transform.transform_point2(out_handle);
				overlay_context.line(handle_position, anchor_position, None, None);
				overlay_context.manipulator_handle(handle_position, is_selected(selected, ManipulatorPointId::new(manipulator_group.id, SelectedType::OutHandle)));
			}

			overlay_context.manipulator_anchor(anchor_position, is_selected(selected, ManipulatorPointId::new(manipulator_group.id, SelectedType::Anchor)), None);
>>>>>>> e39539fa
		}
	}
}

pub fn path_endpoint_overlays(document: &DocumentMessageHandler, shape_editor: &mut ShapeState, overlay_context: &mut OverlayContext) {
	for layer in document.selected_nodes.selected_layers(document.metadata()) {
		let Some(vector_data) = document.metadata.compute_modified_vector(layer, &document.network) else {
			continue;
		};
		let transform = document.metadata().transform_to_viewport(layer);
		let selected = shape_editor.selected_shape_state.get(&layer);
		let is_selected = |selected: Option<&SelectedLayerState>, point: ManipulatorPointId| selected.is_some_and(|selected| selected.is_selected(point));

		for point in vector_data.single_connected_points() {
			let Some(position) = vector_data.point_domain.pos_from_id(point) else { continue };
			let position = transform.transform_point2(position);
			overlay_context.manipulator_anchor(position, is_selected(selected, ManipulatorPointId::Anchor(point)), None);
		}
	}
}<|MERGE_RESOLUTION|>--- conflicted
+++ resolved
@@ -34,7 +34,6 @@
 		let is_selected = |selected: Option<&SelectedLayerState>, point: ManipulatorPointId| selected.is_some_and(|selected| selected.is_selected(point));
 		overlay_context.outline_vector(&vector_data, transform);
 
-<<<<<<< HEAD
 		for (segment_id, bezier, start, end) in vector_data.segment_bezier_iter() {
 			let bezier = bezier.apply_transformation(|point| transform.transform_point2(point));
 			let not_under_anchor = |position: DVec2| {
@@ -42,17 +41,17 @@
 			};
 			match bezier.handles {
 				bezier_rs::BezierHandles::Quadratic { handle } if not_under_anchor(handle) => {
-					overlay_context.line(handle, bezier.start, None);
-					overlay_context.line(handle, bezier.end, None);
+					overlay_context.line(handle, bezier.start, None, None);
+					overlay_context.line(handle, bezier.end, None, None);
 					overlay_context.manipulator_handle(handle, is_selected(selected, ManipulatorPointId::PrimaryHandle(segment_id)));
 				}
 				bezier_rs::BezierHandles::Cubic { handle_start, handle_end } => {
 					if not_under_anchor(handle_start) {
-						overlay_context.line(handle_start, bezier.start, None);
+						overlay_context.line(handle_start, bezier.start, None, None);
 						overlay_context.manipulator_handle(handle_start, is_selected(selected, ManipulatorPointId::PrimaryHandle(segment_id)));
 					}
 					if not_under_anchor(handle_end) {
-						overlay_context.line(handle_end, bezier.end, None);
+						overlay_context.line(handle_end, bezier.end, None, None);
 						overlay_context.manipulator_handle(handle_end, is_selected(selected, ManipulatorPointId::EndHandle(segment_id)));
 					}
 				}
@@ -61,21 +60,6 @@
 		}
 		for (&id, &position) in vector_data.point_domain.ids().iter().zip(vector_data.point_domain.positions()) {
 			overlay_context.manipulator_anchor(transform.transform_point2(position), is_selected(selected, ManipulatorPointId::Anchor(id)), None);
-=======
-			let not_under_anchor = |&position: &DVec2| transform.transform_point2(position).distance_squared(anchor_position) >= HIDE_HANDLE_DISTANCE * HIDE_HANDLE_DISTANCE;
-			if let Some(in_handle) = manipulator_group.in_handle.filter(not_under_anchor) {
-				let handle_position = transform.transform_point2(in_handle);
-				overlay_context.line(handle_position, anchor_position, None, None);
-				overlay_context.manipulator_handle(handle_position, is_selected(selected, ManipulatorPointId::new(manipulator_group.id, SelectedType::InHandle)));
-			}
-			if let Some(out_handle) = manipulator_group.out_handle.filter(not_under_anchor) {
-				let handle_position = transform.transform_point2(out_handle);
-				overlay_context.line(handle_position, anchor_position, None, None);
-				overlay_context.manipulator_handle(handle_position, is_selected(selected, ManipulatorPointId::new(manipulator_group.id, SelectedType::OutHandle)));
-			}
-
-			overlay_context.manipulator_anchor(anchor_position, is_selected(selected, ManipulatorPointId::new(manipulator_group.id, SelectedType::Anchor)), None);
->>>>>>> e39539fa
 		}
 	}
 }

--- conflicted
+++ resolved
@@ -235,16 +235,13 @@
 			}
 			TranslateCanvasBegin => {
 				responses.add(FrontendMessage::UpdateMouseCursor { cursor: MouseCursorIcon::Grabbing });
-<<<<<<< HEAD
+
 				responses.add(FrontendMessage::UpdateInputHints {
 					hint_data: HintData(vec![HintGroup(vec![HintInfo::mouse(MouseMotion::Rmb, "Abort")])]),
 				});
-=======
-				responses.add(FrontendMessage::UpdateInputHints { hint_data: HintData(Vec::new()) });
 				// Because the pan key shares the Spacebar with toggling the graph view overlay, now that we've begun panning,
 				// we need to prevent the graph view overlay from toggling when the Spacebar is released.
 				responses.add(PortfolioMessage::GraphViewOverlayToggleDisabled { disabled: true });
->>>>>>> 56f20f2e
 
 				self.panning = true;
 				self.mouse_position = ipp.mouse.position;

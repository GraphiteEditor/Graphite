use super::utility_types::{BoxSelection, ContextMenuInformation, DragStart, FrontEndClickTargets, FrontendGraphInput, FrontendGraphOutput, FrontendNode, FrontendNodeWire, WirePath};
use super::{document_node_types, node_properties};
use crate::application::generate_uuid;
use crate::messages::input_mapper::utility_types::macros::action_keys;
use crate::messages::layout::utility_types::widget_prelude::*;
use crate::messages::portfolio::document::node_graph::document_node_types::NodePropertiesContext;
use crate::messages::portfolio::document::node_graph::utility_types::{ContextMenuData, FrontendGraphDataType};
use crate::messages::portfolio::document::utility_types::document_metadata::LayerNodeIdentifier;
use crate::messages::portfolio::document::utility_types::network_interface::{self, InputConnector, NodeNetworkInterface, NodeTemplate, OutputConnector, Previewing};
use crate::messages::portfolio::document::utility_types::nodes::{CollapsedLayers, LayerPanelEntry, SelectedNodes};
use crate::messages::prelude::*;
use crate::messages::tool::common_functionality::auto_panning::AutoPanning;

use graph_craft::document::value::TaggedValue;
use graph_craft::document::{DocumentNode, DocumentNodeImplementation, NodeId, NodeInput, Source};
use graph_craft::proto::GraphErrors;
use graphene_core::*;
use interpreted_executor::dynamic_executor::ResolvedDocumentNodeTypes;
use renderer::{ClickTarget, Quad};

use glam::{DAffine2, DVec2, IVec2, UVec2};

#[derive(Debug)]
pub struct NodeGraphHandlerData<'a> {
	pub network_interface: &'a mut NodeNetworkInterface,
	pub selected_nodes: &'a mut SelectedNodes,
	pub document_id: DocumentId,
	pub collapsed: &'a mut CollapsedLayers,
	pub ipp: &'a InputPreprocessorMessageHandler,
	pub graph_view_overlay_open: bool,
}

#[derive(Debug, Clone)]
pub struct NodeGraphMessageHandler {
	//TODO: Remove network and move to NodeNetworkInterface
	pub network: Vec<NodeId>,
	pub node_graph_errors: GraphErrors,
	has_selection: bool,
	widgets: [LayoutGroup; 2],
	drag_start: Option<DragStart>,
	/// Used to add a transaction for the first node move when dragging.
	begin_dragging: bool,
	/// Stored in pixel coordinates.
	box_selection_start: Option<UVec2>,
	disconnecting: Option<InputConnector>,
	initial_disconnecting: bool,
	/// Node to select on pointer up if multiple nodes are selected and they were not dragged.
	select_if_not_dragged: Option<NodeId>,
	/// The start of the dragged line that cannot be moved
	wire_in_progress_from_connector: Option<DVec2>,
	/// The end point of the dragged line that can be moved
	wire_in_progress_to_connector: Option<DVec2>,
	/// State for the context menu popups.
	context_menu: Option<ContextMenuInformation>,
<<<<<<< HEAD
=======
	/// Click targets for every node in the network by using the path to that node.
	pub node_metadata: HashMap<NodeId, NodeMetadata>,
	/// Cache for the bounding box around all nodes in node graph space.
	pub bounding_box_subpath: Option<Subpath<PointId>>,
	/// Index of selected node to be deselected on pointer up when shift clicking an already selected node
	pub deselect_on_pointer_up: Option<usize>,
	/// Adds the auto panning functionality to the node graph when dragging a node or selection box to the edge of the viewport.
>>>>>>> 59a943f4
	auto_panning: AutoPanning,
}

/// NodeGraphMessageHandler always modifies the network which the selected nodes are in. No GraphOperationMessages should be added here, since those messages will always affect the document network.
impl<'a> MessageHandler<NodeGraphMessage, NodeGraphHandlerData<'a>> for NodeGraphMessageHandler {
	fn process_message(&mut self, message: NodeGraphMessage, responses: &mut VecDeque<Message>, data: NodeGraphHandlerData<'a>) {
		let NodeGraphHandlerData {
			network_interface,
			selected_nodes,
			document_id,
			collapsed,
			graph_view_overlay_open,
			ipp,
		} = data;

		match message {
			// TODO: automatically remove broadcast messages.
			NodeGraphMessage::AddNodes { nodes, new_ids, use_document_network } => {
				for (old_node_id, mut node_template) in nodes {
					// Get the new node template
					node_template = network_interface.map_ids(node_template, &old_node_id, &new_ids, use_document_network);

					// Insert node into network
					let node_id = *new_ids.get(&old_node_id).unwrap();
					network_interface.insert_node(node_id, node_template, use_document_network);
				}

				let Some(new_layer_id) = new_ids.get(&NodeId(0)) else {
					error!("Could not get layer node when adding as child");
					return;
				};

				responses.add(NodeGraphMessage::SelectedNodesAdd { nodes: vec![*new_layer_id] });
			}
			NodeGraphMessage::Init => {
				responses.add(BroadcastMessage::SubscribeEvent {
					on: BroadcastEvent::SelectionChanged,
					send: Box::new(NodeGraphMessage::SelectedNodesUpdated.into()),
				});
				network_interface.load_structure();
				collapsed.0.retain(|&layer| network_interface.document_metadata().layer_exists(layer));
			}
			NodeGraphMessage::SelectedNodesUpdated => {
				self.update_selected(network_interface, selected_nodes, responses);
				if selected_nodes.selected_layers(network_interface.document_metadata()).count() <= 1 {
					responses.add(DocumentMessage::SetRangeSelectionLayer {
						new_layer: selected_nodes.selected_layers(network_interface.document_metadata()).next(),
					});
				}
				responses.add(ArtboardToolMessage::UpdateSelectedArtboard);
				responses.add(NodeGraphMessage::RunDocumentGraph);
			}
			NodeGraphMessage::CreateWire {
				output_connector,
				input_connector,
				use_document_network,
			} => {
				network_interface.create_wire(output_connector, input_connector, use_document_network);
			}
			NodeGraphMessage::Copy => {
				// If the selected nodes are in the document network, copy from the document network. Otherwise, use currently opened network
				let use_document_network = network_interface.selected_nodes_in_document_network(selected_nodes.selected_nodes_ref().iter());

				// Collect the selected nodes
				let new_ids = &selected_nodes.selected_nodes().copied().enumerate().map(|(new, old)| (old, NodeId(new as u64))).collect();
				let copied_nodes = network_interface.copy_nodes(new_ids, use_document_network).collect::<Vec<_>>();

				// Prefix to show that these are nodes
				let mut copy_text = String::from("graphite/nodes: ");
				copy_text += &serde_json::to_string(&copied_nodes).expect("Could not serialize copy");

				responses.add(FrontendMessage::TriggerTextCopy { copy_text });
			}
			NodeGraphMessage::CloseCreateNodeMenu => {
				self.context_menu = None;
				responses.add(FrontendMessage::UpdateContextMenuInformation {
					context_menu_information: self.context_menu.clone(),
				});
				self.wire_in_progress_from_connector = None;
				self.wire_in_progress_to_connector = None;
				responses.add(FrontendMessage::UpdateWirePathInProgress { wire_path: None });
			}
			NodeGraphMessage::CreateNodeFromContextMenu { node_id, node_type } => {
				let node_id = node_id.unwrap_or_else(|| NodeId(generate_uuid()));

				let Some(document_node_type) = document_node_types::resolve_document_node_type(&node_type) else {
					responses.add(DialogMessage::DisplayDialogError {
						title: "Cannot insert node".to_string(),
						description: format!("The document node '{node_type}' does not exist in the document node list"),
					});
					return;
				};

				let node_template = document_node_type.default_node_template();
				self.context_menu = None;

				// Only auto connect to the dragged wire if the node is being added to the currently opened network
				if let Some(output_connector_position) = self.wire_in_progress_from_connector {
					let Some(output_connector) = &network_interface.get_output_connector_from_click(output_connector_position) else {
						log::error!("Could not get output from connector start");
						return;
					};

					// Ensure connection is to correct input of new node. If it does not have an input then do not connect
					if let Some((input_index, _)) = node_template
						.document_node
						.inputs
						.iter()
						.enumerate()
						.find(|(_, input)| input.is_exposed_to_frontend(network_interface.is_document_network()))
					{
						responses.add(NodeGraphMessage::CreateWire {
							output_connector: output_connector.clone(),
							input_connector: InputConnector::node(node_id, input_index),
							use_document_network: false,
						});
						if let OutputConnector::Node { node_id, .. } = output_connector {
							if network_interface.connected_to_output(&node_id) {
								responses.add(NodeGraphMessage::RunDocumentGraph);
							}
						} else {
							// Creating wire to export node, always run graph
							responses.add(NodeGraphMessage::RunDocumentGraph);
						}
						responses.add(NodeGraphMessage::SendGraph);
					}

					self.wire_in_progress_from_connector = None;
					self.wire_in_progress_to_connector = None;
				}

				responses.add(DocumentMessage::StartTransaction);
				responses.add(NodeGraphMessage::InsertNode {
					node_id,
					node_template,
					use_document_network: false,
				});

				responses.add(FrontendMessage::UpdateWirePathInProgress { wire_path: None });
				responses.add(FrontendMessage::UpdateContextMenuInformation {
					context_menu_information: self.context_menu.clone(),
				});
				responses.add(NodeGraphMessage::SendGraph);
			}
			NodeGraphMessage::Cut => {
				responses.add(NodeGraphMessage::Copy);
				responses.add(NodeGraphMessage::DeleteSelectedNodes { reconnect: true });
			}
			NodeGraphMessage::DeleteNodes {
				node_ids,
				reconnect,
				use_document_network,
			} => {
				network_interface.delete_nodes(node_ids, reconnect, selected_nodes, responses, use_document_network);
			}
			// Deletes selected_nodes. If `reconnect` is true, then all children nodes (secondary input) of the selected nodes are deleted and the siblings (primary input/output) are reconnected.
			// If `reconnect` is false, then only the selected nodes are deleted and not reconnected.
			NodeGraphMessage::DeleteSelectedNodes { reconnect } => {
				let is_document_network = network_interface.selected_nodes_in_document_network(selected_nodes.selected_nodes_ref().iter());
				let Some(network) = network_interface.network(is_document_network) else {
					warn!("No network");
					return;
				};

				responses.add(DocumentMessage::StartTransaction);
				responses.add(NodeGraphMessage::DeleteNodes {
					node_ids: selected_nodes.selected_nodes().copied().collect(),
					reconnect,
					use_document_network: is_document_network,
				});
			}
			NodeGraphMessage::DisconnectInput {
				input_connector,
				use_document_network,
			} => {
				network_interface.disconnect_input(input_connector, use_document_network);
			}
			NodeGraphMessage::DuplicateSelectedNodes => {
				let use_document_network = network_interface.selected_nodes_in_document_network(selected_nodes.selected_nodes_ref().iter());
				// If the selected nodes are in the document network, use the document network. Otherwise, use the nested network
				let Some(network) = network_interface.network(use_document_network) else {
					warn!("No network in NodeGraphMessage::Copy ");
					return;
				};
				responses.add(DocumentMessage::StartTransaction);

				let new_ids = &selected_nodes.selected_nodes().map(|&id| (id, NodeId(generate_uuid()))).collect();

<<<<<<< HEAD
				// Copy the selected nodes
				let copied_nodes = network_interface.copy_nodes(new_ids, use_document_network).collect::<Vec<_>>();
=======
					// Select the new nodes
					selected_nodes.retain_selected_nodes(|selected_node| network.nodes.contains_key(selected_node));
					selected_nodes.add_selected_nodes(copied_nodes.iter().map(|(node_id, _)| *node_id).collect(), document_network, &self.network);
					responses.add(BroadcastEvent::SelectionChanged);
>>>>>>> 59a943f4

				// Select the new nodes. Duplicated nodes are always pasted into the current network
				responses.add(NodeGraphMessage::SelectedNodesSet {
					nodes: copied_nodes.iter().map(|(node_id, _)| *node_id).collect(),
				});
				responses.add(BroadcastEvent::SelectionChanged);

				for (node_id, node_template) in copied_nodes {
					// Shift duplicated node
					// document_node.metadata().position += IVec2::splat(2);

					// Insert new node into graph
					responses.add(NodeGraphMessage::InsertNode {
						node_id,
						node_template,
						use_document_network: false,
					});
				}

				self.update_selected(network_interface, selected_nodes, responses);
			}
			NodeGraphMessage::EnforceLayerHasNoMultiParams { node_id } => {
<<<<<<< HEAD
				if !network_interface.is_eligible_to_be_layer(&node_id) {
					responses.add(NodeGraphMessage::SetToNodeOrLayer { node_id: node_id, is_layer: false })
=======
				let Some(network) = document_network.nested_network_for_selected_nodes(&self.network, std::iter::once(&node_id)) else {
					return;
				};

				if !self.eligible_to_be_layer(network, node_id) {
					responses.add(NodeGraphMessage::SetToNodeOrLayer { node_id, is_layer: false })
>>>>>>> 59a943f4
				}
			}
			NodeGraphMessage::EnterNestedNetwork => {
				let Some(node_id) = network_interface.get_node_from_click(ipp.mouse.position) else {
					return;
				};
				if network_interface.get_visibility_from_click(ipp.mouse.position).is_some() {
					return;
				};
				let Some(network) = network_interface.network(false) else {
					log::error!("Could not get network in EnterNestedNetwork");
					return;
				};

				let Some(node) = network.nodes.get(&node_id) else { return };
				if let DocumentNodeImplementation::Network(_) = node.implementation {
					network_interface.enter_nested_network(node_id);
					responses.add(DocumentMessage::ZoomCanvasToFitAll);
				}

				responses.add(NodeGraphMessage::SendGraph);

				self.update_selected(network_interface, selected_nodes, responses);
			}
			NodeGraphMessage::ExitNestedNetwork { steps_back } => {
				selected_nodes.clear_selected_nodes();
				responses.add(BroadcastEvent::SelectionChanged);

				for _ in 0..steps_back {
					network_interface.exit_nested_network();
				}
				responses.add(NodeGraphMessage::SendGraph);
				self.update_selected(&network_interface, selected_nodes, responses);
			}
			NodeGraphMessage::ExposeInput { node_id, input_index, new_exposed } => {
				let use_document_network = network_interface.selected_nodes_in_document_network(std::iter::once(&node_id));
				let Some(network) = network_interface.network(use_document_network) else {
					return;
				};

				let Some(node) = network.nodes.get(&node_id) else {
					log::error!("Could not find node {node_id} in NodeGraphMessage::ExposeInput");
					return;
				};

				responses.add(DocumentMessage::StartTransaction);

				let Some(mut input) = node.inputs.get(input_index).cloned() else {
					log::error!("Could not find input {input_index} in NodeGraphMessage::ExposeInput");
					return;
				};
				if let NodeInput::Value { exposed, .. } = &mut input {
					*exposed = new_exposed;
				} else {
					// TODO: Should network and node inputs be able to be hidden?
					log::error!("Could not hide/show input: {:?} since it is not NodeInput::Value", input);
					return;
				}

				responses.add(NodeGraphMessage::SetInput {
					input_connector: InputConnector::node(node_id, input_index),
					input,
					use_document_network,
				});
				responses.add(NodeGraphMessage::EnforceLayerHasNoMultiParams { node_id });
				responses.add(PropertiesPanelMessage::Refresh);
				responses.add(NodeGraphMessage::SendGraph);
			}
			NodeGraphMessage::InsertNode {
				node_id,
				node_template,
				use_document_network,
			} => {
				network_interface.insert_node(node_id, node_template, use_document_network);
			}
			NodeGraphMessage::InsertNodeBetween {
				post_node_id,
				post_node_input_index,
				insert_node_output_index,
				insert_node_id,
				insert_node_input_index,
				pre_node_output_index,
				pre_node_id,
				use_document_network,
			} => {
<<<<<<< HEAD
				// let post_node = document_network.nodes.get(&post_node_id);
				// let Some((post_node_input_index, _)) = post_node
				// 	.map_or(&document_network.exports, |post_node| &post_node.inputs)
				// 	.iter()
				// 	.enumerate()
				// 	.filter(|input| input.1.is_exposed())
				// 	.nth(post_node_input_index)
				// else {
				// 	error!("Failed to find input index {post_node_input_index} on node {post_node_id:#?}");
				// 	return;
				// };
				// let Some(insert_node) = document_network.nodes.get(&insert_node_id) else {
				// 	error!("Insert node not found");
				// 	return;
				// };
				// let Some((insert_node_input_index, _)) = insert_node.inputs.iter().enumerate().filter(|input| input.1.is_exposed()).nth(insert_node_input_index) else {
				// 	error!("Failed to find input index {insert_node_input_index} on node {insert_node_id:#?}");
				// 	return;
				// };

				// let post_input = NodeInput::node(insert_node_id, insert_node_output_index);
				// responses.add(GraphOperationMessage::SetNodeInput {
				// 	node_id: post_node_id,
				// 	input_index: post_node_input_index,
				// 	input: post_input,
				// });

				// let insert_input = NodeInput::node(pre_node_id, pre_node_output_index);
				// responses.add(GraphOperationMessage::SetNodeInput {
				// 	node_id: insert_node_id,
				// 	input_index: insert_node_input_index,
				// 	input: insert_input,
				// });
			}
			NodeGraphMessage::MoveLayerToStack { layer, parent, insert_index } => {
				network_interface.move_layer_to_stack(layer, parent, insert_index);
=======
				let Some(network) = document_network.nested_network_for_selected_nodes(&self.network, std::iter::once(&insert_node_id)) else {
					return;
				};

				let post_node = network.nodes.get(&post_node_id);
				let Some((post_node_input_index, _)) = post_node
					.map_or(&network.exports, |post_node| &post_node.inputs)
					.iter()
					.enumerate()
					.filter(|input| input.1.is_exposed())
					.nth(post_node_input_index)
				else {
					error!("Failed to find input index {post_node_input_index} on node {post_node_id:#?}");
					return;
				};
				let Some(insert_node) = network.nodes.get(&insert_node_id) else {
					error!("Insert node not found");
					return;
				};
				let Some((insert_node_input_index, _)) = insert_node.inputs.iter().enumerate().filter(|input| input.1.is_exposed()).nth(insert_node_input_index) else {
					error!("Failed to find input index {insert_node_input_index} on node {insert_node_id:#?}");
					return;
				};

				responses.add(DocumentMessage::StartTransaction);

				let post_input = NodeInput::node(insert_node_id, insert_node_output_index);
				responses.add(NodeGraphMessage::SetNodeInput {
					node_id: post_node_id,
					input_index: post_node_input_index,
					input: post_input,
				});

				let insert_input = if pre_node_id == network.imports_metadata.0 {
					NodeInput::network(generic!(T), pre_node_output_index)
				} else {
					NodeInput::node(pre_node_id, pre_node_output_index)
				};
				responses.add(NodeGraphMessage::SetNodeInput {
					node_id: insert_node_id,
					input_index: insert_node_input_index,
					input: insert_input,
				});

				responses.add(NodeGraphMessage::RunDocumentGraph);
				responses.add(NodeGraphMessage::SendGraph);
			}
			NodeGraphMessage::MoveSelectedNodes {
				displacement_x,
				displacement_y,
				move_upstream,
			} => {
				let network_path = if selected_nodes.selected_nodes_ref().iter().any(|node_id| document_network.nodes.contains_key(node_id)) {
					Vec::new()
				} else {
					self.network.clone()
				};

				let Some(network) = document_network.nested_network(&network_path) else {
					warn!("No network");
					return;
				};
				let mut nodes_to_move = selected_nodes.selected_nodes(network).cloned().collect::<HashSet<_>>();
				if move_upstream {
					for selected_node_id in selected_nodes.selected_nodes(network) {
						let Some(selected_node) = network.nodes.get(selected_node_id) else {
							log::error!("Could not get selected node from network");
							continue;
						};
						// Only drag nodes that are children of the selected layer
						if let Some(NodeInput::Node { node_id, .. }) = selected_node.inputs.get(1) {
							nodes_to_move.extend(network.upstream_flow_back_from_nodes(vec![*node_id], FlowType::UpstreamFlow).map(|(_, node_id)| node_id))
						};
					}
				}
				for node_id in nodes_to_move {
					if document_network.nested_network(&network_path).unwrap().exports_metadata.0 == node_id {
						let network = document_network.nested_network_mut(&network_path).unwrap();
						network.exports_metadata.1 += IVec2::new(displacement_x, displacement_y);
					} else if document_network.nested_network(&network_path).unwrap().imports_metadata.0 == node_id {
						let network = document_network.nested_network_mut(&network_path).unwrap();
						network.imports_metadata.1 += IVec2::new(displacement_x, displacement_y);
					} else if let Some(node) = document_network.nested_network_mut(&network_path).unwrap().nodes.get_mut(&node_id) {
						node.metadata.position += IVec2::new(displacement_x, displacement_y)
					}
					self.update_click_target(node_id, document_network, network_path.clone());
				}

				// TODO: Cache all nodes and wires in the network, only update the moved node/connected wires, and send all nodes to the front end.
				// Since document structure doesn't change, just update the nodes
				if graph_view_overlay_open {
					let Some(network) = document_network.nested_network_for_selected_nodes(&self.network, selected_nodes.selected_nodes_ref().iter()) else {
						warn!("No network");
						return;
					};
					let wires = Self::collect_wires(network);
					let nodes = self.collect_nodes(document_network, network, &wires);
					responses.add(FrontendMessage::UpdateNodeGraph { nodes, wires });
					responses.add(DocumentMessage::RenderRulers);
					responses.add(DocumentMessage::RenderScrollbars);
				}
>>>>>>> 59a943f4
			}
			NodeGraphMessage::PasteNodes { serialized_nodes } => {
				let data = match serde_json::from_str::<HashMap<NodeId, NodeTemplate>>(&serialized_nodes) {
					Ok(d) => d,
					Err(e) => {
						warn!("Invalid node data {e:?}");
						return;
					}
				};
				if data.is_empty() {
					return;
				}

				responses.add(DocumentMessage::StartTransaction);

				let new_ids: HashMap<_, _> = data.iter().map(|(id, _)| (id.clone(), NodeId(generate_uuid()))).collect();
				responses.add(NodeGraphMessage::AddNodes {
					nodes: data,
					new_ids: new_ids.clone(),
					use_document_network: false,
				});

				//TODO: Move nodes to correct location and run layout system
				let nodes = new_ids.values().copied().collect();
				responses.add(NodeGraphMessage::SelectedNodesSet { nodes });
			}
			NodeGraphMessage::PointerDown {
				shift_click,
				control_click,
				alt_click,
				right_click,
			} => {
				let Some(network_metadata) = network_interface.network_metadata(false) else {
					log::error!("Could not get network metadata in PointerDown");
					return;
				};

				let click = ipp.mouse.position;

				let node_graph_point = network_metadata.persistent_metadata.navigation_metadata.node_graph_to_viewport.inverse().transform_point2(click);

				// Toggle visibility of clicked node and return
				if let Some(clicked_visibility) = network_interface.get_visibility_from_click(click) {
					responses.add(NodeGraphMessage::ToggleVisibility { node_id: clicked_visibility });
					return;
				}

				let clicked_id = network_interface.get_node_from_click(click);
				let clicked_input = network_interface.get_input_connector_from_click(click);
				let clicked_output = network_interface.get_output_connector_from_click(click);
				let network_metadata = network_interface.network_metadata(false).unwrap();

				// Create the add node popup on right click, then exit
				if right_click {
					let context_menu_data = if let Some(node_id) = clicked_id {
						ContextMenuData::ToggleLayer {
<<<<<<< HEAD
							node_id: node_id,
							currently_is_node: !network_interface.is_layer(&node_id),
=======
							node_id,
							currently_is_node: !node.is_layer,
>>>>>>> 59a943f4
						}
					} else {
						ContextMenuData::CreateNode
					};

					// TODO: Create function
					let node_graph_shift = if matches!(context_menu_data, ContextMenuData::CreateNode) {
						let appear_right_of_mouse = if click.x > ipp.viewport_bounds.size().x - 180. { -180. } else { 0. };
						let appear_above_mouse = if click.y > ipp.viewport_bounds.size().y - 200. { -200. } else { 0. };
						DVec2::new(appear_right_of_mouse, appear_above_mouse) / network_metadata.persistent_metadata.navigation_metadata.node_graph_to_viewport.matrix2.x_axis.x
					} else {
						let appear_right_of_mouse = if click.x > ipp.viewport_bounds.size().x - 173. { -173. } else { 0. };
						let appear_above_mouse = if click.y > ipp.viewport_bounds.size().y - 34. { -34. } else { 0. };
						DVec2::new(appear_right_of_mouse, appear_above_mouse) / network_metadata.persistent_metadata.navigation_metadata.node_graph_to_viewport.matrix2.x_axis.x
					};

					let context_menu_coordinates = ((node_graph_point.x + node_graph_shift.x) as i32, (node_graph_point.y + node_graph_shift.y) as i32);

					self.context_menu = Some(ContextMenuInformation {
						context_menu_coordinates,
						context_menu_data,
					});

					responses.add(FrontendMessage::UpdateContextMenuInformation {
						context_menu_information: self.context_menu.clone(),
					});

					return;
				}

				// If the user is clicking on the create nodes list or context menu, break here
				if let Some(context_menu) = &self.context_menu {
					let context_menu_viewport = network_metadata
						.persistent_metadata
						.navigation_metadata
						.node_graph_to_viewport
						.transform_point2(DVec2::new(context_menu.context_menu_coordinates.0 as f64, context_menu.context_menu_coordinates.1 as f64));
					let (width, height) = if matches!(context_menu.context_menu_data, ContextMenuData::ToggleLayer { .. }) {
						// Height and width for toggle layer menu
						(173., 34.)
					} else {
						// Height and width for create node menu
						(180., 200.)
					};
					let context_menu_subpath = bezier_rs::Subpath::new_rounded_rect(
						DVec2::new(context_menu_viewport.x, context_menu_viewport.y),
						DVec2::new(context_menu_viewport.x + width, context_menu_viewport.y + height),
						[5.; 4],
					);
					let context_menu_click_target = ClickTarget {
						subpath: context_menu_subpath,
						stroke_width: 1.,
					};
					if context_menu_click_target.intersect_point(click, DAffine2::IDENTITY) {
						return;
					}
				}

				// Since the user is clicking elsewhere in the graph, ensure the add nodes list is closed
				if !right_click && self.context_menu.is_some() {
					self.context_menu = None;
					self.wire_in_progress_from_connector = None;
					self.wire_in_progress_to_connector = None;
					responses.add(FrontendMessage::UpdateContextMenuInformation {
						context_menu_information: self.context_menu.clone(),
					});
					responses.add(FrontendMessage::UpdateWirePathInProgress { wire_path: None });
				}

				// Alt-click sets the clicked node as previewed
				if alt_click {
					if let Some(clicked_node) = clicked_id {
						responses.add(NodeGraphMessage::TogglePreview { node_id: clicked_node });
						return;
					}
				}

				// Begin moving an existing wire
				if let Some(clicked_input) = &clicked_input {
					self.initial_disconnecting = true;
<<<<<<< HEAD
					self.disconnecting = Some(clicked_input.clone());
=======
					let input_index = NodeGraphMessageHandler::get_input_index(network, clicked_input.0, clicked_input.1);
					if let Some(NodeInput::Node { node_id, output_index, .. }) = network
						.nodes
						.get(&clicked_input.0)
						.and_then(|clicked_node| clicked_node.inputs.get(input_index))
						.or(network.exports.get(input_index))
					{
						self.disconnecting = Some((clicked_input.0, clicked_input.1));
						let Some(output_node) = network.nodes.get(node_id) else {
							log::error!("Could not find node {}", node_id);
							return;
						};
						self.wire_in_progress_from_connector = if output_node.is_layer {
							Some((
								DVec2::new(output_node.metadata.position.x as f64 * 24. + 2. * 24., output_node.metadata.position.y as f64 * 24. - 24. / 2.),
								true,
							))
						} else {
							// The 4.95 is to ensure wire generated here aligns with the frontend wire when the mouse is moved within a node connector, but the wire is not disconnected yet. Eventually all wires should be generated in Rust so that all positions will be aligned.
							Some((
								DVec2::new(
									output_node.metadata.position.x as f64 * 24. + 5. * 24. + 4.95,
									output_node.metadata.position.y as f64 * 24. + 24. + 24. * *output_index as f64,
								),
								false,
							))
						};
					} else if let Some(NodeInput::Network { import_index, .. }) = network.nodes.get(&clicked_input.0).and_then(|clicked_node| clicked_node.inputs.get(input_index)) {
						self.disconnecting = Some((clicked_input.0, clicked_input.1));

						self.wire_in_progress_from_connector =
							// The 4.95 is to ensure wire generated here aligns with the frontend wire when the mouse is moved within a node connector, but the wire is not disconnected yet. Eventually all wires should be generated in Rust so that all positions will be aligned.
							Some((
								DVec2::new(
									network.imports_metadata.1.x as f64 * 24. + 5. * 24. + 4.95,
									network.imports_metadata.1.y as f64 * 24. + 48. + 24. * *import_index as f64,
								),
								false,
							))
					}
>>>>>>> 59a943f4

					let Some(output_connector) = network_interface.get_upstream_output_connector(clicked_input) else {
						log::error!("Could not get upstream node from {clicked_input:?} when moving existing wire");
						return;
					};
					self.wire_in_progress_from_connector = network_interface.get_output_position(&output_connector);
					return;
				}

				// Begin creating a new wire
				if let Some(clicked_output) = clicked_output {
					self.initial_disconnecting = false;
<<<<<<< HEAD
					// Disconnect vertical output wire from an already-connected layer
					if let OutputConnector::Node { node_id, .. } = clicked_output {
						if network_interface.is_layer(&node_id) {
							if let Some(input_connectors) = network_interface.collect_outward_wires(false).get(&clicked_output) {
								self.disconnecting = input_connectors.first().cloned();
=======

					if let Some(clicked_output_node) = network.nodes.get(&clicked_output.0) {
						// Disallow creating additional vertical output wires from an already-connected layer
						if clicked_output_node.is_layer && clicked_output_node.has_primary_output {
							for node in network.nodes.values() {
								if node
									.inputs
									.iter()
									.chain(network.exports.iter())
									.any(|node_input| node_input.as_node().is_some_and(|node_id| node_id == clicked_output.0))
								{
									return;
								}
>>>>>>> 59a943f4
							}
						}
					}
					self.wire_in_progress_from_connector = network_interface.get_output_position(&clicked_output);
					return;
				}

				if let Some(clicked_id) = clicked_id {
					let mut updated_selected = selected_nodes.selected_nodes().cloned().collect::<Vec<_>>();
					let mut modified_selected = false;

					// Add to/remove from selection if holding Shift or Ctrl
					if shift_click || control_click {
						modified_selected = true;

						let index = updated_selected.iter().enumerate().find_map(|(i, node_id)| if *node_id == clicked_id { Some(i) } else { None });
						// Remove from selection (on PointerUp) if already selected
						self.deselect_on_pointer_up = index;

						// Add to selection if not already selected. Necessary in order to drag multiple nodes
						if index.is_none() {
							updated_selected.push(clicked_id);
						};
					}
					// Replace selection with a non-selected node
					else if !updated_selected.contains(&clicked_id) {
						modified_selected = true;
						updated_selected = vec![clicked_id];
					}
					// Replace selection (of multiple nodes including this one) with just this one, but only upon pointer up if the user didn't drag the selected nodes
					else {
						self.select_if_not_dragged = Some(clicked_id);
					}

					// If this node is selected (whether from before or just now), prepare it for dragging
					if updated_selected.contains(&clicked_id) {
						let drag_start = DragStart {
							start_x: node_graph_point.x,
							start_y: node_graph_point.y,
							round_x: 0,
							round_y: 0,
						};

						self.drag_start = Some(drag_start);
						self.begin_dragging = true;
					}

					// Update the selection if it was modified
					if modified_selected {
						responses.add(NodeGraphMessage::SelectedNodesSet { nodes: updated_selected })
					}

					return;
				}

				// Clicked on the graph background so we box select
				if !shift_click {
					responses.add(NodeGraphMessage::SelectedNodesSet { nodes: Vec::new() })
				}
				self.box_selection_start = Some(UVec2::new(node_graph_point.x.round().abs() as u32, node_graph_point.y.round().abs() as u32));
			}
			NodeGraphMessage::PointerMove { shift } => {
				let Some(network) = network_interface.network(false) else {
					return;
				};
				let Some(network_metadata) = network_interface.network_metadata(false) else {
					return;
				};

				// Auto-panning
				let messages = [NodeGraphMessage::PointerOutsideViewport { shift }.into(), NodeGraphMessage::PointerMove { shift }.into()];
				self.auto_panning.setup_by_mouse_position(ipp, &messages, responses);

				let viewport_location = ipp.mouse.position;
				let point = network_metadata
					.persistent_metadata
					.navigation_metadata
					.node_graph_to_viewport
					.inverse()
					.transform_point2(viewport_location);

				if self.wire_in_progress_from_connector.is_some() && self.context_menu.is_none() {
<<<<<<< HEAD
					if let Some(to_connector) = network_interface.get_input_connector_from_click(ipp.mouse.position) {
						let input_position = network_interface.get_input_position(&to_connector);
						if input_position.is_none() {
							log::error!("Could not get input position for connector: {to_connector:?}");
						}
						self.wire_in_progress_to_connector = input_position;
=======
					if let Some((to_connector_node_position, is_layer, input_index)) =
						self.get_connector_from_point(point, |metadata| &metadata.input_click_targets).and_then(|(node_id, input_index)| {
							network.nodes.get(&node_id).map(|node| (node.metadata.position, node.is_layer, input_index)).or_else(|| {
								if node_id == network.exports_metadata.0 {
									Some((network.exports_metadata.1 + IVec2::new(0, 1), false, input_index))
								} else if node_id == network.imports_metadata.0 {
									Some((network.imports_metadata.1 + IVec2::new(0, 1), false, input_index))
								} else {
									None
								}
							})
						}) {
						let to_connector_position = if is_layer {
							if input_index == 0 {
								DVec2::new(to_connector_node_position.x as f64 * 24. + 2. * 24., to_connector_node_position.y as f64 * 24. + 2. * 24. + 12.)
							} else {
								DVec2::new(to_connector_node_position.x as f64 * 24., to_connector_node_position.y as f64 * 24. + 24.)
							}
						} else {
							DVec2::new(to_connector_node_position.x as f64 * 24., to_connector_node_position.y as f64 * 24. + input_index as f64 * 24. + 24.)
						};
						self.wire_in_progress_to_connector = Some((to_connector_position, input_index == 0 && is_layer));
					} else if let Some((to_connector_node_position, is_layer, output_index)) =
						self.get_connector_from_point(point, |metadata| &metadata.output_click_targets).and_then(|(node_id, output_index)| {
							network
								.nodes
								.get(&node_id)
								.map(|node| (node.metadata.position, node.is_layer, output_index + if node.has_primary_output { 0 } else { 1 }))
						}) {
						let to_connector_position = if is_layer {
							DVec2::new(to_connector_node_position.x as f64 * 24. + 2. * 24., to_connector_node_position.y as f64 * 24. - 12.)
						} else {
							DVec2::new(
								to_connector_node_position.x as f64 * 24. + 5. * 24.,
								to_connector_node_position.y as f64 * 24. + output_index as f64 * 24. + 24.,
							)
						};
						self.wire_in_progress_to_connector = Some((to_connector_position, is_layer));
>>>>>>> 59a943f4
					}
					// Not hovering over a node input or node output, update with the mouse position.
					else {
						self.wire_in_progress_to_connector = Some(point);
						// Disconnect if the wire was previously connected to an input
						if let Some(disconnecting) = &self.disconnecting {
							responses.add(DocumentMessage::StartTransaction);
							responses.add(NodeGraphMessage::DisconnectInput {
								input_connector: disconnecting.clone(),
								use_document_network: false,
							});
							// Update the front end that the node is disconnected
							responses.add(NodeGraphMessage::SendGraph);
							self.disconnecting = None;
						}
					}

					if let (Some(wire_in_progress_from_connector), Some(wire_in_progress_to_connector)) = (self.wire_in_progress_from_connector, self.wire_in_progress_to_connector) {
						// If performance is a concern this can be stored as a field in the wire_in_progress_from/to_connector struct, and updated when snapping to an output
						let from_connector_is_layer = network_interface.get_output_connector_from_click(wire_in_progress_from_connector).is_some_and(|output_connector| {
							if let OutputConnector::Node { node_id, .. } = output_connector {
								network_interface.is_layer(&node_id)
							} else {
								false
							}
						});
						let to_connector_is_layer = network_interface.get_input_connector_from_click(wire_in_progress_to_connector).is_some_and(|input_connector| {
							if let InputConnector::Node { node_id, input_index } = input_connector {
								input_index == 0 && network_interface.is_layer(&node_id)
							} else {
								false
							}
						});
						let wire_path = WirePath {
							path_string: Self::build_wire_path_string(wire_in_progress_from_connector, wire_in_progress_to_connector, from_connector_is_layer, to_connector_is_layer),
							data_type: FrontendGraphDataType::General,
							thick: false,
							dashed: false,
						};
						responses.add(FrontendMessage::UpdateWirePathInProgress { wire_path: Some(wire_path) });
					}
				} else if let Some(drag_start) = &mut self.drag_start {
					if self.begin_dragging {
						responses.add(DocumentMessage::StartTransaction);
						self.begin_dragging = false;
					}
					let graph_delta = IVec2::new(((point.x - drag_start.start_x) / 24.).round() as i32, ((point.y - drag_start.start_y) / 24.).round() as i32);
					if drag_start.round_x != graph_delta.x || drag_start.round_y != graph_delta.y {
						responses.add(NodeGraphMessage::ShiftNodes {
							node_ids: selected_nodes.selected_nodes().cloned().collect(),
							displacement_x: graph_delta.x - drag_start.round_x,
							displacement_y: graph_delta.y - drag_start.round_y,
							move_upstream: ipp.keyboard.get(shift as usize),
						});
						drag_start.round_x = graph_delta.x;
						drag_start.round_y = graph_delta.y;
					}
				} else if let Some(box_selection_start) = self.box_selection_start {
					// The mouse button was released but we missed the pointer up event
					// if ((e.buttons & 1) === 0) {
					// 	completeBoxSelection();
					// 	boxSelection = undefined;
					// } else if ((e.buttons & 2) !== 0) {
					// 	editor.handle.selectNodes(new BigUint64Array(previousSelection));
					// 	boxSelection = undefined;
					// }

					let box_selection = Some(BoxSelection {
						start_x: box_selection_start.x,
						start_y: box_selection_start.y,
						end_x: ipp.mouse.position.x.max(0.) as u32,
						end_y: ipp.mouse.position.y.max(0.) as u32,
					});

					let Some(network_metadata) = network_interface.network_metadata(false) else {
						log::error!("Could not get network metadata in PointerMove");
						return;
					};

					let box_selection_start_graph = network_metadata
						.persistent_metadata
						.navigation_metadata
						.node_graph_to_viewport
						.inverse()
						.transform_point2(box_selection_start.into());
					let box_selection_end_graph = network_metadata
						.persistent_metadata
						.navigation_metadata
						.node_graph_to_viewport
						.inverse()
						.transform_point2(ipp.mouse.position);

					let shift = ipp.keyboard.get(shift as usize);
					let mut nodes = if shift { selected_nodes.selected_nodes_ref().clone() } else { Vec::new() };
<<<<<<< HEAD
					let all_nodes = network_metadata.persistent_metadata.node_metadata.iter().map(|(node_id, _)| node_id).cloned().collect::<Vec<_>>();
					for node_id in all_nodes {
						let Some(transient_metadata) = network_interface.get_transient_node_metadata(&node_id, false) else {
							log::error!("Could not get transient metadata for node {node_id}");
							continue;
						};
						if transient_metadata
							.node_click_target
							.intersect_rectangle(Quad::from_box([box_selection_start_graph, box_selection_end_graph]), DAffine2::IDENTITY)
=======
					for node_id in network.nodes.keys().chain([network.exports_metadata.0, network.imports_metadata.0].iter()) {
						if self
							.node_metadata
							.get(node_id)
							.is_some_and(|node_metadata| node_metadata.node_click_target.intersect_rectangle(Quad::from_box([graph_start, point]), DAffine2::IDENTITY))
>>>>>>> 59a943f4
						{
							nodes.push(node_id);
						}
					}
					responses.add(NodeGraphMessage::SelectedNodesSet { nodes });
					responses.add(FrontendMessage::UpdateBox { box_selection })
				}
			}
			NodeGraphMessage::PointerUp => {
				let Some(network_metadata) = network_interface.network_metadata(false) else {
					warn!("No network_metadata");
					return;
				};
<<<<<<< HEAD
				let point = network_metadata
					.persistent_metadata
					.navigation_metadata
					.node_graph_to_viewport
					.inverse()
					.transform_point2(ipp.mouse.position);
=======
				if let Some(node_to_deselect) = self.deselect_on_pointer_up {
					let mut new_selected_nodes = selected_nodes.selected_nodes_ref().clone();
					new_selected_nodes.remove(node_to_deselect);
					responses.add(NodeGraphMessage::SelectedNodesSet { nodes: new_selected_nodes });
					self.deselect_on_pointer_up = None;
				}

>>>>>>> 59a943f4
				// Disconnect if the wire was previously connected to an input
				if let (Some(wire_in_progress_from_connector), Some(wire_in_progress_to_connector)) = (self.wire_in_progress_from_connector, self.wire_in_progress_to_connector) {
					// Check if dragged connector is reconnected to another input
					let output_connector = network_interface.get_output_connector_from_click(wire_in_progress_from_connector);
					let input_connector = network_interface.get_input_connector_from_click(wire_in_progress_to_connector);

					if let (Some(output_connector), Some(input_connector)) = (&output_connector, &input_connector) {
						responses.add(NodeGraphMessage::CreateWire {
							input_connector: input_connector.clone(),
							output_connector: output_connector.clone(),
							use_document_network: false,
						});
						if let OutputConnector::Node { node_id, .. } = output_connector {
							if network_interface.connected_to_output(node_id) {
								responses.add(NodeGraphMessage::RunDocumentGraph);
							}
						} else {
							// Creating wire to export, always run graph
							responses.add(NodeGraphMessage::RunDocumentGraph);
						}
						responses.add(NodeGraphMessage::SendGraph);
					} else if output_connector.is_some() && input_connector.is_none() && !self.initial_disconnecting {
						// If the add node menu is already open, we don't want to open it again
						if self.context_menu.is_some() {
							return;
						}
						let Some(network_metadata) = network_interface.network_metadata(false) else {
							warn!("No network_metadata");
							return;
						};

						let appear_right_of_mouse = if ipp.mouse.position.x > ipp.viewport_bounds.size().x - 173. { -173. } else { 0. };
						let appear_above_mouse = if ipp.mouse.position.y > ipp.viewport_bounds.size().y - 34. { -34. } else { 0. };
						let node_graph_shift = DVec2::new(appear_right_of_mouse, appear_above_mouse) / network_metadata.persistent_metadata.navigation_metadata.node_graph_to_viewport.matrix2.x_axis.x;

						self.context_menu = Some(ContextMenuInformation {
							context_menu_coordinates: ((point.x + node_graph_shift.x) as i32, (point.y + node_graph_shift.y) as i32),
							context_menu_data: ContextMenuData::CreateNode,
						});

						responses.add(FrontendMessage::UpdateContextMenuInformation {
							context_menu_information: self.context_menu.clone(),
						});
						return;
					}
				} else if let Some(drag_start) = &self.drag_start {
					// Only select clicked node if multiple are selected and they were not dragged
					if let Some(select_if_not_dragged) = self.select_if_not_dragged {
						if drag_start.start_x == point.x
							&& drag_start.start_y == point.y
							&& (selected_nodes.selected_nodes_ref().len() != 1
								|| selected_nodes
									.selected_nodes_ref()
									.first()
									.is_some_and(|first_selected_node| *first_selected_node != select_if_not_dragged))
						{
							responses.add(NodeGraphMessage::SelectedNodesSet { nodes: vec![select_if_not_dragged] })
						}
					}

					// Check if a single node was dragged onto a wire
					if selected_nodes.selected_nodes_ref().len() == 1 {
						let selected_node_id = selected_nodes.selected_nodes_ref()[0];
<<<<<<< HEAD
						let Some(network) = network_interface.network(false) else {
							return;
						};
						if let Some(selected_node) = network.nodes.get(&selected_node_id) {
							// Check if any downstream node has any input that feeds into the primary export of the selected node
							let has_primary_output_connection = network_interface.collect_outward_wires(false).get(&OutputConnector::node(selected_node_id, 0)).is_some();
							let has_primary_input_connection = selected_node.inputs.get(0).is_some_and(|first_input| first_input.as_value().is_some());
							// Check that neither the primary input or output of the selected node are already connected.
							if !has_primary_output_connection && !has_primary_input_connection {
								let Some(bounding_box) = network_interface.node_bounding_box(selected_node_id) else {
=======
						// Check that neither the primary input or output of the selected node are already connected.
						let (selected_node_input, selected_node_is_layer) = network
							.nodes
							.get(&selected_node_id)
							.map(|selected_node| (selected_node.inputs.first(), selected_node.is_layer))
							.unwrap_or((network.exports.first(), false));

						// Check if primary input is disconnected
						if selected_node_input.is_some_and(|first_input| first_input.as_value().is_some()) {
							let has_primary_output_connection = network.nodes.iter().flat_map(|(_, node)| node.inputs.iter()).any(|input| {
								if let NodeInput::Node { node_id, output_index, .. } = input {
									*node_id == selected_node_id && *output_index == 0
								} else {
									false
								}
							});
							// Check if primary output is disconnected
							if !has_primary_output_connection {
								// TODO: Cache all wire locations. This will be difficult since there are many ways for an input to changes, and each change will have to update the cache
								let Some(bounding_box) = self
									.node_metadata
									.get(&selected_node_id)
									.and_then(|node_metadata| node_metadata.node_click_target.subpath.bounding_box())
								else {
>>>>>>> 59a943f4
									log::error!("Could not get bounding box for node: {selected_node_id}");
									return;
								};
								// TODO: Cache all wire locations if this is a performance issue
								let overlapping_wire = Self::collect_wires(&network_interface).into_iter().find(|frontend_wire| {
									let Some(input_position) = network_interface.get_input_position(&frontend_wire.wire_end) else {
										log::error!("Could not get input port position for {:?}", frontend_wire.wire_end);
										return false;
									};

									let Some(output_position) = network_interface.get_output_position(&frontend_wire.wire_start) else {
										log::error!("Could not get output port position for {:?}", frontend_wire.wire_start);
										return false;
									};

									let start_node_is_layer = frontend_wire.wire_end.node_id().is_some_and(|wire_start_id| network_interface.is_layer(&wire_start_id));
									let end_node_is_layer = frontend_wire.wire_end.node_id().is_some_and(|wire_end_id| network_interface.is_layer(&wire_end_id));

									let locations = Self::build_wire_path_locations(output_position, input_position, start_node_is_layer, end_node_is_layer);
									let bezier = bezier_rs::Bezier::from_cubic_dvec2(
										(locations[0].x, locations[0].y).into(),
										(locations[1].x, locations[1].y).into(),
										(locations[2].x, locations[2].y).into(),
										(locations[3].x, locations[3].y).into(),
									);

									!bezier.rectangle_intersections(bounding_box[0], bounding_box[1]).is_empty() || bezier.is_contained_within(bounding_box[0], bounding_box[1])
								});
								if let Some(overlapping_wire) = overlapping_wire {
									// Prevent inserting on a link that is connected to the selected node
									if overlapping_wire.wire_end.node_id().is_some_and(|wire_end_id| wire_end_id != selected_node_id)
										&& overlapping_wire.wire_start.node_id().is_some_and(|wire_start_id| wire_start_id != selected_node_id)
									{
										let Some(network) = network_interface.network(false) else {
											return;
										};
										// Ensure connection is to first visible input of selected node. If it does not have an input then do not connect
										if let Some((selected_node_input_index, _)) = network
											.nodes
											.get(&selected_node_id)
											.unwrap()
											.inputs
											.iter()
											.enumerate()
											.find(|(_, input)| input.is_exposed_to_frontend(network_interface.is_document_network()))
										{
											responses.add(DocumentMessage::StartTransaction);
											// Create wire between the inserted node and the post node
											responses.add(NodeGraphMessage::CreateWire {
												output_connector: OutputConnector::node(selected_node_id, 0),
												input_connector: overlapping_wire.wire_end,
												use_document_network: false,
											});
											// Create wire between the pre node and the inserted node
											responses.add(NodeGraphMessage::CreateWire {
												output_connector: overlapping_wire.wire_start.clone(),
												input_connector: InputConnector::node(selected_node_id, selected_node_input_index),
												use_document_network: false,
											});

											if let OutputConnector::Node { node_id, .. } = overlapping_wire.wire_start {
												if network_interface.connected_to_output(&node_id) {
													responses.add(NodeGraphMessage::RunDocumentGraph);
												}
											} else {
												// Creating wire to export node, always run graph
												responses.add(NodeGraphMessage::RunDocumentGraph);
											}
											responses.add(NodeGraphMessage::SendGraph);
										}
									}
								}
							}
						}
					}
					self.select_if_not_dragged = None
				}
				self.drag_start = None;
				self.begin_dragging = false;
				self.box_selection_start = None;
				self.wire_in_progress_from_connector = None;
				self.wire_in_progress_to_connector = None;
				responses.add(FrontendMessage::UpdateWirePathInProgress { wire_path: None });
				responses.add(FrontendMessage::UpdateBox { box_selection: None })
			}
			NodeGraphMessage::PointerOutsideViewport { shift } => {
				if self.drag_start.is_some() || self.box_selection_start.is_some() {
					let _ = self.auto_panning.shift_viewport(ipp, responses);
				} else {
					// Auto-panning
					let messages = [NodeGraphMessage::PointerOutsideViewport { shift }.into(), NodeGraphMessage::PointerMove { shift }.into()];
					self.auto_panning.stop(&messages, responses);
				}
			}
			NodeGraphMessage::PrintSelectedNodeCoordinates => {
				let Some(network) = network_interface.network_for_selected_nodes(selected_nodes.selected_nodes_ref().iter()) else {
					warn!("No network");
					return;
				};

				// TODO: This will also have to print all metadata
				// for (_, node_to_print) in network
				// 	.nodes
				// 	.iter()
				// 	.filter(|node_id| selected_nodes.selected_nodes().any(|selected_id| selected_id == node_id.0))
				// {
				// 	if let DocumentNodeImplementation::Network(network) = &node_to_print.implementation {
				// 		let mut output = "\r\n\r\n".to_string();
				// 		output += &node_to_print.name;
				// 		output += ":\r\n\r\n";
				// 		let mut nodes = network.nodes.iter().collect::<Vec<_>>();
				// 		nodes.sort_by_key(|(a, _)| a.0);
				// 		output += &nodes
				// 			.iter()
				// 			.map(|(_, node)| {
				// 				format!(
				// 					"metadata: DocumentNodeMetadata {{ position: glam::IVec2::new({}, {}) }}, // {}",
				// 					node.metadata().position.x, node.metadata().position.y, node.name
				// 				)
				// 			})
				// 			.collect::<Vec<_>>()
				// 			.join("\r\n");
				// 		output += "\r\n";
				// 		output += &format!(
				// 			"imports_metadata: (NodeId(generate_uuid()), ({}, {}).into()),\r\n",
				// 			network.imports_metadata.1.x, network.imports_metadata.1.y
				// 		);
				// 		output += &format!(
				// 			"exports_metadata: (NodeId(generate_uuid()), ({}, {}).into()),",
				// 			network.exports_metadata.1.x, network.exports_metadata.1.y
				// 		);
				// 		output += "\r\n\r\n";
				// 		// KEEP THIS `debug!()` - Someday we can remove this once this development utility is no longer needed
				// 		log::debug!("{output}");
				// 	}
				// }
			}
			NodeGraphMessage::RunDocumentGraph => {
				responses.add(PortfolioMessage::SubmitGraphRender { document_id });
			}
			NodeGraphMessage::SelectedNodesAdd { nodes } => {
				selected_nodes.add_selected_nodes(nodes, network_interface);
				responses.add(BroadcastEvent::SelectionChanged);
			}
			NodeGraphMessage::SelectedNodesRemove { nodes } => {
				selected_nodes.retain_selected_nodes(|node| !nodes.contains(node));
				responses.add(BroadcastEvent::SelectionChanged);
			}
			NodeGraphMessage::SelectedNodesSet { nodes } => {
				selected_nodes.set_selected_nodes(nodes, network_interface);
				responses.add(BroadcastEvent::SelectionChanged);
				responses.add(PropertiesPanelMessage::Refresh);
			}
			NodeGraphMessage::SendClickTargets => responses.add(FrontendMessage::UpdateClickTargets {
				click_targets: Some(network_interface.collect_front_end_click_targets()),
			}),
			NodeGraphMessage::EndSendClickTargets => responses.add(FrontendMessage::UpdateClickTargets { click_targets: None }),
			NodeGraphMessage::SendGraph => {
				self.send_graph(network_interface, collapsed, graph_view_overlay_open, responses);
			}
			NodeGraphMessage::SetInputValue { node_id, input_index, value } => {
				let use_document_network = network_interface.selected_nodes_in_document_network(std::iter::once(&node_id));
				let input = NodeInput::Value { tagged_value: value, exposed: false };
				responses.add(NodeGraphMessage::SetInput {
					input_connector: InputConnector::node(node_id, input_index),
					input,
					use_document_network,
				});
				responses.add(PropertiesPanelMessage::Refresh);
				if (!network_interface.get_reference(&node_id).is_some_and(|reference| reference == "Imaginate") || input_index == 0) && network_interface.connected_to_output(&node_id) {
					responses.add(NodeGraphMessage::RunDocumentGraph);
				}
			}
			NodeGraphMessage::SetInput {
				input_connector,
				input,
				use_document_network,
			} => {
				network_interface.set_input(input_connector, input, use_document_network);
			}
			NodeGraphMessage::ShiftNodes {
				node_ids,
				displacement_x,
				displacement_y,
			} => {
				for node_id in node_ids {
					network_interface.shift_node(&node_id, IVec2::new(displacement_x, displacement_y));
				}
				if graph_view_overlay_open {
					responses.add(NodeGraphMessage::SendGraph);
					responses.add(DocumentMessage::RenderRulers);
					responses.add(DocumentMessage::RenderScrollbars);
				}
			}
			NodeGraphMessage::ToggleSelectedVisibility => {
				let Some(network) = network_interface.network_for_selected_nodes(selected_nodes.selected_nodes_ref().iter()) else {
					return;
				};
				responses.add(DocumentMessage::StartTransaction);

				// If any of the selected nodes are hidden, show them all. Otherwise, hide them all.
				let visible = !selected_nodes.selected_nodes().all(|&node_id| network.nodes.get(&node_id).is_some_and(|node| node.visible));

				for &node_id in selected_nodes.selected_nodes() {
					responses.add(NodeGraphMessage::SetVisibility { node_id, visible });
				}
			}
			NodeGraphMessage::ToggleVisibility { node_id } => {
				let Some(network) = network_interface.network_for_selected_nodes(std::iter::once(&node_id)) else {
					return;
				};

				let Some(node) = network.nodes.get(&node_id) else {
					log::error!("Cannot get node {node_id} in NodeGraphMessage::ToggleVisibility");
					return;
				};

				let visible = !node.visible;

				responses.add(DocumentMessage::StartTransaction);
				responses.add(NodeGraphMessage::SetVisibility { node_id, visible });
			}
			NodeGraphMessage::SetVisibility { node_id, visible } => {
				network_interface.set_visibility(node_id, visible);

				// Only generate node graph if one of the selected nodes is connected to the output
				if network_interface.connected_to_output(&node_id) {
					responses.add(NodeGraphMessage::RunDocumentGraph);
				}

				// If change has been made to document_network
				if network_interface.selected_nodes_in_document_network(std::iter::once(&node_id)) {
					network_interface.load_structure();
				}

				self.update_selection_action_buttons(network_interface, selected_nodes, responses);
				responses.add(PropertiesPanelMessage::Refresh);
				responses.add(NodeGraphMessage::SendGraph);
			}
			NodeGraphMessage::SetLocked { node_id, locked } => {
				network_interface.set_locked(node_id, locked);

				if network_interface.connected_to_output(&node_id) {
					responses.add(NodeGraphMessage::RunDocumentGraph);
				}
				// If change has been made to document_network
				if network_interface.selected_nodes_in_document_network(std::iter::once(&node_id)) {
					network_interface.load_structure();
				}
				self.update_selection_action_buttons(network_interface, selected_nodes, responses);
				responses.add(NodeGraphMessage::SendGraph);
			}
			NodeGraphMessage::ToggleSelectedAsLayersOrNodes => {
<<<<<<< HEAD
				for node_id in selected_nodes.selected_nodes() {
					responses.add(NodeGraphMessage::SetToNodeOrLayer {
						node_id: *node_id,
						is_layer: !network_interface.is_layer(node_id),
					});
				}
				if selected_nodes.selected_nodes().any(|node_id| network_interface.connected_to_output(node_id)) {
					responses.add(NodeGraphMessage::RunDocumentGraph);
=======
				let Some(network) = document_network.nested_network_for_selected_nodes(&self.network, selected_nodes.selected_nodes_ref().iter()) else {
					return;
				};

				for node_id in selected_nodes.selected_nodes(network).cloned().collect::<Vec<_>>() {
					let Some(network_mut) = document_network.nested_network_for_selected_nodes_mut(&self.network, selected_nodes.selected_nodes_ref().iter()) else {
						return;
					};
					let Some(node) = network_mut.nodes.get_mut(&node_id) else { continue };

					if node.has_primary_output {
						responses.add(NodeGraphMessage::SetToNodeOrLayer { node_id, is_layer: !node.is_layer });
					}

					if network_mut.connected_to_output(node_id) {
						responses.add(NodeGraphMessage::RunDocumentGraph);
					}
>>>>>>> 59a943f4
				}
			}
			NodeGraphMessage::SetToNodeOrLayer { node_id, is_layer } => {
				if is_layer && !network_interface.is_eligible_to_be_layer(&node_id) {
					return;
				}

				network_interface.set_to_node_or_layer(node_id, is_layer);

				self.context_menu = None;
				responses.add(FrontendMessage::UpdateContextMenuInformation {
					context_menu_information: self.context_menu.clone(),
				});
				responses.add(NodeGraphMessage::RunDocumentGraph);
				responses.add(DocumentMessage::DocumentStructureChanged);
			}
			NodeGraphMessage::SetDisplayName { node_id, alias } => {
				responses.add(DocumentMessage::StartTransaction);
				responses.add(NodeGraphMessage::SetDisplayNameImpl { node_id, alias });
			}
			NodeGraphMessage::SetDisplayNameImpl { node_id, alias } => {
				network_interface.set_display_name(node_id, alias);

				responses.add(DocumentMessage::RenderRulers);
				responses.add(DocumentMessage::RenderScrollbars);
				responses.add(NodeGraphMessage::SendGraph);
			}
			NodeGraphMessage::TogglePreview { node_id } => {
				responses.add(DocumentMessage::StartTransaction);
				responses.add(NodeGraphMessage::TogglePreviewImpl { node_id });
			}
			NodeGraphMessage::TogglePreviewImpl { node_id } => {
				network_interface.toggle_preview(node_id);

				self.update_selection_action_buttons(network_interface, selected_nodes, responses);
				responses.add(NodeGraphMessage::RunDocumentGraph);
			}
			NodeGraphMessage::UpdateNewNodeGraph => {
				selected_nodes.clear_selected_nodes();
				responses.add(BroadcastEvent::SelectionChanged);

				self.send_graph(network_interface, collapsed, graph_view_overlay_open, responses);

				let node_types = document_node_types::collect_node_types();
				responses.add(FrontendMessage::UpdateNodeTypes { node_types });

				self.update_selected(network_interface, selected_nodes, responses);
			}
			NodeGraphMessage::UpdateTypes { resolved_types, node_graph_errors } => {
				network_interface.resolved_types = resolved_types;
				self.node_graph_errors = node_graph_errors;
			}
		}
		self.has_selection = selected_nodes.has_selected_nodes();
	}

	fn actions(&self) -> ActionList {
		let mut common = vec![];

		if self
			.context_menu
			.as_ref()
			.is_some_and(|context_menu| matches!(context_menu.context_menu_data, ContextMenuData::CreateNode))
		{
			common.extend(actions!(NodeGraphMessageDiscriminant; CloseCreateNodeMenu));
		}

		common
	}
}

impl NodeGraphMessageHandler {
	/// Similar to [`NodeGraphMessageHandler::actions`], but this provides additional actions if the node graph is open and should only be called in that circumstance.
	pub fn actions_additional_if_node_graph_is_open(&self) -> ActionList {
		let mut common = actions!(NodeGraphMessageDiscriminant; EnterNestedNetwork, PointerDown, PointerMove, PointerUp, SendClickTargets, EndSendClickTargets);

		if self.has_selection {
			common.extend(actions!(NodeGraphMessageDiscriminant;
				Copy,
				Cut,
				DeleteSelectedNodes,
				DuplicateSelectedNodes,
				ToggleSelectedAsLayersOrNodes,
				PrintSelectedNodeCoordinates,
			));
		}

		common
	}

<<<<<<< HEAD
=======
	#[cfg(not(target_arch = "wasm32"))]
	fn get_text_width(node: &DocumentNode) -> Option<f64> {
		warn!("Failed to find width of {node:#?} due to non-wasm arch");
		None
	}

	#[cfg(target_arch = "wasm32")]
	fn get_text_width(node: &DocumentNode) -> Option<f64> {
		let document = web_sys::window().unwrap().document().unwrap();
		let div = match document.create_element("div") {
			Ok(div) => div,
			Err(err) => {
				log::error!("Error creating div: {:?}", err);
				return None;
			}
		};

		// Set the div's style to make it offscreen and single line
		match div.set_attribute("style", "position: absolute; top: -9999px; left: -9999px; white-space: nowrap;") {
			Err(err) => {
				log::error!("Error setting attribute: {:?}", err);
				return None;
			}
			_ => {}
		};

		// From NodeGraphMessageHandler::untitled_layer_label(node)
		let name = (node.alias != "")
			.then_some(node.alias.to_string())
			.unwrap_or(if node.is_layer && node.name == "Merge" { "Untitled Layer".to_string() } else { node.name.clone() });

		div.set_text_content(Some(&name));

		// Append the div to the document body
		match document.body().unwrap().append_child(&div) {
			Err(err) => {
				log::error!("Error setting adding child to document {:?}", err);
				return None;
			}
			_ => {}
		};

		// Measure the width
		let text_width = div.get_bounding_client_rect().width();

		// Remove the div from the document
		match document.body().unwrap().remove_child(&div) {
			Err(_) => log::error!("Could not remove child when rendering text"),
			_ => {}
		};

		Some(text_width)
	}

	pub fn layer_width_cells(node: &DocumentNode) -> u32 {
		let half_grid_cell_offset = 24. / 2.;
		let thumbnail_width = 3. * 24.;
		let gap_width = 8.;
		let text_width = Self::get_text_width(node).unwrap_or_default();
		let icon_width = 24.;
		let icon_overhang_width = icon_width / 2.;

		let text_right = half_grid_cell_offset + thumbnail_width + gap_width + text_width;
		let layer_width_pixels = text_right + gap_width + icon_width - icon_overhang_width;
		((layer_width_pixels / 24.) as u32).max(8)
	}

	// Inserts a node into the network and updates the click target
	pub fn insert_node(&mut self, node_id: NodeId, node: DocumentNode, document_network: &mut NodeNetwork, network_path: &[NodeId]) {
		let Some(network) = document_network.nested_network_mut(network_path) else {
			log::error!("Network not found in update_click_target");
			return;
		};
		assert!(
			node_id != network.imports_metadata.0 && node_id != network.exports_metadata.0,
			"Cannot insert import/export node into network.nodes"
		);
		network.nodes.insert(node_id, node);
		self.update_click_target(node_id, document_network, network_path.to_owned());
	}

	/// Update the click targets when a DocumentNode's click target changes. network_path is the path to the encapsulating network
	pub fn update_click_target(&mut self, node_id: NodeId, document_network: &NodeNetwork, network_path: Vec<NodeId>) {
		let Some(network) = document_network.nested_network(&network_path) else {
			log::error!("Network not found in update_click_target");
			return;
		};

		let grid_size = 24; // Number of pixels per grid unit at 100% zoom

		if let Some(node) = network.nodes.get(&node_id) {
			let mut layer_width = None;
			let width = if node.is_layer {
				let layer_width_cells = self
					.node_metadata
					.get(&node_id)
					.and_then(|node_metadata| node_metadata.layer_width)
					.unwrap_or_else(|| Self::layer_width_cells(node));

				layer_width = Some(layer_width_cells);

				layer_width_cells * grid_size
			} else {
				5 * grid_size
			};
			let height = if node.is_layer {
				2 * grid_size
			} else {
				let inputs_count = node.inputs.iter().filter(|input| input.is_exposed()).count();
				let outputs_count = if let DocumentNodeImplementation::Network(network) = &node.implementation {
					network.exports.len()
				} else {
					1
				};
				std::cmp::max(inputs_count, outputs_count) as u32 * grid_size
			};
			let mut corner1 = DVec2::new((node.metadata.position.x * grid_size as i32) as f64, (node.metadata.position.y * grid_size as i32) as f64);
			let radius = if !node.is_layer {
				corner1 += DVec2::new(0., (grid_size / 2) as f64);
				3.
			} else {
				10.
			};

			let corner2 = corner1 + DVec2::new(width as f64, height as f64);
			let mut click_target_corner_1 = corner1;
			if node.is_layer && node.inputs.iter().filter(|input| input.is_exposed()).count() > 1 {
				click_target_corner_1 -= DVec2::new(24., 0.)
			}

			let subpath = bezier_rs::Subpath::new_rounded_rect(click_target_corner_1, corner2, [radius; 4]);
			let stroke_width = 1.;
			let node_click_target = ClickTarget { subpath, stroke_width };

			// Create input/output click targets
			let mut input_click_targets = Vec::new();
			let mut output_click_targets = Vec::new();
			let mut visibility_click_target = None;

			if !node.is_layer {
				let mut node_top_right: DVec2 = corner1 + DVec2::new(5. * 24., 0.);

				let number_of_inputs = node.inputs.iter().filter(|input| input.is_exposed()).count();
				let number_of_outputs = if let DocumentNodeImplementation::Network(network) = &node.implementation {
					network.exports.len()
				} else {
					1
				};

				if !node.has_primary_output {
					node_top_right.y += 24.;
				}

				let input_top_left = DVec2::new(-8., 4.);
				let input_bottom_right = DVec2::new(8., 20.);

				for node_row_index in 0..number_of_inputs {
					let stroke_width = 1.;
					let subpath = Subpath::new_ellipse(
						input_top_left + corner1 + DVec2::new(0., node_row_index as f64 * 24.),
						input_bottom_right + corner1 + DVec2::new(0., node_row_index as f64 * 24.),
					);
					let input_click_target = ClickTarget { subpath, stroke_width };
					input_click_targets.push(input_click_target);
				}

				for node_row_index in 0..number_of_outputs {
					let stroke_width = 1.;
					let subpath = Subpath::new_ellipse(
						input_top_left + node_top_right + DVec2::new(0., node_row_index as f64 * 24.),
						input_bottom_right + node_top_right + DVec2::new(0., node_row_index as f64 * 24.),
					);
					let output_click_target = ClickTarget { subpath, stroke_width };
					output_click_targets.push(output_click_target);
				}
			} else {
				let input_top_left = DVec2::new(-8., -8.);
				let input_bottom_right = DVec2::new(8., 8.);
				let layer_input_offset = corner1 + DVec2::new(2. * 24., 2. * 24. + 8.);

				let stroke_width = 1.;
				let subpath = Subpath::new_ellipse(input_top_left + layer_input_offset, input_bottom_right + layer_input_offset);
				let layer_input_click_target = ClickTarget { subpath, stroke_width };
				input_click_targets.push(layer_input_click_target);

				if node.inputs.iter().filter(|input| input.is_exposed()).count() > 1 {
					let layer_input_offset = corner1 + DVec2::new(0., 24.);
					let stroke_width = 1.;
					let subpath = Subpath::new_ellipse(input_top_left + layer_input_offset, input_bottom_right + layer_input_offset);
					let input_click_target = ClickTarget { subpath, stroke_width };
					input_click_targets.push(input_click_target);
				}

				// Output
				let layer_output_offset = corner1 + DVec2::new(2. * 24., -8.);
				let stroke_width = 1.;
				let subpath = Subpath::new_ellipse(input_top_left + layer_output_offset, input_bottom_right + layer_output_offset);
				let layer_output_click_target = ClickTarget { subpath, stroke_width };
				output_click_targets.push(layer_output_click_target);

				// Update visibility button click target
				let visibility_offset = corner1 + DVec2::new(width as f64, 24.);
				let subpath = Subpath::new_rounded_rect(DVec2::new(-12., -12.) + visibility_offset, DVec2::new(12., 12.) + visibility_offset, [3.; 4]);
				let stroke_width = 1.;
				let layer_visibility_click_target = ClickTarget { subpath, stroke_width };
				visibility_click_target = Some(layer_visibility_click_target);
			}
			let node_metadata = NodeMetadata {
				node_click_target,
				input_click_targets,
				output_click_targets,
				visibility_click_target,
				layer_width,
			};
			self.node_metadata.insert(node_id, node_metadata);
		} else if node_id == network.exports_metadata.0 {
			let width = 5 * grid_size;
			// 1 is added since the first row is reserved for the "Exports" name
			let height = (network.exports.len() as u32 + 1) * grid_size;

			let corner1 = IVec2::new(network.exports_metadata.1.x * grid_size as i32, network.exports_metadata.1.y * grid_size as i32 + grid_size as i32 / 2);
			let corner2 = corner1 + IVec2::new(width as i32, height as i32);
			let radius = 3.;
			let subpath = bezier_rs::Subpath::new_rounded_rect(corner1.into(), corner2.into(), [radius; 4]);
			let stroke_width = 1.;
			let node_click_target = ClickTarget { subpath, stroke_width };

			let node_top_left = network.exports_metadata.1 * grid_size as i32;
			let mut node_top_left = DVec2::new(node_top_left.x as f64, node_top_left.y as f64);
			// Offset 12px due to nodes being centered, and another 24px since the first export is on the second line
			node_top_left.y += 36.;
			let input_top_left = DVec2::new(-8., 4.);
			let input_bottom_right = DVec2::new(8., 20.);

			// Create input/output click targets
			let mut input_click_targets = Vec::new();
			let output_click_targets = Vec::new();
			let visibility_click_target = None;

			for _ in 0..network.exports.len() {
				let stroke_width = 1.;
				let subpath = Subpath::new_ellipse(input_top_left + node_top_left, input_bottom_right + node_top_left);
				let top_left_input = ClickTarget { subpath, stroke_width };
				input_click_targets.push(top_left_input);

				node_top_left += 24.;
			}

			let node_metadata = NodeMetadata {
				node_click_target,
				input_click_targets,
				output_click_targets,
				visibility_click_target,
				layer_width: None,
			};

			self.node_metadata.insert(node_id, node_metadata);
		}
		// The number of imports is from the parent node, which is passed as a parameter. The number of exports is available from self.
		else if node_id == network.imports_metadata.0 {
			let mut encapsulating_path = self.network.clone();
			// Import count is based on the number of inputs to the encapsulating node. If the current network is the document network, there is no import node
			if let Some(encapsulating_node) = encapsulating_path.pop() {
				let parent_node = document_network
					.nested_network(&encapsulating_path)
					.expect("Encapsulating path should always exist")
					.nodes
					.get(&encapsulating_node)
					.expect("Last path node should always exist in encapsulating network");
				let import_count = parent_node.inputs.len();

				let width = 5 * grid_size;
				// 1 is added since the first row is reserved for the "Exports" name
				let height = (import_count + 1) as u32 * grid_size;

				let corner1 = IVec2::new(network.imports_metadata.1.x * grid_size as i32, network.imports_metadata.1.y * grid_size as i32 + grid_size as i32 / 2);
				let corner2 = corner1 + IVec2::new(width as i32, height as i32);
				let radius = 3.;
				let subpath = bezier_rs::Subpath::new_rounded_rect(corner1.into(), corner2.into(), [radius; 4]);
				let stroke_width = 1.;
				let node_click_target = ClickTarget { subpath, stroke_width };

				let node_top_right = network.imports_metadata.1 * grid_size as i32;
				let mut node_top_right = DVec2::new(node_top_right.x as f64 + width as f64, node_top_right.y as f64);
				// Offset 12px due to nodes being centered, and another 24px since the first import is on the second line
				node_top_right.y += 36.;
				let input_top_left = DVec2::new(-8., 4.);
				let input_bottom_right = DVec2::new(8., 20.);

				// Create input/output click targets
				let input_click_targets = Vec::new();
				let mut output_click_targets = Vec::new();
				let visibility_click_target = None;
				for _ in 0..import_count {
					let stroke_width = 1.;
					let subpath = Subpath::new_ellipse(input_top_left + node_top_right, input_bottom_right + node_top_right);
					let top_left_input = ClickTarget { subpath, stroke_width };
					output_click_targets.push(top_left_input);

					node_top_right.y += 24.;
				}
				let node_metadata = NodeMetadata {
					node_click_target,
					input_click_targets,
					output_click_targets,
					visibility_click_target,
					layer_width: None,
				};
				self.node_metadata.insert(node_id, node_metadata);
			}
		} else {
			self.node_metadata.remove(&node_id);
		}
		let bounds = self
			.node_metadata
			.iter()
			.filter_map(|(_, node_metadata)| node_metadata.node_click_target.subpath.bounding_box())
			.reduce(Quad::combine_bounds);
		self.bounding_box_subpath = bounds.map(|bounds| bezier_rs::Subpath::new_rect(bounds[0], bounds[1]));
	}

	// Updates all click targets in a certain network
	pub fn update_all_click_targets(&mut self, document_network: &NodeNetwork, network_path: Vec<NodeId>) {
		let Some(network) = document_network.nested_network(&network_path) else {
			log::error!("Network not found in update_all_click_targets");
			return;
		};
		let export_id = network.exports_metadata.0;
		let import_id = network.imports_metadata.0;
		for (node_id, _) in network.nodes.iter() {
			self.update_click_target(*node_id, document_network, network_path.clone());
		}
		self.update_click_target(export_id, document_network, network_path.clone());
		self.update_click_target(import_id, document_network, network_path.clone())
	}

	/// Gets the bounding box in viewport coordinates for each node in the node graph
	pub fn graph_bounds_viewport_space(&self, node_graph_to_viewport: DAffine2) -> Option<[DVec2; 2]> {
		self.bounding_box_subpath
			.as_ref()
			.and_then(|bounding_box| bounding_box.bounding_box_with_transform(node_graph_to_viewport))
	}

	fn get_node_from_point(&self, point: DVec2) -> Option<NodeId> {
		self.node_metadata
			.iter()
			.map(|(node_id, node_metadata)| (node_id, &node_metadata.node_click_target))
			.find_map(|(node_id, click_target)| if click_target.intersect_point(point, DAffine2::IDENTITY) { Some(*node_id) } else { None })
	}

	fn get_connector_from_point<F>(&self, point: DVec2, click_target_selector: F) -> Option<(NodeId, usize)>
	where
		F: Fn(&NodeMetadata) -> &Vec<ClickTarget>,
	{
		self.node_metadata
			.iter()
			.map(|(node_id, node_metadata)| (node_id, click_target_selector(node_metadata)))
			.find_map(|(node_id, click_targets)| {
				for (index, click_target) in click_targets.iter().enumerate() {
					if click_target.intersect_point(point, DAffine2::IDENTITY) {
						return Some((*node_id, index));
					}
				}
				None
			})
	}

	fn get_visibility_from_point(&self, point: DVec2) -> Option<NodeId> {
		self.node_metadata
			.iter()
			.filter_map(|(node_id, node_metadata)| node_metadata.visibility_click_target.as_ref().map(|click_target| (node_id, click_target)))
			.find_map(|(node_id, click_target)| if click_target.intersect_point(point, DAffine2::IDENTITY) { Some(*node_id) } else { None })
	}

>>>>>>> 59a943f4
	/// Send the cached layout to the frontend for the options bar at the top of the node panel
	fn send_node_bar_layout(&self, responses: &mut VecDeque<Message>) {
		responses.add(LayoutMessage::SendLayout {
			layout: Layout::WidgetLayout(WidgetLayout::new(self.widgets.to_vec())),
			layout_target: LayoutTarget::NodeGraphBar,
		});
	}

	/// Updates the buttons for visibility, locked, and preview
	fn update_selection_action_buttons(&mut self, network_interface: &NodeNetworkInterface, selected_nodes: &SelectedNodes, responses: &mut VecDeque<Message>) {
		let use_document_network = network_interface.selected_nodes_in_document_network(selected_nodes.selected_nodes_ref().iter());
		let Some(network) = network_interface.network(use_document_network) else {
			warn!("No network in update_selection_action_buttons");
			return;
		};
		let mut widgets = Vec::new();

		let mut selection = selected_nodes.selected_nodes();

		// If there is at least one other selected node then show the hide or show button
		if selection.next().is_some() {
			// Check if any of the selected nodes are disabled
			let all_visible = selected_nodes.selected_nodes().all(|id| {
				if let Some(node) = network.nodes.get(id) {
					node.visible
				} else {
					error!("Could not get node {id} in update_selection_action_buttons");
					true
				}
			});

			// Check if multiple nodes are selected
			let multiple_nodes = selection.next().is_some();

			// Generate the visible/hidden button accordingly
			let (hide_show_label, hide_show_icon) = if all_visible { ("Make Hidden", "EyeVisible") } else { ("Make Visible", "EyeHidden") };
			let hide_button = TextButton::new(hide_show_label)
				.icon(Some(hide_show_icon.to_string()))
				.tooltip(if all_visible { "Hide selected nodes/layers" } else { "Show selected nodes/layers" }.to_string() + if multiple_nodes { "s" } else { "" })
				.tooltip_shortcut(action_keys!(NodeGraphMessageDiscriminant::ToggleSelectedVisibility))
				.on_update(move |_| NodeGraphMessage::ToggleSelectedVisibility.into())
				.widget_holder();
			widgets.push(hide_button);

			widgets.push(Separator::new(SeparatorType::Related).widget_holder());
		}

		let mut selection = selected_nodes.selected_nodes();
		// If only one node is selected then show the preview or stop previewing button
		if let (Some(&node_id), None) = (selection.next(), selection.next()) {
			// Is this node the current output
			let is_output = network.outputs_contain(node_id);
			let is_previewing = matches!(network_interface.previewing(use_document_network), Previewing::Yes { .. });

			let output_button = TextButton::new(if is_output && is_previewing { "End Preview" } else { "Preview" })
				.icon(Some("Rescale".to_string()))
				.tooltip(if is_output { "Restore preview to the graph output" } else { "Preview selected node/layer" }.to_string() + " (Shortcut: Alt-click node/layer)")
				.on_update(move |_| NodeGraphMessage::TogglePreview { node_id }.into())
				.widget_holder();
			widgets.push(output_button);
		}

		self.widgets[0] = LayoutGroup::Row { widgets };
		self.send_node_bar_layout(responses);
	}

	/// Collate the properties panel sections for a node graph
	pub fn collate_properties(context: &mut NodePropertiesContext, selected_nodes: &SelectedNodes) -> Vec<LayoutGroup> {
		// If the selected nodes are in the document network, use the document network. Otherwise, use the nested network
<<<<<<< HEAD
		let Some(network) = context.network_interface.network_for_selected_nodes(selected_nodes.selected_nodes_ref().iter()) else {
=======
		let Some(network) = context
			.document_network
			.nested_network_for_selected_nodes(context.nested_path, selected_nodes.selected_nodes(context.document_network))
		else {
>>>>>>> 59a943f4
			warn!("No network in collate_properties");
			return Vec::new();
		};

		// We want:
		// - If only nodes (no layers) are selected: display each node's properties
		// - If one layer is selected, and zero or more of its upstream nodes: display the properties for the layer and its upstream nodes
		// - If multiple layers are selected, or one node plus other non-upstream nodes: display nothing

		// First, we filter all the selections into layers and nodes
		let (mut layers, mut nodes) = (Vec::new(), Vec::new());
		for node_id in selected_nodes.selected_nodes() {
			if context.network_interface.is_layer(node_id) {
				layers.push(*node_id);
			} else {
				nodes.push(*node_id);
			}
		}

		// Next, we decide what to display based on the number of layers and nodes selected
		match layers.len() {
			// If no layers are selected, show properties for all selected nodes
			0 => nodes
				.iter()
				.filter_map(|node_id| network.nodes.get(node_id).map(|node| node_properties::generate_node_properties(node, *node_id, context)))
				.collect(),
			// If one layer is selected, filter out all selected nodes that are not upstream of it. If there are no nodes left, show properties for the layer. Otherwise, show nothing.
			1 => {
				let nodes_not_upstream_of_layer = nodes
					.into_iter()
					.filter(|&selected_node_id| !context.network_interface.is_node_upstream_of_another_by_horizontal_flow(layers[0], selected_node_id));
				if nodes_not_upstream_of_layer.count() > 0 {
					return Vec::new();
				}

				// Iterate through all the upstream nodes, but stop when we reach another layer (since that's a point where we switch from horizontal to vertical flow)
				context
					.network_interface
					.upstream_flow_back_from_nodes(vec![layers[0]], network_interface::FlowType::HorizontalFlow)
					.enumerate()
					.take_while(|(i, (_, node_id))| if *i == 0 { true } else { !context.network_interface.is_layer(node_id) })
					.map(|(_, (node, node_id))| node_properties::generate_node_properties(node, node_id, context))
					.collect()
			}
			// If multiple layers and/or nodes are selected, show nothing
			_ => Vec::new(),
		}
	}

	fn collect_wires(network_interface: &NodeNetworkInterface) -> Vec<FrontendNodeWire> {
		let Some(network) = network_interface.network(false) else {
			log::error!("Could not get network when collecting wires");
			return Vec::new();
		};
		let mut wires = network
			.nodes
			.iter()
			.flat_map(|(wire_end, node)| node.inputs.iter().filter(|input| input.is_exposed()).enumerate().map(move |(index, input)| (input, wire_end, index)))
			.filter_map(|(input, &wire_end, wire_end_input_index)| {
				if let NodeInput::Node {
					node_id: wire_start,
					output_index: wire_start_output_index,
					// TODO: add ui for lambdas
					lambda: _,
				} = *input
				{
					Some(FrontendNodeWire {
						wire_start: OutputConnector::node(wire_start, wire_start_output_index),
						wire_end: InputConnector::node(wire_end, wire_end_input_index),
						dashed: false,
					})
				} else if let NodeInput::Network { import_index, .. } = *input {
					Some(FrontendNodeWire {
						wire_start: OutputConnector::Import(import_index),
						wire_end: InputConnector::node(wire_end, wire_end_input_index),
						dashed: false,
					})
				} else {
					None
				}
			})
			.collect::<Vec<_>>();

		// Connect primary export to root node, since previewing a node will change the primary export
		if let Some(root_node) = network_interface.get_root_node(false) {
			wires.push(FrontendNodeWire {
				wire_start: OutputConnector::node(root_node.node_id, root_node.output_index),
				wire_end: InputConnector::Export(0),
				dashed: false,
			});
		}

		// Connect rest of exports to their actual export field since they are not affected by previewing. Only connect the primary export if it is dashed
		for (i, export) in network.exports.iter().enumerate() {
			let dashed = matches!(network_interface.previewing(false), Previewing::Yes { .. }) && i == 0;
			if dashed || i != 0 {
				if let NodeInput::Node { node_id, output_index, .. } = export {
					wires.push(FrontendNodeWire {
						wire_start: OutputConnector::Node {
							node_id: *node_id,
							output_index: *output_index,
						},
						wire_end: InputConnector::Export(i),
						dashed,
					});
				} else if let NodeInput::Network { import_index, .. } = *export {
					wires.push(FrontendNodeWire {
						wire_start: OutputConnector::Import(import_index),
						wire_end: InputConnector::Export(i),
						dashed,
					})
				}
			}
		}
		wires
	}

	fn collect_nodes(&self, network_interface: &NodeNetworkInterface, wires: &[FrontendNodeWire]) -> Vec<FrontendNode> {
		let Some(network) = network_interface.network(false) else {
			log::error!("Could not get nested network when collecting nodes");
			return Vec::new();
		};
		let Some(network_metadata) = network_interface.network_metadata(false) else {
			log::error!("Could not get network_metadata when collecting nodes");
			return Vec::new();
		};

		let mut nodes = Vec::new();
		for (&node_id, node) in &network.nodes {
			let node_id_path = &[network_interface.network_path().clone(), (&[node_id]).to_vec()].concat();
			let Some(node_metadata) = network_metadata.persistent_metadata.node_metadata.get(&node_id) else {
				log::error!("Could not get node_metadata for {node_id_path:?}");
				continue;
			};

			let frontend_graph_inputs = node.inputs.iter().enumerate().map(|(index, _)| {
				// Convert the index in all inputs to the index in only the exposed inputs
				// TODO: Only display input type if potential inputs in node_registry are all the same type
				let input_type = network_interface.resolved_types.inputs.get(&Source { node: node_id_path.clone(), index }).cloned();

				// TODO: Should display the color of the "most commonly relevant" (we'd need some sort of precedence) data type it allows given the current generic form that's constrained by the other present connections.
				let frontend_data_type = if let Some(ref input_type) = input_type {
					FrontendGraphDataType::with_type(input_type)
				} else {
					FrontendGraphDataType::General
				};

				let input_name = node_metadata
					.persistent_metadata
					.input_names
					.get(index)
					.cloned()
					.unwrap_or(network_interface.get_input_type(&InputConnector::node(node_id, index), false).nested_type().to_string());

				FrontendGraphInput {
					data_type: frontend_data_type,
					name: input_name,
					resolved_type: input_type.map(|input| format!("{input:?}")),
					connected_to: None,
				}
			});

			let mut inputs = node.inputs.iter().zip(frontend_graph_inputs).map(|(node_input, mut frontend_graph_input)| {
				if let NodeInput::Node {
					node_id: connected_node_id,
					output_index,
					..
				} = node_input
				{
					frontend_graph_input.connected_to = Some(OutputConnector::node(*connected_node_id, *output_index));
				} else if let NodeInput::Network { import_index, .. } = node_input {
					frontend_graph_input.connected_to = Some(OutputConnector::Import(*import_index));
				}
				(node_input, frontend_graph_input)
			});

			let primary_input = inputs
				.next()
				.filter(|(input, _)| {
					// Don't show EditorApi input to nodes like "Text" in the document network
					input.is_exposed_to_frontend(network_interface.is_document_network())
				})
				.map(|(_, input_type)| input_type);
			let exposed_inputs = inputs
				.filter(|(input, _)| input.is_exposed_to_frontend(network_interface.is_document_network()))
				.map(|(_, input_type)| input_type)
				.collect();

<<<<<<< HEAD
			let output_types = Self::get_output_types(node, &network_interface.resolved_types, &node_id_path);
			let primary_output_type = output_types.get(0).expect("Primary output should always exist");
=======
			let output_types = Self::get_output_types(node, &self.resolved_types, node_id_path);
			let primary_output_type = output_types.first().expect("Primary output should always exist");
>>>>>>> 59a943f4
			let frontend_data_type = if let Some(output_type) = primary_output_type {
				FrontendGraphDataType::with_type(output_type)
			} else {
				FrontendGraphDataType::General
			};
			let connected_to = network_interface.collect_outward_wires(false).get(&OutputConnector::node(node_id, 0)).cloned().unwrap_or_else(|| {
				log::error!("Could not get OutputConnector::node({node_id}, 0) in outward wires");
				Vec::new()
			});
			let primary_output = if network_interface.has_primary_output(&node_id) {
				Some(FrontendGraphOutput {
					data_type: frontend_data_type,
					name: "Output 1".to_string(),
					resolved_type: primary_output_type.clone().map(|input| format!("{input:?}")),
					connected_to,
				})
			} else {
				None
			};

			let mut exposed_outputs = Vec::new();
			for (index, exposed_output) in output_types.iter().enumerate() {
				if index == 0 && network_interface.has_primary_output(&node_id) {
					continue;
				}
				let frontend_data_type = if let Some(output_type) = &exposed_output {
					FrontendGraphDataType::with_type(output_type)
				} else {
					FrontendGraphDataType::General
				};
				let Some(node_metadata) = network_metadata.persistent_metadata.node_metadata.get(&node_id) else {
					log::error!("Could not get node_metadata when getting output for {node_id}");
					continue;
				};
				let output_name = node_metadata
					.persistent_metadata
					.output_names
					.get(index)
					.map(|output_name| output_name.to_string())
					.unwrap_or(format!("Output {}", index + 1));

				let connected_to = network_interface.collect_outward_wires(false).get(&OutputConnector::node(node_id, index)).cloned().unwrap_or_else(|| {
					log::error!("Could not get OutputConnector::node({node_id}, {index}) in outward wires");
					Vec::new()
				});
				exposed_outputs.push(FrontendGraphOutput {
					data_type: frontend_data_type,
					name: output_name,
					resolved_type: exposed_output.clone().map(|input| format!("{input:?}")),
					connected_to,
				});
			}
<<<<<<< HEAD
			let is_export = network.exports.get(0).is_some_and(|export| export.as_node().is_some_and(|export_node_id| node_id == export_node_id));
			let is_root_node = network_interface.get_root_node(false).is_some_and(|root_node| root_node.node_id == node_id);
			let reference = network_interface.get_reference(&node_id);

			let Some(position) = network_interface
				.get_position(&node_id, &network_interface.collect_outward_wires(false), false)
				.map(|pos| (pos.x, pos.y))
			else {
				log::error!("Could not get position for node: {node_id}");
				continue;
			};
=======
			let is_export = network.exports.first().is_some_and(|export| export.as_node().is_some_and(|export_node_id| node_id == export_node_id));
			let is_root_node = network.get_root_node().is_some_and(|root_node| root_node.id == node_id);
>>>>>>> 59a943f4
			let previewed = is_export && !is_root_node;

			let locked = network_interface.is_locked(&node_id);

			let errors = self
				.node_graph_errors
				.iter()
				.find(|error| error.node_path == *node_id_path)
				.map(|error| format!("{:?}", error.error.clone()))
				.or_else(|| {
					if self.node_graph_errors.iter().any(|error| error.node_path.starts_with(node_id_path)) {
						Some("Node graph type error within this node".to_string())
					} else {
						None
					}
				});

			nodes.push(FrontendNode {
				id: node_id,
				is_layer: network_interface.persistent_node_metadata(&node_id).is_some_and(|node_metadata| node_metadata.is_layer()),
				can_be_layer: network_interface.is_eligible_to_be_layer(&node_id),
				reference: None,
				display_name: network_interface.frontend_display_name(&node_id),
				primary_input,
				exposed_inputs,
				primary_output,
				exposed_outputs,
				position,
				previewed,
				visible: node.visible,
<<<<<<< HEAD
				locked: locked,
				errors: errors,
=======
				locked: node.locked,
				errors,
>>>>>>> 59a943f4
				ui_only: false,
			});
		}

		// Get import/export names from parent node metadata input/outputs, which must match the number of imports/exports.
		// Empty string or no entry means to use type, or "Import/Export + index" if type can't be determined
		// TODO: Get number of imports from parent node metadata
		let (import_names, mut export_names) = if let Some(encapsulating_metadata) = network_interface.get_encapsulating_node_metadata() {
			// Get all import/export names from encapsulating node metadata
			(
				encapsulating_metadata.persistent_metadata.input_names.clone(),
				encapsulating_metadata.persistent_metadata.output_names.clone(),
			)
		} else {
			// Document network has no visible imports and a single export which should be the data type
			(Vec::new(), Vec::new())
		};

		// TODO: Replace with new UI
		// Add "Export" UI-only node
		let mut export_node_inputs = Vec::new();
		for (index, export) in network.exports.iter().enumerate() {
			let (frontend_data_type, input_type) = if let NodeInput::Node { node_id, output_index, .. } = export {
				let node = network.nodes.get(node_id).expect("Node should always exist");
<<<<<<< HEAD
				let node_id_path: &Vec<NodeId> = &[&self.network[..], &[*node_id]].concat();
				let output_types = Self::get_output_types(node, &network_interface.resolved_types, &node_id_path);
=======
				let node_id_path = &[&self.network[..], &[*node_id]].concat();
				let output_types = Self::get_output_types(node, &self.resolved_types, node_id_path);
>>>>>>> 59a943f4

				if let Some(output_type) = output_types.get(*output_index).cloned().flatten() {
					(FrontendGraphDataType::with_type(&output_type), Some(output_type.clone()))
				} else {
					(FrontendGraphDataType::General, None)
				}
			} else if let NodeInput::Value { tagged_value, .. } = export {
				(FrontendGraphDataType::with_type(&tagged_value.ty()), Some(tagged_value.ty()))
			// TODO: Get type from parent node input when <https://github.com/GraphiteEditor/Graphite/issues/1762> is possible
			// else if let NodeInput::Network { import_type, .. } = export {
			// 	(FrontendGraphDataType::with_type(import_type), Some(import_type.clone()))
			// }
			} else {
				(FrontendGraphDataType::General, None)
			};

			// First import index is visually connected to the root node instead of its actual export input so previewing does not change the connection
<<<<<<< HEAD
			let connected_to = if index == 0 {
				network_interface.get_root_node(false).map(|root_node| OutputConnector::node(root_node.node_id, root_node.output_index))
			} else if let NodeInput::Node { node_id, output_index, .. } = export {
				Some(OutputConnector::node(*node_id, *output_index))
			} else if let NodeInput::Network { import_index, .. } = export {
				Some(OutputConnector::Import(*import_index))
=======
			let connected = if index == 0 {
				network.get_root_node().map(|root_node| root_node.id)
			} else if let NodeInput::Node { node_id, .. } = export {
				Some(*node_id)
>>>>>>> 59a943f4
			} else {
				None
			};

			let export_name = export_names.get_mut(index).filter(|export| !export.is_empty()).map(|export| std::mem::take(export)).unwrap_or_else(|| {
				input_type
					.clone()
					.map(|input_type| TaggedValue::from_type(&input_type).ty().to_string())
					.unwrap_or(format!("Export {}", index + 1))
			});

			export_node_inputs.push(FrontendGraphInput {
				data_type: frontend_data_type,
				name: export_name,
				resolved_type: input_type.map(|input| format!("{input:?}")),
				connected_to,
			});
		}
		// Display error for document network export node
		let errors = self
			.node_graph_errors
			.iter()
			.find(|error| error.node_path.is_empty() && self.network.is_empty())
			.map(|error| format!("{:?}", error.error.clone()));

		// TODO: Replace with new UI
		// Add "Import" UI-only node
		if !network_interface.is_document_network() {
			let mut import_node_outputs = Vec::new();
			// TODO: Loop of number of import types from the network
			for (index, import_name) in import_names.into_iter().enumerate() {
				// TODO: https://github.com/GraphiteEditor/Graphite/issues/1767
				// TODO: Non exposed inputs are not added to the inputs_source_map, fix `pub fn document_node_types(&self) -> ResolvedDocumentNodeTypes`
				let input_type = network_interface.resolved_types.inputs.get(&Source { node: self.network.clone(), index }).cloned();

				let frontend_data_type = if let Some(input_type) = input_type.clone() {
					FrontendGraphDataType::with_type(&input_type)
				} else {
					FrontendGraphDataType::General
				};

				let import_name = if import_name.is_empty() {
					input_type
						.clone()
						.map(|input_type| TaggedValue::from_type(&input_type).ty().to_string())
						.unwrap_or(format!("Import {}", index + 1))
				} else {
					import_name
				};

				let connected_to = network_interface.collect_outward_wires(false).get(&OutputConnector::Import(index)).cloned().unwrap_or_else(|| {
					log::error!("Could not get OutputConnector::Import({index}) in outward wires");
					Vec::new()
				});

				import_node_outputs.push(FrontendGraphOutput {
					data_type: frontend_data_type,
					name: import_name,
					resolved_type: input_type.map(|input| format!("{input:?}")),
					connected_to,
				});
			}
		}
		nodes
	}

	fn collect_subgraph_names(network_interface: &mut NodeNetworkInterface) -> Option<Vec<String>> {
		let mut current_network = network_interface.document_network();
		let mut subgraph_names = Vec::new();
		for node_id in network_interface.network_path().iter() {
			if let Some(node) = current_network.nodes.get(node_id) {
				if let Some(network) = node.implementation.get_network() {
					current_network = network;
				}
				subgraph_names.push(network_interface.frontend_display_name(node_id));
			} else {
				// Set subgraph_path to document network and return None, which runs send_graph again on the document network
				network_interface.exit_all_nested_networks();
				return None;
			};
		}
		Some(subgraph_names)
	}

	fn update_layer_panel(network_interface: &NodeNetworkInterface, collapsed: &CollapsedLayers, responses: &mut VecDeque<Message>) {
		for (&node_id, node_metadata) in &network_interface.document_network_metadata().persistent_metadata.node_metadata {
			if node_metadata.persistent_metadata.is_layer() {
				let layer = LayerNodeIdentifier::new(node_id, network_interface);

				let parents_visible = layer.ancestors(network_interface.document_metadata()).filter(|&ancestor| ancestor != layer).all(|layer| {
					if layer != LayerNodeIdentifier::ROOT_PARENT {
						network_interface.document_network().nodes.get(&layer.to_node()).map(|node| node.visible).unwrap_or_default()
					} else {
						true
					}
				});

				let parents_unlocked = layer.ancestors(network_interface.document_metadata()).filter(|&ancestor| ancestor != layer).all(|layer| {
					if layer != LayerNodeIdentifier::ROOT_PARENT {
						network_interface.is_locked(&layer.to_node())
					} else {
						true
					}
				});

				let data = LayerPanelEntry {
					id: node_id,
					children_allowed:
						// The layer has other layers as children along the secondary input's horizontal flow
						layer.has_children(network_interface.document_metadata())
						|| (
							// At least one secondary input is exposed on this layer node
							network_interface.document_network().nodes.get(&node_id).map_or_else(||{log::error!("Could not get node {node_id} in update_layer_panel"); false}, |node_id| node_id.inputs.iter().skip(1).any(|input| input.is_exposed())) &&
							// But nothing is connected to it, since we only get 1 item (ourself) when we ask for the flow from the secondary input
							network_interface.upstream_flow_back_from_nodes(vec![node_id], network_interface::FlowType::HorizontalFlow).count() == 1
						),
					children_present: layer.has_children(network_interface.document_metadata()),
					expanded: layer.has_children(network_interface.document_metadata()) && !collapsed.0.contains(&layer),
					depth: layer.ancestors(network_interface.document_metadata()).count() - 1,
					parent_id: layer.parent(network_interface.document_metadata()).and_then(|parent| if parent != LayerNodeIdentifier::ROOT_PARENT { Some(parent.to_node()) } else { None }),
					//reference: network_interface.get_reference(&node_id),
					alias: network_interface.frontend_display_name(&node_id),
					tooltip: if cfg!(debug_assertions) { format!("Layer ID: {node_id}") } else { "".into() },
					visible: network_interface.is_visible(&node_id),
					parents_visible,
					unlocked: !network_interface.is_locked(&node_id),
					parents_unlocked,
				};
				responses.add(FrontendMessage::UpdateDocumentLayerDetails { data });
			}
		}
	}

	fn send_graph(&mut self, network_interface: &mut NodeNetworkInterface, collapsed: &CollapsedLayers, graph_open: bool, responses: &mut VecDeque<Message>) {
		// If a node cannot be found in collect_subgraph_names, for example when the nested node is deleted while it is entered, and we are in a nested network, set self.network to empty (document network), and call send_graph again to send the document network
		let Some(nested_path) = Self::collect_subgraph_names(network_interface) else {
			self.send_graph(network_interface, collapsed, graph_open, responses);
			return;
		};

		let Some(network) = network_interface.network(false) else {
			log::error!("Could not send graph since nested network does not exist");
			return;
		};

		responses.add(DocumentMessage::DocumentStructureChanged);
		responses.add(PropertiesPanelMessage::Refresh);

		network_interface.load_structure();

		Self::update_layer_panel(network_interface, collapsed, responses);

		if graph_open {
			let wires = Self::collect_wires(network_interface);
			let nodes = self.collect_nodes(network_interface, &wires);
			let layer_widths = network_interface.collect_layer_widths();

			responses.add(FrontendMessage::UpdateNodeGraph { nodes, wires });
			responses.add(FrontendMessage::UpdateSubgraphPath { subgraph_path: nested_path });
			responses.add(FrontendMessage::UpdateLayerWidths { layer_widths });
		}
	}

	pub fn get_output_types(node: &DocumentNode, resolved_types: &ResolvedDocumentNodeTypes, node_id_path: &[NodeId]) -> Vec<Option<Type>> {
		let mut output_types = Vec::new();

		let primary_output_type = resolved_types
			.outputs
			.get(&Source {
				node: node_id_path.to_owned(),
				index: 0,
			})
			.cloned();
		output_types.push(primary_output_type);

		// If the node is not a protonode, get types by traversing across exports until a proto node is reached.
		if let graph_craft::document::DocumentNodeImplementation::Network(internal_network) = &node.implementation {
			for export in internal_network.exports.iter().skip(1) {
				let mut current_export = export;
				let mut current_network = internal_network;
				let mut current_path = node_id_path.to_owned();

				while let NodeInput::Node { node_id, output_index, .. } = current_export {
					current_path.push(*node_id);

					let next_node = current_network.nodes.get(node_id).expect("Export node id should always exist");

					if let graph_craft::document::DocumentNodeImplementation::Network(next_network) = &next_node.implementation {
						current_network = next_network;
						current_export = next_network.exports.get(*output_index).expect("Export at output index should always exist");
					} else {
						break;
					}
				}

				let output_type: Option<Type> = if let NodeInput::Node { output_index, .. } = current_export {
					// Current export is pointing to a proto node where type can be derived
					assert_eq!(*output_index, 0, "Output index for a proto node should always be 0");
					resolved_types.outputs.get(&Source { node: current_path.clone(), index: 0 }).cloned()
				} else if let NodeInput::Value { tagged_value, .. } = current_export {
					Some(tagged_value.ty())
				} else if let NodeInput::Network { import_index, .. } = current_export {
					resolved_types
						.outputs
						.get(&Source {
							node: node_id_path.to_owned(),
							index: *import_index,
						})
						.cloned()
				} else {
					None
				};
				output_types.push(output_type);
			}
		}
		output_types
	}

	/// Updates the frontend's selection state in line with the backend
	fn update_selected(&mut self, network_interface: &NodeNetworkInterface, selected_nodes: &SelectedNodes, responses: &mut VecDeque<Message>) {
		self.update_selection_action_buttons(network_interface, selected_nodes, responses);

		responses.add(FrontendMessage::UpdateNodeGraphSelection {
			selected: selected_nodes.selected_nodes_ref().clone(),
		});
	}

<<<<<<< HEAD
=======
	/// Returns an iterator of nodes to be copied and their ids, excluding output and input nodes
	pub fn copy_nodes<'a>(
		document_network: &'a NodeNetwork,
		network_path: &'a [NodeId],
		resolved_types: &'a ResolvedDocumentNodeTypes,
		new_ids: &'a HashMap<NodeId, NodeId>,
	) -> impl Iterator<Item = (NodeId, DocumentNode)> + 'a {
		new_ids
			.iter()
			.filter_map(|(&id, &new)| {
				document_network
					.nested_network(network_path)
					.and_then(|network| network.nodes.get(&id).map(|node| (new, id, node.clone())))
			})
			.map(move |(new, node_id, node)| {
				let default_inputs = NodeGraphMessageHandler::get_default_inputs(document_network, network_path, node_id, resolved_types, &node);
				(new, node.map_ids(default_inputs, new_ids))
			})
	}

	pub fn get_default_inputs(document_network: &NodeNetwork, network_path: &[NodeId], node_id: NodeId, resolved_types: &ResolvedDocumentNodeTypes, node: &DocumentNode) -> Vec<NodeInput> {
		let mut default_inputs = Vec::new();

		for (input_index, input) in node.inputs.iter().enumerate() {
			let tagged_value = TaggedValue::from_type(&ModifyInputsContext::get_input_type(document_network, network_path, node_id, resolved_types, input_index));
			let mut exposed = true;

			if let NodeInput::Value { exposed: input_exposed, .. } = input {
				exposed = *input_exposed;
			}

			let default_input = NodeInput::value(tagged_value, exposed);
			default_inputs.push(default_input);
		}
		default_inputs
	}

	pub fn eligible_to_be_layer(&self, document_network: &NodeNetwork, node_id: NodeId) -> bool {
		if document_network.imports_metadata.0 == node_id || document_network.exports_metadata.0 == node_id {
			return false;
		}

		let Some(node) = document_network.nodes.get(&node_id) else { return false };

		let exposed_value_count = node.inputs.iter().filter(|input| if let NodeInput::Value { exposed, .. } = input { *exposed } else { false }).count();
		let node_input_count = node
			.inputs
			.iter()
			.filter(|input| matches!(input, NodeInput::Node { .. }) || matches!(input, NodeInput::Network { .. }))
			.count();
		let input_count = node_input_count + exposed_value_count;

		let output_count = if let graph_craft::document::DocumentNodeImplementation::Network(nested_network) = &node.implementation {
			nested_network.exports.len()
		} else {
			// Node is a protonode, so it must have 1 output
			1
		};

		// TODO: Eventually allow nodes at the bottom of a stack to be layers, where `input_count` is 0
		node.has_primary_output && output_count == 1 && (input_count == 1 || input_count == 2)
	}

	fn untitled_layer_label(node: &DocumentNode) -> String {
		if !node.alias.is_empty() {
			node.alias.to_string()
		} else if node.is_layer && node.name == "Merge" {
			"Untitled Layer".to_string()
		} else {
			node.name.clone()
		}
	}

	/// Get the actual input index from the visible input index where hidden inputs are skipped
	fn get_input_index(network: &NodeNetwork, node_id: NodeId, visible_index: usize) -> usize {
		if network.exports_metadata.0 != node_id {
			let Some(input_node) = network.nodes.get(&node_id) else {
				error!("Could not get node {node_id} in get_input_index");
				return 0;
			};
			let input_index = input_node
				.inputs
				.iter()
				.enumerate()
				.filter(|input| input.1.is_exposed())
				.nth(visible_index)
				.map(|enumerated_input| enumerated_input.0);

			let Some(input_index) = input_index else {
				error!("Failed to find actual index of connector index {visible_index} on node {node_id:#?}");
				return 0;
			};
			input_index
		} else {
			visible_index
		}
	}

>>>>>>> 59a943f4
	fn build_wire_path_string(output_position: DVec2, input_position: DVec2, vertical_out: bool, vertical_in: bool) -> String {
		let locations = Self::build_wire_path_locations(output_position, input_position, vertical_out, vertical_in);
		let smoothing = 0.5;
		let delta01 = DVec2::new((locations[1].x - locations[0].x) * smoothing, (locations[1].y - locations[0].y) * smoothing);
		let delta23 = DVec2::new((locations[3].x - locations[2].x) * smoothing, (locations[3].y - locations[2].y) * smoothing);
		format!(
			"M{},{} L{},{} C{},{} {},{} {},{} L{},{}",
			locations[0].x,
			locations[0].y,
			locations[1].x,
			locations[1].y,
			locations[1].x + delta01.x,
			locations[1].y + delta01.y,
			locations[2].x - delta23.x,
			locations[2].y - delta23.y,
			locations[2].x,
			locations[2].y,
			locations[3].x,
			locations[3].y
		)
	}

	fn build_wire_path_locations(output_position: DVec2, input_position: DVec2, vertical_out: bool, vertical_in: bool) -> Vec<DVec2> {
		let horizontal_gap = (output_position.x - input_position.x).abs();
		let vertical_gap = (output_position.y - input_position.y).abs();
		// TODO: Finish this commented out code replacement for the code below it based on this diagram: <https://files.keavon.com/-/InsubstantialElegantQueenant/capture.png>
		// // Straight: stacking lines which are always straight, or a straight horizontal wire between two aligned nodes
		// if ((verticalOut && vertical_in) || (!verticalOut && !vertical_in && vertical_gap === 0)) {
		// 	return [
		// 		{ x: output_position.x, y: output_position.y },
		// 		{ x: input_position.x, y: input_position.y },
		// 	];
		// }

		// // L-shape bend
		// if (verticalOut !== vertical_in) {
		// }

		let curve_length = 24.;
		let curve_falloff_rate = curve_length * std::f64::consts::PI * 2.0;

		let horizontal_curve_amount = -(2.0f64.powf((-10. * horizontal_gap) / curve_falloff_rate)) + 1.;
		let vertical_curve_amount = -(2.0f64.powf((-10. * vertical_gap) / curve_falloff_rate)) + 1.;
		let horizontal_curve = horizontal_curve_amount * curve_length;
		let vertical_curve = vertical_curve_amount * curve_length;

		vec![
			output_position,
			DVec2::new(
				if vertical_out { output_position.x } else { output_position.x + horizontal_curve },
				if vertical_out { output_position.y - vertical_curve } else { output_position.y },
			),
			DVec2::new(
				if vertical_in { input_position.x } else { input_position.x - horizontal_curve },
				if vertical_in { input_position.y + vertical_curve } else { input_position.y },
			),
			DVec2::new(input_position.x, input_position.y),
		]
	}
}

impl Default for NodeGraphMessageHandler {
	fn default() -> Self {
		let right_side_widgets = vec![
			// TODO: Replace this with an "Add Node" button, also next to an "Add Layer" button
			TextLabel::new("Right Click in Graph to Add Nodes").italic(true).widget_holder(),
			Separator::new(SeparatorType::Unrelated).widget_holder(),
			TextButton::new("Node Graph")
				.icon(Some("GraphViewOpen".into()))
				.hover_icon(Some("GraphViewClosed".into()))
				.tooltip("Hide Node Graph")
				.tooltip_shortcut(action_keys!(DocumentMessageDiscriminant::GraphViewOverlayToggle))
				.on_update(move |_| DocumentMessage::GraphViewOverlayToggle.into())
				.widget_holder(),
		];

		Self {
			network: Vec::new(),
			node_graph_errors: Vec::new(),
			has_selection: false,
			widgets: [LayoutGroup::Row { widgets: Vec::new() }, LayoutGroup::Row { widgets: right_side_widgets }],
			drag_start: None,
			begin_dragging: false,
			box_selection_start: None,
			disconnecting: None,
			initial_disconnecting: false,
			select_if_not_dragged: None,
			wire_in_progress_from_connector: None,
			wire_in_progress_to_connector: None,
			context_menu: None,
<<<<<<< HEAD
=======
			node_metadata: HashMap::new(),
			bounding_box_subpath: None,
			deselect_on_pointer_up: None,
>>>>>>> 59a943f4
			auto_panning: Default::default(),
		}
	}
}

impl PartialEq for NodeGraphMessageHandler {
	fn eq(&self, other: &Self) -> bool {
		self.network == other.network
			&& self.node_graph_errors == other.node_graph_errors
			&& self.has_selection == other.has_selection
			&& self.widgets == other.widgets
			&& self.drag_start == other.drag_start
			&& self.begin_dragging == other.begin_dragging
			&& self.box_selection_start == other.box_selection_start
			&& self.initial_disconnecting == other.initial_disconnecting
			&& self.select_if_not_dragged == other.select_if_not_dragged
			&& self.wire_in_progress_from_connector == other.wire_in_progress_from_connector
			&& self.wire_in_progress_to_connector == other.wire_in_progress_to_connector
			&& self.context_menu == other.context_menu
	}
}<|MERGE_RESOLUTION|>--- conflicted
+++ resolved
@@ -52,16 +52,9 @@
 	wire_in_progress_to_connector: Option<DVec2>,
 	/// State for the context menu popups.
 	context_menu: Option<ContextMenuInformation>,
-<<<<<<< HEAD
-=======
-	/// Click targets for every node in the network by using the path to that node.
-	pub node_metadata: HashMap<NodeId, NodeMetadata>,
-	/// Cache for the bounding box around all nodes in node graph space.
-	pub bounding_box_subpath: Option<Subpath<PointId>>,
 	/// Index of selected node to be deselected on pointer up when shift clicking an already selected node
 	pub deselect_on_pointer_up: Option<usize>,
 	/// Adds the auto panning functionality to the node graph when dragging a node or selection box to the edge of the viewport.
->>>>>>> 59a943f4
 	auto_panning: AutoPanning,
 }
 
@@ -250,15 +243,8 @@
 
 				let new_ids = &selected_nodes.selected_nodes().map(|&id| (id, NodeId(generate_uuid()))).collect();
 
-<<<<<<< HEAD
 				// Copy the selected nodes
 				let copied_nodes = network_interface.copy_nodes(new_ids, use_document_network).collect::<Vec<_>>();
-=======
-					// Select the new nodes
-					selected_nodes.retain_selected_nodes(|selected_node| network.nodes.contains_key(selected_node));
-					selected_nodes.add_selected_nodes(copied_nodes.iter().map(|(node_id, _)| *node_id).collect(), document_network, &self.network);
-					responses.add(BroadcastEvent::SelectionChanged);
->>>>>>> 59a943f4
 
 				// Select the new nodes. Duplicated nodes are always pasted into the current network
 				responses.add(NodeGraphMessage::SelectedNodesSet {
@@ -281,17 +267,8 @@
 				self.update_selected(network_interface, selected_nodes, responses);
 			}
 			NodeGraphMessage::EnforceLayerHasNoMultiParams { node_id } => {
-<<<<<<< HEAD
 				if !network_interface.is_eligible_to_be_layer(&node_id) {
 					responses.add(NodeGraphMessage::SetToNodeOrLayer { node_id: node_id, is_layer: false })
-=======
-				let Some(network) = document_network.nested_network_for_selected_nodes(&self.network, std::iter::once(&node_id)) else {
-					return;
-				};
-
-				if !self.eligible_to_be_layer(network, node_id) {
-					responses.add(NodeGraphMessage::SetToNodeOrLayer { node_id, is_layer: false })
->>>>>>> 59a943f4
 				}
 			}
 			NodeGraphMessage::EnterNestedNetwork => {
@@ -377,7 +354,6 @@
 				pre_node_id,
 				use_document_network,
 			} => {
-<<<<<<< HEAD
 				// let post_node = document_network.nodes.get(&post_node_id);
 				// let Some((post_node_input_index, _)) = post_node
 				// 	.map_or(&document_network.exports, |post_node| &post_node.inputs)
@@ -414,109 +390,6 @@
 			}
 			NodeGraphMessage::MoveLayerToStack { layer, parent, insert_index } => {
 				network_interface.move_layer_to_stack(layer, parent, insert_index);
-=======
-				let Some(network) = document_network.nested_network_for_selected_nodes(&self.network, std::iter::once(&insert_node_id)) else {
-					return;
-				};
-
-				let post_node = network.nodes.get(&post_node_id);
-				let Some((post_node_input_index, _)) = post_node
-					.map_or(&network.exports, |post_node| &post_node.inputs)
-					.iter()
-					.enumerate()
-					.filter(|input| input.1.is_exposed())
-					.nth(post_node_input_index)
-				else {
-					error!("Failed to find input index {post_node_input_index} on node {post_node_id:#?}");
-					return;
-				};
-				let Some(insert_node) = network.nodes.get(&insert_node_id) else {
-					error!("Insert node not found");
-					return;
-				};
-				let Some((insert_node_input_index, _)) = insert_node.inputs.iter().enumerate().filter(|input| input.1.is_exposed()).nth(insert_node_input_index) else {
-					error!("Failed to find input index {insert_node_input_index} on node {insert_node_id:#?}");
-					return;
-				};
-
-				responses.add(DocumentMessage::StartTransaction);
-
-				let post_input = NodeInput::node(insert_node_id, insert_node_output_index);
-				responses.add(NodeGraphMessage::SetNodeInput {
-					node_id: post_node_id,
-					input_index: post_node_input_index,
-					input: post_input,
-				});
-
-				let insert_input = if pre_node_id == network.imports_metadata.0 {
-					NodeInput::network(generic!(T), pre_node_output_index)
-				} else {
-					NodeInput::node(pre_node_id, pre_node_output_index)
-				};
-				responses.add(NodeGraphMessage::SetNodeInput {
-					node_id: insert_node_id,
-					input_index: insert_node_input_index,
-					input: insert_input,
-				});
-
-				responses.add(NodeGraphMessage::RunDocumentGraph);
-				responses.add(NodeGraphMessage::SendGraph);
-			}
-			NodeGraphMessage::MoveSelectedNodes {
-				displacement_x,
-				displacement_y,
-				move_upstream,
-			} => {
-				let network_path = if selected_nodes.selected_nodes_ref().iter().any(|node_id| document_network.nodes.contains_key(node_id)) {
-					Vec::new()
-				} else {
-					self.network.clone()
-				};
-
-				let Some(network) = document_network.nested_network(&network_path) else {
-					warn!("No network");
-					return;
-				};
-				let mut nodes_to_move = selected_nodes.selected_nodes(network).cloned().collect::<HashSet<_>>();
-				if move_upstream {
-					for selected_node_id in selected_nodes.selected_nodes(network) {
-						let Some(selected_node) = network.nodes.get(selected_node_id) else {
-							log::error!("Could not get selected node from network");
-							continue;
-						};
-						// Only drag nodes that are children of the selected layer
-						if let Some(NodeInput::Node { node_id, .. }) = selected_node.inputs.get(1) {
-							nodes_to_move.extend(network.upstream_flow_back_from_nodes(vec![*node_id], FlowType::UpstreamFlow).map(|(_, node_id)| node_id))
-						};
-					}
-				}
-				for node_id in nodes_to_move {
-					if document_network.nested_network(&network_path).unwrap().exports_metadata.0 == node_id {
-						let network = document_network.nested_network_mut(&network_path).unwrap();
-						network.exports_metadata.1 += IVec2::new(displacement_x, displacement_y);
-					} else if document_network.nested_network(&network_path).unwrap().imports_metadata.0 == node_id {
-						let network = document_network.nested_network_mut(&network_path).unwrap();
-						network.imports_metadata.1 += IVec2::new(displacement_x, displacement_y);
-					} else if let Some(node) = document_network.nested_network_mut(&network_path).unwrap().nodes.get_mut(&node_id) {
-						node.metadata.position += IVec2::new(displacement_x, displacement_y)
-					}
-					self.update_click_target(node_id, document_network, network_path.clone());
-				}
-
-				// TODO: Cache all nodes and wires in the network, only update the moved node/connected wires, and send all nodes to the front end.
-				// Since document structure doesn't change, just update the nodes
-				if graph_view_overlay_open {
-					let Some(network) = document_network.nested_network_for_selected_nodes(&self.network, selected_nodes.selected_nodes_ref().iter()) else {
-						warn!("No network");
-						return;
-					};
-					let wires = Self::collect_wires(network);
-					let nodes = self.collect_nodes(document_network, network, &wires);
-					responses.add(FrontendMessage::UpdateNodeGraph { nodes, wires });
-					responses.add(DocumentMessage::RenderRulers);
-					responses.add(DocumentMessage::RenderScrollbars);
-				}
->>>>>>> 59a943f4
 			}
 			NodeGraphMessage::PasteNodes { serialized_nodes } => {
 				let data = match serde_json::from_str::<HashMap<NodeId, NodeTemplate>>(&serialized_nodes) {
@@ -573,13 +446,8 @@
 				if right_click {
 					let context_menu_data = if let Some(node_id) = clicked_id {
 						ContextMenuData::ToggleLayer {
-<<<<<<< HEAD
-							node_id: node_id,
+							node_id,
 							currently_is_node: !network_interface.is_layer(&node_id),
-=======
-							node_id,
-							currently_is_node: !node.is_layer,
->>>>>>> 59a943f4
 						}
 					} else {
 						ContextMenuData::CreateNode
@@ -660,50 +528,7 @@
 				// Begin moving an existing wire
 				if let Some(clicked_input) = &clicked_input {
 					self.initial_disconnecting = true;
-<<<<<<< HEAD
 					self.disconnecting = Some(clicked_input.clone());
-=======
-					let input_index = NodeGraphMessageHandler::get_input_index(network, clicked_input.0, clicked_input.1);
-					if let Some(NodeInput::Node { node_id, output_index, .. }) = network
-						.nodes
-						.get(&clicked_input.0)
-						.and_then(|clicked_node| clicked_node.inputs.get(input_index))
-						.or(network.exports.get(input_index))
-					{
-						self.disconnecting = Some((clicked_input.0, clicked_input.1));
-						let Some(output_node) = network.nodes.get(node_id) else {
-							log::error!("Could not find node {}", node_id);
-							return;
-						};
-						self.wire_in_progress_from_connector = if output_node.is_layer {
-							Some((
-								DVec2::new(output_node.metadata.position.x as f64 * 24. + 2. * 24., output_node.metadata.position.y as f64 * 24. - 24. / 2.),
-								true,
-							))
-						} else {
-							// The 4.95 is to ensure wire generated here aligns with the frontend wire when the mouse is moved within a node connector, but the wire is not disconnected yet. Eventually all wires should be generated in Rust so that all positions will be aligned.
-							Some((
-								DVec2::new(
-									output_node.metadata.position.x as f64 * 24. + 5. * 24. + 4.95,
-									output_node.metadata.position.y as f64 * 24. + 24. + 24. * *output_index as f64,
-								),
-								false,
-							))
-						};
-					} else if let Some(NodeInput::Network { import_index, .. }) = network.nodes.get(&clicked_input.0).and_then(|clicked_node| clicked_node.inputs.get(input_index)) {
-						self.disconnecting = Some((clicked_input.0, clicked_input.1));
-
-						self.wire_in_progress_from_connector =
-							// The 4.95 is to ensure wire generated here aligns with the frontend wire when the mouse is moved within a node connector, but the wire is not disconnected yet. Eventually all wires should be generated in Rust so that all positions will be aligned.
-							Some((
-								DVec2::new(
-									network.imports_metadata.1.x as f64 * 24. + 5. * 24. + 4.95,
-									network.imports_metadata.1.y as f64 * 24. + 48. + 24. * *import_index as f64,
-								),
-								false,
-							))
-					}
->>>>>>> 59a943f4
 
 					let Some(output_connector) = network_interface.get_upstream_output_connector(clicked_input) else {
 						log::error!("Could not get upstream node from {clicked_input:?} when moving existing wire");
@@ -716,27 +541,11 @@
 				// Begin creating a new wire
 				if let Some(clicked_output) = clicked_output {
 					self.initial_disconnecting = false;
-<<<<<<< HEAD
 					// Disconnect vertical output wire from an already-connected layer
 					if let OutputConnector::Node { node_id, .. } = clicked_output {
 						if network_interface.is_layer(&node_id) {
 							if let Some(input_connectors) = network_interface.collect_outward_wires(false).get(&clicked_output) {
 								self.disconnecting = input_connectors.first().cloned();
-=======
-
-					if let Some(clicked_output_node) = network.nodes.get(&clicked_output.0) {
-						// Disallow creating additional vertical output wires from an already-connected layer
-						if clicked_output_node.is_layer && clicked_output_node.has_primary_output {
-							for node in network.nodes.values() {
-								if node
-									.inputs
-									.iter()
-									.chain(network.exports.iter())
-									.any(|node_input| node_input.as_node().is_some_and(|node_id| node_id == clicked_output.0))
-								{
-									return;
-								}
->>>>>>> 59a943f4
 							}
 						}
 					}
@@ -819,53 +628,12 @@
 					.transform_point2(viewport_location);
 
 				if self.wire_in_progress_from_connector.is_some() && self.context_menu.is_none() {
-<<<<<<< HEAD
 					if let Some(to_connector) = network_interface.get_input_connector_from_click(ipp.mouse.position) {
 						let input_position = network_interface.get_input_position(&to_connector);
 						if input_position.is_none() {
 							log::error!("Could not get input position for connector: {to_connector:?}");
 						}
 						self.wire_in_progress_to_connector = input_position;
-=======
-					if let Some((to_connector_node_position, is_layer, input_index)) =
-						self.get_connector_from_point(point, |metadata| &metadata.input_click_targets).and_then(|(node_id, input_index)| {
-							network.nodes.get(&node_id).map(|node| (node.metadata.position, node.is_layer, input_index)).or_else(|| {
-								if node_id == network.exports_metadata.0 {
-									Some((network.exports_metadata.1 + IVec2::new(0, 1), false, input_index))
-								} else if node_id == network.imports_metadata.0 {
-									Some((network.imports_metadata.1 + IVec2::new(0, 1), false, input_index))
-								} else {
-									None
-								}
-							})
-						}) {
-						let to_connector_position = if is_layer {
-							if input_index == 0 {
-								DVec2::new(to_connector_node_position.x as f64 * 24. + 2. * 24., to_connector_node_position.y as f64 * 24. + 2. * 24. + 12.)
-							} else {
-								DVec2::new(to_connector_node_position.x as f64 * 24., to_connector_node_position.y as f64 * 24. + 24.)
-							}
-						} else {
-							DVec2::new(to_connector_node_position.x as f64 * 24., to_connector_node_position.y as f64 * 24. + input_index as f64 * 24. + 24.)
-						};
-						self.wire_in_progress_to_connector = Some((to_connector_position, input_index == 0 && is_layer));
-					} else if let Some((to_connector_node_position, is_layer, output_index)) =
-						self.get_connector_from_point(point, |metadata| &metadata.output_click_targets).and_then(|(node_id, output_index)| {
-							network
-								.nodes
-								.get(&node_id)
-								.map(|node| (node.metadata.position, node.is_layer, output_index + if node.has_primary_output { 0 } else { 1 }))
-						}) {
-						let to_connector_position = if is_layer {
-							DVec2::new(to_connector_node_position.x as f64 * 24. + 2. * 24., to_connector_node_position.y as f64 * 24. - 12.)
-						} else {
-							DVec2::new(
-								to_connector_node_position.x as f64 * 24. + 5. * 24.,
-								to_connector_node_position.y as f64 * 24. + output_index as f64 * 24. + 24.,
-							)
-						};
-						self.wire_in_progress_to_connector = Some((to_connector_position, is_layer));
->>>>>>> 59a943f4
 					}
 					// Not hovering over a node input or node output, update with the mouse position.
 					else {
@@ -960,7 +728,6 @@
 
 					let shift = ipp.keyboard.get(shift as usize);
 					let mut nodes = if shift { selected_nodes.selected_nodes_ref().clone() } else { Vec::new() };
-<<<<<<< HEAD
 					let all_nodes = network_metadata.persistent_metadata.node_metadata.iter().map(|(node_id, _)| node_id).cloned().collect::<Vec<_>>();
 					for node_id in all_nodes {
 						let Some(transient_metadata) = network_interface.get_transient_node_metadata(&node_id, false) else {
@@ -970,13 +737,6 @@
 						if transient_metadata
 							.node_click_target
 							.intersect_rectangle(Quad::from_box([box_selection_start_graph, box_selection_end_graph]), DAffine2::IDENTITY)
-=======
-					for node_id in network.nodes.keys().chain([network.exports_metadata.0, network.imports_metadata.0].iter()) {
-						if self
-							.node_metadata
-							.get(node_id)
-							.is_some_and(|node_metadata| node_metadata.node_click_target.intersect_rectangle(Quad::from_box([graph_start, point]), DAffine2::IDENTITY))
->>>>>>> 59a943f4
 						{
 							nodes.push(node_id);
 						}
@@ -990,22 +750,19 @@
 					warn!("No network_metadata");
 					return;
 				};
-<<<<<<< HEAD
+				if let Some(node_to_deselect) = self.deselect_on_pointer_up {
+					let mut new_selected_nodes = selected_nodes.selected_nodes_ref().clone();
+					new_selected_nodes.remove(node_to_deselect);
+					responses.add(NodeGraphMessage::SelectedNodesSet { nodes: new_selected_nodes });
+					self.deselect_on_pointer_up = None;
+				}
+
 				let point = network_metadata
 					.persistent_metadata
 					.navigation_metadata
 					.node_graph_to_viewport
 					.inverse()
 					.transform_point2(ipp.mouse.position);
-=======
-				if let Some(node_to_deselect) = self.deselect_on_pointer_up {
-					let mut new_selected_nodes = selected_nodes.selected_nodes_ref().clone();
-					new_selected_nodes.remove(node_to_deselect);
-					responses.add(NodeGraphMessage::SelectedNodesSet { nodes: new_selected_nodes });
-					self.deselect_on_pointer_up = None;
-				}
-
->>>>>>> 59a943f4
 				// Disconnect if the wire was previously connected to an input
 				if let (Some(wire_in_progress_from_connector), Some(wire_in_progress_to_connector)) = (self.wire_in_progress_from_connector, self.wire_in_progress_to_connector) {
 					// Check if dragged connector is reconnected to another input
@@ -1069,43 +826,16 @@
 					// Check if a single node was dragged onto a wire
 					if selected_nodes.selected_nodes_ref().len() == 1 {
 						let selected_node_id = selected_nodes.selected_nodes_ref()[0];
-<<<<<<< HEAD
 						let Some(network) = network_interface.network(false) else {
 							return;
 						};
 						if let Some(selected_node) = network.nodes.get(&selected_node_id) {
 							// Check if any downstream node has any input that feeds into the primary export of the selected node
 							let has_primary_output_connection = network_interface.collect_outward_wires(false).get(&OutputConnector::node(selected_node_id, 0)).is_some();
-							let has_primary_input_connection = selected_node.inputs.get(0).is_some_and(|first_input| first_input.as_value().is_some());
+							let has_primary_input_connection = selected_node.inputs.first().is_some_and(|first_input| first_input.as_value().is_some());
 							// Check that neither the primary input or output of the selected node are already connected.
 							if !has_primary_output_connection && !has_primary_input_connection {
 								let Some(bounding_box) = network_interface.node_bounding_box(selected_node_id) else {
-=======
-						// Check that neither the primary input or output of the selected node are already connected.
-						let (selected_node_input, selected_node_is_layer) = network
-							.nodes
-							.get(&selected_node_id)
-							.map(|selected_node| (selected_node.inputs.first(), selected_node.is_layer))
-							.unwrap_or((network.exports.first(), false));
-
-						// Check if primary input is disconnected
-						if selected_node_input.is_some_and(|first_input| first_input.as_value().is_some()) {
-							let has_primary_output_connection = network.nodes.iter().flat_map(|(_, node)| node.inputs.iter()).any(|input| {
-								if let NodeInput::Node { node_id, output_index, .. } = input {
-									*node_id == selected_node_id && *output_index == 0
-								} else {
-									false
-								}
-							});
-							// Check if primary output is disconnected
-							if !has_primary_output_connection {
-								// TODO: Cache all wire locations. This will be difficult since there are many ways for an input to changes, and each change will have to update the cache
-								let Some(bounding_box) = self
-									.node_metadata
-									.get(&selected_node_id)
-									.and_then(|node_metadata| node_metadata.node_click_target.subpath.bounding_box())
-								else {
->>>>>>> 59a943f4
 									log::error!("Could not get bounding box for node: {selected_node_id}");
 									return;
 								};
@@ -1359,7 +1089,6 @@
 				responses.add(NodeGraphMessage::SendGraph);
 			}
 			NodeGraphMessage::ToggleSelectedAsLayersOrNodes => {
-<<<<<<< HEAD
 				for node_id in selected_nodes.selected_nodes() {
 					responses.add(NodeGraphMessage::SetToNodeOrLayer {
 						node_id: *node_id,
@@ -1368,25 +1097,6 @@
 				}
 				if selected_nodes.selected_nodes().any(|node_id| network_interface.connected_to_output(node_id)) {
 					responses.add(NodeGraphMessage::RunDocumentGraph);
-=======
-				let Some(network) = document_network.nested_network_for_selected_nodes(&self.network, selected_nodes.selected_nodes_ref().iter()) else {
-					return;
-				};
-
-				for node_id in selected_nodes.selected_nodes(network).cloned().collect::<Vec<_>>() {
-					let Some(network_mut) = document_network.nested_network_for_selected_nodes_mut(&self.network, selected_nodes.selected_nodes_ref().iter()) else {
-						return;
-					};
-					let Some(node) = network_mut.nodes.get_mut(&node_id) else { continue };
-
-					if node.has_primary_output {
-						responses.add(NodeGraphMessage::SetToNodeOrLayer { node_id, is_layer: !node.is_layer });
-					}
-
-					if network_mut.connected_to_output(node_id) {
-						responses.add(NodeGraphMessage::RunDocumentGraph);
-					}
->>>>>>> 59a943f4
 				}
 			}
 			NodeGraphMessage::SetToNodeOrLayer { node_id, is_layer } => {
@@ -1477,383 +1187,6 @@
 		common
 	}
 
-<<<<<<< HEAD
-=======
-	#[cfg(not(target_arch = "wasm32"))]
-	fn get_text_width(node: &DocumentNode) -> Option<f64> {
-		warn!("Failed to find width of {node:#?} due to non-wasm arch");
-		None
-	}
-
-	#[cfg(target_arch = "wasm32")]
-	fn get_text_width(node: &DocumentNode) -> Option<f64> {
-		let document = web_sys::window().unwrap().document().unwrap();
-		let div = match document.create_element("div") {
-			Ok(div) => div,
-			Err(err) => {
-				log::error!("Error creating div: {:?}", err);
-				return None;
-			}
-		};
-
-		// Set the div's style to make it offscreen and single line
-		match div.set_attribute("style", "position: absolute; top: -9999px; left: -9999px; white-space: nowrap;") {
-			Err(err) => {
-				log::error!("Error setting attribute: {:?}", err);
-				return None;
-			}
-			_ => {}
-		};
-
-		// From NodeGraphMessageHandler::untitled_layer_label(node)
-		let name = (node.alias != "")
-			.then_some(node.alias.to_string())
-			.unwrap_or(if node.is_layer && node.name == "Merge" { "Untitled Layer".to_string() } else { node.name.clone() });
-
-		div.set_text_content(Some(&name));
-
-		// Append the div to the document body
-		match document.body().unwrap().append_child(&div) {
-			Err(err) => {
-				log::error!("Error setting adding child to document {:?}", err);
-				return None;
-			}
-			_ => {}
-		};
-
-		// Measure the width
-		let text_width = div.get_bounding_client_rect().width();
-
-		// Remove the div from the document
-		match document.body().unwrap().remove_child(&div) {
-			Err(_) => log::error!("Could not remove child when rendering text"),
-			_ => {}
-		};
-
-		Some(text_width)
-	}
-
-	pub fn layer_width_cells(node: &DocumentNode) -> u32 {
-		let half_grid_cell_offset = 24. / 2.;
-		let thumbnail_width = 3. * 24.;
-		let gap_width = 8.;
-		let text_width = Self::get_text_width(node).unwrap_or_default();
-		let icon_width = 24.;
-		let icon_overhang_width = icon_width / 2.;
-
-		let text_right = half_grid_cell_offset + thumbnail_width + gap_width + text_width;
-		let layer_width_pixels = text_right + gap_width + icon_width - icon_overhang_width;
-		((layer_width_pixels / 24.) as u32).max(8)
-	}
-
-	// Inserts a node into the network and updates the click target
-	pub fn insert_node(&mut self, node_id: NodeId, node: DocumentNode, document_network: &mut NodeNetwork, network_path: &[NodeId]) {
-		let Some(network) = document_network.nested_network_mut(network_path) else {
-			log::error!("Network not found in update_click_target");
-			return;
-		};
-		assert!(
-			node_id != network.imports_metadata.0 && node_id != network.exports_metadata.0,
-			"Cannot insert import/export node into network.nodes"
-		);
-		network.nodes.insert(node_id, node);
-		self.update_click_target(node_id, document_network, network_path.to_owned());
-	}
-
-	/// Update the click targets when a DocumentNode's click target changes. network_path is the path to the encapsulating network
-	pub fn update_click_target(&mut self, node_id: NodeId, document_network: &NodeNetwork, network_path: Vec<NodeId>) {
-		let Some(network) = document_network.nested_network(&network_path) else {
-			log::error!("Network not found in update_click_target");
-			return;
-		};
-
-		let grid_size = 24; // Number of pixels per grid unit at 100% zoom
-
-		if let Some(node) = network.nodes.get(&node_id) {
-			let mut layer_width = None;
-			let width = if node.is_layer {
-				let layer_width_cells = self
-					.node_metadata
-					.get(&node_id)
-					.and_then(|node_metadata| node_metadata.layer_width)
-					.unwrap_or_else(|| Self::layer_width_cells(node));
-
-				layer_width = Some(layer_width_cells);
-
-				layer_width_cells * grid_size
-			} else {
-				5 * grid_size
-			};
-			let height = if node.is_layer {
-				2 * grid_size
-			} else {
-				let inputs_count = node.inputs.iter().filter(|input| input.is_exposed()).count();
-				let outputs_count = if let DocumentNodeImplementation::Network(network) = &node.implementation {
-					network.exports.len()
-				} else {
-					1
-				};
-				std::cmp::max(inputs_count, outputs_count) as u32 * grid_size
-			};
-			let mut corner1 = DVec2::new((node.metadata.position.x * grid_size as i32) as f64, (node.metadata.position.y * grid_size as i32) as f64);
-			let radius = if !node.is_layer {
-				corner1 += DVec2::new(0., (grid_size / 2) as f64);
-				3.
-			} else {
-				10.
-			};
-
-			let corner2 = corner1 + DVec2::new(width as f64, height as f64);
-			let mut click_target_corner_1 = corner1;
-			if node.is_layer && node.inputs.iter().filter(|input| input.is_exposed()).count() > 1 {
-				click_target_corner_1 -= DVec2::new(24., 0.)
-			}
-
-			let subpath = bezier_rs::Subpath::new_rounded_rect(click_target_corner_1, corner2, [radius; 4]);
-			let stroke_width = 1.;
-			let node_click_target = ClickTarget { subpath, stroke_width };
-
-			// Create input/output click targets
-			let mut input_click_targets = Vec::new();
-			let mut output_click_targets = Vec::new();
-			let mut visibility_click_target = None;
-
-			if !node.is_layer {
-				let mut node_top_right: DVec2 = corner1 + DVec2::new(5. * 24., 0.);
-
-				let number_of_inputs = node.inputs.iter().filter(|input| input.is_exposed()).count();
-				let number_of_outputs = if let DocumentNodeImplementation::Network(network) = &node.implementation {
-					network.exports.len()
-				} else {
-					1
-				};
-
-				if !node.has_primary_output {
-					node_top_right.y += 24.;
-				}
-
-				let input_top_left = DVec2::new(-8., 4.);
-				let input_bottom_right = DVec2::new(8., 20.);
-
-				for node_row_index in 0..number_of_inputs {
-					let stroke_width = 1.;
-					let subpath = Subpath::new_ellipse(
-						input_top_left + corner1 + DVec2::new(0., node_row_index as f64 * 24.),
-						input_bottom_right + corner1 + DVec2::new(0., node_row_index as f64 * 24.),
-					);
-					let input_click_target = ClickTarget { subpath, stroke_width };
-					input_click_targets.push(input_click_target);
-				}
-
-				for node_row_index in 0..number_of_outputs {
-					let stroke_width = 1.;
-					let subpath = Subpath::new_ellipse(
-						input_top_left + node_top_right + DVec2::new(0., node_row_index as f64 * 24.),
-						input_bottom_right + node_top_right + DVec2::new(0., node_row_index as f64 * 24.),
-					);
-					let output_click_target = ClickTarget { subpath, stroke_width };
-					output_click_targets.push(output_click_target);
-				}
-			} else {
-				let input_top_left = DVec2::new(-8., -8.);
-				let input_bottom_right = DVec2::new(8., 8.);
-				let layer_input_offset = corner1 + DVec2::new(2. * 24., 2. * 24. + 8.);
-
-				let stroke_width = 1.;
-				let subpath = Subpath::new_ellipse(input_top_left + layer_input_offset, input_bottom_right + layer_input_offset);
-				let layer_input_click_target = ClickTarget { subpath, stroke_width };
-				input_click_targets.push(layer_input_click_target);
-
-				if node.inputs.iter().filter(|input| input.is_exposed()).count() > 1 {
-					let layer_input_offset = corner1 + DVec2::new(0., 24.);
-					let stroke_width = 1.;
-					let subpath = Subpath::new_ellipse(input_top_left + layer_input_offset, input_bottom_right + layer_input_offset);
-					let input_click_target = ClickTarget { subpath, stroke_width };
-					input_click_targets.push(input_click_target);
-				}
-
-				// Output
-				let layer_output_offset = corner1 + DVec2::new(2. * 24., -8.);
-				let stroke_width = 1.;
-				let subpath = Subpath::new_ellipse(input_top_left + layer_output_offset, input_bottom_right + layer_output_offset);
-				let layer_output_click_target = ClickTarget { subpath, stroke_width };
-				output_click_targets.push(layer_output_click_target);
-
-				// Update visibility button click target
-				let visibility_offset = corner1 + DVec2::new(width as f64, 24.);
-				let subpath = Subpath::new_rounded_rect(DVec2::new(-12., -12.) + visibility_offset, DVec2::new(12., 12.) + visibility_offset, [3.; 4]);
-				let stroke_width = 1.;
-				let layer_visibility_click_target = ClickTarget { subpath, stroke_width };
-				visibility_click_target = Some(layer_visibility_click_target);
-			}
-			let node_metadata = NodeMetadata {
-				node_click_target,
-				input_click_targets,
-				output_click_targets,
-				visibility_click_target,
-				layer_width,
-			};
-			self.node_metadata.insert(node_id, node_metadata);
-		} else if node_id == network.exports_metadata.0 {
-			let width = 5 * grid_size;
-			// 1 is added since the first row is reserved for the "Exports" name
-			let height = (network.exports.len() as u32 + 1) * grid_size;
-
-			let corner1 = IVec2::new(network.exports_metadata.1.x * grid_size as i32, network.exports_metadata.1.y * grid_size as i32 + grid_size as i32 / 2);
-			let corner2 = corner1 + IVec2::new(width as i32, height as i32);
-			let radius = 3.;
-			let subpath = bezier_rs::Subpath::new_rounded_rect(corner1.into(), corner2.into(), [radius; 4]);
-			let stroke_width = 1.;
-			let node_click_target = ClickTarget { subpath, stroke_width };
-
-			let node_top_left = network.exports_metadata.1 * grid_size as i32;
-			let mut node_top_left = DVec2::new(node_top_left.x as f64, node_top_left.y as f64);
-			// Offset 12px due to nodes being centered, and another 24px since the first export is on the second line
-			node_top_left.y += 36.;
-			let input_top_left = DVec2::new(-8., 4.);
-			let input_bottom_right = DVec2::new(8., 20.);
-
-			// Create input/output click targets
-			let mut input_click_targets = Vec::new();
-			let output_click_targets = Vec::new();
-			let visibility_click_target = None;
-
-			for _ in 0..network.exports.len() {
-				let stroke_width = 1.;
-				let subpath = Subpath::new_ellipse(input_top_left + node_top_left, input_bottom_right + node_top_left);
-				let top_left_input = ClickTarget { subpath, stroke_width };
-				input_click_targets.push(top_left_input);
-
-				node_top_left += 24.;
-			}
-
-			let node_metadata = NodeMetadata {
-				node_click_target,
-				input_click_targets,
-				output_click_targets,
-				visibility_click_target,
-				layer_width: None,
-			};
-
-			self.node_metadata.insert(node_id, node_metadata);
-		}
-		// The number of imports is from the parent node, which is passed as a parameter. The number of exports is available from self.
-		else if node_id == network.imports_metadata.0 {
-			let mut encapsulating_path = self.network.clone();
-			// Import count is based on the number of inputs to the encapsulating node. If the current network is the document network, there is no import node
-			if let Some(encapsulating_node) = encapsulating_path.pop() {
-				let parent_node = document_network
-					.nested_network(&encapsulating_path)
-					.expect("Encapsulating path should always exist")
-					.nodes
-					.get(&encapsulating_node)
-					.expect("Last path node should always exist in encapsulating network");
-				let import_count = parent_node.inputs.len();
-
-				let width = 5 * grid_size;
-				// 1 is added since the first row is reserved for the "Exports" name
-				let height = (import_count + 1) as u32 * grid_size;
-
-				let corner1 = IVec2::new(network.imports_metadata.1.x * grid_size as i32, network.imports_metadata.1.y * grid_size as i32 + grid_size as i32 / 2);
-				let corner2 = corner1 + IVec2::new(width as i32, height as i32);
-				let radius = 3.;
-				let subpath = bezier_rs::Subpath::new_rounded_rect(corner1.into(), corner2.into(), [radius; 4]);
-				let stroke_width = 1.;
-				let node_click_target = ClickTarget { subpath, stroke_width };
-
-				let node_top_right = network.imports_metadata.1 * grid_size as i32;
-				let mut node_top_right = DVec2::new(node_top_right.x as f64 + width as f64, node_top_right.y as f64);
-				// Offset 12px due to nodes being centered, and another 24px since the first import is on the second line
-				node_top_right.y += 36.;
-				let input_top_left = DVec2::new(-8., 4.);
-				let input_bottom_right = DVec2::new(8., 20.);
-
-				// Create input/output click targets
-				let input_click_targets = Vec::new();
-				let mut output_click_targets = Vec::new();
-				let visibility_click_target = None;
-				for _ in 0..import_count {
-					let stroke_width = 1.;
-					let subpath = Subpath::new_ellipse(input_top_left + node_top_right, input_bottom_right + node_top_right);
-					let top_left_input = ClickTarget { subpath, stroke_width };
-					output_click_targets.push(top_left_input);
-
-					node_top_right.y += 24.;
-				}
-				let node_metadata = NodeMetadata {
-					node_click_target,
-					input_click_targets,
-					output_click_targets,
-					visibility_click_target,
-					layer_width: None,
-				};
-				self.node_metadata.insert(node_id, node_metadata);
-			}
-		} else {
-			self.node_metadata.remove(&node_id);
-		}
-		let bounds = self
-			.node_metadata
-			.iter()
-			.filter_map(|(_, node_metadata)| node_metadata.node_click_target.subpath.bounding_box())
-			.reduce(Quad::combine_bounds);
-		self.bounding_box_subpath = bounds.map(|bounds| bezier_rs::Subpath::new_rect(bounds[0], bounds[1]));
-	}
-
-	// Updates all click targets in a certain network
-	pub fn update_all_click_targets(&mut self, document_network: &NodeNetwork, network_path: Vec<NodeId>) {
-		let Some(network) = document_network.nested_network(&network_path) else {
-			log::error!("Network not found in update_all_click_targets");
-			return;
-		};
-		let export_id = network.exports_metadata.0;
-		let import_id = network.imports_metadata.0;
-		for (node_id, _) in network.nodes.iter() {
-			self.update_click_target(*node_id, document_network, network_path.clone());
-		}
-		self.update_click_target(export_id, document_network, network_path.clone());
-		self.update_click_target(import_id, document_network, network_path.clone())
-	}
-
-	/// Gets the bounding box in viewport coordinates for each node in the node graph
-	pub fn graph_bounds_viewport_space(&self, node_graph_to_viewport: DAffine2) -> Option<[DVec2; 2]> {
-		self.bounding_box_subpath
-			.as_ref()
-			.and_then(|bounding_box| bounding_box.bounding_box_with_transform(node_graph_to_viewport))
-	}
-
-	fn get_node_from_point(&self, point: DVec2) -> Option<NodeId> {
-		self.node_metadata
-			.iter()
-			.map(|(node_id, node_metadata)| (node_id, &node_metadata.node_click_target))
-			.find_map(|(node_id, click_target)| if click_target.intersect_point(point, DAffine2::IDENTITY) { Some(*node_id) } else { None })
-	}
-
-	fn get_connector_from_point<F>(&self, point: DVec2, click_target_selector: F) -> Option<(NodeId, usize)>
-	where
-		F: Fn(&NodeMetadata) -> &Vec<ClickTarget>,
-	{
-		self.node_metadata
-			.iter()
-			.map(|(node_id, node_metadata)| (node_id, click_target_selector(node_metadata)))
-			.find_map(|(node_id, click_targets)| {
-				for (index, click_target) in click_targets.iter().enumerate() {
-					if click_target.intersect_point(point, DAffine2::IDENTITY) {
-						return Some((*node_id, index));
-					}
-				}
-				None
-			})
-	}
-
-	fn get_visibility_from_point(&self, point: DVec2) -> Option<NodeId> {
-		self.node_metadata
-			.iter()
-			.filter_map(|(node_id, node_metadata)| node_metadata.visibility_click_target.as_ref().map(|click_target| (node_id, click_target)))
-			.find_map(|(node_id, click_target)| if click_target.intersect_point(point, DAffine2::IDENTITY) { Some(*node_id) } else { None })
-	}
-
->>>>>>> 59a943f4
 	/// Send the cached layout to the frontend for the options bar at the top of the node panel
 	fn send_node_bar_layout(&self, responses: &mut VecDeque<Message>) {
 		responses.add(LayoutMessage::SendLayout {
@@ -1923,14 +1256,7 @@
 	/// Collate the properties panel sections for a node graph
 	pub fn collate_properties(context: &mut NodePropertiesContext, selected_nodes: &SelectedNodes) -> Vec<LayoutGroup> {
 		// If the selected nodes are in the document network, use the document network. Otherwise, use the nested network
-<<<<<<< HEAD
 		let Some(network) = context.network_interface.network_for_selected_nodes(selected_nodes.selected_nodes_ref().iter()) else {
-=======
-		let Some(network) = context
-			.document_network
-			.nested_network_for_selected_nodes(context.nested_path, selected_nodes.selected_nodes(context.document_network))
-		else {
->>>>>>> 59a943f4
 			warn!("No network in collate_properties");
 			return Vec::new();
 		};
@@ -2119,13 +1445,8 @@
 				.map(|(_, input_type)| input_type)
 				.collect();
 
-<<<<<<< HEAD
 			let output_types = Self::get_output_types(node, &network_interface.resolved_types, &node_id_path);
-			let primary_output_type = output_types.get(0).expect("Primary output should always exist");
-=======
-			let output_types = Self::get_output_types(node, &self.resolved_types, node_id_path);
 			let primary_output_type = output_types.first().expect("Primary output should always exist");
->>>>>>> 59a943f4
 			let frontend_data_type = if let Some(output_type) = primary_output_type {
 				FrontendGraphDataType::with_type(output_type)
 			} else {
@@ -2178,8 +1499,7 @@
 					connected_to,
 				});
 			}
-<<<<<<< HEAD
-			let is_export = network.exports.get(0).is_some_and(|export| export.as_node().is_some_and(|export_node_id| node_id == export_node_id));
+			let is_export = network.exports.first().is_some_and(|export| export.as_node().is_some_and(|export_node_id| node_id == export_node_id));
 			let is_root_node = network_interface.get_root_node(false).is_some_and(|root_node| root_node.node_id == node_id);
 			let reference = network_interface.get_reference(&node_id);
 
@@ -2190,10 +1510,6 @@
 				log::error!("Could not get position for node: {node_id}");
 				continue;
 			};
-=======
-			let is_export = network.exports.first().is_some_and(|export| export.as_node().is_some_and(|export_node_id| node_id == export_node_id));
-			let is_root_node = network.get_root_node().is_some_and(|root_node| root_node.id == node_id);
->>>>>>> 59a943f4
 			let previewed = is_export && !is_root_node;
 
 			let locked = network_interface.is_locked(&node_id);
@@ -2224,13 +1540,8 @@
 				position,
 				previewed,
 				visible: node.visible,
-<<<<<<< HEAD
-				locked: locked,
-				errors: errors,
-=======
-				locked: node.locked,
+				locked,
 				errors,
->>>>>>> 59a943f4
 				ui_only: false,
 			});
 		}
@@ -2255,13 +1566,8 @@
 		for (index, export) in network.exports.iter().enumerate() {
 			let (frontend_data_type, input_type) = if let NodeInput::Node { node_id, output_index, .. } = export {
 				let node = network.nodes.get(node_id).expect("Node should always exist");
-<<<<<<< HEAD
-				let node_id_path: &Vec<NodeId> = &[&self.network[..], &[*node_id]].concat();
-				let output_types = Self::get_output_types(node, &network_interface.resolved_types, &node_id_path);
-=======
 				let node_id_path = &[&self.network[..], &[*node_id]].concat();
-				let output_types = Self::get_output_types(node, &self.resolved_types, node_id_path);
->>>>>>> 59a943f4
+				let output_types = Self::get_output_types(node, &network_interface.resolved_types, node_id_path);
 
 				if let Some(output_type) = output_types.get(*output_index).cloned().flatten() {
 					(FrontendGraphDataType::with_type(&output_type), Some(output_type.clone()))
@@ -2279,19 +1585,12 @@
 			};
 
 			// First import index is visually connected to the root node instead of its actual export input so previewing does not change the connection
-<<<<<<< HEAD
 			let connected_to = if index == 0 {
 				network_interface.get_root_node(false).map(|root_node| OutputConnector::node(root_node.node_id, root_node.output_index))
 			} else if let NodeInput::Node { node_id, output_index, .. } = export {
 				Some(OutputConnector::node(*node_id, *output_index))
 			} else if let NodeInput::Network { import_index, .. } = export {
 				Some(OutputConnector::Import(*import_index))
-=======
-			let connected = if index == 0 {
-				network.get_root_node().map(|root_node| root_node.id)
-			} else if let NodeInput::Node { node_id, .. } = export {
-				Some(*node_id)
->>>>>>> 59a943f4
 			} else {
 				None
 			};
@@ -2519,107 +1818,6 @@
 		});
 	}
 
-<<<<<<< HEAD
-=======
-	/// Returns an iterator of nodes to be copied and their ids, excluding output and input nodes
-	pub fn copy_nodes<'a>(
-		document_network: &'a NodeNetwork,
-		network_path: &'a [NodeId],
-		resolved_types: &'a ResolvedDocumentNodeTypes,
-		new_ids: &'a HashMap<NodeId, NodeId>,
-	) -> impl Iterator<Item = (NodeId, DocumentNode)> + 'a {
-		new_ids
-			.iter()
-			.filter_map(|(&id, &new)| {
-				document_network
-					.nested_network(network_path)
-					.and_then(|network| network.nodes.get(&id).map(|node| (new, id, node.clone())))
-			})
-			.map(move |(new, node_id, node)| {
-				let default_inputs = NodeGraphMessageHandler::get_default_inputs(document_network, network_path, node_id, resolved_types, &node);
-				(new, node.map_ids(default_inputs, new_ids))
-			})
-	}
-
-	pub fn get_default_inputs(document_network: &NodeNetwork, network_path: &[NodeId], node_id: NodeId, resolved_types: &ResolvedDocumentNodeTypes, node: &DocumentNode) -> Vec<NodeInput> {
-		let mut default_inputs = Vec::new();
-
-		for (input_index, input) in node.inputs.iter().enumerate() {
-			let tagged_value = TaggedValue::from_type(&ModifyInputsContext::get_input_type(document_network, network_path, node_id, resolved_types, input_index));
-			let mut exposed = true;
-
-			if let NodeInput::Value { exposed: input_exposed, .. } = input {
-				exposed = *input_exposed;
-			}
-
-			let default_input = NodeInput::value(tagged_value, exposed);
-			default_inputs.push(default_input);
-		}
-		default_inputs
-	}
-
-	pub fn eligible_to_be_layer(&self, document_network: &NodeNetwork, node_id: NodeId) -> bool {
-		if document_network.imports_metadata.0 == node_id || document_network.exports_metadata.0 == node_id {
-			return false;
-		}
-
-		let Some(node) = document_network.nodes.get(&node_id) else { return false };
-
-		let exposed_value_count = node.inputs.iter().filter(|input| if let NodeInput::Value { exposed, .. } = input { *exposed } else { false }).count();
-		let node_input_count = node
-			.inputs
-			.iter()
-			.filter(|input| matches!(input, NodeInput::Node { .. }) || matches!(input, NodeInput::Network { .. }))
-			.count();
-		let input_count = node_input_count + exposed_value_count;
-
-		let output_count = if let graph_craft::document::DocumentNodeImplementation::Network(nested_network) = &node.implementation {
-			nested_network.exports.len()
-		} else {
-			// Node is a protonode, so it must have 1 output
-			1
-		};
-
-		// TODO: Eventually allow nodes at the bottom of a stack to be layers, where `input_count` is 0
-		node.has_primary_output && output_count == 1 && (input_count == 1 || input_count == 2)
-	}
-
-	fn untitled_layer_label(node: &DocumentNode) -> String {
-		if !node.alias.is_empty() {
-			node.alias.to_string()
-		} else if node.is_layer && node.name == "Merge" {
-			"Untitled Layer".to_string()
-		} else {
-			node.name.clone()
-		}
-	}
-
-	/// Get the actual input index from the visible input index where hidden inputs are skipped
-	fn get_input_index(network: &NodeNetwork, node_id: NodeId, visible_index: usize) -> usize {
-		if network.exports_metadata.0 != node_id {
-			let Some(input_node) = network.nodes.get(&node_id) else {
-				error!("Could not get node {node_id} in get_input_index");
-				return 0;
-			};
-			let input_index = input_node
-				.inputs
-				.iter()
-				.enumerate()
-				.filter(|input| input.1.is_exposed())
-				.nth(visible_index)
-				.map(|enumerated_input| enumerated_input.0);
-
-			let Some(input_index) = input_index else {
-				error!("Failed to find actual index of connector index {visible_index} on node {node_id:#?}");
-				return 0;
-			};
-			input_index
-		} else {
-			visible_index
-		}
-	}
-
->>>>>>> 59a943f4
 	fn build_wire_path_string(output_position: DVec2, input_position: DVec2, vertical_out: bool, vertical_in: bool) -> String {
 		let locations = Self::build_wire_path_locations(output_position, input_position, vertical_out, vertical_in);
 		let smoothing = 0.5;
@@ -2710,12 +1908,7 @@
 			wire_in_progress_from_connector: None,
 			wire_in_progress_to_connector: None,
 			context_menu: None,
-<<<<<<< HEAD
-=======
-			node_metadata: HashMap::new(),
-			bounding_box_subpath: None,
 			deselect_on_pointer_up: None,
->>>>>>> 59a943f4
 			auto_panning: Default::default(),
 		}
 	}

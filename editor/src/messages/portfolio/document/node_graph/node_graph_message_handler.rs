use super::utility_types::{BoxSelection, ContextMenuInformation, DragStart, FrontendGraphInput, FrontendGraphOutput, FrontendNode, FrontendNodeWire, NodeMetadata, WirePath};
use super::{document_node_types, node_properties};
use crate::application::generate_uuid;
use crate::messages::input_mapper::utility_types::macros::action_keys;
use crate::messages::layout::utility_types::widget_prelude::*;
use crate::messages::portfolio::document::graph_operation::load_network_structure;
use crate::messages::portfolio::document::graph_operation::utility_types::ModifyInputsContext;
use crate::messages::portfolio::document::node_graph::document_node_types::NodePropertiesContext;
use crate::messages::portfolio::document::node_graph::utility_types::{ContextMenuData, FrontendGraphDataType};
use crate::messages::portfolio::document::utility_types::document_metadata::{DocumentMetadata, LayerNodeIdentifier};
use crate::messages::portfolio::document::utility_types::nodes::{CollapsedLayers, LayerPanelEntry, SelectedNodes};
use crate::messages::prelude::*;
use crate::messages::tool::common_functionality::auto_panning::AutoPanning;

use bezier_rs::Subpath;
use graph_craft::document::value::TaggedValue;
use graph_craft::document::{DocumentNode, DocumentNodeImplementation, FlowType, NodeId, NodeInput, NodeNetwork, Previewing, Source};
use graph_craft::proto::GraphErrors;
use graphene_core::*;
use interpreted_executor::dynamic_executor::ResolvedDocumentNodeTypes;
use renderer::{ClickTarget, Quad};
use vector::PointId;

use glam::{DAffine2, DVec2, IVec2, UVec2};

#[derive(Debug)]
pub struct NodeGraphHandlerData<'a> {
	pub document_network: &'a mut NodeNetwork,
	pub document_metadata: &'a mut DocumentMetadata,
	pub selected_nodes: &'a mut SelectedNodes,
	pub document_id: DocumentId,
	pub document_name: &'a str,
	pub collapsed: &'a mut CollapsedLayers,
	pub ipp: &'a InputPreprocessorMessageHandler,
	pub graph_view_overlay_open: bool,
	pub node_graph_to_viewport: &'a DAffine2,
}

#[derive(Debug, Clone)]
pub struct NodeGraphMessageHandler {
	pub network: Vec<NodeId>,
	pub resolved_types: ResolvedDocumentNodeTypes,
	pub node_graph_errors: GraphErrors,
	has_selection: bool,
	widgets: [LayoutGroup; 2],
	drag_start: Option<DragStart>,
	/// Used to add a transaction for the first node move when dragging.
	begin_dragging: bool,
	/// Stored in pixel coordinates.
	box_selection_start: Option<UVec2>,
	disconnecting: Option<(NodeId, usize)>,
	initial_disconnecting: bool,
	/// Node to select on pointer up if multiple nodes are selected and they were not dragged.
	select_if_not_dragged: Option<NodeId>,
	/// The start of the dragged line that cannot be moved. The bool represents if it is a vertical output.
	wire_in_progress_from_connector: Option<(DVec2, bool)>,
	/// The end point of the dragged line that can be moved. The bool represents if it is a vertical input.
	wire_in_progress_to_connector: Option<(DVec2, bool)>,
	/// State for the context menu popups.
	context_menu: Option<ContextMenuInformation>,
<<<<<<< HEAD
	/// Click targets for every node in every network by using the path to that node
	/// TODO: Only store click targets for nodes in the current network
	pub node_metadata: HashMap<Vec<NodeId>, NodeMetadata>,
	// Bounding box around all nodes and the node graph to viewport transform for all networks
	/// TODO: Only store network metadata for the network that is being viewed
	pub network_metadata: HashMap<Vec<NodeId>, NetworkMetadata>,
	/// Index of selected node to be deselected on pointer up when shift clicking an already selected node
	pub deselect_on_pointer_up: Option<usize>,
=======
	/// Click targets for every node in the network by using the path to that node.
	pub node_metadata: HashMap<NodeId, NodeMetadata>,
	/// Cache for the bounding box around all nodes in node graph space.
	pub bounding_box_subpath: Option<Subpath<PointId>>,
	auto_panning: AutoPanning,
>>>>>>> 4cd11448
}

/// NodeGraphMessageHandler always modifies the network which the selected nodes are in. No GraphOperationMessages should be added here, since those messages will always affect the document network.
impl<'a> MessageHandler<NodeGraphMessage, NodeGraphHandlerData<'a>> for NodeGraphMessageHandler {
	fn process_message(&mut self, message: NodeGraphMessage, responses: &mut VecDeque<Message>, data: NodeGraphHandlerData<'a>) {
		let NodeGraphHandlerData {
			document_network,
			document_metadata,
			selected_nodes,
			document_id,
			collapsed,
			graph_view_overlay_open,
			ipp,
			node_graph_to_viewport,
			..
		} = data;

		match message {
			// TODO: automatically remove broadcast messages.
			NodeGraphMessage::Init => {
				responses.add(BroadcastMessage::SubscribeEvent {
					on: BroadcastEvent::SelectionChanged,
					send: Box::new(NodeGraphMessage::SelectedNodesUpdated.into()),
				});
				load_network_structure(document_network, document_metadata, collapsed);
			}
			NodeGraphMessage::SelectedNodesUpdated => {
				self.update_selected(document_network, selected_nodes, responses);
				if selected_nodes.selected_layers(document_metadata).count() <= 1 {
					responses.add(DocumentMessage::SetRangeSelectionLayer {
						new_layer: selected_nodes.selected_layers(document_metadata).next(),
					});
				}
				responses.add(ArtboardToolMessage::UpdateSelectedArtboard);
				responses.add(NodeGraphMessage::RunDocumentGraph);
			}
			NodeGraphMessage::ConnectNodesByWire {
				output_node,
				output_node_connector_index,
				input_node,
				input_node_connector_index,
			} => {
				let Some(network) = document_network.nested_network_for_selected_nodes(&self.network, std::iter::once(&output_node)) else {
					return;
				};
				// If `output_node_id` is None, then it is the UI-only "Import" node
				let output_node_id = if network.imports_metadata.0 == output_node { None } else { Some(output_node) };
				// If `input_node_id` is None, then it is the UI-only "Export" node
				let input_node_id = if network.exports_metadata.0 == input_node { None } else { Some(input_node) };

				let input_index = NodeGraphMessageHandler::get_input_index(network, input_node, input_node_connector_index);
				responses.add(DocumentMessage::StartTransaction);

				match (output_node_id, input_node_id) {
					// Connecting 2 document nodes
					(Some(output_node_id), Some(input_node_id)) => {
						let input = NodeInput::node(output_node_id, output_node_connector_index);
						responses.add(NodeGraphMessage::SetNodeInput {
							node_id: input_node_id,
							input_index,
							input,
						});
						if network.connected_to_output(input_node_id) {
							responses.add(NodeGraphMessage::RunDocumentGraph);
						}
					}
					// Connecting a document node output to the Export node input
					(Some(output_node_id), None) => {
						let input = NodeInput::node(output_node_id, output_node_connector_index);
						responses.add(NodeGraphMessage::SetNodeInput {
							node_id: network.exports_metadata.0,
							input_index,
							input,
						});
						responses.add(NodeGraphMessage::RunDocumentGraph);
					}
					// Connecting a document node input to the Import node output
					(None, Some(input_node_id)) => {
						let input = NodeInput::network(generic!(T), output_node_connector_index);
						responses.add(NodeGraphMessage::SetNodeInput {
							node_id: input_node_id,
							input_index,
							input,
						});
						if network.connected_to_output(input_node_id) {
							responses.add(NodeGraphMessage::RunDocumentGraph);
						}
					}
					// Connecting a Export node input to the Import node output
					(None, None) => {
						// TODO: Add support for flattening NodeInput::Network exports in flatten_with_fns https://github.com/GraphiteEditor/Graphite/issues/1762
						responses.add(DialogMessage::RequestComingSoonDialog { issue: Some(1762) })
						// let input = NodeInput::network(generic!(T), output_node_connector_index);
						// responses.add(NodeGraphMessage::SetNodeInput {
						// 	node_id: network.exports_metadata.0,
						// 	input_index,
						// 	input,
						// });
						// responses.add(NodeGraphMessage::RunDocumentGraph);
					}
				}
				responses.add(NodeGraphMessage::SendGraph);
			}
			NodeGraphMessage::Copy => {
				// If the selected nodes are in the document network, use the document network. Otherwise, use the nested network
				let network_path = if selected_nodes
					.selected_nodes_ref()
					.iter()
					.any(|node_id| document_network.nodes.contains_key(node_id) || document_network.exports_metadata.0 == *node_id || document_network.imports_metadata.0 == *node_id)
				{
					Vec::new()
				} else {
					self.network.clone()
				};
				let Some(network) = document_network.nested_network(&network_path) else {
					warn!("No network in NodeGraphMessage::Copy ");
					return;
				};

				// Collect the selected nodes
				let new_ids = &selected_nodes.selected_nodes(network).copied().enumerate().map(|(new, old)| (old, NodeId(new as u64))).collect();
				let copied_nodes = Self::copy_nodes(document_network, &network_path, &self.resolved_types, new_ids).collect::<Vec<_>>();

				// Prefix to show that this is nodes
				let mut copy_text = String::from("graphite/nodes: ");
				copy_text += &serde_json::to_string(&copied_nodes).expect("Could not serialize paste");

				responses.add(FrontendMessage::TriggerTextCopy { copy_text });
			}
			NodeGraphMessage::CloseCreateNodeMenu => {
				self.context_menu = None;
				responses.add(FrontendMessage::UpdateContextMenuInformation {
					context_menu_information: self.context_menu.clone(),
				});
				self.wire_in_progress_from_connector = None;
				self.wire_in_progress_to_connector = None;
				responses.add(FrontendMessage::UpdateWirePathInProgress { wire_path: None });
			}
			NodeGraphMessage::CreateNode { node_id, node_type, x, y } => {
				let node_id = node_id.unwrap_or_else(|| NodeId(generate_uuid()));

				let Some(document_node_type) = document_node_types::resolve_document_node_type(&node_type) else {
					responses.add(DialogMessage::DisplayDialogError {
						title: "Cannot insert node".to_string(),
						description: format!("The document node '{node_type}' does not exist in the document node list"),
					});
					return;
				};

				let document_node = document_node_type.to_document_node(
					document_node_type.inputs.iter().map(|input| input.default.clone()),
					graph_craft::document::DocumentNodeMetadata::position((x / 24, y / 24)),
				);
				self.context_menu = None;

				responses.add(DocumentMessage::StartTransaction);
				responses.add(NodeGraphMessage::InsertNode { node_id, document_node });

				if let Some(wire_in_progress) = self.wire_in_progress_from_connector {
					let Some((from_node, output_index)) = self.get_connector_from_point(wire_in_progress.0, |metadata| &metadata.output_click_targets) else {
						log::error!("Could not get output form connector start");
						return;
					};
					responses.add(NodeGraphMessage::ConnectNodesByWire {
						output_node: from_node,
						output_node_connector_index: output_index,
						input_node: node_id,
						input_node_connector_index: 0,
					});
					self.wire_in_progress_from_connector = None;
					self.wire_in_progress_to_connector = None;
				}

				responses.add(FrontendMessage::UpdateWirePathInProgress { wire_path: None });
				responses.add(FrontendMessage::UpdateContextMenuInformation {
					context_menu_information: self.context_menu.clone(),
				});
				responses.add(NodeGraphMessage::SendGraph);
			}
			NodeGraphMessage::Cut => {
				responses.add(NodeGraphMessage::Copy);
				responses.add(NodeGraphMessage::DeleteSelectedNodes { reconnect: true });
			}
			NodeGraphMessage::DeleteNodes { node_ids, reconnect } => {
				ModifyInputsContext::delete_nodes(self, document_network, selected_nodes, node_ids, reconnect, responses, self.network.clone());

				// Load structure if the selected network is the document network
				if self.network.is_empty() {
					load_network_structure(document_network, document_metadata, collapsed);
				}

				responses.add(NodeGraphMessage::RunDocumentGraph);
			}
			// Deletes selected_nodes. If `reconnect` is true, then all children nodes (secondary input) of the selected nodes are deleted and the siblings (primary input/output) are reconnected.
			// If `reconnect` is false, then only the selected nodes are deleted and not reconnected.
			NodeGraphMessage::DeleteSelectedNodes { reconnect } => {
				let Some(network) = document_network.nested_network_for_selected_nodes(&self.network, selected_nodes.selected_nodes_ref().iter()) else {
					warn!("No network");
					return;
				};

				responses.add(DocumentMessage::StartTransaction);
				responses.add(NodeGraphMessage::DeleteNodes {
					node_ids: selected_nodes.selected_nodes(network).copied().collect(),
					reconnect,
				});
			}
			// Input_index is the visible input index, not the actual input index
			NodeGraphMessage::DisconnectInput { node_id, input_index } => {
				responses.add(DocumentMessage::StartTransaction);

				let Some(network) = document_network.nested_network_for_selected_nodes(&self.network, std::iter::once(&node_id)) else {
					return;
				};

				let input_index = NodeGraphMessageHandler::get_input_index(network, node_id, input_index);

				let Some(existing_input) = network.nodes.get(&node_id).map_or_else(|| network.exports.get(input_index), |node| node.inputs.get(input_index)) else {
					warn!("Could not find input for {node_id} at index {input_index} when disconnecting");
					return;
				};

				let tagged_value = TaggedValue::from_type(&ModifyInputsContext::get_input_type(document_network, &self.network, node_id, &self.resolved_types, input_index));

				let mut input = NodeInput::value(tagged_value, true);
				if let NodeInput::Value { exposed, .. } = &mut input {
					*exposed = existing_input.is_exposed();
				}
				if node_id == network.exports_metadata.0 {
					// Since it is only possible to drag the solid line, there must be a root_node_to_restore
					if let Previewing::Yes { .. } = network.previewing {
						responses.add(NodeGraphMessage::StartPreviewingWithoutRestore { node_id });
					}
					// If there is no preview, then disconnect
					else {
						responses.add(NodeGraphMessage::SetNodeInput { node_id, input_index, input });
					}
				} else {
					responses.add(NodeGraphMessage::SetNodeInput { node_id, input_index, input });
				}
				if network.connected_to_output(node_id) {
					responses.add(NodeGraphMessage::RunDocumentGraph);
				}
				responses.add(NodeGraphMessage::SendGraph);
			}
			NodeGraphMessage::DuplicateSelectedNodes => {
				if let Some(network) = document_network.nested_network_for_selected_nodes(&self.network, selected_nodes.selected_nodes_ref().iter()) {
					responses.add(DocumentMessage::StartTransaction);

					let new_ids = &selected_nodes.selected_nodes(network).map(|&id| (id, NodeId(generate_uuid()))).collect();

					selected_nodes.clear_selected_nodes();
					responses.add(BroadcastEvent::SelectionChanged);

					// Copy the selected nodes
					let copied_nodes = Self::copy_nodes(document_network, &self.network, &self.resolved_types, new_ids).collect::<Vec<_>>();

					// Select the new nodes
					selected_nodes.retain_selected_nodes(|selected_node| network.nodes.contains_key(selected_node));
					selected_nodes.add_selected_nodes(copied_nodes.iter().map(|(node_id, _)| *node_id).collect(), &document_network, &self.network);
					responses.add(BroadcastEvent::SelectionChanged);

					for (node_id, mut document_node) in copied_nodes {
						// Shift duplicated node
						document_node.metadata.position += IVec2::splat(2);

						// Insert new node into graph
						responses.add(NodeGraphMessage::InsertNode { node_id, document_node });
					}

					self.update_selected(document_network, selected_nodes, responses);
				}
			}
			NodeGraphMessage::EnforceLayerHasNoMultiParams { node_id } => {
				let Some(network) = document_network.nested_network_for_selected_nodes(&self.network, std::iter::once(&node_id)) else {
					return;
				};

				if !self.eligible_to_be_layer(network, node_id) {
					responses.add(NodeGraphMessage::SetToNodeOrLayer { node_id: node_id, is_layer: false })
				}
			}
			NodeGraphMessage::EnterNestedNetwork => {
				let Some(network) = document_network.nested_network_mut(&self.network) else { return };

				let viewport_location = ipp.mouse.position;
				let point = node_graph_to_viewport.inverse().transform_point2(viewport_location);
				let Some(node_id) = self.get_node_from_point(point) else { return };

				if self.get_visibility_from_point(point).is_some() {
					return;
				};
				if network.imports_metadata.0 == node_id || network.exports_metadata.0 == node_id {
					return;
				}

				let Some(node) = network.nodes.get_mut(&node_id) else { return };
				if let DocumentNodeImplementation::Network(_) = node.implementation {
					self.network.push(node_id);
					self.node_metadata.clear();

					self.update_all_click_targets(document_network, self.network.clone());

					responses.add(DocumentMessage::ZoomCanvasToFitAll);
				}

				responses.add(DocumentMessage::ResetTransform);
				responses.add(NodeGraphMessage::SendGraph);

				self.update_selected(document_network, selected_nodes, responses);
			}
			NodeGraphMessage::ExitNestedNetwork { steps_back } => {
				selected_nodes.clear_selected_nodes();
				responses.add(BroadcastEvent::SelectionChanged);

				for _ in 0..steps_back {
					self.network.pop();
				}
				self.node_metadata.clear();
				self.update_all_click_targets(document_network, self.network.clone());
				responses.add(DocumentMessage::ResetTransform);
				responses.add(NodeGraphMessage::SendGraph);
				self.update_selected(document_network, selected_nodes, responses);
			}
			NodeGraphMessage::ExposeInput { node_id, input_index, new_exposed } => {
				let Some(network) = document_network.nested_network_for_selected_nodes(&self.network, std::iter::once(&node_id)) else {
					return;
				};

				let Some(node) = network.nodes.get(&node_id) else {
					warn!("No node");
					return;
				};

				responses.add(DocumentMessage::StartTransaction);

				let mut input = node.inputs[input_index].clone();
				if let NodeInput::Value { exposed, .. } = &mut input {
					*exposed = new_exposed;
				} else {
					// TODO: Should network and node inputs be able to be hidden?
					log::error!("Could not hide/show input: {:?} since it is not NodeInput::Value", input);
					return;
				}

				responses.add(NodeGraphMessage::SetNodeInput { node_id, input_index, input });
				responses.add(NodeGraphMessage::EnforceLayerHasNoMultiParams { node_id });
				responses.add(PropertiesPanelMessage::Refresh);
				responses.add(NodeGraphMessage::SendGraph);
			}
			NodeGraphMessage::InsertNode { node_id, document_node } => {
				let network_path = if document_network.nodes.contains_key(&node_id) { Vec::new() } else { self.network.clone() };
				self.insert_node(node_id, document_node, document_network, &network_path);
			}
			NodeGraphMessage::InsertNodeBetween {
				post_node_id,
				post_node_input_index,
				insert_node_output_index,
				insert_node_id,
				insert_node_input_index,
				pre_node_output_index,
				pre_node_id,
			} => {
				let Some(network) = document_network.nested_network_for_selected_nodes(&self.network, std::iter::once(&insert_node_id)) else {
					return;
				};

				let post_node = network.nodes.get(&post_node_id);
				let Some((post_node_input_index, _)) = post_node
					.map_or(&network.exports, |post_node| &post_node.inputs)
					.iter()
					.enumerate()
					.filter(|input| input.1.is_exposed())
					.nth(post_node_input_index)
				else {
					error!("Failed to find input index {post_node_input_index} on node {post_node_id:#?}");
					return;
				};
				let Some(insert_node) = network.nodes.get(&insert_node_id) else {
					error!("Insert node not found");
					return;
				};
				let Some((insert_node_input_index, _)) = insert_node.inputs.iter().enumerate().filter(|input| input.1.is_exposed()).nth(insert_node_input_index) else {
					error!("Failed to find input index {insert_node_input_index} on node {insert_node_id:#?}");
					return;
				};

				responses.add(DocumentMessage::StartTransaction);

				let post_input = NodeInput::node(insert_node_id, insert_node_output_index);
				responses.add(NodeGraphMessage::SetNodeInput {
					node_id: post_node_id,
					input_index: post_node_input_index,
					input: post_input,
				});

				let insert_input = if pre_node_id == network.imports_metadata.0 {
					NodeInput::network(generic!(T), pre_node_output_index)
				} else {
					NodeInput::node(pre_node_id, pre_node_output_index)
				};
				responses.add(NodeGraphMessage::SetNodeInput {
					node_id: insert_node_id,
					input_index: insert_node_input_index,
					input: insert_input,
				});

				responses.add(NodeGraphMessage::RunDocumentGraph);
				responses.add(NodeGraphMessage::SendGraph);
			}
			NodeGraphMessage::MoveSelectedNodes {
				displacement_x,
				displacement_y,
				move_upstream,
			} => {
				let network_path = if selected_nodes.selected_nodes_ref().iter().any(|node_id| document_network.nodes.contains_key(node_id)) {
					Vec::new()
				} else {
					self.network.clone()
				};

				let Some(network) = document_network.nested_network(&network_path) else {
					warn!("No network");
					return;
				};
				let mut nodes_to_move = selected_nodes.selected_nodes(network).cloned().collect::<Vec<_>>();
				if move_upstream {
					let mut seen_upstream = HashSet::new();
					nodes_to_move = network
						.upstream_flow_back_from_nodes(nodes_to_move, FlowType::UpstreamFlow)
						.map(|(_, node_id)| node_id)
						.filter(move |node_id| seen_upstream.insert(*node_id)) // Ensure all nodes are unique
						.collect::<Vec<_>>();
				}
				for node_id in nodes_to_move {
					if document_network.nested_network(&network_path).unwrap().exports_metadata.0 == node_id {
						let network = document_network.nested_network_mut(&network_path).unwrap();
						network.exports_metadata.1 += IVec2::new(displacement_x, displacement_y);
					} else if document_network.nested_network(&network_path).unwrap().imports_metadata.0 == node_id {
						let network = document_network.nested_network_mut(&network_path).unwrap();
						network.imports_metadata.1 += IVec2::new(displacement_x, displacement_y);
					} else if let Some(node) = document_network.nested_network_mut(&network_path).unwrap().nodes.get_mut(&node_id) {
						node.metadata.position += IVec2::new(displacement_x, displacement_y)
					}
					self.update_click_target(node_id, document_network, network_path.clone());
				}

				// TODO: Cache all nodes and wires in the network, only update the moved node/connected wires, and send all nodes to the front end.
				// Since document structure doesn't change, just update the nodes
				if graph_view_overlay_open {
					let Some(network) = document_network.nested_network_for_selected_nodes(&self.network, selected_nodes.selected_nodes_ref().iter()) else {
						warn!("No network");
						return;
					};
					let wires = Self::collect_wires(network);
					let nodes = self.collect_nodes(document_network, network, &wires);
					responses.add(FrontendMessage::UpdateNodeGraph { nodes, wires });
					responses.add(DocumentMessage::RenderRulers);
					responses.add(DocumentMessage::RenderScrollbars);
				}
			}
			NodeGraphMessage::PasteNodes { serialized_nodes } => {
				let Some(network) = document_network.nested_network_for_selected_nodes(&self.network, selected_nodes.selected_nodes_ref().iter()) else {
					warn!("No network");
					return;
				};

				let data = match serde_json::from_str::<Vec<(NodeId, DocumentNode)>>(&serialized_nodes) {
					Ok(d) => d,
					Err(e) => {
						warn!("Invalid node data {e:?}");
						return;
					}
				};
				if data.is_empty() {
					return;
				}

				// Shift nodes until it is not in the same position as another node
				let mut shift = IVec2::ZERO;
				while data
					.iter()
					.all(|(_, node)| network.nodes.values().any(|existing_node| node.metadata.position + shift == existing_node.metadata.position))
				{
					shift += IVec2::splat(2);
				}

				responses.add(DocumentMessage::StartTransaction);

				let new_ids: HashMap<_, _> = data.iter().map(|&(id, _)| (id, NodeId(generate_uuid()))).collect();
				for (old_id, mut document_node) in data {
					// Shift copied node
					document_node.metadata.position += shift;

					// Get the new, non-conflicting id
					let node_id = *new_ids.get(&old_id).unwrap();
					let default_inputs = NodeGraphMessageHandler::get_default_inputs(document_network, &self.network, node_id, &self.resolved_types, &document_node);
					document_node = document_node.map_ids(default_inputs, &new_ids);

					// Insert node into network
					responses.add(NodeGraphMessage::InsertNode { node_id, document_node });
				}

				let nodes = new_ids.values().copied().collect();
				responses.add(NodeGraphMessage::SelectedNodesSet { nodes });
			}
			NodeGraphMessage::PointerDown {
				shift_click,
				control_click,
				alt_click,
				right_click,
			} => {
				let Some(network) = document_network.nested_network(&self.network) else {
					return;
				};

				let viewport_location = ipp.mouse.position;
				let point = node_graph_to_viewport.inverse().transform_point2(viewport_location);

				if let Some(clicked_visibility) = self.get_visibility_from_point(point) {
					responses.add(NodeGraphMessage::ToggleVisibility { node_id: clicked_visibility });
					return;
				}

				let clicked_id = self.get_node_from_point(point);
				let clicked_input = self.get_connector_from_point(point, |metadata| &metadata.input_click_targets);
				let clicked_output = self.get_connector_from_point(point, |metadata| &metadata.output_click_targets);

				// Create the add node popup on right click, then exit
				if right_click {
					let context_menu_data = if let Some((node_id, node)) = clicked_id.and_then(|node_id| network.nodes.get(&node_id).map(|node| (node_id, node))) {
						ContextMenuData::ToggleLayer {
							node_id: node_id,
							currently_is_node: !node.is_layer,
						}
					} else {
						ContextMenuData::CreateNode
					};

					// TODO: Create function
					let node_graph_shift = if matches!(context_menu_data, ContextMenuData::CreateNode) {
						let appear_right_of_mouse = if viewport_location.x > ipp.viewport_bounds.size().x - 180. { -180. } else { 0. };
						let appear_above_mouse = if viewport_location.y > ipp.viewport_bounds.size().y - 200. { -200. } else { 0. };
						DVec2::new(appear_right_of_mouse, appear_above_mouse) / node_graph_to_viewport.matrix2.x_axis.x
					} else {
						let appear_right_of_mouse = if viewport_location.x > ipp.viewport_bounds.size().x - 173. { -173. } else { 0. };
						let appear_above_mouse = if viewport_location.y > ipp.viewport_bounds.size().y - 34. { -34. } else { 0. };
						DVec2::new(appear_right_of_mouse, appear_above_mouse) / node_graph_to_viewport.matrix2.x_axis.x
					};

					let context_menu_coordinates = ((point.x + node_graph_shift.x) as i32, (point.y + node_graph_shift.y) as i32);

					self.context_menu = Some(ContextMenuInformation {
						context_menu_coordinates,
						context_menu_data,
					});

					responses.add(FrontendMessage::UpdateContextMenuInformation {
						context_menu_information: self.context_menu.clone(),
					});

					return;
				}

				// If the user is clicking on the create nodes list or context menu, break here
				if let Some(context_menu) = &self.context_menu {
					let context_menu_viewport = node_graph_to_viewport.transform_point2(DVec2::new(context_menu.context_menu_coordinates.0 as f64, context_menu.context_menu_coordinates.1 as f64));
					let (width, height) = if matches!(context_menu.context_menu_data, ContextMenuData::ToggleLayer { .. }) {
						// Height and width for toggle layer menu
						(173., 34.)
					} else {
						// Height and width for create node menu
						(180., 200.)
					};
					let context_menu_subpath = bezier_rs::Subpath::new_rounded_rect(
						DVec2::new(context_menu_viewport.x, context_menu_viewport.y),
						DVec2::new(context_menu_viewport.x + width, context_menu_viewport.y + height),
						[5.; 4],
					);
					let context_menu_click_target = ClickTarget {
						subpath: context_menu_subpath,
						stroke_width: 1.,
					};
					if context_menu_click_target.intersect_point(viewport_location, DAffine2::IDENTITY) {
						return;
					}
				}

				// Since the user is clicking elsewhere in the graph, ensure the add nodes list is closed
				if !right_click && self.context_menu.is_some() {
					self.context_menu = None;
					self.wire_in_progress_from_connector = None;
					self.wire_in_progress_to_connector = None;
					responses.add(FrontendMessage::UpdateContextMenuInformation {
						context_menu_information: self.context_menu.clone(),
					});
					responses.add(FrontendMessage::UpdateWirePathInProgress { wire_path: None });
				}

				// Alt-click sets the clicked node as previewed
				if alt_click {
					if let Some(clicked_node) = clicked_id {
						responses.add(NodeGraphMessage::TogglePreview { node_id: clicked_node });
						return;
					}
				}

				// Input: Begin moving an existing wire
				if let Some(clicked_input) = clicked_input {
					self.initial_disconnecting = true;
					let input_index = NodeGraphMessageHandler::get_input_index(network, clicked_input.0, clicked_input.1);
					if let Some(NodeInput::Node { node_id, output_index, .. }) = network
						.nodes
						.get(&clicked_input.0)
						.and_then(|clicked_node| clicked_node.inputs.get(input_index))
						.or(network.exports.get(input_index))
					{
						self.disconnecting = Some((clicked_input.0, clicked_input.1));
						let Some(output_node) = network.nodes.get(&node_id) else {
							log::error!("Could not find node {}", node_id);
							return;
						};
						self.wire_in_progress_from_connector = if output_node.is_layer {
							Some((
								DVec2::new(output_node.metadata.position.x as f64 * 24. + 2. * 24., output_node.metadata.position.y as f64 * 24. - 24. / 2.),
								true,
							))
						} else {
							// The 4.95 is to ensure wire generated here aligns with the frontend wire when the mouse is moved within a node connector, but the wire is not disconnected yet. Eventually all wires should be generated in Rust so that all positions will be aligned.
							Some((
								DVec2::new(
									output_node.metadata.position.x as f64 * 24. + 5. * 24. + 4.95,
									output_node.metadata.position.y as f64 * 24. + 24. + 24. * *output_index as f64,
								),
								false,
							))
						};
					} else if let Some(NodeInput::Network { import_index, .. }) = network.nodes.get(&clicked_input.0).and_then(|clicked_node| clicked_node.inputs.get(input_index)) {
						self.disconnecting = Some((clicked_input.0, clicked_input.1));

						self.wire_in_progress_from_connector =
							// The 4.95 is to ensure wire generated here aligns with the frontend wire when the mouse is moved within a node connector, but the wire is not disconnected yet. Eventually all wires should be generated in Rust so that all positions will be aligned.
							Some((
								DVec2::new(
									network.imports_metadata.1.x as f64 * 24. + 5. * 24. + 4.95,
									network.imports_metadata.1.y as f64 * 24. + 48. + 24. * *import_index as f64,
								),
								false,
							))
					}

					return;
				}

				if let Some(clicked_output) = clicked_output {
					self.initial_disconnecting = false;

					if let Some(clicked_output_node) = network.nodes.get(&clicked_output.0) {
						// Disallow creating additional vertical output wires from an already-connected layer
						if clicked_output_node.is_layer && clicked_output_node.has_primary_output {
							for (_, node) in &network.nodes {
								if node
									.inputs
									.iter()
									.chain(network.exports.iter())
									.any(|node_input| node_input.as_node().is_some_and(|node_id| node_id == clicked_output.0))
								{
									return;
								}
							}
						}
						self.wire_in_progress_from_connector = if clicked_output_node.is_layer {
							Some((
								DVec2::new(
									clicked_output_node.metadata.position.x as f64 * 24. + 2. * 24.,
									clicked_output_node.metadata.position.y as f64 * 24. - 12.,
								),
								true,
							))
						} else {
							Some((
								DVec2::new(
									clicked_output_node.metadata.position.x as f64 * 24. + 5. * 24.,
									clicked_output_node.metadata.position.y as f64 * 24. + 24. + 24. * clicked_output.1 as f64,
								),
								false,
							))
						};
					} else {
						// Imports node is clicked
						self.wire_in_progress_from_connector = Some((
							DVec2::new(
								network.imports_metadata.1.x as f64 * 24. + 5. * 24.,
								network.imports_metadata.1.y as f64 * 24. + 48. + 24. * clicked_output.1 as f64,
							),
							false,
						));
					};

					return;
				}

				if let Some(clicked_id) = clicked_id {
					let mut updated_selected = selected_nodes.selected_nodes(network).cloned().collect::<Vec<_>>();
					let mut modified_selected = false;

					// Add to/remove from selection if holding Shift or Ctrl
					if shift_click || control_click {
						modified_selected = true;

						let index = updated_selected.iter().enumerate().find_map(|(i, node_id)| if *node_id == clicked_id { Some(i) } else { None });
						// Remove from selection (on PointerUp) if already selected
						self.deselect_on_pointer_up = index;

						// Add to selection if not already selected. Necessary in order to drag multiple nodes
						if index.is_none() {
							updated_selected.push(clicked_id);
						};
					}
					// Replace selection with a non-selected node
					else if !updated_selected.contains(&clicked_id) {
						modified_selected = true;
						updated_selected = vec![clicked_id];
					}
					// Replace selection (of multiple nodes including this one) with just this one, but only upon pointer up if the user didn't drag the selected nodes
					else {
						self.select_if_not_dragged = Some(clicked_id);
					}

					// If this node is selected (whether from before or just now), prepare it for dragging
					if updated_selected.contains(&clicked_id) {
						let drag_start = DragStart {
							start_x: point.x,
							start_y: point.y,
							round_x: 0,
							round_y: 0,
						};

						self.drag_start = Some(drag_start);
						self.begin_dragging = true;
					}

					// Update the selection if it was modified
					if modified_selected {
						responses.add(NodeGraphMessage::SelectedNodesSet { nodes: updated_selected })
					}

					return;
				}

				// Clicked on the graph background so we box select
				if !shift_click {
					responses.add(NodeGraphMessage::SelectedNodesSet { nodes: Vec::new() })
				}
				self.box_selection_start = Some(UVec2::new(viewport_location.x.round().abs() as u32, viewport_location.y.round().abs() as u32));
			}
			NodeGraphMessage::PointerMove { shift } => {
				let Some(network) = document_network.nested_network(&self.network) else {
					return;
				};

				// Auto-panning
				let messages = [NodeGraphMessage::PointerOutsideViewport { shift }.into(), NodeGraphMessage::PointerMove { shift }.into()];
				self.auto_panning.setup_by_mouse_position(ipp, &messages, responses);

				let viewport_location = ipp.mouse.position;
				let point = node_graph_to_viewport.inverse().transform_point2(viewport_location);

				if self.wire_in_progress_from_connector.is_some() && self.context_menu.is_none() {
					if let Some((to_connector_node_position, is_layer, input_index)) =
						self.get_connector_from_point(point, |metadata| &metadata.input_click_targets).and_then(|(node_id, input_index)| {
							network.nodes.get(&node_id).map(|node| (node.metadata.position, node.is_layer, input_index)).or_else(|| {
								if node_id == network.exports_metadata.0 {
									Some((network.exports_metadata.1 + IVec2::new(0, 1), false, input_index))
								} else if node_id == network.imports_metadata.0 {
									Some((network.imports_metadata.1 + IVec2::new(0, 1), false, input_index))
								} else {
									None
								}
							})
						}) {
						let to_connector_position = if is_layer {
							if input_index == 0 {
								DVec2::new(to_connector_node_position.x as f64 * 24. + 2. * 24., to_connector_node_position.y as f64 * 24. + 2. * 24. + 12.)
							} else {
								DVec2::new(to_connector_node_position.x as f64 * 24., to_connector_node_position.y as f64 * 24. + 24.)
							}
						} else {
							DVec2::new(to_connector_node_position.x as f64 * 24., to_connector_node_position.y as f64 * 24. + input_index as f64 * 24. + 24.)
						};
						self.wire_in_progress_to_connector = Some((to_connector_position, input_index == 0 && is_layer));
					} else if let Some((to_connector_node_position, is_layer, output_index)) =
						self.get_connector_from_point(point, |metadata| &metadata.output_click_targets).and_then(|(node_id, output_index)| {
							network
								.nodes
								.get(&node_id)
								.map(|node| (node.metadata.position, node.is_layer, output_index + if node.has_primary_output { 0 } else { 1 }))
						}) {
						let to_connector_position = if is_layer {
							DVec2::new(to_connector_node_position.x as f64 * 24. + 2. * 24., to_connector_node_position.y as f64 * 24. - 12.)
						} else {
							DVec2::new(
								to_connector_node_position.x as f64 * 24. + 5. * 24.,
								to_connector_node_position.y as f64 * 24. + output_index as f64 * 24. + 24.,
							)
						};
						self.wire_in_progress_to_connector = Some((to_connector_position, is_layer));
					}
					// Not hovering over a node input or node output, update with the mouse position.
					else {
						self.wire_in_progress_to_connector = Some((point, false));
						// Disconnect if the wire was previously connected to an input
						if let Some(disconnecting) = self.disconnecting {
							responses.add(NodeGraphMessage::DisconnectInput {
								node_id: disconnecting.0,
								input_index: disconnecting.1,
							});
							// Update the front end that the node is disconnected
							responses.add(NodeGraphMessage::SendGraph);
							self.disconnecting = None;
						}
					}

					if let (Some(wire_in_progress_from_connector), Some(wire_in_progress_to_connector)) = (self.wire_in_progress_from_connector, self.wire_in_progress_to_connector) {
						let wire_path = WirePath {
							path_string: Self::build_wire_path_string(
								wire_in_progress_from_connector.0,
								wire_in_progress_to_connector.0,
								wire_in_progress_from_connector.1,
								wire_in_progress_to_connector.1,
							),
							data_type: FrontendGraphDataType::General,
							thick: false,
							dashed: false,
						};
						responses.add(FrontendMessage::UpdateWirePathInProgress { wire_path: Some(wire_path) });
					}
				} else if let Some(drag_start) = &mut self.drag_start {
					if self.begin_dragging {
						responses.add(DocumentMessage::StartTransaction);
						self.begin_dragging = false;
					}
					let graph_delta = IVec2::new(((point.x - drag_start.start_x) / 24.).round() as i32, ((point.y - drag_start.start_y) / 24.).round() as i32);
					if drag_start.round_x != graph_delta.x || drag_start.round_y != graph_delta.y {
						responses.add(NodeGraphMessage::MoveSelectedNodes {
							displacement_x: graph_delta.x - drag_start.round_x,
							displacement_y: graph_delta.y - drag_start.round_y,
							move_upstream: ipp.keyboard.get(shift as usize),
						});
						drag_start.round_x = graph_delta.x;
						drag_start.round_y = graph_delta.y;
					}
				} else if let Some(box_selection_start) = self.box_selection_start {
					// The mouse button was released but we missed the pointer up event
					// if ((e.buttons & 1) === 0) {
					// 	completeBoxSelection();
					// 	boxSelection = undefined;
					// } else if ((e.buttons & 2) !== 0) {
					// 	editor.handle.selectNodes(new BigUint64Array(previousSelection));
					// 	boxSelection = undefined;
					// }

					let box_selection = Some(BoxSelection {
						start_x: box_selection_start.x,
						start_y: box_selection_start.y,
						end_x: viewport_location.x.max(0.) as u32,
						end_y: viewport_location.y.max(0.) as u32,
					});

					let graph_start = node_graph_to_viewport.inverse().transform_point2(box_selection_start.into());

					// TODO: Only loop through visible nodes
					let shift = ipp.keyboard.get(shift as usize);
					let mut nodes = if shift { selected_nodes.selected_nodes_ref().clone() } else { Vec::new() };
					for node_id in network
						.nodes
						.iter()
						.map(|(node_id, _)| node_id)
						.chain(vec![network.exports_metadata.0, network.imports_metadata.0].iter())
					{
						if self
							.node_metadata
							.get(&node_id)
							.is_some_and(|node_metadata| node_metadata.node_click_target.intersect_rectangle(Quad::from_box([graph_start, point]), DAffine2::IDENTITY))
						{
							nodes.push(*node_id);
						}
					}
					responses.add(NodeGraphMessage::SelectedNodesSet { nodes });
					responses.add(FrontendMessage::UpdateBox { box_selection })
				}
			}
			NodeGraphMessage::PointerUp => {
				let Some(network) = document_network.nested_network(&self.network) else {
					warn!("No network");
					return;
				};
				if let Some(node_to_deselect) = self.deselect_on_pointer_up {
					let mut new_selected_nodes = selected_nodes.selected_nodes_ref().clone();
					new_selected_nodes.remove(node_to_deselect);
					responses.add(NodeGraphMessage::SelectedNodesSet { nodes: new_selected_nodes });
					self.deselect_on_pointer_up = None;
				}

				// Disconnect if the wire was previously connected to an input
				let viewport_location = ipp.mouse.position;
				let point = node_graph_to_viewport.inverse().transform_point2(viewport_location);

				if let (Some(wire_in_progress_from_connector), Some(wire_in_progress_to_connector)) = (self.wire_in_progress_from_connector, self.wire_in_progress_to_connector) {
					// Check if dragged connector is reconnected to another input
					let node_from = self.get_connector_from_point(wire_in_progress_from_connector.0, |metadata| &metadata.output_click_targets);
					let node_to = self.get_connector_from_point(wire_in_progress_to_connector.0, |metadata| &metadata.input_click_targets);

					if let (Some(node_from), Some(node_to)) = (node_from, node_to) {
						responses.add(NodeGraphMessage::ConnectNodesByWire {
							output_node: node_from.0,
							output_node_connector_index: node_from.1,
							input_node: node_to.0,
							input_node_connector_index: node_to.1,
						})
					} else if node_from.is_some() && node_to.is_none() && !self.initial_disconnecting {
						// If the add node menu is already open, we don't want to open it again
						if self.context_menu.is_some() {
							return;
						}

						let appear_right_of_mouse = if viewport_location.x > ipp.viewport_bounds.size().x - 173. { -173. } else { 0. };
						let appear_above_mouse = if viewport_location.y > ipp.viewport_bounds.size().y - 34. { -34. } else { 0. };
						let node_graph_shift = DVec2::new(appear_right_of_mouse, appear_above_mouse) / node_graph_to_viewport.matrix2.x_axis.x;

						self.context_menu = Some(ContextMenuInformation {
							context_menu_coordinates: ((point.x + node_graph_shift.x) as i32, (point.y + node_graph_shift.y) as i32),
							context_menu_data: ContextMenuData::CreateNode,
						});

						responses.add(FrontendMessage::UpdateContextMenuInformation {
							context_menu_information: self.context_menu.clone(),
						});
						return;
					}
				} else if let Some(drag_start) = &self.drag_start {
					// Only select clicked node if multiple are selected and they were not dragged
					if let Some(select_if_not_dragged) = self.select_if_not_dragged {
						if drag_start.start_x == point.x
							&& drag_start.start_y == point.y
							&& (selected_nodes.selected_nodes_ref().len() != 1
								|| selected_nodes
									.selected_nodes_ref()
									.get(0)
									.is_some_and(|first_selected_node| *first_selected_node != select_if_not_dragged))
						{
							responses.add(NodeGraphMessage::SelectedNodesSet { nodes: vec![select_if_not_dragged] })
						}
					}

					// Check if a single node was dragged onto a wire
					if selected_nodes.selected_nodes_ref().len() == 1 {
						let selected_node_id = selected_nodes.selected_nodes_ref()[0];
						// Check that neither the primary input or output of the selected node are already connected.
						let (selected_node_input, selected_node_is_layer) = network
							.nodes
							.get(&selected_node_id)
							.map(|selected_node| (selected_node.inputs.get(0), selected_node.is_layer))
							.unwrap_or((network.exports.get(0), false));

						// Check if primary input is disconnected
						if selected_node_input.is_some_and(|first_input| first_input.as_value().is_some()) {
							let has_primary_output_connection = network.nodes.iter().flat_map(|(_, node)| node.inputs.iter()).any(|input| {
								if let NodeInput::Node { node_id, output_index, .. } = input {
									if *node_id == selected_node_id && *output_index == 0 {
										true
									} else {
										false
									}
								} else {
									false
								}
							});
							// Check if primary output is disconnected
							if !has_primary_output_connection {
								// TODO: Cache all wire locations. This will be difficult since there are many ways for an input to changes, and each change will have to update the cache
								let Some(bounding_box) = self
									.node_metadata
									.get(&selected_node_id)
									.and_then(|node_metadata| node_metadata.node_click_target.subpath.bounding_box())
								else {
									log::error!("Could not get bounding box for node: {selected_node_id}");
									return;
								};
								let overlapping_wire = Self::collect_wires(network).into_iter().find(|frontend_wire| {
									let (end_node_position, end_node_is_layer) = network.nodes.get(&frontend_wire.wire_end).map_or(
										(DVec2::new(network.exports_metadata.1.x as f64 * 24., network.exports_metadata.1.y as f64 * 24. + 24.), false),
										|node| (DVec2::new(node.metadata.position.x as f64 * 24., node.metadata.position.y as f64 * 24.), node.is_layer),
									);
									let (start_node_position, start_node_is_layer) = network.nodes.get(&frontend_wire.wire_start).map_or(
										(DVec2::new(network.imports_metadata.1.x as f64 * 24., network.imports_metadata.1.y as f64 * 24. + 24.), false),
										|node| (DVec2::new(node.metadata.position.x as f64 * 24., node.metadata.position.y as f64 * 24.), node.is_layer),
									);

									let input_position = if end_node_is_layer {
										DVec2::new(end_node_position.x + 2. * 24., end_node_position.y + 2. * 24. + 12.)
									} else {
										DVec2::new(end_node_position.x, end_node_position.y + 24. + 24. * frontend_wire.wire_end_input_index as f64)
									};

									let output_position = if start_node_is_layer {
										DVec2::new(start_node_position.x + 2. * 24., start_node_position.y - 12.)
									} else {
										DVec2::new(start_node_position.x + 5. * 24., start_node_position.y + 24. + 24. * frontend_wire.wire_start_output_index as f64)
									};

									let locations = Self::build_wire_path_locations(output_position, input_position, start_node_is_layer, end_node_is_layer);
									let bezier = bezier_rs::Bezier::from_cubic_dvec2(
										(locations[0].x, locations[0].y).into(),
										(locations[1].x, locations[1].y).into(),
										(locations[2].x, locations[2].y).into(),
										(locations[3].x, locations[3].y).into(),
									);

									!bezier.rectangle_intersections(bounding_box[0], bounding_box[1]).is_empty() || bezier.is_contained_within(bounding_box[0], bounding_box[1])
								});
								if let Some(overlapping_wire) = overlapping_wire {
									// Prevent inserting on a link that is connected to the selected node
									if overlapping_wire.wire_end != selected_node_id && overlapping_wire.wire_start != selected_node_id {
										responses.add(NodeGraphMessage::InsertNodeBetween {
											post_node_id: overlapping_wire.wire_end,
											post_node_input_index: overlapping_wire.wire_end_input_index,
											insert_node_output_index: 0,
											insert_node_id: selected_node_id,
											insert_node_input_index: 0,
											pre_node_output_index: overlapping_wire.wire_start_output_index,
											pre_node_id: overlapping_wire.wire_start,
										});
										if !selected_node_is_layer {
											responses.add(NodeGraphMessage::ShiftNode { node_id: selected_node_id });
										}
									}
								}
							}
						}
					}
					self.select_if_not_dragged = None
				}
				self.drag_start = None;
				self.begin_dragging = false;
				self.box_selection_start = None;
				self.wire_in_progress_from_connector = None;
				self.wire_in_progress_to_connector = None;
				responses.add(FrontendMessage::UpdateWirePathInProgress { wire_path: None });
				responses.add(FrontendMessage::UpdateBox { box_selection: None })
			}
			NodeGraphMessage::PointerOutsideViewport { shift } => {
				if self.drag_start.is_some() || self.box_selection_start.is_some() {
					let _ = self.auto_panning.shift_viewport(ipp, responses);
				} else {
					// Auto-panning
					let messages = [NodeGraphMessage::PointerOutsideViewport { shift }.into(), NodeGraphMessage::PointerMove { shift }.into()];
					self.auto_panning.stop(&messages, responses);
				}
			}
			NodeGraphMessage::PrintSelectedNodeCoordinates => {
				let Some(network) = document_network.nested_network_for_selected_nodes(&self.network, selected_nodes.selected_nodes_ref().iter()) else {
					warn!("No network");
					return;
				};

				for (_, node_to_print) in network
					.nodes
					.iter()
					.filter(|node_id| selected_nodes.selected_nodes(network).any(|selected_id| selected_id == node_id.0))
				{
					if let DocumentNodeImplementation::Network(network) = &node_to_print.implementation {
						let mut output = "\r\n\r\n".to_string();
						output += &node_to_print.name;
						output += ":\r\n\r\n";
						let mut nodes = network.nodes.iter().collect::<Vec<_>>();
						nodes.sort_by_key(|(a, _)| a.0);
						output += &nodes
							.iter()
							.map(|(_, node)| {
								format!(
									"metadata: DocumentNodeMetadata {{ position: glam::IVec2::new({}, {}) }}, // {}",
									node.metadata.position.x, node.metadata.position.y, node.name
								)
							})
							.collect::<Vec<_>>()
							.join("\r\n");
						output += "\r\n";
						output += &format!(
							"imports_metadata: (NodeId(generate_uuid()), ({}, {}).into()),\r\n",
							network.imports_metadata.1.x, network.imports_metadata.1.y
						);
						output += &format!(
							"exports_metadata: (NodeId(generate_uuid()), ({}, {}).into()),",
							network.exports_metadata.1.x, network.exports_metadata.1.y
						);
						output += "\r\n\r\n";
						// KEEP THIS `debug!()` - Someday we can remove this once this development utility is no longer needed
						log::debug!("{output}");
					}
				}
			}
			NodeGraphMessage::RunDocumentGraph => {
				responses.add(PortfolioMessage::SubmitGraphRender { document_id });
			}
			NodeGraphMessage::SelectedNodesAdd { nodes } => {
				selected_nodes.add_selected_nodes(nodes, document_network, &self.network);
				responses.add(BroadcastEvent::SelectionChanged);
			}
			NodeGraphMessage::SelectedNodesRemove { nodes } => {
				selected_nodes.retain_selected_nodes(|node| !nodes.contains(node));
				responses.add(BroadcastEvent::SelectionChanged);
			}
			NodeGraphMessage::SelectedNodesSet { nodes } => {
				selected_nodes.set_selected_nodes(nodes, document_network, &self.network);
				responses.add(BroadcastEvent::SelectionChanged);
				responses.add(PropertiesPanelMessage::Refresh);
			}
			NodeGraphMessage::SendGraph => {
				self.send_graph(document_network, document_metadata, collapsed, graph_view_overlay_open, responses);
			}
			NodeGraphMessage::SetInputValue { node_id, input_index, value } => {
				let Some(network) = document_network.nested_network_for_selected_nodes(&self.network, std::iter::once(&node_id)) else {
					return;
				};
				if let Some(node) = network.nodes.get(&node_id) {
					let input = NodeInput::Value { tagged_value: value, exposed: false };
					responses.add(NodeGraphMessage::SetNodeInput { node_id, input_index, input });
					responses.add(PropertiesPanelMessage::Refresh);
					if (node.name != "Imaginate" || input_index == 0) && network.connected_to_output(node_id) {
						responses.add(NodeGraphMessage::RunDocumentGraph);
					}
				}
			}
			NodeGraphMessage::SetNodeInput { node_id, input_index, input } => {
				let network_path = if document_network.nodes.contains_key(&node_id) { Vec::new() } else { self.network.clone() };

				if ModifyInputsContext::set_input(self, document_network, &network_path, node_id, input_index, input, self.network.is_empty()) {
					load_network_structure(document_network, document_metadata, collapsed);
				}
			}
			NodeGraphMessage::SetQualifiedInputValue { node_id, input_index, value } => {
				let Some(network) = document_network.nested_network_for_selected_nodes_mut(&self.network, std::iter::once(&node_id)) else {
					return;
				};

				if let Some(node) = network.nodes.get_mut(&node_id) {
					// Extend number of inputs if not already large enough
					if input_index >= node.inputs.len() {
						node.inputs.extend(((node.inputs.len() - 1)..input_index).map(|_| NodeInput::network(generic!(T), 0)));
					}
					node.inputs[input_index] = NodeInput::Value { tagged_value: value, exposed: false };
					if network.connected_to_output(node_id) {
						responses.add(NodeGraphMessage::RunDocumentGraph);
					}
				}
			}
			// Move all the downstream nodes to the right in the graph to allow space for a newly inserted node
			NodeGraphMessage::ShiftNode { node_id } => {
				let network_path = if document_network.nodes.contains_key(&node_id) { Vec::new() } else { self.network.clone() };

				let Some(network) = document_network.nested_network(&network_path) else {
					return;
				};
				debug_assert!(network.is_acyclic(), "Not acyclic. Network: {network:#?}");
				let outwards_wires = network.collect_outwards_wires();
				let required_shift = |left: NodeId, right: NodeId, document_network: &NodeNetwork| {
					let Some(network) = document_network.nested_network(&network_path) else {
						return 0;
					};
					if let (Some(left), Some(right)) = (network.nodes.get(&left), network.nodes.get(&right)) {
						if right.metadata.position.x < left.metadata.position.x {
							0
						} else {
							(8 - (right.metadata.position.x - left.metadata.position.x)).max(0)
						}
					} else {
						0
					}
				};

				let mut shift_node = |node_id: NodeId, shift: i32, document_network: &mut NodeNetwork| {
					let Some(network) = document_network.nested_network_mut(&network_path) else {
						return;
					};
					if let Some(node) = network.nodes.get_mut(&node_id) {
						node.metadata.position.x += shift
					}
					self.update_click_target(node_id, document_network, network_path.clone());
				};
				// Shift the actual node
				let inputs = network
					.nodes
					.get(&node_id)
					.map_or(&Vec::new(), |node| &node.inputs)
					.iter()
					.filter_map(|input| if let NodeInput::Node { node_id: previous_id, .. } = input { Some(*previous_id) } else { None })
					.collect::<Vec<_>>();

				for input_node in inputs {
					let shift = required_shift(input_node, node_id, document_network);
					shift_node(node_id, shift, document_network);
				}

				// Shift nodes connected to the output port of the specified node
				for &descendant in outwards_wires.get(&node_id).unwrap_or(&Vec::new()) {
					let shift = required_shift(node_id, descendant, document_network);
					let mut stack = vec![descendant];
					while let Some(id) = stack.pop() {
						shift_node(id, shift, document_network);
						stack.extend(outwards_wires.get(&id).unwrap_or(&Vec::new()).iter().copied())
					}
				}

				self.send_graph(document_network, document_metadata, collapsed, graph_view_overlay_open, responses);
				responses.add(DocumentMessage::RenderRulers);
				responses.add(DocumentMessage::RenderScrollbars);
			}
			NodeGraphMessage::ToggleSelectedVisibility => {
				let Some(network) = document_network.nested_network_for_selected_nodes(&self.network, selected_nodes.selected_nodes_ref().iter()) else {
					return;
				};
				responses.add(DocumentMessage::StartTransaction);

				// If any of the selected nodes are hidden, show them all. Otherwise, hide them all.
				let visible = !selected_nodes.selected_nodes(network).all(|&node_id| network.nodes.get(&node_id).is_some_and(|node| node.visible));

				for &node_id in selected_nodes.selected_nodes(network) {
					responses.add(NodeGraphMessage::SetVisibility { node_id, visible });
				}
			}
			NodeGraphMessage::ToggleVisibility { node_id } => {
				let Some(network) = document_network.nested_network_for_selected_nodes(&self.network, std::iter::once(&node_id)) else {
					return;
				};

				if network.imports_metadata.0 == node_id || network.exports_metadata.0 == node_id {
					return;
				}

				let Some(node) = network.nodes.get(&node_id) else {
					log::error!("Cannot get node {node_id} in NodeGraphMessage::ToggleVisibility");
					return;
				};

				let visible = !node.visible;

				responses.add(DocumentMessage::StartTransaction);
				responses.add(NodeGraphMessage::SetVisibility { node_id, visible });
			}
			NodeGraphMessage::SetVisibility { node_id, visible } => {
				let Some(network) = document_network.nested_network_for_selected_nodes_mut(&self.network, std::iter::once(&node_id)) else {
					return;
				};

				// Set what we determined shall be the visibility of the node
				let Some(node) = network.nodes.get_mut(&node_id) else {
					log::error!("Could not get node {node_id} in NodeGraphMessage::SetVisibility");
					return;
				};

				node.visible = visible;

				// Only generate node graph if one of the selected nodes is connected to the output
				if network.connected_to_output(node_id) {
					responses.add(NodeGraphMessage::RunDocumentGraph);
				}

				// If change has been made to document_network
				if self.network.is_empty() {
					document_metadata.load_structure(document_network);
				}

				self.update_selection_action_buttons(document_network, selected_nodes, responses);
				responses.add(PropertiesPanelMessage::Refresh);
				responses.add(NodeGraphMessage::SendGraph);
			}
			NodeGraphMessage::SetLocked { node_id, locked } => {
				let Some(network) = document_network.nested_network_for_selected_nodes_mut(&self.network, std::iter::once(&node_id)) else {
					return;
				};

				let Some(node) = network.nodes.get_mut(&node_id) else { return };
				node.locked = locked;

				if network.connected_to_output(node_id) {
					responses.add(NodeGraphMessage::RunDocumentGraph);
				}
				// If change has been made to document_network
				if self.network.is_empty() {
					document_metadata.load_structure(document_network);
				}
				self.update_selection_action_buttons(document_network, selected_nodes, responses);
				responses.add(NodeGraphMessage::SendGraph);
			}
			NodeGraphMessage::ToggleSelectedAsLayersOrNodes => {
				let Some(network) = document_network.nested_network_for_selected_nodes(&self.network, selected_nodes.selected_nodes_ref().iter()) else {
					return;
				};

				for node_id in selected_nodes.selected_nodes(network).cloned().collect::<Vec<_>>() {
					let Some(network_mut) = document_network.nested_network_for_selected_nodes_mut(&self.network, selected_nodes.selected_nodes_ref().iter()) else {
						return;
					};
					let Some(node) = network_mut.nodes.get_mut(&node_id) else { continue };

					if node.has_primary_output {
						responses.add(NodeGraphMessage::SetToNodeOrLayer {
							node_id: node_id,
							is_layer: !node.is_layer,
						});
					}

					if network_mut.connected_to_output(node_id) {
						responses.add(NodeGraphMessage::RunDocumentGraph);
					}
				}
			}
			NodeGraphMessage::SetToNodeOrLayer { node_id, is_layer } => {
				let Some(network) = document_network.nested_network_for_selected_nodes_mut(&self.network, std::iter::once(&node_id)) else {
					return;
				};

				if is_layer && !self.eligible_to_be_layer(network, node_id) {
					log::error!("Could not set node {node_id} to layer");
					return;
				}

				if let Some(node) = network.nodes.get_mut(&node_id) {
					node.is_layer = is_layer;
				}
				self.update_click_target(node_id, document_network, self.network.clone());

				self.context_menu = None;
				responses.add(FrontendMessage::UpdateContextMenuInformation {
					context_menu_information: self.context_menu.clone(),
				});
				responses.add(NodeGraphMessage::RunDocumentGraph);
				responses.add(DocumentMessage::DocumentStructureChanged);
			}
			NodeGraphMessage::SetName { node_id, name } => {
				responses.add(DocumentMessage::StartTransaction);
				responses.add(NodeGraphMessage::SetNameImpl { node_id, name });
			}
			NodeGraphMessage::SetNameImpl { node_id, name } => {
				let Some(network) = document_network.nested_network_for_selected_nodes_mut(&self.network, std::iter::once(&node_id)) else {
					return;
				};
				if let Some(node) = network.nodes.get_mut(&node_id) {
					node.alias = name;
					if let Some(node_metadata) = self.node_metadata.get_mut(&node_id) {
						if node.is_layer {
							node_metadata.layer_width = Some(NodeGraphMessageHandler::layer_width_cells(node));
						} else {
							node_metadata.layer_width = None;
						}
					};
					self.update_click_target(node_id, document_network, self.network.clone());
					responses.add(DocumentMessage::RenderRulers);
					responses.add(DocumentMessage::RenderScrollbars);
					responses.add(NodeGraphMessage::SendGraph);
				}
			}
			NodeGraphMessage::StartPreviewingWithoutRestore { node_id } => {
				let Some(network) = document_network.nested_network_for_selected_nodes_mut(&self.network, std::iter::once(&node_id)) else {
					return;
				};
				network.start_previewing_without_restore();
			}
			NodeGraphMessage::TogglePreview { node_id } => {
				let Some(network) = document_network.nested_network_for_selected_nodes(&self.network, std::iter::once(&node_id)) else {
					return;
				};

				if network.imports_metadata.0 == node_id || network.exports_metadata.0 == node_id {
					return;
				}
				responses.add(DocumentMessage::StartTransaction);
				responses.add(NodeGraphMessage::TogglePreviewImpl { node_id });
			}
			NodeGraphMessage::TogglePreviewImpl { node_id } => {
				let toggle_id = node_id;
				let Some(network) = document_network.nested_network_for_selected_nodes_mut(&self.network, std::iter::once(&toggle_id)) else {
					return;
				};

				if let Some(export) = network.exports.get_mut(0) {
					// If there currently an export
					if let NodeInput::Node { node_id, output_index, .. } = export {
						let previous_export_id = *node_id;
						let previous_output_index = *output_index;

						// The export is clicked
						if *node_id == toggle_id {
							// If the current export is clicked and is being previewed end the preview and set either export back to root node or disconnect
							if let Previewing::Yes { root_node_to_restore } = network.previewing {
								if let Some(root_node_to_restore) = root_node_to_restore {
									*export = NodeInput::node(root_node_to_restore.id, root_node_to_restore.output_index);
								} else {
									responses.add(NodeGraphMessage::DisconnectInput {
										node_id: network.exports_metadata.0,
										input_index: 0,
									});
								}
								network.stop_preview();
							}
							// The export is clicked and there is no preview
							else {
								network.start_previewing(previous_export_id, previous_output_index);
							}
						}
						// The export is not clicked
						else {
							*export = NodeInput::node(toggle_id, 0);

							// There is currently a dashed line being drawn to the export node
							if let Previewing::Yes { root_node_to_restore } = network.previewing {
								// There is also a solid line being drawn
								if let Some(root_node_to_restore) = root_node_to_restore {
									// If the node with the solid line is clicked, then end preview
									if root_node_to_restore.id == toggle_id {
										network.start_previewing(toggle_id, 0);
									}
								}
								// There is a dashed line without a solid line.
								else {
									network.start_previewing_without_restore();
								}
							}
							// There is no dashed line being drawn
							else {
								network.start_previewing(previous_export_id, previous_output_index);
							}
						}
					}
					// The primary export is disconnected
					else {
						// Set node as export and cancel any preview
						*export = NodeInput::node(toggle_id, 0);
						network.start_previewing_without_restore();
					}
				}

				self.update_selection_action_buttons(document_network, selected_nodes, responses);

				responses.add(NodeGraphMessage::RunDocumentGraph);
			}
			NodeGraphMessage::UpdateNewNodeGraph => {
				selected_nodes.clear_selected_nodes();
				responses.add(BroadcastEvent::SelectionChanged);

				self.send_graph(document_network, document_metadata, collapsed, graph_view_overlay_open, responses);

				let node_types = document_node_types::collect_node_types();
				responses.add(FrontendMessage::UpdateNodeTypes { node_types });

				self.update_selected(document_network, selected_nodes, responses);
			}
			NodeGraphMessage::UpdateTypes { resolved_types, node_graph_errors } => {
				self.resolved_types = resolved_types;
				self.node_graph_errors = node_graph_errors;
			}
		}
		self.has_selection = selected_nodes.has_selected_nodes();
	}

	fn actions(&self) -> ActionList {
		let mut common = vec![];

		if self
			.context_menu
			.as_ref()
			.is_some_and(|context_menu| matches!(context_menu.context_menu_data, ContextMenuData::CreateNode))
		{
			common.extend(actions!(NodeGraphMessageDiscriminant; CloseCreateNodeMenu));
		}

		common
	}
}

impl NodeGraphMessageHandler {
	/// Similar to [`NodeGraphMessageHandler::actions`], but this provides additional actions if the node graph is open and should only be called in that circumstance.
	pub fn actions_additional_if_node_graph_is_open(&self) -> ActionList {
		let mut common = actions!(NodeGraphMessageDiscriminant; EnterNestedNetwork, PointerDown, PointerMove, PointerUp);

		if self.has_selection {
			common.extend(actions!(NodeGraphMessageDiscriminant;
				Copy,
				Cut,
				DeleteSelectedNodes,
				DuplicateSelectedNodes,
				ToggleSelectedAsLayersOrNodes,
				PrintSelectedNodeCoordinates,
			));
		}

		common
	}

	#[cfg(not(target_arch = "wasm32"))]
	fn get_text_width(node: &DocumentNode) -> Option<f64> {
		warn!("Failed to find width of {node:#?} due to non-wasm arch");
		None
	}

	#[cfg(target_arch = "wasm32")]
	fn get_text_width(node: &DocumentNode) -> Option<f64> {
		let document = web_sys::window().unwrap().document().unwrap();
		let div = match document.create_element("div") {
			Ok(div) => div,
			Err(err) => {
				log::error!("Error creating div: {:?}", err);
				return None;
			}
		};

		// Set the div's style to make it offscreen and single line
		match div.set_attribute("style", "position: absolute; top: -9999px; left: -9999px; white-space: nowrap;") {
			Err(err) => {
				log::error!("Error setting attribute: {:?}", err);
				return None;
			}
			_ => {}
		};

		// From NodeGraphMessageHandler::untitled_layer_label(node)
		let name = (node.alias != "")
			.then_some(node.alias.to_string())
			.unwrap_or(if node.is_layer && node.name == "Merge" { "Untitled Layer".to_string() } else { node.name.clone() });

		div.set_text_content(Some(&name));

		// Append the div to the document body
		match document.body().unwrap().append_child(&div) {
			Err(err) => {
				log::error!("Error setting adding child to document {:?}", err);
				return None;
			}
			_ => {}
		};

		// Measure the width
		let text_width = div.get_bounding_client_rect().width();

		// Remove the div from the document
		match document.body().unwrap().remove_child(&div) {
			Err(_) => log::error!("Could not remove child when rendering text"),
			_ => {}
		};

		Some(text_width)
	}

	pub fn layer_width_cells(node: &DocumentNode) -> u32 {
		let half_grid_cell_offset = 24. / 2.;
		let thumbnail_width = 3. * 24.;
		let gap_width = 8.;
		let text_width = Self::get_text_width(node).unwrap_or_default();
		let icon_width = 24.;
		let icon_overhang_width = icon_width / 2.;

		let text_right = half_grid_cell_offset + thumbnail_width + gap_width + text_width;
		let layer_width_pixels = text_right + gap_width + icon_width - icon_overhang_width;
		((layer_width_pixels / 24.) as u32).max(8)
	}

	// Inserts a node into the network and updates the click target
	pub fn insert_node(&mut self, node_id: NodeId, node: DocumentNode, document_network: &mut NodeNetwork, network_path: &Vec<NodeId>) {
		let Some(network) = document_network.nested_network_mut(network_path) else {
			log::error!("Network not found in update_click_target");
			return;
		};
		assert!(
			node_id != network.imports_metadata.0 && node_id != network.exports_metadata.0,
			"Cannot insert import/export node into network.nodes"
		);
		network.nodes.insert(node_id, node);
		self.update_click_target(node_id, document_network, network_path.clone());
	}

	/// Update the click targets when a DocumentNode's click target changes. network_path is the path to the encapsulating network
	pub fn update_click_target(&mut self, node_id: NodeId, document_network: &NodeNetwork, network_path: Vec<NodeId>) {
		let Some(network) = document_network.nested_network(&network_path) else {
			log::error!("Network not found in update_click_target");
			return;
		};

		let grid_size = 24; // Number of pixels per grid unit at 100% zoom

		if let Some(node) = network.nodes.get(&node_id) {
			let mut layer_width = None;
			let width = if node.is_layer {
				let layer_width_cells = self
					.node_metadata
					.get(&node_id)
					.and_then(|node_metadata| node_metadata.layer_width)
					.unwrap_or_else(|| Self::layer_width_cells(node));

				layer_width = Some(layer_width_cells);

				layer_width_cells * grid_size
			} else {
				5 * grid_size
			};
			let height = if node.is_layer {
				2 * grid_size
			} else {
				let inputs_count = node.inputs.iter().filter(|input| input.is_exposed()).count();
				let outputs_count = if let DocumentNodeImplementation::Network(network) = &node.implementation {
					network.exports.len()
				} else {
					1
				};
				std::cmp::max(inputs_count, outputs_count) as u32 * grid_size
			};
			let mut corner1 = DVec2::new((node.metadata.position.x * grid_size as i32) as f64, (node.metadata.position.y * grid_size as i32) as f64);
			let radius = if !node.is_layer {
				corner1 += DVec2::new(0., (grid_size / 2) as f64);
				3.
			} else {
				10.
			};

			let corner2 = corner1 + DVec2::new(width as f64, height as f64);
			let mut click_target_corner_1 = corner1;
			if node.is_layer && node.inputs.iter().filter(|input| input.is_exposed()).count() > 1 {
				click_target_corner_1 -= DVec2::new(24., 0.)
			}

			let subpath = bezier_rs::Subpath::new_rounded_rect(click_target_corner_1, corner2, [radius; 4]);
			let stroke_width = 1.;
			let node_click_target = ClickTarget { subpath, stroke_width };

			// Create input/output click targets
			let mut input_click_targets = Vec::new();
			let mut output_click_targets = Vec::new();
			let mut visibility_click_target = None;

			if !node.is_layer {
				let mut node_top_right: DVec2 = corner1 + DVec2::new(5. * 24., 0.);

				let number_of_inputs = node.inputs.iter().filter(|input| input.is_exposed()).count();
				let number_of_outputs = if let DocumentNodeImplementation::Network(network) = &node.implementation {
					network.exports.len()
				} else {
					1
				};

				if !node.has_primary_output {
					node_top_right.y += 24.;
				}

				let input_top_left = DVec2::new(-8., 4.);
				let input_bottom_right = DVec2::new(8., 20.);

				for node_row_index in 0..number_of_inputs {
					let stroke_width = 1.;
					let subpath = Subpath::new_ellipse(
						input_top_left + corner1 + DVec2::new(0., node_row_index as f64 * 24.),
						input_bottom_right + corner1 + DVec2::new(0., node_row_index as f64 * 24.),
					);
					let input_click_target = ClickTarget { subpath, stroke_width };
					input_click_targets.push(input_click_target);
				}

				for node_row_index in 0..number_of_outputs {
					let stroke_width = 1.;
					let subpath = Subpath::new_ellipse(
						input_top_left + node_top_right + DVec2::new(0., node_row_index as f64 * 24.),
						input_bottom_right + node_top_right + DVec2::new(0., node_row_index as f64 * 24.),
					);
					let output_click_target = ClickTarget { subpath, stroke_width };
					output_click_targets.push(output_click_target);
				}
			} else {
				let input_top_left = DVec2::new(-8., -8.);
				let input_bottom_right = DVec2::new(8., 8.);
				let layer_input_offset = corner1 + DVec2::new(2. * 24., 2. * 24. + 8.);

				let stroke_width = 1.;
				let subpath = Subpath::new_ellipse(input_top_left + layer_input_offset, input_bottom_right + layer_input_offset);
				let layer_input_click_target = ClickTarget { subpath, stroke_width };
				input_click_targets.push(layer_input_click_target);

				if node.inputs.iter().filter(|input| input.is_exposed()).count() > 1 {
					let layer_input_offset = corner1 + DVec2::new(0., 24.);
					let stroke_width = 1.;
					let subpath = Subpath::new_ellipse(input_top_left + layer_input_offset, input_bottom_right + layer_input_offset);
					let input_click_target = ClickTarget { subpath, stroke_width };
					input_click_targets.push(input_click_target);
				}

				// Output
				let layer_output_offset = corner1 + DVec2::new(2. * 24., -8.);
				let stroke_width = 1.;
				let subpath = Subpath::new_ellipse(input_top_left + layer_output_offset, input_bottom_right + layer_output_offset);
				let layer_output_click_target = ClickTarget { subpath, stroke_width };
				output_click_targets.push(layer_output_click_target);

				// Update visibility button click target
				let visibility_offset = corner1 + DVec2::new(width as f64, 24.);
				let subpath = Subpath::new_rounded_rect(DVec2::new(-12., -12.) + visibility_offset, DVec2::new(12., 12.) + visibility_offset, [3.; 4]);
				let stroke_width = 1.;
				let layer_visibility_click_target = ClickTarget { subpath, stroke_width };
				visibility_click_target = Some(layer_visibility_click_target);
			}
			let node_metadata = NodeMetadata {
				node_click_target,
				input_click_targets,
				output_click_targets,
				visibility_click_target,
				layer_width,
			};
			self.node_metadata.insert(node_id, node_metadata);
		} else if node_id == network.exports_metadata.0 {
			let width = 5 * grid_size;
			// 1 is added since the first row is reserved for the "Exports" name
			let height = (network.exports.len() as u32 + 1) * grid_size;

			let corner1 = IVec2::new(network.exports_metadata.1.x * grid_size as i32, network.exports_metadata.1.y * grid_size as i32 + grid_size as i32 / 2);
			let corner2 = corner1 + IVec2::new(width as i32, height as i32);
			let radius = 3.;
			let subpath = bezier_rs::Subpath::new_rounded_rect(corner1.into(), corner2.into(), [radius; 4]);
			let stroke_width = 1.;
			let node_click_target = ClickTarget { subpath, stroke_width };

			let node_top_left = network.exports_metadata.1 * grid_size as i32;
			let mut node_top_left = DVec2::new(node_top_left.x as f64, node_top_left.y as f64);
			// Offset 12px due to nodes being centered, and another 24px since the first export is on the second line
			node_top_left.y += 36.;
			let input_top_left = DVec2::new(-8., 4.);
			let input_bottom_right = DVec2::new(8., 20.);

			// Create input/output click targets
			let mut input_click_targets = Vec::new();
			let output_click_targets = Vec::new();
			let visibility_click_target = None;

			for _ in 0..network.exports.len() {
				let stroke_width = 1.;
				let subpath = Subpath::new_ellipse(input_top_left + node_top_left, input_bottom_right + node_top_left);
				let top_left_input = ClickTarget { subpath, stroke_width };
				input_click_targets.push(top_left_input);

				node_top_left += 24.;
			}

			let node_metadata = NodeMetadata {
				node_click_target,
				input_click_targets,
				output_click_targets,
				visibility_click_target,
				layer_width: None,
			};

			self.node_metadata.insert(node_id, node_metadata);
		}
		// The number of imports is from the parent node, which is passed as a parameter. The number of exports is available from self.
		else if node_id == network.imports_metadata.0 {
			let mut encapsulating_path = self.network.clone();
			// Import count is based on the number of inputs to the encapsulating node. If the current network is the document network, there is no import node
			if let Some(encapsulating_node) = encapsulating_path.pop() {
				let parent_node = document_network
					.nested_network(&encapsulating_path)
					.expect("Encapsulating path should always exist")
					.nodes
					.get(&encapsulating_node)
					.expect("Last path node should always exist in encapsulating network");
				let import_count = parent_node.inputs.len();

				let width = 5 * grid_size;
				// 1 is added since the first row is reserved for the "Exports" name
				let height = (import_count + 1) as u32 * grid_size;

				let corner1 = IVec2::new(network.imports_metadata.1.x * grid_size as i32, network.imports_metadata.1.y * grid_size as i32 + grid_size as i32 / 2);
				let corner2 = corner1 + IVec2::new(width as i32, height as i32);
				let radius = 3.;
				let subpath = bezier_rs::Subpath::new_rounded_rect(corner1.into(), corner2.into(), [radius; 4]);
				let stroke_width = 1.;
				let node_click_target = ClickTarget { subpath, stroke_width };

				let node_top_right = network.imports_metadata.1 * grid_size as i32;
				let mut node_top_right = DVec2::new(node_top_right.x as f64 + width as f64, node_top_right.y as f64);
				// Offset 12px due to nodes being centered, and another 24px since the first import is on the second line
				node_top_right.y += 36.;
				let input_top_left = DVec2::new(-8., 4.);
				let input_bottom_right = DVec2::new(8., 20.);

				// Create input/output click targets
				let input_click_targets = Vec::new();
				let mut output_click_targets = Vec::new();
				let visibility_click_target = None;
				for _ in 0..import_count {
					let stroke_width = 1.;
					let subpath = Subpath::new_ellipse(input_top_left + node_top_right, input_bottom_right + node_top_right);
					let top_left_input = ClickTarget { subpath, stroke_width };
					output_click_targets.push(top_left_input);

					node_top_right.y += 24.;
				}
				let node_metadata = NodeMetadata {
					node_click_target,
					input_click_targets,
					output_click_targets,
					visibility_click_target,
					layer_width: None,
				};
				self.node_metadata.insert(node_id, node_metadata);
			}
		} else {
			self.node_metadata.remove(&node_id);
		}
		let bounds = self
			.node_metadata
			.iter()
			.filter_map(|(_, node_metadata)| node_metadata.node_click_target.subpath.bounding_box())
			.reduce(Quad::combine_bounds);
		self.bounding_box_subpath = bounds.map(|bounds| bezier_rs::Subpath::new_rect(bounds[0], bounds[1]));
	}

	// Updates all click targets in a certain network
	pub fn update_all_click_targets(&mut self, document_network: &NodeNetwork, network_path: Vec<NodeId>) {
		let Some(network) = document_network.nested_network(&network_path) else {
			log::error!("Network not found in update_all_click_targets");
			return;
		};
		let export_id = network.exports_metadata.0;
		let import_id = network.imports_metadata.0;
		for (node_id, _) in network.nodes.iter() {
			self.update_click_target(*node_id, document_network, network_path.clone());
		}
		self.update_click_target(export_id, document_network, network_path.clone());
		self.update_click_target(import_id, document_network, network_path.clone())
	}

	/// Gets the bounding box in viewport coordinates for each node in the node graph
	pub fn graph_bounds_viewport_space(&self, node_graph_to_viewport: DAffine2) -> Option<[DVec2; 2]> {
		self.bounding_box_subpath
			.as_ref()
			.and_then(|bounding_box| bounding_box.bounding_box_with_transform(node_graph_to_viewport))
	}

	fn get_node_from_point(&self, point: DVec2) -> Option<NodeId> {
		self.node_metadata
			.iter()
			.map(|(node_id, node_metadata)| (node_id, &node_metadata.node_click_target))
			.find_map(|(node_id, click_target)| if click_target.intersect_point(point, DAffine2::IDENTITY) { Some(*node_id) } else { None })
	}

	fn get_connector_from_point<F>(&self, point: DVec2, click_target_selector: F) -> Option<(NodeId, usize)>
	where
		F: Fn(&NodeMetadata) -> &Vec<ClickTarget>,
	{
		self.node_metadata
			.iter()
			.map(|(node_id, node_metadata)| (node_id, click_target_selector(node_metadata)))
			.find_map(|(node_id, click_targets)| {
				for (index, click_target) in click_targets.iter().enumerate() {
					if click_target.intersect_point(point, DAffine2::IDENTITY) {
						return Some((node_id.clone(), index));
					}
				}
				None
			})
	}

	fn get_visibility_from_point(&self, point: DVec2) -> Option<NodeId> {
		self.node_metadata
			.iter()
			.filter_map(|(node_id, node_metadata)| node_metadata.visibility_click_target.as_ref().map(|click_target| (node_id, click_target)))
			.find_map(|(node_id, click_target)| if click_target.intersect_point(point, DAffine2::IDENTITY) { Some(*node_id) } else { None })
	}

	/// Send the cached layout to the frontend for the options bar at the top of the node panel
	fn send_node_bar_layout(&self, responses: &mut VecDeque<Message>) {
		responses.add(LayoutMessage::SendLayout {
			layout: Layout::WidgetLayout(WidgetLayout::new(self.widgets.to_vec())),
			layout_target: LayoutTarget::NodeGraphBar,
		});
	}

	/// Updates the buttons for visibility, locked, and preview
	fn update_selection_action_buttons(&mut self, document_network: &NodeNetwork, selected_nodes: &SelectedNodes, responses: &mut VecDeque<Message>) {
		if let Some(current_network) = document_network.nested_network_for_selected_nodes(&self.network, selected_nodes.selected_nodes_ref().iter()) {
			let Some(network) = document_network.nested_network_for_selected_nodes(&self.network, selected_nodes.selected_nodes_ref().iter()) else {
				warn!("No network in update_selection_action_buttons");
				return;
			};
			let mut widgets = Vec::new();

			// Don't allow disabling input or output nodes
			let mut selection = selected_nodes
				.selected_nodes(network)
				.filter(|node_id| **node_id != network.imports_metadata.0 && **node_id != network.exports_metadata.0);

			// If there is at least one other selected node then show the hide or show button
			if selection.next().is_some() {
				// Check if any of the selected nodes are disabled
				let all_visible = selected_nodes.selected_nodes(network).all(|id| {
					if let Some(node) = network.nodes.get(id) {
						node.visible
					} else {
						error!("Could not get node {id} in update_selection_action_buttons");
						true
					}
				});

				// Check if multiple nodes are selected
				let multiple_nodes = selection.next().is_some();

				// Generate the visible/hidden button accordingly
				let (hide_show_label, hide_show_icon) = if all_visible { ("Make Hidden", "EyeVisible") } else { ("Make Visible", "EyeHidden") };
				let hide_button = TextButton::new(hide_show_label)
					.icon(Some(hide_show_icon.to_string()))
					.tooltip(if all_visible { "Hide selected nodes/layers" } else { "Show selected nodes/layers" }.to_string() + if multiple_nodes { "s" } else { "" })
					.tooltip_shortcut(action_keys!(NodeGraphMessageDiscriminant::ToggleSelectedVisibility))
					.on_update(move |_| NodeGraphMessage::ToggleSelectedVisibility.into())
					.widget_holder();
				widgets.push(hide_button);

				widgets.push(Separator::new(SeparatorType::Related).widget_holder());
			}

			let mut selection = selected_nodes.selected_nodes(network);
			// If only one node is selected then show the preview or stop previewing button
			if let (Some(&node_id), None) = (selection.next(), selection.next()) {
				// Is this node the current output
				let is_output = network.outputs_contain(node_id);
				let is_previewing = matches!(network.previewing, Previewing::Yes { .. });

				// Prevent showing "End Preview"/"Preview" if the root node is the output, or the import/export node
				let is_import_or_export = node_id == network.imports_metadata.0 || node_id == network.exports_metadata.0;
				if !is_import_or_export && network == current_network {
					let output_button = TextButton::new(if is_output && is_previewing { "End Preview" } else { "Preview" })
						.icon(Some("Rescale".to_string()))
						.tooltip(if is_output { "Restore preview to the graph output" } else { "Preview selected node/layer" }.to_string() + " (Shortcut: Alt-click node/layer)")
						.on_update(move |_| NodeGraphMessage::TogglePreview { node_id }.into())
						.widget_holder();
					widgets.push(output_button);
				}
			}

			self.widgets[0] = LayoutGroup::Row { widgets };
		}
		self.send_node_bar_layout(responses);
	}

	/// Collate the properties panel sections for a node graph
	pub fn collate_properties(&self, context: &mut NodePropertiesContext, selected_nodes: &SelectedNodes) -> Vec<LayoutGroup> {
		// If the selected nodes are in the document network, use the document network. Otherwise, use the nested network
		let Some(network) = context
			.document_network
			.nested_network_for_selected_nodes(&context.nested_path.to_vec(), selected_nodes.selected_nodes(context.document_network))
		else {
			warn!("No network in collate_properties");
			return Vec::new();
		};

		// We want:
		// - If only nodes (no layers) are selected: display each node's properties
		// - If one layer is selected, and zero or more of its upstream nodes: display the properties for the layer and its upstream nodes
		// - If multiple layers are selected, or one node plus other non-upstream nodes: display nothing

		// First, we filter all the selections into layers and nodes
		let (mut layers, mut nodes) = (Vec::new(), Vec::new());
		for node_id in selected_nodes.selected_nodes(network) {
			if let Some(layer_or_node) = network.nodes.get(node_id) {
				if layer_or_node.is_layer {
					layers.push(*node_id);
				} else {
					nodes.push(*node_id);
				}
			};
		}

		// Next, we decide what to display based on the number of layers and nodes selected
		match layers.len() {
			// If no layers are selected, show properties for all selected nodes
			0 => nodes
				.iter()
				.filter_map(|node_id| network.nodes.get(node_id).map(|node| node_properties::generate_node_properties(node, *node_id, context)))
				.collect(),
			// If one layer is selected, filter out all selected nodes that are not upstream of it. If there are no nodes left, show properties for the layer. Otherwise, show nothing.
			1 => {
				let nodes_not_upstream_of_layer = nodes
					.into_iter()
					.filter(|&selected_node_id| !network.is_node_upstream_of_another_by_horizontal_flow(layers[0], selected_node_id));
				if nodes_not_upstream_of_layer.count() > 0 {
					return Vec::new();
				}

				// Iterate through all the upstream nodes, but stop when we reach another layer (since that's a point where we switch from horizontal to vertical flow)
				network
					.upstream_flow_back_from_nodes(vec![layers[0]], graph_craft::document::FlowType::HorizontalFlow)
					.enumerate()
					.take_while(|(i, (node, _))| if *i == 0 { true } else { !node.is_layer })
					.map(|(_, (node, node_id))| node_properties::generate_node_properties(node, node_id, context))
					.collect()
			}
			// If multiple layers and/or nodes are selected, show nothing
			_ => Vec::new(),
		}
	}

	fn collect_wires(network: &NodeNetwork) -> Vec<FrontendNodeWire> {
		let mut wires = network
			.nodes
			.iter()
			.flat_map(|(wire_end, node)| node.inputs.iter().filter(|input| input.is_exposed()).enumerate().map(move |(index, input)| (input, wire_end, index)))
			.filter_map(|(input, &wire_end, wire_end_input_index)| {
				if let NodeInput::Node {
					node_id: wire_start,
					output_index: wire_start_output_index,
					// TODO: add ui for lambdas
					lambda: _,
				} = *input
				{
					Some(FrontendNodeWire {
						wire_start,
						wire_start_output_index,
						wire_end,
						wire_end_input_index,
						dashed: false,
					})
				} else if let NodeInput::Network { import_index, .. } = *input {
					Some(FrontendNodeWire {
						wire_start: network.imports_metadata.0,
						wire_start_output_index: import_index,
						wire_end,
						wire_end_input_index,
						dashed: false,
					})
				} else {
					None
				}
			})
			.collect::<Vec<_>>();

		// Connect primary export to root node, since previewing a node will change the primary export
		if let Some(root_node) = network.get_root_node() {
			wires.push(FrontendNodeWire {
				wire_start: root_node.id,
				wire_start_output_index: root_node.output_index,
				wire_end: network.exports_metadata.0,
				wire_end_input_index: 0,
				dashed: false,
			});
		}

		// Connect rest of exports to their actual export field since they are not affected by previewing. Only connect the primary export if it is dashed
		for (i, export) in network.exports.iter().enumerate() {
			if let NodeInput::Node { node_id, output_index, .. } = export {
				let dashed = matches!(network.previewing, Previewing::Yes { .. }) && i == 0;
				if dashed || i != 0 {
					wires.push(FrontendNodeWire {
						wire_start: *node_id,
						wire_start_output_index: *output_index,
						wire_end: network.exports_metadata.0,
						wire_end_input_index: i,
						dashed,
					});
				}
			}
		}
		wires
	}

	fn collect_nodes(&self, document_network: &NodeNetwork, network: &NodeNetwork, wires: &[FrontendNodeWire]) -> Vec<FrontendNode> {
		let connected_node_to_output_lookup = wires
			.iter()
			.map(|wire| ((wire.wire_start, wire.wire_start_output_index), (wire.wire_end, wire.wire_end_input_index)))
			.fold(HashMap::new(), |mut acc, (key, value)| {
				acc.entry(key)
					.and_modify(|v: &mut (Vec<NodeId>, Vec<usize>)| {
						v.0.push(value.0);
						v.1.push(value.1);
					})
					.or_insert_with(|| (vec![value.0], vec![value.1]));
				acc
			});

		let mut nodes = Vec::new();
		for (&node_id, node) in &network.nodes {
			let node_id_path = &[&self.network[..], &[node_id]].concat();
			let node_definition = document_node_types::resolve_document_node_type(&node.name);

			let frontend_graph_inputs = node.inputs.iter().enumerate().map(|(index, _)| {
				// Convert the index in all inputs to the index in only the exposed inputs
				// TODO: Only display input type if potential inputs in node_registry are all the same type
				let input_type = self.resolved_types.inputs.get(&Source { node: node_id_path.clone(), index }).cloned();

				// TODO: Should display the color of the "most commonly relevant" (we'd need some sort of precedence) data type it allows given the current generic form that's constrained by the other present connections.
				let frontend_data_type = if let Some(ref input_type) = input_type {
					FrontendGraphDataType::with_type(input_type)
				} else {
					FrontendGraphDataType::General
				};

				let definition_name = node_definition.and_then(|node_definition| {
					let node_implementation = &node.implementation;
					let definition_implementation = &node_definition.implementation;

					// Only use definition input names if the node implementation is the same as the definition implementation
					if std::mem::discriminant(node_implementation) == std::mem::discriminant(definition_implementation) {
						node_definition.inputs.get(index).map(|input| input.name.to_string())
					} else {
						None
					}
				});

				let input_name = definition_name.unwrap_or(
					ModifyInputsContext::get_input_type(document_network, &self.network, node_id, &self.resolved_types, index)
						.nested_type()
						.to_string(),
				);

				FrontendGraphInput {
					data_type: frontend_data_type,
					name: input_name,
					resolved_type: input_type.map(|input| format!("{input:?}")),
					connected: None,
				}
			});

			let mut inputs = node.inputs.iter().zip(frontend_graph_inputs).map(|(node_input, mut frontend_graph_input)| {
				if let NodeInput::Node { node_id: connected_node_id, .. } = node_input {
					frontend_graph_input.connected = Some(*connected_node_id);
				} else if let NodeInput::Network { .. } = node_input {
					frontend_graph_input.connected = Some(network.imports_metadata.0);
				}
				(node_input, frontend_graph_input)
			});

			let primary_input = inputs
				.next()
				.filter(|(input, _)| {
					// Don't show EditorApi input to nodes like "Text" in the document network
					if document_network == network && matches!(input, NodeInput::Network { .. }) {
						false
					} else {
						input.is_exposed()
					}
				})
				.map(|(_, input_type)| input_type);
			let exposed_inputs = inputs
				.filter(|(input, _)| input.is_exposed() && !(matches!(input, NodeInput::Network { .. }) && document_network == network))
				.map(|(_, input_type)| input_type)
				.collect();

			let output_types = Self::get_output_types(node, &self.resolved_types, &node_id_path);
			let primary_output_type = output_types.get(0).expect("Primary output should always exist");
			let frontend_data_type = if let Some(output_type) = primary_output_type {
				FrontendGraphDataType::with_type(&output_type)
			} else {
				FrontendGraphDataType::General
			};
			let (connected, connected_index) = connected_node_to_output_lookup.get(&(node_id, 0)).unwrap_or(&(Vec::new(), Vec::new())).clone();
			let primary_output = if node.has_primary_output {
				Some(FrontendGraphOutput {
					data_type: frontend_data_type,
					name: "Output 1".to_string(),
					resolved_type: primary_output_type.clone().map(|input| format!("{input:?}")),
					connected,
					connected_index,
				})
			} else {
				None
			};

			let mut exposed_outputs = Vec::new();
			for (index, exposed_output) in output_types.iter().enumerate() {
				if index == 0 && node.has_primary_output {
					continue;
				}
				let frontend_data_type = if let Some(output_type) = &exposed_output {
					FrontendGraphDataType::with_type(output_type)
				} else {
					FrontendGraphDataType::General
				};

				let output_name = node_definition
					.and_then(|node_definition| {
						// If a node has multiple outputs, node and definition must have Network implementations
						node_definition.outputs.get(index).map(|output| output.name.to_string())
					})
					.unwrap_or(format!("Output {}", index + 1));

				let (connected, connected_index) = connected_node_to_output_lookup.get(&(node_id, index)).unwrap_or(&(Vec::new(), Vec::new())).clone();
				exposed_outputs.push(FrontendGraphOutput {
					data_type: frontend_data_type,
					name: output_name,
					resolved_type: exposed_output.clone().map(|input| format!("{input:?}")),
					connected,
					connected_index,
				});
			}
			let is_export = network.exports.get(0).is_some_and(|export| export.as_node().is_some_and(|export_node_id| node_id == export_node_id));
			let is_root_node = network.get_root_node().is_some_and(|root_node| root_node.id == node_id);
			let previewed = is_export && !is_root_node;

			let errors = self
				.node_graph_errors
				.iter()
				.find(|error| error.node_path == *node_id_path)
				.map(|error| format!("{:?}", error.error.clone()))
				.or_else(|| {
					if self.node_graph_errors.iter().any(|error| error.node_path.starts_with(node_id_path)) {
						Some("Node graph type error within this node".to_string())
					} else {
						None
					}
				});

			nodes.push(FrontendNode {
				id: node_id,
				is_layer: node.is_layer,
				can_be_layer: self.eligible_to_be_layer(network, node_id),
				alias: Self::untitled_layer_label(node),
				name: node.name.clone(),
				primary_input,
				exposed_inputs,
				primary_output,
				exposed_outputs,
				position: node.metadata.position.into(),
				previewed,
				visible: node.visible,
				locked: node.locked,
				errors: errors,
				ui_only: false,
			});
		}

		// Get import/export names from parent node definition input/outputs. None means to use type, or "Import/Export + index" if type can't be determined
		let mut import_names = Vec::new();
		let mut export_names = vec![None; network.exports.len()];

		let mut encapsulating_path = self.network.clone();
		if let Some(encapsulating_node) = encapsulating_path.pop() {
			let parent_node = document_network
				.nested_network(&encapsulating_path)
				.expect("Encapsulating path should always exist")
				.nodes
				.get(&encapsulating_node)
				.expect("Last path node should always exist in encapsulating network");

			let parent_definition = document_node_types::resolve_document_node_type(&parent_node.name);
			let node_implementation = &parent_node.implementation;

			// Get all import names from definition
			for (index, _) in parent_node.inputs.iter().enumerate() {
				let definition_name = parent_definition.and_then(|node_definition| {
					// Only use definition input names if the parent implementation is the same as the definition implementation
					let definition_implementation = &node_definition.implementation;
					if std::mem::discriminant(node_implementation) == std::mem::discriminant(definition_implementation) {
						node_definition.inputs.get(index).map(|input| input.name.to_string())
					} else {
						None
					}
				});

				import_names.push(definition_name);
			}

			// Get all export names from definition
			for (index, _) in network.exports.iter().enumerate() {
				let definition_name = parent_definition.and_then(|node_definition| {
					// Only use definition input names if the parent implementation is the same as the definition implementation
					let definition_implementation = &node_definition.implementation;
					if std::mem::discriminant(node_implementation) == std::mem::discriminant(definition_implementation) {
						node_definition.outputs.get(index).map(|output| output.name.to_string())
					} else {
						None
					}
				});
				export_names[index] = definition_name;
			}
		}

		// Add "Export" UI-only node
		let mut export_node_inputs = Vec::new();
		for (index, export) in network.exports.iter().enumerate() {
			let (frontend_data_type, input_type) = if let NodeInput::Node { node_id, output_index, .. } = export {
				let node = network.nodes.get(node_id).expect("Node should always exist");
				let node_id_path = &[&self.network[..], &[*node_id]].concat();
				let output_types = Self::get_output_types(node, &self.resolved_types, &node_id_path);

				if let Some(output_type) = output_types.get(*output_index).cloned().flatten() {
					(FrontendGraphDataType::with_type(&output_type), Some(output_type.clone()))
				} else {
					(FrontendGraphDataType::General, None)
				}
			} else if let NodeInput::Value { tagged_value, .. } = export {
				(FrontendGraphDataType::with_type(&tagged_value.ty()), Some(tagged_value.ty()))
			}
			// TODO: Get type from parent node input when <https://github.com/GraphiteEditor/Graphite/issues/1762> is possible
			// else if let NodeInput::Network { import_type, .. } = export {
			// 	(FrontendGraphDataType::with_type(import_type), Some(import_type.clone()))
			// }
			else {
				(FrontendGraphDataType::General, None)
			};

			// First import index is visually connected to the root node instead of its actual export input so previewing does not change the connection
			let connected = if index == 0 {
				network.get_root_node().map(|root_node| root_node.id)
			} else {
				if let NodeInput::Node { node_id, .. } = export {
					Some(*node_id)
				} else {
					None
				}
			};

			let definition_name = export_names[index].clone();

			// `export_names` is pre-initialized with None, so this is safe
			let export_name = definition_name
				.or(input_type.clone().map(|input_type| TaggedValue::from_type(&input_type).ty().to_string()))
				.unwrap_or(format!("Export {}", index + 1));

			export_node_inputs.push(FrontendGraphInput {
				data_type: frontend_data_type,
				name: export_name,
				resolved_type: input_type.map(|input| format!("{input:?}")),
				connected,
			});
		}
		// Display error for document network export node
		let errors = self
			.node_graph_errors
			.iter()
			.find(|error| error.node_path.is_empty() && self.network.is_empty())
			.map(|error| format!("{:?}", error.error.clone()));

		nodes.push(FrontendNode {
			id: network.exports_metadata.0,
			is_layer: false,
			can_be_layer: false,
			alias: "Exports".to_string(),
			name: "Exports".to_string(),
			primary_input: None,
			exposed_inputs: export_node_inputs,
			primary_output: None,
			exposed_outputs: Vec::new(),
			position: network.exports_metadata.1.into(),
			previewed: false,
			visible: true,
			locked: false,
			errors,
			ui_only: true,
		});

		// Add "Import" UI-only node
		if document_network != network {
			let mut import_node_outputs = Vec::new();
			for (index, definition_name) in import_names.into_iter().enumerate() {
				let (connected, connected_index) = connected_node_to_output_lookup.get(&(network.imports_metadata.0, index)).unwrap_or(&(Vec::new(), Vec::new())).clone();
				// TODO: https://github.com/GraphiteEditor/Graphite/issues/1767
				// TODO: Non exposed inputs are not added to the inputs_source_map, fix `pub fn document_node_types(&self) -> ResolvedDocumentNodeTypes`
				let input_type = self.resolved_types.inputs.get(&Source { node: self.network.clone(), index }).cloned();

				let frontend_data_type = if let Some(input_type) = input_type.clone() {
					FrontendGraphDataType::with_type(&input_type)
				} else {
					FrontendGraphDataType::General
				};

				let import_name = definition_name
					.or(input_type.clone().map(|input_type| TaggedValue::from_type(&input_type).ty().to_string()))
					.unwrap_or(format!("Import {}", index + 1));

				import_node_outputs.push(FrontendGraphOutput {
					data_type: frontend_data_type,
					name: import_name,
					resolved_type: input_type.map(|input| format!("{input:?}")),
					connected,
					connected_index,
				});
			}
			nodes.push(FrontendNode {
				id: network.imports_metadata.0,
				is_layer: false,
				can_be_layer: false,
				alias: "Imports".to_string(),
				name: "Imports".to_string(),
				primary_input: None,
				exposed_inputs: Vec::new(),
				primary_output: None,
				exposed_outputs: import_node_outputs,
				position: network.imports_metadata.1.into(),
				previewed: false,
				visible: true,
				locked: false,
				errors: None,
				ui_only: true,
			});
		}
		nodes
	}

	fn collect_subgraph_names(subgraph_path: &mut Vec<NodeId>, network: &NodeNetwork) -> Option<Vec<String>> {
		let mut current_network = network;
		let mut subraph_names = Vec::new();
		for node_id in subgraph_path.iter() {
			let Some(node) = current_network.nodes.get(node_id) else {
				// If node cannot be found and we are in a nested network, set subgraph_path to document network and return None, which runs send_graph again on the document network
				if !subgraph_path.is_empty() {
					subgraph_path.clear();
					return None;
				} else {
					return Some(Vec::new());
				}
			};
			if let Some(network) = node.implementation.get_network() {
				current_network = network;
			}

			// TODO: Maybe replace with alias and default to name if it does not exist
			subraph_names.push(node.name.clone());
		}
		Some(subraph_names)
	}

	fn update_layer_panel(document_network: &NodeNetwork, metadata: &DocumentMetadata, collapsed: &CollapsedLayers, responses: &mut VecDeque<Message>) {
		for (&node_id, node) in &document_network.nodes {
			if node.is_layer {
				let layer = LayerNodeIdentifier::new(node_id, document_network);

				let parents_visible = layer.ancestors(metadata).filter(|&ancestor| ancestor != layer).all(|layer| {
					if layer != LayerNodeIdentifier::ROOT_PARENT {
						document_network.nodes.get(&layer.to_node()).map(|node| node.visible).unwrap_or_default()
					} else {
						true
					}
				});

				let parents_unlocked = layer.ancestors(metadata).filter(|&ancestor| ancestor != layer).all(|layer| {
					if layer != LayerNodeIdentifier::ROOT_PARENT {
						document_network.nodes.get(&layer.to_node()).map(|node| !node.locked).unwrap_or_default()
					} else {
						true
					}
				});

				let data = LayerPanelEntry {
					id: node_id,
					children_allowed:
						// The layer has other layers as children along the secondary input's horizontal flow
						layer.has_children(metadata)
						|| (
							// At least one secondary input is exposed on this layer node
							node.inputs.iter().skip(1).any(|input| input.is_exposed()) &&
							// But nothing is connected to it, since we only get 1 item (ourself) when we ask for the flow from the secondary input
							document_network.upstream_flow_back_from_nodes(vec![node_id], FlowType::HorizontalFlow).count() == 1
						),
					children_present: layer.has_children(metadata),
					expanded: layer.has_children(metadata) && !collapsed.0.contains(&layer),
					depth: layer.ancestors(metadata).count() - 1,
					parent_id: layer.parent(metadata).and_then(|parent| if parent != LayerNodeIdentifier::ROOT_PARENT { Some(parent.to_node()) } else { None }),
					name: node.name.clone(),
					alias: Self::untitled_layer_label(node),
					tooltip: if cfg!(debug_assertions) { format!("Layer ID: {node_id}") } else { "".into() },
					visible: node.visible,
					parents_visible,
					unlocked: !node.locked,
					parents_unlocked,
				};
				responses.add(FrontendMessage::UpdateDocumentLayerDetails { data });
			}
		}
	}

	fn send_graph(&mut self, document_network: &NodeNetwork, metadata: &mut DocumentMetadata, collapsed: &CollapsedLayers, graph_open: bool, responses: &mut VecDeque<Message>) {
		// If a node cannot be found in collect_subgraph_names, for example when the nested node is deleted while it is entered, and we are in a nested network, set self.network to empty (document network), and call send_graph again to send the document network
		let Some(nested_path) = Self::collect_subgraph_names(&mut self.network, document_network) else {
			self.send_graph(document_network, metadata, collapsed, graph_open, responses);
			return;
		};

		let Some(network) = document_network.nested_network(&self.network) else {
			log::error!("Could not send graph since nested network does not exist");
			return;
		};

		// View encapsulating network
		responses.add(DocumentMessage::DocumentStructureChanged);
		responses.add(PropertiesPanelMessage::Refresh);

		metadata.load_structure(document_network);

		Self::update_layer_panel(document_network, metadata, collapsed, responses);

		if graph_open {
			let wires = Self::collect_wires(network);
			let nodes = self.collect_nodes(document_network, network, &wires);

			responses.add(FrontendMessage::UpdateNodeGraph { nodes, wires });
			responses.add(FrontendMessage::UpdateSubgraphPath { subgraph_path: nested_path });
			let layer_widths = self
				.node_metadata
				.iter()
				.filter_map(|(node_id, node_metadata)| node_metadata.layer_width.map(|layer_width| (*node_id, layer_width)))
				.collect::<HashMap<NodeId, u32>>();
			responses.add(FrontendMessage::UpdateLayerWidths { layer_widths });
		}
	}

	pub fn get_output_types(node: &DocumentNode, resolved_types: &ResolvedDocumentNodeTypes, node_id_path: &Vec<NodeId>) -> Vec<Option<Type>> {
		let mut output_types = Vec::new();

		let primary_output_type = resolved_types.outputs.get(&Source { node: node_id_path.clone(), index: 0 }).cloned();
		output_types.push(primary_output_type);

		// If the node is not a protonode, get types by traversing across exports until a proto node is reached.
		if let graph_craft::document::DocumentNodeImplementation::Network(internal_network) = &node.implementation {
			for export in internal_network.exports.iter().skip(1) {
				let mut current_export = export;
				let mut current_network = internal_network;
				let mut current_path = node_id_path.clone();

				while let NodeInput::Node { node_id, output_index, .. } = current_export {
					current_path.push(*node_id);

					let next_node = current_network.nodes.get(node_id).expect("Export node id should always exist");

					if let graph_craft::document::DocumentNodeImplementation::Network(next_network) = &next_node.implementation {
						current_network = next_network;
						current_export = next_network.exports.get(*output_index).expect("Export at output index should always exist");
					} else {
						break;
					}
				}

				let output_type: Option<Type> = if let NodeInput::Node { output_index, .. } = current_export {
					// Current export is pointing to a proto node where type can be derived
					assert_eq!(*output_index, 0, "Output index for a proto node should always be 0");
					resolved_types.outputs.get(&Source { node: current_path.clone(), index: 0 }).cloned()
				} else if let NodeInput::Value { tagged_value, .. } = current_export {
					Some(tagged_value.ty())
				} else if let NodeInput::Network { import_index, .. } = current_export {
					resolved_types
						.outputs
						.get(&Source {
							node: node_id_path.clone(),
							index: *import_index,
						})
						.cloned()
				} else {
					None
				};
				output_types.push(output_type);
			}
		}
		output_types
	}

	/// Updates the frontend's selection state in line with the backend
	fn update_selected(&mut self, document_network: &NodeNetwork, selected_nodes: &SelectedNodes, responses: &mut VecDeque<Message>) {
		self.update_selection_action_buttons(document_network, selected_nodes, responses);

		responses.add(FrontendMessage::UpdateNodeGraphSelection {
			selected: selected_nodes.selected_nodes_ref().clone(),
		});
	}

	/// Returns an iterator of nodes to be copied and their ids, excluding output and input nodes
	pub fn copy_nodes<'a>(
		document_network: &'a NodeNetwork,
		network_path: &'a Vec<NodeId>,
		resolved_types: &'a ResolvedDocumentNodeTypes,
		new_ids: &'a HashMap<NodeId, NodeId>,
	) -> impl Iterator<Item = (NodeId, DocumentNode)> + 'a {
		new_ids
			.iter()
			.filter_map(|(&id, &new)| {
				document_network
					.nested_network(network_path)
					.and_then(|network| network.nodes.get(&id).map(|node| (new, id, node.clone())))
			})
			.map(move |(new, node_id, node)| {
				let default_inputs = NodeGraphMessageHandler::get_default_inputs(document_network, network_path, node_id, resolved_types, &node);
				(new, node.map_ids(default_inputs, new_ids))
			})
	}

	pub fn get_default_inputs(document_network: &NodeNetwork, network_path: &Vec<NodeId>, node_id: NodeId, resolved_types: &ResolvedDocumentNodeTypes, node: &DocumentNode) -> Vec<NodeInput> {
		let mut default_inputs = Vec::new();

		for (input_index, input) in node.inputs.iter().enumerate() {
			let tagged_value = TaggedValue::from_type(&ModifyInputsContext::get_input_type(document_network, network_path, node_id, resolved_types, input_index));
			let mut exposed = true;

			if let NodeInput::Value { exposed: input_exposed, .. } = input {
				exposed = *input_exposed;
			}

			let default_input = NodeInput::value(tagged_value, exposed);
			default_inputs.push(default_input);
		}
		default_inputs
	}

	pub fn eligible_to_be_layer(&self, document_network: &NodeNetwork, node_id: NodeId) -> bool {
		if document_network.imports_metadata.0 == node_id || document_network.exports_metadata.0 == node_id {
			return false;
		}

		let Some(node) = document_network.nodes.get(&node_id) else { return false };

		let exposed_value_count = node.inputs.iter().filter(|input| if let NodeInput::Value { exposed, .. } = input { *exposed } else { false }).count();
		let node_input_count = node
			.inputs
			.iter()
			.filter(|input| matches!(input, NodeInput::Node { .. }) || matches!(input, NodeInput::Network { .. }))
			.count();
		let input_count = node_input_count + exposed_value_count;

		let output_count = if let graph_craft::document::DocumentNodeImplementation::Network(nested_network) = &node.implementation {
			nested_network.exports.len()
		} else {
			// Node is a protonode, so it must have 1 output
			1
		};

		// TODO: Eventually allow nodes at the bottom of a stack to be layers, where `input_count` is 0
		node.has_primary_output && output_count == 1 && (input_count == 1 || input_count == 2)
	}

	fn untitled_layer_label(node: &DocumentNode) -> String {
		(node.alias != "")
			.then_some(node.alias.to_string())
			.unwrap_or(if node.is_layer && node.name == "Merge" { "Untitled Layer".to_string() } else { node.name.clone() })
	}

	/// Get the actual input index from the visible input index where hidden inputs are skipped
	fn get_input_index(network: &NodeNetwork, node_id: NodeId, visible_index: usize) -> usize {
		if network.exports_metadata.0 != node_id {
			let Some(input_node) = network.nodes.get(&node_id) else {
				error!("Could not get node {node_id} in get_input_index");
				return 0;
			};
			let input_index = input_node
				.inputs
				.iter()
				.enumerate()
				.filter(|input| input.1.is_exposed())
				.nth(visible_index)
				.map(|enumerated_input| enumerated_input.0);

			let Some(input_index) = input_index else {
				error!("Failed to find actual index of connector index {visible_index} on node {node_id:#?}");
				return 0;
			};
			input_index
		} else {
			visible_index
		}
	}

	fn build_wire_path_string(output_position: DVec2, input_position: DVec2, vertical_out: bool, vertical_in: bool) -> String {
		let locations = Self::build_wire_path_locations(output_position, input_position, vertical_out, vertical_in);
		let smoothing = 0.5;
		let delta01 = DVec2::new((locations[1].x - locations[0].x) * smoothing, (locations[1].y - locations[0].y) * smoothing);
		let delta23 = DVec2::new((locations[3].x - locations[2].x) * smoothing, (locations[3].y - locations[2].y) * smoothing);
		format!(
			"M{},{} L{},{} C{},{} {},{} {},{} L{},{}",
			locations[0].x,
			locations[0].y,
			locations[1].x,
			locations[1].y,
			locations[1].x + delta01.x,
			locations[1].y + delta01.y,
			locations[2].x - delta23.x,
			locations[2].y - delta23.y,
			locations[2].x,
			locations[2].y,
			locations[3].x,
			locations[3].y
		)
	}

	fn build_wire_path_locations(output_position: DVec2, input_position: DVec2, vertical_out: bool, vertical_in: bool) -> Vec<DVec2> {
		let horizontal_gap = (output_position.x - input_position.x).abs();
		let vertical_gap = (output_position.y - input_position.y).abs();
		// TODO: Finish this commented out code replacement for the code below it based on this diagram: <https://files.keavon.com/-/InsubstantialElegantQueenant/capture.png>
		// // Straight: stacking lines which are always straight, or a straight horizontal wire between two aligned nodes
		// if ((verticalOut && vertical_in) || (!verticalOut && !vertical_in && vertical_gap === 0)) {
		// 	return [
		// 		{ x: output_position.x, y: output_position.y },
		// 		{ x: input_position.x, y: input_position.y },
		// 	];
		// }

		// // L-shape bend
		// if (verticalOut !== vertical_in) {
		// }

		let curve_length = 24.;
		let curve_falloff_rate = curve_length * std::f64::consts::PI * 2.0;

		let horizontal_curve_amount = -(2.0f64.powf((-10. * horizontal_gap) / curve_falloff_rate)) + 1.;
		let vertical_curve_amount = -(2.0f64.powf((-10. * vertical_gap) / curve_falloff_rate)) + 1.;
		let horizontal_curve = horizontal_curve_amount * curve_length;
		let vertical_curve = vertical_curve_amount * curve_length;

		return vec![
			output_position,
			DVec2::new(
				if vertical_out { output_position.x } else { output_position.x + horizontal_curve },
				if vertical_out { output_position.y - vertical_curve } else { output_position.y },
			),
			DVec2::new(
				if vertical_in { input_position.x } else { input_position.x - horizontal_curve },
				if vertical_in { input_position.y + vertical_curve } else { input_position.y },
			),
			DVec2::new(input_position.x, input_position.y),
		];
	}
}

impl Default for NodeGraphMessageHandler {
	fn default() -> Self {
		let right_side_widgets = vec![
			// TODO: Replace this with an "Add Node" button, also next to an "Add Layer" button
			TextLabel::new("Right Click in Graph to Add Nodes").italic(true).widget_holder(),
			Separator::new(SeparatorType::Unrelated).widget_holder(),
			TextButton::new("Node Graph")
				.icon(Some("GraphViewOpen".into()))
				.hover_icon(Some("GraphViewClosed".into()))
				.tooltip("Hide Node Graph")
				.tooltip_shortcut(action_keys!(DocumentMessageDiscriminant::GraphViewOverlayToggle))
				.on_update(move |_| DocumentMessage::GraphViewOverlayToggle.into())
				.widget_holder(),
		];

		Self {
			network: Vec::new(),
			resolved_types: ResolvedDocumentNodeTypes::default(),
			node_graph_errors: Vec::new(),
			has_selection: false,
			widgets: [LayoutGroup::Row { widgets: Vec::new() }, LayoutGroup::Row { widgets: right_side_widgets }],
			drag_start: None,
			begin_dragging: false,
			box_selection_start: None,
			disconnecting: None,
			initial_disconnecting: false,
			select_if_not_dragged: None,
			wire_in_progress_from_connector: None,
			wire_in_progress_to_connector: None,
			context_menu: None,
			node_metadata: HashMap::new(),
<<<<<<< HEAD
			network_metadata: HashMap::new(),
			deselect_on_pointer_up: None,
=======
			bounding_box_subpath: None,
			auto_panning: Default::default(),
>>>>>>> 4cd11448
		}
	}
}

impl PartialEq for NodeGraphMessageHandler {
	fn eq(&self, other: &Self) -> bool {
		self.network == other.network
			&& self.resolved_types == other.resolved_types
			&& self.node_graph_errors == other.node_graph_errors
			&& self.has_selection == other.has_selection
			&& self.widgets == other.widgets
			&& self.drag_start == other.drag_start
			&& self.begin_dragging == other.begin_dragging
			&& self.box_selection_start == other.box_selection_start
			&& self.disconnecting == other.disconnecting
			&& self.initial_disconnecting == other.initial_disconnecting
			&& self.select_if_not_dragged == other.select_if_not_dragged
			&& self.wire_in_progress_from_connector == other.wire_in_progress_from_connector
			&& self.wire_in_progress_to_connector == other.wire_in_progress_to_connector
			&& self.context_menu == other.context_menu
	}
}<|MERGE_RESOLUTION|>--- conflicted
+++ resolved
@@ -58,22 +58,14 @@
 	wire_in_progress_to_connector: Option<(DVec2, bool)>,
 	/// State for the context menu popups.
 	context_menu: Option<ContextMenuInformation>,
-<<<<<<< HEAD
-	/// Click targets for every node in every network by using the path to that node
-	/// TODO: Only store click targets for nodes in the current network
-	pub node_metadata: HashMap<Vec<NodeId>, NodeMetadata>,
-	// Bounding box around all nodes and the node graph to viewport transform for all networks
-	/// TODO: Only store network metadata for the network that is being viewed
-	pub network_metadata: HashMap<Vec<NodeId>, NetworkMetadata>,
-	/// Index of selected node to be deselected on pointer up when shift clicking an already selected node
-	pub deselect_on_pointer_up: Option<usize>,
-=======
 	/// Click targets for every node in the network by using the path to that node.
 	pub node_metadata: HashMap<NodeId, NodeMetadata>,
 	/// Cache for the bounding box around all nodes in node graph space.
 	pub bounding_box_subpath: Option<Subpath<PointId>>,
+	/// Index of selected node to be deselected on pointer up when shift clicking an already selected node
+	pub deselect_on_pointer_up: Option<usize>,
+	/// Adds the auto panning functionality to the node graph when dragging a node or selection box to the edge of the viewport.
 	auto_panning: AutoPanning,
->>>>>>> 4cd11448
 }
 
 /// NodeGraphMessageHandler always modifies the network which the selected nodes are in. No GraphOperationMessages should be added here, since those messages will always affect the document network.
@@ -2826,13 +2818,9 @@
 			wire_in_progress_to_connector: None,
 			context_menu: None,
 			node_metadata: HashMap::new(),
-<<<<<<< HEAD
-			network_metadata: HashMap::new(),
+			bounding_box_subpath: None,
 			deselect_on_pointer_up: None,
-=======
-			bounding_box_subpath: None,
 			auto_panning: Default::default(),
->>>>>>> 4cd11448
 		}
 	}
 }

use graph_craft::document::{DocumentNode, NodeId, NodeInput, NodeNetwork, NodeOutput, Source};
use graph_craft::proto::GraphErrors;
use graphene_core::*;
use interpreted_executor::dynamic_executor::ResolvedDocumentNodeTypes;

use super::utility_types::{FrontendGraphInput, FrontendGraphOutput, FrontendNode, FrontendNodeLink};
use super::{document_node_types, node_properties};
use crate::application::generate_uuid;
use crate::messages::input_mapper::utility_types::macros::action_keys;
use crate::messages::layout::utility_types::widget_prelude::*;
use crate::messages::portfolio::document::graph_operation::load_network_structure;
use crate::messages::portfolio::document::node_graph::document_node_types::{resolve_document_node_type, DocumentInputType, NodePropertiesContext};
use crate::messages::portfolio::document::utility_types::document_metadata::{DocumentMetadata, LayerNodeIdentifier};
use crate::messages::portfolio::document::utility_types::nodes::{CollapsedLayers, LayerClassification, LayerPanelEntry, SelectedNodes};
use crate::messages::prelude::*;

use glam::IVec2;

#[derive(Debug)]
pub struct NodeGraphHandlerData<'a> {
	pub document_network: &'a mut NodeNetwork,
	pub document_metadata: &'a mut DocumentMetadata,
	pub selected_nodes: &'a mut SelectedNodes,
	pub document_id: DocumentId,
	pub document_name: &'a str,
	pub collapsed: &'a mut CollapsedLayers,
	pub input: &'a InputPreprocessorMessageHandler,
	pub graph_view_overlay_open: bool,
}

#[derive(Debug, Clone, PartialEq)]
pub struct NodeGraphMessageHandler {
	pub network: Vec<NodeId>,
	pub resolved_types: ResolvedDocumentNodeTypes,
	pub node_graph_errors: GraphErrors,
	has_selection: bool,
	widgets: [LayoutGroup; 2],
}

impl<'a> MessageHandler<NodeGraphMessage, NodeGraphHandlerData<'a>> for NodeGraphMessageHandler {
	fn process_message(&mut self, message: NodeGraphMessage, responses: &mut VecDeque<Message>, data: NodeGraphHandlerData<'a>) {
		let NodeGraphHandlerData {
			document_network,
			document_metadata,
			selected_nodes,
			document_id,
			collapsed,
			graph_view_overlay_open,
			..
		} = data;

		match message {
			// TODO: automatically remove broadcast messages.
			NodeGraphMessage::Init => {
				responses.add(BroadcastMessage::SubscribeEvent {
					on: BroadcastEvent::SelectionChanged,
					send: Box::new(NodeGraphMessage::SelectedNodesUpdated.into()),
				});
				load_network_structure(document_network, document_metadata, selected_nodes, collapsed);
			}
			NodeGraphMessage::SelectedNodesUpdated => {
				self.update_selection_action_buttons(document_network, document_metadata, selected_nodes, responses);
				self.update_selected(document_network, document_metadata, selected_nodes, responses);
				if selected_nodes.selected_layers(document_metadata).count() <= 1 {
					responses.add(DocumentMessage::SetRangeSelectionLayer {
						new_layer: selected_nodes.selected_layers(document_metadata).next(),
					});
				}
				responses.add(NodeGraphMessage::RunDocumentGraph);
			}
			NodeGraphMessage::ConnectNodesByLink {
				output_node,
				output_node_connector_index,
				input_node,
				input_node_connector_index,
			} => {
				let node_id = input_node;

				let Some(network) = document_network.nested_network(&self.network) else {
					error!("No network");
					return;
				};
				let Some(input_node) = network.nodes.get(&node_id) else {
					error!("No to");
					return;
				};
				let Some((input_index, _)) = input_node.inputs.iter().enumerate().filter(|input| input.1.is_exposed()).nth(input_node_connector_index) else {
					error!("Failed to find actual index of connector index {input_node_connector_index} on node {input_node:#?}");
					return;
				};

				responses.add(DocumentMessage::StartTransaction);

				let input = NodeInput::node(output_node, output_node_connector_index);
				responses.add(NodeGraphMessage::SetNodeInput { node_id, input_index, input });

				if network.connected_to_output(node_id) {
					responses.add(NodeGraphMessage::RunDocumentGraph);
				}
				responses.add(NodeGraphMessage::SendGraph);
			}
			NodeGraphMessage::Copy => {
				let Some(network) = document_network.nested_network(&self.network) else {
					error!("No network");
					return;
				};

				// Collect the selected nodes
				let new_ids = &selected_nodes.selected_nodes().copied().enumerate().map(|(new, old)| (old, NodeId(new as u64))).collect();
				let copied_nodes: Vec<_> = Self::copy_nodes(network, new_ids).collect();

				// Prefix to show that this is nodes
				let mut copy_text = String::from("graphite/nodes: ");
				copy_text += &serde_json::to_string(&copied_nodes).expect("Could not serialize paste");

				responses.add(FrontendMessage::TriggerTextCopy { copy_text });
			}
			NodeGraphMessage::CreateNode { node_id, node_type, x, y } => {
				let node_id = node_id.unwrap_or_else(|| NodeId(generate_uuid()));

				let Some(document_node_type) = document_node_types::resolve_document_node_type(&node_type) else {
					responses.add(DialogMessage::DisplayDialogError {
						title: "Cannot insert node".to_string(),
						description: format!("The document node '{node_type}' does not exist in the document node list"),
					});
					return;
				};

				responses.add(DocumentMessage::StartTransaction);

				let document_node = document_node_type.to_document_node(
					document_node_type.inputs.iter().map(|input| input.default.clone()),
					graph_craft::document::DocumentNodeMetadata::position((x, y)),
				);
				responses.add(NodeGraphMessage::InsertNode { node_id, document_node });
				responses.add(NodeGraphMessage::SendGraph);
			}
			NodeGraphMessage::Cut => {
				responses.add(NodeGraphMessage::Copy);
				responses.add(NodeGraphMessage::DeleteSelectedNodes { reconnect: true });
			}
			NodeGraphMessage::DeleteNode { node_id, reconnect } => {
				self.remove_node(document_network, selected_nodes, node_id, responses, reconnect);
			}
			NodeGraphMessage::DeleteSelectedNodes { reconnect } => {
				responses.add(DocumentMessage::StartTransaction);

				for node_id in selected_nodes.selected_nodes().copied() {
					responses.add(NodeGraphMessage::DeleteNode { node_id, reconnect });
				}

				if let Some(network) = document_network.nested_network(&self.network) {
					// Only generate node graph if one of the selected nodes is connected to the output
					if selected_nodes.selected_nodes().any(|&node_id| network.connected_to_output(node_id)) {
						responses.add(NodeGraphMessage::RunDocumentGraph);
					}
				}
			}
			NodeGraphMessage::DisconnectNodes { node_id, input_index } => {
				let Some(network) = document_network.nested_network(&self.network) else {
					warn!("No network");
					return;
				};
				let Some(node) = network.nodes.get(&node_id) else {
					warn!("Invalid node");
					return;
				};
				let Some(node_type) = resolve_document_node_type(&node.name) else {
					warn!("Node {} not in library", node.name);
					return;
				};

				responses.add(DocumentMessage::StartTransaction);

				let Some((input_index, existing_input)) = node.inputs.iter().enumerate().filter(|(_, input)| input.is_exposed()).nth(input_index) else {
					return;
				};
				let mut input = node_type.inputs[input_index].default.clone();
				if let NodeInput::Value { exposed, .. } = &mut input {
					*exposed = existing_input.is_exposed();
				}
				responses.add(NodeGraphMessage::SetNodeInput { node_id, input_index, input });

				if network.connected_to_output(node_id) {
					responses.add(NodeGraphMessage::RunDocumentGraph);
				}
				responses.add(NodeGraphMessage::SendGraph);
			}
			NodeGraphMessage::EnterNestedNetwork { node } => {
				if let Some(network) = document_network.nested_network(&self.network) {
					if network.nodes.get(&node).and_then(|node| node.implementation.get_network()).is_some() {
						self.network.push(node);
					}
				}
				if let Some(network) = document_network.nested_network(&self.network) {
					self.send_graph(network, graph_view_overlay_open, document_metadata, selected_nodes, collapsed, responses);
				}
				self.update_selected(document_network, document_metadata, selected_nodes, responses);
			}
			NodeGraphMessage::DuplicateSelectedNodes => {
				if let Some(network) = document_network.nested_network(&self.network) {
					responses.add(DocumentMessage::StartTransaction);

					let new_ids = &selected_nodes.selected_nodes().map(|&id| (id, NodeId(generate_uuid()))).collect();

					selected_nodes.clear_selected_nodes();
					responses.add(BroadcastEvent::SelectionChanged);

					// Copy the selected nodes
					let copied_nodes = Self::copy_nodes(network, new_ids).collect::<Vec<_>>();

					// Select the new nodes
					selected_nodes.add_selected_nodes(copied_nodes.iter().map(|(node_id, _)| *node_id));
					responses.add(BroadcastEvent::SelectionChanged);

					for (node_id, mut document_node) in copied_nodes {
						// Shift duplicated node
						document_node.metadata.position += IVec2::splat(2);

						// Insert new node into graph
						responses.add(NodeGraphMessage::InsertNode { node_id, document_node });
					}

					self.update_selected(document_network, document_metadata, selected_nodes, responses);
				}
			}
			NodeGraphMessage::ExitNestedNetwork { depth_of_nesting } => {
				selected_nodes.clear_selected_nodes();
				responses.add(BroadcastEvent::SelectionChanged);

				for _ in 0..depth_of_nesting {
					self.network.pop();
				}
				if let Some(network) = document_network.nested_network(&self.network) {
					self.send_graph(network, graph_view_overlay_open, document_metadata, selected_nodes, collapsed, responses);
				}
				self.update_selected(document_network, document_metadata, selected_nodes, responses);
			}
			NodeGraphMessage::ExposeInput { node_id, input_index, new_exposed } => {
				let Some(network) = document_network.nested_network(&self.network) else {
					warn!("No network");
					return;
				};

				let Some(node) = network.nodes.get(&node_id) else {
					warn!("No node");
					return;
				};

				responses.add(DocumentMessage::StartTransaction);

				let mut input = node.inputs[input_index].clone();
				if let NodeInput::Value { exposed, .. } = &mut input {
					*exposed = new_exposed;
				} else if let Some(node_type) = document_node_types::resolve_document_node_type(&node.name) {
					if let NodeInput::Value { tagged_value, .. } = &node_type.inputs[input_index].default {
						input = NodeInput::Value {
							tagged_value: tagged_value.clone(),
							exposed: new_exposed,
						};
					}
				}
				responses.add(NodeGraphMessage::SetNodeInput { node_id, input_index, input });

				responses.add(PropertiesPanelMessage::Refresh);
				responses.add(NodeGraphMessage::SendGraph);
			}
			NodeGraphMessage::InsertNode { node_id, document_node } => {
				if let Some(network) = document_network.nested_network_mut(&self.network) {
					network.nodes.insert(node_id, document_node);
				}
			}
			NodeGraphMessage::MoveSelectedNodes { displacement_x, displacement_y } => {
				let Some(network) = document_network.nested_network_mut(&self.network) else {
					warn!("No network");
					return;
				};

				for node_id in selected_nodes.selected_nodes() {
					if let Some(node) = network.nodes.get_mut(node_id) {
						node.metadata.position += IVec2::new(displacement_x, displacement_y)
					}
				}
				self.send_graph(network, graph_view_overlay_open, document_metadata, selected_nodes, collapsed, responses);
			}
			NodeGraphMessage::PasteNodes { serialized_nodes } => {
				let Some(network) = document_network.nested_network(&self.network) else {
					warn!("No network");
					return;
				};

				let data = match serde_json::from_str::<Vec<(NodeId, DocumentNode)>>(&serialized_nodes) {
					Ok(d) => d,
					Err(e) => {
						warn!("Invalid node data {e:?}");
						return;
					}
				};

				if data.is_empty() {
					return;
				}

				// Shift nodes until it is not in the same position as another node
				let mut shift = IVec2::ZERO;
				while data
					.iter()
					.all(|(_, node)| network.nodes.values().any(|existing_node| node.metadata.position + shift == existing_node.metadata.position))
				{
					shift += IVec2::splat(2);
				}

				responses.add(DocumentMessage::StartTransaction);

				let new_ids: HashMap<_, _> = data.iter().map(|&(id, _)| (id, NodeId(generate_uuid()))).collect();
				for (old_id, mut document_node) in data {
					// Shift copied node
					document_node.metadata.position += shift;

					// Get the new, non-conflicting id
					let node_id = *new_ids.get(&old_id).unwrap();
					document_node = document_node.map_ids(Self::default_node_input, &new_ids);

					// Insert node into network
					responses.add(NodeGraphMessage::InsertNode { node_id, document_node });
				}

				let nodes = new_ids.values().copied().collect();
				responses.add(NodeGraphMessage::SelectedNodesSet { nodes });
			}
			NodeGraphMessage::RunDocumentGraph => {
				responses.add(PortfolioMessage::SubmitGraphRender { document_id });
			}
			NodeGraphMessage::SelectedNodesAdd { nodes } => {
				selected_nodes.add_selected_nodes(nodes);
				responses.add(BroadcastEvent::SelectionChanged);
			}
			NodeGraphMessage::SelectedNodesRemove { nodes } => {
				selected_nodes.retain_selected_nodes(|node| !nodes.contains(node));
				responses.add(BroadcastEvent::SelectionChanged);
			}
			NodeGraphMessage::SelectedNodesSet { nodes } => {
				selected_nodes.set_selected_nodes(nodes);
				responses.add(BroadcastEvent::SelectionChanged);
				responses.add(PropertiesPanelMessage::Refresh);
			}
			NodeGraphMessage::SendGraph => {
				if let Some(network) = document_network.nested_network(&self.network) {
					self.send_graph(network, graph_view_overlay_open, document_metadata, selected_nodes, collapsed, responses);
				}
			}
			NodeGraphMessage::SetInputValue { node_id, input_index, value } => {
				if let Some(network) = document_network.nested_network(&self.network) {
					if let Some(node) = network.nodes.get(&node_id) {
						let input = NodeInput::Value { tagged_value: value, exposed: false };
						responses.add(NodeGraphMessage::SetNodeInput { node_id, input_index, input });
						responses.add(PropertiesPanelMessage::Refresh);
						if (node.name != "Imaginate" || input_index == 0) && network.connected_to_output(node_id) {
							responses.add(NodeGraphMessage::RunDocumentGraph);
						}
					}
				}
			}
			NodeGraphMessage::SetNodeInput { node_id, input_index, input } => {
				if let Some(network) = document_network.nested_network_mut(&self.network) {
					if let Some(node) = network.nodes.get_mut(&node_id) {
						let Some(node_input) = node.inputs.get_mut(input_index) else {
							error!("Tried to set input {input_index} to {input:?}, but the index was invalid. Node {node_id}:\n{node:#?}");
							return;
						};
						let structure_changed = node_input.as_node().is_some() || input.as_node().is_some();
						*node_input = input;
						if structure_changed {
							load_network_structure(document_network, document_metadata, selected_nodes, collapsed);
						}
					}
				}
			}
			NodeGraphMessage::SetQualifiedInputValue { node_path, input_index, value } => {
				let Some((node_id, node_path)) = node_path.split_last() else {
					error!("Node path is empty");
					return;
				};

				let network = document_network.nested_network_mut(node_path);

				if let Some(network) = network {
					if let Some(node) = network.nodes.get_mut(node_id) {
						// Extend number of inputs if not already large enough
						if input_index >= node.inputs.len() {
							node.inputs.extend(((node.inputs.len() - 1)..input_index).map(|_| NodeInput::Network(generic!(T))));
						}
						node.inputs[input_index] = NodeInput::Value { tagged_value: value, exposed: false };
						if network.connected_to_output(*node_id) {
							responses.add(NodeGraphMessage::RunDocumentGraph);
						}
					}
				}
			}
			// Move all the downstream nodes to the right in the graph to allow space for a newly inserted node
			NodeGraphMessage::ShiftNode { node_id } => {
				let Some(network) = document_network.nested_network_mut(&self.network) else {
					warn!("No network");
					return;
				};
				debug_assert!(network.is_acyclic(), "Not acyclic. Network: {network:#?}");
				let outwards_links = network.collect_outwards_links();
				let required_shift = |left: NodeId, right: NodeId, network: &NodeNetwork| {
					if let (Some(left), Some(right)) = (network.nodes.get(&left), network.nodes.get(&right)) {
						if right.metadata.position.x < left.metadata.position.x {
							0
						} else {
							(8 - (right.metadata.position.x - left.metadata.position.x)).max(0)
						}
					} else {
						0
					}
				};
				let shift_node = |node_id: NodeId, shift: i32, network: &mut NodeNetwork| {
					if let Some(node) = network.nodes.get_mut(&node_id) {
						node.metadata.position.x += shift
					}
				};
				// Shift the actual node
				let inputs = network
					.nodes
					.get(&node_id)
					.map_or(&Vec::new(), |node| &node.inputs)
					.iter()
					.filter_map(|input| if let NodeInput::Node { node_id: previous_id, .. } = input { Some(*previous_id) } else { None })
					.collect::<Vec<_>>();

				for input_node in inputs {
					let shift = required_shift(input_node, node_id, network);
					shift_node(node_id, shift, network);
				}

				// Shift nodes connected to the output port of the specified node
				for &descendant in outwards_links.get(&node_id).unwrap_or(&Vec::new()) {
					let shift = required_shift(node_id, descendant, network);
					let mut stack = vec![descendant];
					while let Some(id) = stack.pop() {
						shift_node(id, shift, network);
						stack.extend(outwards_links.get(&id).unwrap_or(&Vec::new()).iter().copied())
					}
				}

				self.send_graph(network, graph_view_overlay_open, document_metadata, selected_nodes, collapsed, responses);
			}
			NodeGraphMessage::ToggleSelectedVisibility => {
				responses.add(DocumentMessage::StartTransaction);

				// If any of the selected nodes are hidden, show them all. Otherwise, hide them all.
				let visible = selected_nodes.selected_nodes().all(|&node_id| document_metadata.node_is_visible(node_id));
				let visible = !visible;

				for &node_id in selected_nodes.selected_nodes() {
					responses.add(NodeGraphMessage::SetVisibility { node_id, visible });
				}
			}
			NodeGraphMessage::ToggleVisibility { node_id } => {
				let visible = document_metadata.node_is_visible(node_id);
				let visible = !visible;

				responses.add(NodeGraphMessage::SetVisibility { node_id, visible });
			}
			NodeGraphMessage::SetVisibility { node_id, visible } => {
				(|| {
					let Some(network) = document_network.nested_network_mut(&self.network) else { return };

					let input_or_output = network.imports.contains(&node_id) || network.original_outputs().iter().any(|output| output.node_id == node_id);
					let visibility = if visible {
						true
					} else if !input_or_output {
						false
					} else {
						return;
					};

					// Set what we determined shall be the visibility of the node
					let Some(node) = network.nodes.get_mut(&node_id) else { return };
					node.visible = visibility;

					// Only generate node graph if one of the selected nodes is connected to the output
					if network.connected_to_output(node_id) {
						responses.add(NodeGraphMessage::RunDocumentGraph);
					}
				})();
				self.update_selection_action_buttons(document_network, document_metadata, selected_nodes, responses);
			}
			NodeGraphMessage::ToggleSelectedLocked => {
				if let Some(network) = document_network.nested_network(&self.network) {
					responses.add(DocumentMessage::StartTransaction);

					let new_locked = !selected_nodes.selected_nodes().any(|id| network.locked.contains(id));
					for &node_id in selected_nodes.selected_nodes() {
						responses.add(NodeGraphMessage::SetLocked { node_id, locked: new_locked });
					}
				}
			}
			NodeGraphMessage::ToggleLocked { node_id } => {
				if let Some(network) = document_network.nested_network(&self.network) {
					let new_locked = !network.locked.contains(&node_id);
					responses.add(NodeGraphMessage::SetLocked { node_id, locked: new_locked });
				}
			}
			NodeGraphMessage::SetLocked { node_id, locked } => {
				if let Some(network) = document_network.nested_network_mut(&self.network) {
					if !locked {
						network.locked.retain(|&id| node_id != id);
					} else if !network.imports.contains(&node_id) && !network.original_outputs().iter().any(|output| output.node_id == node_id) {
						network.locked.push(node_id);
					}
					if network.connected_to_output(node_id) {
						responses.add(NodeGraphMessage::RunDocumentGraph);
					}
				}
				self.update_selection_action_buttons(document_network, selected_nodes, responses);
			}
			NodeGraphMessage::SetName { node_id, name } => {
				responses.add(DocumentMessage::StartTransaction);
				responses.add(NodeGraphMessage::SetNameImpl { node_id, name });
			}
			NodeGraphMessage::SetNameImpl { node_id, name } => {
				if let Some(network) = document_network.nested_network_mut(&self.network) {
					if let Some(node) = network.nodes.get_mut(&node_id) {
						node.alias = name;

						self.send_graph(network, graph_view_overlay_open, document_metadata, selected_nodes, collapsed, responses);
					}
				}
			}
			NodeGraphMessage::TogglePreview { node_id } => {
				responses.add(DocumentMessage::StartTransaction);
				responses.add(NodeGraphMessage::TogglePreviewImpl { node_id });
			}
			NodeGraphMessage::TogglePreviewImpl { node_id } => {
				if let Some(network) = document_network.nested_network_mut(&self.network) {
					// Check if the node is not already being previewed
					if !network.outputs_contain(node_id) {
						network.previous_outputs = Some(network.previous_outputs.to_owned().unwrap_or_else(|| network.exports.clone()));
						network.exports[0] = NodeOutput::new(node_id, 0);
					} else if let Some(outputs) = network.previous_outputs.take() {
						network.exports = outputs
					} else {
						return;
					}
				}

				self.update_selection_action_buttons(document_network, document_metadata, selected_nodes, responses);

				responses.add(NodeGraphMessage::RunDocumentGraph);
			}
			NodeGraphMessage::UpdateNewNodeGraph => {
				if let Some(network) = document_network.nested_network(&self.network) {
					selected_nodes.clear_selected_nodes();
					responses.add(BroadcastEvent::SelectionChanged);

					self.send_graph(network, graph_view_overlay_open, document_metadata, selected_nodes, collapsed, responses);

					let node_types = document_node_types::collect_node_types();
					responses.add(FrontendMessage::UpdateNodeTypes { node_types });
				}
				self.update_selected(document_network, document_metadata, selected_nodes, responses);
			}
			NodeGraphMessage::UpdateTypes { resolved_types, node_graph_errors } => {
				self.resolved_types = resolved_types;
				self.node_graph_errors = node_graph_errors;
			}
		}
		self.has_selection = selected_nodes.has_selected_nodes();
	}

	fn actions(&self) -> ActionList {
		unimplemented!("Must use `actions_with_graph_open` instead (unless we change every implementation of the MessageHandler trait).")
	}
}

impl NodeGraphMessageHandler {
	pub fn actions_with_node_graph_open(&self, graph_open: bool) -> ActionList {
		if self.has_selection && graph_open {
			actions!(NodeGraphMessageDiscriminant; DeleteSelectedNodes, Cut, Copy, DuplicateSelectedNodes, ToggleSelectedVisibility)
		} else {
			actions!(NodeGraphMessageDiscriminant;)
		}
	}

	/// Send the cached layout to the frontend for the options bar at the top of the node panel
	fn send_node_bar_layout(&self, responses: &mut VecDeque<Message>) {
		responses.add(LayoutMessage::SendLayout {
			layout: Layout::WidgetLayout(WidgetLayout::new(self.widgets.to_vec())),
			layout_target: LayoutTarget::NodeGraphBar,
		});
	}

<<<<<<< HEAD
	/// Updates the buttons for disable, locked and preview
	fn update_selection_action_buttons(&mut self, document_network: &NodeNetwork, selected_nodes: &SelectedNodes, responses: &mut VecDeque<Message>) {
=======
	/// Updates the buttons for visibility and preview
	fn update_selection_action_buttons(&mut self, document_network: &NodeNetwork, document_metadata: &DocumentMetadata, selected_nodes: &SelectedNodes, responses: &mut VecDeque<Message>) {
>>>>>>> 46a9fc03
		if let Some(network) = document_network.nested_network(&self.network) {
			let mut widgets = Vec::new();

			// Don't allow disabling input or output nodes
			let mut selection = selected_nodes.selected_nodes().filter(|&&id| !network.imports.contains(&id) && !network.original_outputs_contain(id));

			// If there is at least one other selected node then show the hide or show button
			if selection.next().is_some() {
				// Check if any of the selected nodes are disabled
<<<<<<< HEAD
				let is_hidden = selected_nodes.selected_nodes().any(|id| network.disabled.contains(id));
				let is_locked = selected_nodes.selected_nodes().any(|id| network.locked.contains(id));
=======
				let all_visible = selected_nodes.selected_nodes().all(|&id| document_metadata.node_is_visible(id));
>>>>>>> 46a9fc03

				// Check if multiple nodes are selected
				let multiple_nodes = selection.next().is_some();

				// Generate the visible/hidden button accordingly
				let (hide_show_label, hide_show_icon) = if all_visible { ("Make Hidden", "EyeVisible") } else { ("Make Visible", "EyeHidden") };
				let hide_button = TextButton::new(hide_show_label)
					.icon(Some(hide_show_icon.to_string()))
					.tooltip(if all_visible { "Hide selected nodes/layers" } else { "Show selected nodes/layers" }.to_string() + if multiple_nodes { "s" } else { "" })
					.tooltip_shortcut(action_keys!(NodeGraphMessageDiscriminant::ToggleSelectedVisibility))
					.on_update(move |_| NodeGraphMessage::ToggleSelectedVisibility.into())
					.widget_holder();
				widgets.push(hide_button);

				let (lock_unlock_label, lock_unlock_icon) = if is_locked { ("Make Unlock", "Lock") } else { ("Make Lock", "Unlock") };
				let lock_button = TextButton::new(lock_unlock_label)
					.icon(Some(lock_unlock_icon.to_string()))
					.tooltip(if is_locked { "Unlock selected nodes/layers" } else { "Lock selected nodes/layers" }.to_string() + if multiple_nodes { "s" } else { "" })
					.tooltip_shortcut(action_keys!(NodeGraphMessageDiscriminant::ToggleLocked))
					.on_update(move |_| NodeGraphMessage::ToggleSelectedLocked.into())
					.widget_holder();
				widgets.push(lock_button);

				widgets.push(Separator::new(SeparatorType::Related).widget_holder());
			}

			// If only one node is selected then show the preview or stop previewing button
			let mut selection = selected_nodes.selected_nodes();
			if let (Some(&node_id), None) = (selection.next(), selection.next()) {
				// Is this node the current output
				let is_output = network.outputs_contain(node_id);

				// Don't show stop previewing button on the original output node
				if !(is_output && network.previous_outputs_contain(node_id).unwrap_or(true)) {
					let output_button = TextButton::new(if is_output { "End Preview" } else { "Preview" })
						.icon(Some("Rescale".to_string()))
						.tooltip(if is_output { "Restore preview to the graph output" } else { "Preview selected node/layer" }.to_string() + " (Shortcut: Alt-click node/layer)")
						.on_update(move |_| NodeGraphMessage::TogglePreview { node_id }.into())
						.widget_holder();
					widgets.push(output_button);
				}
			}

			self.widgets[0] = LayoutGroup::Row { widgets };
		}
		self.send_node_bar_layout(responses);
	}

	/// Collate the properties panel sections for a node graph
	pub fn collate_properties(&self, context: &mut NodePropertiesContext, selected_nodes: &SelectedNodes) -> Vec<LayoutGroup> {
		let mut network = context.network;

		for segment in &self.network {
			network = network.nodes.get(segment).and_then(|node| node.implementation.get_network()).unwrap();
		}

		// We want:
		// - If only nodes (no layers) are selected: display each node's properties
		// - If one layer is selected, and zero or more of its upstream nodes: display the properties for the layer and its upstream nodes
		// - If multiple layers are selected, or one node plus other non-upstream nodes: display nothing

		// First, we filter all the selections into layers and nodes
		let (mut layers, mut nodes) = (Vec::new(), Vec::new());
		for node_id in selected_nodes.selected_nodes() {
			if let Some(layer_or_node) = network.nodes.get(node_id) {
				if layer_or_node.is_layer() {
					layers.push(*node_id);
				} else {
					nodes.push(*node_id);
				}
			};
		}

		// Next, we decide what to display based on the number of layers and nodes selected
		match layers.len() {
			// If no layers are selected, show properties for all selected nodes
			0 => nodes
				.iter()
				.filter_map(|node_id| network.nodes.get(node_id).map(|node| node_properties::generate_node_properties(node, *node_id, context)))
				.collect(),
			// If one layer is selected, filter out all selected nodes that are not upstream of it. If there are no nodes left, show properties for the layer. Otherwise, show nothing.
			1 => {
				let nodes_not_upstream_of_layer = nodes
					.into_iter()
					.filter(|&selected_node_id| !network.is_node_upstream_of_another_by_primary_flow(layers[0], selected_node_id));
				if nodes_not_upstream_of_layer.count() > 0 {
					return Vec::new();
				}

				// Iterate through all the upstream nodes, but stop when we reach another layer (since that's a point where we switch from horizontal to vertical flow)
				network
					.upstream_flow_back_from_nodes(vec![layers[0]], true)
					.enumerate()
					.take_while(|(i, (node, _))| if *i == 0 { true } else { !node.is_layer() })
					.map(|(_, (node, node_id))| node_properties::generate_node_properties(node, node_id, context))
					.collect()
			}
			// If multiple layers and/or nodes are selected, show nothing
			_ => Vec::new(),
		}
	}

	fn collect_links(network: &NodeNetwork) -> Vec<FrontendNodeLink> {
		network
			.nodes
			.iter()
			.flat_map(|(link_end, node)| node.inputs.iter().filter(|input| input.is_exposed()).enumerate().map(move |(index, input)| (input, link_end, index)))
			.filter_map(|(input, &link_end, link_end_input_index)| {
				if let NodeInput::Node {
					node_id: link_start,
					output_index: link_start_output_index,
					// TODO: add ui for lambdas
					lambda: _,
				} = *input
				{
					Some(FrontendNodeLink {
						link_start,
						link_start_output_index,
						link_end,
						link_end_input_index,
					})
				} else {
					None
				}
			})
			.collect::<Vec<_>>()
	}

	fn collect_nodes(&self, links: &[FrontendNodeLink], network: &NodeNetwork) -> Vec<FrontendNode> {
		let connected_node_to_output_lookup = links.iter().map(|link| ((link.link_start, link.link_start_output_index), link.link_end)).collect::<HashMap<_, _>>();

		let mut nodes = Vec::new();
		for (&node_id, node) in &network.nodes {
			let node_path = vec![node_id];
			// TODO: This should be based on the graph runtime type inference system in order to change the colors of node connectors to match the data type in use
			let Some(document_node_definition) = document_node_types::resolve_document_node_type(&node.name) else {
				warn!("Node '{}' does not exist in library", node.name);
				continue;
			};

			// Inputs
			let mut inputs = {
				let frontend_graph_inputs = document_node_definition.inputs.iter().enumerate().map(|(index, input_type)| {
					// Convert the index in all inputs to the index in only the exposed inputs
					let index = node.inputs.iter().take(index).filter(|input| input.is_exposed()).count();

					FrontendGraphInput {
						data_type: input_type.data_type,
						name: input_type.name.to_string(),
						resolved_type: self.resolved_types.inputs.get(&Source { node: node_path.clone(), index }).map(|input| format!("{input:?}")),
						connected: None,
					}
				});

				node.inputs.iter().zip(frontend_graph_inputs).map(|(node_input, mut frontend_graph_input)| {
					if let NodeInput::Node { node_id: connected_node_id, .. } = node_input {
						frontend_graph_input.connected = Some(*connected_node_id);
					}
					(node_input, frontend_graph_input)
				})
			};
			let primary_input = inputs.next().filter(|(input, _)| input.is_exposed()).map(|(_, input_type)| input_type);
			let exposed_inputs = inputs.filter(|(input, _)| input.is_exposed()).map(|(_, input_type)| input_type).collect();

			// Outputs
			let mut outputs = document_node_definition.outputs.iter().enumerate().map(|(index, output_type)| FrontendGraphOutput {
				data_type: output_type.data_type,
				name: output_type.name.to_string(),
				resolved_type: self.resolved_types.outputs.get(&Source { node: node_path.clone(), index }).map(|output| format!("{output:?}")),
				connected: connected_node_to_output_lookup.get(&(node_id, index)).copied(),
			});
			let primary_output = node.has_primary_output.then(|| outputs.next()).flatten();
			let exposed_outputs = outputs.collect::<Vec<_>>();

			// Errors
			let errors = self.node_graph_errors.iter().find(|error| error.node_path.starts_with(&node_path)).map(|error| error.error.clone());

			nodes.push(FrontendNode {
				id: node_id,
				is_layer: node.is_layer(),
				alias: node.alias.clone(),
				name: node.name.clone(),
				primary_input,
				exposed_inputs,
				primary_output,
				exposed_outputs,
				position: node.metadata.position.into(),
				previewed: network.outputs_contain(node_id),
<<<<<<< HEAD
				disabled: network.disabled.contains(&node_id),
				locked: network.locked.contains(&node_id),
=======
				visible: node.visible,
>>>>>>> 46a9fc03
				errors: errors.map(|e| format!("{e:?}")),
			});
		}
		nodes
	}

	fn update_layer_panel(network: &NodeNetwork, metadata: &DocumentMetadata, collapsed: &CollapsedLayers, responses: &mut VecDeque<Message>) {
		for (&node_id, node) in &network.nodes {
			if node.is_layer() {
				let layer = LayerNodeIdentifier::new(node_id, network);
				let layer_classification = {
					if metadata.is_artboard(layer) {
						LayerClassification::Artboard
					} else if metadata.is_folder(layer) {
						LayerClassification::Folder
					} else {
						LayerClassification::Layer
					}
				};

				let data = LayerPanelEntry {
					id: node_id,
					layer_classification,
					expanded: layer.has_children(metadata) && !collapsed.0.contains(&layer),
					depth: layer.ancestors(metadata).count() - 1,
					parent_id: layer.parent(metadata).map(|parent| parent.to_node()),
					name: network.nodes.get(&node_id).map(|node| node.alias.clone()).unwrap_or_default(),
					tooltip: if cfg!(debug_assertions) { format!("Layer ID: {node_id}") } else { "".into() },
<<<<<<< HEAD
					disabled: network.disabled.contains(&node_id),
					locked: network.locked.contains(&node_id),
=======
					visible: node.visible,
>>>>>>> 46a9fc03
				};
				responses.add(FrontendMessage::UpdateDocumentLayerDetails { data });
			}
		}
	}

	fn send_graph(&self, network: &NodeNetwork, graph_open: bool, metadata: &mut DocumentMetadata, selected_nodes: &mut SelectedNodes, collapsed: &CollapsedLayers, responses: &mut VecDeque<Message>) {
		metadata.load_structure(network, selected_nodes);

		responses.add(DocumentMessage::DocumentStructureChanged);
		responses.add(PropertiesPanelMessage::Refresh);
		Self::update_layer_panel(network, metadata, collapsed, responses);
		if graph_open {
			let links = Self::collect_links(network);
			let nodes = self.collect_nodes(&links, network);
			responses.add(FrontendMessage::UpdateNodeGraph { nodes, links });
		}
	}

	/// Updates the frontend's selection state in line with the backend
	fn update_selected(&mut self, document_network: &NodeNetwork, document_metadata: &DocumentMetadata, selected_nodes: &SelectedNodes, responses: &mut VecDeque<Message>) {
		self.update_selection_action_buttons(document_network, document_metadata, selected_nodes, responses);
		responses.add(FrontendMessage::UpdateNodeGraphSelection {
			selected: selected_nodes.selected_nodes_ref().clone(),
		});
	}

	fn remove_references_from_network(network: &mut NodeNetwork, deleting_node_id: NodeId, reconnect: bool) -> bool {
		if network.imports.contains(&deleting_node_id) {
			warn!("Deleting input node!");
			return false;
		}
		if network.outputs_contain(deleting_node_id) {
			warn!("Deleting the output node!");
			return false;
		}

		let mut reconnect_to_input: Option<NodeInput> = None;

		if reconnect {
			// Check whether the being-deleted node's first (primary) input is a node
			if let Some(node) = network.nodes.get(&deleting_node_id) {
				// Reconnect to the node below when deleting a layer node.
				let reconnect_from_input_index = if node.is_layer() { 1 } else { 0 };
				if matches!(&node.inputs.get(reconnect_from_input_index), Some(NodeInput::Node { .. })) {
					reconnect_to_input = Some(node.inputs[reconnect_from_input_index].clone());
				}
			}
		}

		for (node_id, node) in network.nodes.iter_mut() {
			if *node_id == deleting_node_id {
				continue;
			}
			for (input_index, input) in node.inputs.iter_mut().enumerate() {
				let NodeInput::Node {
					node_id: upstream_node_id,
					output_index,
					..
				} = input
				else {
					continue;
				};
				if *upstream_node_id != deleting_node_id {
					continue;
				}

				let Some(node_type) = document_node_types::resolve_document_node_type(&node.name) else {
					warn!("Removing input of invalid node type '{}'", node.name);
					return false;
				};

				if let NodeInput::Value { tagged_value, .. } = &node_type.inputs[input_index].default {
					let mut refers_to_output_node = false;

					// Use the first input node as the new input if deleting node's first input is a node,
					// and the current node uses its primary output too
					if let Some(reconnect_to_input) = &reconnect_to_input {
						if *output_index == 0 {
							refers_to_output_node = true;
							*input = reconnect_to_input.clone()
						}
					}

					if !refers_to_output_node {
						*input = NodeInput::value(tagged_value.clone(), true);
					}
				}
			}
		}
		true
	}

	/// Tries to remove a node from the network, returning true on success.
	fn remove_node(&mut self, document_network: &mut NodeNetwork, selected_nodes: &mut SelectedNodes, node_id: NodeId, responses: &mut VecDeque<Message>, reconnect: bool) -> bool {
		let Some(network) = document_network.nested_network_mut(&self.network) else {
			return false;
		};
		if !Self::remove_references_from_network(network, node_id, reconnect) {
			return false;
		}
		network.nodes.remove(&node_id);
		selected_nodes.retain_selected_nodes(|&id| id != node_id);
		responses.add(BroadcastEvent::SelectionChanged);
		true
	}

	/// Gets the default node input based on the node name and the input index
	pub fn default_node_input(name: String, index: usize) -> Option<NodeInput> {
		resolve_document_node_type(&name)
			.and_then(|node| node.inputs.get(index))
			.map(|input: &DocumentInputType| input.default.clone())
	}

	/// Returns an iterator of nodes to be copied and their ids, excluding output and input nodes
	pub fn copy_nodes<'a>(network: &'a NodeNetwork, new_ids: &'a HashMap<NodeId, NodeId>) -> impl Iterator<Item = (NodeId, DocumentNode)> + 'a {
		new_ids
			.iter()
			.filter(|&(&id, _)| !network.outputs_contain(id))
			.filter_map(|(&id, &new)| network.nodes.get(&id).map(|node| (new, node.clone())))
			.map(move |(new, node)| (new, node.map_ids(Self::default_node_input, new_ids)))
	}
}

impl Default for NodeGraphMessageHandler {
	fn default() -> Self {
		let right_side_widgets = vec![
			// TODO: Replace this with an "Add Node" button, also next to an "Add Layer" button
			TextLabel::new("Right Click in Graph to Add Nodes").italic(true).widget_holder(),
			Separator::new(SeparatorType::Unrelated).widget_holder(),
			TextButton::new("Node Graph")
				.icon(Some("GraphViewOpen".into()))
				.tooltip("Hide Node Graph")
				.tooltip_shortcut(action_keys!(DocumentMessageDiscriminant::GraphViewOverlayToggle))
				.on_update(move |_| DocumentMessage::GraphViewOverlayToggle.into())
				.widget_holder(),
		];

		Self {
			network: Vec::new(),
			resolved_types: ResolvedDocumentNodeTypes::default(),
			node_graph_errors: Vec::new(),
			has_selection: false,
			widgets: [LayoutGroup::Row { widgets: Vec::new() }, LayoutGroup::Row { widgets: right_side_widgets }],
		}
	}
}<|MERGE_RESOLUTION|>--- conflicted
+++ resolved
@@ -593,13 +593,8 @@
 		});
 	}
 
-<<<<<<< HEAD
-	/// Updates the buttons for disable, locked and preview
-	fn update_selection_action_buttons(&mut self, document_network: &NodeNetwork, selected_nodes: &SelectedNodes, responses: &mut VecDeque<Message>) {
-=======
 	/// Updates the buttons for visibility and preview
 	fn update_selection_action_buttons(&mut self, document_network: &NodeNetwork, document_metadata: &DocumentMetadata, selected_nodes: &SelectedNodes, responses: &mut VecDeque<Message>) {
->>>>>>> 46a9fc03
 		if let Some(network) = document_network.nested_network(&self.network) {
 			let mut widgets = Vec::new();
 
@@ -609,12 +604,7 @@
 			// If there is at least one other selected node then show the hide or show button
 			if selection.next().is_some() {
 				// Check if any of the selected nodes are disabled
-<<<<<<< HEAD
-				let is_hidden = selected_nodes.selected_nodes().any(|id| network.disabled.contains(id));
-				let is_locked = selected_nodes.selected_nodes().any(|id| network.locked.contains(id));
-=======
 				let all_visible = selected_nodes.selected_nodes().all(|&id| document_metadata.node_is_visible(id));
->>>>>>> 46a9fc03
 
 				// Check if multiple nodes are selected
 				let multiple_nodes = selection.next().is_some();
@@ -803,12 +793,7 @@
 				exposed_outputs,
 				position: node.metadata.position.into(),
 				previewed: network.outputs_contain(node_id),
-<<<<<<< HEAD
-				disabled: network.disabled.contains(&node_id),
-				locked: network.locked.contains(&node_id),
-=======
 				visible: node.visible,
->>>>>>> 46a9fc03
 				errors: errors.map(|e| format!("{e:?}")),
 			});
 		}
@@ -837,12 +822,7 @@
 					parent_id: layer.parent(metadata).map(|parent| parent.to_node()),
 					name: network.nodes.get(&node_id).map(|node| node.alias.clone()).unwrap_or_default(),
 					tooltip: if cfg!(debug_assertions) { format!("Layer ID: {node_id}") } else { "".into() },
-<<<<<<< HEAD
-					disabled: network.disabled.contains(&node_id),
-					locked: network.locked.contains(&node_id),
-=======
 					visible: node.visible,
->>>>>>> 46a9fc03
 				};
 				responses.add(FrontendMessage::UpdateDocumentLayerDetails { data });
 			}

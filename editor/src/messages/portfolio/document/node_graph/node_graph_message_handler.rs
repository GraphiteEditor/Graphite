--- conflicted
+++ resolved
@@ -264,13 +264,7 @@
 				// Copy the selected nodes
 				let nodes = network_interface.copy_nodes(&new_ids, selection_network_path).collect::<Vec<_>>();
 
-<<<<<<< HEAD
 				responses.add(NodeGraphMessage::AddNodes { nodes, new_ids });
-=======
-					self.update_selected(document_network, selected_nodes, responses);
-					responses.add(NodeGraphMessage::SendGraph);
-				}
->>>>>>> 93b473ab
 			}
 			NodeGraphMessage::EnterNestedNetwork => {
 				let Some(node_id) = network_interface.get_node_from_click(ipp.mouse.position, selection_network_path) else {

--- conflicted
+++ resolved
@@ -558,7 +558,6 @@
 						// Disconnect if the wire was previously connected to an input
 						if let Some(disconnecting) = &self.disconnecting {
 							responses.add(DocumentMessage::StartTransaction);
-<<<<<<< HEAD
 							let mut disconnect_root_node = false;
 							if let Previewing::Yes { root_node_to_restore } = network_interface.previewing(selection_network_path) {
 								if root_node_to_restore.is_some() && *disconnecting == InputConnector::Export(0) {
@@ -572,13 +571,7 @@
 									input_connector: disconnecting.clone(),
 								});
 							}
-							// Update the front end that the node is disconnected
-=======
-							responses.add(NodeGraphMessage::DisconnectInput {
-								input_connector: disconnecting.clone(),
-							});
 							// Update the frontend that the node is disconnected
->>>>>>> 60707c03
 							responses.add(NodeGraphMessage::RunDocumentGraph);
 							responses.add(NodeGraphMessage::SendGraph);
 							self.disconnecting = None;

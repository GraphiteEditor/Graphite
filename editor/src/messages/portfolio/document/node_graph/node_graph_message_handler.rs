--- conflicted
+++ resolved
@@ -1016,7 +1016,6 @@
 					return;
 				};
 
-<<<<<<< HEAD
 				if ipp.keyboard.get(Key::Space as usize) {
 					if let Some(last_mouse) = self.last_mouse_viewport_for_space {
 						let delta = ipp.mouse.position - last_mouse;
@@ -1037,11 +1036,6 @@
 					let messages = [NodeGraphMessage::PointerOutsideViewport { shift }.into(), NodeGraphMessage::PointerMove { shift }.into()];
 					self.auto_panning.setup_by_mouse_position(ipp, &messages, responses);
 				}
-=======
-				// Auto-panning
-				let messages = [NodeGraphMessage::PointerOutsideViewport { shift }.into(), NodeGraphMessage::PointerMove { shift }.into()];
-				self.auto_panning.setup_by_mouse_position(ipp, viewport, &messages, responses);
->>>>>>> 4ab75c9c
 
 				let viewport_location = ipp.mouse.position;
 				let point = network_metadata
@@ -1464,13 +1458,9 @@
 			}
 			NodeGraphMessage::PointerOutsideViewport { shift } => {
 				if self.drag_start.is_some() || self.box_selection_start.is_some() || (self.wire_in_progress_from_connector.is_some() && self.context_menu.is_none()) {
-<<<<<<< HEAD
 					if self.last_mouse_viewport_for_space.is_none() {
 						let _ = self.auto_panning.shift_viewport(ipp, responses);
 					}
-=======
-					let _ = self.auto_panning.shift_viewport(ipp, viewport, responses);
->>>>>>> 4ab75c9c
 				} else {
 					// Auto-panning
 					let messages = [NodeGraphMessage::PointerOutsideViewport { shift }.into(), NodeGraphMessage::PointerMove { shift }.into()];

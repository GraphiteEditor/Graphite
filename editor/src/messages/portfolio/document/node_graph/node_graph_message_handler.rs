use super::utility_types::{BoxSelection, ContextMenuInformation, DragStart, FrontEndClickTargets, FrontendGraphInput, FrontendGraphOutput, FrontendNode, FrontendNodeWire, WirePath};
use super::{document_node_types, node_properties};
use crate::application::generate_uuid;
use crate::messages::input_mapper::utility_types::macros::action_keys;
use crate::messages::layout::utility_types::widget_prelude::*;
use crate::messages::portfolio::document::node_graph::document_node_types::NodePropertiesContext;
use crate::messages::portfolio::document::node_graph::utility_types::{ContextMenuData, FrontendGraphDataType};
use crate::messages::portfolio::document::utility_types::document_metadata::LayerNodeIdentifier;
use crate::messages::portfolio::document::utility_types::network_interface::{self, InputConnector, NodeNetworkInterface, NodeTemplate, OutputConnector, Previewing};
use crate::messages::portfolio::document::utility_types::nodes::{CollapsedLayers, LayerPanelEntry, SelectedNodes};
use crate::messages::prelude::*;
use crate::messages::tool::common_functionality::auto_panning::AutoPanning;

use graph_craft::document::value::TaggedValue;
use graph_craft::document::{DocumentNode, DocumentNodeImplementation, NodeId, NodeInput, Source};
use graph_craft::proto::GraphErrors;
use graphene_core::*;
use interpreted_executor::dynamic_executor::ResolvedDocumentNodeTypes;
use renderer::{ClickTarget, Quad};

use glam::{DAffine2, DVec2, IVec2, UVec2};

#[derive(Debug)]
pub struct NodeGraphHandlerData<'a> {
	pub network_interface: &'a mut NodeNetworkInterface,
	pub selected_nodes: &'a mut SelectedNodes,
	pub document_id: DocumentId,
	pub collapsed: &'a mut CollapsedLayers,
	pub ipp: &'a InputPreprocessorMessageHandler,
	pub graph_view_overlay_open: bool,
}

#[derive(Debug, Clone)]
pub struct NodeGraphMessageHandler {
	//TODO: Remove network and move to NodeNetworkInterface
	pub network: Vec<NodeId>,
	pub node_graph_errors: GraphErrors,
	has_selection: bool,
	widgets: [LayoutGroup; 2],
	drag_start: Option<DragStart>,
	/// Used to add a transaction for the first node move when dragging.
	begin_dragging: bool,
	/// Stored in pixel coordinates.
	box_selection_start: Option<UVec2>,
	disconnecting: Option<InputConnector>,
	initial_disconnecting: bool,
	/// Node to select on pointer up if multiple nodes are selected and they were not dragged.
	select_if_not_dragged: Option<NodeId>,
	/// The start of the dragged line that cannot be moved
	wire_in_progress_from_connector: Option<DVec2>,
	/// The end point of the dragged line that can be moved
	wire_in_progress_to_connector: Option<DVec2>,
	/// State for the context menu popups.
	context_menu: Option<ContextMenuInformation>,
	/// Index of selected node to be deselected on pointer up when shift clicking an already selected node
	pub deselect_on_pointer_up: Option<usize>,
	/// Adds the auto panning functionality to the node graph when dragging a node or selection box to the edge of the viewport.
	auto_panning: AutoPanning,
}

/// NodeGraphMessageHandler always modifies the network which the selected nodes are in. No GraphOperationMessages should be added here, since those messages will always affect the document network.
impl<'a> MessageHandler<NodeGraphMessage, NodeGraphHandlerData<'a>> for NodeGraphMessageHandler {
	fn process_message(&mut self, message: NodeGraphMessage, responses: &mut VecDeque<Message>, data: NodeGraphHandlerData<'a>) {
		let NodeGraphHandlerData {
			network_interface,
			selected_nodes,
			document_id,
			collapsed,
			graph_view_overlay_open,
			ipp,
		} = data;

		match message {
			// TODO: automatically remove broadcast messages.
			NodeGraphMessage::AddNodes { nodes, new_ids, use_document_network } => {
				for (old_node_id, mut node_template) in nodes {
					// Get the new node template
					node_template = network_interface.map_ids(node_template, &old_node_id, &new_ids, use_document_network);

					// Insert node into network
					let node_id = *new_ids.get(&old_node_id).unwrap();
					network_interface.insert_node(node_id, node_template, use_document_network);
				}

				let Some(new_layer_id) = new_ids.get(&NodeId(0)) else {
					error!("Could not get layer node when adding as child");
					return;
				};

				responses.add(NodeGraphMessage::SelectedNodesAdd { nodes: vec![*new_layer_id] });
			}
			NodeGraphMessage::Init => {
				responses.add(BroadcastMessage::SubscribeEvent {
					on: BroadcastEvent::SelectionChanged,
					send: Box::new(NodeGraphMessage::SelectedNodesUpdated.into()),
				});
				network_interface.load_structure();
				collapsed.0.retain(|&layer| network_interface.document_metadata().layer_exists(layer));
			}
			NodeGraphMessage::SelectedNodesUpdated => {
				self.update_selected(network_interface, selected_nodes, responses);
				if selected_nodes.selected_layers(network_interface.document_metadata()).count() <= 1 {
					responses.add(DocumentMessage::SetRangeSelectionLayer {
						new_layer: selected_nodes.selected_layers(network_interface.document_metadata()).next(),
					});
				}
				responses.add(ArtboardToolMessage::UpdateSelectedArtboard);
				responses.add(NodeGraphMessage::RunDocumentGraph);
			}
			NodeGraphMessage::CreateWire {
				output_connector,
				input_connector,
				use_document_network,
			} => {
				network_interface.create_wire(output_connector, input_connector, use_document_network);
			}
			NodeGraphMessage::Copy => {
				// If the selected nodes are in the document network, copy from the document network. Otherwise, use currently opened network
				let use_document_network = network_interface.selected_nodes_in_document_network(selected_nodes.selected_nodes_ref().iter());

				// Collect the selected nodes
				let new_ids = &selected_nodes.selected_nodes().copied().enumerate().map(|(new, old)| (old, NodeId(new as u64))).collect();
				let copied_nodes = network_interface.copy_nodes(new_ids, use_document_network).collect::<Vec<_>>();

				// Prefix to show that these are nodes
				let mut copy_text = String::from("graphite/nodes: ");
				copy_text += &serde_json::to_string(&copied_nodes).expect("Could not serialize copy");

				responses.add(FrontendMessage::TriggerTextCopy { copy_text });
			}
			NodeGraphMessage::CloseCreateNodeMenu => {
				self.context_menu = None;
				responses.add(FrontendMessage::UpdateContextMenuInformation {
					context_menu_information: self.context_menu.clone(),
				});
				self.wire_in_progress_from_connector = None;
				self.wire_in_progress_to_connector = None;
				responses.add(FrontendMessage::UpdateWirePathInProgress { wire_path: None });
			}
			NodeGraphMessage::CreateNodeFromContextMenu { node_id, node_type } => {
				let node_id = node_id.unwrap_or_else(|| NodeId(generate_uuid()));

				let Some(document_node_type) = document_node_types::resolve_document_node_type(&node_type) else {
					responses.add(DialogMessage::DisplayDialogError {
						title: "Cannot insert node".to_string(),
						description: format!("The document node '{node_type}' does not exist in the document node list"),
					});
					return;
				};

				let node_template = document_node_type.default_node_template();
				self.context_menu = None;

				// Only auto connect to the dragged wire if the node is being added to the currently opened network
				if let Some(output_connector_position) = self.wire_in_progress_from_connector {
					let Some(output_connector) = &network_interface.get_output_connector_from_click(output_connector_position) else {
						log::error!("Could not get output from connector start");
						return;
					};

					// Ensure connection is to correct input of new node. If it does not have an input then do not connect
					if let Some((input_index, _)) = node_template
						.document_node
						.inputs
						.iter()
						.enumerate()
						.find(|(_, input)| input.is_exposed_to_frontend(network_interface.is_document_network()))
					{
						responses.add(NodeGraphMessage::CreateWire {
							output_connector: output_connector.clone(),
							input_connector: InputConnector::node(node_id, input_index),
							use_document_network: false,
						});
						if let OutputConnector::Node { node_id, .. } = output_connector {
							if network_interface.connected_to_output(&node_id) {
								responses.add(NodeGraphMessage::RunDocumentGraph);
							}
						} else {
							// Creating wire to export node, always run graph
							responses.add(NodeGraphMessage::RunDocumentGraph);
						}
						responses.add(NodeGraphMessage::SendGraph);
					}

					self.wire_in_progress_from_connector = None;
					self.wire_in_progress_to_connector = None;
				}

				responses.add(DocumentMessage::StartTransaction);
				responses.add(NodeGraphMessage::InsertNode {
					node_id,
					node_template,
					use_document_network: false,
				});

				responses.add(FrontendMessage::UpdateWirePathInProgress { wire_path: None });
				responses.add(FrontendMessage::UpdateContextMenuInformation {
					context_menu_information: self.context_menu.clone(),
				});
				responses.add(NodeGraphMessage::SendGraph);
			}
			NodeGraphMessage::Cut => {
				responses.add(NodeGraphMessage::Copy);
				responses.add(NodeGraphMessage::DeleteSelectedNodes { reconnect: true });
			}
			NodeGraphMessage::DeleteNodes {
				node_ids,
				reconnect,
				use_document_network,
			} => {
				network_interface.delete_nodes(node_ids, reconnect, selected_nodes, responses, use_document_network);
			}
			// Deletes selected_nodes. If `reconnect` is true, then all children nodes (secondary input) of the selected nodes are deleted and the siblings (primary input/output) are reconnected.
			// If `reconnect` is false, then only the selected nodes are deleted and not reconnected.
			NodeGraphMessage::DeleteSelectedNodes { reconnect } => {
				let is_document_network = network_interface.selected_nodes_in_document_network(selected_nodes.selected_nodes_ref().iter());
				let Some(network) = network_interface.network(is_document_network) else {
					warn!("No network");
					return;
				};

				responses.add(DocumentMessage::StartTransaction);
				responses.add(NodeGraphMessage::DeleteNodes {
					node_ids: selected_nodes.selected_nodes().copied().collect(),
					reconnect,
					use_document_network: is_document_network,
				});
			}
			NodeGraphMessage::DisconnectInput {
				input_connector,
				use_document_network,
			} => {
				network_interface.disconnect_input(input_connector, use_document_network);
			}
			NodeGraphMessage::DuplicateSelectedNodes => {
				let use_document_network = network_interface.selected_nodes_in_document_network(selected_nodes.selected_nodes_ref().iter());
				// If the selected nodes are in the document network, use the document network. Otherwise, use the nested network
				let Some(network) = network_interface.network(use_document_network) else {
					warn!("No network in NodeGraphMessage::Copy ");
					return;
				};
				responses.add(DocumentMessage::StartTransaction);

				let new_ids = &selected_nodes.selected_nodes().map(|&id| (id, NodeId(generate_uuid()))).collect();

				// Copy the selected nodes
				let copied_nodes = network_interface.copy_nodes(new_ids, use_document_network).collect::<Vec<_>>();

				// Select the new nodes. Duplicated nodes are always pasted into the current network
				responses.add(NodeGraphMessage::SelectedNodesSet {
					nodes: copied_nodes.iter().map(|(node_id, _)| *node_id).collect(),
				});
				responses.add(BroadcastEvent::SelectionChanged);

				for (node_id, node_template) in copied_nodes {
					// Shift duplicated node
					// document_node.metadata().position += IVec2::splat(2);

					// Insert new node into graph
					responses.add(NodeGraphMessage::InsertNode {
						node_id,
						node_template,
						use_document_network: false,
					});
				}

				self.update_selected(network_interface, selected_nodes, responses);
			}
			NodeGraphMessage::EnforceLayerHasNoMultiParams { node_id } => {
				if !network_interface.is_eligible_to_be_layer(&node_id) {
					responses.add(NodeGraphMessage::SetToNodeOrLayer { node_id, is_layer: false })
				}
			}
			NodeGraphMessage::EnterNestedNetwork => {
				let Some(node_id) = network_interface.get_node_from_click(ipp.mouse.position) else {
					return;
				};
				if network_interface.get_visibility_from_click(ipp.mouse.position).is_some() {
					return;
				};
				let Some(network) = network_interface.network(false) else {
					log::error!("Could not get network in EnterNestedNetwork");
					return;
				};

				let Some(node) = network.nodes.get(&node_id) else { return };
				if let DocumentNodeImplementation::Network(_) = node.implementation {
					network_interface.enter_nested_network(node_id);
					responses.add(DocumentMessage::ZoomCanvasToFitAll);
				}

				responses.add(NodeGraphMessage::SendGraph);

				self.update_selected(network_interface, selected_nodes, responses);
			}
			NodeGraphMessage::ExitNestedNetwork { steps_back } => {
				selected_nodes.clear_selected_nodes();
				responses.add(BroadcastEvent::SelectionChanged);

				for _ in 0..steps_back {
					network_interface.exit_nested_network();
				}
				responses.add(NodeGraphMessage::SendGraph);
				self.update_selected(&network_interface, selected_nodes, responses);
			}
			NodeGraphMessage::ExposeInput { node_id, input_index, new_exposed } => {
				let use_document_network = network_interface.selected_nodes_in_document_network(selected_nodes.selected_nodes_ref().iter());
				let Some(network) = network_interface.network(use_document_network) else {
					return;
				};

				let Some(node) = network.nodes.get(&node_id) else {
					log::error!("Could not find node {node_id} in NodeGraphMessage::ExposeInput");
					return;
				};

				responses.add(DocumentMessage::StartTransaction);

				let Some(mut input) = node.inputs.get(input_index).cloned() else {
					log::error!("Could not find input {input_index} in NodeGraphMessage::ExposeInput");
					return;
				};
				if let NodeInput::Value { exposed, .. } = &mut input {
					*exposed = new_exposed;
				} else {
					// TODO: Should network and node inputs be able to be hidden?
					log::error!("Could not hide/show input: {:?} since it is not NodeInput::Value", input);
					return;
				}

				responses.add(NodeGraphMessage::SetInput {
					input_connector: InputConnector::node(node_id, input_index),
					input,
					use_document_network,
				});
				responses.add(NodeGraphMessage::EnforceLayerHasNoMultiParams { node_id });
				responses.add(PropertiesPanelMessage::Refresh);
				responses.add(NodeGraphMessage::SendGraph);
			}
			NodeGraphMessage::InsertNode {
				node_id,
				node_template,
				use_document_network,
			} => {
				network_interface.insert_node(node_id, node_template, use_document_network);
			}
			NodeGraphMessage::InsertNodeBetween {
				post_node_id,
				post_node_input_index,
				insert_node_output_index,
				insert_node_id,
				insert_node_input_index,
				pre_node_output_index,
				pre_node_id,
				use_document_network,
			} => {
				// let post_node = document_network.nodes.get(&post_node_id);
				// let Some((post_node_input_index, _)) = post_node
				// 	.map_or(&document_network.exports, |post_node| &post_node.inputs)
				// 	.iter()
				// 	.enumerate()
				// 	.filter(|input| input.1.is_exposed())
				// 	.nth(post_node_input_index)
				// else {
				// 	error!("Failed to find input index {post_node_input_index} on node {post_node_id:#?}");
				// 	return;
				// };
				// let Some(insert_node) = document_network.nodes.get(&insert_node_id) else {
				// 	error!("Insert node not found");
				// 	return;
				// };
				// let Some((insert_node_input_index, _)) = insert_node.inputs.iter().enumerate().filter(|input| input.1.is_exposed()).nth(insert_node_input_index) else {
				// 	error!("Failed to find input index {insert_node_input_index} on node {insert_node_id:#?}");
				// 	return;
				// };

				// let post_input = NodeInput::node(insert_node_id, insert_node_output_index);
				// responses.add(GraphOperationMessage::SetNodeInput {
				// 	node_id: post_node_id,
				// 	input_index: post_node_input_index,
				// 	input: post_input,
				// });

				// let insert_input = NodeInput::node(pre_node_id, pre_node_output_index);
				// responses.add(GraphOperationMessage::SetNodeInput {
				// 	node_id: insert_node_id,
				// 	input_index: insert_node_input_index,
				// 	input: insert_input,
				// });
			}
			NodeGraphMessage::MoveLayerToStack { layer, parent, insert_index } => {
				network_interface.move_layer_to_stack(layer, parent, insert_index);
			}
			NodeGraphMessage::PasteNodes { serialized_nodes } => {
				let data = match serde_json::from_str::<HashMap<NodeId, NodeTemplate>>(&serialized_nodes) {
					Ok(d) => d,
					Err(e) => {
						warn!("Invalid node data {e:?}");
						return;
					}
				};
				if data.is_empty() {
					return;
				}

				responses.add(DocumentMessage::StartTransaction);

				let new_ids: HashMap<_, _> = data.iter().map(|(id, _)| (id.clone(), NodeId(generate_uuid()))).collect();
				responses.add(NodeGraphMessage::AddNodes {
					nodes: data,
					new_ids: new_ids.clone(),
					use_document_network: false,
				});

				//TODO: Move nodes to correct location and run layout system
				let nodes = new_ids.values().copied().collect();
				responses.add(NodeGraphMessage::SelectedNodesSet { nodes });
			}
			NodeGraphMessage::PointerDown {
				shift_click,
				control_click,
				alt_click,
				right_click,
			} => {
				let Some(network_metadata) = network_interface.network_metadata(false) else {
					log::error!("Could not get network metadata in PointerDown");
					return;
				};

				let click = ipp.mouse.position;

				let node_graph_point = network_metadata.persistent_metadata.navigation_metadata.node_graph_to_viewport.inverse().transform_point2(click);

				// Toggle visibility of clicked node and return
				if let Some(clicked_visibility) = network_interface.get_visibility_from_click(click) {
					responses.add(NodeGraphMessage::ToggleVisibility { node_id: clicked_visibility });
					return;
				}

				let clicked_id = network_interface.get_node_from_click(click);
				let clicked_input = network_interface.get_input_connector_from_click(click);
				let clicked_output = network_interface.get_output_connector_from_click(click);
				let network_metadata = network_interface.network_metadata(false).unwrap();

				// Create the add node popup on right click, then exit
				if right_click {
					let context_menu_data = if let Some(node_id) = clicked_id {
						ContextMenuData::ToggleLayer {
							node_id,
							currently_is_node: !network_interface.is_layer(&node_id),
						}
					} else {
						ContextMenuData::CreateNode
					};

					// TODO: Create function
					let node_graph_shift = if matches!(context_menu_data, ContextMenuData::CreateNode) {
						let appear_right_of_mouse = if click.x > ipp.viewport_bounds.size().x - 180. { -180. } else { 0. };
						let appear_above_mouse = if click.y > ipp.viewport_bounds.size().y - 200. { -200. } else { 0. };
						DVec2::new(appear_right_of_mouse, appear_above_mouse) / network_metadata.persistent_metadata.navigation_metadata.node_graph_to_viewport.matrix2.x_axis.x
					} else {
						let appear_right_of_mouse = if click.x > ipp.viewport_bounds.size().x - 173. { -173. } else { 0. };
						let appear_above_mouse = if click.y > ipp.viewport_bounds.size().y - 34. { -34. } else { 0. };
						DVec2::new(appear_right_of_mouse, appear_above_mouse) / network_metadata.persistent_metadata.navigation_metadata.node_graph_to_viewport.matrix2.x_axis.x
					};

					let context_menu_coordinates = ((node_graph_point.x + node_graph_shift.x) as i32, (node_graph_point.y + node_graph_shift.y) as i32);

					self.context_menu = Some(ContextMenuInformation {
						context_menu_coordinates,
						context_menu_data,
					});

					responses.add(FrontendMessage::UpdateContextMenuInformation {
						context_menu_information: self.context_menu.clone(),
					});

					return;
				}

				// If the user is clicking on the create nodes list or context menu, break here
				if let Some(context_menu) = &self.context_menu {
					let context_menu_viewport = network_metadata
						.persistent_metadata
						.navigation_metadata
						.node_graph_to_viewport
						.transform_point2(DVec2::new(context_menu.context_menu_coordinates.0 as f64, context_menu.context_menu_coordinates.1 as f64));
					let (width, height) = if matches!(context_menu.context_menu_data, ContextMenuData::ToggleLayer { .. }) {
						// Height and width for toggle layer menu
						(173., 34.)
					} else {
						// Height and width for create node menu
						(180., 200.)
					};
					let context_menu_subpath = bezier_rs::Subpath::new_rounded_rect(
						DVec2::new(context_menu_viewport.x, context_menu_viewport.y),
						DVec2::new(context_menu_viewport.x + width, context_menu_viewport.y + height),
						[5.; 4],
					);
					let context_menu_click_target = ClickTarget {
						subpath: context_menu_subpath,
						stroke_width: 1.,
					};
					if context_menu_click_target.intersect_point(click, DAffine2::IDENTITY) {
						return;
					}
				}

				// Since the user is clicking elsewhere in the graph, ensure the add nodes list is closed
				if !right_click && self.context_menu.is_some() {
					self.context_menu = None;
					self.wire_in_progress_from_connector = None;
					self.wire_in_progress_to_connector = None;
					responses.add(FrontendMessage::UpdateContextMenuInformation {
						context_menu_information: self.context_menu.clone(),
					});
					responses.add(FrontendMessage::UpdateWirePathInProgress { wire_path: None });
				}

				// Alt-click sets the clicked node as previewed
				if alt_click {
					if let Some(clicked_node) = clicked_id {
						responses.add(NodeGraphMessage::TogglePreview { node_id: clicked_node });
						return;
					}
				}

				// Begin moving an existing wire
				if let Some(clicked_input) = &clicked_input {
					self.initial_disconnecting = true;
					self.disconnecting = Some(clicked_input.clone());

					let Some(output_connector) = network_interface.get_upstream_output_connector(clicked_input) else {
						log::error!("Could not get upstream node from {clicked_input:?} when moving existing wire");
						return;
					};
					self.wire_in_progress_from_connector = network_interface.get_output_position(&output_connector);
					return;
				}

				// Begin creating a new wire
				if let Some(clicked_output) = clicked_output {
					self.initial_disconnecting = false;
					// Disconnect vertical output wire from an already-connected layer
					if let OutputConnector::Node { node_id, .. } = clicked_output {
						if network_interface.is_layer(&node_id) {
							if let Some(input_connectors) = network_interface.collect_outward_wires(false).get(&clicked_output) {
								self.disconnecting = input_connectors.first().cloned();
							}
						}
					}
					self.wire_in_progress_from_connector = network_interface.get_output_position(&clicked_output);
					return;
				}

				if let Some(clicked_id) = clicked_id {
					let mut updated_selected = selected_nodes.selected_nodes().cloned().collect::<Vec<_>>();
					let mut modified_selected = false;

					// Add to/remove from selection if holding Shift or Ctrl
					if shift_click || control_click {
						modified_selected = true;

						let index = updated_selected.iter().enumerate().find_map(|(i, node_id)| if *node_id == clicked_id { Some(i) } else { None });
						// Remove from selection (on PointerUp) if already selected
						self.deselect_on_pointer_up = index;

						// Add to selection if not already selected. Necessary in order to drag multiple nodes
						if index.is_none() {
							updated_selected.push(clicked_id);
						};
					}
					// Replace selection with a non-selected node
					else if !updated_selected.contains(&clicked_id) {
						modified_selected = true;
						updated_selected = vec![clicked_id];
					}
					// Replace selection (of multiple nodes including this one) with just this one, but only upon pointer up if the user didn't drag the selected nodes
					else {
						self.select_if_not_dragged = Some(clicked_id);
					}

					// If this node is selected (whether from before or just now), prepare it for dragging
					if updated_selected.contains(&clicked_id) {
						let drag_start = DragStart {
							start_x: node_graph_point.x,
							start_y: node_graph_point.y,
							round_x: 0,
							round_y: 0,
						};

						self.drag_start = Some(drag_start);
						self.begin_dragging = true;
					}

					// Update the selection if it was modified
					if modified_selected {
						responses.add(NodeGraphMessage::SelectedNodesSet { nodes: updated_selected })
					}

					return;
				}

				// Clicked on the graph background so we box select
				if !shift_click {
					responses.add(NodeGraphMessage::SelectedNodesSet { nodes: Vec::new() })
				}
				self.box_selection_start = Some(UVec2::new(node_graph_point.x.round().abs() as u32, node_graph_point.y.round().abs() as u32));
			}
			NodeGraphMessage::PointerMove { shift } => {
				let Some(network) = network_interface.network(false) else {
					return;
				};
				let Some(network_metadata) = network_interface.network_metadata(false) else {
					return;
				};

				// Auto-panning
				let messages = [NodeGraphMessage::PointerOutsideViewport { shift }.into(), NodeGraphMessage::PointerMove { shift }.into()];
				self.auto_panning.setup_by_mouse_position(ipp, &messages, responses);

				let viewport_location = ipp.mouse.position;
				let point = network_metadata
					.persistent_metadata
					.navigation_metadata
					.node_graph_to_viewport
					.inverse()
					.transform_point2(viewport_location);

				if self.wire_in_progress_from_connector.is_some() && self.context_menu.is_none() {
					if let Some(to_connector) = network_interface.get_input_connector_from_click(ipp.mouse.position) {
						let input_position = network_interface.get_input_position(&to_connector);
						if input_position.is_none() {
							log::error!("Could not get input position for connector: {to_connector:?}");
						}
						self.wire_in_progress_to_connector = input_position;
					}
					// Not hovering over a node input or node output, update with the mouse position.
					else {
						self.wire_in_progress_to_connector = Some(point);
						// Disconnect if the wire was previously connected to an input
						if let Some(disconnecting) = &self.disconnecting {
							responses.add(DocumentMessage::StartTransaction);
							responses.add(NodeGraphMessage::DisconnectInput {
								input_connector: disconnecting.clone(),
								use_document_network: false,
							});
							// Update the front end that the node is disconnected
							responses.add(NodeGraphMessage::SendGraph);
							self.disconnecting = None;
						}
					}

					if let (Some(wire_in_progress_from_connector), Some(wire_in_progress_to_connector)) = (self.wire_in_progress_from_connector, self.wire_in_progress_to_connector) {
						// If performance is a concern this can be stored as a field in the wire_in_progress_from/to_connector struct, and updated when snapping to an output
						let from_connector_is_layer = network_interface.get_output_connector_from_click(wire_in_progress_from_connector).is_some_and(|output_connector| {
							if let OutputConnector::Node { node_id, .. } = output_connector {
								network_interface.is_layer(&node_id)
							} else {
								false
							}
						});
						let to_connector_is_layer = network_interface.get_input_connector_from_click(wire_in_progress_to_connector).is_some_and(|input_connector| {
							if let InputConnector::Node { node_id, input_index } = input_connector {
								input_index == 0 && network_interface.is_layer(&node_id)
							} else {
								false
							}
						});
						let wire_path = WirePath {
							path_string: Self::build_wire_path_string(wire_in_progress_from_connector, wire_in_progress_to_connector, from_connector_is_layer, to_connector_is_layer),
							data_type: FrontendGraphDataType::General,
							thick: false,
							dashed: false,
						};
						responses.add(FrontendMessage::UpdateWirePathInProgress { wire_path: Some(wire_path) });
					}
				} else if let Some(drag_start) = &mut self.drag_start {
					if self.begin_dragging {
						responses.add(DocumentMessage::StartTransaction);
						self.begin_dragging = false;
					}
					let graph_delta = IVec2::new(((point.x - drag_start.start_x) / 24.).round() as i32, ((point.y - drag_start.start_y) / 24.).round() as i32);
					if drag_start.round_x != graph_delta.x || drag_start.round_y != graph_delta.y {
						responses.add(NodeGraphMessage::ShiftNodes {
							node_ids: selected_nodes.selected_nodes().cloned().collect(),
							displacement_x: graph_delta.x - drag_start.round_x,
							displacement_y: graph_delta.y - drag_start.round_y,
							move_upstream: ipp.keyboard.get(shift as usize),
						});
						drag_start.round_x = graph_delta.x;
						drag_start.round_y = graph_delta.y;
					}
				} else if let Some(box_selection_start) = self.box_selection_start {
					// The mouse button was released but we missed the pointer up event
					// if ((e.buttons & 1) === 0) {
					// 	completeBoxSelection();
					// 	boxSelection = undefined;
					// } else if ((e.buttons & 2) !== 0) {
					// 	editor.handle.selectNodes(new BigUint64Array(previousSelection));
					// 	boxSelection = undefined;
					// }

					let box_selection = Some(BoxSelection {
						start_x: box_selection_start.x,
						start_y: box_selection_start.y,
						end_x: ipp.mouse.position.x.max(0.) as u32,
						end_y: ipp.mouse.position.y.max(0.) as u32,
					});

					let Some(network_metadata) = network_interface.network_metadata(false) else {
						log::error!("Could not get network metadata in PointerMove");
						return;
					};

					let box_selection_start_graph = network_metadata
						.persistent_metadata
						.navigation_metadata
						.node_graph_to_viewport
						.inverse()
						.transform_point2(box_selection_start.into());
					let box_selection_end_graph = network_metadata
						.persistent_metadata
						.navigation_metadata
						.node_graph_to_viewport
						.inverse()
						.transform_point2(ipp.mouse.position);

					let shift = ipp.keyboard.get(shift as usize);
					let mut nodes = if shift { selected_nodes.selected_nodes_ref().clone() } else { Vec::new() };
					let all_nodes = network_metadata.persistent_metadata.node_metadata.iter().map(|(node_id, _)| node_id).cloned().collect::<Vec<_>>();
					for node_id in all_nodes {
						let Some(click_targets) = network_interface.get_node_click_targets(&node_id, false) else {
							log::error!("Could not get transient metadata for node {node_id}");
							continue;
						};
						if click_targets
							.node_click_target
							.intersect_rectangle(Quad::from_box([box_selection_start_graph, box_selection_end_graph]), DAffine2::IDENTITY)
						{
							nodes.push(node_id);
						}
					}
					responses.add(NodeGraphMessage::SelectedNodesSet { nodes });
					responses.add(FrontendMessage::UpdateBox { box_selection })
				}
			}
			NodeGraphMessage::PointerUp => {
				let Some(network_metadata) = network_interface.network_metadata(false) else {
					warn!("No network_metadata");
					return;
				};
				if let Some(node_to_deselect) = self.deselect_on_pointer_up {
					let mut new_selected_nodes = selected_nodes.selected_nodes_ref().clone();
					new_selected_nodes.remove(node_to_deselect);
					responses.add(NodeGraphMessage::SelectedNodesSet { nodes: new_selected_nodes });
					self.deselect_on_pointer_up = None;
				}

				let point = network_metadata
					.persistent_metadata
					.navigation_metadata
					.node_graph_to_viewport
					.inverse()
					.transform_point2(ipp.mouse.position);
				// Disconnect if the wire was previously connected to an input
				if let (Some(wire_in_progress_from_connector), Some(wire_in_progress_to_connector)) = (self.wire_in_progress_from_connector, self.wire_in_progress_to_connector) {
					// Check if dragged connector is reconnected to another input
					let output_connector = network_interface.get_output_connector_from_click(wire_in_progress_from_connector);
					let input_connector = network_interface.get_input_connector_from_click(wire_in_progress_to_connector);

					if let (Some(output_connector), Some(input_connector)) = (&output_connector, &input_connector) {
						responses.add(NodeGraphMessage::CreateWire {
							input_connector: input_connector.clone(),
							output_connector: output_connector.clone(),
							use_document_network: false,
						});
						if let OutputConnector::Node { node_id, .. } = output_connector {
							if network_interface.connected_to_output(node_id) {
								responses.add(NodeGraphMessage::RunDocumentGraph);
							}
						} else {
							// Creating wire to export, always run graph
							responses.add(NodeGraphMessage::RunDocumentGraph);
						}
						responses.add(NodeGraphMessage::SendGraph);
					} else if output_connector.is_some() && input_connector.is_none() && !self.initial_disconnecting {
						// If the add node menu is already open, we don't want to open it again
						if self.context_menu.is_some() {
							return;
						}
						let Some(network_metadata) = network_interface.network_metadata(false) else {
							warn!("No network_metadata");
							return;
						};

						let appear_right_of_mouse = if ipp.mouse.position.x > ipp.viewport_bounds.size().x - 173. { -173. } else { 0. };
						let appear_above_mouse = if ipp.mouse.position.y > ipp.viewport_bounds.size().y - 34. { -34. } else { 0. };
						let node_graph_shift = DVec2::new(appear_right_of_mouse, appear_above_mouse) / network_metadata.persistent_metadata.navigation_metadata.node_graph_to_viewport.matrix2.x_axis.x;

						self.context_menu = Some(ContextMenuInformation {
							context_menu_coordinates: ((point.x + node_graph_shift.x) as i32, (point.y + node_graph_shift.y) as i32),
							context_menu_data: ContextMenuData::CreateNode,
						});

						responses.add(FrontendMessage::UpdateContextMenuInformation {
							context_menu_information: self.context_menu.clone(),
						});
						return;
					}
				} else if let Some(drag_start) = &self.drag_start {
					// Only select clicked node if multiple are selected and they were not dragged
					if let Some(select_if_not_dragged) = self.select_if_not_dragged {
						if drag_start.start_x == point.x
							&& drag_start.start_y == point.y
							&& (selected_nodes.selected_nodes_ref().len() != 1
								|| selected_nodes
									.selected_nodes_ref()
									.first()
									.is_some_and(|first_selected_node| *first_selected_node != select_if_not_dragged))
						{
							responses.add(NodeGraphMessage::SelectedNodesSet { nodes: vec![select_if_not_dragged] })
						}
					}

					// Check if a single node was dragged onto a wire
					if selected_nodes.selected_nodes_ref().len() == 1 {
						let selected_node_id = selected_nodes.selected_nodes_ref()[0];
						let Some(network) = network_interface.network(false) else {
							return;
						};
						if let Some(selected_node) = network.nodes.get(&selected_node_id) {
							// Check if any downstream node has any input that feeds into the primary export of the selected node
							let has_primary_output_connection = network_interface.collect_outward_wires(false).get(&OutputConnector::node(selected_node_id, 0)).is_some();
							let has_primary_input_connection = selected_node.inputs.first().is_some_and(|first_input| first_input.as_value().is_some());
							// Check that neither the primary input or output of the selected node are already connected.
							if !has_primary_output_connection && !has_primary_input_connection {
								let Some(bounding_box) = network_interface.node_bounding_box(selected_node_id) else {
									log::error!("Could not get bounding box for node: {selected_node_id}");
									return;
								};
								// TODO: Cache all wire locations if this is a performance issue
								let overlapping_wire = Self::collect_wires(&network_interface).into_iter().find(|frontend_wire| {
									let Some(input_position) = network_interface.get_input_position(&frontend_wire.wire_end) else {
										log::error!("Could not get input port position for {:?}", frontend_wire.wire_end);
										return false;
									};

									let Some(output_position) = network_interface.get_output_position(&frontend_wire.wire_start) else {
										log::error!("Could not get output port position for {:?}", frontend_wire.wire_start);
										return false;
									};

									let start_node_is_layer = frontend_wire.wire_end.node_id().is_some_and(|wire_start_id| network_interface.is_layer(&wire_start_id));
									let end_node_is_layer = frontend_wire.wire_end.node_id().is_some_and(|wire_end_id| network_interface.is_layer(&wire_end_id));

									let locations = Self::build_wire_path_locations(output_position, input_position, start_node_is_layer, end_node_is_layer);
									let bezier = bezier_rs::Bezier::from_cubic_dvec2(
										(locations[0].x, locations[0].y).into(),
										(locations[1].x, locations[1].y).into(),
										(locations[2].x, locations[2].y).into(),
										(locations[3].x, locations[3].y).into(),
									);

									!bezier.rectangle_intersections(bounding_box[0], bounding_box[1]).is_empty() || bezier.is_contained_within(bounding_box[0], bounding_box[1])
								});
								if let Some(overlapping_wire) = overlapping_wire {
									// Prevent inserting on a link that is connected to the selected node
									if overlapping_wire.wire_end.node_id().is_some_and(|wire_end_id| wire_end_id != selected_node_id)
										&& overlapping_wire.wire_start.node_id().is_some_and(|wire_start_id| wire_start_id != selected_node_id)
									{
										let Some(network) = network_interface.network(false) else {
											return;
										};
										// Ensure connection is to first visible input of selected node. If it does not have an input then do not connect
										if let Some((selected_node_input_index, _)) = network
											.nodes
											.get(&selected_node_id)
											.unwrap()
											.inputs
											.iter()
											.enumerate()
											.find(|(_, input)| input.is_exposed_to_frontend(network_interface.is_document_network()))
										{
											responses.add(DocumentMessage::StartTransaction);
											// Create wire between the inserted node and the post node
											responses.add(NodeGraphMessage::CreateWire {
												output_connector: OutputConnector::node(selected_node_id, 0),
												input_connector: overlapping_wire.wire_end,
												use_document_network: false,
											});
											// Create wire between the pre node and the inserted node
											responses.add(NodeGraphMessage::CreateWire {
												output_connector: overlapping_wire.wire_start.clone(),
												input_connector: InputConnector::node(selected_node_id, selected_node_input_index),
												use_document_network: false,
											});

											if let OutputConnector::Node { node_id, .. } = overlapping_wire.wire_start {
												if network_interface.connected_to_output(&node_id) {
													responses.add(NodeGraphMessage::RunDocumentGraph);
												}
											} else {
												// Creating wire to export node, always run graph
												responses.add(NodeGraphMessage::RunDocumentGraph);
											}
											responses.add(NodeGraphMessage::SendGraph);
										}
									}
								}
							}
						}
					}
					self.select_if_not_dragged = None
				}
				self.drag_start = None;
				self.begin_dragging = false;
				self.box_selection_start = None;
				self.wire_in_progress_from_connector = None;
				self.wire_in_progress_to_connector = None;
				responses.add(FrontendMessage::UpdateWirePathInProgress { wire_path: None });
				responses.add(FrontendMessage::UpdateBox { box_selection: None })
			}
			NodeGraphMessage::PointerOutsideViewport { shift } => {
				if self.drag_start.is_some() || self.box_selection_start.is_some() {
					let _ = self.auto_panning.shift_viewport(ipp, responses);
				} else {
					// Auto-panning
					let messages = [NodeGraphMessage::PointerOutsideViewport { shift }.into(), NodeGraphMessage::PointerMove { shift }.into()];
					self.auto_panning.stop(&messages, responses);
				}
			}
			NodeGraphMessage::PrintSelectedNodeCoordinates => {
				let Some(network) = network_interface.network_for_selected_nodes(selected_nodes.selected_nodes_ref().iter()) else {
					warn!("No network");
					return;
				};

				// TODO: This will also have to print all metadata
				// for (_, node_to_print) in network
				// 	.nodes
				// 	.iter()
				// 	.filter(|node_id| selected_nodes.selected_nodes().any(|selected_id| selected_id == node_id.0))
				// {
				// 	if let DocumentNodeImplementation::Network(network) = &node_to_print.implementation {
				// 		let mut output = "\r\n\r\n".to_string();
				// 		output += &node_to_print.name;
				// 		output += ":\r\n\r\n";
				// 		let mut nodes = network.nodes.iter().collect::<Vec<_>>();
				// 		nodes.sort_by_key(|(a, _)| a.0);
				// 		output += &nodes
				// 			.iter()
				// 			.map(|(_, node)| {
				// 				format!(
				// 					"metadata: DocumentNodeMetadata {{ position: glam::IVec2::new({}, {}) }}, // {}",
				// 					node.metadata().position.x, node.metadata().position.y, node.name
				// 				)
				// 			})
				// 			.collect::<Vec<_>>()
				// 			.join("\r\n");
				// 		output += "\r\n";
				// 		output += &format!(
				// 			"imports_metadata: (NodeId(generate_uuid()), ({}, {}).into()),\r\n",
				// 			network.imports_metadata.1.x, network.imports_metadata.1.y
				// 		);
				// 		output += &format!(
				// 			"exports_metadata: (NodeId(generate_uuid()), ({}, {}).into()),",
				// 			network.exports_metadata.1.x, network.exports_metadata.1.y
				// 		);
				// 		output += "\r\n\r\n";
				// 		// KEEP THIS `debug!()` - Someday we can remove this once this development utility is no longer needed
				// 		log::debug!("{output}");
				// 	}
				// }
			}
			NodeGraphMessage::RunDocumentGraph => {
				responses.add(PortfolioMessage::SubmitGraphRender { document_id });
			}
			NodeGraphMessage::SelectedNodesAdd { nodes } => {
				selected_nodes.add_selected_nodes(nodes, network_interface);
				responses.add(BroadcastEvent::SelectionChanged);
			}
			NodeGraphMessage::SelectedNodesRemove { nodes } => {
				selected_nodes.retain_selected_nodes(|node| !nodes.contains(node));
				responses.add(BroadcastEvent::SelectionChanged);
			}
			NodeGraphMessage::SelectedNodesSet { nodes } => {
				selected_nodes.set_selected_nodes(nodes, network_interface);
				responses.add(BroadcastEvent::SelectionChanged);
				responses.add(PropertiesPanelMessage::Refresh);
			}
			NodeGraphMessage::SendClickTargets => responses.add(FrontendMessage::UpdateClickTargets {
				click_targets: Some(network_interface.collect_front_end_click_targets()),
			}),
			NodeGraphMessage::EndSendClickTargets => responses.add(FrontendMessage::UpdateClickTargets { click_targets: None }),
			NodeGraphMessage::SendGraph => {
				self.send_graph(network_interface, collapsed, graph_view_overlay_open, responses);
			}
			NodeGraphMessage::SetInputValue { node_id, input_index, value } => {
				let use_document_network = network_interface.selected_nodes_in_document_network(std::iter::once(&node_id));
				let input = NodeInput::Value { tagged_value: value, exposed: false };
				responses.add(NodeGraphMessage::SetInput {
					input_connector: InputConnector::node(node_id, input_index),
					input,
					use_document_network,
				});
				responses.add(PropertiesPanelMessage::Refresh);
				if (!network_interface.get_reference(&node_id).is_some_and(|reference| reference == "Imaginate") || input_index == 0) && network_interface.connected_to_output(&node_id) {
					responses.add(NodeGraphMessage::RunDocumentGraph);
				}
			}
			NodeGraphMessage::SetInput {
				input_connector,
				input,
				use_document_network,
			} => {
				network_interface.set_input(input_connector, input, use_document_network);
			}
			NodeGraphMessage::ShiftNodes {
				node_ids,
				displacement_x,
				displacement_y,
				move_upstream,
			} => {
				for node_id in node_ids {
					network_interface.shift_node(&node_id, IVec2::new(displacement_x, displacement_y));
				}
				if graph_view_overlay_open {
					responses.add(NodeGraphMessage::SendGraph);
					responses.add(DocumentMessage::RenderRulers);
					responses.add(DocumentMessage::RenderScrollbars);
				}
			}
			NodeGraphMessage::ToggleSelectedVisibility => {
				let Some(network) = network_interface.network_for_selected_nodes(selected_nodes.selected_nodes_ref().iter()) else {
					return;
				};
				responses.add(DocumentMessage::StartTransaction);

				// If any of the selected nodes are hidden, show them all. Otherwise, hide them all.
				let visible = !selected_nodes.selected_nodes().all(|&node_id| network.nodes.get(&node_id).is_some_and(|node| node.visible));

				for &node_id in selected_nodes.selected_nodes() {
					responses.add(NodeGraphMessage::SetVisibility { node_id, visible });
				}
			}
			NodeGraphMessage::ToggleVisibility { node_id } => {
				let Some(network) = network_interface.network_for_selected_nodes(std::iter::once(&node_id)) else {
					return;
				};

				let Some(node) = network.nodes.get(&node_id) else {
					log::error!("Cannot get node {node_id} in NodeGraphMessage::ToggleVisibility");
					return;
				};

				let visible = !node.visible;

				responses.add(DocumentMessage::StartTransaction);
				responses.add(NodeGraphMessage::SetVisibility { node_id, visible });
			}
			NodeGraphMessage::SetVisibility { node_id, visible } => {
				network_interface.set_visibility(node_id, visible);

				// Only generate node graph if one of the selected nodes is connected to the output
				if network_interface.connected_to_output(&node_id) {
					responses.add(NodeGraphMessage::RunDocumentGraph);
				}

				// If change has been made to document_network
				if network_interface.selected_nodes_in_document_network(std::iter::once(&node_id)) {
					network_interface.load_structure();
				}

				self.update_selection_action_buttons(network_interface, selected_nodes, responses);
				responses.add(PropertiesPanelMessage::Refresh);
				responses.add(NodeGraphMessage::SendGraph);
			}
			NodeGraphMessage::SetLocked { node_id, locked } => {
				network_interface.set_locked(node_id, locked);

				if network_interface.connected_to_output(&node_id) {
					responses.add(NodeGraphMessage::RunDocumentGraph);
				}
				// If change has been made to document_network
				if network_interface.selected_nodes_in_document_network(std::iter::once(&node_id)) {
					network_interface.load_structure();
				}
				self.update_selection_action_buttons(network_interface, selected_nodes, responses);
				responses.add(NodeGraphMessage::SendGraph);
			}
			NodeGraphMessage::ToggleSelectedAsLayersOrNodes => {
				for node_id in selected_nodes.selected_nodes() {
					responses.add(NodeGraphMessage::SetToNodeOrLayer {
						node_id: *node_id,
						is_layer: !network_interface.is_layer(node_id),
					});
				}
				if selected_nodes.selected_nodes().any(|node_id| network_interface.connected_to_output(node_id)) {
					responses.add(NodeGraphMessage::RunDocumentGraph);
				}
			}
			NodeGraphMessage::SetToNodeOrLayer { node_id, is_layer } => {
				if is_layer && !network_interface.is_eligible_to_be_layer(&node_id) {
					return;
				}

				network_interface.set_to_node_or_layer(&node_id, is_layer);

				self.context_menu = None;
				responses.add(FrontendMessage::UpdateContextMenuInformation {
					context_menu_information: self.context_menu.clone(),
				});
				responses.add(NodeGraphMessage::RunDocumentGraph);
				responses.add(DocumentMessage::DocumentStructureChanged);
			}
			NodeGraphMessage::SetDisplayName { node_id, alias } => {
				responses.add(DocumentMessage::StartTransaction);
				responses.add(NodeGraphMessage::SetDisplayNameImpl { node_id, alias });
			}
			NodeGraphMessage::SetDisplayNameImpl { node_id, alias } => {
				network_interface.set_display_name(&node_id, alias);

				responses.add(DocumentMessage::RenderRulers);
				responses.add(DocumentMessage::RenderScrollbars);
				responses.add(NodeGraphMessage::SendGraph);
			}
			NodeGraphMessage::TogglePreview { node_id } => {
				responses.add(DocumentMessage::StartTransaction);
				responses.add(NodeGraphMessage::TogglePreviewImpl { node_id });
			}
			NodeGraphMessage::TogglePreviewImpl { node_id } => {
				network_interface.toggle_preview(node_id);

				self.update_selection_action_buttons(network_interface, selected_nodes, responses);
				responses.add(NodeGraphMessage::RunDocumentGraph);
			}
			NodeGraphMessage::UpdateNewNodeGraph => {
				selected_nodes.clear_selected_nodes();
				responses.add(BroadcastEvent::SelectionChanged);

				self.send_graph(network_interface, collapsed, graph_view_overlay_open, responses);

				let node_types = document_node_types::collect_node_types();
				responses.add(FrontendMessage::UpdateNodeTypes { node_types });

				self.update_selected(network_interface, selected_nodes, responses);
			}
			NodeGraphMessage::UpdateTypes { resolved_types, node_graph_errors } => {
				network_interface.resolved_types = resolved_types;
				self.node_graph_errors = node_graph_errors;
			}
		}
		self.has_selection = selected_nodes.has_selected_nodes();
	}

	fn actions(&self) -> ActionList {
		let mut common = vec![];

		if self
			.context_menu
			.as_ref()
			.is_some_and(|context_menu| matches!(context_menu.context_menu_data, ContextMenuData::CreateNode))
		{
			common.extend(actions!(NodeGraphMessageDiscriminant; CloseCreateNodeMenu));
		}

		common
	}
}

impl NodeGraphMessageHandler {
	/// Similar to [`NodeGraphMessageHandler::actions`], but this provides additional actions if the node graph is open and should only be called in that circumstance.
	pub fn actions_additional_if_node_graph_is_open(&self) -> ActionList {
		let mut common = actions!(NodeGraphMessageDiscriminant; EnterNestedNetwork, PointerDown, PointerMove, PointerUp, SendClickTargets, EndSendClickTargets);

		if self.has_selection {
			common.extend(actions!(NodeGraphMessageDiscriminant;
				Copy,
				Cut,
				DeleteSelectedNodes,
				DuplicateSelectedNodes,
				ToggleSelectedAsLayersOrNodes,
				PrintSelectedNodeCoordinates,
			));
		}

		common
	}

	/// Send the cached layout to the frontend for the options bar at the top of the node panel
	fn send_node_bar_layout(&self, responses: &mut VecDeque<Message>) {
		responses.add(LayoutMessage::SendLayout {
			layout: Layout::WidgetLayout(WidgetLayout::new(self.widgets.to_vec())),
			layout_target: LayoutTarget::NodeGraphBar,
		});
	}

	/// Updates the buttons for visibility, locked, and preview
<<<<<<< HEAD
	fn update_selection_action_buttons(&mut self, network_interface: &NodeNetworkInterface, selected_nodes: &SelectedNodes, responses: &mut VecDeque<Message>) {
		let use_document_network = network_interface.selected_nodes_in_document_network(selected_nodes.selected_nodes_ref().iter());
		let Some(network) = network_interface.network(use_document_network) else {
			warn!("No network in update_selection_action_buttons");
			return;
		};
		let mut widgets = Vec::new();

		let mut selection = selected_nodes.selected_nodes();
=======
	fn update_selection_action_buttons(&mut self, document_network: &NodeNetwork, selected_nodes: &SelectedNodes, responses: &mut VecDeque<Message>) {
		if let Some(current_network) = document_network.nested_network_for_selected_nodes(&self.network, selected_nodes.selected_nodes_ref().iter()) {
			let Some(network) = document_network.nested_network_for_selected_nodes(&self.network, selected_nodes.selected_nodes_ref().iter()) else {
				warn!("No network in update_selection_action_buttons");
				return;
			};

			let subgraph_path_names = Self::collect_subgraph_names(&mut self.network, document_network);
			let breadcrumb_trail = subgraph_path_names.and_then(|subgraph_path_names| {
				let subgraph_path_names_length = subgraph_path_names.len();
				if subgraph_path_names_length < 2 {
					return None;
				}

				Some(BreadcrumbTrailButtons::new(subgraph_path_names).on_update(move |index| {
					NodeGraphMessage::ExitNestedNetwork {
						steps_back: subgraph_path_names_length - (*index as usize) - 1,
					}
					.into()
				}))
			});
			let mut widgets = breadcrumb_trail
				.map(|breadcrumb_trail| vec![breadcrumb_trail.widget_holder(), Separator::new(SeparatorType::Unrelated).widget_holder()])
				.unwrap_or_default();

			// Don't allow disabling input or output nodes
			let mut selection = selected_nodes
				.selected_nodes(network)
				.filter(|node_id| **node_id != network.imports_metadata.0 && **node_id != network.exports_metadata.0);

			// If there is at least one other selected node then show the hide or show button
			if selection.next().is_some() {
				// Check if any of the selected nodes are disabled
				let all_visible = selected_nodes.selected_nodes(network).all(|id| {
					if let Some(node) = network.nodes.get(id) {
						node.visible
					} else {
						error!("Could not get node {id} in update_selection_action_buttons");
						true
					}
				});
>>>>>>> 8e774efe

		// If there is at least one other selected node then show the hide or show button
		if selection.next().is_some() {
			// Check if any of the selected nodes are disabled
			let all_visible = selected_nodes.selected_nodes().all(|id| {
				if let Some(node) = network.nodes.get(id) {
					node.visible
				} else {
					error!("Could not get node {id} in update_selection_action_buttons");
					true
				}
			});

			// Check if multiple nodes are selected
			let multiple_nodes = selection.next().is_some();

			// Generate the visible/hidden button accordingly
			let (hide_show_label, hide_show_icon) = if all_visible { ("Make Hidden", "EyeVisible") } else { ("Make Visible", "EyeHidden") };
			let hide_button = TextButton::new(hide_show_label)
				.icon(Some(hide_show_icon.to_string()))
				.tooltip(if all_visible { "Hide selected nodes/layers" } else { "Show selected nodes/layers" }.to_string() + if multiple_nodes { "s" } else { "" })
				.tooltip_shortcut(action_keys!(NodeGraphMessageDiscriminant::ToggleSelectedVisibility))
				.on_update(move |_| NodeGraphMessage::ToggleSelectedVisibility.into())
				.widget_holder();
			widgets.push(hide_button);

			widgets.push(Separator::new(SeparatorType::Related).widget_holder());
		}

		let mut selection = selected_nodes.selected_nodes();
		// If only one node is selected then show the preview or stop previewing button
		if let (Some(&node_id), None) = (selection.next(), selection.next()) {
			// Is this node the current output
			let is_output = network.outputs_contain(node_id);
			let is_previewing = matches!(network_interface.previewing(use_document_network), Previewing::Yes { .. });

			let output_button = TextButton::new(if is_output && is_previewing { "End Preview" } else { "Preview" })
				.icon(Some("Rescale".to_string()))
				.tooltip(if is_output { "Restore preview to the graph output" } else { "Preview selected node/layer" }.to_string() + " (Shortcut: Alt-click node/layer)")
				.on_update(move |_| NodeGraphMessage::TogglePreview { node_id }.into())
				.widget_holder();
			widgets.push(output_button);
		}

		self.widgets[0] = LayoutGroup::Row { widgets };
		self.send_node_bar_layout(responses);
	}

	/// Collate the properties panel sections for a node graph
	pub fn collate_properties(context: &mut NodePropertiesContext, selected_nodes: &SelectedNodes) -> Vec<LayoutGroup> {
		// If the selected nodes are in the document network, use the document network. Otherwise, use the nested network
		let Some(network) = context.network_interface.network_for_selected_nodes(selected_nodes.selected_nodes_ref().iter()) else {
			warn!("No network in collate_properties");
			return Vec::new();
		};

		// We want:
		// - If only nodes (no layers) are selected: display each node's properties
		// - If one layer is selected, and zero or more of its upstream nodes: display the properties for the layer and its upstream nodes
		// - If multiple layers are selected, or one node plus other non-upstream nodes: display nothing

		// First, we filter all the selections into layers and nodes
		let (mut layers, mut nodes) = (Vec::new(), Vec::new());
		for node_id in selected_nodes.selected_nodes() {
			if context.network_interface.is_layer(node_id) {
				layers.push(*node_id);
			} else {
				nodes.push(*node_id);
			}
		}

		// Next, we decide what to display based on the number of layers and nodes selected
		match layers.len() {
			// If no layers are selected, show properties for all selected nodes
			0 => nodes
				.iter()
				.filter_map(|node_id| network.nodes.get(node_id).map(|node| node_properties::generate_node_properties(node, *node_id, context)))
				.collect(),
			// If one layer is selected, filter out all selected nodes that are not upstream of it. If there are no nodes left, show properties for the layer. Otherwise, show nothing.
			1 => {
				let nodes_not_upstream_of_layer = nodes
					.into_iter()
					.filter(|&selected_node_id| !context.network_interface.is_node_upstream_of_another_by_horizontal_flow(layers[0], selected_node_id));
				if nodes_not_upstream_of_layer.count() > 0 {
					return Vec::new();
				}

				// Iterate through all the upstream nodes, but stop when we reach another layer (since that's a point where we switch from horizontal to vertical flow)
				context
					.network_interface
					.upstream_flow_back_from_nodes(vec![layers[0]], network_interface::FlowType::HorizontalFlow)
					.enumerate()
					.take_while(|(i, (_, node_id))| if *i == 0 { true } else { !context.network_interface.is_layer(node_id) })
					.map(|(_, (node, node_id))| node_properties::generate_node_properties(node, node_id, context))
					.collect()
			}
			// If multiple layers and/or nodes are selected, show nothing
			_ => Vec::new(),
		}
	}

	fn collect_wires(network_interface: &NodeNetworkInterface) -> Vec<FrontendNodeWire> {
		let Some(network) = network_interface.network(false) else {
			log::error!("Could not get network when collecting wires");
			return Vec::new();
		};
		let mut wires = network
			.nodes
			.iter()
			.flat_map(|(wire_end, node)| node.inputs.iter().filter(|input| input.is_exposed()).enumerate().map(move |(index, input)| (input, wire_end, index)))
			.filter_map(|(input, &wire_end, wire_end_input_index)| {
				if let NodeInput::Node {
					node_id: wire_start,
					output_index: wire_start_output_index,
					// TODO: add ui for lambdas
					lambda: _,
				} = *input
				{
					Some(FrontendNodeWire {
						wire_start: OutputConnector::node(wire_start, wire_start_output_index),
						wire_end: InputConnector::node(wire_end, wire_end_input_index),
						dashed: false,
					})
				} else if let NodeInput::Network { import_index, .. } = *input {
					Some(FrontendNodeWire {
						wire_start: OutputConnector::Import(import_index),
						wire_end: InputConnector::node(wire_end, wire_end_input_index),
						dashed: false,
					})
				} else {
					None
				}
			})
			.collect::<Vec<_>>();

		// Connect primary export to root node, since previewing a node will change the primary export
		if let Some(root_node) = network_interface.get_root_node(false) {
			wires.push(FrontendNodeWire {
				wire_start: OutputConnector::node(root_node.node_id, root_node.output_index),
				wire_end: InputConnector::Export(0),
				dashed: false,
			});
		}

		// Connect rest of exports to their actual export field since they are not affected by previewing. Only connect the primary export if it is dashed
		for (i, export) in network.exports.iter().enumerate() {
			let dashed = matches!(network_interface.previewing(false), Previewing::Yes { .. }) && i == 0;
			if dashed || i != 0 {
				if let NodeInput::Node { node_id, output_index, .. } = export {
					wires.push(FrontendNodeWire {
						wire_start: OutputConnector::Node {
							node_id: *node_id,
							output_index: *output_index,
						},
						wire_end: InputConnector::Export(i),
						dashed,
					});
				} else if let NodeInput::Network { import_index, .. } = *export {
					wires.push(FrontendNodeWire {
						wire_start: OutputConnector::Import(import_index),
						wire_end: InputConnector::Export(i),
						dashed,
					})
				}
			}
		}
		wires
	}

	fn collect_nodes(&self, network_interface: &NodeNetworkInterface, wires: &[FrontendNodeWire]) -> Vec<FrontendNode> {
		let Some(network) = network_interface.network(false) else {
			log::error!("Could not get nested network when collecting nodes");
			return Vec::new();
		};
		let Some(network_metadata) = network_interface.network_metadata(false) else {
			log::error!("Could not get network_metadata when collecting nodes");
			return Vec::new();
		};

		let mut nodes = Vec::new();
		for (&node_id, node) in &network.nodes {
			let node_id_path = &[network_interface.network_path().clone(), (&[node_id]).to_vec()].concat();
			let Some(node_metadata) = network_metadata.persistent_metadata.node_metadata.get(&node_id) else {
				log::error!("Could not get node_metadata for {node_id_path:?}");
				continue;
			};

			let frontend_graph_inputs = node.inputs.iter().enumerate().map(|(index, _)| {
				// Convert the index in all inputs to the index in only the exposed inputs
				// TODO: Only display input type if potential inputs in node_registry are all the same type
				let input_type = network_interface.resolved_types.inputs.get(&Source { node: node_id_path.clone(), index }).cloned();

				// TODO: Should display the color of the "most commonly relevant" (we'd need some sort of precedence) data type it allows given the current generic form that's constrained by the other present connections.
				let frontend_data_type = if let Some(ref input_type) = input_type {
					FrontendGraphDataType::with_type(input_type)
				} else {
					FrontendGraphDataType::General
				};

				let input_name = node_metadata
					.persistent_metadata
					.input_names
					.get(index)
					.cloned()
					.unwrap_or(network_interface.get_input_type(&InputConnector::node(node_id, index), false).nested_type().to_string());

				FrontendGraphInput {
					data_type: frontend_data_type,
					name: input_name,
					resolved_type: input_type.map(|input| format!("{input:?}")),
					connected_to: None,
				}
			});

			let mut inputs = node.inputs.iter().zip(frontend_graph_inputs).map(|(node_input, mut frontend_graph_input)| {
				if let NodeInput::Node {
					node_id: connected_node_id,
					output_index,
					..
				} = node_input
				{
					frontend_graph_input.connected_to = Some(OutputConnector::node(*connected_node_id, *output_index));
				} else if let NodeInput::Network { import_index, .. } = node_input {
					frontend_graph_input.connected_to = Some(OutputConnector::Import(*import_index));
				}
				(node_input, frontend_graph_input)
			});

			let primary_input = inputs
				.next()
				.filter(|(input, _)| {
					// Don't show EditorApi input to nodes like "Text" in the document network
					input.is_exposed_to_frontend(network_interface.is_document_network())
				})
				.map(|(_, input_type)| input_type);
			let exposed_inputs = inputs
				.filter(|(input, _)| input.is_exposed_to_frontend(network_interface.is_document_network()))
				.map(|(_, input_type)| input_type)
				.collect();

			let output_types = Self::get_output_types(node, &network_interface.resolved_types, &node_id_path);
			let primary_output_type = output_types.first().expect("Primary output should always exist");
			let frontend_data_type = if let Some(output_type) = primary_output_type {
				FrontendGraphDataType::with_type(output_type)
			} else {
				FrontendGraphDataType::General
			};
			let connected_to = network_interface.collect_outward_wires(false).get(&OutputConnector::node(node_id, 0)).cloned().unwrap_or_else(|| {
				log::error!("Could not get OutputConnector::node({node_id}, 0) in outward wires");
				Vec::new()
			});
			let primary_output = if network_interface.has_primary_output(&node_id) {
				Some(FrontendGraphOutput {
					data_type: frontend_data_type,
					name: "Output 1".to_string(),
					resolved_type: primary_output_type.clone().map(|input| format!("{input:?}")),
					connected_to,
				})
			} else {
				None
			};

			let mut exposed_outputs = Vec::new();
			for (index, exposed_output) in output_types.iter().enumerate() {
				if index == 0 && network_interface.has_primary_output(&node_id) {
					continue;
				}
				let frontend_data_type = if let Some(output_type) = &exposed_output {
					FrontendGraphDataType::with_type(output_type)
				} else {
					FrontendGraphDataType::General
				};
				let Some(node_metadata) = network_metadata.persistent_metadata.node_metadata.get(&node_id) else {
					log::error!("Could not get node_metadata when getting output for {node_id}");
					continue;
				};
				let output_name = node_metadata
					.persistent_metadata
					.output_names
					.get(index)
					.map(|output_name| output_name.to_string())
					.unwrap_or(format!("Output {}", index + 1));

				let connected_to = network_interface.collect_outward_wires(false).get(&OutputConnector::node(node_id, index)).cloned().unwrap_or_else(|| {
					log::error!("Could not get OutputConnector::node({node_id}, {index}) in outward wires");
					Vec::new()
				});
				exposed_outputs.push(FrontendGraphOutput {
					data_type: frontend_data_type,
					name: output_name,
					resolved_type: exposed_output.clone().map(|input| format!("{input:?}")),
					connected_to,
				});
			}
			let is_export = network.exports.first().is_some_and(|export| export.as_node().is_some_and(|export_node_id| node_id == export_node_id));
			let is_root_node = network_interface.get_root_node(false).is_some_and(|root_node| root_node.node_id == node_id);
			let reference = network_interface.get_reference(&node_id);

			let Some(position) = network_interface
				.get_position(&node_id, &network_interface.collect_outward_wires(false), false)
				.map(|pos| (pos.x, pos.y))
			else {
				log::error!("Could not get position for node: {node_id}");
				continue;
			};
			let previewed = is_export && !is_root_node;

			let locked = network_interface.is_locked(&node_id);

			let errors = self
				.node_graph_errors
				.iter()
				.find(|error| error.node_path == *node_id_path)
				.map(|error| format!("{:?}", error.error.clone()))
				.or_else(|| {
					if self.node_graph_errors.iter().any(|error| error.node_path.starts_with(node_id_path)) {
						Some("Node graph type error within this node".to_string())
					} else {
						None
					}
				});

			nodes.push(FrontendNode {
				id: node_id,
				is_layer: network_interface.persistent_node_metadata(&node_id).is_some_and(|node_metadata| node_metadata.is_layer()),
				can_be_layer: network_interface.is_eligible_to_be_layer(&node_id),
				reference: None,
				display_name: network_interface.frontend_display_name(&node_id),
				primary_input,
				exposed_inputs,
				primary_output,
				exposed_outputs,
				position,
				previewed,
				visible: node.visible,
				locked,
				errors,
				ui_only: false,
			});
		}

		// Get import/export names from parent node metadata input/outputs, which must match the number of imports/exports.
		// Empty string or no entry means to use type, or "Import/Export + index" if type can't be determined
		// TODO: Get number of imports from parent node metadata
		let (import_names, mut export_names) = if let Some(encapsulating_metadata) = network_interface.get_encapsulating_node_metadata() {
			// Get all import/export names from encapsulating node metadata
			(
				encapsulating_metadata.persistent_metadata.input_names.clone(),
				encapsulating_metadata.persistent_metadata.output_names.clone(),
			)
		} else {
			// Document network has no visible imports and a single export which should be the data type
			(Vec::new(), Vec::new())
		};

		// TODO: Replace with new UI
		// Add "Export" UI-only node
		let mut export_node_inputs = Vec::new();
		for (index, export) in network.exports.iter().enumerate() {
			let (frontend_data_type, input_type) = if let NodeInput::Node { node_id, output_index, .. } = export {
				let node = network.nodes.get(node_id).expect("Node should always exist");
				let node_id_path = &[&self.network[..], &[*node_id]].concat();
				let output_types = Self::get_output_types(node, &network_interface.resolved_types, node_id_path);

				if let Some(output_type) = output_types.get(*output_index).cloned().flatten() {
					(FrontendGraphDataType::with_type(&output_type), Some(output_type.clone()))
				} else {
					(FrontendGraphDataType::General, None)
				}
			} else if let NodeInput::Value { tagged_value, .. } = export {
				(FrontendGraphDataType::with_type(&tagged_value.ty()), Some(tagged_value.ty()))
			// TODO: Get type from parent node input when <https://github.com/GraphiteEditor/Graphite/issues/1762> is possible
			// else if let NodeInput::Network { import_type, .. } = export {
			// 	(FrontendGraphDataType::with_type(import_type), Some(import_type.clone()))
			// }
			} else {
				(FrontendGraphDataType::General, None)
			};

			// First import index is visually connected to the root node instead of its actual export input so previewing does not change the connection
			let connected_to = if index == 0 {
				network_interface.get_root_node(false).map(|root_node| OutputConnector::node(root_node.node_id, root_node.output_index))
			} else if let NodeInput::Node { node_id, output_index, .. } = export {
				Some(OutputConnector::node(*node_id, *output_index))
			} else if let NodeInput::Network { import_index, .. } = export {
				Some(OutputConnector::Import(*import_index))
			} else {
				None
			};

			let export_name = export_names.get_mut(index).filter(|export| !export.is_empty()).map(|export| std::mem::take(export)).unwrap_or_else(|| {
				input_type
					.clone()
					.map(|input_type| TaggedValue::from_type(&input_type).ty().to_string())
					.unwrap_or(format!("Export {}", index + 1))
			});

			export_node_inputs.push(FrontendGraphInput {
				data_type: frontend_data_type,
				name: export_name,
				resolved_type: input_type.map(|input| format!("{input:?}")),
				connected_to,
			});
		}
		// Display error for document network export node
		let errors = self
			.node_graph_errors
			.iter()
			.find(|error| error.node_path.is_empty() && self.network.is_empty())
			.map(|error| format!("{:?}", error.error.clone()));

		// TODO: Replace with new UI
		// Add "Import" UI-only node
		if !network_interface.is_document_network() {
			let mut import_node_outputs = Vec::new();
			// TODO: Loop of number of import types from the network
			for (index, import_name) in import_names.into_iter().enumerate() {
				// TODO: https://github.com/GraphiteEditor/Graphite/issues/1767
				// TODO: Non exposed inputs are not added to the inputs_source_map, fix `pub fn document_node_types(&self) -> ResolvedDocumentNodeTypes`
				let input_type = network_interface.resolved_types.inputs.get(&Source { node: self.network.clone(), index }).cloned();

				let frontend_data_type = if let Some(input_type) = input_type.clone() {
					FrontendGraphDataType::with_type(&input_type)
				} else {
					FrontendGraphDataType::General
				};

				let import_name = if import_name.is_empty() {
					input_type
						.clone()
						.map(|input_type| TaggedValue::from_type(&input_type).ty().to_string())
						.unwrap_or(format!("Import {}", index + 1))
				} else {
					import_name
				};

				let connected_to = network_interface.collect_outward_wires(false).get(&OutputConnector::Import(index)).cloned().unwrap_or_else(|| {
					log::error!("Could not get OutputConnector::Import({index}) in outward wires");
					Vec::new()
				});

				import_node_outputs.push(FrontendGraphOutput {
					data_type: frontend_data_type,
					name: import_name,
					resolved_type: input_type.map(|input| format!("{input:?}")),
					connected_to,
				});
			}
		}
		nodes
	}

<<<<<<< HEAD
	fn collect_subgraph_names(network_interface: &mut NodeNetworkInterface) -> Option<Vec<String>> {
		let mut current_network = network_interface.document_network();
		let mut subgraph_names = Vec::new();
		for node_id in network_interface.network_path().iter() {
			if let Some(node) = current_network.nodes.get(node_id) {
				if let Some(network) = node.implementation.get_network() {
					current_network = network;
=======
	fn collect_subgraph_names(subgraph_path: &mut Vec<NodeId>, network: &NodeNetwork) -> Option<Vec<String>> {
		let mut current_network = network;
		let mut subgraph_path_names = vec!["Document".to_string()];
		for node_id in subgraph_path.iter() {
			let Some(node) = current_network.nodes.get(node_id) else {
				// If node cannot be found and we are in a nested network, set subgraph_path to document network and return None, which runs send_graph again on the document network
				if !subgraph_path.is_empty() {
					subgraph_path.clear();
					return None;
				} else {
					return Some(Vec::new());
>>>>>>> 8e774efe
				}
				subgraph_names.push(network_interface.frontend_display_name(node_id));
			} else {
				// Set subgraph_path to document network and return None, which runs send_graph again on the document network
				network_interface.exit_all_nested_networks();
				return None;
			};
<<<<<<< HEAD
		}
		Some(subgraph_names)
=======
			if let Some(network) = node.implementation.get_network() {
				current_network = network;
			}

			// TODO: Maybe replace with alias and default to name if it does not exist
			subgraph_path_names.push(node.name.clone());
		}
		Some(subgraph_path_names)
>>>>>>> 8e774efe
	}

	fn update_layer_panel(network_interface: &NodeNetworkInterface, collapsed: &CollapsedLayers, responses: &mut VecDeque<Message>) {
		for (&node_id, node_metadata) in &network_interface.document_network_metadata().persistent_metadata.node_metadata {
			if node_metadata.persistent_metadata.is_layer() {
				let layer = LayerNodeIdentifier::new(node_id, network_interface);

				let parents_visible = layer.ancestors(network_interface.document_metadata()).filter(|&ancestor| ancestor != layer).all(|layer| {
					if layer != LayerNodeIdentifier::ROOT_PARENT {
						network_interface.document_network().nodes.get(&layer.to_node()).map(|node| node.visible).unwrap_or_default()
					} else {
						true
					}
				});

				let parents_unlocked = layer.ancestors(network_interface.document_metadata()).filter(|&ancestor| ancestor != layer).all(|layer| {
					if layer != LayerNodeIdentifier::ROOT_PARENT {
						network_interface.is_locked(&layer.to_node())
					} else {
						true
					}
				});

				let data = LayerPanelEntry {
					id: node_id,
					children_allowed:
						// The layer has other layers as children along the secondary input's horizontal flow
						layer.has_children(network_interface.document_metadata())
						|| (
							// At least one secondary input is exposed on this layer node
							network_interface.document_network().nodes.get(&node_id).map_or_else(||{log::error!("Could not get node {node_id} in update_layer_panel"); false}, |node_id| node_id.inputs.iter().skip(1).any(|input| input.is_exposed())) &&
							// But nothing is connected to it, since we only get 1 item (ourself) when we ask for the flow from the secondary input
							network_interface.upstream_flow_back_from_nodes(vec![node_id], network_interface::FlowType::HorizontalFlow).count() == 1
						),
					children_present: layer.has_children(network_interface.document_metadata()),
					expanded: layer.has_children(network_interface.document_metadata()) && !collapsed.0.contains(&layer),
					depth: layer.ancestors(network_interface.document_metadata()).count() - 1,
					parent_id: layer.parent(network_interface.document_metadata()).and_then(|parent| if parent != LayerNodeIdentifier::ROOT_PARENT { Some(parent.to_node()) } else { None }),
					//reference: network_interface.get_reference(&node_id),
					alias: network_interface.frontend_display_name(&node_id),
					tooltip: if cfg!(debug_assertions) { format!("Layer ID: {node_id}") } else { "".into() },
					visible: network_interface.is_visible(&node_id),
					parents_visible,
					unlocked: !network_interface.is_locked(&node_id),
					parents_unlocked,
				};
				responses.add(FrontendMessage::UpdateDocumentLayerDetails { data });
			}
		}
	}

<<<<<<< HEAD
	fn send_graph(&mut self, network_interface: &mut NodeNetworkInterface, collapsed: &CollapsedLayers, graph_open: bool, responses: &mut VecDeque<Message>) {
		// If a node cannot be found in collect_subgraph_names, for example when the nested node is deleted while it is entered, and we are in a nested network, set self.network to empty (document network), and call send_graph again to send the document network
		let Some(nested_path) = Self::collect_subgraph_names(network_interface) else {
			self.send_graph(network_interface, collapsed, graph_open, responses);
			return;
		};

		let Some(network) = network_interface.network(false) else {
=======
	fn send_graph(&mut self, document_network: &NodeNetwork, metadata: &mut DocumentMetadata, collapsed: &CollapsedLayers, graph_open: bool, responses: &mut VecDeque<Message>) {
		let Some(network) = document_network.nested_network(&self.network) else {
>>>>>>> 8e774efe
			log::error!("Could not send graph since nested network does not exist");
			return;
		};

		responses.add(DocumentMessage::DocumentStructureChanged);
		responses.add(PropertiesPanelMessage::Refresh);

		network_interface.load_structure();

		Self::update_layer_panel(network_interface, collapsed, responses);

		if graph_open {
			let wires = Self::collect_wires(network_interface);
			let nodes = self.collect_nodes(network_interface, &wires);
			let layer_widths = network_interface.collect_layer_widths();

			responses.add(FrontendMessage::UpdateNodeGraph { nodes, wires });
<<<<<<< HEAD
			responses.add(FrontendMessage::UpdateSubgraphPath { subgraph_path: nested_path });
=======
			let layer_widths = self
				.node_metadata
				.iter()
				.filter_map(|(node_id, node_metadata)| node_metadata.layer_width.map(|layer_width| (*node_id, layer_width)))
				.collect::<HashMap<NodeId, u32>>();
>>>>>>> 8e774efe
			responses.add(FrontendMessage::UpdateLayerWidths { layer_widths });
		}
	}

	pub fn get_output_types(node: &DocumentNode, resolved_types: &ResolvedDocumentNodeTypes, node_id_path: &[NodeId]) -> Vec<Option<Type>> {
		let mut output_types = Vec::new();

		let primary_output_type = resolved_types
			.outputs
			.get(&Source {
				node: node_id_path.to_owned(),
				index: 0,
			})
			.cloned();
		output_types.push(primary_output_type);

		// If the node is not a protonode, get types by traversing across exports until a proto node is reached.
		if let graph_craft::document::DocumentNodeImplementation::Network(internal_network) = &node.implementation {
			for export in internal_network.exports.iter().skip(1) {
				let mut current_export = export;
				let mut current_network = internal_network;
				let mut current_path = node_id_path.to_owned();

				while let NodeInput::Node { node_id, output_index, .. } = current_export {
					current_path.push(*node_id);

					let next_node = current_network.nodes.get(node_id).expect("Export node id should always exist");

					if let graph_craft::document::DocumentNodeImplementation::Network(next_network) = &next_node.implementation {
						current_network = next_network;
						current_export = next_network.exports.get(*output_index).expect("Export at output index should always exist");
					} else {
						break;
					}
				}

				let output_type: Option<Type> = if let NodeInput::Node { output_index, .. } = current_export {
					// Current export is pointing to a proto node where type can be derived
					assert_eq!(*output_index, 0, "Output index for a proto node should always be 0");
					resolved_types.outputs.get(&Source { node: current_path.clone(), index: 0 }).cloned()
				} else if let NodeInput::Value { tagged_value, .. } = current_export {
					Some(tagged_value.ty())
				} else if let NodeInput::Network { import_index, .. } = current_export {
					resolved_types
						.outputs
						.get(&Source {
							node: node_id_path.to_owned(),
							index: *import_index,
						})
						.cloned()
				} else {
					None
				};
				output_types.push(output_type);
			}
		}
		output_types
	}

	/// Updates the frontend's selection state in line with the backend
	fn update_selected(&mut self, network_interface: &NodeNetworkInterface, selected_nodes: &SelectedNodes, responses: &mut VecDeque<Message>) {
		self.update_selection_action_buttons(network_interface, selected_nodes, responses);

		responses.add(FrontendMessage::UpdateNodeGraphSelection {
			selected: selected_nodes.selected_nodes_ref().clone(),
		});
	}

	fn build_wire_path_string(output_position: DVec2, input_position: DVec2, vertical_out: bool, vertical_in: bool) -> String {
		let locations = Self::build_wire_path_locations(output_position, input_position, vertical_out, vertical_in);
		let smoothing = 0.5;
		let delta01 = DVec2::new((locations[1].x - locations[0].x) * smoothing, (locations[1].y - locations[0].y) * smoothing);
		let delta23 = DVec2::new((locations[3].x - locations[2].x) * smoothing, (locations[3].y - locations[2].y) * smoothing);
		format!(
			"M{},{} L{},{} C{},{} {},{} {},{} L{},{}",
			locations[0].x,
			locations[0].y,
			locations[1].x,
			locations[1].y,
			locations[1].x + delta01.x,
			locations[1].y + delta01.y,
			locations[2].x - delta23.x,
			locations[2].y - delta23.y,
			locations[2].x,
			locations[2].y,
			locations[3].x,
			locations[3].y
		)
	}

	fn build_wire_path_locations(output_position: DVec2, input_position: DVec2, vertical_out: bool, vertical_in: bool) -> Vec<DVec2> {
		let horizontal_gap = (output_position.x - input_position.x).abs();
		let vertical_gap = (output_position.y - input_position.y).abs();
		// TODO: Finish this commented out code replacement for the code below it based on this diagram: <https://files.keavon.com/-/InsubstantialElegantQueenant/capture.png>
		// // Straight: stacking lines which are always straight, or a straight horizontal wire between two aligned nodes
		// if ((verticalOut && vertical_in) || (!verticalOut && !vertical_in && vertical_gap === 0)) {
		// 	return [
		// 		{ x: output_position.x, y: output_position.y },
		// 		{ x: input_position.x, y: input_position.y },
		// 	];
		// }

		// // L-shape bend
		// if (verticalOut !== vertical_in) {
		// }

		let curve_length = 24.;
		let curve_falloff_rate = curve_length * std::f64::consts::PI * 2.0;

		let horizontal_curve_amount = -(2.0f64.powf((-10. * horizontal_gap) / curve_falloff_rate)) + 1.;
		let vertical_curve_amount = -(2.0f64.powf((-10. * vertical_gap) / curve_falloff_rate)) + 1.;
		let horizontal_curve = horizontal_curve_amount * curve_length;
		let vertical_curve = vertical_curve_amount * curve_length;

		vec![
			output_position,
			DVec2::new(
				if vertical_out { output_position.x } else { output_position.x + horizontal_curve },
				if vertical_out { output_position.y - vertical_curve } else { output_position.y },
			),
			DVec2::new(
				if vertical_in { input_position.x } else { input_position.x - horizontal_curve },
				if vertical_in { input_position.y + vertical_curve } else { input_position.y },
			),
			DVec2::new(input_position.x, input_position.y),
		]
	}
}

impl Default for NodeGraphMessageHandler {
	fn default() -> Self {
		let right_side_widgets = vec![
			// TODO: Replace this with an "Add Node" button, also next to an "Add Layer" button
			TextLabel::new("Right Click in Graph to Add Nodes").italic(true).widget_holder(),
			Separator::new(SeparatorType::Unrelated).widget_holder(),
			TextButton::new("Node Graph")
				.icon(Some("GraphViewOpen".into()))
				.hover_icon(Some("GraphViewClosed".into()))
				.tooltip("Hide Node Graph")
				.tooltip_shortcut(action_keys!(DocumentMessageDiscriminant::GraphViewOverlayToggle))
				.on_update(move |_| DocumentMessage::GraphViewOverlayToggle.into())
				.widget_holder(),
		];

		Self {
			network: Vec::new(),
			node_graph_errors: Vec::new(),
			has_selection: false,
			widgets: [LayoutGroup::Row { widgets: Vec::new() }, LayoutGroup::Row { widgets: right_side_widgets }],
			drag_start: None,
			begin_dragging: false,
			box_selection_start: None,
			disconnecting: None,
			initial_disconnecting: false,
			select_if_not_dragged: None,
			wire_in_progress_from_connector: None,
			wire_in_progress_to_connector: None,
			context_menu: None,
			deselect_on_pointer_up: None,
			auto_panning: Default::default(),
		}
	}
}

impl PartialEq for NodeGraphMessageHandler {
	fn eq(&self, other: &Self) -> bool {
		self.network == other.network
			&& self.node_graph_errors == other.node_graph_errors
			&& self.has_selection == other.has_selection
			&& self.widgets == other.widgets
			&& self.drag_start == other.drag_start
			&& self.begin_dragging == other.begin_dragging
			&& self.box_selection_start == other.box_selection_start
			&& self.initial_disconnecting == other.initial_disconnecting
			&& self.select_if_not_dragged == other.select_if_not_dragged
			&& self.wire_in_progress_from_connector == other.wire_in_progress_from_connector
			&& self.wire_in_progress_to_connector == other.wire_in_progress_to_connector
			&& self.context_menu == other.context_menu
	}
}<|MERGE_RESOLUTION|>--- conflicted
+++ resolved
@@ -301,7 +301,7 @@
 					network_interface.exit_nested_network();
 				}
 				responses.add(NodeGraphMessage::SendGraph);
-				self.update_selected(&network_interface, selected_nodes, responses);
+				self.update_selected(network_interface, selected_nodes, responses);
 			}
 			NodeGraphMessage::ExposeInput { node_id, input_index, new_exposed } => {
 				let use_document_network = network_interface.selected_nodes_in_document_network(selected_nodes.selected_nodes_ref().iter());
@@ -1197,59 +1197,34 @@
 	}
 
 	/// Updates the buttons for visibility, locked, and preview
-<<<<<<< HEAD
-	fn update_selection_action_buttons(&mut self, network_interface: &NodeNetworkInterface, selected_nodes: &SelectedNodes, responses: &mut VecDeque<Message>) {
+	fn update_selection_action_buttons(&mut self, network_interface: &mut NodeNetworkInterface, selected_nodes: &SelectedNodes, responses: &mut VecDeque<Message>) {
+		let Some(subgraph_path_names) = Self::collect_subgraph_names(network_interface) else {
+			self.update_selection_action_buttons(network_interface, selected_nodes, responses);
+			return;
+		};
+
 		let use_document_network = network_interface.selected_nodes_in_document_network(selected_nodes.selected_nodes_ref().iter());
 		let Some(network) = network_interface.network(use_document_network) else {
 			warn!("No network in update_selection_action_buttons");
 			return;
 		};
-		let mut widgets = Vec::new();
+
+		let subgraph_path_names_length = subgraph_path_names.len();
+
+		let breadcrumb_trail = BreadcrumbTrailButtons::new(subgraph_path_names).on_update(move |index| {
+			NodeGraphMessage::ExitNestedNetwork {
+				steps_back: subgraph_path_names_length - (*index as usize) - 1,
+			}
+			.into()
+		});
+
+		let mut widgets = if subgraph_path_names_length >= 2 {
+			vec![breadcrumb_trail.widget_holder(), Separator::new(SeparatorType::Unrelated).widget_holder()]
+		} else {
+			Vec::new()
+		};
 
 		let mut selection = selected_nodes.selected_nodes();
-=======
-	fn update_selection_action_buttons(&mut self, document_network: &NodeNetwork, selected_nodes: &SelectedNodes, responses: &mut VecDeque<Message>) {
-		if let Some(current_network) = document_network.nested_network_for_selected_nodes(&self.network, selected_nodes.selected_nodes_ref().iter()) {
-			let Some(network) = document_network.nested_network_for_selected_nodes(&self.network, selected_nodes.selected_nodes_ref().iter()) else {
-				warn!("No network in update_selection_action_buttons");
-				return;
-			};
-
-			let subgraph_path_names = Self::collect_subgraph_names(&mut self.network, document_network);
-			let breadcrumb_trail = subgraph_path_names.and_then(|subgraph_path_names| {
-				let subgraph_path_names_length = subgraph_path_names.len();
-				if subgraph_path_names_length < 2 {
-					return None;
-				}
-
-				Some(BreadcrumbTrailButtons::new(subgraph_path_names).on_update(move |index| {
-					NodeGraphMessage::ExitNestedNetwork {
-						steps_back: subgraph_path_names_length - (*index as usize) - 1,
-					}
-					.into()
-				}))
-			});
-			let mut widgets = breadcrumb_trail
-				.map(|breadcrumb_trail| vec![breadcrumb_trail.widget_holder(), Separator::new(SeparatorType::Unrelated).widget_holder()])
-				.unwrap_or_default();
-
-			// Don't allow disabling input or output nodes
-			let mut selection = selected_nodes
-				.selected_nodes(network)
-				.filter(|node_id| **node_id != network.imports_metadata.0 && **node_id != network.exports_metadata.0);
-
-			// If there is at least one other selected node then show the hide or show button
-			if selection.next().is_some() {
-				// Check if any of the selected nodes are disabled
-				let all_visible = selected_nodes.selected_nodes(network).all(|id| {
-					if let Some(node) = network.nodes.get(id) {
-						node.visible
-					} else {
-						error!("Could not get node {id} in update_selection_action_buttons");
-						true
-					}
-				});
->>>>>>> 8e774efe
 
 		// If there is at least one other selected node then show the hide or show button
 		if selection.next().is_some() {
@@ -1702,27 +1677,13 @@
 		nodes
 	}
 
-<<<<<<< HEAD
 	fn collect_subgraph_names(network_interface: &mut NodeNetworkInterface) -> Option<Vec<String>> {
 		let mut current_network = network_interface.document_network();
-		let mut subgraph_names = Vec::new();
+		let mut subgraph_names = vec!["Document".to_string()];
 		for node_id in network_interface.network_path().iter() {
 			if let Some(node) = current_network.nodes.get(node_id) {
 				if let Some(network) = node.implementation.get_network() {
 					current_network = network;
-=======
-	fn collect_subgraph_names(subgraph_path: &mut Vec<NodeId>, network: &NodeNetwork) -> Option<Vec<String>> {
-		let mut current_network = network;
-		let mut subgraph_path_names = vec!["Document".to_string()];
-		for node_id in subgraph_path.iter() {
-			let Some(node) = current_network.nodes.get(node_id) else {
-				// If node cannot be found and we are in a nested network, set subgraph_path to document network and return None, which runs send_graph again on the document network
-				if !subgraph_path.is_empty() {
-					subgraph_path.clear();
-					return None;
-				} else {
-					return Some(Vec::new());
->>>>>>> 8e774efe
 				}
 				subgraph_names.push(network_interface.frontend_display_name(node_id));
 			} else {
@@ -1730,19 +1691,8 @@
 				network_interface.exit_all_nested_networks();
 				return None;
 			};
-<<<<<<< HEAD
 		}
 		Some(subgraph_names)
-=======
-			if let Some(network) = node.implementation.get_network() {
-				current_network = network;
-			}
-
-			// TODO: Maybe replace with alias and default to name if it does not exist
-			subgraph_path_names.push(node.name.clone());
-		}
-		Some(subgraph_path_names)
->>>>>>> 8e774efe
 	}
 
 	fn update_layer_panel(network_interface: &NodeNetworkInterface, collapsed: &CollapsedLayers, responses: &mut VecDeque<Message>) {
@@ -1794,19 +1744,8 @@
 		}
 	}
 
-<<<<<<< HEAD
 	fn send_graph(&mut self, network_interface: &mut NodeNetworkInterface, collapsed: &CollapsedLayers, graph_open: bool, responses: &mut VecDeque<Message>) {
-		// If a node cannot be found in collect_subgraph_names, for example when the nested node is deleted while it is entered, and we are in a nested network, set self.network to empty (document network), and call send_graph again to send the document network
-		let Some(nested_path) = Self::collect_subgraph_names(network_interface) else {
-			self.send_graph(network_interface, collapsed, graph_open, responses);
-			return;
-		};
-
 		let Some(network) = network_interface.network(false) else {
-=======
-	fn send_graph(&mut self, document_network: &NodeNetwork, metadata: &mut DocumentMetadata, collapsed: &CollapsedLayers, graph_open: bool, responses: &mut VecDeque<Message>) {
-		let Some(network) = document_network.nested_network(&self.network) else {
->>>>>>> 8e774efe
 			log::error!("Could not send graph since nested network does not exist");
 			return;
 		};
@@ -1824,15 +1763,6 @@
 			let layer_widths = network_interface.collect_layer_widths();
 
 			responses.add(FrontendMessage::UpdateNodeGraph { nodes, wires });
-<<<<<<< HEAD
-			responses.add(FrontendMessage::UpdateSubgraphPath { subgraph_path: nested_path });
-=======
-			let layer_widths = self
-				.node_metadata
-				.iter()
-				.filter_map(|(node_id, node_metadata)| node_metadata.layer_width.map(|layer_width| (*node_id, layer_width)))
-				.collect::<HashMap<NodeId, u32>>();
->>>>>>> 8e774efe
 			responses.add(FrontendMessage::UpdateLayerWidths { layer_widths });
 		}
 	}
@@ -1893,7 +1823,7 @@
 	}
 
 	/// Updates the frontend's selection state in line with the backend
-	fn update_selected(&mut self, network_interface: &NodeNetworkInterface, selected_nodes: &SelectedNodes, responses: &mut VecDeque<Message>) {
+	fn update_selected(&mut self, network_interface: &mut NodeNetworkInterface, selected_nodes: &SelectedNodes, responses: &mut VecDeque<Message>) {
 		self.update_selection_action_buttons(network_interface, selected_nodes, responses);
 
 		responses.add(FrontendMessage::UpdateNodeGraphSelection {

use super::utility_types::{BoxSelection, ContextMenuInformation, DragStart, FrontendGraphInput, FrontendGraphOutput, FrontendNode, FrontendNodeWire, NodeMetadata, WirePath};
use super::{document_node_types, node_properties};
use crate::application::generate_uuid;
use crate::messages::input_mapper::utility_types::macros::action_keys;
use crate::messages::layout::utility_types::widget_prelude::*;
use crate::messages::portfolio::document::graph_operation::load_network_structure;
use crate::messages::portfolio::document::graph_operation::utility_types::ModifyInputsContext;
use crate::messages::portfolio::document::node_graph::document_node_types::NodePropertiesContext;
use crate::messages::portfolio::document::node_graph::utility_types::{ContextMenuData, FrontendGraphDataType};
use crate::messages::portfolio::document::utility_types::document_metadata::{DocumentMetadata, LayerNodeIdentifier};
use crate::messages::portfolio::document::utility_types::nodes::{CollapsedLayers, LayerPanelEntry, SelectedNodes};
use crate::messages::prelude::*;
use crate::messages::tool::common_functionality::auto_panning::AutoPanning;

use bezier_rs::Subpath;
use graph_craft::document::value::TaggedValue;
use graph_craft::document::{DocumentNode, DocumentNodeImplementation, FlowType, NodeId, NodeInput, NodeNetwork, Previewing, Source};
use graph_craft::proto::GraphErrors;
use graphene_core::*;
use interpreted_executor::dynamic_executor::ResolvedDocumentNodeTypes;
use renderer::{ClickTarget, Quad};
use vector::PointId;

use glam::{DAffine2, DVec2, IVec2, UVec2};
<<<<<<< HEAD
use renderer::{ClickTarget, Quad};
=======
>>>>>>> 176ce314

#[derive(Debug)]
pub struct NodeGraphHandlerData<'a> {
	pub document_network: &'a mut NodeNetwork,
	pub document_metadata: &'a mut DocumentMetadata,
	pub selected_nodes: &'a mut SelectedNodes,
	pub document_id: DocumentId,
	pub document_name: &'a str,
	pub collapsed: &'a mut CollapsedLayers,
	pub ipp: &'a InputPreprocessorMessageHandler,
	pub graph_view_overlay_open: bool,
	pub node_graph_to_viewport: &'a DAffine2,
}

#[derive(Debug, Clone)]
pub struct NodeGraphMessageHandler {
	pub network: Vec<NodeId>,
	pub resolved_types: ResolvedDocumentNodeTypes,
	pub node_graph_errors: GraphErrors,
	has_selection: bool,
	widgets: [LayoutGroup; 2],
	drag_start: Option<DragStart>,
	/// Used to add a transaction for the first node move when dragging.
	begin_dragging: bool,
	/// Stored in pixel coordinates.
	box_selection_start: Option<UVec2>,
	disconnecting: Option<(NodeId, usize)>,
	initial_disconnecting: bool,
	/// Node to select on pointer up if multiple nodes are selected and they were not dragged.
	select_if_not_dragged: Option<NodeId>,
	/// The start of the dragged line that cannot be moved. The bool represents if it is a vertical output.
	wire_in_progress_from_connector: Option<(DVec2, bool)>,
	/// The end point of the dragged line that can be moved. The bool represents if it is a vertical input.
	wire_in_progress_to_connector: Option<(DVec2, bool)>,
	/// State for the context menu popups.
	context_menu: Option<ContextMenuInformation>,
	/// Click targets for every node in the network by using the path to that node.
	pub node_metadata: HashMap<NodeId, NodeMetadata>,
	/// Cache for the bounding box around all nodes in node graph space.
	pub bounding_box_subpath: Option<Subpath<PointId>>,
	auto_panning: AutoPanning,
}

/// NodeGraphMessageHandler always modifies the network which the selected nodes are in. No GraphOperationMessages should be added here, since those messages will always affect the document network.
impl<'a> MessageHandler<NodeGraphMessage, NodeGraphHandlerData<'a>> for NodeGraphMessageHandler {
	fn process_message(&mut self, message: NodeGraphMessage, responses: &mut VecDeque<Message>, data: NodeGraphHandlerData<'a>) {
		let NodeGraphHandlerData {
			document_network,
			document_metadata,
			selected_nodes,
			document_id,
			collapsed,
			graph_view_overlay_open,
			ipp,
			node_graph_to_viewport,
			..
		} = data;

		match message {
			// TODO: automatically remove broadcast messages.
			NodeGraphMessage::Init => {
				responses.add(BroadcastMessage::SubscribeEvent {
					on: BroadcastEvent::SelectionChanged,
					send: Box::new(NodeGraphMessage::SelectedNodesUpdated.into()),
				});
				load_network_structure(document_network, document_metadata, collapsed);
			}
			NodeGraphMessage::SelectedNodesUpdated => {
				self.update_selected(document_network, selected_nodes, responses);
				if selected_nodes.selected_layers(document_metadata).count() <= 1 {
					responses.add(DocumentMessage::SetRangeSelectionLayer {
						new_layer: selected_nodes.selected_layers(document_metadata).next(),
					});
				}
				responses.add(ArtboardToolMessage::UpdateSelectedArtboard);
				responses.add(NodeGraphMessage::RunDocumentGraph);
			}
			NodeGraphMessage::ConnectNodesByWire {
				output_node,
				output_node_connector_index,
				input_node,
				input_node_connector_index,
			} => {
				let Some(network) = document_network.nested_network_for_selected_nodes(&self.network, std::iter::once(&output_node)) else {
					return;
				};
				// If `output_node_id` is None, then it is the UI-only "Import" node
				let output_node_id = if network.imports_metadata.0 == output_node { None } else { Some(output_node) };
				// If `input_node_id` is None, then it is the UI-only "Export" node
				let input_node_id = if network.exports_metadata.0 == input_node { None } else { Some(input_node) };

				let input_index = NodeGraphMessageHandler::get_input_index(network, input_node, input_node_connector_index);
				responses.add(DocumentMessage::StartTransaction);

				match (output_node_id, input_node_id) {
					// Connecting 2 document nodes
					(Some(output_node_id), Some(input_node_id)) => {
						let input = NodeInput::node(output_node_id, output_node_connector_index);
						responses.add(NodeGraphMessage::SetNodeInput {
							node_id: input_node_id,
							input_index,
							input,
						});
						if network.connected_to_output(input_node_id) {
							responses.add(NodeGraphMessage::RunDocumentGraph);
						}
					}
					// Connecting a document node output to the Export node input
					(Some(output_node_id), None) => {
						let input = NodeInput::node(output_node_id, output_node_connector_index);
						responses.add(NodeGraphMessage::SetNodeInput {
							node_id: network.exports_metadata.0,
							input_index,
							input,
						});
						responses.add(NodeGraphMessage::RunDocumentGraph);
					}
					// Connecting a document node input to the Import node output
					(None, Some(input_node_id)) => {
						let input = NodeInput::network(generic!(T), output_node_connector_index);
						responses.add(NodeGraphMessage::SetNodeInput {
							node_id: input_node_id,
							input_index,
							input,
						});
						if network.connected_to_output(input_node_id) {
							responses.add(NodeGraphMessage::RunDocumentGraph);
						}
					}
					// Connecting a Export node input to the Import node output
					(None, None) => {
						// TODO: Add support for flattening NodeInput::Network exports in flatten_with_fns https://github.com/GraphiteEditor/Graphite/issues/1762
						responses.add(DialogMessage::RequestComingSoonDialog { issue: Some(1762) })
						// let input = NodeInput::network(generic!(T), output_node_connector_index);
						// responses.add(NodeGraphMessage::SetNodeInput {
						// 	node_id: network.exports_metadata.0,
						// 	input_index,
						// 	input,
						// });
						// responses.add(NodeGraphMessage::RunDocumentGraph);
					}
				}
				responses.add(NodeGraphMessage::SendGraph);
			}
			NodeGraphMessage::Copy => {
				// If the selected nodes are in the document network, use the document network. Otherwise, use the nested network
				let network_path = if selected_nodes
					.selected_nodes_ref()
					.iter()
					.any(|node_id| document_network.nodes.contains_key(node_id) || document_network.exports_metadata.0 == *node_id || document_network.imports_metadata.0 == *node_id)
				{
					Vec::new()
				} else {
					self.network.clone()
				};
				let Some(network) = document_network.nested_network(&network_path) else {
					warn!("No network in NodeGraphMessage::Copy ");
					return;
				};

				// Collect the selected nodes
				let new_ids = &selected_nodes.selected_nodes(network).copied().enumerate().map(|(new, old)| (old, NodeId(new as u64))).collect();
				let copied_nodes = Self::copy_nodes(document_network, &network_path, &self.resolved_types, new_ids).collect::<Vec<_>>();

				// Prefix to show that this is nodes
				let mut copy_text = String::from("graphite/nodes: ");
				copy_text += &serde_json::to_string(&copied_nodes).expect("Could not serialize paste");

				responses.add(FrontendMessage::TriggerTextCopy { copy_text });
			}
			NodeGraphMessage::CloseCreateNodeMenu => {
				self.context_menu = None;
				responses.add(FrontendMessage::UpdateContextMenuInformation {
					context_menu_information: self.context_menu.clone(),
				});
				self.wire_in_progress_from_connector = None;
				self.wire_in_progress_to_connector = None;
				responses.add(FrontendMessage::UpdateWirePathInProgress { wire_path: None });
			}
			NodeGraphMessage::CreateNode { node_id, node_type, x, y } => {
				let node_id = node_id.unwrap_or_else(|| NodeId(generate_uuid()));

				let Some(document_node_type) = document_node_types::resolve_document_node_type(&node_type) else {
					responses.add(DialogMessage::DisplayDialogError {
						title: "Cannot insert node".to_string(),
						description: format!("The document node '{node_type}' does not exist in the document node list"),
					});
					return;
				};

				let document_node = document_node_type.to_document_node(
					document_node_type.inputs.iter().map(|input| input.default.clone()),
					graph_craft::document::DocumentNodeMetadata::position((x / 24, y / 24)),
				);
				self.context_menu = None;

				responses.add(DocumentMessage::StartTransaction);
				responses.add(NodeGraphMessage::InsertNode { node_id, document_node });

				if let Some(wire_in_progress) = self.wire_in_progress_from_connector {
					let Some((from_node, output_index)) = self.get_connector_from_point(wire_in_progress.0, |metadata| &metadata.output_click_targets) else {
						log::error!("Could not get output form connector start");
						return;
					};
					responses.add(NodeGraphMessage::ConnectNodesByWire {
						output_node: from_node,
						output_node_connector_index: output_index,
						input_node: node_id,
						input_node_connector_index: 0,
					});
					self.wire_in_progress_from_connector = None;
					self.wire_in_progress_to_connector = None;
				}

				responses.add(FrontendMessage::UpdateWirePathInProgress { wire_path: None });
				responses.add(FrontendMessage::UpdateContextMenuInformation {
					context_menu_information: self.context_menu.clone(),
				});
				responses.add(NodeGraphMessage::SendGraph);
			}
			NodeGraphMessage::Cut => {
				responses.add(NodeGraphMessage::Copy);
				responses.add(NodeGraphMessage::DeleteSelectedNodes { reconnect: true });
			}
			NodeGraphMessage::DeleteNodes { node_ids, reconnect } => {
				ModifyInputsContext::delete_nodes(self, document_network, selected_nodes, node_ids, reconnect, responses, self.network.clone());

				// Load structure if the selected network is the document network
				if self.network.is_empty() {
					load_network_structure(document_network, document_metadata, collapsed);
				}

				responses.add(NodeGraphMessage::RunDocumentGraph);
			}
			// Deletes selected_nodes. If `reconnect` is true, then all children nodes (secondary input) of the selected nodes are deleted and the siblings (primary input/output) are reconnected.
			// If `reconnect` is false, then only the selected nodes are deleted and not reconnected.
			NodeGraphMessage::DeleteSelectedNodes { reconnect } => {
				let Some(network) = document_network.nested_network_for_selected_nodes(&self.network, selected_nodes.selected_nodes_ref().iter()) else {
					warn!("No network");
					return;
				};

				responses.add(DocumentMessage::StartTransaction);
				responses.add(NodeGraphMessage::DeleteNodes {
					node_ids: selected_nodes.selected_nodes(network).copied().collect(),
					reconnect,
				});
			}
			// Input_index is the visible input index, not the actual input index
			NodeGraphMessage::DisconnectInput { node_id, input_index } => {
				responses.add(DocumentMessage::StartTransaction);

				let Some(network) = document_network.nested_network_for_selected_nodes(&self.network, std::iter::once(&node_id)) else {
					return;
				};

				let input_index = NodeGraphMessageHandler::get_input_index(network, node_id, input_index);

				let Some(existing_input) = network.nodes.get(&node_id).map_or_else(|| network.exports.get(input_index), |node| node.inputs.get(input_index)) else {
					warn!("Could not find input for {node_id} at index {input_index} when disconnecting");
					return;
				};

				let tagged_value = TaggedValue::from_type(&ModifyInputsContext::get_input_type(document_network, &self.network, node_id, &self.resolved_types, input_index));

				let mut input = NodeInput::value(tagged_value, true);
				if let NodeInput::Value { exposed, .. } = &mut input {
					*exposed = existing_input.is_exposed();
				}
				if node_id == network.exports_metadata.0 {
					// Since it is only possible to drag the solid line, there must be a root_node_to_restore
					if let Previewing::Yes { .. } = network.previewing {
						responses.add(NodeGraphMessage::StartPreviewingWithoutRestore { node_id });
					}
					// If there is no preview, then disconnect
					else {
						responses.add(NodeGraphMessage::SetNodeInput { node_id, input_index, input });
					}
				} else {
					responses.add(NodeGraphMessage::SetNodeInput { node_id, input_index, input });
				}
				if network.connected_to_output(node_id) {
					responses.add(NodeGraphMessage::RunDocumentGraph);
				}
				responses.add(NodeGraphMessage::SendGraph);
			}
			NodeGraphMessage::DuplicateSelectedNodes => {
				if let Some(network) = document_network.nested_network_for_selected_nodes(&self.network, selected_nodes.selected_nodes_ref().iter()) {
					responses.add(DocumentMessage::StartTransaction);

					let new_ids = &selected_nodes.selected_nodes(network).map(|&id| (id, NodeId(generate_uuid()))).collect();

					selected_nodes.clear_selected_nodes();
					responses.add(BroadcastEvent::SelectionChanged);

					// Copy the selected nodes
					let copied_nodes = Self::copy_nodes(document_network, &self.network, &self.resolved_types, new_ids).collect::<Vec<_>>();

					// Select the new nodes
					selected_nodes.retain_selected_nodes(|selected_node| network.nodes.contains_key(selected_node));
					selected_nodes.add_selected_nodes(copied_nodes.iter().map(|(node_id, _)| *node_id).collect(), &document_network, &self.network);
					responses.add(BroadcastEvent::SelectionChanged);

					for (node_id, mut document_node) in copied_nodes {
						// Shift duplicated node
						document_node.metadata.position += IVec2::splat(2);

						// Insert new node into graph
						responses.add(NodeGraphMessage::InsertNode { node_id, document_node });
					}

					self.update_selected(document_network, selected_nodes, responses);
				}
			}
			NodeGraphMessage::EnforceLayerHasNoMultiParams { node_id } => {
				let Some(network) = document_network.nested_network_for_selected_nodes(&self.network, std::iter::once(&node_id)) else {
					return;
				};

				if !self.eligible_to_be_layer(network, node_id) {
					responses.add(NodeGraphMessage::SetToNodeOrLayer { node_id: node_id, is_layer: false })
				}
			}
			NodeGraphMessage::EnterNestedNetwork => {
				let Some(network) = document_network.nested_network_mut(&self.network) else { return };

				let viewport_location = ipp.mouse.position;
				let point = node_graph_to_viewport.inverse().transform_point2(viewport_location);
				let Some(node_id) = self.get_node_from_point(point) else { return };

				if self.get_visibility_from_point(point).is_some() {
					return;
				};
				if network.imports_metadata.0 == node_id || network.exports_metadata.0 == node_id {
					return;
				}

				let Some(node) = network.nodes.get_mut(&node_id) else { return };
				if let DocumentNodeImplementation::Network(_) = node.implementation {
					self.network.push(node_id);
					self.node_metadata.clear();

					self.update_all_click_targets(document_network, self.network.clone());

					responses.add(DocumentMessage::ZoomCanvasToFitAll);
				}

				responses.add(DocumentMessage::ResetTransform);
				responses.add(NodeGraphMessage::SendGraph);

				self.update_selected(document_network, selected_nodes, responses);
			}
			NodeGraphMessage::ExitNestedNetwork { steps_back } => {
				selected_nodes.clear_selected_nodes();
				responses.add(BroadcastEvent::SelectionChanged);

				for _ in 0..steps_back {
					self.network.pop();
				}
				self.node_metadata.clear();
				self.update_all_click_targets(document_network, self.network.clone());
				responses.add(DocumentMessage::ResetTransform);
				responses.add(NodeGraphMessage::SendGraph);
				self.update_selected(document_network, selected_nodes, responses);
			}
			NodeGraphMessage::ExposeInput { node_id, input_index, new_exposed } => {
				let Some(network) = document_network.nested_network_for_selected_nodes(&self.network, std::iter::once(&node_id)) else {
					return;
				};

				let Some(node) = network.nodes.get(&node_id) else {
					warn!("No node");
					return;
				};

				responses.add(DocumentMessage::StartTransaction);

				let mut input = node.inputs[input_index].clone();
				if let NodeInput::Value { exposed, .. } = &mut input {
					*exposed = new_exposed;
				} else {
					// TODO: Should network and node inputs be able to be hidden?
					log::error!("Could not hide/show input: {:?} since it is not NodeInput::Value", input);
					return;
				}

				responses.add(NodeGraphMessage::SetNodeInput { node_id, input_index, input });
				responses.add(NodeGraphMessage::EnforceLayerHasNoMultiParams { node_id });
				responses.add(PropertiesPanelMessage::Refresh);
				responses.add(NodeGraphMessage::SendGraph);
			}
			NodeGraphMessage::InsertNode { node_id, document_node } => {
				let network_path = if document_network.nodes.contains_key(&node_id) { Vec::new() } else { self.network.clone() };
				self.insert_node(node_id, document_node, document_network, &network_path);
			}
			NodeGraphMessage::InsertNodeBetween {
				post_node_id,
				post_node_input_index,
				insert_node_output_index,
				insert_node_id,
				insert_node_input_index,
				pre_node_output_index,
				pre_node_id,
			} => {
				let Some(network) = document_network.nested_network_for_selected_nodes(&self.network, std::iter::once(&insert_node_id)) else {
					return;
				};

				let post_node = network.nodes.get(&post_node_id);
				let Some((post_node_input_index, _)) = post_node
					.map_or(&network.exports, |post_node| &post_node.inputs)
					.iter()
					.enumerate()
					.filter(|input| input.1.is_exposed())
					.nth(post_node_input_index)
				else {
					error!("Failed to find input index {post_node_input_index} on node {post_node_id:#?}");
					return;
				};
				let Some(insert_node) = network.nodes.get(&insert_node_id) else {
					error!("Insert node not found");
					return;
				};
				let Some((insert_node_input_index, _)) = insert_node.inputs.iter().enumerate().filter(|input| input.1.is_exposed()).nth(insert_node_input_index) else {
					error!("Failed to find input index {insert_node_input_index} on node {insert_node_id:#?}");
					return;
				};

				responses.add(DocumentMessage::StartTransaction);

				let post_input = NodeInput::node(insert_node_id, insert_node_output_index);
				responses.add(NodeGraphMessage::SetNodeInput {
					node_id: post_node_id,
					input_index: post_node_input_index,
					input: post_input,
				});

				let insert_input = if pre_node_id == network.imports_metadata.0 {
					NodeInput::network(generic!(T), pre_node_output_index)
				} else {
					NodeInput::node(pre_node_id, pre_node_output_index)
				};
				responses.add(NodeGraphMessage::SetNodeInput {
					node_id: insert_node_id,
					input_index: insert_node_input_index,
					input: insert_input,
				});

				responses.add(NodeGraphMessage::RunDocumentGraph);
				responses.add(NodeGraphMessage::SendGraph);
			}
			NodeGraphMessage::MoveSelectedNodes { displacement_x, displacement_y } => {
				let network_path = if selected_nodes.selected_nodes_ref().iter().any(|node_id| document_network.nodes.contains_key(node_id)) {
					Vec::new()
				} else {
					self.network.clone()
				};

				let Some(network) = document_network.nested_network(&network_path) else {
					warn!("No network");
					return;
				};
				for node_id in selected_nodes.selected_nodes(network).cloned().collect::<Vec<_>>() {
					if document_network.nested_network(&network_path).unwrap().exports_metadata.0 == node_id {
						let network = document_network.nested_network_mut(&network_path).unwrap();
						network.exports_metadata.1 += IVec2::new(displacement_x, displacement_y);
					} else if document_network.nested_network(&network_path).unwrap().imports_metadata.0 == node_id {
						let network = document_network.nested_network_mut(&network_path).unwrap();
						network.imports_metadata.1 += IVec2::new(displacement_x, displacement_y);
					} else if let Some(node) = document_network.nested_network_mut(&network_path).unwrap().nodes.get_mut(&node_id) {
						node.metadata.position += IVec2::new(displacement_x, displacement_y)
					}
					self.update_click_target(node_id, document_network, network_path.clone());
				}

				// TODO: Cache all nodes and wires in the network, only update the moved node/connected wires, and send all nodes to the front end.
				// Since document structure doesn't change, just update the nodes
				if graph_view_overlay_open {
					let Some(network) = document_network.nested_network_for_selected_nodes(&self.network, selected_nodes.selected_nodes_ref().iter()) else {
						warn!("No network");
						return;
					};
					let wires = Self::collect_wires(network);
					let nodes = self.collect_nodes(document_network, network, &wires);
					responses.add(FrontendMessage::UpdateNodeGraph { nodes, wires });
					responses.add(DocumentMessage::RenderRulers);
					responses.add(DocumentMessage::RenderScrollbars);
				}
			}
			NodeGraphMessage::PasteNodes { serialized_nodes } => {
				let Some(network) = document_network.nested_network_for_selected_nodes(&self.network, selected_nodes.selected_nodes_ref().iter()) else {
					warn!("No network");
					return;
				};

				let data = match serde_json::from_str::<Vec<(NodeId, DocumentNode)>>(&serialized_nodes) {
					Ok(d) => d,
					Err(e) => {
						warn!("Invalid node data {e:?}");
						return;
					}
				};
				if data.is_empty() {
					return;
				}

				// Shift nodes until it is not in the same position as another node
				let mut shift = IVec2::ZERO;
				while data
					.iter()
					.all(|(_, node)| network.nodes.values().any(|existing_node| node.metadata.position + shift == existing_node.metadata.position))
				{
					shift += IVec2::splat(2);
				}

				responses.add(DocumentMessage::StartTransaction);

				let new_ids: HashMap<_, _> = data.iter().map(|&(id, _)| (id, NodeId(generate_uuid()))).collect();
				for (old_id, mut document_node) in data {
					// Shift copied node
					document_node.metadata.position += shift;

					// Get the new, non-conflicting id
					let node_id = *new_ids.get(&old_id).unwrap();
					let default_inputs = NodeGraphMessageHandler::get_default_inputs(document_network, &self.network, node_id, &self.resolved_types, &document_node);
					document_node = document_node.map_ids(default_inputs, &new_ids);

					// Insert node into network
					responses.add(NodeGraphMessage::InsertNode { node_id, document_node });
				}

				let nodes = new_ids.values().copied().collect();
				responses.add(NodeGraphMessage::SelectedNodesSet { nodes });
			}
			NodeGraphMessage::PointerDown {
				shift_click,
				control_click,
				alt_click,
				right_click,
			} => {
				let Some(network) = document_network.nested_network(&self.network) else {
					return;
				};

				let viewport_location = ipp.mouse.position;
				let point = node_graph_to_viewport.inverse().transform_point2(viewport_location);

				if let Some(clicked_visibility) = self.get_visibility_from_point(point) {
					responses.add(NodeGraphMessage::ToggleVisibility { node_id: clicked_visibility });
					return;
				}

				let clicked_id = self.get_node_from_point(point);
				let clicked_input = self.get_connector_from_point(point, |metadata| &metadata.input_click_targets);
				let clicked_output = self.get_connector_from_point(point, |metadata| &metadata.output_click_targets);

				// Create the add node popup on right click, then exit
				if right_click {
					let context_menu_data = if let Some((node_id, node)) = clicked_id.and_then(|node_id| network.nodes.get(&node_id).map(|node| (node_id, node))) {
						ContextMenuData::ToggleLayer {
							node_id: node_id,
							currently_is_node: !node.is_layer,
						}
					} else {
						ContextMenuData::CreateNode
					};

					// TODO: Create function
					let node_graph_shift = if matches!(context_menu_data, ContextMenuData::CreateNode) {
						let appear_right_of_mouse = if viewport_location.x > ipp.viewport_bounds.size().x - 180. { -180. } else { 0. };
						let appear_above_mouse = if viewport_location.y > ipp.viewport_bounds.size().y - 200. { -200. } else { 0. };
						DVec2::new(appear_right_of_mouse, appear_above_mouse) / node_graph_to_viewport.matrix2.x_axis.x
					} else {
						let appear_right_of_mouse = if viewport_location.x > ipp.viewport_bounds.size().x - 173. { -173. } else { 0. };
						let appear_above_mouse = if viewport_location.y > ipp.viewport_bounds.size().y - 34. { -34. } else { 0. };
						DVec2::new(appear_right_of_mouse, appear_above_mouse) / node_graph_to_viewport.matrix2.x_axis.x
					};

					let context_menu_coordinates = ((point.x + node_graph_shift.x) as i32, (point.y + node_graph_shift.y) as i32);

					self.context_menu = Some(ContextMenuInformation {
						context_menu_coordinates,
						context_menu_data,
					});

					responses.add(FrontendMessage::UpdateContextMenuInformation {
						context_menu_information: self.context_menu.clone(),
					});

					return;
				}

				// If the user is clicking on the create nodes list or context menu, break here
				if let Some(context_menu) = &self.context_menu {
					let context_menu_viewport = node_graph_to_viewport.transform_point2(DVec2::new(context_menu.context_menu_coordinates.0 as f64, context_menu.context_menu_coordinates.1 as f64));
					let (width, height) = if matches!(context_menu.context_menu_data, ContextMenuData::ToggleLayer { .. }) {
						// Height and width for toggle layer menu
						(173., 34.)
					} else {
						// Height and width for create node menu
						(180., 200.)
					};
					let context_menu_subpath = bezier_rs::Subpath::new_rounded_rect(
						DVec2::new(context_menu_viewport.x, context_menu_viewport.y),
						DVec2::new(context_menu_viewport.x + width, context_menu_viewport.y + height),
						[5.; 4],
					);
					let context_menu_click_target = ClickTarget {
						subpath: context_menu_subpath,
						stroke_width: 1.,
					};
					if context_menu_click_target.intersect_point(viewport_location, DAffine2::IDENTITY) {
						return;
					}
				}

				// Since the user is clicking elsewhere in the graph, ensure the add nodes list is closed
				if !right_click && self.context_menu.is_some() {
					self.context_menu = None;
					self.wire_in_progress_from_connector = None;
					self.wire_in_progress_to_connector = None;
					responses.add(FrontendMessage::UpdateContextMenuInformation {
						context_menu_information: self.context_menu.clone(),
					});
					responses.add(FrontendMessage::UpdateWirePathInProgress { wire_path: None });
				}

				// Alt-click sets the clicked node as previewed
				if alt_click {
					if let Some(clicked_node) = clicked_id {
						responses.add(NodeGraphMessage::TogglePreview { node_id: clicked_node });
						return;
					}
				}

				// Input: Begin moving an existing wire
				if let Some(clicked_input) = clicked_input {
					self.initial_disconnecting = true;
					let input_index = NodeGraphMessageHandler::get_input_index(network, clicked_input.0, clicked_input.1);
					if let Some(NodeInput::Node { node_id, output_index, .. }) = network
						.nodes
						.get(&clicked_input.0)
						.and_then(|clicked_node| clicked_node.inputs.get(input_index))
						.or(network.exports.get(input_index))
					{
						self.disconnecting = Some((clicked_input.0, clicked_input.1));
						let Some(output_node) = network.nodes.get(&node_id) else {
							log::error!("Could not find node {}", node_id);
							return;
						};
						self.wire_in_progress_from_connector = if output_node.is_layer {
							Some((
								DVec2::new(output_node.metadata.position.x as f64 * 24. + 2. * 24., output_node.metadata.position.y as f64 * 24. - 24. / 2.),
								true,
							))
						} else {
							// The 4.95 is to ensure wire generated here aligns with the frontend wire when the mouse is moved within a node connector, but the wire is not disconnected yet. Eventually all wires should be generated in Rust so that all positions will be aligned.
							Some((
								DVec2::new(
									output_node.metadata.position.x as f64 * 24. + 5. * 24. + 4.95,
									output_node.metadata.position.y as f64 * 24. + 24. + 24. * *output_index as f64,
								),
								false,
							))
						};
					} else if let Some(NodeInput::Network { import_index, .. }) = network.nodes.get(&clicked_input.0).and_then(|clicked_node| clicked_node.inputs.get(input_index)) {
						self.disconnecting = Some((clicked_input.0, clicked_input.1));

						self.wire_in_progress_from_connector =
							// The 4.95 is to ensure wire generated here aligns with the frontend wire when the mouse is moved within a node connector, but the wire is not disconnected yet. Eventually all wires should be generated in Rust so that all positions will be aligned.
							Some((
								DVec2::new(
									network.imports_metadata.1.x as f64 * 24. + 5. * 24. + 4.95,
									network.imports_metadata.1.y as f64 * 24. + 48. + 24. * *import_index as f64,
								),
								false,
							))
					}

					return;
				}

				if let Some(clicked_output) = clicked_output {
					self.initial_disconnecting = false;

					if let Some(clicked_output_node) = network.nodes.get(&clicked_output.0) {
						// Disallow creating additional vertical output wires from an already-connected layer
						if clicked_output_node.is_layer && clicked_output_node.has_primary_output {
							for (_, node) in &network.nodes {
								if node
									.inputs
									.iter()
									.chain(network.exports.iter())
									.any(|node_input| node_input.as_node().is_some_and(|node_id| node_id == clicked_output.0))
								{
									return;
								}
							}
						}
						self.wire_in_progress_from_connector = if clicked_output_node.is_layer {
							Some((
								DVec2::new(
									clicked_output_node.metadata.position.x as f64 * 24. + 2. * 24.,
									clicked_output_node.metadata.position.y as f64 * 24. - 12.,
								),
								true,
							))
						} else {
							Some((
								DVec2::new(
									clicked_output_node.metadata.position.x as f64 * 24. + 5. * 24.,
									clicked_output_node.metadata.position.y as f64 * 24. + 24. + 24. * clicked_output.1 as f64,
								),
								false,
							))
						};
					} else {
						// Imports node is clicked
						self.wire_in_progress_from_connector = Some((
							DVec2::new(
								network.imports_metadata.1.x as f64 * 24. + 5. * 24.,
								network.imports_metadata.1.y as f64 * 24. + 48. + 24. * clicked_output.1 as f64,
							),
							false,
						));
					};

					return;
				}

				if let Some(clicked_id) = clicked_id {
					let mut updated_selected = selected_nodes.selected_nodes(network).cloned().collect::<Vec<_>>();
					let mut modified_selected = false;

					// Add to/remove from selection if holding Shift or Ctrl
					if shift_click || control_click {
						modified_selected = true;

						let index = updated_selected.iter().enumerate().find_map(|(i, node_id)| if *node_id == clicked_id { Some(i) } else { None });
						// Remove from selection if already selected
						if let Some(index) = index {
							updated_selected.remove(index);
						}
						// Add to selection if not already selected. Necessary in order to drag multiple nodes
						else {
							updated_selected.push(clicked_id);
						};
					}
					// Replace selection with a non-selected node
					else if !updated_selected.contains(&clicked_id) {
						modified_selected = true;
						updated_selected = vec![clicked_id];
					}
					// Replace selection (of multiple nodes including this one) with just this one, but only upon pointer up if the user didn't drag the selected nodes
					else {
						self.select_if_not_dragged = Some(clicked_id);
					}

					// If this node is selected (whether from before or just now), prepare it for dragging
					if updated_selected.contains(&clicked_id) {
						let drag_start = DragStart {
							start_x: point.x,
							start_y: point.y,
							round_x: 0,
							round_y: 0,
						};

						self.drag_start = Some(drag_start);
						self.begin_dragging = true;
					}

					// Update the selection if it was modified
					if modified_selected {
						responses.add(NodeGraphMessage::SelectedNodesSet { nodes: updated_selected })
					}

					return;
				}

				// Clicked on the graph background so we box select
				if !shift_click {
					responses.add(NodeGraphMessage::SelectedNodesSet { nodes: Vec::new() })
				}
				self.box_selection_start = Some(UVec2::new(viewport_location.x.round().abs() as u32, viewport_location.y.round().abs() as u32));
			}
			// TODO: Alt+drag should move all upstream nodes as well
			NodeGraphMessage::PointerMove { shift } => {
				let Some(network) = document_network.nested_network(&self.network) else {
					return;
				};

				// Auto-panning
				let messages = [NodeGraphMessage::PointerOutsideViewport { shift }.into(), NodeGraphMessage::PointerMove { shift }.into()];
				self.auto_panning.setup_by_mouse_position(ipp, &messages, responses);

				let viewport_location = ipp.mouse.position;
				let point = node_graph_to_viewport.inverse().transform_point2(viewport_location);

				if self.wire_in_progress_from_connector.is_some() && self.context_menu.is_none() {
					if let Some((to_connector_node_position, is_layer, input_index)) =
						self.get_connector_from_point(point, |metadata| &metadata.input_click_targets).and_then(|(node_id, input_index)| {
							network.nodes.get(&node_id).map(|node| (node.metadata.position, node.is_layer, input_index)).or_else(|| {
								if node_id == network.exports_metadata.0 {
									Some((network.exports_metadata.1 + IVec2::new(0, 1), false, input_index))
								} else if node_id == network.imports_metadata.0 {
									Some((network.imports_metadata.1 + IVec2::new(0, 1), false, input_index))
								} else {
									None
								}
							})
						}) {
						let to_connector_position = if is_layer {
							if input_index == 0 {
								DVec2::new(to_connector_node_position.x as f64 * 24. + 2. * 24., to_connector_node_position.y as f64 * 24. + 2. * 24. + 12.)
							} else {
								DVec2::new(to_connector_node_position.x as f64 * 24. - 2.95, to_connector_node_position.y as f64 * 24. + 24.)
							}
						} else {
							DVec2::new(
								to_connector_node_position.x as f64 * 24. - 2.95,
								to_connector_node_position.y as f64 * 24. + input_index as f64 * 24. + 24.,
							)
						};
						self.wire_in_progress_to_connector = Some((to_connector_position, input_index == 0 && is_layer));
					} else if let Some((to_connector_node_position, is_layer, output_index)) =
						self.get_connector_from_point(point, |metadata| &metadata.output_click_targets).and_then(|(node_id, output_index)| {
							network
								.nodes
								.get(&node_id)
								.map(|node| (node.metadata.position, node.is_layer, output_index + if node.has_primary_output { 0 } else { 1 }))
						}) {
						let to_connector_position = if is_layer {
							DVec2::new(to_connector_node_position.x as f64 * 24. + 2. * 24., to_connector_node_position.y as f64 * 24. - 12.)
						} else {
							DVec2::new(
								to_connector_node_position.x as f64 * 24. + 5. * 24. + 2.95,
								to_connector_node_position.y as f64 * 24. + output_index as f64 * 24. + 24.,
							)
						};
						self.wire_in_progress_to_connector = Some((to_connector_position, is_layer));
					}
					// Not hovering over a node input or node output, update with the mouse position.
					else {
						self.wire_in_progress_to_connector = Some((point, false));
						// Disconnect if the wire was previously connected to an input
						if let Some(disconnecting) = self.disconnecting {
							responses.add(NodeGraphMessage::DisconnectInput {
								node_id: disconnecting.0,
								input_index: disconnecting.1,
							});
							// Update the front end that the node is disconnected
							responses.add(NodeGraphMessage::SendGraph);
							self.disconnecting = None;
						}
					}

					if let (Some(wire_in_progress_from_connector), Some(wire_in_progress_to_connector)) = (self.wire_in_progress_from_connector, self.wire_in_progress_to_connector) {
						let wire_path = WirePath {
							path_string: Self::build_wire_path_string(
								wire_in_progress_from_connector.0,
								wire_in_progress_to_connector.0,
								wire_in_progress_from_connector.1,
								wire_in_progress_to_connector.1,
							),
							data_type: FrontendGraphDataType::General,
							thick: false,
							dashed: false,
						};
						responses.add(FrontendMessage::UpdateWirePathInProgress { wire_path: Some(wire_path) });
					}
				} else if let Some(drag_start) = &mut self.drag_start {
					if self.begin_dragging {
						responses.add(DocumentMessage::StartTransaction);
						self.begin_dragging = false;
					}
					let graph_delta = IVec2::new(((point.x - drag_start.start_x) / 24.).round() as i32, ((point.y - drag_start.start_y) / 24.).round() as i32);
					if drag_start.round_x != graph_delta.x || drag_start.round_y != graph_delta.y {
						responses.add(NodeGraphMessage::MoveSelectedNodes {
							displacement_x: graph_delta.x - drag_start.round_x,
							displacement_y: graph_delta.y - drag_start.round_y,
						});
						drag_start.round_x = graph_delta.x;
						drag_start.round_y = graph_delta.y;
					}
				} else if let Some(box_selection_start) = self.box_selection_start {
					// The mouse button was released but we missed the pointer up event
					// if ((e.buttons & 1) === 0) {
					// 	completeBoxSelection();
					// 	boxSelection = undefined;
					// } else if ((e.buttons & 2) !== 0) {
					// 	editor.handle.selectNodes(new BigUint64Array(previousSelection));
					// 	boxSelection = undefined;
					// }

					let box_selection = Some(BoxSelection {
						start_x: box_selection_start.x,
						start_y: box_selection_start.y,
						end_x: viewport_location.x.max(0.) as u32,
						end_y: viewport_location.y.max(0.) as u32,
					});

					let graph_start = node_graph_to_viewport.inverse().transform_point2(box_selection_start.into());

					// TODO: Only loop through visible nodes
					let shift = ipp.keyboard.get(shift as usize);
					let mut nodes = if shift { selected_nodes.selected_nodes_ref().clone() } else { Vec::new() };
					for node_id in network
						.nodes
						.iter()
						.map(|(node_id, _)| node_id)
						.chain(vec![network.exports_metadata.0, network.imports_metadata.0].iter())
					{
						if self
							.node_metadata
							.get(&node_id)
							.is_some_and(|node_metadata| node_metadata.node_click_target.intersect_rectangle(Quad::from_box([graph_start, point]), DAffine2::IDENTITY))
						{
							nodes.push(*node_id);
						}
					}
					responses.add(NodeGraphMessage::SelectedNodesSet { nodes });
					responses.add(FrontendMessage::UpdateBox { box_selection })
				}
			}
			NodeGraphMessage::PointerUp => {
				let Some(network) = document_network.nested_network(&self.network) else {
					warn!("No network");
					return;
				};
				// Disconnect if the wire was previously connected to an input
				let viewport_location = ipp.mouse.position;
				let point = node_graph_to_viewport.inverse().transform_point2(viewport_location);

				if let (Some(wire_in_progress_from_connector), Some(wire_in_progress_to_connector)) = (self.wire_in_progress_from_connector, self.wire_in_progress_to_connector) {
					// Check if dragged connector is reconnected to another input
					let node_from = self.get_connector_from_point(wire_in_progress_from_connector.0, |metadata| &metadata.output_click_targets);
					let node_to = self.get_connector_from_point(wire_in_progress_to_connector.0, |metadata| &metadata.input_click_targets);

					if let (Some(node_from), Some(node_to)) = (node_from, node_to) {
						responses.add(NodeGraphMessage::ConnectNodesByWire {
							output_node: node_from.0,
							output_node_connector_index: node_from.1,
							input_node: node_to.0,
							input_node_connector_index: node_to.1,
						})
					} else if node_from.is_some() && node_to.is_none() && !self.initial_disconnecting {
						// If the add node menu is already open, we don't want to open it again
						if self.context_menu.is_some() {
							return;
						}

						let appear_right_of_mouse = if viewport_location.x > ipp.viewport_bounds.size().x - 173. { -173. } else { 0. };
						let appear_above_mouse = if viewport_location.y > ipp.viewport_bounds.size().y - 34. { -34. } else { 0. };
						let node_graph_shift = DVec2::new(appear_right_of_mouse, appear_above_mouse) / node_graph_to_viewport.matrix2.x_axis.x;

						self.context_menu = Some(ContextMenuInformation {
							context_menu_coordinates: ((point.x + node_graph_shift.x) as i32, (point.y + node_graph_shift.y) as i32),
							context_menu_data: ContextMenuData::CreateNode,
						});

						responses.add(FrontendMessage::UpdateContextMenuInformation {
							context_menu_information: self.context_menu.clone(),
						});
						return;
					}
				} else if let Some(drag_start) = &self.drag_start {
					// Only select clicked node if multiple are selected and they were not dragged
					if let Some(select_if_not_dragged) = self.select_if_not_dragged {
						if drag_start.start_x == point.x
							&& drag_start.start_y == point.y
							&& (selected_nodes.selected_nodes_ref().len() != 1
								|| selected_nodes
									.selected_nodes_ref()
									.get(0)
									.is_some_and(|first_selected_node| *first_selected_node != select_if_not_dragged))
						{
							responses.add(NodeGraphMessage::SelectedNodesSet { nodes: vec![select_if_not_dragged] })
						}
					}

					// Check if a single node was dragged onto a wire
					if selected_nodes.selected_nodes_ref().len() == 1 {
						let selected_node_id = selected_nodes.selected_nodes_ref()[0];
						// Check that neither the primary input or output of the selected node are already connected.
						let (selected_node_input, selected_node_is_layer) = network
							.nodes
							.get(&selected_node_id)
							.map(|selected_node| (selected_node.inputs.get(0), selected_node.is_layer))
							.unwrap_or((network.exports.get(0), false));

						// Check if primary input is disconnected
						if selected_node_input.is_some_and(|first_input| first_input.as_value().is_some()) {
							let has_primary_output_connection = network.nodes.iter().flat_map(|(_, node)| node.inputs.iter()).any(|input| {
								if let NodeInput::Node { node_id, output_index, .. } = input {
									if *node_id == selected_node_id && *output_index == 0 {
										true
									} else {
										false
									}
								} else {
									false
								}
							});
							// Check if primary output is disconnected
							if !has_primary_output_connection {
								// TODO: Cache all wire locations. This will be difficult since there are many ways for an input to changes, and each change will have to update the cache
								let Some(bounding_box) = self
									.node_metadata
									.get(&selected_node_id)
									.and_then(|node_metadata| node_metadata.node_click_target.subpath.bounding_box())
								else {
									log::error!("Could not get bounding box for node: {selected_node_id}");
									return;
								};
								let overlapping_wire = Self::collect_wires(network).into_iter().find(|frontend_wire| {
									let (end_node_position, end_node_is_layer) = network.nodes.get(&frontend_wire.wire_end).map_or(
										(DVec2::new(network.exports_metadata.1.x as f64 * 24., network.exports_metadata.1.y as f64 * 24. + 24.), false),
										|node| (DVec2::new(node.metadata.position.x as f64 * 24., node.metadata.position.y as f64 * 24.), node.is_layer),
									);
									let (start_node_position, start_node_is_layer) = network.nodes.get(&frontend_wire.wire_start).map_or(
										(DVec2::new(network.imports_metadata.1.x as f64 * 24., network.imports_metadata.1.y as f64 * 24. + 24.), false),
										|node| (DVec2::new(node.metadata.position.x as f64 * 24., node.metadata.position.y as f64 * 24.), node.is_layer),
									);

									let input_position = if end_node_is_layer {
										DVec2::new(end_node_position.x + 2. * 24., end_node_position.y + 2. * 24. + 12.)
									} else {
										DVec2::new(end_node_position.x, end_node_position.y + 24. + 24. * frontend_wire.wire_end_input_index as f64)
									};

									let output_position = if start_node_is_layer {
										DVec2::new(start_node_position.x + 2. * 24., start_node_position.y - 12.)
									} else {
										DVec2::new(start_node_position.x + 5. * 24., start_node_position.y + 24. + 24. * frontend_wire.wire_start_output_index as f64)
									};

									let locations = Self::build_wire_path_locations(output_position, input_position, start_node_is_layer, end_node_is_layer);
									let bezier = bezier_rs::Bezier::from_cubic_dvec2(
										(locations[0].x, locations[0].y).into(),
										(locations[1].x, locations[1].y).into(),
										(locations[2].x, locations[2].y).into(),
										(locations[3].x, locations[3].y).into(),
									);

									!bezier.rectangle_intersections(bounding_box[0], bounding_box[1]).is_empty() || bezier.is_contained_within(bounding_box[0], bounding_box[1])
								});
								if let Some(overlapping_wire) = overlapping_wire {
									// Prevent inserting on a link that is connected to the selected node
									if overlapping_wire.wire_end != selected_node_id && overlapping_wire.wire_start != selected_node_id {
										responses.add(NodeGraphMessage::InsertNodeBetween {
											post_node_id: overlapping_wire.wire_end,
											post_node_input_index: overlapping_wire.wire_end_input_index,
											insert_node_output_index: 0,
											insert_node_id: selected_node_id,
											insert_node_input_index: 0,
											pre_node_output_index: overlapping_wire.wire_start_output_index,
											pre_node_id: overlapping_wire.wire_start,
										});
										if !selected_node_is_layer {
											responses.add(NodeGraphMessage::ShiftNode { node_id: selected_node_id });
										}
									}
								}
							}
						}
					}
					self.select_if_not_dragged = None
				}
				self.drag_start = None;
				self.begin_dragging = false;
				self.box_selection_start = None;
				self.wire_in_progress_from_connector = None;
				self.wire_in_progress_to_connector = None;
				responses.add(FrontendMessage::UpdateWirePathInProgress { wire_path: None });
				responses.add(FrontendMessage::UpdateBox { box_selection: None })
			}
			NodeGraphMessage::PointerOutsideViewport { shift } => {
				if self.drag_start.is_some() || self.box_selection_start.is_some() {
					let _ = self.auto_panning.shift_viewport(ipp, responses);
				} else {
					// Auto-panning
					let messages = [NodeGraphMessage::PointerOutsideViewport { shift }.into(), NodeGraphMessage::PointerMove { shift }.into()];
					self.auto_panning.stop(&messages, responses);
				}
			}
			NodeGraphMessage::PrintSelectedNodeCoordinates => {
				let Some(network) = document_network.nested_network_for_selected_nodes(&self.network, selected_nodes.selected_nodes_ref().iter()) else {
					warn!("No network");
					return;
				};

				for (_, node_to_print) in network
					.nodes
					.iter()
					.filter(|node_id| selected_nodes.selected_nodes(network).any(|selected_id| selected_id == node_id.0))
				{
					if let DocumentNodeImplementation::Network(network) = &node_to_print.implementation {
						let mut output = "\r\n\r\n".to_string();
						output += &node_to_print.name;
						output += ":\r\n\r\n";
						let mut nodes = network.nodes.iter().collect::<Vec<_>>();
						nodes.sort_by_key(|(a, _)| a.0);
						output += &nodes
							.iter()
							.map(|(_, node)| {
								format!(
									"metadata: DocumentNodeMetadata {{ position: glam::IVec2::new({}, {}) }}, // {}",
									node.metadata.position.x, node.metadata.position.y, node.name
								)
							})
							.collect::<Vec<_>>()
							.join("\r\n");
						output += "\r\n";
						output += &format!(
							"imports_metadata: (NodeId(generate_uuid()), ({}, {}).into()),\r\n",
							network.imports_metadata.1.x, network.imports_metadata.1.y
						);
						output += &format!(
							"exports_metadata: (NodeId(generate_uuid()), ({}, {}).into()),",
							network.exports_metadata.1.x, network.exports_metadata.1.y
						);
						output += "\r\n\r\n";
						// KEEP THIS `debug!()` - Someday we can remove this once this development utility is no longer needed
						log::debug!("{output}");
					}
				}
			}
			NodeGraphMessage::RunDocumentGraph => {
				responses.add(PortfolioMessage::SubmitGraphRender { document_id });
			}
			NodeGraphMessage::SelectedNodesAdd { nodes } => {
				selected_nodes.add_selected_nodes(nodes, document_network, &self.network);
				responses.add(BroadcastEvent::SelectionChanged);
			}
			NodeGraphMessage::SelectedNodesRemove { nodes } => {
				selected_nodes.retain_selected_nodes(|node| !nodes.contains(node));
				responses.add(BroadcastEvent::SelectionChanged);
			}
			NodeGraphMessage::SelectedNodesSet { nodes } => {
				selected_nodes.set_selected_nodes(nodes, document_network, &self.network);
				responses.add(BroadcastEvent::SelectionChanged);
				responses.add(PropertiesPanelMessage::Refresh);
			}
			NodeGraphMessage::SendGraph => {
				self.send_graph(document_network, document_metadata, collapsed, graph_view_overlay_open, responses);
			}
			NodeGraphMessage::SetInputValue { node_id, input_index, value } => {
				let Some(network) = document_network.nested_network_for_selected_nodes(&self.network, std::iter::once(&node_id)) else {
					return;
				};
				if let Some(node) = network.nodes.get(&node_id) {
					let input = NodeInput::Value { tagged_value: value, exposed: false };
					responses.add(NodeGraphMessage::SetNodeInput { node_id, input_index, input });
					responses.add(PropertiesPanelMessage::Refresh);
					if (node.name != "Imaginate" || input_index == 0) && network.connected_to_output(node_id) {
						responses.add(NodeGraphMessage::RunDocumentGraph);
					}
				}
			}
			NodeGraphMessage::SetNodeInput { node_id, input_index, input } => {
				let network_path = if document_network.nodes.contains_key(&node_id) { Vec::new() } else { self.network.clone() };

				if ModifyInputsContext::set_input(self, document_network, &network_path, node_id, input_index, input, self.network.is_empty()) {
					load_network_structure(document_network, document_metadata, collapsed);
				}
			}
			NodeGraphMessage::SetQualifiedInputValue { node_id, input_index, value } => {
				let Some(network) = document_network.nested_network_for_selected_nodes_mut(&self.network, std::iter::once(&node_id)) else {
					return;
				};

				if let Some(node) = network.nodes.get_mut(&node_id) {
					// Extend number of inputs if not already large enough
					if input_index >= node.inputs.len() {
						node.inputs.extend(((node.inputs.len() - 1)..input_index).map(|_| NodeInput::network(generic!(T), 0)));
					}
					node.inputs[input_index] = NodeInput::Value { tagged_value: value, exposed: false };
					if network.connected_to_output(node_id) {
						responses.add(NodeGraphMessage::RunDocumentGraph);
					}
				}
			}
			// Move all the downstream nodes to the right in the graph to allow space for a newly inserted node
			NodeGraphMessage::ShiftNode { node_id } => {
				let network_path = if document_network.nodes.contains_key(&node_id) { Vec::new() } else { self.network.clone() };

				let Some(network) = document_network.nested_network(&network_path) else {
					return;
				};
				debug_assert!(network.is_acyclic(), "Not acyclic. Network: {network:#?}");
				let outwards_wires = network.collect_outwards_wires();
				let required_shift = |left: NodeId, right: NodeId, document_network: &NodeNetwork| {
					let Some(network) = document_network.nested_network(&network_path) else {
						return 0;
					};
					if let (Some(left), Some(right)) = (network.nodes.get(&left), network.nodes.get(&right)) {
						if right.metadata.position.x < left.metadata.position.x {
							0
						} else {
							(8 - (right.metadata.position.x - left.metadata.position.x)).max(0)
						}
					} else {
						0
					}
				};

				let mut shift_node = |node_id: NodeId, shift: i32, document_network: &mut NodeNetwork| {
					let Some(network) = document_network.nested_network_mut(&network_path) else {
						return;
					};
					if let Some(node) = network.nodes.get_mut(&node_id) {
						node.metadata.position.x += shift
					}
					self.update_click_target(node_id, document_network, network_path.clone());
				};
				// Shift the actual node
				let inputs = network
					.nodes
					.get(&node_id)
					.map_or(&Vec::new(), |node| &node.inputs)
					.iter()
					.filter_map(|input| if let NodeInput::Node { node_id: previous_id, .. } = input { Some(*previous_id) } else { None })
					.collect::<Vec<_>>();

				for input_node in inputs {
					let shift = required_shift(input_node, node_id, document_network);
					shift_node(node_id, shift, document_network);
				}

				// Shift nodes connected to the output port of the specified node
				for &descendant in outwards_wires.get(&node_id).unwrap_or(&Vec::new()) {
					let shift = required_shift(node_id, descendant, document_network);
					let mut stack = vec![descendant];
					while let Some(id) = stack.pop() {
						shift_node(id, shift, document_network);
						stack.extend(outwards_wires.get(&id).unwrap_or(&Vec::new()).iter().copied())
					}
				}

				self.send_graph(document_network, document_metadata, collapsed, graph_view_overlay_open, responses);
				responses.add(DocumentMessage::RenderRulers);
				responses.add(DocumentMessage::RenderScrollbars);
			}
			NodeGraphMessage::ToggleSelectedVisibility => {
				let Some(network) = document_network.nested_network_for_selected_nodes(&self.network, selected_nodes.selected_nodes_ref().iter()) else {
					return;
				};
				responses.add(DocumentMessage::StartTransaction);

				// If any of the selected nodes are hidden, show them all. Otherwise, hide them all.
				let visible = !selected_nodes.selected_nodes(network).all(|&node_id| network.nodes.get(&node_id).is_some_and(|node| node.visible));

				for &node_id in selected_nodes.selected_nodes(network) {
					responses.add(NodeGraphMessage::SetVisibility { node_id, visible });
				}
			}
			NodeGraphMessage::ToggleVisibility { node_id } => {
				let Some(network) = document_network.nested_network_for_selected_nodes(&self.network, std::iter::once(&node_id)) else {
					return;
				};

				if network.imports_metadata.0 == node_id || network.exports_metadata.0 == node_id {
					return;
				}

				let Some(node) = network.nodes.get(&node_id) else {
					log::error!("Cannot get node {node_id} in NodeGraphMessage::ToggleVisibility");
					return;
				};

				let visible = !node.visible;

				responses.add(DocumentMessage::StartTransaction);
				responses.add(NodeGraphMessage::SetVisibility { node_id, visible });
			}
			NodeGraphMessage::SetVisibility { node_id, visible } => {
				let Some(network) = document_network.nested_network_for_selected_nodes_mut(&self.network, std::iter::once(&node_id)) else {
					return;
				};

				// Set what we determined shall be the visibility of the node
				let Some(node) = network.nodes.get_mut(&node_id) else {
					log::error!("Could not get node {node_id} in NodeGraphMessage::SetVisibility");
					return;
				};

				node.visible = visible;

				// Only generate node graph if one of the selected nodes is connected to the output
				if network.connected_to_output(node_id) {
					responses.add(NodeGraphMessage::RunDocumentGraph);
				}

				// If change has been made to document_network
				if self.network.is_empty() {
					document_metadata.load_structure(document_network);
				}

				self.update_selection_action_buttons(document_network, selected_nodes, responses);
				responses.add(PropertiesPanelMessage::Refresh);
				responses.add(NodeGraphMessage::SendGraph);
			}
			NodeGraphMessage::SetLocked { node_id, locked } => {
				let Some(network) = document_network.nested_network_for_selected_nodes_mut(&self.network, std::iter::once(&node_id)) else {
					return;
				};

				let Some(node) = network.nodes.get_mut(&node_id) else { return };
				node.locked = locked;

				if network.connected_to_output(node_id) {
					responses.add(NodeGraphMessage::RunDocumentGraph);
				}
				// If change has been made to document_network
				if self.network.is_empty() {
					document_metadata.load_structure(document_network);
				}
				self.update_selection_action_buttons(document_network, selected_nodes, responses);
				responses.add(NodeGraphMessage::SendGraph);
			}
			NodeGraphMessage::ToggleSelectedAsLayersOrNodes => {
				let Some(network) = document_network.nested_network_for_selected_nodes(&self.network, selected_nodes.selected_nodes_ref().iter()) else {
					return;
				};

				for node_id in selected_nodes.selected_nodes(network).cloned().collect::<Vec<_>>() {
					let Some(network_mut) = document_network.nested_network_for_selected_nodes_mut(&self.network, selected_nodes.selected_nodes_ref().iter()) else {
						return;
					};
					let Some(node) = network_mut.nodes.get_mut(&node_id) else { continue };

					if node.has_primary_output {
						responses.add(NodeGraphMessage::SetToNodeOrLayer {
							node_id: node_id,
							is_layer: !node.is_layer,
						});
					}

					if network_mut.connected_to_output(node_id) {
						responses.add(NodeGraphMessage::RunDocumentGraph);
					}
				}
			}
			NodeGraphMessage::SetToNodeOrLayer { node_id, is_layer } => {
				let Some(network) = document_network.nested_network_for_selected_nodes_mut(&self.network, std::iter::once(&node_id)) else {
					return;
				};

				if is_layer && !self.eligible_to_be_layer(network, node_id) {
					log::error!("Could not set node {node_id} to layer");
					return;
				}

				if let Some(node) = network.nodes.get_mut(&node_id) {
					node.is_layer = is_layer;
				}
				self.update_click_target(node_id, document_network, self.network.clone());

				self.context_menu = None;
				responses.add(FrontendMessage::UpdateContextMenuInformation {
					context_menu_information: self.context_menu.clone(),
				});
				responses.add(NodeGraphMessage::RunDocumentGraph);
				responses.add(DocumentMessage::DocumentStructureChanged);
			}
			NodeGraphMessage::SetName { node_id, name } => {
				responses.add(DocumentMessage::StartTransaction);
				responses.add(NodeGraphMessage::SetNameImpl { node_id, name });
			}
			NodeGraphMessage::SetNameImpl { node_id, name } => {
				let Some(network) = document_network.nested_network_for_selected_nodes_mut(&self.network, std::iter::once(&node_id)) else {
					return;
				};
				if let Some(node) = network.nodes.get_mut(&node_id) {
					node.alias = name;
					if let Some(node_metadata) = self.node_metadata.get_mut(&node_id) {
						if node.is_layer {
							node_metadata.layer_width = Some(NodeGraphMessageHandler::layer_width_cells(node));
						} else {
							node_metadata.layer_width = None;
						}
					};
					self.update_click_target(node_id, document_network, self.network.clone());
					responses.add(DocumentMessage::RenderRulers);
					responses.add(DocumentMessage::RenderScrollbars);
					responses.add(NodeGraphMessage::SendGraph);
				}
			}
			NodeGraphMessage::StartPreviewingWithoutRestore { node_id } => {
				let Some(network) = document_network.nested_network_for_selected_nodes_mut(&self.network, std::iter::once(&node_id)) else {
					return;
				};
				network.start_previewing_without_restore();
			}
			NodeGraphMessage::TogglePreview { node_id } => {
				let Some(network) = document_network.nested_network_for_selected_nodes(&self.network, std::iter::once(&node_id)) else {
					return;
				};

				if network.imports_metadata.0 == node_id || network.exports_metadata.0 == node_id {
					return;
				}
				responses.add(DocumentMessage::StartTransaction);
				responses.add(NodeGraphMessage::TogglePreviewImpl { node_id });
			}
			NodeGraphMessage::TogglePreviewImpl { node_id } => {
				let toggle_id = node_id;
				let Some(network) = document_network.nested_network_for_selected_nodes_mut(&self.network, std::iter::once(&toggle_id)) else {
					return;
				};

				if let Some(export) = network.exports.get_mut(0) {
					// If there currently an export
					if let NodeInput::Node { node_id, output_index, .. } = export {
						let previous_export_id = *node_id;
						let previous_output_index = *output_index;

						// The export is clicked
						if *node_id == toggle_id {
							// If the current export is clicked and is being previewed end the preview and set either export back to root node or disconnect
							if let Previewing::Yes { root_node_to_restore } = network.previewing {
								if let Some(root_node_to_restore) = root_node_to_restore {
									*export = NodeInput::node(root_node_to_restore.id, root_node_to_restore.output_index);
								} else {
									responses.add(NodeGraphMessage::DisconnectInput {
										node_id: network.exports_metadata.0,
										input_index: 0,
									});
								}
								network.stop_preview();
							}
							// The export is clicked and there is no preview
							else {
								network.start_previewing(previous_export_id, previous_output_index);
							}
						}
						// The export is not clicked
						else {
							*export = NodeInput::node(toggle_id, 0);

							// There is currently a dashed line being drawn to the export node
							if let Previewing::Yes { root_node_to_restore } = network.previewing {
								// There is also a solid line being drawn
								if let Some(root_node_to_restore) = root_node_to_restore {
									// If the node with the solid line is clicked, then end preview
									if root_node_to_restore.id == toggle_id {
										network.start_previewing(toggle_id, 0);
									}
								}
								// There is a dashed line without a solid line.
								else {
									network.start_previewing_without_restore();
								}
							}
							// There is no dashed line being drawn
							else {
								network.start_previewing(previous_export_id, previous_output_index);
							}
						}
					}
					// The primary export is disconnected
					else {
						// Set node as export and cancel any preview
						*export = NodeInput::node(toggle_id, 0);
						network.start_previewing_without_restore();
					}
				}

				self.update_selection_action_buttons(document_network, selected_nodes, responses);

				responses.add(NodeGraphMessage::RunDocumentGraph);
			}
			NodeGraphMessage::UpdateNewNodeGraph => {
				selected_nodes.clear_selected_nodes();
				responses.add(BroadcastEvent::SelectionChanged);

				self.send_graph(document_network, document_metadata, collapsed, graph_view_overlay_open, responses);

				let node_types = document_node_types::collect_node_types();
				responses.add(FrontendMessage::UpdateNodeTypes { node_types });

				self.update_selected(document_network, selected_nodes, responses);
			}
			NodeGraphMessage::UpdateTypes { resolved_types, node_graph_errors } => {
				self.resolved_types = resolved_types;
				self.node_graph_errors = node_graph_errors;
			}
		}
		self.has_selection = selected_nodes.has_selected_nodes();
	}

	fn actions(&self) -> ActionList {
		let mut common = vec![];

		if self
			.context_menu
			.as_ref()
			.is_some_and(|context_menu| matches!(context_menu.context_menu_data, ContextMenuData::CreateNode))
		{
			common.extend(actions!(NodeGraphMessageDiscriminant; CloseCreateNodeMenu));
		}

		common
	}
}

impl NodeGraphMessageHandler {
	/// Similar to [`NodeGraphMessageHandler::actions`], but this provides additional actions if the node graph is open and should only be called in that circumstance.
	pub fn actions_additional_if_node_graph_is_open(&self) -> ActionList {
		let mut common = actions!(NodeGraphMessageDiscriminant; EnterNestedNetwork, PointerDown, PointerMove, PointerUp);

		if self.has_selection {
			common.extend(actions!(NodeGraphMessageDiscriminant;
				Copy,
				Cut,
				DeleteSelectedNodes,
				DuplicateSelectedNodes,
				ToggleSelectedAsLayersOrNodes,
				PrintSelectedNodeCoordinates,
			));
		}

		common
	}

<<<<<<< HEAD
	// We don't care about trying to do this hacky div thing on non wasm
	#[cfg(not(target_arch = "wasm32"))]
	fn get_text_width(node: &DocumentNode) -> Option<f64> {
		warn!("Failed to find width of {node:#?} due to non-wasm arch");
		return None;
=======
	#[cfg(not(target_arch = "wasm32"))]
	fn get_text_width(node: &DocumentNode) -> Option<f64> {
		warn!("Failed to find width of {node:#?} due to non-wasm arch");
		None
>>>>>>> 176ce314
	}

	#[cfg(target_arch = "wasm32")]
	fn get_text_width(node: &DocumentNode) -> Option<f64> {
<<<<<<< HEAD
		use web_sys::window;
		let document = window().unwrap().document().unwrap();
=======
		let document = web_sys::window().unwrap().document().unwrap();
>>>>>>> 176ce314
		let div = match document.create_element("div") {
			Ok(div) => div,
			Err(err) => {
				log::error!("Error creating div: {:?}", err);
				return None;
			}
		};

		// Set the div's style to make it offscreen and single line
		match div.set_attribute("style", "position: absolute; top: -9999px; left: -9999px; white-space: nowrap;") {
			Err(err) => {
				log::error!("Error setting attribute: {:?}", err);
				return None;
			}
			_ => {}
		};

		// From NodeGraphMessageHandler::untitled_layer_label(node)
		let name = (node.alias != "")
			.then_some(node.alias.to_string())
			.unwrap_or(if node.is_layer && node.name == "Merge" { "Untitled Layer".to_string() } else { node.name.clone() });

		div.set_text_content(Some(&name));

		// Append the div to the document body
		match document.body().unwrap().append_child(&div) {
			Err(err) => {
				log::error!("Error setting adding child to document {:?}", err);
				return None;
			}
			_ => {}
		};

		// Measure the width
		let text_width = div.get_bounding_client_rect().width();

		// Remove the div from the document
		match document.body().unwrap().remove_child(&div) {
			Err(_) => log::error!("Could not remove child when rendering text"),
			_ => {}
		};

		Some(text_width)
	}

	pub fn layer_width_cells(node: &DocumentNode) -> u32 {
		let half_grid_cell_offset = 24. / 2.;
		let thumbnail_width = 3. * 24.;
		let gap_width = 8.;
		let text_width = Self::get_text_width(node).unwrap_or_default();
		let icon_width = 24.;
		let icon_overhang_width = icon_width / 2.;

		let text_right = half_grid_cell_offset + thumbnail_width + gap_width + text_width;
		let layer_width_pixels = text_right + gap_width + icon_width - icon_overhang_width;
		((layer_width_pixels / 24.) as u32).max(8)
	}

	// Inserts a node into the network and updates the click target
	pub fn insert_node(&mut self, node_id: NodeId, node: DocumentNode, document_network: &mut NodeNetwork, network_path: &Vec<NodeId>) {
		let Some(network) = document_network.nested_network_mut(network_path) else {
			log::error!("Network not found in update_click_target");
			return;
		};
		assert!(
			node_id != network.imports_metadata.0 && node_id != network.exports_metadata.0,
			"Cannot insert import/export node into network.nodes"
		);
		network.nodes.insert(node_id, node);
		self.update_click_target(node_id, document_network, network_path.clone());
	}

	/// Update the click targets when a DocumentNode's click target changes. network_path is the path to the encapsulating network
	pub fn update_click_target(&mut self, node_id: NodeId, document_network: &NodeNetwork, network_path: Vec<NodeId>) {
		let Some(network) = document_network.nested_network(&network_path) else {
			log::error!("Network not found in update_click_target");
			return;
		};

		let grid_size = 24; // Number of pixels per grid unit at 100% zoom

		if let Some(node) = network.nodes.get(&node_id) {
			let mut layer_width = None;
			let width = if node.is_layer {
				let layer_width_cells = self
					.node_metadata
					.get(&node_id)
					.and_then(|node_metadata| node_metadata.layer_width)
					.unwrap_or_else(|| Self::layer_width_cells(node));

				layer_width = Some(layer_width_cells);

				layer_width_cells * grid_size
			} else {
				5 * grid_size
			};
			let height = if node.is_layer {
				2 * grid_size
			} else {
				let inputs_count = node.inputs.iter().filter(|input| input.is_exposed()).count();
				let outputs_count = if let DocumentNodeImplementation::Network(network) = &node.implementation {
					network.exports.len()
				} else {
					1
				};
				std::cmp::max(inputs_count, outputs_count) as u32 * grid_size
			};
			let mut corner1 = DVec2::new((node.metadata.position.x * grid_size as i32) as f64, (node.metadata.position.y * grid_size as i32) as f64);
			let radius = if !node.is_layer {
				corner1 += DVec2::new(0., (grid_size / 2) as f64);
				3.
			} else {
				10.
			};

			let corner2 = corner1 + DVec2::new(width as f64, height as f64);
			let mut click_target_corner_1 = corner1;
			if node.is_layer && node.inputs.iter().filter(|input| input.is_exposed()).count() > 1 {
				click_target_corner_1 -= DVec2::new(24., 0.)
			}

			let subpath = bezier_rs::Subpath::new_rounded_rect(click_target_corner_1, corner2, [radius; 4]);
			let stroke_width = 1.;
			let node_click_target = ClickTarget { subpath, stroke_width };

			// Create input/output click targets
			let mut input_click_targets = Vec::new();
			let mut output_click_targets = Vec::new();
			let mut visibility_click_target = None;

			if !node.is_layer {
				let mut node_top_right: DVec2 = corner1 + DVec2::new(5. * 24., 0.);

				let number_of_inputs = node.inputs.iter().filter(|input| input.is_exposed()).count();
				let number_of_outputs = if let DocumentNodeImplementation::Network(network) = &node.implementation {
					network.exports.len()
				} else {
					1
				};

				if !node.has_primary_output {
					node_top_right.y += 24.;
				}

				let input_top_left = DVec2::new(-8., 4.);
				let input_bottom_right = DVec2::new(8., 20.);

				for node_row_index in 0..number_of_inputs {
					let stroke_width = 1.;
					let subpath = Subpath::new_ellipse(
						input_top_left + corner1 + DVec2::new(0., node_row_index as f64 * 24.),
						input_bottom_right + corner1 + DVec2::new(0., node_row_index as f64 * 24.),
					);
					let input_click_target = ClickTarget { subpath, stroke_width };
					input_click_targets.push(input_click_target);
				}

				for node_row_index in 0..number_of_outputs {
					let stroke_width = 1.;
					let subpath = Subpath::new_ellipse(
						input_top_left + node_top_right + DVec2::new(0., node_row_index as f64 * 24.),
						input_bottom_right + node_top_right + DVec2::new(0., node_row_index as f64 * 24.),
					);
					let output_click_target = ClickTarget { subpath, stroke_width };
					output_click_targets.push(output_click_target);
				}
			} else {
				let input_top_left = DVec2::new(-8., -8.);
				let input_bottom_right = DVec2::new(8., 8.);
				let layer_input_offset = corner1 + DVec2::new(2. * 24., 2. * 24. + 8.);

				let stroke_width = 1.;
				let subpath = Subpath::new_ellipse(input_top_left + layer_input_offset, input_bottom_right + layer_input_offset);
				let layer_input_click_target = ClickTarget { subpath, stroke_width };
				input_click_targets.push(layer_input_click_target);

				if node.inputs.iter().filter(|input| input.is_exposed()).count() > 1 {
					let layer_input_offset = corner1 + DVec2::new(0., 24.);
					let stroke_width = 1.;
					let subpath = Subpath::new_ellipse(input_top_left + layer_input_offset, input_bottom_right + layer_input_offset);
					let input_click_target = ClickTarget { subpath, stroke_width };
					input_click_targets.push(input_click_target);
				}

				// Output
				let layer_output_offset = corner1 + DVec2::new(2. * 24., -8.);
				let stroke_width = 1.;
				let subpath = Subpath::new_ellipse(input_top_left + layer_output_offset, input_bottom_right + layer_output_offset);
				let layer_output_click_target = ClickTarget { subpath, stroke_width };
				output_click_targets.push(layer_output_click_target);

				// Update visibility button click target
				let visibility_offset = corner1 + DVec2::new(width as f64, 24.);
				let subpath = Subpath::new_rounded_rect(DVec2::new(-12., -12.) + visibility_offset, DVec2::new(12., 12.) + visibility_offset, [3.; 4]);
				let stroke_width = 1.;
				let layer_visibility_click_target = ClickTarget { subpath, stroke_width };
				visibility_click_target = Some(layer_visibility_click_target);
			}
			let node_metadata = NodeMetadata {
				node_click_target,
				input_click_targets,
				output_click_targets,
				visibility_click_target,
				layer_width,
			};
			self.node_metadata.insert(node_id, node_metadata);
		} else if node_id == network.exports_metadata.0 {
			let width = 5 * grid_size;
			// 1 is added since the first row is reserved for the "Exports" name
			let height = (network.exports.len() as u32 + 1) * grid_size;

			let corner1 = IVec2::new(network.exports_metadata.1.x * grid_size as i32, network.exports_metadata.1.y * grid_size as i32 + grid_size as i32 / 2);
			let corner2 = corner1 + IVec2::new(width as i32, height as i32);
			let radius = 3.;
			let subpath = bezier_rs::Subpath::new_rounded_rect(corner1.into(), corner2.into(), [radius; 4]);
			let stroke_width = 1.;
			let node_click_target = ClickTarget { subpath, stroke_width };

			let node_top_left = network.exports_metadata.1 * grid_size as i32;
			let mut node_top_left = DVec2::new(node_top_left.x as f64, node_top_left.y as f64);
			// Offset 12px due to nodes being centered, and another 24px since the first export is on the second line
			node_top_left.y += 36.;
			let input_top_left = DVec2::new(-8., 4.);
			let input_bottom_right = DVec2::new(8., 20.);

			// Create input/output click targets
			let mut input_click_targets = Vec::new();
			let output_click_targets = Vec::new();
			let visibility_click_target = None;

			for _ in 0..network.exports.len() {
				let stroke_width = 1.;
				let subpath = Subpath::new_ellipse(input_top_left + node_top_left, input_bottom_right + node_top_left);
				let top_left_input = ClickTarget { subpath, stroke_width };
				input_click_targets.push(top_left_input);

				node_top_left += 24.;
			}

			let node_metadata = NodeMetadata {
				node_click_target,
				input_click_targets,
				output_click_targets,
				visibility_click_target,
				layer_width: None,
			};

			self.node_metadata.insert(node_id, node_metadata);
		}
		// The number of imports is from the parent node, which is passed as a parameter. The number of exports is available from self.
		else if node_id == network.imports_metadata.0 {
			let mut encapsulating_path = self.network.clone();
			// Import count is based on the number of inputs to the encapsulating node. If the current network is the document network, there is no import node
			if let Some(encapsulating_node) = encapsulating_path.pop() {
				let parent_node = document_network
					.nested_network(&encapsulating_path)
					.expect("Encapsulating path should always exist")
					.nodes
					.get(&encapsulating_node)
					.expect("Last path node should always exist in encapsulating network");
				let import_count = parent_node.inputs.len();

				let width = 5 * grid_size;
				// 1 is added since the first row is reserved for the "Exports" name
				let height = (import_count + 1) as u32 * grid_size;

				let corner1 = IVec2::new(network.imports_metadata.1.x * grid_size as i32, network.imports_metadata.1.y * grid_size as i32 + grid_size as i32 / 2);
				let corner2 = corner1 + IVec2::new(width as i32, height as i32);
				let radius = 3.;
				let subpath = bezier_rs::Subpath::new_rounded_rect(corner1.into(), corner2.into(), [radius; 4]);
				let stroke_width = 1.;
				let node_click_target = ClickTarget { subpath, stroke_width };

				let node_top_right = network.imports_metadata.1 * grid_size as i32;
				let mut node_top_right = DVec2::new(node_top_right.x as f64 + width as f64, node_top_right.y as f64);
				// Offset 12px due to nodes being centered, and another 24px since the first import is on the second line
				node_top_right.y += 36.;
				let input_top_left = DVec2::new(-8., 4.);
				let input_bottom_right = DVec2::new(8., 20.);

				// Create input/output click targets
				let input_click_targets = Vec::new();
				let mut output_click_targets = Vec::new();
				let visibility_click_target = None;
				for _ in 0..import_count {
					let stroke_width = 1.;
					let subpath = Subpath::new_ellipse(input_top_left + node_top_right, input_bottom_right + node_top_right);
					let top_left_input = ClickTarget { subpath, stroke_width };
					output_click_targets.push(top_left_input);

					node_top_right.y += 24.;
				}
				let node_metadata = NodeMetadata {
					node_click_target,
					input_click_targets,
					output_click_targets,
					visibility_click_target,
					layer_width: None,
				};
				self.node_metadata.insert(node_id, node_metadata);
			}
		} else {
			self.node_metadata.remove(&node_id);
		}
		let bounds = self
			.node_metadata
			.iter()
			.filter_map(|(_, node_metadata)| node_metadata.node_click_target.subpath.bounding_box())
			.reduce(Quad::combine_bounds);
		self.bounding_box_subpath = bounds.map(|bounds| bezier_rs::Subpath::new_rect(bounds[0], bounds[1]));
	}

	// Updates all click targets in a certain network
	pub fn update_all_click_targets(&mut self, document_network: &NodeNetwork, network_path: Vec<NodeId>) {
		let Some(network) = document_network.nested_network(&network_path) else {
			log::error!("Network not found in update_all_click_targets");
			return;
		};
		let export_id = network.exports_metadata.0;
		let import_id = network.imports_metadata.0;
		for (node_id, _) in network.nodes.iter() {
			self.update_click_target(*node_id, document_network, network_path.clone());
		}
		self.update_click_target(export_id, document_network, network_path.clone());
		self.update_click_target(import_id, document_network, network_path.clone())
	}

	/// Gets the bounding box in viewport coordinates for each node in the node graph
	pub fn graph_bounds_viewport_space(&self, node_graph_to_viewport: DAffine2) -> Option<[DVec2; 2]> {
		self.bounding_box_subpath
			.as_ref()
			.and_then(|bounding_box| bounding_box.bounding_box_with_transform(node_graph_to_viewport))
	}

	fn get_node_from_point(&self, point: DVec2) -> Option<NodeId> {
		self.node_metadata
			.iter()
			.map(|(node_id, node_metadata)| (node_id, &node_metadata.node_click_target))
			.find_map(|(node_id, click_target)| if click_target.intersect_point(point, DAffine2::IDENTITY) { Some(*node_id) } else { None })
	}

	fn get_connector_from_point<F>(&self, point: DVec2, click_target_selector: F) -> Option<(NodeId, usize)>
	where
		F: Fn(&NodeMetadata) -> &Vec<ClickTarget>,
	{
		self.node_metadata
			.iter()
			.map(|(node_id, node_metadata)| (node_id, click_target_selector(node_metadata)))
			.find_map(|(node_id, click_targets)| {
				for (index, click_target) in click_targets.iter().enumerate() {
					if click_target.intersect_point(point, DAffine2::IDENTITY) {
						return Some((node_id.clone(), index));
					}
				}
				None
			})
	}

	fn get_visibility_from_point(&self, point: DVec2) -> Option<NodeId> {
		self.node_metadata
			.iter()
			.filter_map(|(node_id, node_metadata)| node_metadata.visibility_click_target.as_ref().map(|click_target| (node_id, click_target)))
			.find_map(|(node_id, click_target)| if click_target.intersect_point(point, DAffine2::IDENTITY) { Some(*node_id) } else { None })
	}

	/// Send the cached layout to the frontend for the options bar at the top of the node panel
	fn send_node_bar_layout(&self, responses: &mut VecDeque<Message>) {
		responses.add(LayoutMessage::SendLayout {
			layout: Layout::WidgetLayout(WidgetLayout::new(self.widgets.to_vec())),
			layout_target: LayoutTarget::NodeGraphBar,
		});
	}

	/// Updates the buttons for visibility, locked, and preview
	fn update_selection_action_buttons(&mut self, document_network: &NodeNetwork, selected_nodes: &SelectedNodes, responses: &mut VecDeque<Message>) {
		if let Some(current_network) = document_network.nested_network_for_selected_nodes(&self.network, selected_nodes.selected_nodes_ref().iter()) {
			let Some(network) = document_network.nested_network_for_selected_nodes(&self.network, selected_nodes.selected_nodes_ref().iter()) else {
				warn!("No network in update_selection_action_buttons");
				return;
			};
			let mut widgets = Vec::new();

			// Don't allow disabling input or output nodes
			let mut selection = selected_nodes
				.selected_nodes(network)
				.filter(|node_id| **node_id != network.imports_metadata.0 && **node_id != network.exports_metadata.0);

			// If there is at least one other selected node then show the hide or show button
			if selection.next().is_some() {
				// Check if any of the selected nodes are disabled
				let all_visible = selected_nodes.selected_nodes(network).all(|id| {
					if let Some(node) = network.nodes.get(id) {
						node.visible
					} else {
						error!("Could not get node {id} in update_selection_action_buttons");
						true
					}
				});

				// Check if multiple nodes are selected
				let multiple_nodes = selection.next().is_some();

				// Generate the visible/hidden button accordingly
				let (hide_show_label, hide_show_icon) = if all_visible { ("Make Hidden", "EyeVisible") } else { ("Make Visible", "EyeHidden") };
				let hide_button = TextButton::new(hide_show_label)
					.icon(Some(hide_show_icon.to_string()))
					.tooltip(if all_visible { "Hide selected nodes/layers" } else { "Show selected nodes/layers" }.to_string() + if multiple_nodes { "s" } else { "" })
					.tooltip_shortcut(action_keys!(NodeGraphMessageDiscriminant::ToggleSelectedVisibility))
					.on_update(move |_| NodeGraphMessage::ToggleSelectedVisibility.into())
					.widget_holder();
				widgets.push(hide_button);

				widgets.push(Separator::new(SeparatorType::Related).widget_holder());
			}

			let mut selection = selected_nodes.selected_nodes(network);
			// If only one node is selected then show the preview or stop previewing button
			if let (Some(&node_id), None) = (selection.next(), selection.next()) {
				// Is this node the current output
				let is_output = network.outputs_contain(node_id);
				let is_previewing = matches!(network.previewing, Previewing::Yes { .. });

				// Prevent showing "End Preview"/"Preview" if the root node is the output, or the import/export node
				let is_import_or_export = node_id == network.imports_metadata.0 || node_id == network.exports_metadata.0;
				if !is_import_or_export && network == current_network {
					let output_button = TextButton::new(if is_output && is_previewing { "End Preview" } else { "Preview" })
						.icon(Some("Rescale".to_string()))
						.tooltip(if is_output { "Restore preview to the graph output" } else { "Preview selected node/layer" }.to_string() + " (Shortcut: Alt-click node/layer)")
						.on_update(move |_| NodeGraphMessage::TogglePreview { node_id }.into())
						.widget_holder();
					widgets.push(output_button);
				}
			}

			self.widgets[0] = LayoutGroup::Row { widgets };
		}
		self.send_node_bar_layout(responses);
	}

	/// Collate the properties panel sections for a node graph
	pub fn collate_properties(&self, context: &mut NodePropertiesContext, selected_nodes: &SelectedNodes) -> Vec<LayoutGroup> {
		// If the selected nodes are in the document network, use the document network. Otherwise, use the nested network
		let Some(network) = context
			.document_network
			.nested_network_for_selected_nodes(&context.nested_path.to_vec(), selected_nodes.selected_nodes(context.document_network))
		else {
			warn!("No network in collate_properties");
			return Vec::new();
		};

		// We want:
		// - If only nodes (no layers) are selected: display each node's properties
		// - If one layer is selected, and zero or more of its upstream nodes: display the properties for the layer and its upstream nodes
		// - If multiple layers are selected, or one node plus other non-upstream nodes: display nothing

		// First, we filter all the selections into layers and nodes
		let (mut layers, mut nodes) = (Vec::new(), Vec::new());
		for node_id in selected_nodes.selected_nodes(network) {
			if let Some(layer_or_node) = network.nodes.get(node_id) {
				if layer_or_node.is_layer {
					layers.push(*node_id);
				} else {
					nodes.push(*node_id);
				}
			};
		}

		// Next, we decide what to display based on the number of layers and nodes selected
		match layers.len() {
			// If no layers are selected, show properties for all selected nodes
			0 => nodes
				.iter()
				.filter_map(|node_id| network.nodes.get(node_id).map(|node| node_properties::generate_node_properties(node, *node_id, context)))
				.collect(),
			// If one layer is selected, filter out all selected nodes that are not upstream of it. If there are no nodes left, show properties for the layer. Otherwise, show nothing.
			1 => {
				let nodes_not_upstream_of_layer = nodes
					.into_iter()
					.filter(|&selected_node_id| !network.is_node_upstream_of_another_by_horizontal_flow(layers[0], selected_node_id));
				if nodes_not_upstream_of_layer.count() > 0 {
					return Vec::new();
				}

				// Iterate through all the upstream nodes, but stop when we reach another layer (since that's a point where we switch from horizontal to vertical flow)
				network
					.upstream_flow_back_from_nodes(vec![layers[0]], graph_craft::document::FlowType::HorizontalFlow)
					.enumerate()
					.take_while(|(i, (node, _))| if *i == 0 { true } else { !node.is_layer })
					.map(|(_, (node, node_id))| node_properties::generate_node_properties(node, node_id, context))
					.collect()
			}
			// If multiple layers and/or nodes are selected, show nothing
			_ => Vec::new(),
		}
	}

	fn collect_wires(network: &NodeNetwork) -> Vec<FrontendNodeWire> {
		let mut wires = network
			.nodes
			.iter()
			.flat_map(|(wire_end, node)| node.inputs.iter().filter(|input| input.is_exposed()).enumerate().map(move |(index, input)| (input, wire_end, index)))
			.filter_map(|(input, &wire_end, wire_end_input_index)| {
				if let NodeInput::Node {
					node_id: wire_start,
					output_index: wire_start_output_index,
					// TODO: add ui for lambdas
					lambda: _,
				} = *input
				{
					Some(FrontendNodeWire {
						wire_start,
						wire_start_output_index,
						wire_end,
						wire_end_input_index,
						dashed: false,
					})
				} else if let NodeInput::Network { import_index, .. } = *input {
					Some(FrontendNodeWire {
						wire_start: network.imports_metadata.0,
						wire_start_output_index: import_index,
						wire_end,
						wire_end_input_index,
						dashed: false,
					})
				} else {
					None
				}
			})
			.collect::<Vec<_>>();

		// Connect primary export to root node, since previewing a node will change the primary export
		if let Some(root_node) = network.get_root_node() {
			wires.push(FrontendNodeWire {
				wire_start: root_node.id,
				wire_start_output_index: root_node.output_index,
				wire_end: network.exports_metadata.0,
				wire_end_input_index: 0,
				dashed: false,
			});
		}

		// Connect rest of exports to their actual export field since they are not affected by previewing. Only connect the primary export if it is dashed
		for (i, export) in network.exports.iter().enumerate() {
			if let NodeInput::Node { node_id, output_index, .. } = export {
				let dashed = matches!(network.previewing, Previewing::Yes { .. }) && i == 0;
				if dashed || i != 0 {
					wires.push(FrontendNodeWire {
						wire_start: *node_id,
						wire_start_output_index: *output_index,
						wire_end: network.exports_metadata.0,
						wire_end_input_index: i,
						dashed,
					});
				}
			}
		}
		wires
	}

	fn collect_nodes(&self, document_network: &NodeNetwork, network: &NodeNetwork, wires: &[FrontendNodeWire]) -> Vec<FrontendNode> {
		let connected_node_to_output_lookup = wires
			.iter()
			.map(|wire| ((wire.wire_start, wire.wire_start_output_index), (wire.wire_end, wire.wire_end_input_index)))
			.fold(HashMap::new(), |mut acc, (key, value)| {
				acc.entry(key)
					.and_modify(|v: &mut (Vec<NodeId>, Vec<usize>)| {
						v.0.push(value.0);
						v.1.push(value.1);
					})
					.or_insert_with(|| (vec![value.0], vec![value.1]));
				acc
			});

		let mut nodes = Vec::new();
		for (&node_id, node) in &network.nodes {
			let node_id_path = &[&self.network[..], &[node_id]].concat();
			let node_definition = document_node_types::resolve_document_node_type(&node.name);

			let frontend_graph_inputs = node.inputs.iter().enumerate().map(|(index, _)| {
				// Convert the index in all inputs to the index in only the exposed inputs
				// TODO: Only display input type if potential inputs in node_registry are all the same type
				let input_type = self.resolved_types.inputs.get(&Source { node: node_id_path.clone(), index }).cloned();

				// TODO: Should display the color of the "most commonly relevant" (we'd need some sort of precedence) data type it allows given the current generic form that's constrained by the other present connections.
				let frontend_data_type = if let Some(ref input_type) = input_type {
					FrontendGraphDataType::with_type(input_type)
				} else {
					FrontendGraphDataType::General
				};

				let definition_name = node_definition.and_then(|node_definition| {
					let node_implementation = &node.implementation;
					let definition_implementation = &node_definition.implementation;

					// Only use definition input names if the node implementation is the same as the definition implementation
					if std::mem::discriminant(node_implementation) == std::mem::discriminant(definition_implementation) {
						node_definition.inputs.get(index).map(|input| input.name.to_string())
					} else {
						None
					}
				});

				let input_name = definition_name.unwrap_or(
					ModifyInputsContext::get_input_type(document_network, &self.network, node_id, &self.resolved_types, index)
						.nested_type()
						.to_string(),
				);

				FrontendGraphInput {
					data_type: frontend_data_type,
					name: input_name,
					resolved_type: input_type.map(|input| format!("{input:?}")),
					connected: None,
				}
			});

			let mut inputs = node.inputs.iter().zip(frontend_graph_inputs).map(|(node_input, mut frontend_graph_input)| {
				if let NodeInput::Node { node_id: connected_node_id, .. } = node_input {
					frontend_graph_input.connected = Some(*connected_node_id);
				} else if let NodeInput::Network { .. } = node_input {
					frontend_graph_input.connected = Some(network.imports_metadata.0);
				}
				(node_input, frontend_graph_input)
			});

			let primary_input = inputs
				.next()
				.filter(|(input, _)| {
					// Don't show EditorApi input to nodes like "Text" in the document network
					if document_network == network && matches!(input, NodeInput::Network { .. }) {
						false
					} else {
						input.is_exposed()
					}
				})
				.map(|(_, input_type)| input_type);
			let exposed_inputs = inputs
				.filter(|(input, _)| input.is_exposed() && !(matches!(input, NodeInput::Network { .. }) && document_network == network))
				.map(|(_, input_type)| input_type)
				.collect();

			let output_types = Self::get_output_types(node, &self.resolved_types, &node_id_path);
			let primary_output_type = output_types.get(0).expect("Primary output should always exist");
			let frontend_data_type = if let Some(output_type) = primary_output_type {
				FrontendGraphDataType::with_type(&output_type)
			} else {
				FrontendGraphDataType::General
			};
			let (connected, connected_index) = connected_node_to_output_lookup.get(&(node_id, 0)).unwrap_or(&(Vec::new(), Vec::new())).clone();
			let primary_output = if node.has_primary_output {
				Some(FrontendGraphOutput {
					data_type: frontend_data_type,
					name: "Output 1".to_string(),
					resolved_type: primary_output_type.clone().map(|input| format!("{input:?}")),
					connected,
					connected_index,
				})
			} else {
				None
			};

			let mut exposed_outputs = Vec::new();
			for (index, exposed_output) in output_types.iter().enumerate() {
				if index == 0 && node.has_primary_output {
					continue;
				}
				let frontend_data_type = if let Some(output_type) = &exposed_output {
					FrontendGraphDataType::with_type(output_type)
				} else {
					FrontendGraphDataType::General
				};

				let output_name = node_definition
					.and_then(|node_definition| {
						// If a node has multiple outputs, node and definition must have Network implementations
						node_definition.outputs.get(index).map(|output| output.name.to_string())
					})
					.unwrap_or(format!("Output {}", index + 1));

				let (connected, connected_index) = connected_node_to_output_lookup.get(&(node_id, index)).unwrap_or(&(Vec::new(), Vec::new())).clone();
				exposed_outputs.push(FrontendGraphOutput {
					data_type: frontend_data_type,
					name: output_name,
					resolved_type: exposed_output.clone().map(|input| format!("{input:?}")),
					connected,
					connected_index,
				});
			}
			let is_export = network.exports.get(0).is_some_and(|export| export.as_node().is_some_and(|export_node_id| node_id == export_node_id));
			let is_root_node = network.get_root_node().is_some_and(|root_node| root_node.id == node_id);
			let previewed = is_export && !is_root_node;

			let errors = self
				.node_graph_errors
				.iter()
				.find(|error| error.node_path == *node_id_path)
				.map(|error| format!("{:?}", error.error.clone()))
				.or_else(|| {
					if self.node_graph_errors.iter().any(|error| error.node_path.starts_with(node_id_path)) {
						Some("Node graph type error within this node".to_string())
					} else {
						None
					}
				});

			nodes.push(FrontendNode {
				id: node_id,
				is_layer: node.is_layer,
				can_be_layer: self.eligible_to_be_layer(network, node_id),
				alias: Self::untitled_layer_label(node),
				name: node.name.clone(),
				primary_input,
				exposed_inputs,
				primary_output,
				exposed_outputs,
				position: node.metadata.position.into(),
				previewed,
				visible: node.visible,
				locked: node.locked,
				errors: errors,
				ui_only: false,
			});
		}

		// Get import/export names from parent node definition input/outputs. None means to use type, or "Import/Export + index" if type can't be determined
		let mut import_names = Vec::new();
		let mut export_names = vec![None; network.exports.len()];

		let mut encapsulating_path = self.network.clone();
		if let Some(encapsulating_node) = encapsulating_path.pop() {
			let parent_node = document_network
				.nested_network(&encapsulating_path)
				.expect("Encapsulating path should always exist")
				.nodes
				.get(&encapsulating_node)
				.expect("Last path node should always exist in encapsulating network");

			let parent_definition = document_node_types::resolve_document_node_type(&parent_node.name);
			let node_implementation = &parent_node.implementation;

			// Get all import names from definition
			for (index, _) in parent_node.inputs.iter().enumerate() {
				let definition_name = parent_definition.and_then(|node_definition| {
					// Only use definition input names if the parent implementation is the same as the definition implementation
					let definition_implementation = &node_definition.implementation;
					if std::mem::discriminant(node_implementation) == std::mem::discriminant(definition_implementation) {
						node_definition.inputs.get(index).map(|input| input.name.to_string())
					} else {
						None
					}
				});

				import_names.push(definition_name);
			}

			// Get all export names from definition
			for (index, _) in network.exports.iter().enumerate() {
				let definition_name = parent_definition.and_then(|node_definition| {
					// Only use definition input names if the parent implementation is the same as the definition implementation
					let definition_implementation = &node_definition.implementation;
					if std::mem::discriminant(node_implementation) == std::mem::discriminant(definition_implementation) {
						node_definition.outputs.get(index).map(|output| output.name.to_string())
					} else {
						None
					}
				});
				export_names[index] = definition_name;
			}
		}

		// Add "Export" UI-only node
		let mut export_node_inputs = Vec::new();
		for (index, export) in network.exports.iter().enumerate() {
			let (frontend_data_type, input_type) = if let NodeInput::Node { node_id, output_index, .. } = export {
				let node = network.nodes.get(node_id).expect("Node should always exist");
				let node_id_path = &[&self.network[..], &[*node_id]].concat();
				let output_types = Self::get_output_types(node, &self.resolved_types, &node_id_path);

				if let Some(output_type) = output_types.get(*output_index).cloned().flatten() {
					(FrontendGraphDataType::with_type(&output_type), Some(output_type.clone()))
				} else {
					(FrontendGraphDataType::General, None)
				}
			} else if let NodeInput::Value { tagged_value, .. } = export {
				(FrontendGraphDataType::with_type(&tagged_value.ty()), Some(tagged_value.ty()))
			}
			// TODO: Get type from parent node input when <https://github.com/GraphiteEditor/Graphite/issues/1762> is possible
			// else if let NodeInput::Network { import_type, .. } = export {
			// 	(FrontendGraphDataType::with_type(import_type), Some(import_type.clone()))
			// }
			else {
				(FrontendGraphDataType::General, None)
			};

			// First import index is visually connected to the root node instead of its actual export input so previewing does not change the connection
			let connected = if index == 0 {
				network.get_root_node().map(|root_node| root_node.id)
			} else {
				if let NodeInput::Node { node_id, .. } = export {
					Some(*node_id)
				} else {
					None
				}
			};

			let definition_name = export_names[index].clone();

			// `export_names` is pre-initialized with None, so this is safe
			let export_name = definition_name
				.or(input_type.clone().map(|input_type| TaggedValue::from_type(&input_type).ty().to_string()))
				.unwrap_or(format!("Export {}", index + 1));

			export_node_inputs.push(FrontendGraphInput {
				data_type: frontend_data_type,
				name: export_name,
				resolved_type: input_type.map(|input| format!("{input:?}")),
				connected,
			});
		}
		// Display error for document network export node
		let errors = self
			.node_graph_errors
			.iter()
			.find(|error| error.node_path.is_empty() && self.network.is_empty())
			.map(|error| format!("{:?}", error.error.clone()));

		nodes.push(FrontendNode {
			id: network.exports_metadata.0,
			is_layer: false,
			can_be_layer: false,
			alias: "Exports".to_string(),
			name: "Exports".to_string(),
			primary_input: None,
			exposed_inputs: export_node_inputs,
			primary_output: None,
			exposed_outputs: Vec::new(),
			position: network.exports_metadata.1.into(),
			previewed: false,
			visible: true,
			locked: false,
			errors,
			ui_only: true,
		});

		// Add "Import" UI-only node
		if document_network != network {
			let mut import_node_outputs = Vec::new();
			for (index, definition_name) in import_names.into_iter().enumerate() {
				let (connected, connected_index) = connected_node_to_output_lookup.get(&(network.imports_metadata.0, index)).unwrap_or(&(Vec::new(), Vec::new())).clone();
				// TODO: https://github.com/GraphiteEditor/Graphite/issues/1767
				// TODO: Non exposed inputs are not added to the inputs_source_map, fix `pub fn document_node_types(&self) -> ResolvedDocumentNodeTypes`
				let input_type = self.resolved_types.inputs.get(&Source { node: self.network.clone(), index }).cloned();

				let frontend_data_type = if let Some(input_type) = input_type.clone() {
					FrontendGraphDataType::with_type(&input_type)
				} else {
					FrontendGraphDataType::General
				};

				let import_name = definition_name
					.or(input_type.clone().map(|input_type| TaggedValue::from_type(&input_type).ty().to_string()))
					.unwrap_or(format!("Import {}", index + 1));

				import_node_outputs.push(FrontendGraphOutput {
					data_type: frontend_data_type,
					name: import_name,
					resolved_type: input_type.map(|input| format!("{input:?}")),
					connected,
					connected_index,
				});
			}
			nodes.push(FrontendNode {
				id: network.imports_metadata.0,
				is_layer: false,
				can_be_layer: false,
				alias: "Imports".to_string(),
				name: "Imports".to_string(),
				primary_input: None,
				exposed_inputs: Vec::new(),
				primary_output: None,
				exposed_outputs: import_node_outputs,
				position: network.imports_metadata.1.into(),
				previewed: false,
				visible: true,
				locked: false,
				errors: None,
				ui_only: true,
			});
		}
		nodes
	}

	fn collect_subgraph_names(subgraph_path: &mut Vec<NodeId>, network: &NodeNetwork) -> Option<Vec<String>> {
		let mut current_network = network;
		let mut subraph_names = Vec::new();
		for node_id in subgraph_path.iter() {
			let Some(node) = current_network.nodes.get(node_id) else {
				// If node cannot be found and we are in a nested network, set subgraph_path to document network and return None, which runs send_graph again on the document network
				if !subgraph_path.is_empty() {
					subgraph_path.clear();
					return None;
				} else {
					return Some(Vec::new());
				}
			};
			if let Some(network) = node.implementation.get_network() {
				current_network = network;
			}

			// TODO: Maybe replace with alias and default to name if it does not exist
			subraph_names.push(node.name.clone());
		}
		Some(subraph_names)
	}

	fn update_layer_panel(document_network: &NodeNetwork, metadata: &DocumentMetadata, collapsed: &CollapsedLayers, responses: &mut VecDeque<Message>) {
		for (&node_id, node) in &document_network.nodes {
			if node.is_layer {
				let layer = LayerNodeIdentifier::new(node_id, document_network);

				let parents_visible = layer.ancestors(metadata).filter(|&ancestor| ancestor != layer).all(|layer| {
					if layer != LayerNodeIdentifier::ROOT_PARENT {
						document_network.nodes.get(&layer.to_node()).map(|node| node.visible).unwrap_or_default()
					} else {
						true
					}
				});

				let parents_unlocked = layer.ancestors(metadata).filter(|&ancestor| ancestor != layer).all(|layer| {
					if layer != LayerNodeIdentifier::ROOT_PARENT {
						document_network.nodes.get(&layer.to_node()).map(|node| !node.locked).unwrap_or_default()
					} else {
						true
					}
				});

				let data = LayerPanelEntry {
					id: node_id,
					children_allowed:
						// The layer has other layers as children along the secondary input's horizontal flow
						layer.has_children(metadata)
						|| (
							// At least one secondary input is exposed on this layer node
							node.inputs.iter().skip(1).any(|input| input.is_exposed()) &&
							// But nothing is connected to it, since we only get 1 item (ourself) when we ask for the flow from the secondary input
							document_network.upstream_flow_back_from_nodes(vec![node_id], FlowType::HorizontalFlow).count() == 1
						),
					children_present: layer.has_children(metadata),
					expanded: layer.has_children(metadata) && !collapsed.0.contains(&layer),
					depth: layer.ancestors(metadata).count() - 1,
					parent_id: layer.parent(metadata).and_then(|parent| if parent != LayerNodeIdentifier::ROOT_PARENT { Some(parent.to_node()) } else { None }),
					name: node.name.clone(),
					alias: Self::untitled_layer_label(node),
					tooltip: if cfg!(debug_assertions) { format!("Layer ID: {node_id}") } else { "".into() },
					visible: node.visible,
					parents_visible,
					unlocked: !node.locked,
					parents_unlocked,
				};
				responses.add(FrontendMessage::UpdateDocumentLayerDetails { data });
			}
		}
	}

	fn send_graph(&mut self, document_network: &NodeNetwork, metadata: &mut DocumentMetadata, collapsed: &CollapsedLayers, graph_open: bool, responses: &mut VecDeque<Message>) {
		// If a node cannot be found in collect_subgraph_names, for example when the nested node is deleted while it is entered, and we are in a nested network, set self.network to empty (document network), and call send_graph again to send the document network
		let Some(nested_path) = Self::collect_subgraph_names(&mut self.network, document_network) else {
			self.send_graph(document_network, metadata, collapsed, graph_open, responses);
			return;
		};

		let Some(network) = document_network.nested_network(&self.network) else {
			log::error!("Could not send graph since nested network does not exist");
			return;
		};

		// View encapsulating network
		responses.add(DocumentMessage::DocumentStructureChanged);
		responses.add(PropertiesPanelMessage::Refresh);

		metadata.load_structure(document_network);

		Self::update_layer_panel(document_network, metadata, collapsed, responses);

		if graph_open {
			let wires = Self::collect_wires(network);
			let nodes = self.collect_nodes(document_network, network, &wires);

			responses.add(FrontendMessage::UpdateNodeGraph { nodes, wires });
			responses.add(FrontendMessage::UpdateSubgraphPath { subgraph_path: nested_path });
			let layer_widths = self
				.node_metadata
				.iter()
				.filter_map(|(node_id, node_metadata)| node_metadata.layer_width.map(|layer_width| (*node_id, layer_width)))
				.collect::<HashMap<NodeId, u32>>();
			responses.add(FrontendMessage::UpdateLayerWidths { layer_widths });
		}
	}

	pub fn get_output_types(node: &DocumentNode, resolved_types: &ResolvedDocumentNodeTypes, node_id_path: &Vec<NodeId>) -> Vec<Option<Type>> {
		let mut output_types = Vec::new();

		let primary_output_type = resolved_types.outputs.get(&Source { node: node_id_path.clone(), index: 0 }).cloned();
		output_types.push(primary_output_type);

		// If the node is not a protonode, get types by traversing across exports until a proto node is reached.
		if let graph_craft::document::DocumentNodeImplementation::Network(internal_network) = &node.implementation {
			for export in internal_network.exports.iter().skip(1) {
				let mut current_export = export;
				let mut current_network = internal_network;
				let mut current_path = node_id_path.clone();

				while let NodeInput::Node { node_id, output_index, .. } = current_export {
					current_path.push(*node_id);

					let next_node = current_network.nodes.get(node_id).expect("Export node id should always exist");

					if let graph_craft::document::DocumentNodeImplementation::Network(next_network) = &next_node.implementation {
						current_network = next_network;
						current_export = next_network.exports.get(*output_index).expect("Export at output index should always exist");
					} else {
						break;
					}
				}

				let output_type: Option<Type> = if let NodeInput::Node { output_index, .. } = current_export {
					// Current export is pointing to a proto node where type can be derived
					assert_eq!(*output_index, 0, "Output index for a proto node should always be 0");
					resolved_types.outputs.get(&Source { node: current_path.clone(), index: 0 }).cloned()
				} else if let NodeInput::Value { tagged_value, .. } = current_export {
					Some(tagged_value.ty())
				} else if let NodeInput::Network { import_index, .. } = current_export {
					resolved_types
						.outputs
						.get(&Source {
							node: node_id_path.clone(),
							index: *import_index,
						})
						.cloned()
				} else {
					None
				};
				output_types.push(output_type);
			}
		}
		output_types
	}

	/// Updates the frontend's selection state in line with the backend
	fn update_selected(&mut self, document_network: &NodeNetwork, selected_nodes: &SelectedNodes, responses: &mut VecDeque<Message>) {
		self.update_selection_action_buttons(document_network, selected_nodes, responses);

		responses.add(FrontendMessage::UpdateNodeGraphSelection {
			selected: selected_nodes.selected_nodes_ref().clone(),
		});
	}

	/// Returns an iterator of nodes to be copied and their ids, excluding output and input nodes
	pub fn copy_nodes<'a>(
		document_network: &'a NodeNetwork,
		network_path: &'a Vec<NodeId>,
		resolved_types: &'a ResolvedDocumentNodeTypes,
		new_ids: &'a HashMap<NodeId, NodeId>,
	) -> impl Iterator<Item = (NodeId, DocumentNode)> + 'a {
		new_ids
			.iter()
			.filter_map(|(&id, &new)| {
				document_network
					.nested_network(network_path)
					.and_then(|network| network.nodes.get(&id).map(|node| (new, id, node.clone())))
			})
			.map(move |(new, node_id, node)| {
				let default_inputs = NodeGraphMessageHandler::get_default_inputs(document_network, network_path, node_id, resolved_types, &node);
				(new, node.map_ids(default_inputs, new_ids))
			})
	}

	pub fn get_default_inputs(document_network: &NodeNetwork, network_path: &Vec<NodeId>, node_id: NodeId, resolved_types: &ResolvedDocumentNodeTypes, node: &DocumentNode) -> Vec<NodeInput> {
		let mut default_inputs = Vec::new();

		for (input_index, input) in node.inputs.iter().enumerate() {
			let tagged_value = TaggedValue::from_type(&ModifyInputsContext::get_input_type(document_network, network_path, node_id, resolved_types, input_index));
			let mut exposed = true;

			if let NodeInput::Value { exposed: input_exposed, .. } = input {
				exposed = *input_exposed;
			}

			let default_input = NodeInput::value(tagged_value, exposed);
			default_inputs.push(default_input);
		}
		default_inputs
	}

	pub fn eligible_to_be_layer(&self, document_network: &NodeNetwork, node_id: NodeId) -> bool {
		if document_network.imports_metadata.0 == node_id || document_network.exports_metadata.0 == node_id {
			return false;
		}

		let Some(node) = document_network.nodes.get(&node_id) else { return false };

		let exposed_value_count = node.inputs.iter().filter(|input| if let NodeInput::Value { exposed, .. } = input { *exposed } else { false }).count();
		let node_input_count = node
			.inputs
			.iter()
			.filter(|input| matches!(input, NodeInput::Node { .. }) || matches!(input, NodeInput::Network { .. }))
			.count();
		let input_count = node_input_count + exposed_value_count;

		let output_count = if let graph_craft::document::DocumentNodeImplementation::Network(nested_network) = &node.implementation {
			nested_network.exports.len()
		} else {
			// Node is a protonode, so it must have 1 output
			1
		};

		// TODO: Eventually allow nodes at the bottom of a stack to be layers, where `input_count` is 0
		node.has_primary_output && output_count == 1 && (input_count == 1 || input_count == 2)
	}

	fn untitled_layer_label(node: &DocumentNode) -> String {
		(node.alias != "")
			.then_some(node.alias.to_string())
			.unwrap_or(if node.is_layer && node.name == "Merge" { "Untitled Layer".to_string() } else { node.name.clone() })
	}

	/// Get the actual input index from the visible input index where hidden inputs are skipped
	fn get_input_index(network: &NodeNetwork, node_id: NodeId, visible_index: usize) -> usize {
		if network.exports_metadata.0 != node_id {
			let Some(input_node) = network.nodes.get(&node_id) else {
				error!("Could not get node {node_id} in get_input_index");
				return 0;
			};
			let input_index = input_node
				.inputs
				.iter()
				.enumerate()
				.filter(|input| input.1.is_exposed())
				.nth(visible_index)
				.map(|enumerated_input| enumerated_input.0);

			let Some(input_index) = input_index else {
				error!("Failed to find actual index of connector index {visible_index} on node {node_id:#?}");
				return 0;
			};
			input_index
		} else {
			visible_index
		}
	}

	fn build_wire_path_string(output_position: DVec2, input_position: DVec2, vertical_out: bool, vertical_in: bool) -> String {
		let locations = Self::build_wire_path_locations(output_position, input_position, vertical_out, vertical_in);
		let smoothing = 0.5;
		let delta01 = DVec2::new((locations[1].x - locations[0].x) * smoothing, (locations[1].y - locations[0].y) * smoothing);
		let delta23 = DVec2::new((locations[3].x - locations[2].x) * smoothing, (locations[3].y - locations[2].y) * smoothing);
		format!(
			"M{},{} L{},{} C{},{} {},{} {},{} L{},{}",
			locations[0].x,
			locations[0].y,
			locations[1].x,
			locations[1].y,
			locations[1].x + delta01.x,
			locations[1].y + delta01.y,
			locations[2].x - delta23.x,
			locations[2].y - delta23.y,
			locations[2].x,
			locations[2].y,
			locations[3].x,
			locations[3].y
		)
	}

	fn build_wire_path_locations(output_position: DVec2, input_position: DVec2, vertical_out: bool, vertical_in: bool) -> Vec<DVec2> {
		let horizontal_gap = (output_position.x - input_position.x).abs();
		let vertical_gap = (output_position.y - input_position.y).abs();
		// TODO: Finish this commented out code replacement for the code below it based on this diagram: <https://files.keavon.com/-/InsubstantialElegantQueenant/capture.png>
		// // Straight: stacking lines which are always straight, or a straight horizontal wire between two aligned nodes
		// if ((verticalOut && vertical_in) || (!verticalOut && !vertical_in && vertical_gap === 0)) {
		// 	return [
		// 		{ x: output_position.x, y: output_position.y },
		// 		{ x: input_position.x, y: input_position.y },
		// 	];
		// }

		// // L-shape bend
		// if (verticalOut !== vertical_in) {
		// }

		let curve_length = 24.;
		let curve_falloff_rate = curve_length * std::f64::consts::PI * 2.0;

		let horizontal_curve_amount = -(2.0f64.powf((-10. * horizontal_gap) / curve_falloff_rate)) + 1.;
		let vertical_curve_amount = -(2.0f64.powf((-10. * vertical_gap) / curve_falloff_rate)) + 1.;
		let horizontal_curve = horizontal_curve_amount * curve_length;
		let vertical_curve = vertical_curve_amount * curve_length;

		return vec![
			output_position,
			DVec2::new(
				if vertical_out { output_position.x } else { output_position.x + horizontal_curve },
				if vertical_out { output_position.y - vertical_curve } else { output_position.y },
			),
			DVec2::new(
				if vertical_in { input_position.x } else { input_position.x - horizontal_curve },
				if vertical_in { input_position.y + vertical_curve } else { input_position.y },
			),
			DVec2::new(input_position.x, input_position.y),
		];
	}
}

impl Default for NodeGraphMessageHandler {
	fn default() -> Self {
		let right_side_widgets = vec![
			// TODO: Replace this with an "Add Node" button, also next to an "Add Layer" button
			TextLabel::new("Right Click in Graph to Add Nodes").italic(true).widget_holder(),
			Separator::new(SeparatorType::Unrelated).widget_holder(),
			TextButton::new("Node Graph")
				.icon(Some("GraphViewOpen".into()))
				.hover_icon(Some("GraphViewClosed".into()))
				.tooltip("Hide Node Graph")
				.tooltip_shortcut(action_keys!(DocumentMessageDiscriminant::GraphViewOverlayToggle))
				.on_update(move |_| DocumentMessage::GraphViewOverlayToggle.into())
				.widget_holder(),
		];

		Self {
			network: Vec::new(),
			resolved_types: ResolvedDocumentNodeTypes::default(),
			node_graph_errors: Vec::new(),
			has_selection: false,
			widgets: [LayoutGroup::Row { widgets: Vec::new() }, LayoutGroup::Row { widgets: right_side_widgets }],
			drag_start: None,
			begin_dragging: false,
			box_selection_start: None,
			disconnecting: None,
			initial_disconnecting: false,
			select_if_not_dragged: None,
			wire_in_progress_from_connector: None,
			wire_in_progress_to_connector: None,
			context_menu: None,
			node_metadata: HashMap::new(),
			bounding_box_subpath: None,
			auto_panning: Default::default(),
		}
	}
}

impl PartialEq for NodeGraphMessageHandler {
	fn eq(&self, other: &Self) -> bool {
		self.network == other.network
			&& self.resolved_types == other.resolved_types
			&& self.node_graph_errors == other.node_graph_errors
			&& self.has_selection == other.has_selection
			&& self.widgets == other.widgets
			&& self.drag_start == other.drag_start
			&& self.begin_dragging == other.begin_dragging
			&& self.box_selection_start == other.box_selection_start
			&& self.disconnecting == other.disconnecting
			&& self.initial_disconnecting == other.initial_disconnecting
			&& self.select_if_not_dragged == other.select_if_not_dragged
			&& self.wire_in_progress_from_connector == other.wire_in_progress_from_connector
			&& self.wire_in_progress_to_connector == other.wire_in_progress_to_connector
			&& self.context_menu == other.context_menu
	}
}<|MERGE_RESOLUTION|>--- conflicted
+++ resolved
@@ -22,10 +22,6 @@
 use vector::PointId;
 
 use glam::{DAffine2, DVec2, IVec2, UVec2};
-<<<<<<< HEAD
-use renderer::{ClickTarget, Quad};
-=======
->>>>>>> 176ce314
 
 #[derive(Debug)]
 pub struct NodeGraphHandlerData<'a> {
@@ -1551,28 +1547,15 @@
 		common
 	}
 
-<<<<<<< HEAD
-	// We don't care about trying to do this hacky div thing on non wasm
-	#[cfg(not(target_arch = "wasm32"))]
-	fn get_text_width(node: &DocumentNode) -> Option<f64> {
-		warn!("Failed to find width of {node:#?} due to non-wasm arch");
-		return None;
-=======
 	#[cfg(not(target_arch = "wasm32"))]
 	fn get_text_width(node: &DocumentNode) -> Option<f64> {
 		warn!("Failed to find width of {node:#?} due to non-wasm arch");
 		None
->>>>>>> 176ce314
 	}
 
 	#[cfg(target_arch = "wasm32")]
 	fn get_text_width(node: &DocumentNode) -> Option<f64> {
-<<<<<<< HEAD
-		use web_sys::window;
-		let document = window().unwrap().document().unwrap();
-=======
 		let document = web_sys::window().unwrap().document().unwrap();
->>>>>>> 176ce314
 		let div = match document.create_element("div") {
 			Ok(div) => div,
 			Err(err) => {

--- conflicted
+++ resolved
@@ -568,11 +568,7 @@
 				responses.add(DocumentMessage::AddTransaction);
 
 				let new_ids: HashMap<_, _> = data.iter().map(|(id, _)| (*id, NodeId::new())).collect();
-<<<<<<< HEAD
-				let nodes: Vec<_> = new_ids.iter().map(|(_, id)| *id).collect();
-=======
 				let nodes: Vec<_> = new_ids.values().copied().collect();
->>>>>>> a4fbea91
 				responses.add(NodeGraphMessage::AddNodes {
 					nodes: data,
 					new_ids: new_ids.clone(),

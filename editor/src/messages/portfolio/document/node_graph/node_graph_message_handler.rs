pub use self::document_node_types::*;
use crate::messages::input_mapper::utility_types::macros::action_keys;
use crate::messages::layout::utility_types::widget_prelude::*;
use crate::messages::prelude::*;
use crate::node_graph_executor::NodeGraphExecutor;

use document_legacy::document::Document;
use document_legacy::LayerId;
use graph_craft::document::value::TaggedValue;
use graph_craft::document::{DocumentNode, DocumentNodeImplementation, NodeId, NodeInput, NodeNetwork, NodeOutput};
use graphene_core::*;
mod document_node_types;
mod node_properties;

use glam::IVec2;

#[derive(Clone, Copy, Debug, Default, Eq, PartialEq, Hash, serde::Serialize, serde::Deserialize, specta::Type)]
pub enum FrontendGraphDataType {
	#[default]
	#[serde(rename = "general")]
	General,
	#[serde(rename = "raster")]
	Raster,
	#[serde(rename = "color")]
	Color,
	#[serde(rename = "number")]
	Text,
	#[serde(rename = "vector")]
	Subpath,
	#[serde(rename = "number")]
	Number,
	#[serde(rename = "number")]
	Boolean,
	/// Refers to the mathmatical vector, with direction and magnitude.
	#[serde(rename = "vec2")]
	Vector,
	#[serde(rename = "graphic")]
	GraphicGroup,
	#[serde(rename = "artboard")]
	Artboard,
}
impl FrontendGraphDataType {
	pub const fn with_tagged_value(value: &TaggedValue) -> Self {
		match value {
			TaggedValue::String(_) => Self::Text,
			TaggedValue::F32(_) | TaggedValue::F64(_) | TaggedValue::U32(_) | TaggedValue::DAffine2(_) => Self::Number,
			TaggedValue::Bool(_) => Self::Boolean,
			TaggedValue::DVec2(_) | TaggedValue::IVec2(_) => Self::Vector,
			TaggedValue::Image(_) => Self::Raster,
			TaggedValue::ImageFrame(_) => Self::Raster,
			TaggedValue::Color(_) => Self::Color,
			TaggedValue::RcSubpath(_) | TaggedValue::Subpaths(_) | TaggedValue::VectorData(_) => Self::Subpath,
			TaggedValue::GraphicGroup(_) => Self::GraphicGroup,
			TaggedValue::Artboard(_) => Self::Artboard,
			_ => Self::General,
		}
	}
}

#[derive(Clone, Debug, Eq, PartialEq, serde::Serialize, serde::Deserialize, specta::Type)]
pub struct NodeGraphInput {
	#[serde(rename = "dataType")]
	data_type: FrontendGraphDataType,
	name: String,
}

#[derive(Clone, Debug, Eq, PartialEq, serde::Serialize, serde::Deserialize, specta::Type)]
pub struct NodeGraphOutput {
	#[serde(rename = "dataType")]
	data_type: FrontendGraphDataType,
	name: String,
}

#[derive(Clone, Debug, Eq, PartialEq, serde::Serialize, serde::Deserialize, specta::Type)]
pub struct FrontendNode {
	pub id: graph_craft::document::NodeId,
	#[serde(rename = "displayName")]
	pub display_name: String,
	#[serde(rename = "primaryInput")]
	pub primary_input: Option<FrontendGraphDataType>,
	#[serde(rename = "exposedInputs")]
	pub exposed_inputs: Vec<NodeGraphInput>,
	pub outputs: Vec<NodeGraphOutput>, // TODO: Break this apart into `primary_output` and `exposed_outputs`
	pub position: (i32, i32),
	pub disabled: bool,
	pub previewed: bool,
	#[serde(rename = "thumbnailSvg")]
	pub thumbnail_svg: Option<String>,
}

// (link_start, link_end, link_end_input_index)
#[derive(Clone, Debug, Eq, PartialEq, serde::Serialize, serde::Deserialize, specta::Type)]
pub struct FrontendNodeLink {
	#[serde(rename = "linkStart")]
	pub link_start: u64,
	#[serde(rename = "linkStartOutputIndex")]
	pub link_start_output_index: usize,
	#[serde(rename = "linkEnd")]
	pub link_end: u64,
	#[serde(rename = "linkEndInputIndex")]
	pub link_end_input_index: u64,
}

#[derive(Clone, Debug, Eq, PartialEq, serde::Serialize, serde::Deserialize, specta::Type)]
pub struct FrontendNodeType {
	pub name: String,
	pub category: String,
}
impl FrontendNodeType {
	pub fn new(name: &'static str, category: &'static str) -> Self {
		Self {
			name: name.to_string(),
			category: category.to_string(),
		}
	}
}

#[derive(Debug, Clone, PartialEq, Default, serde::Serialize, serde::Deserialize)]
pub struct NodeGraphMessageHandler {
	pub layer_path: Option<Vec<LayerId>>,
	pub nested_path: Vec<NodeId>,
	pub selected_nodes: Vec<NodeId>,
	#[serde(skip)]
	pub widgets: [LayoutGroup; 2],
}

impl NodeGraphMessageHandler {
	pub fn update_layer_path(&mut self, layer_path: Option<Vec<LayerId>>, responses: &mut VecDeque<Message>) {
		self.layer_path = layer_path;
		responses.add(NodeGraphMessage::UpdateNewNodeGraph);
	}

	fn get_root_network<'a>(&self, document: &'a Document) -> &'a graph_craft::document::NodeNetwork {
		self.layer_path
			.as_ref()
			.and_then(|path| document.root.child(path))
			.and_then(|layer| layer.as_layer_network().ok())
			.unwrap_or(&document.document_network)
	}

	fn get_root_network_mut<'a>(&self, document: &'a mut Document) -> &'a mut graph_craft::document::NodeNetwork {
		self.layer_path
			.as_ref()
			.and_then(|path| document.root.child_mut(path))
			.and_then(|layer| layer.as_layer_network_mut().ok())
			.unwrap_or(&mut document.document_network)
	}

	/// Get the active graph_craft NodeNetwork struct
	fn get_active_network<'a>(&self, document: &'a Document) -> Option<&'a graph_craft::document::NodeNetwork> {
		self.get_root_network(document).nested_network(&self.nested_path)
	}

	/// Get the active graph_craft NodeNetwork struct
	fn get_active_network_mut<'a>(&self, document: &'a mut Document) -> Option<&'a mut graph_craft::document::NodeNetwork> {
		self.get_root_network_mut(document).nested_network_mut(&self.nested_path)
	}

	/// Send the cached layout for the bar at the top of the node panel to the frontend
	fn send_node_bar_layout(&self, responses: &mut VecDeque<Message>) {
		responses.add(LayoutMessage::SendLayout {
			layout: Layout::WidgetLayout(WidgetLayout::new(self.widgets.to_vec())),
			layout_target: crate::messages::layout::utility_types::misc::LayoutTarget::NodeGraphBar,
		});
	}

	/// Collect the addresses of the currently viewed nested node e.g. Root -> MyFunFilter -> Exposure
	fn collect_nested_addresses(&mut self, document: &Document, responses: &mut VecDeque<Message>) {
		// // Build path list
		let mut path = vec![];
		if let Some(layer) = self.layer_path.as_ref().and_then(|path| document.layer(&path).ok()) {
			path.push(format!("Layer: {}", layer.name.as_ref().map(|name| name.as_str()).unwrap_or("Untitled Layer")));
		} else {
			path.push("Document Network".to_string());
		}
		let mut network = Some(self.get_root_network(document));
		for node_id in &self.nested_path {
			let node = network.and_then(|network| network.nodes.get(node_id));
			if let Some(DocumentNode { name, .. }) = node {
				path.push(name.clone());
			}
			network = node.and_then(|node| node.implementation.get_network());
		}
		let nesting = path.len();

		// Update UI
		self.widgets[0] = LayoutGroup::Row {
			widgets: vec![BreadcrumbTrailButtons::new(path.clone())
				.on_update(move |input: &u64| {
					NodeGraphMessage::ExitNestedNetwork {
						depth_of_nesting: nesting - (*input as usize) - 1,
					}
					.into()
				})
				.widget_holder()],
		};

		self.send_node_bar_layout(responses);
	}

	/// Updates the buttons for disable and preview
	fn update_selection_action_buttons(&mut self, document: &Document, responses: &mut VecDeque<Message>) {
		if let Some(network) = self.get_active_network(document) {
			let mut widgets = Vec::new();

			// Don't allow disabling input or output nodes
			let mut selected_nodes = self.selected_nodes.iter().filter(|&&id| !network.inputs.contains(&id) && !network.original_outputs_contain(id));

			// If there is at least one other selected node then show the hide or show button
			if selected_nodes.next().is_some() {
				// Check if any of the selected nodes are disabled
				let is_hidden = self.selected_nodes.iter().any(|id| network.disabled.contains(id));

				// Check if multiple nodes are selected
				let multiple_nodes = selected_nodes.next().is_some();

				// Generate the enable or disable button accordingly
				let hide_button = TextButton::new(if is_hidden { "Show" } else { "Hide" })
					.tooltip(if is_hidden { "Show node" } else { "Hide node" }.to_string() + if multiple_nodes { "s" } else { "" })
					.tooltip_shortcut(action_keys!(NodeGraphMessageDiscriminant::ToggleHidden))
					.on_update(move |_| NodeGraphMessage::ToggleHidden.into())
					.widget_holder();
				widgets.push(hide_button);
			}

			// If only one node is selected then show the preview or stop previewing button
			if self.selected_nodes.len() == 1 {
				let node_id = self.selected_nodes[0];
				// Is this node the current output
				let is_output = network.outputs_contain(node_id);

				// Don't show stop previewing button on the original output node
				if !(is_output && network.previous_outputs_contain(node_id).unwrap_or(true)) {
					let output_button = WidgetHolder::new(Widget::TextButton(TextButton {
						label: if is_output { "End Preview" } else { "Preview" }.to_string(),
						tooltip: if is_output { "Restore preview to Output node" } else { "Preview node" }.to_string() + " (Shortcut: Alt-click node)",
						on_update: WidgetCallback::new(move |_| NodeGraphMessage::TogglePreview { node_id }.into()),
						..Default::default()
					}));
					widgets.push(output_button);
				}
			}

			self.widgets[1] = LayoutGroup::Row { widgets };
		}
		self.send_node_bar_layout(responses);
	}

	/// Collate the properties panel sections for a node graph
	pub fn collate_properties(&self, context: &mut NodePropertiesContext, sections: &mut Vec<LayoutGroup>) {
		let mut network = context.network;
		for segment in &self.nested_path {
			network = network.nodes.get(segment).and_then(|node| node.implementation.get_network()).unwrap();
		}

		// If empty, show all nodes in the network starting with the output
		if self.selected_nodes.is_empty() {
			for (document_node, node_id) in network.primary_flow().collect::<Vec<_>>().into_iter().rev() {
				sections.push(node_properties::generate_node_properties(document_node, node_id, context));
			}
		}
		// Show properties for all selected nodes
		for node_id in &self.selected_nodes {
			let Some(document_node) = network.nodes.get(node_id) else {
				continue;
			};

			sections.push(node_properties::generate_node_properties(document_node, *node_id, context));
		}
	}

	fn send_graph(network: &NodeNetwork, executor: &NodeGraphExecutor, layer_path: &Option<Vec<LayerId>>, responses: &mut VecDeque<Message>) {
		responses.add(PropertiesPanelMessage::ResendActiveProperties);

		let layer_id = layer_path.as_ref().and_then(|path| path.last().copied());

		// List of links in format (link_start, link_end, link_end_input_index)
		let links = network
			.nodes
			.iter()
			.flat_map(|(link_end, node)| node.inputs.iter().filter(|input| input.is_exposed()).enumerate().map(move |(index, input)| (input, link_end, index)))
			.filter_map(|(input, &link_end, link_end_input_index)| {
				if let NodeInput::Node {
					node_id: link_start,
					output_index: link_start_index,
					// TODO: add ui for lambdas
					lambda: _,
				} = *input
				{
					Some(FrontendNodeLink {
						link_start,
						link_start_output_index: link_start_index,
						link_end,
						link_end_input_index: link_end_input_index as u64,
					})
				} else {
					None
				}
			})
			.collect::<Vec<_>>();

		let mut nodes = Vec::new();
		for (id, node) in &network.nodes {
			let Some(node_type) = document_node_types::resolve_document_node_type(&node.name) else {
				warn!("Node '{}' does not exist in library", node.name);
				continue;
			};

			let primary_input = node
				.inputs
				.first()
				.filter(|input| input.is_exposed())
				.and_then(|_| node_type.inputs.get(0))
				.map(|input_type| input_type.data_type);
			let exposed_inputs = node
				.inputs
				.iter()
				.zip(node_type.inputs.iter())
				.skip(1)
				.filter(|(input, _)| input.is_exposed())
				.map(|(_, input_type)| NodeGraphInput {
					data_type: input_type.data_type,
					name: input_type.name.to_string(),
				})
				.collect();

			let outputs = node_type
				.outputs
				.iter()
				.map(|output_type| NodeGraphOutput {
					data_type: output_type.data_type,
					name: output_type.name.to_string(),
				})
				.collect();

			let thumbnail_svg = layer_id
				.and_then(|layer_id| executor.thumbnails.get(&layer_id))
				.and_then(|layer| layer.get(id))
				.map(|svg| svg.to_string());

			nodes.push(FrontendNode {
				id: *id,
				display_name: node.name.clone(),
				primary_input,
				exposed_inputs,
				outputs,
				position: node.metadata.position.into(),
				previewed: network.outputs_contain(*id),
				disabled: network.disabled.contains(id),
				thumbnail_svg,
			})
		}
		responses.add(FrontendMessage::UpdateNodeGraph { nodes, links });
	}

	/// Updates the frontend's selection state in line with the backend
	fn update_selected(&mut self, document: &mut Document, responses: &mut VecDeque<Message>) {
		self.update_selection_action_buttons(document, responses);
		responses.add(FrontendMessage::UpdateNodeGraphSelection {
			selected: self.selected_nodes.clone(),
		});
	}

	fn remove_references_from_network(network: &mut NodeNetwork, deleting_node_id: NodeId) -> bool {
		if network.inputs.contains(&deleting_node_id) {
			warn!("Deleting input node");
			return false;
		}
		if network.outputs_contain(deleting_node_id) {
			warn!("Deleting the output node!");
			return false;
		}
		for (node_id, node) in network.nodes.iter_mut() {
			if *node_id == deleting_node_id {
				continue;
			}
			for (input_index, input) in node.inputs.iter_mut().enumerate() {
				let NodeInput::Node{ node_id, .. } = input else {
					continue;
				};
				if *node_id != deleting_node_id {
					continue;
				}

				let Some(node_type) = document_node_types::resolve_document_node_type(&node.name) else {
						warn!("Removing input of invalid node type '{}'", node.name);
						return false;
					};
				if let NodeInput::Value { tagged_value, .. } = &node_type.inputs[input_index].default {
					*input = NodeInput::value(tagged_value.clone(), true);
				}
			}
			if let DocumentNodeImplementation::Network(network) = &mut node.implementation {
				Self::remove_references_from_network(network, deleting_node_id);
			}
		}
		true
	}

	/// Tries to remove a node from the network, returning true on success.
	fn remove_node(&mut self, network: &mut NodeNetwork, node_id: NodeId) -> bool {
		if Self::remove_references_from_network(network, node_id) {
			network.nodes.remove(&node_id);
			self.selected_nodes.retain(|&id| id != node_id);
			true
		} else {
			false
		}
	}

	/// Gets the default node input based on the node name and the input index
	fn default_node_input(name: String, index: usize) -> Option<NodeInput> {
		resolve_document_node_type(&name)
			.and_then(|node| node.inputs.get(index))
			.map(|input: &DocumentInputType| input.default.clone())
	}

	/// Returns an iterator of nodes to be copied and their ids, excluding output and input nodes
	fn copy_nodes<'a>(network: &'a NodeNetwork, new_ids: &'a HashMap<NodeId, NodeId>) -> impl Iterator<Item = (NodeId, DocumentNode)> + 'a {
		new_ids
			.iter()
			.filter(|&(&id, _)| !network.outputs_contain(id) && !network.inputs.contains(&id))
			.filter_map(|(&id, &new)| network.nodes.get(&id).map(|node| (new, node.clone())))
			.map(move |(new, node)| (new, node.map_ids(Self::default_node_input, new_ids)))
	}
}

<<<<<<< HEAD
impl MessageHandler<NodeGraphMessage, (&mut Document, &NodeGraphExecutor, u64)> for NodeGraphMessageHandler {
	#[remain::check]
	fn process_message(&mut self, message: NodeGraphMessage, responses: &mut VecDeque<Message>, (document, executor, document_id): (&mut Document, &NodeGraphExecutor, u64)) {
=======
impl MessageHandler<NodeGraphMessage, (&mut Document, &NodeGraphExecutor)> for NodeGraphMessageHandler {
	#[remain::check]
	fn process_message(&mut self, message: NodeGraphMessage, responses: &mut VecDeque<Message>, (document, executor): (&mut Document, &NodeGraphExecutor)) {
>>>>>>> 88c4713e
		#[remain::sorted]
		match message {
			NodeGraphMessage::CloseNodeGraph => {
				self.update_layer_path(None, responses);
			}
			NodeGraphMessage::ConnectNodesByLink {
				output_node,
				output_node_connector_index,
				input_node,
				input_node_connector_index,
			} => {
				let node_id = input_node;

				let Some(network) = self.get_active_network(document) else {
					error!("No network");
					return;
				 };
				let Some(input_node) = network.nodes.get(&input_node) else {
					error!("No to");
					return;
				};
				let Some((input_index, _)) = input_node.inputs.iter().enumerate().filter(|input|input.1.is_exposed()).nth(input_node_connector_index) else {
					error!("Failed to find actual index of connector index {input_node_connector_index} on node {input_node:#?}");
					return;
				};

				responses.add(DocumentMessage::StartTransaction);

				let input = NodeInput::node(output_node, output_node_connector_index);
				responses.add(NodeGraphMessage::SetNodeInput { node_id, input_index, input });

				let should_rerender = network.connected_to_output(node_id, true);
				responses.add(NodeGraphMessage::SendGraph { should_rerender });
			}
			NodeGraphMessage::Copy => {
				let Some(network) = self.get_active_network(document) else {
					error!("No network");
					return;
				};

				// Collect the selected nodes
				let new_ids = &self.selected_nodes.iter().copied().enumerate().map(|(new, old)| (old, new as NodeId)).collect();
				let copied_nodes: Vec<_> = Self::copy_nodes(network, new_ids).collect();

				// Prefix to show that this is nodes
				let mut copy_text = String::from("graphite/nodes: ");
				copy_text += &serde_json::to_string(&copied_nodes).expect("Could not serialize paste");

				responses.add(FrontendMessage::TriggerTextCopy { copy_text });
			}
			NodeGraphMessage::CreateNode { node_id, node_type, x, y } => {
				let node_id = node_id.unwrap_or_else(crate::application::generate_uuid);

				let Some(document_node_type) = document_node_types::resolve_document_node_type(&node_type) else {
					responses.add(DialogMessage::DisplayDialogError { title: "Cannot insert node".to_string(), description: format!("The document node '{node_type}' does not exist in the document node list") });
					return;
				};

				responses.add(DocumentMessage::StartTransaction);

				let document_node = document_node_type.to_document_node(
					document_node_type.inputs.iter().map(|input| input.default.clone()),
					graph_craft::document::DocumentNodeMetadata::position((x, y)),
				);
				responses.add(NodeGraphMessage::InsertNode { node_id, document_node });

				responses.add(NodeGraphMessage::SendGraph { should_rerender: false });
			}
			NodeGraphMessage::Cut => {
				responses.add(NodeGraphMessage::Copy);
				responses.add(NodeGraphMessage::DeleteSelectedNodes);
			}
			NodeGraphMessage::DeleteNode { node_id } => {
				if let Some(network) = self.get_active_network_mut(document) {
					self.remove_node(network, node_id);
				}
				self.update_selected(document, responses);
			}
			NodeGraphMessage::DeleteSelectedNodes => {
				responses.add(DocumentMessage::StartTransaction);

				for node_id in self.selected_nodes.clone() {
					responses.add(NodeGraphMessage::DeleteNode { node_id });
				}

				responses.add(NodeGraphMessage::SendGraph { should_rerender: false });

				if let Some(network) = self.get_active_network(document) {
					// Only generate node graph if one of the selected nodes is connected to the output
					if self.selected_nodes.iter().any(|&node_id| network.connected_to_output(node_id, true)) {
						if let Some(layer_path) = self.layer_path.clone() {
							responses.add(DocumentMessage::InputFrameRasterizeRegionBelowLayer { layer_path });
						}
					}
				}
			}
			NodeGraphMessage::DisconnectNodes { node_id, input_index } => {
				let Some(network) = self.get_active_network(document) else {
					warn!("No network");
					return;
				};
				let Some(node) = network.nodes.get(&node_id) else {
					warn!("Invalid node");
					return;
				};
				let Some(node_type) = resolve_document_node_type(&node.name) else {
					warn!("Node {} not in library", node.name);
					return;
				};

				responses.add(DocumentMessage::StartTransaction);

				let input = node_type.inputs[input_index].default.clone();
				responses.add(NodeGraphMessage::SetNodeInput { node_id, input_index, input });

				let should_rerender = network.connected_to_output(node_id, true);
				responses.add(NodeGraphMessage::SendGraph { should_rerender });
			}
			NodeGraphMessage::DoubleClickNode { node } => {
				if let Some(network) = self.get_active_network(document) {
					if network.nodes.get(&node).and_then(|node| node.implementation.get_network()).is_some() {
						self.nested_path.push(node);
					}
				}
				if let Some(network) = self.get_active_network(document) {
					Self::send_graph(network, executor, &self.layer_path, responses);
				}
				self.collect_nested_addresses(document, responses);
				self.update_selected(document, responses);
			}
			NodeGraphMessage::DuplicateSelectedNodes => {
				if let Some(network) = self.get_active_network(document) {
					responses.add(DocumentMessage::StartTransaction);

					let new_ids = &self.selected_nodes.iter().map(|&id| (id, crate::application::generate_uuid())).collect();
					self.selected_nodes.clear();

					// Copy the selected nodes
					let copied_nodes = Self::copy_nodes(network, new_ids).collect::<Vec<_>>();
					for (node_id, mut document_node) in copied_nodes {
						// Shift duplicated node
						document_node.metadata.position += IVec2::splat(2);

						// Add new node to the list
						self.selected_nodes.push(node_id);

						// Insert new node into graph
						responses.add(NodeGraphMessage::InsertNode { node_id, document_node });
					}

					Self::send_graph(network, executor, &self.layer_path, responses);
					self.update_selected(document, responses);
				}
			}
			NodeGraphMessage::ExitNestedNetwork { depth_of_nesting } => {
				self.selected_nodes.clear();
				for _ in 0..depth_of_nesting {
					self.nested_path.pop();
				}
				if let Some(network) = self.get_active_network(document) {
					Self::send_graph(network, executor, &self.layer_path, responses);
				}
				self.collect_nested_addresses(document, responses);
				self.update_selected(document, responses);
			}
			NodeGraphMessage::ExposeInput { node_id, input_index, new_exposed } => {
				let Some(network) = self.get_active_network(document) else {
					warn!("No network");
					return;
				};

				let Some(node) = network.nodes.get(&node_id) else {
					warn!("No node");
					return;
				};

				responses.add(DocumentMessage::StartTransaction);

				let mut input = node.inputs[input_index].clone();
				if let NodeInput::Value { exposed, .. } = &mut input {
					*exposed = new_exposed;
				} else if let Some(node_type) = document_node_types::resolve_document_node_type(&node.name) {
					if let NodeInput::Value { tagged_value, .. } = &node_type.inputs[input_index].default {
						input = NodeInput::Value {
							tagged_value: tagged_value.clone(),
							exposed: new_exposed,
						};
					}
				}
				responses.add(NodeGraphMessage::SetNodeInput { node_id, input_index, input });

				let should_rerender = network.connected_to_output(node_id, true);
				responses.add(NodeGraphMessage::SendGraph { should_rerender });
				responses.add(PropertiesPanelMessage::ResendActiveProperties);
			}
			NodeGraphMessage::InsertNode { node_id, document_node } => {
				if let Some(network) = self.get_active_network_mut(document) {
					network.nodes.insert(node_id, document_node);
				}
			}
			NodeGraphMessage::MoveSelectedNodes { displacement_x, displacement_y } => {
				let Some(network) = self.get_active_network_mut(document) else {
					warn!("No network");
					return;
				};

				for node_id in &self.selected_nodes {
					if let Some(node) = network.nodes.get_mut(node_id) {
						node.metadata.position += IVec2::new(displacement_x, displacement_y)
					}
				}
				Self::send_graph(network, executor, &self.layer_path, responses);
			}
			NodeGraphMessage::OpenNodeGraph { layer_path } => {
				self.layer_path = Some(layer_path);

				if let Some(network) = self.get_active_network(document) {
					self.selected_nodes.clear();

					Self::send_graph(network, executor, &self.layer_path, responses);

					let node_types = document_node_types::collect_node_types();
					responses.add(FrontendMessage::UpdateNodeTypes { node_types });
				}
				self.collect_nested_addresses(document, responses);
				self.update_selected(document, responses);
			}
			NodeGraphMessage::PasteNodes { serialized_nodes } => {
				let Some(network) = self.get_active_network(document) else {
					warn!("No network");
					return;
				};

				let data = match serde_json::from_str::<Vec<(NodeId, DocumentNode)>>(&serialized_nodes) {
					Ok(d) => d,
					Err(e) => {
						warn!("Invalid node data {e:?}");
						return;
					}
				};

				// Shift nodes until it is not in the same position as another node
				let mut shift = IVec2::ZERO;
				while data
					.iter()
					.all(|(_, node)| network.nodes.values().any(|existing_node| node.metadata.position + shift == existing_node.metadata.position))
				{
					shift += IVec2::splat(2);
				}

				responses.add(DocumentMessage::StartTransaction);

				let new_ids: HashMap<_, _> = data.iter().map(|&(id, _)| (id, crate::application::generate_uuid())).collect();
				for (old_id, mut document_node) in data {
					// Shift copied node
					document_node.metadata.position += shift;

					// Get the new, non-conflicting id
					let node_id = *new_ids.get(&old_id).unwrap();
					document_node = document_node.map_ids(Self::default_node_input, &new_ids);

					// Insert node into network
					responses.add(NodeGraphMessage::InsertNode { node_id, document_node });
				}

				let nodes = new_ids.values().copied().collect();
				responses.add(NodeGraphMessage::SelectNodes { nodes });

				responses.add(NodeGraphMessage::SendGraph { should_rerender: false });
			}
			NodeGraphMessage::RunDocumentGraph => responses.add(PortfolioMessage::RenderGraphUsingRasterizedRegionBelowLayer {
				document_id,
				layer_path: Vec::new(),
				input_image_data: vec![],
				size: (0, 0),
				imaginate_node_path: None,
			}),
			NodeGraphMessage::SelectNodes { nodes } => {
				self.selected_nodes = nodes;
				self.update_selection_action_buttons(document, responses);
				self.update_selected(document, responses);
				responses.add(PropertiesPanelMessage::ResendActiveProperties);
			}
			NodeGraphMessage::SendGraph { should_rerender } => {
				if let Some(network) = self.get_active_network(document) {
					Self::send_graph(network, executor, &self.layer_path, responses);
					if should_rerender {
						if let Some(layer_path) = self.layer_path.clone() {
							responses.add(DocumentMessage::InputFrameRasterizeRegionBelowLayer { layer_path });
						} else {
							responses.add(NodeGraphMessage::RunDocumentGraph);
						}
					}
				}
			}

			NodeGraphMessage::SetInputValue { node_id, input_index, value } => {
				if let Some(network) = self.get_active_network(document) {
					if let Some(node) = network.nodes.get(&node_id) {
						responses.add(DocumentMessage::StartTransaction);

						let input = NodeInput::Value { tagged_value: value, exposed: false };
						responses.add(NodeGraphMessage::SetNodeInput { node_id, input_index, input });
						responses.add(PropertiesPanelMessage::ResendActiveProperties);
						if (node.name != "Imaginate" || input_index == 0) && network.connected_to_output(node_id, true) {
							if let Some(layer_path) = self.layer_path.clone() {
								responses.add(DocumentMessage::InputFrameRasterizeRegionBelowLayer { layer_path });
							} else {
								responses.add(NodeGraphMessage::RunDocumentGraph);
							}
						}
					}
				}
			}
			NodeGraphMessage::SetNodeInput { node_id, input_index, input } => {
				if let Some(network) = self.get_active_network_mut(document) {
					if let Some(node) = network.nodes.get_mut(&node_id) {
						node.inputs[input_index] = input
					}
				}
			}
			NodeGraphMessage::SetQualifiedInputValue {
				layer_path,
				node_path,
				input_index,
				value,
			} => {
				let Some((node_id, node_path)) = node_path.split_last() else {
					error!("Node path is empty");
					return;
				};

				let network = self.get_root_network_mut(document).nested_network_mut(node_path);

				if let Some(network) = network {
					if let Some(node) = network.nodes.get_mut(node_id) {
						// Extend number of inputs if not already large enough
						if input_index >= node.inputs.len() {
							node.inputs.extend(((node.inputs.len() - 1)..input_index).map(|_| NodeInput::Network(generic!(T))));
						}
						node.inputs[input_index] = NodeInput::Value { tagged_value: value, exposed: false };
						if network.connected_to_output(*node_id, true) {
							responses.add(DocumentMessage::InputFrameRasterizeRegionBelowLayer { layer_path });
						}
					}
				}
			}
			NodeGraphMessage::ShiftNode { node_id } => {
				let Some(network) = self.get_active_network_mut(document) else {
					warn!("No network");
					return;
				};
				debug_assert!(network.is_acyclic(), "Not acyclic. Network: {network:#?}");
				let outwards_links = network.collect_outwards_links();
				let required_shift = |left: NodeId, right: NodeId, network: &NodeNetwork| {
					if let (Some(left), Some(right)) = (network.nodes.get(&left), network.nodes.get(&right)) {
						if right.metadata.position.x < left.metadata.position.x {
							0
						} else {
							(8 - (right.metadata.position.x - left.metadata.position.x)).max(0)
						}
					} else {
						0
					}
				};
				let shift_node = |node_id: NodeId, shift: i32, network: &mut NodeNetwork| {
					if let Some(node) = network.nodes.get_mut(&node_id) {
						node.metadata.position.x += shift
					}
				};
				// Shift the actual node
				let inputs = network
					.nodes
					.get(&node_id)
					.map_or(&Vec::new(), |node| &node.inputs)
					.iter()
					.filter_map(|input| if let NodeInput::Node { node_id: previous_id, .. } = input { Some(*previous_id) } else { None })
					.collect::<Vec<_>>();

				for input_node in inputs {
					let shift = required_shift(input_node, node_id, network);
					shift_node(node_id, shift, network);
				}

				// Shift nodes connected to the output port of the specified node
				for &decendant in outwards_links.get(&node_id).unwrap_or(&Vec::new()) {
					let shift = required_shift(node_id, decendant, network);
					let mut stack = vec![decendant];
					while let Some(id) = stack.pop() {
						shift_node(id, shift, network);
						stack.extend(outwards_links.get(&id).unwrap_or(&Vec::new()).iter().copied())
					}
				}
				responses.add(NodeGraphMessage::SendGraph { should_rerender: false });
			}
			NodeGraphMessage::ToggleHidden => {
				responses.add(DocumentMessage::StartTransaction);
				responses.add(NodeGraphMessage::ToggleHiddenImpl);
			}
			NodeGraphMessage::ToggleHiddenImpl => {
				if let Some(network) = self.get_active_network_mut(document) {
					// Check if any of the selected nodes are hidden
					if self.selected_nodes.iter().any(|id| network.disabled.contains(id)) {
						// Remove all selected nodes from the disabled list
						network.disabled.retain(|id| !self.selected_nodes.contains(id));
					} else {
						let original_outputs = network.original_outputs().iter().map(|output| output.node_id).collect::<Vec<_>>();
						// Add all selected nodes to the disabled list (excluding input or output nodes)
						network
							.disabled
							.extend(self.selected_nodes.iter().filter(|&id| !network.inputs.contains(id) && !original_outputs.contains(id)));
					}
					Self::send_graph(network, executor, &self.layer_path, responses);

					// Only generate node graph if one of the selected nodes is connected to the output
					if self.selected_nodes.iter().any(|&node_id| network.connected_to_output(node_id, true)) {
						if let Some(layer_path) = self.layer_path.clone() {
							responses.add(DocumentMessage::InputFrameRasterizeRegionBelowLayer { layer_path });
						}
					}
				}
				self.update_selection_action_buttons(document, responses);
			}
			NodeGraphMessage::TogglePreview { node_id } => {
				responses.add(DocumentMessage::StartTransaction);
				responses.add(NodeGraphMessage::TogglePreviewImpl { node_id });
			}
			NodeGraphMessage::TogglePreviewImpl { node_id } => {
				if let Some(network) = self.get_active_network_mut(document) {
					// Check if the node is not already being previewed
					if !network.outputs_contain(node_id) {
						network.previous_outputs = Some(network.previous_outputs.to_owned().unwrap_or_else(|| network.outputs.clone()));
						network.outputs[0] = NodeOutput::new(node_id, 0);
					} else if let Some(outputs) = network.previous_outputs.take() {
						network.outputs = outputs
					} else {
						return;
					}
					Self::send_graph(network, executor, &self.layer_path, responses);
				}
				self.update_selection_action_buttons(document, responses);
				if let Some(layer_path) = self.layer_path.clone() {
					responses.add(DocumentMessage::InputFrameRasterizeRegionBelowLayer { layer_path });
				}
			}
			NodeGraphMessage::UpdateNewNodeGraph => {
				if let Some(network) = self.get_active_network(document) {
					self.selected_nodes.clear();

					Self::send_graph(network, executor, &self.layer_path, responses);

					let node_types = document_node_types::collect_node_types();
					responses.add(FrontendMessage::UpdateNodeTypes { node_types });
				}
				self.collect_nested_addresses(document, responses);
				self.update_selected(document, responses);
			}
		}
	}

	fn actions(&self) -> ActionList {
		if !self.selected_nodes.is_empty() {
			actions!(NodeGraphMessageDiscriminant; DeleteSelectedNodes, Cut, Copy, DuplicateSelectedNodes, ToggleHidden)
		} else {
			actions!(NodeGraphMessageDiscriminant;)
		}
	}
}<|MERGE_RESOLUTION|>--- conflicted
+++ resolved
@@ -31,7 +31,7 @@
 	Number,
 	#[serde(rename = "number")]
 	Boolean,
-	/// Refers to the mathmatical vector, with direction and magnitude.
+	/// Refers to the mathematical vector, with direction and magnitude.
 	#[serde(rename = "vec2")]
 	Vector,
 	#[serde(rename = "graphic")]
@@ -425,15 +425,9 @@
 	}
 }
 
-<<<<<<< HEAD
 impl MessageHandler<NodeGraphMessage, (&mut Document, &NodeGraphExecutor, u64)> for NodeGraphMessageHandler {
 	#[remain::check]
 	fn process_message(&mut self, message: NodeGraphMessage, responses: &mut VecDeque<Message>, (document, executor, document_id): (&mut Document, &NodeGraphExecutor, u64)) {
-=======
-impl MessageHandler<NodeGraphMessage, (&mut Document, &NodeGraphExecutor)> for NodeGraphMessageHandler {
-	#[remain::check]
-	fn process_message(&mut self, message: NodeGraphMessage, responses: &mut VecDeque<Message>, (document, executor): (&mut Document, &NodeGraphExecutor)) {
->>>>>>> 88c4713e
 		#[remain::sorted]
 		match message {
 			NodeGraphMessage::CloseNodeGraph => {

use graph_craft::document::{DocumentNode, NodeId, NodeInput, NodeNetwork, NodeOutput, Source};
use graph_craft::proto::GraphErrors;
use graphene_core::*;
use interpreted_executor::dynamic_executor::ResolvedDocumentNodeTypes;

use super::utility_types::{FrontendGraphInput, FrontendGraphOutput, FrontendNode, FrontendNodeLink};
use super::{document_node_types, node_properties};
use crate::application::generate_uuid;
use crate::messages::input_mapper::utility_types::macros::action_keys;
use crate::messages::layout::utility_types::widget_prelude::*;
use crate::messages::portfolio::document::graph_operation::load_network_structure;
use crate::messages::portfolio::document::node_graph::document_node_types::{resolve_document_node_type, DocumentInputType, NodePropertiesContext};
use crate::messages::portfolio::document::utility_types::document_metadata::{DocumentMetadata, LayerNodeIdentifier};
use crate::messages::portfolio::document::utility_types::nodes::{CollapsedLayers, LayerClassification, LayerPanelEntry, SelectedNodes};
use crate::messages::prelude::*;

use glam::IVec2;

#[derive(Debug)]
pub struct NodeGraphHandlerData<'a> {
	pub document_network: &'a mut NodeNetwork,
	pub document_metadata: &'a mut DocumentMetadata,
	pub selected_nodes: &'a mut SelectedNodes,
	pub document_id: DocumentId,
	pub document_name: &'a str,
	pub collapsed: &'a mut CollapsedLayers,
	pub input: &'a InputPreprocessorMessageHandler,
	pub graph_view_overlay_open: bool,
}

#[derive(Debug, Clone, PartialEq)]
pub struct NodeGraphMessageHandler {
	pub network: Vec<NodeId>,
	pub resolved_types: ResolvedDocumentNodeTypes,
	pub node_graph_errors: GraphErrors,
	has_selection: bool,
	widgets: [LayoutGroup; 2],
}

impl<'a> MessageHandler<NodeGraphMessage, NodeGraphHandlerData<'a>> for NodeGraphMessageHandler {
	fn process_message(&mut self, message: NodeGraphMessage, responses: &mut VecDeque<Message>, data: NodeGraphHandlerData<'a>) {
		let NodeGraphHandlerData {
			document_network,
			document_metadata,
			selected_nodes,
			document_id,
			collapsed,
			graph_view_overlay_open,
			..
		} = data;

		match message {
			// TODO: automatically remove broadcast messages.
			NodeGraphMessage::Init => {
				responses.add(BroadcastMessage::SubscribeEvent {
					on: BroadcastEvent::SelectionChanged,
					send: Box::new(NodeGraphMessage::SelectedNodesUpdated.into()),
				});
				load_network_structure(document_network, document_metadata, selected_nodes, collapsed);
			}
			NodeGraphMessage::SelectedNodesUpdated => {
				self.update_selection_action_buttons(document_network, document_metadata, selected_nodes, responses);
				self.update_selected(document_network, document_metadata, selected_nodes, responses);
				if selected_nodes.selected_layers(document_metadata).count() <= 1 {
					responses.add(DocumentMessage::SetRangeSelectionLayer {
						new_layer: selected_nodes.selected_layers(document_metadata).next(),
					});
				}
				responses.add(NodeGraphMessage::RunDocumentGraph);
			}
			NodeGraphMessage::ConnectNodesByLink {
				output_node,
				output_node_connector_index,
				input_node,
				input_node_connector_index,
			} => {
				let node_id = input_node;

				let Some(network) = document_network.nested_network(&self.network) else {
					error!("No network");
					return;
				};
				let Some(input_node) = network.nodes.get(&node_id) else {
					error!("No to");
					return;
				};
				let Some((input_index, _)) = input_node.inputs.iter().enumerate().filter(|input| input.1.is_exposed()).nth(input_node_connector_index) else {
					error!("Failed to find actual index of connector index {input_node_connector_index} on node {input_node:#?}");
					return;
				};

				responses.add(DocumentMessage::StartTransaction);

				let input = NodeInput::node(output_node, output_node_connector_index);
				responses.add(NodeGraphMessage::SetNodeInput { node_id, input_index, input });

				if network.connected_to_output(node_id) {
					responses.add(NodeGraphMessage::RunDocumentGraph);
				}
				responses.add(NodeGraphMessage::SendGraph);
			}
			NodeGraphMessage::Copy => {
				let Some(network) = document_network.nested_network(&self.network) else {
					error!("No network");
					return;
				};

				// Collect the selected nodes
				let new_ids = &selected_nodes.selected_nodes().copied().enumerate().map(|(new, old)| (old, NodeId(new as u64))).collect();
				let copied_nodes: Vec<_> = Self::copy_nodes(network, new_ids).collect();

				// Prefix to show that this is nodes
				let mut copy_text = String::from("graphite/nodes: ");
				copy_text += &serde_json::to_string(&copied_nodes).expect("Could not serialize paste");

				responses.add(FrontendMessage::TriggerTextCopy { copy_text });
			}
			NodeGraphMessage::CreateNode { node_id, node_type, x, y } => {
				let node_id = node_id.unwrap_or_else(|| NodeId(generate_uuid()));

				let Some(document_node_type) = document_node_types::resolve_document_node_type(&node_type) else {
					responses.add(DialogMessage::DisplayDialogError {
						title: "Cannot insert node".to_string(),
						description: format!("The document node '{node_type}' does not exist in the document node list"),
					});
					return;
				};

				responses.add(DocumentMessage::StartTransaction);

				let document_node = document_node_type.to_document_node(
					document_node_type.inputs.iter().map(|input| input.default.clone()),
					graph_craft::document::DocumentNodeMetadata::position((x, y)),
				);
				responses.add(NodeGraphMessage::InsertNode { node_id, document_node });
				responses.add(NodeGraphMessage::SendGraph);
			}
			NodeGraphMessage::Cut => {
				responses.add(NodeGraphMessage::Copy);
				responses.add(NodeGraphMessage::DeleteSelectedNodes { reconnect: true });
			}
			NodeGraphMessage::DeleteNode { node_id, reconnect } => {
				self.remove_node(document_network, selected_nodes, node_id, responses, reconnect);
			}
			NodeGraphMessage::DeleteSelectedNodes { reconnect } => {
				responses.add(DocumentMessage::StartTransaction);

				for node_id in selected_nodes.selected_nodes().copied() {
					responses.add(NodeGraphMessage::DeleteNode { node_id, reconnect });
				}

				if let Some(network) = document_network.nested_network(&self.network) {
					// Only generate node graph if one of the selected nodes is connected to the output
					if selected_nodes.selected_nodes().any(|&node_id| network.connected_to_output(node_id)) {
						responses.add(NodeGraphMessage::RunDocumentGraph);
					}
				}
			}
			NodeGraphMessage::DisconnectNodes { node_id, input_index } => {
				let Some(network) = document_network.nested_network(&self.network) else {
					warn!("No network");
					return;
				};
				let Some(node) = network.nodes.get(&node_id) else {
					warn!("Invalid node");
					return;
				};
				let Some(node_type) = resolve_document_node_type(&node.name) else {
					warn!("Node {} not in library", node.name);
					return;
				};

				responses.add(DocumentMessage::StartTransaction);

				let Some((input_index, existing_input)) = node.inputs.iter().enumerate().filter(|(_, input)| input.is_exposed()).nth(input_index) else {
					return;
				};
				let mut input = node_type.inputs[input_index].default.clone();
				if let NodeInput::Value { exposed, .. } = &mut input {
					*exposed = existing_input.is_exposed();
				}
				responses.add(NodeGraphMessage::SetNodeInput { node_id, input_index, input });

				if network.connected_to_output(node_id) {
					responses.add(NodeGraphMessage::RunDocumentGraph);
				}
				responses.add(NodeGraphMessage::SendGraph);
			}
			NodeGraphMessage::EnterNestedNetwork { node } => {
				if let Some(network) = document_network.nested_network(&self.network) {
					if network.nodes.get(&node).and_then(|node| node.implementation.get_network()).is_some() {
						self.network.push(node);
					}
				}
				if let Some(network) = document_network.nested_network(&self.network) {
					self.send_graph(network, graph_view_overlay_open, document_metadata, selected_nodes, collapsed, responses);
				}
				self.update_selected(document_network, document_metadata, selected_nodes, responses);
			}
			NodeGraphMessage::DuplicateSelectedNodes => {
				if let Some(network) = document_network.nested_network(&self.network) {
					responses.add(DocumentMessage::StartTransaction);

					let new_ids = &selected_nodes.selected_nodes().map(|&id| (id, NodeId(generate_uuid()))).collect();

					selected_nodes.clear_selected_nodes();
					responses.add(BroadcastEvent::SelectionChanged);

					// Copy the selected nodes
					let copied_nodes = Self::copy_nodes(network, new_ids).collect::<Vec<_>>();

					// Select the new nodes
					selected_nodes.add_selected_nodes(copied_nodes.iter().map(|(node_id, _)| *node_id));
					responses.add(BroadcastEvent::SelectionChanged);

					for (node_id, mut document_node) in copied_nodes {
						// Shift duplicated node
						document_node.metadata.position += IVec2::splat(2);

						// Insert new node into graph
						responses.add(NodeGraphMessage::InsertNode { node_id, document_node });
					}

					self.update_selected(document_network, document_metadata, selected_nodes, responses);
				}
			}
			NodeGraphMessage::ExitNestedNetwork { depth_of_nesting } => {
				selected_nodes.clear_selected_nodes();
				responses.add(BroadcastEvent::SelectionChanged);

				for _ in 0..depth_of_nesting {
					self.network.pop();
				}
				if let Some(network) = document_network.nested_network(&self.network) {
					self.send_graph(network, graph_view_overlay_open, document_metadata, selected_nodes, collapsed, responses);
				}
				self.update_selected(document_network, document_metadata, selected_nodes, responses);
			}
			NodeGraphMessage::ExposeInput { node_id, input_index, new_exposed } => {
				let Some(network) = document_network.nested_network(&self.network) else {
					warn!("No network");
					return;
				};

				let Some(node) = network.nodes.get(&node_id) else {
					warn!("No node");
					return;
				};

				responses.add(DocumentMessage::StartTransaction);

				let mut input = node.inputs[input_index].clone();
				if let NodeInput::Value { exposed, .. } = &mut input {
					*exposed = new_exposed;
				} else if let Some(node_type) = document_node_types::resolve_document_node_type(&node.name) {
					if let NodeInput::Value { tagged_value, .. } = &node_type.inputs[input_index].default {
						input = NodeInput::Value {
							tagged_value: tagged_value.clone(),
							exposed: new_exposed,
						};
					}
				}
				responses.add(NodeGraphMessage::SetNodeInput { node_id, input_index, input });

				responses.add(PropertiesPanelMessage::Refresh);
				responses.add(NodeGraphMessage::SendGraph);
			}
			NodeGraphMessage::InsertNode { node_id, document_node } => {
				if let Some(network) = document_network.nested_network_mut(&self.network) {
					network.nodes.insert(node_id, document_node);
				}
			}
			NodeGraphMessage::MoveSelectedNodes { displacement_x, displacement_y } => {
				let Some(network) = document_network.nested_network_mut(&self.network) else {
					warn!("No network");
					return;
				};

				for node_id in selected_nodes.selected_nodes() {
					if let Some(node) = network.nodes.get_mut(node_id) {
						node.metadata.position += IVec2::new(displacement_x, displacement_y)
					}
				}
				self.send_graph(network, graph_view_overlay_open, document_metadata, selected_nodes, collapsed, responses);
			}
			NodeGraphMessage::PasteNodes { serialized_nodes } => {
				let Some(network) = document_network.nested_network(&self.network) else {
					warn!("No network");
					return;
				};

				let data = match serde_json::from_str::<Vec<(NodeId, DocumentNode)>>(&serialized_nodes) {
					Ok(d) => d,
					Err(e) => {
						warn!("Invalid node data {e:?}");
						return;
					}
				};

				if data.is_empty() {
					return;
				}

				// Shift nodes until it is not in the same position as another node
				let mut shift = IVec2::ZERO;
				while data
					.iter()
					.all(|(_, node)| network.nodes.values().any(|existing_node| node.metadata.position + shift == existing_node.metadata.position))
				{
					shift += IVec2::splat(2);
				}

				responses.add(DocumentMessage::StartTransaction);

				let new_ids: HashMap<_, _> = data.iter().map(|&(id, _)| (id, NodeId(generate_uuid()))).collect();
				for (old_id, mut document_node) in data {
					// Shift copied node
					document_node.metadata.position += shift;

					// Get the new, non-conflicting id
					let node_id = *new_ids.get(&old_id).unwrap();
					document_node = document_node.map_ids(Self::default_node_input, &new_ids);

					// Insert node into network
					responses.add(NodeGraphMessage::InsertNode { node_id, document_node });
				}

				let nodes = new_ids.values().copied().collect();
				responses.add(NodeGraphMessage::SelectedNodesSet { nodes });
			}
			NodeGraphMessage::RunDocumentGraph => {
				responses.add(PortfolioMessage::SubmitGraphRender { document_id });
			}
			NodeGraphMessage::SelectedNodesAdd { nodes } => {
				selected_nodes.add_selected_nodes(nodes);
				responses.add(BroadcastEvent::SelectionChanged);
			}
			NodeGraphMessage::SelectedNodesRemove { nodes } => {
				selected_nodes.retain_selected_nodes(|node| !nodes.contains(node));
				responses.add(BroadcastEvent::SelectionChanged);
			}
			NodeGraphMessage::SelectedNodesSet { nodes } => {
				selected_nodes.set_selected_nodes(nodes);
				responses.add(BroadcastEvent::SelectionChanged);
				responses.add(PropertiesPanelMessage::Refresh);
			}
			NodeGraphMessage::SendGraph => {
				if let Some(network) = document_network.nested_network(&self.network) {
					self.send_graph(network, graph_view_overlay_open, document_metadata, selected_nodes, collapsed, responses);
				}
			}
			NodeGraphMessage::SetInputValue { node_id, input_index, value } => {
				if let Some(network) = document_network.nested_network(&self.network) {
					if let Some(node) = network.nodes.get(&node_id) {
						let input = NodeInput::Value { tagged_value: value, exposed: false };
						responses.add(NodeGraphMessage::SetNodeInput { node_id, input_index, input });
						responses.add(PropertiesPanelMessage::Refresh);
						if (node.name != "Imaginate" || input_index == 0) && network.connected_to_output(node_id) {
							responses.add(NodeGraphMessage::RunDocumentGraph);
						}
					}
				}
			}
			NodeGraphMessage::SetNodeInput { node_id, input_index, input } => {
				if let Some(network) = document_network.nested_network_mut(&self.network) {
					if let Some(node) = network.nodes.get_mut(&node_id) {
						let Some(node_input) = node.inputs.get_mut(input_index) else {
							error!("Tried to set input {input_index} to {input:?}, but the index was invalid. Node {node_id}:\n{node:#?}");
							return;
						};
						let structure_changed = node_input.as_node().is_some() || input.as_node().is_some();
						*node_input = input;
						if structure_changed {
							load_network_structure(document_network, document_metadata, selected_nodes, collapsed);
						}
					}
				}
			}
			NodeGraphMessage::SetQualifiedInputValue { node_path, input_index, value } => {
				let Some((node_id, node_path)) = node_path.split_last() else {
					error!("Node path is empty");
					return;
				};

				let network = document_network.nested_network_mut(node_path);

				if let Some(network) = network {
					if let Some(node) = network.nodes.get_mut(node_id) {
						// Extend number of inputs if not already large enough
						if input_index >= node.inputs.len() {
							node.inputs.extend(((node.inputs.len() - 1)..input_index).map(|_| NodeInput::Network(generic!(T))));
						}
						node.inputs[input_index] = NodeInput::Value { tagged_value: value, exposed: false };
						if network.connected_to_output(*node_id) {
							responses.add(NodeGraphMessage::RunDocumentGraph);
						}
					}
				}
			}
			// Move all the downstream nodes to the right in the graph to allow space for a newly inserted node
			NodeGraphMessage::ShiftNode { node_id } => {
				let Some(network) = document_network.nested_network_mut(&self.network) else {
					warn!("No network");
					return;
				};
				debug_assert!(network.is_acyclic(), "Not acyclic. Network: {network:#?}");
				let outwards_links = network.collect_outwards_links();
				let required_shift = |left: NodeId, right: NodeId, network: &NodeNetwork| {
					if let (Some(left), Some(right)) = (network.nodes.get(&left), network.nodes.get(&right)) {
						if right.metadata.position.x < left.metadata.position.x {
							0
						} else {
							(8 - (right.metadata.position.x - left.metadata.position.x)).max(0)
						}
					} else {
						0
					}
				};
				let shift_node = |node_id: NodeId, shift: i32, network: &mut NodeNetwork| {
					if let Some(node) = network.nodes.get_mut(&node_id) {
						node.metadata.position.x += shift
					}
				};
				// Shift the actual node
				let inputs = network
					.nodes
					.get(&node_id)
					.map_or(&Vec::new(), |node| &node.inputs)
					.iter()
					.filter_map(|input| if let NodeInput::Node { node_id: previous_id, .. } = input { Some(*previous_id) } else { None })
					.collect::<Vec<_>>();

				for input_node in inputs {
					let shift = required_shift(input_node, node_id, network);
					shift_node(node_id, shift, network);
				}

				// Shift nodes connected to the output port of the specified node
				for &descendant in outwards_links.get(&node_id).unwrap_or(&Vec::new()) {
					let shift = required_shift(node_id, descendant, network);
					let mut stack = vec![descendant];
					while let Some(id) = stack.pop() {
						shift_node(id, shift, network);
						stack.extend(outwards_links.get(&id).unwrap_or(&Vec::new()).iter().copied())
					}
				}

				self.send_graph(network, graph_view_overlay_open, document_metadata, selected_nodes, collapsed, responses);
			}
			NodeGraphMessage::ToggleSelectedVisibility => {
				responses.add(DocumentMessage::StartTransaction);

				// If any of the selected nodes are hidden, show them all. Otherwise, hide them all.
				let visible = selected_nodes.selected_nodes().all(|&node_id| document_metadata.node_is_visible(node_id));
				let visible = !visible;

				for &node_id in selected_nodes.selected_nodes() {
					responses.add(NodeGraphMessage::SetVisibility { node_id, visible });
				}
			}
			NodeGraphMessage::ToggleVisibility { node_id } => {
				responses.add(DocumentMessage::StartTransaction);
				let visible = document_metadata.node_is_visible(node_id);
				let visible = !visible;

				responses.add(NodeGraphMessage::SetVisibility { node_id, visible });
			}
			NodeGraphMessage::SetVisibility { node_id, visible } => {
				(|| {
					let Some(network) = document_network.nested_network_mut(&self.network) else { return };

					let input_or_output = network.imports.contains(&node_id) || network.original_outputs().iter().any(|output| output.node_id == node_id);
					let visibility = if visible {
						true
					} else if !input_or_output {
						false
					} else {
						return;
					};

					// Set what we determined shall be the visibility of the node
					let Some(node) = network.nodes.get_mut(&node_id) else { return };
					node.visible = visibility;

					// Only generate node graph if one of the selected nodes is connected to the output
					if network.connected_to_output(node_id) {
						responses.add(NodeGraphMessage::RunDocumentGraph);
					}
				})();
				document_metadata.load_structure(document_network, selected_nodes);
				self.update_selection_action_buttons(document_network, document_metadata, selected_nodes, responses);
			}
			NodeGraphMessage::ToggleSelectedLocked => {
				responses.add(DocumentMessage::StartTransaction);

				let is_locked = !selected_nodes.selected_nodes().any(|&id| document_metadata.node_is_locked(id));

				for &node_id in selected_nodes.selected_nodes() {
					responses.add(NodeGraphMessage::SetLocked { node_id, locked: is_locked });
				}
			}
			NodeGraphMessage::ToggleLocked { node_id } => {
				responses.add(DocumentMessage::StartTransaction);
				let is_locked = !document_metadata.node_is_locked(node_id);
				responses.add(NodeGraphMessage::SetLocked { node_id, locked: is_locked });
			}
			NodeGraphMessage::SetLocked { node_id, locked } => {
				if let Some(network) = document_network.nested_network_mut(&self.network) {
					let is_locked = if !locked {
						false
					} else if !network.imports.contains(&node_id) && !network.original_outputs().iter().any(|output| output.node_id == node_id) {
						true
					} else {
						return;
					};
					let Some(node) = network.nodes.get_mut(&node_id) else { return };
					node.locked = is_locked;

					if network.connected_to_output(node_id) {
						responses.add(NodeGraphMessage::RunDocumentGraph);
					}
				}
				document_metadata.load_structure(document_network, selected_nodes);
				self.update_selection_action_buttons(document_network, document_metadata, selected_nodes, responses);
			}
			NodeGraphMessage::SetName { node_id, name } => {
				responses.add(DocumentMessage::StartTransaction);
				responses.add(NodeGraphMessage::SetNameImpl { node_id, name });
			}
			NodeGraphMessage::SetNameImpl { node_id, name } => {
				if let Some(network) = document_network.nested_network_mut(&self.network) {
					if let Some(node) = network.nodes.get_mut(&node_id) {
						node.alias = name;

						self.send_graph(network, graph_view_overlay_open, document_metadata, selected_nodes, collapsed, responses);
					}
				}
			}
			NodeGraphMessage::TogglePreview { node_id } => {
				responses.add(DocumentMessage::StartTransaction);
				responses.add(NodeGraphMessage::TogglePreviewImpl { node_id });
			}
			NodeGraphMessage::TogglePreviewImpl { node_id } => {
				if let Some(network) = document_network.nested_network_mut(&self.network) {
					// Check if the node is not already being previewed
					if !network.outputs_contain(node_id) {
						network.previous_outputs = Some(network.previous_outputs.to_owned().unwrap_or_else(|| network.exports.clone()));
						network.exports[0] = NodeOutput::new(node_id, 0);
					} else if let Some(outputs) = network.previous_outputs.take() {
						network.exports = outputs
					} else {
						return;
					}
				}

				self.update_selection_action_buttons(document_network, document_metadata, selected_nodes, responses);

				responses.add(NodeGraphMessage::RunDocumentGraph);
			}
			NodeGraphMessage::UpdateNewNodeGraph => {
				if let Some(network) = document_network.nested_network(&self.network) {
					selected_nodes.clear_selected_nodes();
					responses.add(BroadcastEvent::SelectionChanged);

					self.send_graph(network, graph_view_overlay_open, document_metadata, selected_nodes, collapsed, responses);

					let node_types = document_node_types::collect_node_types();
					responses.add(FrontendMessage::UpdateNodeTypes { node_types });
				}
				self.update_selected(document_network, document_metadata, selected_nodes, responses);
			}
			NodeGraphMessage::UpdateTypes { resolved_types, node_graph_errors } => {
				self.resolved_types = resolved_types;
				self.node_graph_errors = node_graph_errors;
			}
		}
		self.has_selection = selected_nodes.has_selected_nodes();
	}

	fn actions(&self) -> ActionList {
		unimplemented!("Must use `actions_with_node_graph_open` instead (unless we change every implementation of the MessageHandler trait).")
	}
}

impl NodeGraphMessageHandler {
	pub fn actions_with_node_graph_open(&self, graph_open: bool) -> ActionList {
		if self.has_selection && graph_open {
			actions!(NodeGraphMessageDiscriminant; ToggleSelectedVisibility, DuplicateSelectedNodes, DeleteSelectedNodes, Cut, Copy)
		} else if self.has_selection {
			actions!(NodeGraphMessageDiscriminant; ToggleSelectedVisibility)
		} else {
			actions!(NodeGraphMessageDiscriminant;)
		}
	}

	/// Send the cached layout to the frontend for the options bar at the top of the node panel
	fn send_node_bar_layout(&self, responses: &mut VecDeque<Message>) {
		responses.add(LayoutMessage::SendLayout {
			layout: Layout::WidgetLayout(WidgetLayout::new(self.widgets.to_vec())),
			layout_target: LayoutTarget::NodeGraphBar,
		});
	}

	/// Updates the buttons for visibility, locked, and preview
	fn update_selection_action_buttons(&mut self, document_network: &NodeNetwork, document_metadata: &DocumentMetadata, selected_nodes: &SelectedNodes, responses: &mut VecDeque<Message>) {
		if let Some(network) = document_network.nested_network(&self.network) {
			let mut widgets = Vec::new();

			// Don't allow disabling input or output nodes
			let mut selection = selected_nodes.selected_nodes().filter(|&&id| !network.imports.contains(&id) && !network.original_outputs_contain(id));

			// If there is at least one other selected node then show the hide or show button
			if selection.next().is_some() {
				// Check if any of the selected nodes are disabled
				let all_visible = selected_nodes.selected_nodes().all(|&id| document_metadata.node_is_visible(id));

				// Check if multiple nodes are selected
				let multiple_nodes = selection.next().is_some();

				// Generate the visible/hidden button accordingly
				let (hide_show_label, hide_show_icon) = if all_visible { ("Make Hidden", "EyeVisible") } else { ("Make Visible", "EyeHidden") };
				let hide_button = TextButton::new(hide_show_label)
					.icon(Some(hide_show_icon.to_string()))
					.tooltip(if all_visible { "Hide selected nodes/layers" } else { "Show selected nodes/layers" }.to_string() + if multiple_nodes { "s" } else { "" })
					.tooltip_shortcut(action_keys!(NodeGraphMessageDiscriminant::ToggleSelectedVisibility))
					.on_update(move |_| NodeGraphMessage::ToggleSelectedVisibility.into())
					.widget_holder();
				widgets.push(hide_button);

				// Check if any of the selected nodes are locked
				let is_locked = selected_nodes.selected_nodes().all(|&id| document_metadata.node_is_locked(id));
				let (lock_unlock_label, lock_unlock_icon) = if is_locked { ("Make Unlock", "Lock") } else { ("Make Lock", "Unlock") };
				let lock_button = TextButton::new(lock_unlock_label)
					.icon(Some(lock_unlock_icon.to_string()))
					.tooltip(if is_locked { "Unlock selected nodes/layers" } else { "Lock selected nodes/layers" }.to_string() + if multiple_nodes { "s" } else { "" })
					.tooltip_shortcut(action_keys!(NodeGraphMessageDiscriminant::ToggleLocked))
					.on_update(move |_| NodeGraphMessage::ToggleSelectedLocked.into())
					.widget_holder();
				widgets.push(lock_button);

				widgets.push(Separator::new(SeparatorType::Related).widget_holder());
			}

			// If only one node is selected then show the preview or stop previewing button
			let mut selection = selected_nodes.selected_nodes();
			if let (Some(&node_id), None) = (selection.next(), selection.next()) {
				// Is this node the current output
				let is_output = network.outputs_contain(node_id);

				// Don't show stop previewing button on the original output node
				if !(is_output && network.previous_outputs_contain(node_id).unwrap_or(true)) {
					let output_button = TextButton::new(if is_output { "End Preview" } else { "Preview" })
						.icon(Some("Rescale".to_string()))
						.tooltip(if is_output { "Restore preview to the graph output" } else { "Preview selected node/layer" }.to_string() + " (Shortcut: Alt-click node/layer)")
						.on_update(move |_| NodeGraphMessage::TogglePreview { node_id }.into())
						.widget_holder();
					widgets.push(output_button);
				}
			}

			self.widgets[0] = LayoutGroup::Row { widgets };
		}
		self.send_node_bar_layout(responses);
	}

	/// Collate the properties panel sections for a node graph
	pub fn collate_properties(&self, context: &mut NodePropertiesContext, selected_nodes: &SelectedNodes) -> Vec<LayoutGroup> {
		let mut network = context.network;

		for segment in &self.network {
			network = network.nodes.get(segment).and_then(|node| node.implementation.get_network()).unwrap();
		}

		// We want:
		// - If only nodes (no layers) are selected: display each node's properties
		// - If one layer is selected, and zero or more of its upstream nodes: display the properties for the layer and its upstream nodes
		// - If multiple layers are selected, or one node plus other non-upstream nodes: display nothing

		// First, we filter all the selections into layers and nodes
		let (mut layers, mut nodes) = (Vec::new(), Vec::new());
		for node_id in selected_nodes.selected_nodes() {
			if let Some(layer_or_node) = network.nodes.get(node_id) {
				if layer_or_node.is_layer() {
					layers.push(*node_id);
				} else {
					nodes.push(*node_id);
				}
			};
		}

		// Next, we decide what to display based on the number of layers and nodes selected
		match layers.len() {
			// If no layers are selected, show properties for all selected nodes
			0 => nodes
				.iter()
				.filter_map(|node_id| network.nodes.get(node_id).map(|node| node_properties::generate_node_properties(node, *node_id, context)))
				.collect(),
			// If one layer is selected, filter out all selected nodes that are not upstream of it. If there are no nodes left, show properties for the layer. Otherwise, show nothing.
			1 => {
				let nodes_not_upstream_of_layer = nodes
					.into_iter()
					.filter(|&selected_node_id| !network.is_node_upstream_of_another_by_primary_flow(layers[0], selected_node_id));
				if nodes_not_upstream_of_layer.count() > 0 {
					return Vec::new();
				}

				// Iterate through all the upstream nodes, but stop when we reach another layer (since that's a point where we switch from horizontal to vertical flow)
				network
					.upstream_flow_back_from_nodes(vec![layers[0]], true)
					.enumerate()
					.take_while(|(i, (node, _))| if *i == 0 { true } else { !node.is_layer() })
					.map(|(_, (node, node_id))| node_properties::generate_node_properties(node, node_id, context))
					.collect()
			}
			// If multiple layers and/or nodes are selected, show nothing
			_ => Vec::new(),
		}
	}

	fn collect_links(network: &NodeNetwork) -> Vec<FrontendNodeLink> {
		network
			.nodes
			.iter()
			.flat_map(|(link_end, node)| node.inputs.iter().filter(|input| input.is_exposed()).enumerate().map(move |(index, input)| (input, link_end, index)))
			.filter_map(|(input, &link_end, link_end_input_index)| {
				if let NodeInput::Node {
					node_id: link_start,
					output_index: link_start_output_index,
					// TODO: add ui for lambdas
					lambda: _,
				} = *input
				{
					Some(FrontendNodeLink {
						link_start,
						link_start_output_index,
						link_end,
						link_end_input_index,
					})
				} else {
					None
				}
			})
			.collect::<Vec<_>>()
	}

	fn collect_nodes(&self, links: &[FrontendNodeLink], network: &NodeNetwork) -> Vec<FrontendNode> {
		let connected_node_to_output_lookup = links.iter().map(|link| ((link.link_start, link.link_start_output_index), link.link_end)).collect::<HashMap<_, _>>();

		let mut nodes = Vec::new();
		for (&node_id, node) in &network.nodes {
			let node_path = vec![node_id];
			// TODO: This should be based on the graph runtime type inference system in order to change the colors of node connectors to match the data type in use
			let Some(document_node_definition) = document_node_types::resolve_document_node_type(&node.name) else {
				warn!("Node '{}' does not exist in library", node.name);
				continue;
			};

			// Inputs
			let mut inputs = {
				let frontend_graph_inputs = document_node_definition.inputs.iter().enumerate().map(|(index, input_type)| {
					// Convert the index in all inputs to the index in only the exposed inputs
					let index = node.inputs.iter().take(index).filter(|input| input.is_exposed()).count();

					FrontendGraphInput {
						data_type: input_type.data_type,
						name: input_type.name.to_string(),
						resolved_type: self.resolved_types.inputs.get(&Source { node: node_path.clone(), index }).map(|input| format!("{input:?}")),
						connected: None,
					}
				});

				node.inputs.iter().zip(frontend_graph_inputs).map(|(node_input, mut frontend_graph_input)| {
					if let NodeInput::Node { node_id: connected_node_id, .. } = node_input {
						frontend_graph_input.connected = Some(*connected_node_id);
					}
					(node_input, frontend_graph_input)
				})
			};
			let primary_input = inputs.next().filter(|(input, _)| input.is_exposed()).map(|(_, input_type)| input_type);
			let exposed_inputs = inputs.filter(|(input, _)| input.is_exposed()).map(|(_, input_type)| input_type).collect();

			// Outputs
			let mut outputs = document_node_definition.outputs.iter().enumerate().map(|(index, output_type)| FrontendGraphOutput {
				data_type: output_type.data_type,
				name: output_type.name.to_string(),
				resolved_type: self.resolved_types.outputs.get(&Source { node: node_path.clone(), index }).map(|output| format!("{output:?}")),
				connected: connected_node_to_output_lookup.get(&(node_id, index)).copied(),
			});
			let primary_output = node.has_primary_output.then(|| outputs.next()).flatten();
			let exposed_outputs = outputs.collect::<Vec<_>>();

			// Errors
			let errors = self.node_graph_errors.iter().find(|error| error.node_path.starts_with(&node_path)).map(|error| error.error.clone());

			nodes.push(FrontendNode {
				id: node_id,
				is_layer: node.is_layer(),
				alias: node.alias.clone(),
				name: node.name.clone(),
				primary_input,
				exposed_inputs,
				primary_output,
				exposed_outputs,
				position: node.metadata.position.into(),
				previewed: network.outputs_contain(node_id),
				visible: node.visible,
				locked: node.locked,
				errors: errors.map(|e| format!("{e:?}")),
			});
		}
		nodes
	}

	fn update_layer_panel(network: &NodeNetwork, metadata: &DocumentMetadata, collapsed: &CollapsedLayers, responses: &mut VecDeque<Message>) {
		for (&node_id, node) in &network.nodes {
			if node.is_layer() {
				let layer = LayerNodeIdentifier::new(node_id, network);
				let layer_classification = {
					if metadata.is_artboard(layer) {
						LayerClassification::Artboard
					} else if metadata.is_folder(layer) {
						LayerClassification::Folder
					} else {
						LayerClassification::Layer
					}
				};

				let parents_visible = layer
					.ancestors(metadata)
					.filter(|&ancestor| ancestor != layer)
					.all(|layer| network.nodes.get(&layer.to_node()).map(|node| node.visible).unwrap_or_default());

				let data = LayerPanelEntry {
					id: node_id,
					layer_classification,
					expanded: layer.has_children(metadata) && !collapsed.0.contains(&layer),
					has_children: layer.has_children(metadata),
					depth: layer.ancestors(metadata).count() - 1,
					parent_id: layer.parent(metadata).map(|parent| parent.to_node()),
					name: network.nodes.get(&node_id).map(|node| node.alias.clone()).unwrap_or_default(),
					tooltip: if cfg!(debug_assertions) { format!("Layer ID: {node_id}") } else { "".into() },
					visible: node.visible,
<<<<<<< HEAD
					locked: node.locked,
=======
					parents_visible,
					unlocked: true,
					parents_unlocked: true,
>>>>>>> 938a688f
				};
				responses.add(FrontendMessage::UpdateDocumentLayerDetails { data });
			}
		}
	}

	fn send_graph(&self, network: &NodeNetwork, graph_open: bool, metadata: &mut DocumentMetadata, selected_nodes: &mut SelectedNodes, collapsed: &CollapsedLayers, responses: &mut VecDeque<Message>) {
		metadata.load_structure(network, selected_nodes);

		responses.add(DocumentMessage::DocumentStructureChanged);
		responses.add(PropertiesPanelMessage::Refresh);
		Self::update_layer_panel(network, metadata, collapsed, responses);
		if graph_open {
			let links = Self::collect_links(network);
			let nodes = self.collect_nodes(&links, network);
			responses.add(FrontendMessage::UpdateNodeGraph { nodes, links });
		}
	}

	/// Updates the frontend's selection state in line with the backend
	fn update_selected(&mut self, document_network: &NodeNetwork, document_metadata: &DocumentMetadata, selected_nodes: &SelectedNodes, responses: &mut VecDeque<Message>) {
		self.update_selection_action_buttons(document_network, document_metadata, selected_nodes, responses);
		responses.add(FrontendMessage::UpdateNodeGraphSelection {
			selected: selected_nodes.selected_nodes_ref().clone(),
		});
	}

	fn remove_references_from_network(network: &mut NodeNetwork, deleting_node_id: NodeId, reconnect: bool) -> bool {
		if network.imports.contains(&deleting_node_id) {
			warn!("Deleting input node!");
			return false;
		}
		if network.outputs_contain(deleting_node_id) {
			warn!("Deleting the output node!");
			return false;
		}

		let mut reconnect_to_input: Option<NodeInput> = None;

		if reconnect {
			// Check whether the being-deleted node's first (primary) input is a node
			if let Some(node) = network.nodes.get(&deleting_node_id) {
				// Reconnect to the node below when deleting a layer node.
				let reconnect_from_input_index = if node.is_layer() { 1 } else { 0 };
				if matches!(&node.inputs.get(reconnect_from_input_index), Some(NodeInput::Node { .. })) {
					reconnect_to_input = Some(node.inputs[reconnect_from_input_index].clone());
				}
			}
		}

		for (node_id, node) in network.nodes.iter_mut() {
			if *node_id == deleting_node_id {
				continue;
			}
			for (input_index, input) in node.inputs.iter_mut().enumerate() {
				let NodeInput::Node {
					node_id: upstream_node_id,
					output_index,
					..
				} = input
				else {
					continue;
				};
				if *upstream_node_id != deleting_node_id {
					continue;
				}

				let Some(node_type) = document_node_types::resolve_document_node_type(&node.name) else {
					warn!("Removing input of invalid node type '{}'", node.name);
					return false;
				};

				if let NodeInput::Value { tagged_value, .. } = &node_type.inputs[input_index].default {
					let mut refers_to_output_node = false;

					// Use the first input node as the new input if deleting node's first input is a node,
					// and the current node uses its primary output too
					if let Some(reconnect_to_input) = &reconnect_to_input {
						if *output_index == 0 {
							refers_to_output_node = true;
							*input = reconnect_to_input.clone()
						}
					}

					if !refers_to_output_node {
						*input = NodeInput::value(tagged_value.clone(), true);
					}
				}
			}
		}
		true
	}

	/// Tries to remove a node from the network, returning true on success.
	fn remove_node(&mut self, document_network: &mut NodeNetwork, selected_nodes: &mut SelectedNodes, node_id: NodeId, responses: &mut VecDeque<Message>, reconnect: bool) -> bool {
		let Some(network) = document_network.nested_network_mut(&self.network) else {
			return false;
		};
		if !Self::remove_references_from_network(network, node_id, reconnect) {
			return false;
		}
		network.nodes.remove(&node_id);
		selected_nodes.retain_selected_nodes(|&id| id != node_id);
		responses.add(BroadcastEvent::SelectionChanged);
		true
	}

	/// Gets the default node input based on the node name and the input index
	pub fn default_node_input(name: String, index: usize) -> Option<NodeInput> {
		resolve_document_node_type(&name)
			.and_then(|node| node.inputs.get(index))
			.map(|input: &DocumentInputType| input.default.clone())
	}

	/// Returns an iterator of nodes to be copied and their ids, excluding output and input nodes
	pub fn copy_nodes<'a>(network: &'a NodeNetwork, new_ids: &'a HashMap<NodeId, NodeId>) -> impl Iterator<Item = (NodeId, DocumentNode)> + 'a {
		new_ids
			.iter()
			.filter(|&(&id, _)| !network.outputs_contain(id))
			.filter_map(|(&id, &new)| network.nodes.get(&id).map(|node| (new, node.clone())))
			.map(move |(new, node)| (new, node.map_ids(Self::default_node_input, new_ids)))
	}
}

impl Default for NodeGraphMessageHandler {
	fn default() -> Self {
		let right_side_widgets = vec![
			// TODO: Replace this with an "Add Node" button, also next to an "Add Layer" button
			TextLabel::new("Right Click in Graph to Add Nodes").italic(true).widget_holder(),
			Separator::new(SeparatorType::Unrelated).widget_holder(),
			TextButton::new("Node Graph")
				.icon(Some("GraphViewOpen".into()))
				.hover_icon(Some("GraphViewClosed".into()))
				.tooltip("Hide Node Graph")
				.tooltip_shortcut(action_keys!(DocumentMessageDiscriminant::GraphViewOverlayToggle))
				.on_update(move |_| DocumentMessage::GraphViewOverlayToggle.into())
				.widget_holder(),
		];

		Self {
			network: Vec::new(),
			resolved_types: ResolvedDocumentNodeTypes::default(),
			node_graph_errors: Vec::new(),
			has_selection: false,
			widgets: [LayoutGroup::Row { widgets: Vec::new() }, LayoutGroup::Row { widgets: right_side_widgets }],
		}
	}
}<|MERGE_RESOLUTION|>--- conflicted
+++ resolved
@@ -840,13 +840,9 @@
 					name: network.nodes.get(&node_id).map(|node| node.alias.clone()).unwrap_or_default(),
 					tooltip: if cfg!(debug_assertions) { format!("Layer ID: {node_id}") } else { "".into() },
 					visible: node.visible,
-<<<<<<< HEAD
-					locked: node.locked,
-=======
 					parents_visible,
 					unlocked: true,
 					parents_unlocked: true,
->>>>>>> 938a688f
 				};
 				responses.add(FrontendMessage::UpdateDocumentLayerDetails { data });
 			}

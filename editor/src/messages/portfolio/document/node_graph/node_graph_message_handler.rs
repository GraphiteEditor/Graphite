--- conflicted
+++ resolved
@@ -114,10 +114,6 @@
 		})
 	}
 
-<<<<<<< HEAD
-	pub fn collate_properties(&self, node_graph_frame: &NodeGraphFrameLayer, context: &mut NodePropertiesContext) -> Vec<LayoutGroup> {
-		let network = &node_graph_frame.network;
-=======
 	/// Get the active graph_craft NodeNetwork struct
 	fn get_active_network_mut<'a>(&self, document: &'a mut Document) -> Option<&'a mut graph_craft::document::NodeNetwork> {
 		let mut network = self.get_root_network_mut(document);
@@ -161,13 +157,12 @@
 		);
 	}
 
-	pub fn collate_properties(&self, node_graph_frame: &NodeGraphFrameLayer) -> Vec<LayoutGroup> {
+	pub fn collate_properties(&self, node_graph_frame: &NodeGraphFrameLayer, context: &mut NodePropertiesContext) -> Vec<LayoutGroup> {
 		let mut network = &node_graph_frame.network;
 		for segement in &self.nested_path {
 			network = network.nodes.get(segement).and_then(|node| node.implementation.get_network()).unwrap();
 		}
 
->>>>>>> fdf7b2af
 		let mut section = Vec::new();
 		for node_id in &self.selected_nodes {
 			let Some(document_node) = network.nodes.get(node_id) else {

--- conflicted
+++ resolved
@@ -145,8 +145,10 @@
 	ChoiceSourceStatic(std::marker::PhantomData)
 }
 
-fn choice_widget<E: ChoiceSource>(list: E, document_node: &DocumentNode, node_id: NodeId, index: usize, name: &str, description: &str, blank_assist: bool) -> LayoutGroup {
-	let mut widgets = start_widgets(document_node, node_id, index, name, description, FrontendGraphDataType::General, blank_assist);
+fn choice_widget<E: ChoiceSource>(list: E, parameter_widgets_info: ParameterWidgetsInfo) -> LayoutGroup {
+	let ParameterWidgetsInfo { document_node, node_id, index, .. } = parameter_widgets_info;
+
+	let mut widgets = start_widgets(parameter_widgets_info, FrontendGraphDataType::General);
 
 	let Some(input) = document_node.inputs.get(index) else {
 		log::warn!("A widget failed to be built because its node's input index is invalid.");
@@ -255,125 +257,6 @@
 				_ => {
 					use std::any::TypeId;
 					match concrete_type.id {
-<<<<<<< HEAD
-						Some(x) if x == TypeId::of::<bool>() => bool_widget(document_node, node_id, index, name, description, CheckboxInput::default(), true).into(),
-						Some(x) if x == TypeId::of::<f64>() => {
-							number_widget(document_node, node_id, index, name, description, number_input.min(min(f64::NEG_INFINITY)).max(max(f64::INFINITY)), true).into()
-						}
-						Some(x) if x == TypeId::of::<u32>() => {
-							number_widget(document_node, node_id, index, name, description, number_input.int().min(min(0.)).max(max(f64::from(u32::MAX))), true).into()
-						}
-						Some(x) if x == TypeId::of::<u64>() => number_widget(document_node, node_id, index, name, description, number_input.int().min(min(0.)), true).into(),
-						Some(x) if x == TypeId::of::<String>() => text_widget(document_node, node_id, index, name, description, true).into(),
-						Some(x) if x == TypeId::of::<Color>() => color_widget(document_node, node_id, index, name, description, ColorInput::default().allow_none(false), true),
-						Some(x) if x == TypeId::of::<Option<Color>>() => color_widget(document_node, node_id, index, name, description, ColorInput::default().allow_none(true), true),
-						Some(x) if x == TypeId::of::<DVec2>() => vec2_widget(document_node, node_id, index, name, description, "X", "Y", "", None, add_blank_assist),
-						Some(x) if x == TypeId::of::<UVec2>() => vec2_widget(document_node, node_id, index, name, description, "X", "Y", "", Some(0.), add_blank_assist),
-						Some(x) if x == TypeId::of::<IVec2>() => vec2_widget(document_node, node_id, index, name, description, "X", "Y", "", None, add_blank_assist),
-						Some(x) if x == TypeId::of::<Vec<f64>>() => vec_f64_input(document_node, node_id, index, name, description, TextInput::default(), true).into(),
-						Some(x) if x == TypeId::of::<Vec<DVec2>>() => vec_dvec2_input(document_node, node_id, index, name, description, TextInput::default(), true).into(),
-						Some(x) if x == TypeId::of::<Font>() => {
-							let (font_widgets, style_widgets) = font_inputs(document_node, node_id, index, name, description, false);
-							font_widgets.into_iter().chain(style_widgets.unwrap_or_default()).collect::<Vec<_>>().into()
-						}
-						Some(x) if x == TypeId::of::<Curve>() => curves_widget(document_node, node_id, index, name, description, true),
-						Some(x) if x == TypeId::of::<GradientStops>() => color_widget(document_node, node_id, index, name, description, ColorInput::default().allow_none(false), true),
-						Some(x) if x == TypeId::of::<VectorDataTable>() => vector_widget(document_node, node_id, index, name, description, true).into(),
-						Some(x) if x == TypeId::of::<RasterFrame>() || x == TypeId::of::<ImageFrameTable<Color>>() || x == TypeId::of::<TextureFrameTable>() => {
-							raster_widget(document_node, node_id, index, name, description, true).into()
-						}
-						Some(x) if x == TypeId::of::<GraphicGroupTable>() => group_widget(document_node, node_id, index, name, description, true).into(),
-						Some(x) if x == TypeId::of::<Footprint>() => {
-							let widgets = footprint_widget(document_node, node_id, index);
-							let (last, rest) = widgets.split_last().expect("Footprint widget should return multiple rows");
-							extra_widgets = rest.to_vec();
-							last.clone()
-						}
-						Some(x) if x == TypeId::of::<BlendMode>() => blend_mode(document_node, node_id, index, name, description, true),
-						Some(x) if x == TypeId::of::<RealTimeMode>() => real_time_mode(document_node, node_id, index, name, description, true),
-						Some(x) if x == TypeId::of::<RedGreenBlue>() => color_channel(document_node, node_id, index, name, description, true),
-						Some(x) if x == TypeId::of::<RedGreenBlueAlpha>() => rgba_channel(document_node, node_id, index, name, description, true),
-						Some(x) if x == TypeId::of::<XY>() => xy_components(document_node, node_id, index, name, description, true),
-						Some(x) if x == TypeId::of::<NoiseType>() => noise_type(document_node, node_id, index, name, description, true),
-						Some(x) if x == TypeId::of::<FractalType>() => fractal_type(document_node, node_id, index, name, description, true, false),
-						Some(x) if x == TypeId::of::<CellularDistanceFunction>() => cellular_distance_function(document_node, node_id, index, name, description, true, false),
-						Some(x) if x == TypeId::of::<CellularReturnType>() => cellular_return_type(document_node, node_id, index, name, description, true, false),
-						Some(x) if x == TypeId::of::<DomainWarpType>() => domain_warp_type(document_node, node_id, index, name, description, true, false),
-						Some(x) if x == TypeId::of::<RelativeAbsolute>() => vec![
-							DropdownInput::new(vec![vec![
-								MenuListEntry::new("Relative")
-									.label("Relative")
-									.on_update(update_value(|_| TaggedValue::RelativeAbsolute(RelativeAbsolute::Relative), node_id, index)),
-								MenuListEntry::new("Absolute")
-									.label("Absolute")
-									.on_update(update_value(|_| TaggedValue::RelativeAbsolute(RelativeAbsolute::Absolute), node_id, index)),
-							]])
-							.widget_holder(),
-						]
-						.into(),
-						Some(x) if x == TypeId::of::<GridType>() => grid_type_widget(document_node, node_id, index, name, description, true),
-						Some(x) if x == TypeId::of::<LineCap>() => line_cap_widget(document_node, node_id, index, name, description, true),
-						Some(x) if x == TypeId::of::<LineJoin>() => line_join_widget(document_node, node_id, index, name, description, true),
-						Some(x) if x == TypeId::of::<FillType>() => vec![
-							DropdownInput::new(vec![vec![
-								MenuListEntry::new("Solid")
-									.label("Solid")
-									.on_update(update_value(|_| TaggedValue::FillType(FillType::Solid), node_id, index)),
-								MenuListEntry::new("Gradient")
-									.label("Gradient")
-									.on_update(update_value(|_| TaggedValue::FillType(FillType::Gradient), node_id, index)),
-							]])
-							.widget_holder(),
-						]
-						.into(),
-						Some(x) if x == TypeId::of::<GradientType>() => vec![
-							DropdownInput::new(vec![vec![
-								MenuListEntry::new("Linear")
-									.label("Linear")
-									.on_update(update_value(|_| TaggedValue::GradientType(GradientType::Linear), node_id, index)),
-								MenuListEntry::new("Radial")
-									.label("Radial")
-									.on_update(update_value(|_| TaggedValue::GradientType(GradientType::Radial), node_id, index)),
-							]])
-							.widget_holder(),
-						]
-						.into(),
-						Some(x) if x == TypeId::of::<BooleanOperation>() => choice_widget(enum_source::<BooleanOperation>(), document_node, node_id, index, name, description, true),
-						Some(x) if x == TypeId::of::<CentroidType>() => centroid_widget(document_node, node_id, index),
-						Some(x) if x == TypeId::of::<LuminanceCalculation>() => choice_widget(enum_source::<LuminanceCalculation>(), document_node, node_id, index, name, description, true),
-						// Some(x) if x == TypeId::of::<ImaginateSamplingMethod>() => vec![
-						// 	DropdownInput::new(
-						// 		ImaginateSamplingMethod::list()
-						// 			.into_iter()
-						// 			.map(|method| {
-						// 				vec![MenuListEntry::new(format!("{:?}", method)).label(method.to_string()).on_update(update_value(
-						// 					move |_| TaggedValue::ImaginateSamplingMethod(method),
-						// 					node_id,
-						// 					index,
-						// 				))]
-						// 			})
-						// 			.collect(),
-						// 	)
-						// 	.widget_holder(),
-						// ]
-						// .into(),
-						// Some(x) if x == TypeId::of::<ImaginateMaskStartingFill>() => vec![
-						// 	DropdownInput::new(
-						// 		ImaginateMaskStartingFill::list()
-						// 			.into_iter()
-						// 			.map(|fill| {
-						// 				vec![MenuListEntry::new(format!("{:?}", fill)).label(fill.to_string()).on_update(update_value(
-						// 					move |_| TaggedValue::ImaginateMaskStartingFill(fill),
-						// 					node_id,
-						// 					index,
-						// 				))]
-						// 			})
-						// 			.collect(),
-						// 	)
-						// 	.widget_holder(),
-						// ]
-						// .into(),
-=======
 						Some(x) if x == TypeId::of::<bool>() => bool_widget(default_info, CheckboxInput::default()).into(),
 						Some(x) if x == TypeId::of::<f64>() => number_widget(default_info, number_input.min(min(f64::NEG_INFINITY)).max(max(f64::INFINITY))).into(),
 						Some(x) if x == TypeId::of::<u32>() => number_widget(default_info, number_input.int().min(min(0.)).max(max(f64::from(u32::MAX)))).into(),
@@ -410,10 +293,9 @@
 						Some(x) if x == TypeId::of::<ArcType>() => arc_type_widget(default_info),
 						Some(x) if x == TypeId::of::<FillType>() => fill_type_widget(default_info),
 						Some(x) if x == TypeId::of::<GradientType>() => gradient_type_widget(default_info),
-						Some(x) if x == TypeId::of::<BooleanOperation>() => boolean_operation_widget(default_info),
+						Some(x) if x == TypeId::of::<BooleanOperation>() => choice_widget(enum_source::<BooleanOperation>(), default_info),
 						Some(x) if x == TypeId::of::<CentroidType>() => centroid_type_widget(default_info),
-						Some(x) if x == TypeId::of::<LuminanceCalculation>() => luminance_calculation_widget(default_info),
->>>>>>> a3768324
+						Some(x) if x == TypeId::of::<LuminanceCalculation>() => choice_widget(enum_source::<LuminanceCalculation>(), default_info),
 						_ => {
 							let mut widgets = start_widgets(default_info, FrontendGraphDataType::General);
 							widgets.extend_from_slice(&[
@@ -1279,77 +1161,10 @@
 	LayoutGroup::Row { widgets }.with_tooltip("Formula used for blending")
 }
 
-<<<<<<< HEAD
-pub fn grid_type_widget(document_node: &DocumentNode, node_id: NodeId, index: usize, name: &str, description: &str, blank_assist: bool) -> LayoutGroup {
-	let mut widgets = start_widgets(document_node, node_id, index, name, description, FrontendGraphDataType::General, blank_assist);
-=======
-// TODO: Generalize this for all dropdowns (also see blend_mode and channel_extration)
-pub fn luminance_calculation_widget(parameter_widgets_info: ParameterWidgetsInfo) -> LayoutGroup {
+pub fn grid_type_widget(parameter_widgets_info: ParameterWidgetsInfo) -> LayoutGroup {
 	let ParameterWidgetsInfo { document_node, node_id, index, .. } = parameter_widgets_info;
 
 	let mut widgets = start_widgets(parameter_widgets_info, FrontendGraphDataType::General);
-	let Some(input) = document_node.inputs.get(index) else {
-		log::warn!("A widget failed to be built because its node's input index is invalid.");
-		return LayoutGroup::Row { widgets: vec![] };
-	};
-	if let Some(&TaggedValue::LuminanceCalculation(calculation)) = input.as_non_exposed_value() {
-		let calculation_modes = LuminanceCalculation::list();
-		let mut entries = Vec::with_capacity(calculation_modes.len());
-		for method in calculation_modes {
-			entries.push(
-				MenuListEntry::new(format!("{method:?}"))
-					.label(method.to_string())
-					.on_update(update_value(move |_| TaggedValue::LuminanceCalculation(method), node_id, index))
-					.on_commit(commit_value),
-			);
-		}
-		let entries = vec![entries];
-
-		widgets.extend_from_slice(&[
-			Separator::new(SeparatorType::Unrelated).widget_holder(),
-			DropdownInput::new(entries).selected_index(Some(calculation as u32)).widget_holder(),
-		]);
-	}
-	LayoutGroup::Row { widgets }.with_tooltip("Formula used to calculate the luminance of a pixel")
-}
-
-pub fn boolean_operation_widget(parameter_widgets_info: ParameterWidgetsInfo) -> LayoutGroup {
-	let ParameterWidgetsInfo { document_node, node_id, index, .. } = parameter_widgets_info;
-
-	let mut widgets = start_widgets(parameter_widgets_info, FrontendGraphDataType::General);
-
-	let Some(input) = document_node.inputs.get(index) else {
-		log::warn!("A widget failed to be built because its node's input index is invalid.");
-		return LayoutGroup::Row { widgets: vec![] };
-	};
-	if let Some(&TaggedValue::BooleanOperation(calculation)) = input.as_non_exposed_value() {
-		let operations = BooleanOperation::list();
-		let icons = BooleanOperation::icons();
-		let mut entries = Vec::with_capacity(operations.len());
-
-		for (operation, icon) in operations.into_iter().zip(icons.into_iter()) {
-			entries.push(
-				RadioEntryData::new(format!("{operation:?}"))
-					.icon(icon)
-					.tooltip(operation.to_string())
-					.on_update(update_value(move |_| TaggedValue::BooleanOperation(operation), node_id, index))
-					.on_commit(commit_value),
-			);
-		}
-
-		widgets.extend_from_slice(&[
-			Separator::new(SeparatorType::Unrelated).widget_holder(),
-			RadioInput::new(entries).selected_index(Some(calculation as u32)).widget_holder(),
-		]);
-	}
-	LayoutGroup::Row { widgets }
-}
-
-pub fn grid_type_widget(parameter_widgets_info: ParameterWidgetsInfo) -> LayoutGroup {
-	let ParameterWidgetsInfo { document_node, node_id, index, .. } = parameter_widgets_info;
-
-	let mut widgets = start_widgets(parameter_widgets_info, FrontendGraphDataType::General);
->>>>>>> a3768324
 	let Some(input) = document_node.inputs.get(index) else {
 		log::warn!("A widget failed to be built because its node's input index is invalid.");
 		return LayoutGroup::Row { widgets: vec![] };

#![allow(clippy::too_many_arguments)]

use super::document_node_definitions::{NODE_OVERRIDES, NodePropertiesContext};
use super::utility_types::FrontendGraphDataType;
use crate::messages::layout::utility_types::widget_prelude::*;
use crate::messages::portfolio::document::utility_types::network_interface::InputConnector;
use crate::messages::prelude::*;
use dyn_any::DynAny;
use glam::{DAffine2, DVec2, IVec2, UVec2};
use graph_craft::Type;
use graph_craft::document::value::TaggedValue;
use graph_craft::document::{DocumentNode, DocumentNodeImplementation, NodeId, NodeInput};
use graphene_core::raster::curve::Curve;
use graphene_core::raster::image::ImageFrameTable;
use graphene_core::raster::{
	BlendMode, CellularDistanceFunction, CellularReturnType, Color, DomainWarpType, FractalType, LuminanceCalculation, NoiseType, RedGreenBlue, RedGreenBlueAlpha, RelativeAbsolute,
	SelectiveColorChoice,
};
use graphene_core::text::Font;
use graphene_core::vector::misc::CentroidType;
use graphene_core::vector::style::{GradientType, LineCap, LineJoin};
use graphene_std::animation::RealTimeMode;
use graphene_std::application_io::TextureFrameTable;
use graphene_std::ops::XY;
use graphene_std::transform::Footprint;
use graphene_std::vector::VectorDataTable;
use graphene_std::vector::misc::{BooleanOperation, GridType};
use graphene_std::vector::style::{Fill, FillChoice, FillType, GradientStops};
use graphene_std::{GraphicGroupTable, RasterFrame};

pub(crate) fn string_properties(text: &str) -> Vec<LayoutGroup> {
	let widget = TextLabel::new(text).widget_holder();
	vec![LayoutGroup::Row { widgets: vec![widget] }]
}

fn optionally_update_value<T>(value: impl Fn(&T) -> Option<TaggedValue> + 'static + Send + Sync, node_id: NodeId, input_index: usize) -> impl Fn(&T) -> Message + 'static + Send + Sync {
	move |input_value: &T| match value(input_value) {
		Some(value) => NodeGraphMessage::SetInputValue { node_id, input_index, value }.into(),
		_ => Message::NoOp,
	}
}

pub fn update_value<T>(value: impl Fn(&T) -> TaggedValue + 'static + Send + Sync, node_id: NodeId, input_index: usize) -> impl Fn(&T) -> Message + 'static + Send + Sync {
	optionally_update_value(move |v| Some(value(v)), node_id, input_index)
}

pub fn commit_value<T>(_: &T) -> Message {
	DocumentMessage::AddTransaction.into()
}

pub fn expose_widget(node_id: NodeId, index: usize, data_type: FrontendGraphDataType, exposed: bool) -> WidgetHolder {
	ParameterExposeButton::new()
		.exposed(exposed)
		.data_type(data_type)
		.tooltip("Expose this parameter as a node input in the graph")
		.on_update(move |_parameter| {
			NodeGraphMessage::ExposeInput {
				input_connector: InputConnector::node(node_id, index),
				set_to_exposed: !exposed,
				start_transaction: true,
			}
			.into()
		})
		.widget_holder()
}

// TODO: Remove this when we have proper entry row formatting that includes room for Assists.
pub fn add_blank_assist(widgets: &mut Vec<WidgetHolder>) {
	widgets.extend_from_slice(&[
		// Custom CSS specific to the Properties panel converts this Section separator into the width of an assist (24px).
		Separator::new(SeparatorType::Section).widget_holder(),
		// This last one is the separator after the 24px assist.
		Separator::new(SeparatorType::Unrelated).widget_holder(),
	]);
}

pub fn start_widgets(document_node: &DocumentNode, node_id: NodeId, index: usize, name: &str, description: &str, data_type: FrontendGraphDataType, blank_assist: bool) -> Vec<WidgetHolder> {
	let Some(input) = document_node.inputs.get(index) else {
		log::warn!("A widget failed to be built because its node's input index is invalid.");
		return vec![];
	};
	let mut widgets = vec![expose_widget(node_id, index, data_type, input.is_exposed()), TextLabel::new(name).tooltip(description).widget_holder()];
	if blank_assist {
		add_blank_assist(&mut widgets);
	}

	widgets
}

trait DropdownSource {
	type Value: Sized + Copy + Send + Sync + 'static;

	fn into_index(v: Self::Value) -> Option<u32>;
	fn into_tagged_value(v: Self::Value) -> TaggedValue;
	fn from_tagged_value(tv: Option<&TaggedValue>) -> Option<Self::Value>;
	fn enumerate() -> impl Iterator<Item = impl Iterator<Item = (Self::Value, String, String, Option<String>)>>;
}

struct DropdownSourceStatic<T: graphene_core::vector::misc::DropdownableStatic>(std::marker::PhantomData<T>);
impl<T> DropdownSource for DropdownSourceStatic<T>
where
	T: graphene_core::vector::misc::DropdownableStatic + 'static,
	for<'a> &'a T: TryFrom<&'a TaggedValue>,
	TaggedValue: From<T>,
{
	type Value = T;

	fn into_index(v: Self::Value) -> Option<u32> {
		Some(v.as_u32())
	}
	fn into_tagged_value(v: Self::Value) -> TaggedValue {
		TaggedValue::from(v)
	}
	fn from_tagged_value(tv: Option<&TaggedValue>) -> Option<Self::Value> {
		let v_ref: Option<&Self::Value> = tv.map(|tv| tv.try_into().ok()).flatten();
		v_ref.map(|vr| *vr)
	}
	fn enumerate() -> impl Iterator<Item = impl Iterator<Item = (Self::Value, String, String, Option<String>)>> {
		T::list()
			.into_iter()
			.map(|cat| cat.into_iter().map(|(item, icon)| (*item, format!("{item:?}"), format!("{item}"), icon.map(String::from))))
	}
}

fn enum_source<E: graphene_core::vector::misc::DropdownableStatic>() -> DropdownSourceStatic<E> {
	DropdownSourceStatic(std::marker::PhantomData)
}

fn radio_buttons<E: DropdownSource>(_list: E, document_node: &DocumentNode, node_id: NodeId, index: usize, name: &str, blank_assist: bool) -> LayoutGroup {
	let mut widgets = start_widgets(document_node, node_id, index, name, FrontendGraphDataType::General, blank_assist);

	let Some(input) = document_node.inputs.get(index) else {
		log::warn!("A widget failed to be built because its node's input index is invalid.");
		return LayoutGroup::Row { widgets: vec![] };
	};

	if let Some(current) = E::from_tagged_value(input.as_non_exposed_value()) {
		let items = E::enumerate()
			.flatten()
			.map(|(item, valstr, label, icon)| {
				let red = RadioEntryData::new(valstr)
					.on_update(update_value(move |_| E::into_tagged_value(item), node_id, index))
					.on_commit(commit_value);
				let red = if let Some(icon) = icon { red.icon(icon).tooltip(label) } else { red.label(label) };
				red
			})
			.collect();
		widgets.extend_from_slice(&[
			Separator::new(SeparatorType::Unrelated).widget_holder(),
			RadioInput::new(items).selected_index(E::into_index(current)).widget_holder()
		]);
	}
	LayoutGroup::Row { widgets }
}

fn dropdown<E: DropdownSource>(_list: E, document_node: &DocumentNode, node_id: NodeId, index: usize, name: &str, blank_assist: bool) -> LayoutGroup {
	let mut widgets = start_widgets(document_node, node_id, index, name, FrontendGraphDataType::General, blank_assist);

	let Some(input) = document_node.inputs.get(index) else {
		log::warn!("A widget failed to be built because its node's input index is invalid.");
		return LayoutGroup::Row { widgets: vec![] };
	};

	if let Some(current) = E::from_tagged_value(input.as_non_exposed_value()) {
		let items = E::enumerate()
			.map(|category| {
				category
					.map(|(item, valstr, label, _)| {
						MenuListEntry::new(valstr)
							.label(label)
							.on_update(update_value(move |_| E::into_tagged_value(item), node_id, index))
							.on_commit(commit_value)
					})
					.collect()
			})
			.collect();
		
		widgets.extend_from_slice(&[
			Separator::new(SeparatorType::Unrelated).widget_holder(),
			DropdownInput::new(items).selected_index(E::into_index(current)).widget_holder()
		]);
	}
	LayoutGroup::Row { widgets }
}

pub(crate) fn property_from_type(
	node_id: NodeId,
	index: usize,
	ty: &Type,
	number_options: (Option<f64>, Option<f64>, Option<(f64, f64)>),
	context: &mut NodePropertiesContext,
) -> Result<Vec<LayoutGroup>, Vec<LayoutGroup>> {
	let Some(name) = context.network_interface.input_name(&node_id, index, context.selection_network_path) else {
		log::warn!("A widget failed to be built for node {node_id}, index {index} because the input name could not be determined");
		return Err(vec![]);
	};
	let Some(description) = context.network_interface.input_description(&node_id, index, context.selection_network_path) else {
		log::warn!("A widget failed to be built for node {node_id}, index {index} because the input description could not be determined");
		return Err(vec![]);
	};
	let Some(network) = context.network_interface.nested_network(context.selection_network_path) else {
		log::warn!("A widget failed to be built for node {node_id}, index {index} because the network could not be determined");
		return Err(vec![]);
	};
	let Some(document_node) = network.nodes.get(&node_id) else {
		log::warn!("A widget failed to be built for node {node_id}, index {index} because the document node does not exist");
		return Err(vec![]);
	};

	let (mut number_min, mut number_max, range) = number_options;
	let mut number_input = NumberInput::default();
	if let Some((range_start, range_end)) = range {
		number_min = Some(range_start);
		number_max = Some(range_end);
		number_input = number_input.mode_range().min(range_start).max(range_end);
	}

	let min = |x: f64| number_min.unwrap_or(x);
	let max = |x: f64| number_max.unwrap_or(x);

	let mut extra_widgets = vec![];
	let widgets = match ty {
		Type::Concrete(concrete_type) => {
			match concrete_type.alias.as_ref().map(|x| x.as_ref()) {
				// Aliased types (ambiguous values)
				Some("Percentage") => number_widget(document_node, node_id, index, name, description, number_input.percentage().min(min(0.)).max(max(100.)), true).into(),
				Some("SignedPercentage") => number_widget(document_node, node_id, index, name, description, number_input.percentage().min(min(-100.)).max(max(100.)), true).into(),
				Some("Angle") => number_widget(
					document_node,
					node_id,
					index,
					name,
					description,
					number_input.mode_range().min(min(-180.)).max(max(180.)).unit("°"),
					true,
				)
				.into(),
				Some("PixelLength") => number_widget(document_node, node_id, index, name, description, number_input.min(min(0.)).unit(" px"), true).into(),
				Some("Length") => number_widget(document_node, node_id, index, name, description, number_input.min(min(0.)), true).into(),
				Some("Fraction") => number_widget(document_node, node_id, index, name, description, number_input.mode_range().min(min(0.)).max(max(1.)), true).into(),
				Some("IntegerCount") => number_widget(document_node, node_id, index, name, description, number_input.int().min(min(1.)), true).into(),
				Some("SeedValue") => number_widget(document_node, node_id, index, name, description, number_input.int().min(min(0.)), true).into(),
				Some("Resolution") => vec2_widget(document_node, node_id, index, name, description, "W", "H", " px", Some(64.), add_blank_assist),

				// For all other types, use TypeId-based matching
				_ => {
					use std::any::TypeId;
					match concrete_type.id {
						Some(x) if x == TypeId::of::<bool>() => bool_widget(document_node, node_id, index, name, description, CheckboxInput::default(), true).into(),
						Some(x) if x == TypeId::of::<f64>() => {
							number_widget(document_node, node_id, index, name, description, number_input.min(min(f64::NEG_INFINITY)).max(max(f64::INFINITY)), true).into()
						}
						Some(x) if x == TypeId::of::<u32>() => {
							number_widget(document_node, node_id, index, name, description, number_input.int().min(min(0.)).max(max(f64::from(u32::MAX))), true).into()
						}
						Some(x) if x == TypeId::of::<u64>() => number_widget(document_node, node_id, index, name, description, number_input.int().min(min(0.)), true).into(),
						Some(x) if x == TypeId::of::<String>() => text_widget(document_node, node_id, index, name, description, true).into(),
						Some(x) if x == TypeId::of::<Color>() => color_widget(document_node, node_id, index, name, description, ColorInput::default().allow_none(false), true),
						Some(x) if x == TypeId::of::<Option<Color>>() => color_widget(document_node, node_id, index, name, description, ColorInput::default().allow_none(true), true),
						Some(x) if x == TypeId::of::<DVec2>() => vec2_widget(document_node, node_id, index, name, description, "X", "Y", "", None, add_blank_assist),
						Some(x) if x == TypeId::of::<UVec2>() => vec2_widget(document_node, node_id, index, name, description, "X", "Y", "", Some(0.), add_blank_assist),
						Some(x) if x == TypeId::of::<IVec2>() => vec2_widget(document_node, node_id, index, name, description, "X", "Y", "", None, add_blank_assist),
						Some(x) if x == TypeId::of::<Vec<f64>>() => vec_f64_input(document_node, node_id, index, name, description, TextInput::default(), true).into(),
						Some(x) if x == TypeId::of::<Vec<DVec2>>() => vec_dvec2_input(document_node, node_id, index, name, description, TextInput::default(), true).into(),
						Some(x) if x == TypeId::of::<Font>() => {
							let (font_widgets, style_widgets) = font_inputs(document_node, node_id, index, name, description, false);
							font_widgets.into_iter().chain(style_widgets.unwrap_or_default()).collect::<Vec<_>>().into()
						}
						Some(x) if x == TypeId::of::<Curve>() => curves_widget(document_node, node_id, index, name, description, true),
						Some(x) if x == TypeId::of::<GradientStops>() => color_widget(document_node, node_id, index, name, description, ColorInput::default().allow_none(false), true),
						Some(x) if x == TypeId::of::<VectorDataTable>() => vector_widget(document_node, node_id, index, name, description, true).into(),
						Some(x) if x == TypeId::of::<RasterFrame>() || x == TypeId::of::<ImageFrameTable<Color>>() || x == TypeId::of::<TextureFrameTable>() => {
							raster_widget(document_node, node_id, index, name, description, true).into()
						}
						Some(x) if x == TypeId::of::<GraphicGroupTable>() => group_widget(document_node, node_id, index, name, description, true).into(),
						Some(x) if x == TypeId::of::<Footprint>() => {
							let widgets = footprint_widget(document_node, node_id, index);
							let (last, rest) = widgets.split_last().expect("Footprint widget should return multiple rows");
							extra_widgets = rest.to_vec();
							last.clone()
						}
						Some(x) if x == TypeId::of::<BlendMode>() => blend_mode(document_node, node_id, index, name, description, true),
						Some(x) if x == TypeId::of::<RealTimeMode>() => real_time_mode(document_node, node_id, index, name, description, true),
						Some(x) if x == TypeId::of::<RedGreenBlue>() => color_channel(document_node, node_id, index, name, description, true),
						Some(x) if x == TypeId::of::<RedGreenBlueAlpha>() => rgba_channel(document_node, node_id, index, name, description, true),
						Some(x) if x == TypeId::of::<XY>() => xy_components(document_node, node_id, index, name, description, true),
						Some(x) if x == TypeId::of::<NoiseType>() => noise_type(document_node, node_id, index, name, description, true),
						Some(x) if x == TypeId::of::<FractalType>() => fractal_type(document_node, node_id, index, name, description, true, false),
						Some(x) if x == TypeId::of::<CellularDistanceFunction>() => cellular_distance_function(document_node, node_id, index, name, description, true, false),
						Some(x) if x == TypeId::of::<CellularReturnType>() => cellular_return_type(document_node, node_id, index, name, description, true, false),
						Some(x) if x == TypeId::of::<DomainWarpType>() => domain_warp_type(document_node, node_id, index, name, description, true, false),
						Some(x) if x == TypeId::of::<RelativeAbsolute>() => vec![
							DropdownInput::new(vec![vec![
								MenuListEntry::new("Relative")
									.label("Relative")
									.on_update(update_value(|_| TaggedValue::RelativeAbsolute(RelativeAbsolute::Relative), node_id, index)),
								MenuListEntry::new("Absolute")
									.label("Absolute")
									.on_update(update_value(|_| TaggedValue::RelativeAbsolute(RelativeAbsolute::Absolute), node_id, index)),
							]])
							.widget_holder(),
						]
						.into(),
						Some(x) if x == TypeId::of::<GridType>() => grid_type_widget(document_node, node_id, index, name, description, true),
						Some(x) if x == TypeId::of::<LineCap>() => line_cap_widget(document_node, node_id, index, name, description, true),
						Some(x) if x == TypeId::of::<LineJoin>() => line_join_widget(document_node, node_id, index, name, description, true),
						Some(x) if x == TypeId::of::<FillType>() => vec![
							DropdownInput::new(vec![vec![
								MenuListEntry::new("Solid")
									.label("Solid")
									.on_update(update_value(|_| TaggedValue::FillType(FillType::Solid), node_id, index)),
								MenuListEntry::new("Gradient")
									.label("Gradient")
									.on_update(update_value(|_| TaggedValue::FillType(FillType::Gradient), node_id, index)),
							]])
							.widget_holder(),
						]
						.into(),
						Some(x) if x == TypeId::of::<GradientType>() => vec![
							DropdownInput::new(vec![vec![
								MenuListEntry::new("Linear")
									.label("Linear")
									.on_update(update_value(|_| TaggedValue::GradientType(GradientType::Linear), node_id, index)),
								MenuListEntry::new("Radial")
									.label("Radial")
									.on_update(update_value(|_| TaggedValue::GradientType(GradientType::Radial), node_id, index)),
							]])
							.widget_holder(),
						]
						.into(),
						Some(x) if x == TypeId::of::<BooleanOperation>() => boolean_operation_radio_buttons(document_node, node_id, index, name, description, true),
						Some(x) if x == TypeId::of::<CentroidType>() => centroid_widget(document_node, node_id, index),
						Some(x) if x == TypeId::of::<LuminanceCalculation>() => luminance_calculation(document_node, node_id, index, name, description, true),
						// Some(x) if x == TypeId::of::<ImaginateSamplingMethod>() => vec![
						// 	DropdownInput::new(
						// 		ImaginateSamplingMethod::list()
						// 			.into_iter()
						// 			.map(|method| {
						// 				vec![MenuListEntry::new(format!("{:?}", method)).label(method.to_string()).on_update(update_value(
						// 					move |_| TaggedValue::ImaginateSamplingMethod(method),
						// 					node_id,
						// 					index,
						// 				))]
						// 			})
						// 			.collect(),
						// 	)
						// 	.widget_holder(),
						// ]
						// .into(),
						// Some(x) if x == TypeId::of::<ImaginateMaskStartingFill>() => vec![
						// 	DropdownInput::new(
						// 		ImaginateMaskStartingFill::list()
						// 			.into_iter()
						// 			.map(|fill| {
						// 				vec![MenuListEntry::new(format!("{:?}", fill)).label(fill.to_string()).on_update(update_value(
						// 					move |_| TaggedValue::ImaginateMaskStartingFill(fill),
						// 					node_id,
						// 					index,
						// 				))]
						// 			})
						// 			.collect(),
						// 	)
						// 	.widget_holder(),
						// ]
						// .into(),
						_ => {
							let mut widgets = start_widgets(document_node, node_id, index, name, description, FrontendGraphDataType::General, true);
							widgets.extend_from_slice(&[
								Separator::new(SeparatorType::Unrelated).widget_holder(),
								TextLabel::new("-")
									.tooltip(format!(
										"This data can only be supplied through the node graph because no widget exists for its type:\n\
										{}",
										concrete_type.name
									))
									.widget_holder(),
							]);
							return Err(vec![widgets.into()]);
						}
					}
				}
			}
		}
		Type::Generic(_) => vec![TextLabel::new("Generic type (not supported)").widget_holder()].into(),
		Type::Fn(_, out) => return property_from_type(node_id, index, out, number_options, context),
		Type::Future(out) => return property_from_type(node_id, index, out, number_options, context),
	};

	extra_widgets.push(widgets);

	Ok(extra_widgets)
}

pub fn text_widget(document_node: &DocumentNode, node_id: NodeId, index: usize, name: &str, description: &str, blank_assist: bool) -> Vec<WidgetHolder> {
	let mut widgets = start_widgets(document_node, node_id, index, name, description, FrontendGraphDataType::General, blank_assist);

	let Some(input) = document_node.inputs.get(index) else {
		log::warn!("A widget failed to be built because its node's input index is invalid.");
		return vec![];
	};
	if let Some(TaggedValue::String(x)) = &input.as_non_exposed_value() {
		widgets.extend_from_slice(&[
			Separator::new(SeparatorType::Unrelated).widget_holder(),
			TextInput::new(x.clone())
				.on_update(update_value(|x: &TextInput| TaggedValue::String(x.value.clone()), node_id, index))
				.on_commit(commit_value)
				.widget_holder(),
		])
	}
	widgets
}

pub fn text_area_widget(document_node: &DocumentNode, node_id: NodeId, index: usize, name: &str, description: &str, blank_assist: bool) -> Vec<WidgetHolder> {
	let mut widgets = start_widgets(document_node, node_id, index, name, description, FrontendGraphDataType::General, blank_assist);

	let Some(input) = document_node.inputs.get(index) else {
		log::warn!("A widget failed to be built because its node's input index is invalid.");
		return vec![];
	};
	if let Some(TaggedValue::String(x)) = &input.as_non_exposed_value() {
		widgets.extend_from_slice(&[
			Separator::new(SeparatorType::Unrelated).widget_holder(),
			TextAreaInput::new(x.clone())
				.on_update(update_value(|x: &TextAreaInput| TaggedValue::String(x.value.clone()), node_id, index))
				.on_commit(commit_value)
				.widget_holder(),
		])
	}
	widgets
}

pub fn bool_widget(document_node: &DocumentNode, node_id: NodeId, index: usize, name: &str, description: &str, checkbox_input: CheckboxInput, blank_assist: bool) -> Vec<WidgetHolder> {
	let mut widgets = start_widgets(document_node, node_id, index, name, description, FrontendGraphDataType::General, blank_assist);

	let Some(input) = document_node.inputs.get(index) else {
		log::warn!("A widget failed to be built because its node's input index is invalid.");
		return vec![];
	};
	if let Some(&TaggedValue::Bool(x)) = input.as_non_exposed_value() {
		widgets.extend_from_slice(&[
			Separator::new(SeparatorType::Unrelated).widget_holder(),
			checkbox_input
				.checked(x)
				.on_update(update_value(|x: &CheckboxInput| TaggedValue::Bool(x.checked), node_id, index))
				.on_commit(commit_value)
				.widget_holder(),
		])
	}
	widgets
}

pub fn footprint_widget(document_node: &DocumentNode, node_id: NodeId, index: usize) -> Vec<LayoutGroup> {
	let mut location_widgets = start_widgets(document_node, node_id, index, "Footprint", "TODO", FrontendGraphDataType::General, true);
	location_widgets.push(Separator::new(SeparatorType::Unrelated).widget_holder());

	let mut scale_widgets = vec![TextLabel::new("").widget_holder()];
	add_blank_assist(&mut scale_widgets);
	scale_widgets.push(Separator::new(SeparatorType::Unrelated).widget_holder());

	let mut resolution_widgets = vec![TextLabel::new("").widget_holder()];
	add_blank_assist(&mut resolution_widgets);
	resolution_widgets.push(Separator::new(SeparatorType::Unrelated).widget_holder());

	let Some(input) = document_node.inputs.get(index) else {
		log::warn!("A widget failed to be built because its node's input index is invalid.");
		return vec![];
	};
	if let Some(&TaggedValue::Footprint(footprint)) = input.as_non_exposed_value() {
		let top_left = footprint.transform.transform_point2(DVec2::ZERO);
		let bounds = footprint.scale();
		let oversample = footprint.resolution.as_dvec2() / bounds;

		location_widgets.extend_from_slice(&[
			NumberInput::new(Some(top_left.x))
				.label("X")
				.unit(" px")
				.on_update(update_value(
					move |x: &NumberInput| {
						let (offset, scale) = {
							let diff = DVec2::new(top_left.x - x.value.unwrap_or_default(), 0.);
							(top_left - diff, bounds)
						};

						let footprint = Footprint {
							transform: DAffine2::from_scale_angle_translation(scale, 0., offset),
							resolution: (oversample * scale).as_uvec2(),
							..footprint
						};

						TaggedValue::Footprint(footprint)
					},
					node_id,
					index,
				))
				.on_commit(commit_value)
				.widget_holder(),
			Separator::new(SeparatorType::Related).widget_holder(),
			NumberInput::new(Some(top_left.y))
				.label("Y")
				.unit(" px")
				.on_update(update_value(
					move |x: &NumberInput| {
						let (offset, scale) = {
							let diff = DVec2::new(0., top_left.y - x.value.unwrap_or_default());
							(top_left - diff, bounds)
						};

						let footprint = Footprint {
							transform: DAffine2::from_scale_angle_translation(scale, 0., offset),
							resolution: (oversample * scale).as_uvec2(),
							..footprint
						};

						TaggedValue::Footprint(footprint)
					},
					node_id,
					index,
				))
				.on_commit(commit_value)
				.widget_holder(),
		]);

		scale_widgets.extend_from_slice(&[
			NumberInput::new(Some(bounds.x))
				.label("W")
				.unit(" px")
				.on_update(update_value(
					move |x: &NumberInput| {
						let (offset, scale) = (top_left, DVec2::new(x.value.unwrap_or_default(), bounds.y));

						let footprint = Footprint {
							transform: DAffine2::from_scale_angle_translation(scale, 0., offset),
							resolution: (oversample * scale).as_uvec2(),
							..footprint
						};

						TaggedValue::Footprint(footprint)
					},
					node_id,
					index,
				))
				.on_commit(commit_value)
				.widget_holder(),
			Separator::new(SeparatorType::Related).widget_holder(),
			NumberInput::new(Some(bounds.y))
				.label("H")
				.unit(" px")
				.on_update(update_value(
					move |x: &NumberInput| {
						let (offset, scale) = (top_left, DVec2::new(bounds.x, x.value.unwrap_or_default()));

						let footprint = Footprint {
							transform: DAffine2::from_scale_angle_translation(scale, 0., offset),
							resolution: (oversample * scale).as_uvec2(),
							..footprint
						};

						TaggedValue::Footprint(footprint)
					},
					node_id,
					index,
				))
				.on_commit(commit_value)
				.widget_holder(),
		]);

		resolution_widgets.push(
			NumberInput::new(Some((footprint.resolution.as_dvec2() / bounds).x * 100.))
				.label("Resolution")
				.unit("%")
				.on_update(update_value(
					move |x: &NumberInput| {
						let resolution = (bounds * x.value.unwrap_or(100.) / 100.).as_uvec2().max((1, 1).into()).min((4000, 4000).into());

						let footprint = Footprint { resolution, ..footprint };
						TaggedValue::Footprint(footprint)
					},
					node_id,
					index,
				))
				.on_commit(commit_value)
				.widget_holder(),
		);
	}

	vec![
		LayoutGroup::Row { widgets: location_widgets },
		LayoutGroup::Row { widgets: scale_widgets },
		LayoutGroup::Row { widgets: resolution_widgets },
	]
}

pub fn vec2_widget(
	document_node: &DocumentNode,
	node_id: NodeId,
	index: usize,
	name: &str,
	description: &str,
	x: &str,
	y: &str,
	unit: &str,
	min: Option<f64>,
	mut assist: impl FnMut(&mut Vec<WidgetHolder>),
) -> LayoutGroup {
	let mut widgets = start_widgets(document_node, node_id, index, name, description, FrontendGraphDataType::Number, false);

	assist(&mut widgets);

	let Some(input) = document_node.inputs.get(index) else {
		log::warn!("A widget failed to be built because its node's input index is invalid.");
		return LayoutGroup::Row { widgets: vec![] };
	};
	match input.as_non_exposed_value() {
		Some(&TaggedValue::DVec2(dvec2)) => {
			widgets.extend_from_slice(&[
				Separator::new(SeparatorType::Unrelated).widget_holder(),
				NumberInput::new(Some(dvec2.x))
					.label(x)
					.unit(unit)
					.min(min.unwrap_or(-((1_u64 << f64::MANTISSA_DIGITS) as f64)))
					.max((1_u64 << f64::MANTISSA_DIGITS) as f64)
					.on_update(update_value(move |input: &NumberInput| TaggedValue::DVec2(DVec2::new(input.value.unwrap(), dvec2.y)), node_id, index))
					.on_commit(commit_value)
					.widget_holder(),
				Separator::new(SeparatorType::Related).widget_holder(),
				NumberInput::new(Some(dvec2.y))
					.label(y)
					.unit(unit)
					.min(min.unwrap_or(-((1_u64 << f64::MANTISSA_DIGITS) as f64)))
					.max((1_u64 << f64::MANTISSA_DIGITS) as f64)
					.on_update(update_value(move |input: &NumberInput| TaggedValue::DVec2(DVec2::new(dvec2.x, input.value.unwrap())), node_id, index))
					.on_commit(commit_value)
					.widget_holder(),
			]);
		}
		Some(&TaggedValue::IVec2(ivec2)) => {
			let update_x = move |input: &NumberInput| TaggedValue::IVec2(IVec2::new(input.value.unwrap() as i32, ivec2.y));
			let update_y = move |input: &NumberInput| TaggedValue::IVec2(IVec2::new(ivec2.x, input.value.unwrap() as i32));
			widgets.extend_from_slice(&[
				Separator::new(SeparatorType::Unrelated).widget_holder(),
				NumberInput::new(Some(ivec2.x as f64))
					.int()
					.label(x)
					.unit(unit)
					.min(min.unwrap_or(-((1_u64 << f64::MANTISSA_DIGITS) as f64)))
					.max((1_u64 << f64::MANTISSA_DIGITS) as f64)
					.on_update(update_value(update_x, node_id, index))
					.on_commit(commit_value)
					.widget_holder(),
				Separator::new(SeparatorType::Related).widget_holder(),
				NumberInput::new(Some(ivec2.y as f64))
					.int()
					.label(y)
					.unit(unit)
					.min(min.unwrap_or(-((1_u64 << f64::MANTISSA_DIGITS) as f64)))
					.max((1_u64 << f64::MANTISSA_DIGITS) as f64)
					.on_update(update_value(update_y, node_id, index))
					.on_commit(commit_value)
					.widget_holder(),
			]);
		}
		Some(&TaggedValue::UVec2(uvec2)) => {
			let update_x = move |input: &NumberInput| TaggedValue::UVec2(UVec2::new(input.value.unwrap() as u32, uvec2.y));
			let update_y = move |input: &NumberInput| TaggedValue::UVec2(UVec2::new(uvec2.x, input.value.unwrap() as u32));
			widgets.extend_from_slice(&[
				Separator::new(SeparatorType::Unrelated).widget_holder(),
				NumberInput::new(Some(uvec2.x as f64))
					.int()
					.label(x)
					.unit(unit)
					.min(min.unwrap_or(0.))
					.max((1_u64 << f64::MANTISSA_DIGITS) as f64)
					.on_update(update_value(update_x, node_id, index))
					.on_commit(commit_value)
					.widget_holder(),
				Separator::new(SeparatorType::Related).widget_holder(),
				NumberInput::new(Some(uvec2.y as f64))
					.int()
					.label(y)
					.unit(unit)
					.min(min.unwrap_or(0.))
					.max((1_u64 << f64::MANTISSA_DIGITS) as f64)
					.on_update(update_value(update_y, node_id, index))
					.on_commit(commit_value)
					.widget_holder(),
			]);
		}
		Some(&TaggedValue::F64(value)) => {
			widgets.extend_from_slice(&[
				Separator::new(SeparatorType::Unrelated).widget_holder(),
				NumberInput::new(Some(value))
					.label(x)
					.unit(unit)
					.min(min.unwrap_or(-((1_u64 << f64::MANTISSA_DIGITS) as f64)))
					.max((1_u64 << f64::MANTISSA_DIGITS) as f64)
					.on_update(update_value(move |input: &NumberInput| TaggedValue::DVec2(DVec2::new(input.value.unwrap(), value)), node_id, index))
					.on_commit(commit_value)
					.widget_holder(),
				Separator::new(SeparatorType::Related).widget_holder(),
				NumberInput::new(Some(value))
					.label(y)
					.unit(unit)
					.min(min.unwrap_or(-((1_u64 << f64::MANTISSA_DIGITS) as f64)))
					.max((1_u64 << f64::MANTISSA_DIGITS) as f64)
					.on_update(update_value(move |input: &NumberInput| TaggedValue::DVec2(DVec2::new(value, input.value.unwrap())), node_id, index))
					.on_commit(commit_value)
					.widget_holder(),
			]);
		}
		_ => {}
	}

	LayoutGroup::Row { widgets }
}

pub fn vec_f64_input(document_node: &DocumentNode, node_id: NodeId, index: usize, name: &str, description: &str, text_input: TextInput, blank_assist: bool) -> Vec<WidgetHolder> {
	let mut widgets = start_widgets(document_node, node_id, index, name, description, FrontendGraphDataType::Number, blank_assist);

	let from_string = |string: &str| {
		string
			.split(&[',', ' '])
			.filter(|x| !x.is_empty())
			.map(str::parse::<f64>)
			.collect::<Result<Vec<_>, _>>()
			.ok()
			.map(TaggedValue::VecF64)
	};

	let Some(input) = document_node.inputs.get(index) else {
		log::warn!("A widget failed to be built because its node's input index is invalid.");
		return vec![];
	};
	if let Some(TaggedValue::VecF64(x)) = &input.as_non_exposed_value() {
		widgets.extend_from_slice(&[
			Separator::new(SeparatorType::Unrelated).widget_holder(),
			text_input
				.value(x.iter().map(|v| v.to_string()).collect::<Vec<_>>().join(", "))
				.on_update(optionally_update_value(move |x: &TextInput| from_string(&x.value), node_id, index))
				.widget_holder(),
		])
	}
	widgets
}

pub fn vec_dvec2_input(document_node: &DocumentNode, node_id: NodeId, index: usize, name: &str, description: &str, text_props: TextInput, blank_assist: bool) -> Vec<WidgetHolder> {
	let mut widgets = start_widgets(document_node, node_id, index, name, description, FrontendGraphDataType::Number, blank_assist);

	let from_string = |string: &str| {
		string
			.split(|c: char| !c.is_alphanumeric() && !matches!(c, '.' | '+' | '-'))
			.filter(|x| !x.is_empty())
			.map(|x| x.parse::<f64>().ok())
			.collect::<Option<Vec<_>>>()
			.map(|numbers| numbers.chunks_exact(2).map(|values| DVec2::new(values[0], values[1])).collect())
			.map(TaggedValue::VecDVec2)
	};

	let Some(input) = document_node.inputs.get(index) else {
		log::warn!("A widget failed to be built because its node's input index is invalid.");
		return vec![];
	};
	if let Some(TaggedValue::VecDVec2(x)) = &input.as_non_exposed_value() {
		widgets.extend_from_slice(&[
			Separator::new(SeparatorType::Unrelated).widget_holder(),
			text_props
				.value(x.iter().map(|v| format!("({}, {})", v.x, v.y)).collect::<Vec<_>>().join(", "))
				.on_update(optionally_update_value(move |x: &TextInput| from_string(&x.value), node_id, index))
				.widget_holder(),
		])
	}
	widgets
}

pub fn font_inputs(document_node: &DocumentNode, node_id: NodeId, index: usize, name: &str, description: &str, blank_assist: bool) -> (Vec<WidgetHolder>, Option<Vec<WidgetHolder>>) {
	let mut first_widgets = start_widgets(document_node, node_id, index, name, description, FrontendGraphDataType::General, blank_assist);
	let mut second_widgets = None;

	let from_font_input = |font: &FontInput| TaggedValue::Font(Font::new(font.font_family.clone(), font.font_style.clone()));

	let Some(input) = document_node.inputs.get(index) else {
		log::warn!("A widget failed to be built because its node's input index is invalid.");
		return (vec![], None);
	};
	if let Some(TaggedValue::Font(font)) = &input.as_non_exposed_value() {
		first_widgets.extend_from_slice(&[
			Separator::new(SeparatorType::Unrelated).widget_holder(),
			FontInput::new(font.font_family.clone(), font.font_style.clone())
				.on_update(update_value(from_font_input, node_id, index))
				.on_commit(commit_value)
				.widget_holder(),
		]);

		let mut second_row = vec![TextLabel::new("").widget_holder()];
		add_blank_assist(&mut second_row);
		second_row.extend_from_slice(&[
			Separator::new(SeparatorType::Unrelated).widget_holder(),
			FontInput::new(font.font_family.clone(), font.font_style.clone())
				.is_style_picker(true)
				.on_update(update_value(from_font_input, node_id, index))
				.on_commit(commit_value)
				.widget_holder(),
		]);
		second_widgets = Some(second_row);
	}
	(first_widgets, second_widgets)
}

pub fn vector_widget(document_node: &DocumentNode, node_id: NodeId, index: usize, name: &str, description: &str, blank_assist: bool) -> Vec<WidgetHolder> {
	let mut widgets = start_widgets(document_node, node_id, index, name, description, FrontendGraphDataType::VectorData, blank_assist);

	widgets.push(Separator::new(SeparatorType::Unrelated).widget_holder());
	widgets.push(TextLabel::new("Vector data is supplied through the node graph").widget_holder());

	widgets
}

pub fn raster_widget(document_node: &DocumentNode, node_id: NodeId, index: usize, name: &str, description: &str, blank_assist: bool) -> Vec<WidgetHolder> {
	let mut widgets = start_widgets(document_node, node_id, index, name, description, FrontendGraphDataType::Raster, blank_assist);

	widgets.push(Separator::new(SeparatorType::Unrelated).widget_holder());
	widgets.push(TextLabel::new("Raster data is supplied through the node graph").widget_holder());

	widgets
}

pub fn group_widget(document_node: &DocumentNode, node_id: NodeId, index: usize, name: &str, description: &str, blank_assist: bool) -> Vec<WidgetHolder> {
	let mut widgets = start_widgets(document_node, node_id, index, name, description, FrontendGraphDataType::Group, blank_assist);

	widgets.push(Separator::new(SeparatorType::Unrelated).widget_holder());
	widgets.push(TextLabel::new("Group data is supplied through the node graph").widget_holder());

	widgets
}

pub fn number_widget(document_node: &DocumentNode, node_id: NodeId, index: usize, name: &str, description: &str, number_props: NumberInput, blank_assist: bool) -> Vec<WidgetHolder> {
	let mut widgets = start_widgets(document_node, node_id, index, name, description, FrontendGraphDataType::Number, blank_assist);

	let Some(input) = document_node.inputs.get(index) else {
		log::warn!("A widget failed to be built because its node's input index is invalid.");
		return vec![];
	};
	match input.as_non_exposed_value() {
		Some(&TaggedValue::F64(x)) => widgets.extend_from_slice(&[
			Separator::new(SeparatorType::Unrelated).widget_holder(),
			number_props
				.value(Some(x))
				.on_update(update_value(move |x: &NumberInput| TaggedValue::F64(x.value.unwrap()), node_id, index))
				.on_commit(commit_value)
				.widget_holder(),
		]),
		Some(&TaggedValue::U32(x)) => widgets.extend_from_slice(&[
			Separator::new(SeparatorType::Unrelated).widget_holder(),
			number_props
				.value(Some(x as f64))
				.on_update(update_value(move |x: &NumberInput| TaggedValue::U32((x.value.unwrap()) as u32), node_id, index))
				.on_commit(commit_value)
				.widget_holder(),
		]),
		Some(&TaggedValue::U64(x)) => widgets.extend_from_slice(&[
			Separator::new(SeparatorType::Unrelated).widget_holder(),
			number_props
				.value(Some(x as f64))
				.on_update(update_value(move |x: &NumberInput| TaggedValue::U64((x.value.unwrap()) as u64), node_id, index))
				.on_commit(commit_value)
				.widget_holder(),
		]),
		Some(&TaggedValue::OptionalF64(x)) => {
			// TODO: Don't wipe out the previously set value (setting it back to the default of 100) when reenabling this checkbox back to Some from None
			let toggle_enabled = move |checkbox_input: &CheckboxInput| TaggedValue::OptionalF64(if checkbox_input.checked { Some(100.) } else { None });
			widgets.extend_from_slice(&[
				Separator::new(SeparatorType::Unrelated).widget_holder(),
				Separator::new(SeparatorType::Related).widget_holder(),
				// The checkbox toggles if the value is Some or None
				CheckboxInput::new(x.is_some())
					.on_update(update_value(toggle_enabled, node_id, index))
					.on_commit(commit_value)
					.widget_holder(),
				Separator::new(SeparatorType::Related).widget_holder(),
				Separator::new(SeparatorType::Unrelated).widget_holder(),
				number_props
					.value(x)
					.on_update(update_value(move |x: &NumberInput| TaggedValue::OptionalF64(x.value), node_id, index))
					.disabled(x.is_none())
					.on_commit(commit_value)
					.widget_holder(),
			]);
		}
		Some(&TaggedValue::DVec2(dvec2)) => widgets.extend_from_slice(&[
			Separator::new(SeparatorType::Unrelated).widget_holder(),
			number_props
			// We use an arbitrary `y` instead of an arbitrary `x` here because the "Grid" node's "Spacing" value's height should be used from rectangular mode when transferred to "Y Spacing" in isometric mode
				.value(Some(dvec2.y))
				.on_update(update_value(move |x: &NumberInput| TaggedValue::F64(x.value.unwrap()), node_id, index))
				.on_commit(commit_value)
				.widget_holder(),
		]),
		_ => {}
	}

	widgets
}

// TODO: Generalize this instead of using a separate function per dropdown menu enum
pub fn color_channel(document_node: &DocumentNode, node_id: NodeId, index: usize, name: &str, description: &str, blank_assist: bool) -> LayoutGroup {
	let mut widgets = start_widgets(document_node, node_id, index, name, description, FrontendGraphDataType::General, blank_assist);
	let Some(input) = document_node.inputs.get(index) else {
		log::warn!("A widget failed to be built because its node's input index is invalid.");
		return LayoutGroup::Row { widgets: vec![] };
	};
	if let Some(&TaggedValue::RedGreenBlue(mode)) = input.as_non_exposed_value() {
		let calculation_modes = [RedGreenBlue::Red, RedGreenBlue::Green, RedGreenBlue::Blue];
		let mut entries = Vec::with_capacity(calculation_modes.len());
		for method in calculation_modes {
			entries.push(
				MenuListEntry::new(format!("{method:?}"))
					.label(method.to_string())
					.on_update(update_value(move |_| TaggedValue::RedGreenBlue(method), node_id, index))
					.on_commit(commit_value),
			);
		}
		let entries = vec![entries];

		widgets.extend_from_slice(&[
			Separator::new(SeparatorType::Unrelated).widget_holder(),
			DropdownInput::new(entries).selected_index(Some(mode as u32)).widget_holder(),
		]);
	}
	LayoutGroup::Row { widgets }.with_tooltip("Color Channel")
}

pub fn real_time_mode(document_node: &DocumentNode, node_id: NodeId, index: usize, name: &str, description: &str, blank_assist: bool) -> LayoutGroup {
	let mut widgets = start_widgets(document_node, node_id, index, name, description, FrontendGraphDataType::General, blank_assist);
	let Some(input) = document_node.inputs.get(index) else {
		log::warn!("A widget failed to be built because its node's input index is invalid.");
		return LayoutGroup::Row { widgets: vec![] };
	};
	if let Some(&TaggedValue::RealTimeMode(mode)) = input.as_non_exposed_value() {
		let calculation_modes = [
			RealTimeMode::Utc,
			RealTimeMode::Year,
			RealTimeMode::Hour,
			RealTimeMode::Minute,
			RealTimeMode::Second,
			RealTimeMode::Millisecond,
		];
		let mut entries = Vec::with_capacity(calculation_modes.len());
		for method in calculation_modes {
			entries.push(
				MenuListEntry::new(format!("{method:?}"))
					.label(method.to_string())
					.on_update(update_value(move |_| TaggedValue::RealTimeMode(method), node_id, index))
					.on_commit(commit_value),
			);
		}
		let entries = vec![entries];

		widgets.extend_from_slice(&[
			Separator::new(SeparatorType::Unrelated).widget_holder(),
			DropdownInput::new(entries).selected_index(Some(mode as u32)).widget_holder(),
		]);
	}
	LayoutGroup::Row { widgets }.with_tooltip("Real Time Mode")
}

pub fn rgba_channel(document_node: &DocumentNode, node_id: NodeId, index: usize, name: &str, description: &str, blank_assist: bool) -> LayoutGroup {
	let mut widgets = start_widgets(document_node, node_id, index, name, description, FrontendGraphDataType::General, blank_assist);
	let Some(input) = document_node.inputs.get(index) else {
		log::warn!("A widget failed to be built because its node's input index is invalid.");
		return LayoutGroup::Row { widgets: vec![] };
	};
	if let Some(&TaggedValue::RedGreenBlueAlpha(mode)) = input.as_non_exposed_value() {
		let calculation_modes = [RedGreenBlueAlpha::Red, RedGreenBlueAlpha::Green, RedGreenBlueAlpha::Blue, RedGreenBlueAlpha::Alpha];
		let mut entries = Vec::with_capacity(calculation_modes.len());
		for method in calculation_modes {
			entries.push(
				MenuListEntry::new(format!("{method:?}"))
					.label(method.to_string())
					.on_update(update_value(move |_| TaggedValue::RedGreenBlueAlpha(method), node_id, index))
					.on_commit(commit_value),
			);
		}
		let entries = vec![entries];

		widgets.extend_from_slice(&[
			Separator::new(SeparatorType::Unrelated).widget_holder(),
			DropdownInput::new(entries).selected_index(Some(mode as u32)).widget_holder(),
		]);
	}
	LayoutGroup::Row { widgets }.with_tooltip("Color Channel")
}

pub fn xy_components(document_node: &DocumentNode, node_id: NodeId, index: usize, name: &str, description: &str, blank_assist: bool) -> LayoutGroup {
	let mut widgets = start_widgets(document_node, node_id, index, name, description, FrontendGraphDataType::General, blank_assist);
	let Some(input) = document_node.inputs.get(index) else {
		log::warn!("A widget failed to be built because its node's input index is invalid.");
		return LayoutGroup::Row { widgets: vec![] };
	};
	if let Some(&TaggedValue::XY(mode)) = input.as_non_exposed_value() {
		let calculation_modes = [XY::X, XY::Y];
		let mut entries = Vec::with_capacity(calculation_modes.len());
		for method in calculation_modes {
			entries.push(
				MenuListEntry::new(format!("{method:?}"))
					.label(method.to_string())
					.on_update(update_value(move |_| TaggedValue::XY(method), node_id, index))
					.on_commit(commit_value),
			);
		}
		let entries = vec![entries];

		widgets.extend_from_slice(&[
			Separator::new(SeparatorType::Unrelated).widget_holder(),
			DropdownInput::new(entries).selected_index(Some(mode as u32)).widget_holder(),
		]);
	}
	LayoutGroup::Row { widgets }.with_tooltip("X or Y Component of Vector2")
}

// TODO: Generalize this instead of using a separate function per dropdown menu enum
pub fn noise_type(document_node: &DocumentNode, node_id: NodeId, index: usize, name: &str, description: &str, blank_assist: bool) -> LayoutGroup {
	let mut widgets = start_widgets(document_node, node_id, index, name, description, FrontendGraphDataType::General, blank_assist);
	let Some(input) = document_node.inputs.get(index) else {
		log::warn!("A widget failed to be built because its node's input index is invalid.");
		return LayoutGroup::Row { widgets: vec![] };
	};
	if let Some(&TaggedValue::NoiseType(noise_type)) = input.as_non_exposed_value() {
		let entries = NoiseType::list()
			.iter()
			.map(|noise_type| {
				MenuListEntry::new(format!("{noise_type:?}"))
					.label(noise_type.to_string())
					.on_update(update_value(move |_| TaggedValue::NoiseType(*noise_type), node_id, index))
					.on_commit(commit_value)
			})
			.collect();

		widgets.extend_from_slice(&[
			Separator::new(SeparatorType::Unrelated).widget_holder(),
			DropdownInput::new(vec![entries]).selected_index(Some(noise_type as u32)).widget_holder(),
		]);
	}
	LayoutGroup::Row { widgets }.with_tooltip("Style of noise pattern")
}

// TODO: Generalize this instead of using a separate function per dropdown menu enum
pub fn fractal_type(document_node: &DocumentNode, node_id: NodeId, index: usize, name: &str, description: &str, blank_assist: bool, disabled: bool) -> LayoutGroup {
	let mut widgets = start_widgets(document_node, node_id, index, name, description, FrontendGraphDataType::General, blank_assist);
	let Some(input) = document_node.inputs.get(index) else {
		log::warn!("A widget failed to be built because its node's input index is invalid.");
		return LayoutGroup::Row { widgets: vec![] };
	};
	if let Some(&TaggedValue::FractalType(fractal_type)) = input.as_non_exposed_value() {
		let entries = FractalType::list()
			.iter()
			.map(|fractal_type| {
				MenuListEntry::new(format!("{fractal_type:?}"))
					.label(fractal_type.to_string())
					.on_update(update_value(move |_| TaggedValue::FractalType(*fractal_type), node_id, index))
					.on_commit(commit_value)
			})
			.collect();

		widgets.extend_from_slice(&[
			Separator::new(SeparatorType::Unrelated).widget_holder(),
			DropdownInput::new(vec![entries]).selected_index(Some(fractal_type as u32)).disabled(disabled).widget_holder(),
		]);
	}
	LayoutGroup::Row { widgets }.with_tooltip("Style of layered levels of the noise pattern")
}

// TODO: Generalize this instead of using a separate function per dropdown menu enum
pub fn cellular_distance_function(document_node: &DocumentNode, node_id: NodeId, index: usize, name: &str, description: &str, blank_assist: bool, disabled: bool) -> LayoutGroup {
	let mut widgets = start_widgets(document_node, node_id, index, name, description, FrontendGraphDataType::General, blank_assist);
	let Some(input) = document_node.inputs.get(index) else {
		log::warn!("A widget failed to be built because its node's input index is invalid.");
		return LayoutGroup::Row { widgets: vec![] };
	};
	if let Some(&TaggedValue::CellularDistanceFunction(cellular_distance_function)) = input.as_non_exposed_value() {
		let entries = CellularDistanceFunction::list()
			.iter()
			.map(|cellular_distance_function| {
				MenuListEntry::new(format!("{cellular_distance_function:?}"))
					.label(cellular_distance_function.to_string())
					.on_update(update_value(move |_| TaggedValue::CellularDistanceFunction(*cellular_distance_function), node_id, index))
					.on_commit(commit_value)
			})
			.collect();

		widgets.extend_from_slice(&[
			Separator::new(SeparatorType::Unrelated).widget_holder(),
			DropdownInput::new(vec![entries])
				.selected_index(Some(cellular_distance_function as u32))
				.disabled(disabled)
				.widget_holder(),
		]);
	}
	LayoutGroup::Row { widgets }.with_tooltip("Distance function used by the cellular noise")
}

// TODO: Generalize this instead of using a separate function per dropdown menu enum
pub fn cellular_return_type(document_node: &DocumentNode, node_id: NodeId, index: usize, name: &str, description: &str, blank_assist: bool, disabled: bool) -> LayoutGroup {
	let mut widgets = start_widgets(document_node, node_id, index, name, description, FrontendGraphDataType::General, blank_assist);
	let Some(input) = document_node.inputs.get(index) else {
		log::warn!("A widget failed to be built because its node's input index is invalid.");
		return LayoutGroup::Row { widgets: vec![] };
	};
	if let Some(&TaggedValue::CellularReturnType(cellular_return_type)) = input.as_non_exposed_value() {
		let entries = CellularReturnType::list()
			.iter()
			.map(|cellular_return_type| {
				MenuListEntry::new(format!("{cellular_return_type:?}"))
					.label(cellular_return_type.to_string())
					.on_update(update_value(move |_| TaggedValue::CellularReturnType(*cellular_return_type), node_id, index))
					.on_commit(commit_value)
			})
			.collect();

		widgets.extend_from_slice(&[
			Separator::new(SeparatorType::Unrelated).widget_holder(),
			DropdownInput::new(vec![entries]).selected_index(Some(cellular_return_type as u32)).disabled(disabled).widget_holder(),
		]);
	}
	LayoutGroup::Row { widgets }.with_tooltip("Return type of the cellular noise")
}

// TODO: Generalize this instead of using a separate function per dropdown menu enum
pub fn domain_warp_type(document_node: &DocumentNode, node_id: NodeId, index: usize, name: &str, description: &str, blank_assist: bool, disabled: bool) -> LayoutGroup {
	let mut widgets = start_widgets(document_node, node_id, index, name, description, FrontendGraphDataType::General, blank_assist);
	let Some(input) = document_node.inputs.get(index) else {
		log::warn!("A widget failed to be built because its node's input index is invalid.");
		return LayoutGroup::Row { widgets: vec![] };
	};
	if let Some(&TaggedValue::DomainWarpType(domain_warp_type)) = input.as_non_exposed_value() {
		let entries = DomainWarpType::list()
			.iter()
			.map(|domain_warp_type| {
				MenuListEntry::new(format!("{domain_warp_type:?}"))
					.label(domain_warp_type.to_string())
					.on_update(update_value(move |_| TaggedValue::DomainWarpType(*domain_warp_type), node_id, index))
					.on_commit(commit_value)
			})
			.collect();

		widgets.extend_from_slice(&[
			Separator::new(SeparatorType::Unrelated).widget_holder(),
			DropdownInput::new(vec![entries]).selected_index(Some(domain_warp_type as u32)).disabled(disabled).widget_holder(),
		]);
	}
	LayoutGroup::Row { widgets }.with_tooltip("Type of domain warp")
}

// TODO: Generalize this instead of using a separate function per dropdown menu enum
pub fn blend_mode(document_node: &DocumentNode, node_id: NodeId, index: usize, name: &str, description: &str, blank_assist: bool) -> LayoutGroup {
	let mut widgets = start_widgets(document_node, node_id, index, name, description, FrontendGraphDataType::General, blank_assist);
	let Some(input) = document_node.inputs.get(index) else {
		log::warn!("A widget failed to be built because its node's input index is invalid.");
		return LayoutGroup::Row { widgets: vec![] };
	};
	if let Some(&TaggedValue::BlendMode(blend_mode)) = input.as_non_exposed_value() {
		let entries = BlendMode::list_svg_subset()
			.iter()
			.map(|category| {
				category
					.iter()
					.map(|blend_mode| {
						MenuListEntry::new(format!("{blend_mode:?}"))
							.label(blend_mode.to_string())
							.on_update(update_value(move |_| TaggedValue::BlendMode(*blend_mode), node_id, index))
							.on_commit(commit_value)
					})
					.collect()
			})
			.collect();

		widgets.extend_from_slice(&[
			Separator::new(SeparatorType::Unrelated).widget_holder(),
			DropdownInput::new(entries)
				.selected_index(blend_mode.index_in_list_svg_subset().map(|index| index as u32))
				.widget_holder(),
		]);
	}
	LayoutGroup::Row { widgets }.with_tooltip("Formula used for blending")
}

<<<<<<< HEAD
pub fn luminance_calculation(document_node: &DocumentNode, node_id: NodeId, index: usize, name: &str, blank_assist: bool) -> LayoutGroup {
	dropdown(enum_source::<LuminanceCalculation>(), document_node, node_id, index, name, blank_assist)
}

pub fn boolean_operation_radio_buttons(document_node: &DocumentNode, node_id: NodeId, index: usize, name: &str, blank_assist: bool) -> LayoutGroup {
	radio_buttons(enum_source::<BooleanOperation>(), document_node, node_id, index, name, blank_assist)
=======
// TODO: Generalize this for all dropdowns (also see blend_mode and channel_extration)
pub fn luminance_calculation(document_node: &DocumentNode, node_id: NodeId, index: usize, name: &str, description: &str, blank_assist: bool) -> LayoutGroup {
	let mut widgets = start_widgets(document_node, node_id, index, name, description, FrontendGraphDataType::General, blank_assist);
	let Some(input) = document_node.inputs.get(index) else {
		log::warn!("A widget failed to be built because its node's input index is invalid.");
		return LayoutGroup::Row { widgets: vec![] };
	};
	if let Some(&TaggedValue::LuminanceCalculation(calculation)) = input.as_non_exposed_value() {
		let calculation_modes = LuminanceCalculation::list();
		let mut entries = Vec::with_capacity(calculation_modes.len());
		for method in calculation_modes {
			entries.push(
				MenuListEntry::new(format!("{method:?}"))
					.label(method.to_string())
					.on_update(update_value(move |_| TaggedValue::LuminanceCalculation(method), node_id, index))
					.on_commit(commit_value),
			);
		}
		let entries = vec![entries];

		widgets.extend_from_slice(&[
			Separator::new(SeparatorType::Unrelated).widget_holder(),
			DropdownInput::new(entries).selected_index(Some(calculation as u32)).widget_holder(),
		]);
	}
	LayoutGroup::Row { widgets }.with_tooltip("Formula used to calculate the luminance of a pixel")
}

pub fn boolean_operation_radio_buttons(document_node: &DocumentNode, node_id: NodeId, index: usize, name: &str, description: &str, blank_assist: bool) -> LayoutGroup {
	let mut widgets = start_widgets(document_node, node_id, index, name, description, FrontendGraphDataType::General, blank_assist);

	let Some(input) = document_node.inputs.get(index) else {
		log::warn!("A widget failed to be built because its node's input index is invalid.");
		return LayoutGroup::Row { widgets: vec![] };
	};
	if let Some(&TaggedValue::BooleanOperation(calculation)) = input.as_non_exposed_value() {
		let operations = BooleanOperation::list();
		let icons = BooleanOperation::icons();
		let mut entries = Vec::with_capacity(operations.len());

		for (operation, icon) in operations.into_iter().zip(icons.into_iter()) {
			entries.push(
				RadioEntryData::new(format!("{operation:?}"))
					.icon(icon)
					.tooltip(operation.to_string())
					.on_update(update_value(move |_| TaggedValue::BooleanOperation(operation), node_id, index))
					.on_commit(commit_value),
			);
		}

		widgets.extend_from_slice(&[
			Separator::new(SeparatorType::Unrelated).widget_holder(),
			RadioInput::new(entries).selected_index(Some(calculation as u32)).widget_holder(),
		]);
	}
	LayoutGroup::Row { widgets }
>>>>>>> 33de539d
}

pub fn grid_type_widget(document_node: &DocumentNode, node_id: NodeId, index: usize, name: &str, description: &str, blank_assist: bool) -> LayoutGroup {
	let mut widgets = start_widgets(document_node, node_id, index, name, description, FrontendGraphDataType::General, blank_assist);
	let Some(input) = document_node.inputs.get(index) else {
		log::warn!("A widget failed to be built because its node's input index is invalid.");
		return LayoutGroup::Row { widgets: vec![] };
	};
	if let Some(&TaggedValue::GridType(grid_type)) = input.as_non_exposed_value() {
		let entries = [("Rectangular", GridType::Rectangular), ("Isometric", GridType::Isometric)]
			.into_iter()
			.map(|(name, val)| {
				RadioEntryData::new(format!("{val:?}"))
					.label(name)
					.on_update(update_value(move |_| TaggedValue::GridType(val), node_id, index))
					.on_commit(commit_value)
			})
			.collect();

		widgets.extend_from_slice(&[
			Separator::new(SeparatorType::Unrelated).widget_holder(),
			RadioInput::new(entries).selected_index(Some(grid_type as u32)).widget_holder(),
		]);
	}
	LayoutGroup::Row { widgets }
}

pub fn line_cap_widget(document_node: &DocumentNode, node_id: NodeId, index: usize, name: &str, description: &str, blank_assist: bool) -> LayoutGroup {
	let mut widgets = start_widgets(document_node, node_id, index, name, description, FrontendGraphDataType::General, blank_assist);
	let Some(input) = document_node.inputs.get(index) else {
		log::warn!("A widget failed to be built because its node's input index is invalid.");
		return LayoutGroup::Row { widgets: vec![] };
	};
	if let Some(&TaggedValue::LineCap(line_cap)) = input.as_non_exposed_value() {
		let entries = [("Butt", LineCap::Butt), ("Round", LineCap::Round), ("Square", LineCap::Square)]
			.into_iter()
			.map(|(name, val)| {
				RadioEntryData::new(format!("{val:?}"))
					.label(name)
					.on_update(update_value(move |_| TaggedValue::LineCap(val), node_id, index))
					.on_commit(commit_value)
			})
			.collect();

		widgets.extend_from_slice(&[
			Separator::new(SeparatorType::Unrelated).widget_holder(),
			RadioInput::new(entries).selected_index(Some(line_cap as u32)).widget_holder(),
		]);
	}
	LayoutGroup::Row { widgets }
}

pub fn line_join_widget(document_node: &DocumentNode, node_id: NodeId, index: usize, name: &str, description: &str, blank_assist: bool) -> LayoutGroup {
	let mut widgets = start_widgets(document_node, node_id, index, name, description, FrontendGraphDataType::General, blank_assist);
	let Some(input) = document_node.inputs.get(index) else {
		log::warn!("A widget failed to be built because its node's input index is invalid.");
		return LayoutGroup::Row { widgets: vec![] };
	};
	if let Some(&TaggedValue::LineJoin(line_join)) = input.as_non_exposed_value() {
		let entries = [("Miter", LineJoin::Miter), ("Bevel", LineJoin::Bevel), ("Round", LineJoin::Round)]
			.into_iter()
			.map(|(name, val)| {
				RadioEntryData::new(format!("{val:?}"))
					.label(name)
					.on_update(update_value(move |_| TaggedValue::LineJoin(val), node_id, index))
					.on_commit(commit_value)
			})
			.collect();

		widgets.extend_from_slice(&[
			Separator::new(SeparatorType::Unrelated).widget_holder(),
			RadioInput::new(entries).selected_index(Some(line_join as u32)).widget_holder(),
		]);
	}
	LayoutGroup::Row { widgets }
}

pub fn color_widget(document_node: &DocumentNode, node_id: NodeId, index: usize, name: &str, description: &str, color_button: ColorInput, blank_assist: bool) -> LayoutGroup {
	let mut widgets = start_widgets(document_node, node_id, index, name, description, FrontendGraphDataType::General, blank_assist);

	// Return early with just the label if the input is exposed to the graph, meaning we don't want to show the color picker widget in the Properties panel
	let NodeInput::Value { tagged_value, exposed: false } = &document_node.inputs[index] else {
		return LayoutGroup::Row { widgets };
	};

	// Add a separator
	widgets.push(Separator::new(SeparatorType::Unrelated).widget_holder());

	// Add the color input
	match &**tagged_value {
		TaggedValue::Color(color) => widgets.push(
			color_button
				.value(FillChoice::Solid(*color))
				.on_update(update_value(|x: &ColorInput| TaggedValue::Color(x.value.as_solid().unwrap_or_default()), node_id, index))
				.on_commit(commit_value)
				.widget_holder(),
		),
		TaggedValue::OptionalColor(color) => widgets.push(
			color_button
				.value(match color {
					Some(color) => FillChoice::Solid(*color),
					None => FillChoice::None,
				})
				.on_update(update_value(|x: &ColorInput| TaggedValue::OptionalColor(x.value.as_solid()), node_id, index))
				.on_commit(commit_value)
				.widget_holder(),
		),
		TaggedValue::GradientStops(x) => widgets.push(
			color_button
				.value(FillChoice::Gradient(x.clone()))
				.on_update(update_value(
					|x: &ColorInput| TaggedValue::GradientStops(x.value.as_gradient().cloned().unwrap_or_default()),
					node_id,
					index,
				))
				.on_commit(commit_value)
				.widget_holder(),
		),
		_ => {}
	}

	LayoutGroup::Row { widgets }
}

pub fn curves_widget(document_node: &DocumentNode, node_id: NodeId, index: usize, name: &str, description: &str, blank_assist: bool) -> LayoutGroup {
	let mut widgets = start_widgets(document_node, node_id, index, name, description, FrontendGraphDataType::General, blank_assist);

	let Some(input) = document_node.inputs.get(index) else {
		log::warn!("A widget failed to be built because its node's input index is invalid.");
		return LayoutGroup::Row { widgets: vec![] };
	};
	if let Some(TaggedValue::Curve(curve)) = &input.as_non_exposed_value() {
		widgets.extend_from_slice(&[
			Separator::new(SeparatorType::Unrelated).widget_holder(),
			CurveInput::new(curve.clone())
				.on_update(update_value(|x: &CurveInput| TaggedValue::Curve(x.value.clone()), node_id, index))
				.on_commit(commit_value)
				.widget_holder(),
		])
	}
	LayoutGroup::Row { widgets }
}

pub fn centroid_widget(document_node: &DocumentNode, node_id: NodeId, index: usize) -> LayoutGroup {
	let mut widgets = start_widgets(document_node, node_id, index, "Centroid Type", "TODO", FrontendGraphDataType::General, true);
	let Some(input) = document_node.inputs.get(index) else {
		log::warn!("A widget failed to be built because its node's input index is invalid.");
		return LayoutGroup::Row { widgets: vec![] };
	};
	if let Some(&TaggedValue::CentroidType(centroid_type)) = input.as_non_exposed_value() {
		let entries = vec![
			RadioEntryData::new("area")
				.label("Area")
				.tooltip("Center of mass for the interior area of the shape")
				.on_update(update_value(move |_| TaggedValue::CentroidType(CentroidType::Area), node_id, index))
				.on_commit(commit_value),
			RadioEntryData::new("length")
				.label("Length")
				.tooltip("Center of mass for the perimeter arc length of the shape")
				.on_update(update_value(move |_| TaggedValue::CentroidType(CentroidType::Length), node_id, index))
				.on_commit(commit_value),
		];

		widgets.extend_from_slice(&[
			Separator::new(SeparatorType::Unrelated).widget_holder(),
			RadioInput::new(entries)
				.selected_index(match centroid_type {
					CentroidType::Area => Some(0),
					CentroidType::Length => Some(1),
				})
				.widget_holder(),
		]);
	}
	LayoutGroup::Row { widgets }
}

pub fn get_document_node<'a>(node_id: NodeId, context: &'a NodePropertiesContext<'a>) -> Result<&'a DocumentNode, String> {
	let network = context
		.network_interface
		.nested_network(context.selection_network_path)
		.ok_or("network not found in get_document_node")?;
	network.nodes.get(&node_id).ok_or(format!("node {node_id} not found in get_document_node"))
}

pub fn query_node_and_input_info<'a>(node_id: NodeId, input_index: usize, context: &'a NodePropertiesContext<'a>) -> Result<(&'a DocumentNode, &'a str, &'a str), String> {
	let document_node = get_document_node(node_id, context)?;
	let input_name = context
		.network_interface
		.input_name(&node_id, input_index, context.selection_network_path)
		.ok_or("input name not found in query_node_and_input_info")?;
	let input_description = context
		.network_interface
		.input_description(&node_id, input_index, context.selection_network_path)
		.ok_or("input description not found in query_node_and_input_info")?;
	Ok((document_node, input_name, input_description))
}

pub fn query_noise_pattern_state(node_id: NodeId, context: &NodePropertiesContext) -> Result<(bool, bool, bool, bool, bool, bool), String> {
	let document_node = get_document_node(node_id, context)?;
	let current_noise_type = document_node.inputs.iter().find_map(|input| match input.as_value() {
		Some(&TaggedValue::NoiseType(noise_type)) => Some(noise_type),
		_ => None,
	});
	let current_fractal_type = document_node.inputs.iter().find_map(|input| match input.as_value() {
		Some(&TaggedValue::FractalType(fractal_type)) => Some(fractal_type),
		_ => None,
	});
	let current_domain_warp_type = document_node.inputs.iter().find_map(|input| match input.as_value() {
		Some(&TaggedValue::DomainWarpType(domain_warp_type)) => Some(domain_warp_type),
		_ => None,
	});
	let fractal_active = current_fractal_type != Some(FractalType::None);
	let coherent_noise_active = current_noise_type != Some(NoiseType::WhiteNoise);
	let cellular_noise_active = current_noise_type == Some(NoiseType::Cellular);
	let ping_pong_active = current_fractal_type == Some(FractalType::PingPong);
	let domain_warp_active = current_domain_warp_type != Some(DomainWarpType::None);
	let domain_warp_only_fractal_type_wrongly_active =
		!domain_warp_active && (current_fractal_type == Some(FractalType::DomainWarpIndependent) || current_fractal_type == Some(FractalType::DomainWarpProgressive));

	Ok((
		fractal_active,
		coherent_noise_active,
		cellular_noise_active,
		ping_pong_active,
		domain_warp_active,
		domain_warp_only_fractal_type_wrongly_active,
	))
}

pub fn query_assign_colors_randomize(node_id: NodeId, context: &NodePropertiesContext) -> Result<bool, String> {
	let document_node = get_document_node(node_id, context)?;
	// This is safe since the node is a proto node and the implementation cannot be changed.
	let randomize_index = 5;
	Ok(match document_node.inputs.get(randomize_index).and_then(|input| input.as_value()) {
		Some(TaggedValue::Bool(randomize_enabled)) => *randomize_enabled,
		_ => false,
	})
}

pub(crate) fn channel_mixer_properties(node_id: NodeId, context: &mut NodePropertiesContext) -> Vec<LayoutGroup> {
	let document_node = match get_document_node(node_id, context) {
		Ok(document_node) => document_node,
		Err(err) => {
			log::error!("Could not get document node in channel_mixer_properties: {err}");
			return Vec::new();
		}
	};

	// Monochrome
	let monochrome_index = 1;
	let monochrome = bool_widget(document_node, node_id, monochrome_index, "Monochrome", "TODO", CheckboxInput::default(), true);
	let is_monochrome = match document_node.inputs[monochrome_index].as_value() {
		Some(TaggedValue::Bool(monochrome_choice)) => *monochrome_choice,
		_ => false,
	};

	// Output channel choice
	let output_channel_index = 18;
	let mut output_channel = vec![TextLabel::new("Output Channel").widget_holder(), Separator::new(SeparatorType::Unrelated).widget_holder()];
	add_blank_assist(&mut output_channel);

	let Some(input) = document_node.inputs.get(output_channel_index) else {
		log::warn!("A widget failed to be built because its node's input index is invalid.");
		return vec![];
	};
	if let Some(&TaggedValue::RedGreenBlue(choice)) = input.as_non_exposed_value() {
		let entries = vec![
			RadioEntryData::new(format!("{:?}", RedGreenBlue::Red))
				.label(RedGreenBlue::Red.to_string())
				.on_update(update_value(|_| TaggedValue::RedGreenBlue(RedGreenBlue::Red), node_id, output_channel_index))
				.on_commit(commit_value),
			RadioEntryData::new(format!("{:?}", RedGreenBlue::Green))
				.label(RedGreenBlue::Green.to_string())
				.on_update(update_value(|_| TaggedValue::RedGreenBlue(RedGreenBlue::Green), node_id, output_channel_index))
				.on_commit(commit_value),
			RadioEntryData::new(format!("{:?}", RedGreenBlue::Blue))
				.label(RedGreenBlue::Blue.to_string())
				.on_update(update_value(|_| TaggedValue::RedGreenBlue(RedGreenBlue::Blue), node_id, output_channel_index))
				.on_commit(commit_value),
		];
		output_channel.extend([RadioInput::new(entries).selected_index(Some(choice as u32)).widget_holder()]);
	};

	let is_output_channel = match &document_node.inputs[output_channel_index].as_value() {
		Some(TaggedValue::RedGreenBlue(choice)) => choice,
		_ => {
			warn!("Channel Mixer node properties panel could not be displayed.");
			return vec![];
		}
	};

	// Channel values
	let (r, g, b, c) = match (is_monochrome, is_output_channel) {
		(true, _) => ((2, "Red", 40.), (3, "Green", 40.), (4, "Blue", 20.), (5, "Constant", 0.)),
		(false, RedGreenBlue::Red) => ((6, "(Red) Red", 100.), (7, "(Red) Green", 0.), (8, "(Red) Blue", 0.), (9, "(Red) Constant", 0.)),
		(false, RedGreenBlue::Green) => ((10, "(Green) Red", 0.), (11, "(Green) Green", 100.), (12, "(Green) Blue", 0.), (13, "(Green) Constant", 0.)),
		(false, RedGreenBlue::Blue) => ((14, "(Blue) Red", 0.), (15, "(Blue) Green", 0.), (16, "(Blue) Blue", 100.), (17, "(Blue) Constant", 0.)),
	};
	let red = number_widget(
		document_node,
		node_id,
		r.0,
		r.1,
		"TODO",
		NumberInput::default().mode_range().min(-200.).max(200.).value(Some(r.2)).unit("%"),
		true,
	);
	let green = number_widget(
		document_node,
		node_id,
		g.0,
		g.1,
		"TODO",
		NumberInput::default().mode_range().min(-200.).max(200.).value(Some(g.2)).unit("%"),
		true,
	);
	let blue = number_widget(
		document_node,
		node_id,
		b.0,
		b.1,
		"TODO",
		NumberInput::default().mode_range().min(-200.).max(200.).value(Some(b.2)).unit("%"),
		true,
	);
	let constant = number_widget(
		document_node,
		node_id,
		c.0,
		c.1,
		"TODO",
		NumberInput::default().mode_range().min(-200.).max(200.).value(Some(c.2)).unit("%"),
		true,
	);

	// Monochrome
	let mut layout = vec![LayoutGroup::Row { widgets: monochrome }];
	// Output channel choice
	if !is_monochrome {
		layout.push(LayoutGroup::Row { widgets: output_channel });
	};
	// Channel values
	layout.extend([
		LayoutGroup::Row { widgets: red },
		LayoutGroup::Row { widgets: green },
		LayoutGroup::Row { widgets: blue },
		LayoutGroup::Row { widgets: constant },
	]);
	layout
}

pub(crate) fn selective_color_properties(node_id: NodeId, context: &mut NodePropertiesContext) -> Vec<LayoutGroup> {
	let document_node = match get_document_node(node_id, context) {
		Ok(document_node) => document_node,
		Err(err) => {
			log::error!("Could not get document node in selective_color_properties: {err}");
			return Vec::new();
		}
	};
	// Colors choice
	let colors_index = 38;
	let mut colors = vec![TextLabel::new("Colors").widget_holder(), Separator::new(SeparatorType::Unrelated).widget_holder()];
	add_blank_assist(&mut colors);

	let Some(input) = document_node.inputs.get(colors_index) else {
		log::warn!("A widget failed to be built because its node's input index is invalid.");
		return vec![];
	};
	if let Some(&TaggedValue::SelectiveColorChoice(choice)) = input.as_non_exposed_value() {
		use SelectiveColorChoice::*;
		let entries = [[Reds, Yellows, Greens, Cyans, Blues, Magentas].as_slice(), [Whites, Neutrals, Blacks].as_slice()]
			.into_iter()
			.map(|section| {
				section
					.iter()
					.map(|choice| {
						MenuListEntry::new(format!("{choice:?}"))
							.label(choice.to_string())
							.on_update(update_value(move |_| TaggedValue::SelectiveColorChoice(*choice), node_id, colors_index))
							.on_commit(commit_value)
					})
					.collect()
			})
			.collect();
		colors.extend([DropdownInput::new(entries).selected_index(Some(choice as u32)).widget_holder()]);
	}

	let colors_choice_index = match &document_node.inputs[colors_index].as_value() {
		Some(TaggedValue::SelectiveColorChoice(choice)) => choice,
		_ => {
			warn!("Selective Color node properties panel could not be displayed.");
			return vec![];
		}
	};

	// CMYK
	let (c, m, y, k) = match colors_choice_index {
		SelectiveColorChoice::Reds => ((2, "(Reds) Cyan"), (3, "(Reds) Magenta"), (4, "(Reds) Yellow"), (5, "(Reds) Black")),
		SelectiveColorChoice::Yellows => ((6, "(Yellows) Cyan"), (7, "(Yellows) Magenta"), (8, "(Yellows) Yellow"), (9, "(Yellows) Black")),
		SelectiveColorChoice::Greens => ((10, "(Greens) Cyan"), (11, "(Greens) Magenta"), (12, "(Greens) Yellow"), (13, "(Greens) Black")),
		SelectiveColorChoice::Cyans => ((14, "(Cyans) Cyan"), (15, "(Cyans) Magenta"), (16, "(Cyans) Yellow"), (17, "(Cyans) Black")),
		SelectiveColorChoice::Blues => ((18, "(Blues) Cyan"), (19, "(Blues) Magenta"), (20, "(Blues) Yellow"), (21, "(Blues) Black")),
		SelectiveColorChoice::Magentas => ((22, "(Magentas) Cyan"), (23, "(Magentas) Magenta"), (24, "(Magentas) Yellow"), (25, "(Magentas) Black")),
		SelectiveColorChoice::Whites => ((26, "(Whites) Cyan"), (27, "(Whites) Magenta"), (28, "(Whites) Yellow"), (29, "(Whites) Black")),
		SelectiveColorChoice::Neutrals => ((30, "(Neutrals) Cyan"), (31, "(Neutrals) Magenta"), (32, "(Neutrals) Yellow"), (33, "(Neutrals) Black")),
		SelectiveColorChoice::Blacks => ((34, "(Blacks) Cyan"), (35, "(Blacks) Magenta"), (36, "(Blacks) Yellow"), (37, "(Blacks) Black")),
	};
	let cyan = number_widget(document_node, node_id, c.0, c.1, "TODO", NumberInput::default().mode_range().min(-100.).max(100.).unit("%"), true);
	let magenta = number_widget(document_node, node_id, m.0, m.1, "TODO", NumberInput::default().mode_range().min(-100.).max(100.).unit("%"), true);
	let yellow = number_widget(document_node, node_id, y.0, y.1, "TODO", NumberInput::default().mode_range().min(-100.).max(100.).unit("%"), true);
	let black = number_widget(document_node, node_id, k.0, k.1, "TODO", NumberInput::default().mode_range().min(-100.).max(100.).unit("%"), true);

	// Mode
	let mode_index = 1;
	let mut mode = start_widgets(document_node, node_id, mode_index, "Mode", "TODO", FrontendGraphDataType::General, true);
	mode.push(Separator::new(SeparatorType::Unrelated).widget_holder());

	let Some(input) = document_node.inputs.get(mode_index) else {
		log::warn!("A widget failed to be built because its node's input index is invalid.");
		return vec![];
	};
	if let Some(&TaggedValue::RelativeAbsolute(relative_or_absolute)) = input.as_non_exposed_value() {
		let entries = vec![
			RadioEntryData::new("relative")
				.label("Relative")
				.on_update(update_value(|_| TaggedValue::RelativeAbsolute(RelativeAbsolute::Relative), node_id, mode_index))
				.on_commit(commit_value),
			RadioEntryData::new("absolute")
				.label("Absolute")
				.on_update(update_value(|_| TaggedValue::RelativeAbsolute(RelativeAbsolute::Absolute), node_id, mode_index))
				.on_commit(commit_value),
		];
		mode.push(RadioInput::new(entries).selected_index(Some(relative_or_absolute as u32)).widget_holder());
	};

	vec![
		// Colors choice
		LayoutGroup::Row { widgets: colors },
		// CMYK
		LayoutGroup::Row { widgets: cyan },
		LayoutGroup::Row { widgets: magenta },
		LayoutGroup::Row { widgets: yellow },
		LayoutGroup::Row { widgets: black },
		// Mode
		LayoutGroup::Row { widgets: mode },
	]
}

#[cfg(feature = "gpu")]
pub(crate) fn _gpu_map_properties(document_node: &DocumentNode, node_id: NodeId, _context: &mut NodePropertiesContext) -> Vec<LayoutGroup> {
	let map = text_widget(document_node, node_id, 1, "Map", "TODO", true);

	vec![LayoutGroup::Row { widgets: map }]
}

pub(crate) fn grid_properties(node_id: NodeId, context: &mut NodePropertiesContext) -> Vec<LayoutGroup> {
	let grid_type_index = 1;
	let spacing_index = 2;
	let angles_index = 3;
	let rows_index = 4;
	let columns_index = 5;

	let document_node = match get_document_node(node_id, context) {
		Ok(document_node) => document_node,
		Err(err) => {
			log::error!("Could not get document node in exposure_properties: {err}");
			return Vec::new();
		}
	};
	let grid_type = grid_type_widget(document_node, node_id, grid_type_index, "Grid Type", "TODO", true);

	let mut widgets = vec![grid_type];

	let Some(grid_type_input) = document_node.inputs.get(grid_type_index) else {
		log::warn!("A widget failed to be built because its node's input index is invalid.");
		return vec![];
	};
	if let Some(&TaggedValue::GridType(grid_type)) = grid_type_input.as_non_exposed_value() {
		match grid_type {
			GridType::Rectangular => {
				let spacing = vec2_widget(document_node, node_id, spacing_index, "Spacing", "TODO", "W", "H", " px", Some(0.), add_blank_assist);
				widgets.push(spacing);
			}
			GridType::Isometric => {
				let spacing = LayoutGroup::Row {
					widgets: number_widget(document_node, node_id, spacing_index, "Spacing", "TODO", NumberInput::default().label("H").min(0.).unit(" px"), true),
				};
				let angles = vec2_widget(document_node, node_id, angles_index, "Angles", "TODO", "", "", "°", None, add_blank_assist);
				widgets.extend([spacing, angles]);
			}
		}
	}

	let rows = number_widget(document_node, node_id, rows_index, "Rows", "TODO", NumberInput::default().min(1.), true);
	let columns = number_widget(document_node, node_id, columns_index, "Columns", "TODO", NumberInput::default().min(1.), true);

	widgets.extend([LayoutGroup::Row { widgets: rows }, LayoutGroup::Row { widgets: columns }]);

	widgets
}

pub(crate) fn exposure_properties(node_id: NodeId, context: &mut NodePropertiesContext) -> Vec<LayoutGroup> {
	let document_node = match get_document_node(node_id, context) {
		Ok(document_node) => document_node,
		Err(err) => {
			log::error!("Could not get document node in exposure_properties: {err}");
			return Vec::new();
		}
	};
	let exposure = number_widget(document_node, node_id, 1, "Exposure", "TODO", NumberInput::default().min(-20.).max(20.), true);
	let offset = number_widget(document_node, node_id, 2, "Offset", "TODO", NumberInput::default().min(-0.5).max(0.5), true);
	let gamma_input = NumberInput::default().min(0.01).max(9.99).increment_step(0.1);
	let gamma_correction = number_widget(document_node, node_id, 3, "Gamma Correction", "TODO", gamma_input, true);

	vec![
		LayoutGroup::Row { widgets: exposure },
		LayoutGroup::Row { widgets: offset },
		LayoutGroup::Row { widgets: gamma_correction },
	]
}

pub(crate) fn rectangle_properties(node_id: NodeId, context: &mut NodePropertiesContext) -> Vec<LayoutGroup> {
	let document_node = match get_document_node(node_id, context) {
		Ok(document_node) => document_node,
		Err(err) => {
			log::error!("Could not get document node in rectangle_properties: {err}");
			return Vec::new();
		}
	};
	let size_x_index = 1;
	let size_y_index = 2;
	let corner_rounding_type_index = 3;
	let corner_radius_index = 4;
	let clamped_index = 5;

	// Size X
	let size_x = number_widget(document_node, node_id, size_x_index, "Size X", "TODO", NumberInput::default(), true);

	// Size Y
	let size_y = number_widget(document_node, node_id, size_y_index, "Size Y", "TODO", NumberInput::default(), true);

	// Corner Radius
	let mut corner_radius_row_1 = start_widgets(document_node, node_id, corner_radius_index, "Corner Radius", "TODO", FrontendGraphDataType::Number, true);
	corner_radius_row_1.push(Separator::new(SeparatorType::Unrelated).widget_holder());

	let mut corner_radius_row_2 = vec![Separator::new(SeparatorType::Unrelated).widget_holder()];
	corner_radius_row_2.push(TextLabel::new("").widget_holder());
	add_blank_assist(&mut corner_radius_row_2);

	let Some(input) = document_node.inputs.get(corner_rounding_type_index) else {
		log::warn!("A widget failed to be built because its node's input index is invalid.");
		return vec![];
	};
	if let Some(&TaggedValue::Bool(is_individual)) = input.as_non_exposed_value() {
		// Values
		let Some(input) = document_node.inputs.get(corner_radius_index) else {
			log::warn!("A widget failed to be built because its node's input index is invalid.");
			return vec![];
		};
		let uniform_val = match input.as_non_exposed_value() {
			Some(TaggedValue::F64(x)) => *x,
			Some(TaggedValue::F64Array4(x)) => x[0],
			_ => 0.,
		};
		let individual_val = match input.as_non_exposed_value() {
			Some(&TaggedValue::F64Array4(x)) => x,
			Some(&TaggedValue::F64(x)) => [x; 4],
			_ => [0.; 4],
		};

		// Uniform/individual radio input widget
		let uniform = RadioEntryData::new("Uniform")
			.label("Uniform")
			.on_update(move |_| {
				Message::Batched(Box::new([
					NodeGraphMessage::SetInputValue {
						node_id,
						input_index: corner_rounding_type_index,
						value: TaggedValue::Bool(false),
					}
					.into(),
					NodeGraphMessage::SetInputValue {
						node_id,
						input_index: corner_radius_index,
						value: TaggedValue::F64(uniform_val),
					}
					.into(),
				]))
			})
			.on_commit(commit_value);
		let individual = RadioEntryData::new("Individual")
			.label("Individual")
			.on_update(move |_| {
				Message::Batched(Box::new([
					NodeGraphMessage::SetInputValue {
						node_id,
						input_index: corner_rounding_type_index,
						value: TaggedValue::Bool(true),
					}
					.into(),
					NodeGraphMessage::SetInputValue {
						node_id,
						input_index: corner_radius_index,
						value: TaggedValue::F64Array4(individual_val),
					}
					.into(),
				]))
			})
			.on_commit(commit_value);
		let radio_input = RadioInput::new(vec![uniform, individual]).selected_index(Some(is_individual as u32)).widget_holder();
		corner_radius_row_1.push(radio_input);

		// Radius value input widget
		let input_widget = if is_individual {
			let from_string = |string: &str| {
				string
					.split(&[',', ' '])
					.filter(|x| !x.is_empty())
					.map(str::parse::<f64>)
					.collect::<Result<Vec<f64>, _>>()
					.ok()
					.map(|v| {
						let arr: Box<[f64; 4]> = v.into_boxed_slice().try_into().unwrap_or_default();
						*arr
					})
					.map(TaggedValue::F64Array4)
			};
			TextInput::default()
				.value(individual_val.iter().map(|v| v.to_string()).collect::<Vec<_>>().join(", "))
				.on_update(optionally_update_value(move |x: &TextInput| from_string(&x.value), node_id, corner_radius_index))
				.widget_holder()
		} else {
			NumberInput::default()
				.value(Some(uniform_val))
				.on_update(update_value(move |x: &NumberInput| TaggedValue::F64(x.value.unwrap()), node_id, corner_radius_index))
				.on_commit(commit_value)
				.widget_holder()
		};
		corner_radius_row_2.push(input_widget);
	}

	// Clamped
	let clamped = bool_widget(document_node, node_id, clamped_index, "Clamped", "TODO", CheckboxInput::default(), true);

	vec![
		LayoutGroup::Row { widgets: size_x },
		LayoutGroup::Row { widgets: size_y },
		LayoutGroup::Row { widgets: corner_radius_row_1 },
		LayoutGroup::Row { widgets: corner_radius_row_2 },
		LayoutGroup::Row { widgets: clamped },
	]
}

// pub(crate) fn imaginate_properties(node_id: NodeId, context: &mut NodePropertiesContext) -> Vec<LayoutGroup> {
// 	let imaginate_node = [context.selection_network_path, &[node_id]].concat();

// 	let resolve_input = |name: &str| {
// 		IMAGINATE_NODE
// 			.default_node_template()
// 			.persistent_node_metadata
// 			.input_properties
// 			.iter()
// 			.position(|row| row.input_data.get("input_name").and_then(|v| v.as_str()) == Some(name))
// 			.unwrap_or_else(|| panic!("Input {name} not found"))
// 	};
// 	let seed_index = resolve_input("Seed");
// 	let resolution_index = resolve_input("Resolution");
// 	let samples_index = resolve_input("Samples");
// 	let sampling_method_index = resolve_input("Sampling Method");
// 	let text_guidance_index = resolve_input("Prompt Guidance");
// 	let text_index = resolve_input("Prompt");
// 	let neg_index = resolve_input("Negative Prompt");
// 	let base_img_index = resolve_input("Adapt Input Image");
// 	let img_creativity_index = resolve_input("Image Creativity");
// 	// let mask_index = resolve_input("Masking Layer");
// 	// let inpaint_index = resolve_input("Inpaint");
// 	// let mask_blur_index = resolve_input("Mask Blur");
// 	// let mask_fill_index = resolve_input("Mask Starting Fill");
// 	let faces_index = resolve_input("Improve Faces");
// 	let tiling_index = resolve_input("Tiling");

// 	let document_node = match get_document_node(node_id, context) {
// 		Ok(document_node) => document_node,
// 		Err(err) => {
// 			log::error!("Could not get document node in imaginate_properties: {err}");
// 			return Vec::new();
// 		}
// 	};
// 	let controller = &document_node.inputs[resolve_input("Controller")];

// 	let server_status = {
// 		let server_status = context.persistent_data.imaginate.server_status();
// 		let status_text = server_status.to_text();
// 		let mut widgets = vec![
// 			TextLabel::new("Server").widget_holder(),
// 			Separator::new(SeparatorType::Unrelated).widget_holder(),
// 			IconButton::new("Settings", 24)
// 				.tooltip("Preferences: Imaginate")
// 				.on_update(|_| DialogMessage::RequestPreferencesDialog.into())
// 				.widget_holder(),
// 			Separator::new(SeparatorType::Unrelated).widget_holder(),
// 			TextLabel::new(status_text).bold(true).widget_holder(),
// 			Separator::new(SeparatorType::Related).widget_holder(),
// 			IconButton::new("Reload", 24)
// 				.tooltip("Refresh connection status")
// 				.on_update(|_| PortfolioMessage::ImaginateCheckServerStatus.into())
// 				.widget_holder(),
// 		];
// 		if let ImaginateServerStatus::Unavailable | ImaginateServerStatus::Failed(_) = server_status {
// 			widgets.extend([
// 				Separator::new(SeparatorType::Unrelated).widget_holder(),
// 				TextButton::new("Server Help")
// 					.tooltip("Learn how to connect Imaginate to an image generation server")
// 					.on_update(|_| {
// 						FrontendMessage::TriggerVisitLink {
// 							url: "https://github.com/GraphiteEditor/Graphite/discussions/1089".to_string(),
// 						}
// 						.into()
// 					})
// 					.widget_holder(),
// 			]);
// 		}
// 		LayoutGroup::Row { widgets }.with_tooltip("Connection status to the server that computes generated images")
// 	};

// 	let Some(TaggedValue::ImaginateController(controller)) = controller.as_value() else {
// 		panic!("Invalid output status input")
// 	};
// 	let imaginate_status = controller.get_status();

// 	let use_base_image = if let Some(&TaggedValue::Bool(use_base_image)) = &document_node.inputs[base_img_index].as_value() {
// 		use_base_image
// 	} else {
// 		true
// 	};

// 	let transform_not_connected = false;

// 	let progress = {
// 		let mut widgets = vec![TextLabel::new("Progress").widget_holder(), Separator::new(SeparatorType::Unrelated).widget_holder()];
// 		add_blank_assist(&mut widgets);
// 		let status = imaginate_status.to_text();
// 		widgets.push(TextLabel::new(status.as_ref()).bold(true).widget_holder());
// 		LayoutGroup::Row { widgets }.with_tooltip(match imaginate_status {
// 			ImaginateStatus::Failed(_) => status.as_ref(),
// 			_ => "When generating, the percentage represents how many sampling steps have so far been processed out of the target number",
// 		})
// 	};

// 	let image_controls = {
// 		let mut widgets = vec![TextLabel::new("Image").widget_holder(), Separator::new(SeparatorType::Unrelated).widget_holder()];

// 		match &imaginate_status {
// 			ImaginateStatus::Beginning | ImaginateStatus::Uploading => {
// 				add_blank_assist(&mut widgets);
// 				widgets.push(TextButton::new("Beginning...").tooltip("Sending image generation request to the server").disabled(true).widget_holder());
// 			}
// 			ImaginateStatus::Generating(_) => {
// 				add_blank_assist(&mut widgets);
// 				widgets.push(
// 					TextButton::new("Terminate")
// 						.tooltip("Cancel the in-progress image generation and keep the latest progress")
// 						.on_update({
// 							let controller = controller.clone();
// 							move |_| {
// 								controller.request_termination();
// 								Message::NoOp
// 							}
// 						})
// 						.widget_holder(),
// 				);
// 			}
// 			ImaginateStatus::Terminating => {
// 				add_blank_assist(&mut widgets);
// 				widgets.push(
// 					TextButton::new("Terminating...")
// 						.tooltip("Waiting on the final image generated after termination")
// 						.disabled(true)
// 						.widget_holder(),
// 				);
// 			}
// 			ImaginateStatus::Ready | ImaginateStatus::ReadyDone | ImaginateStatus::Terminated | ImaginateStatus::Failed(_) => widgets.extend_from_slice(&[
// 				IconButton::new("Random", 24)
// 					.tooltip("Generate with a new random seed")
// 					.on_update({
// 						let imaginate_node = imaginate_node.clone();
// 						let controller = controller.clone();
// 						move |_| {
// 							controller.trigger_regenerate();
// 							DocumentMessage::ImaginateRandom {
// 								imaginate_node: imaginate_node.clone(),
// 								then_generate: true,
// 							}
// 							.into()
// 						}
// 					})
// 					.widget_holder(),
// 				Separator::new(SeparatorType::Unrelated).widget_holder(),
// 				TextButton::new("Generate")
// 					.tooltip("Fill layer frame by generating a new image")
// 					.on_update({
// 						let controller = controller.clone();
// 						let imaginate_node = imaginate_node.clone();
// 						move |_| {
// 							controller.trigger_regenerate();
// 							DocumentMessage::ImaginateGenerate {
// 								imaginate_node: imaginate_node.clone(),
// 							}
// 							.into()
// 						}
// 					})
// 					.widget_holder(),
// 				Separator::new(SeparatorType::Related).widget_holder(),
// 				TextButton::new("Clear")
// 					.tooltip("Remove generated image from the layer frame")
// 					.disabled(!matches!(imaginate_status, ImaginateStatus::ReadyDone))
// 					.on_update({
// 						let controller = controller.clone();
// 						let imaginate_node = imaginate_node.clone();
// 						move |_| {
// 							controller.set_status(ImaginateStatus::Ready);
// 							DocumentMessage::ImaginateGenerate {
// 								imaginate_node: imaginate_node.clone(),
// 							}
// 							.into()
// 						}
// 					})
// 					.widget_holder(),
// 			]),
// 		}
// 		LayoutGroup::Row { widgets }.with_tooltip("Buttons that control the image generation process")
// 	};

// 	// Requires custom layout for the regenerate button
// 	let seed = {
// 		let mut widgets = start_widgets(document_node, node_id, seed_index, "Seed", FrontendGraphDataType::Number, false);

// 		let Some(input) = document_node.inputs.get(seed_index) else {
// 			log::warn!("A widget failed to be built because its node's input index is invalid.");
// 			return vec![];
// 		};
// 		if let Some(&TaggedValue::F64(seed)) = &input.as_non_exposed_value() {
// 			widgets.extend_from_slice(&[
// 				Separator::new(SeparatorType::Unrelated).widget_holder(),
// 				IconButton::new("Resync", 24)
// 					.tooltip("Set a new random seed")
// 					.on_update({
// 						let imaginate_node = imaginate_node.clone();
// 						move |_| {
// 							DocumentMessage::ImaginateRandom {
// 								imaginate_node: imaginate_node.clone(),
// 								then_generate: false,
// 							}
// 							.into()
// 						}
// 					})
// 					.widget_holder(),
// 				Separator::new(SeparatorType::Unrelated).widget_holder(),
// 				NumberInput::new(Some(seed))
// 					.int()
// 					.min(-((1_u64 << f64::MANTISSA_DIGITS) as f64))
// 					.max((1_u64 << f64::MANTISSA_DIGITS) as f64)
// 					.on_update(update_value(move |input: &NumberInput| TaggedValue::F64(input.value.unwrap()), node_id, seed_index))
// 					.on_commit(commit_value)
// 					.mode(NumberInputMode::Increment)
// 					.widget_holder(),
// 			])
// 		}
// 		// Note: Limited by f64. You cannot even have all the possible u64 values :)
// 		LayoutGroup::Row { widgets }.with_tooltip("Seed determines the random outcome, enabling limitless unique variations")
// 	};

// 	// let transform = context
// 	// 	.executor
// 	// 	.introspect_node_in_network(context.network, &imaginate_node, |network| network.inputs.first().copied(), |frame: &ImageFrame<Color>| frame.transform)
// 	// 	.unwrap_or_default();
// 	let image_size = context
// 		.executor
// 		.introspect_node_in_network(
// 			context.network_interface.document_network().unwrap(),
// 			&imaginate_node,
// 			|network| {
// 				network
// 					.nodes
// 					.iter()
// 					.find(|node| {
// 						node.1
// 							.inputs
// 							.iter()
// 							.any(|node_input| if let NodeInput::Network { import_index, .. } = node_input { *import_index == 0 } else { false })
// 					})
// 					.map(|(node_id, _)| node_id)
// 					.copied()
// 			},
// 			|frame: &IORecord<(), ImageFrame<Color>>| (frame.output.image.width, frame.output.image.height),
// 		)
// 		.unwrap_or_default();

// 	let document_node = match get_document_node(node_id, context) {
// 		Ok(document_node) => document_node,
// 		Err(err) => {
// 			log::error!("Could not get document node in imaginate_properties: {err}");
// 			return Vec::new();
// 		}
// 	};

// 	let resolution = {
// 		let mut widgets = start_widgets(document_node, node_id, resolution_index, "Resolution", FrontendGraphDataType::Number, false);

// 		let round = |size: DVec2| {
// 			let (x, y) = graphene_std::imaginate::pick_safe_imaginate_resolution(size.into());
// 			DVec2::new(x as f64, y as f64)
// 		};

// 		let Some(input) = document_node.inputs.get(resolution_index) else {
// 			log::warn!("A widget failed to be built because its node's input index is invalid.");
// 			return vec![];
// 		};
// 		if let Some(&TaggedValue::OptionalDVec2(vec2)) = &input.as_non_exposed_value() {
// 			let dimensions_is_auto = vec2.is_none();
// 			let vec2 = vec2.unwrap_or_else(|| round((image_size.0 as f64, image_size.1 as f64).into()));

// 			widgets.extend_from_slice(&[
// 				Separator::new(SeparatorType::Unrelated).widget_holder(),
// 				IconButton::new("FrameAll", 24)
// 					.tooltip("Set the layer dimensions to this resolution")
// 					.on_update(move |_| DialogMessage::RequestComingSoonDialog { issue: None }.into())
// 					.widget_holder(),
// 				Separator::new(SeparatorType::Unrelated).widget_holder(),
// 				CheckboxInput::new(!dimensions_is_auto || transform_not_connected)
// 					.icon("Edit12px")
// 					.tooltip({
// 						let message = "Set a custom resolution instead of using the input's dimensions (rounded to the nearest 64)";
// 						let manual_message = "Set a custom resolution instead of using the input's dimensions (rounded to the nearest 64).\n\
// 							\n\
// 							(Resolution must be set manually while the 'Transform' input is disconnected.)";

// 						if transform_not_connected {
// 							manual_message
// 						} else {
// 							message
// 						}
// 					})
// 					.disabled(transform_not_connected)
// 					.on_update(update_value(
// 						move |checkbox_input: &CheckboxInput| TaggedValue::OptionalDVec2(if checkbox_input.checked { Some(vec2) } else { None }),
// 						node_id,
// 						resolution_index,
// 					))
// 					.on_commit(commit_value)
// 					.widget_holder(),
// 				Separator::new(SeparatorType::Related).widget_holder(),
// 				NumberInput::new(Some(vec2.x))
// 					.label("W")
// 					.min(64.)
// 					.step(64.)
// 					.unit(" px")
// 					.disabled(dimensions_is_auto && !transform_not_connected)
// 					.on_update(update_value(
// 						move |number_input: &NumberInput| TaggedValue::OptionalDVec2(Some(round(DVec2::new(number_input.value.unwrap(), vec2.y)))),
// 						node_id,
// 						resolution_index,
// 					))
// 					.on_commit(commit_value)
// 					.widget_holder(),
// 				Separator::new(SeparatorType::Related).widget_holder(),
// 				NumberInput::new(Some(vec2.y))
// 					.label("H")
// 					.min(64.)
// 					.step(64.)
// 					.unit(" px")
// 					.disabled(dimensions_is_auto && !transform_not_connected)
// 					.on_update(update_value(
// 						move |number_input: &NumberInput| TaggedValue::OptionalDVec2(Some(round(DVec2::new(vec2.x, number_input.value.unwrap())))),
// 						node_id,
// 						resolution_index,
// 					))
// 					.on_commit(commit_value)
// 					.widget_holder(),
// 			])
// 		}
// 		LayoutGroup::Row { widgets }.with_tooltip(
// 			"Width and height of the image that will be generated. Larger resolutions take longer to compute.\n\
// 			\n\
// 			512x512 yields optimal results because the AI is trained to understand that scale best. Larger sizes may tend to integrate the prompt's subject more than once. Small sizes are often incoherent.\n\
// 			\n\
// 			Dimensions must be a multiple of 64, so these are set by rounding the layer dimensions. A resolution exceeding 1 megapixel is reduced below that limit because larger sizes may exceed available GPU memory on the server.")
// 	};

// 	let sampling_steps = {
// 		let widgets = number_widget(document_node, node_id, samples_index, "Sampling Steps", NumberInput::default().min(0.).max(150.).int(), true);
// 		LayoutGroup::Row { widgets }.with_tooltip("Number of iterations to improve the image generation quality, with diminishing returns around 40 when using the Euler A sampling method")
// 	};

// 	let sampling_method = {
// 		let mut widgets = start_widgets(document_node, node_id, sampling_method_index, "Sampling Method", FrontendGraphDataType::General, true);

// 		let Some(input) = document_node.inputs.get(sampling_method_index) else {
// 			log::warn!("A widget failed to be built because its node's input index is invalid.");
// 			return vec![];
// 		};
// 		if let Some(&TaggedValue::ImaginateSamplingMethod(sampling_method)) = &input.as_non_exposed_value() {
// 			let sampling_methods = ImaginateSamplingMethod::list();
// 			let mut entries = Vec::with_capacity(sampling_methods.len());
// 			for method in sampling_methods {
// 				entries.push(
// 					MenuListEntry::new(format!("{method:?}"))
// 						.label(method.to_string())
// 						.on_update(update_value(move |_| TaggedValue::ImaginateSamplingMethod(method), node_id, sampling_method_index))
// 						.on_commit(commit_value),
// 				);
// 			}
// 			let entries = vec![entries];

// 			widgets.extend_from_slice(&[
// 				Separator::new(SeparatorType::Unrelated).widget_holder(),
// 				DropdownInput::new(entries).selected_index(Some(sampling_method as u32)).widget_holder(),
// 			]);
// 		}
// 		LayoutGroup::Row { widgets }.with_tooltip("Algorithm used to generate the image during each sampling step")
// 	};

// 	let text_guidance = {
// 		let widgets = number_widget(document_node, node_id, text_guidance_index, "Prompt Guidance", NumberInput::default().min(0.).max(30.), true);
// 		LayoutGroup::Row { widgets }.with_tooltip(
// 			"Amplification of the text prompt's influence over the outcome. At 0, the prompt is entirely ignored.\n\
// 			\n\
// 			Lower values are more creative and exploratory. Higher values are more literal and uninspired.\n\
// 			\n\
// 			This parameter is otherwise known as CFG (classifier-free guidance).",
// 		)
// 	};

// 	let text_prompt = {
// 		let widgets = text_area_widget(document_node, node_id, text_index, "Prompt", true);
// 		LayoutGroup::Row { widgets }.with_tooltip(
// 			"Description of the desired image subject and style.\n\
// 			\n\
// 			Include an artist name like \"Rembrandt\" or art medium like \"watercolor\" or \"photography\" to influence the look. List multiple to meld styles.\n\
// 			\n\
// 			To boost (or lessen) the importance of a word or phrase, wrap it in parentheses ending with a colon and a multiplier, for example:\n\
// 			\"Colorless green ideas (sleep:1.3) furiously\"",
// 		)
// 	};
// 	let negative_prompt = {
// 		let widgets = text_area_widget(document_node, node_id, neg_index, "Negative Prompt", true);
// 		LayoutGroup::Row { widgets }.with_tooltip("A negative text prompt can be used to list things like objects or colors to avoid")
// 	};
// 	let base_image = {
// 		let widgets = bool_widget(document_node, node_id, base_img_index, "Adapt Input Image", CheckboxInput::default(), true);
// 		LayoutGroup::Row { widgets }.with_tooltip("Generate an image based upon the bitmap data plugged into this node")
// 	};
// 	let image_creativity = {
// 		let props = NumberInput::default().percentage().disabled(!use_base_image);
// 		let widgets = number_widget(document_node, node_id, img_creativity_index, "Image Creativity", props, true);
// 		LayoutGroup::Row { widgets }.with_tooltip(
// 			"Strength of the artistic liberties allowing changes from the input image. The image is unchanged at 0% and completely different at 100%.\n\
// 			\n\
// 			This parameter is otherwise known as denoising strength.",
// 		)
// 	};

// 	let mut layout = vec![
// 		server_status,
// 		progress,
// 		image_controls,
// 		seed,
// 		resolution,
// 		sampling_steps,
// 		sampling_method,
// 		text_guidance,
// 		text_prompt,
// 		negative_prompt,
// 		base_image,
// 		image_creativity,
// 		// layer_mask,
// 	];

// 	// if use_base_image && layer_reference_input_layer_is_some {
// 	// 	let in_paint = {
// 	// 		let mut widgets = start_widgets(document_node, node_id, inpaint_index, "Inpaint", FrontendGraphDataType::Boolean, true);

// 	// 		if let Some(& TaggedValue::Bool(in_paint)
// 	//)/ 		} = &document_node.inputs[inpaint_index].as_non_exposed_value()
// 	// 		{
// 	// 			widgets.extend_from_slice(&[
// 	// 				Separator::new(SeparatorType::Unrelated).widget_holder(),
// 	// 				RadioInput::new(
// 	// 					[(true, "Inpaint"), (false, "Outpaint")]
// 	// 						.into_iter()
// 	// 						.map(|(paint, name)| RadioEntryData::new(name).label(name).on_update(update_value(move |_| TaggedValue::Bool(paint), node_id, inpaint_index)))
// 	// 						.collect(),
// 	// 				)
// 	// 				.selected_index(Some(1 - in_paint as u32))
// 	// 				.widget_holder(),
// 	// 			]);
// 	// 		}
// 	// 		LayoutGroup::Row { widgets }.with_tooltip(
// 	// 			"Constrain image generation to the interior (inpaint) or exterior (outpaint) of the mask, while referencing the other unchanged parts as context imagery.\n\
// 	// 			\n\
// 	// 			An unwanted part of an image can be replaced by drawing around it with a black shape and inpainting with that mask layer.\n\
// 	// 			\n\
// 	// 			An image can be uncropped by resizing the Imaginate layer to the target bounds and outpainting with a black rectangle mask matching the original image bounds.",
// 	// 		)
// 	// 	};

// 	// 	let blur_radius = {
// 	// 		let number_props = NumberInput::default().unit(" px").min(0.).max(25.).int();
// 	// 		let widgets = number_widget(document_node, node_id, mask_blur_index, "Mask Blur", number_props, true);
// 	// 		LayoutGroup::Row { widgets }.with_tooltip("Blur radius for the mask. Useful for softening sharp edges to blend the masked area with the rest of the image.")
// 	// 	};

// 	// 	let mask_starting_fill = {
// 	// 		let mut widgets = start_widgets(document_node, node_id, mask_fill_index, "Mask Starting Fill", FrontendGraphDataType::General, true);

// 	// 		if let Some(& TaggedValue::ImaginateMaskStartingFill(starting_fill)
// 	//)/ 		} = &document_node.inputs[mask_fill_index].as_non_exposed_value()
// 	// 		{
// 	// 			let mask_fill_content_modes = ImaginateMaskStartingFill::list();
// 	// 			let mut entries = Vec::with_capacity(mask_fill_content_modes.len());
// 	// 			for mode in mask_fill_content_modes {
// 	// 				entries.push(MenuListEntry::new(format!("{mode:?}")).label(mode.to_string()).on_update(update_value(move |_| TaggedValue::ImaginateMaskStartingFill(mode), node_id, mask_fill_index)));
// 	// 			}
// 	// 			let entries = vec![entries];

// 	// 			widgets.extend_from_slice(&[
// 	// 				Separator::new(SeparatorType::Unrelated).widget_holder(),
// 	// 				DropdownInput::new(entries).selected_index(Some(starting_fill as u32)).widget_holder(),
// 	// 			]);
// 	// 		}
// 	// 		LayoutGroup::Row { widgets }.with_tooltip(
// 	// 			"Begin in/outpainting the masked areas using this fill content as the starting input image.\n\
// 	// 			\n\
// 	// 			Each option can be visualized by generating with 'Sampling Steps' set to 0.",
// 	// 		)
// 	// 	};
// 	// 	layout.extend_from_slice(&[in_paint, blur_radius, mask_starting_fill]);
// 	// }

// 	let improve_faces = {
// 		let widgets = bool_widget(document_node, node_id, faces_index, "Improve Faces", CheckboxInput::default(), true);
// 		LayoutGroup::Row { widgets }.with_tooltip(
// 			"Postprocess human (or human-like) faces to look subtly less distorted.\n\
// 			\n\
// 			This filter can be used on its own by enabling 'Adapt Input Image' and setting 'Sampling Steps' to 0.",
// 		)
// 	};
// 	let tiling = {
// 		let widgets = bool_widget(document_node, node_id, tiling_index, "Tiling", CheckboxInput::default(), true);
// 		LayoutGroup::Row { widgets }.with_tooltip("Generate the image so its edges loop seamlessly to make repeatable patterns or textures")
// 	};
// 	layout.extend_from_slice(&[improve_faces, tiling]);

// 	layout
// }

pub(crate) fn node_no_properties(node_id: NodeId, context: &mut NodePropertiesContext) -> Vec<LayoutGroup> {
	let text = if context.network_interface.is_layer(&node_id, context.selection_network_path) {
		"Layer has no properties"
	} else {
		"Node has no properties"
	};
	string_properties(text)
}

pub(crate) fn generate_node_properties(node_id: NodeId, context: &mut NodePropertiesContext) -> LayoutGroup {
	let mut layout = Vec::new();

	if let Some(properties_override) = context
		.network_interface
		.reference(&node_id, context.selection_network_path)
		.cloned()
		.unwrap_or_default()
		.as_ref()
		.and_then(|reference| super::document_node_definitions::resolve_document_node_type(reference))
		.and_then(|definition| definition.properties)
		.and_then(|properties| NODE_OVERRIDES.get(properties))
	{
		layout = properties_override(node_id, context);
	} else {
		let number_of_inputs = context.network_interface.number_of_inputs(&node_id, context.selection_network_path);
		for input_index in 1..number_of_inputs {
			let row = context.call_widget_override(&node_id, input_index).unwrap_or_else(|| {
				let Some(implementation) = context.network_interface.implementation(&node_id, context.selection_network_path) else {
					log::error!("Could not get implementation for node {node_id}");
					return Vec::new();
				};

				let mut number_options = (None, None, None);
				let input_type = match implementation {
					DocumentNodeImplementation::ProtoNode(proto_node_identifier) => 'early_return: {
						if let Some(field) = graphene_core::registry::NODE_METADATA
							.lock()
							.unwrap()
							.get(&proto_node_identifier.name.clone().into_owned())
							.and_then(|metadata| metadata.fields.get(input_index))
						{
							number_options = (field.number_min, field.number_max, field.number_mode_range);
							if let Some(ref default) = field.default_type {
								break 'early_return default.clone();
							}
						}

						let Some(implementations) = &interpreted_executor::node_registry::NODE_REGISTRY.get(proto_node_identifier) else {
							log::error!("Could not get implementation for protonode {proto_node_identifier:?}");
							return Vec::new();
						};

						let proto_node_identifier = proto_node_identifier.clone();

						let mut input_types = implementations
							.keys()
							.filter_map(|item| item.inputs.get(input_index))
							.filter(|ty| property_from_type(node_id, input_index, ty, number_options, context).is_ok())
							.collect::<Vec<_>>();
						input_types.sort_by_key(|ty| ty.type_name());
						let input_type = input_types.first().cloned();

						let Some(input_type) = input_type else {
							log::error!("Could not get input type for protonode {proto_node_identifier:?} at index {input_index:?}");
							return Vec::new();
						};

						input_type.clone()
					}
					_ => context.network_interface.input_type(&InputConnector::node(node_id, input_index), context.selection_network_path).0,
				};

				property_from_type(node_id, input_index, &input_type, number_options, context).unwrap_or_else(|value| value)
			});

			layout.extend(row);
		}
	}

	if layout.is_empty() {
		layout = node_no_properties(node_id, context);
	}
	let name = context
		.network_interface
		.reference(&node_id, context.selection_network_path)
		.cloned()
		.unwrap_or_default() // If there is an error getting the reference, default to empty string
		.or_else(|| {
			// If there is no reference, try to get the proto node name
			context.network_interface.implementation(&node_id, context.selection_network_path).and_then(|implementation|{
				if let DocumentNodeImplementation::ProtoNode(protonode) = implementation {
					Some(protonode.name.clone().into_owned())
				} else {
					None
				}
			})
		})
		.unwrap_or("Custom Node".to_string());
	let description = context.network_interface.description(&node_id, context.selection_network_path);
	let visible = context.network_interface.is_visible(&node_id, context.selection_network_path);
	let pinned = context.network_interface.is_pinned(&node_id, context.selection_network_path);
	LayoutGroup::Section {
		name,
		description,
		visible,
		pinned,
		id: node_id.0,
		layout,
	}
}

/// Fill Node Widgets LayoutGroup
pub(crate) fn fill_properties(node_id: NodeId, context: &mut NodePropertiesContext) -> Vec<LayoutGroup> {
	let document_node = match get_document_node(node_id, context) {
		Ok(document_node) => document_node,
		Err(err) => {
			log::error!("Could not get document node in fill_properties: {err}");
			return Vec::new();
		}
	};
	let fill_index = 1;
	let backup_color_index = 2;
	let backup_gradient_index = 3;

	let mut widgets_first_row = start_widgets(document_node, node_id, fill_index, "Fill", "TODO", FrontendGraphDataType::General, true);

	let (fill, backup_color, backup_gradient) = if let (Some(TaggedValue::Fill(fill)), &Some(&TaggedValue::OptionalColor(backup_color)), Some(TaggedValue::Gradient(backup_gradient))) = (
		&document_node.inputs[fill_index].as_value(),
		&document_node.inputs[backup_color_index].as_value(),
		&document_node.inputs[backup_gradient_index].as_value(),
	) {
		(fill, backup_color, backup_gradient)
	} else {
		return vec![LayoutGroup::Row { widgets: widgets_first_row }];
	};
	let fill2 = fill.clone();
	let backup_color_fill: Fill = backup_color.into();
	let backup_gradient_fill: Fill = backup_gradient.clone().into();

	widgets_first_row.push(Separator::new(SeparatorType::Unrelated).widget_holder());
	widgets_first_row.push(
		ColorInput::default()
			.value(fill.clone().into())
			.on_update(move |x: &ColorInput| {
				Message::Batched(Box::new([
					match &fill2 {
						Fill::None => NodeGraphMessage::SetInputValue {
							node_id,
							input_index: backup_color_index,
							value: TaggedValue::OptionalColor(None),
						}
						.into(),
						Fill::Solid(color) => NodeGraphMessage::SetInputValue {
							node_id,
							input_index: backup_color_index,
							value: TaggedValue::OptionalColor(Some(*color)),
						}
						.into(),
						Fill::Gradient(gradient) => NodeGraphMessage::SetInputValue {
							node_id,
							input_index: backup_gradient_index,
							value: TaggedValue::Gradient(gradient.clone()),
						}
						.into(),
					},
					NodeGraphMessage::SetInputValue {
						node_id,
						input_index: fill_index,
						value: TaggedValue::Fill(x.value.to_fill(fill2.as_gradient())),
					}
					.into(),
				]))
			})
			.on_commit(commit_value)
			.widget_holder(),
	);
	let mut widgets = vec![LayoutGroup::Row { widgets: widgets_first_row }];

	let fill_type_switch = {
		let mut row = vec![TextLabel::new("").widget_holder()];
		match fill {
			Fill::Solid(_) | Fill::None => add_blank_assist(&mut row),
			Fill::Gradient(gradient) => {
				let reverse_button = IconButton::new("Reverse", 24)
					.tooltip("Reverse the gradient color stops")
					.on_update(update_value(
						{
							let gradient = gradient.clone();
							move |_| {
								let mut gradient = gradient.clone();
								gradient.stops = gradient.stops.reversed();
								TaggedValue::Fill(Fill::Gradient(gradient))
							}
						},
						node_id,
						fill_index,
					))
					.widget_holder();
				row.push(Separator::new(SeparatorType::Unrelated).widget_holder());
				row.push(reverse_button);
			}
		}

		let entries = vec![
			RadioEntryData::new("solid")
				.label("Solid")
				.on_update(update_value(move |_| TaggedValue::Fill(backup_color_fill.clone()), node_id, fill_index))
				.on_commit(commit_value),
			RadioEntryData::new("gradient")
				.label("Gradient")
				.on_update(update_value(move |_| TaggedValue::Fill(backup_gradient_fill.clone()), node_id, fill_index))
				.on_commit(commit_value),
		];

		row.extend_from_slice(&[
			Separator::new(SeparatorType::Unrelated).widget_holder(),
			RadioInput::new(entries).selected_index(Some(if fill.as_gradient().is_some() { 1 } else { 0 })).widget_holder(),
		]);

		LayoutGroup::Row { widgets: row }
	};
	widgets.push(fill_type_switch);

	if let Fill::Gradient(gradient) = fill.clone() {
		let mut row = vec![TextLabel::new("").widget_holder()];
		match gradient.gradient_type {
			GradientType::Linear => add_blank_assist(&mut row),
			GradientType::Radial => {
				let orientation = if (gradient.end.x - gradient.start.x).abs() > f64::EPSILON * 1e6 {
					gradient.end.x > gradient.start.x
				} else {
					(gradient.start.x + gradient.start.y) < (gradient.end.x + gradient.end.y)
				};
				let reverse_radial_gradient_button = IconButton::new(if orientation { "ReverseRadialGradientToRight" } else { "ReverseRadialGradientToLeft" }, 24)
					.tooltip("Reverse which end the gradient radiates from")
					.on_update(update_value(
						{
							let gradient = gradient.clone();
							move |_| {
								let mut gradient = gradient.clone();
								std::mem::swap(&mut gradient.start, &mut gradient.end);
								TaggedValue::Fill(Fill::Gradient(gradient))
							}
						},
						node_id,
						fill_index,
					))
					.widget_holder();
				row.push(Separator::new(SeparatorType::Unrelated).widget_holder());
				row.push(reverse_radial_gradient_button);
			}
		}

		let new_gradient1 = gradient.clone();
		let new_gradient2 = gradient.clone();

		let entries = vec![
			RadioEntryData::new("linear")
				.label("Linear")
				.on_update(update_value(
					move |_| {
						let mut new_gradient = new_gradient1.clone();
						new_gradient.gradient_type = GradientType::Linear;
						TaggedValue::Fill(Fill::Gradient(new_gradient))
					},
					node_id,
					fill_index,
				))
				.on_commit(commit_value),
			RadioEntryData::new("radial")
				.label("Radial")
				.on_update(update_value(
					move |_| {
						let mut new_gradient = new_gradient2.clone();
						new_gradient.gradient_type = GradientType::Radial;
						TaggedValue::Fill(Fill::Gradient(new_gradient))
					},
					node_id,
					fill_index,
				))
				.on_commit(commit_value),
		];

		row.extend_from_slice(&[
			Separator::new(SeparatorType::Unrelated).widget_holder(),
			RadioInput::new(entries).selected_index(Some(gradient.gradient_type as u32)).widget_holder(),
		]);

		widgets.push(LayoutGroup::Row { widgets: row });
	}

	widgets
}

pub fn stroke_properties(node_id: NodeId, context: &mut NodePropertiesContext) -> Vec<LayoutGroup> {
	let document_node = match get_document_node(node_id, context) {
		Ok(document_node) => document_node,
		Err(err) => {
			log::error!("Could not get document node in fill_properties: {err}");
			return Vec::new();
		}
	};
	let color_index = 1;
	let weight_index = 2;
	let dash_lengths_index = 3;
	let dash_offset_index = 4;
	let line_cap_index = 5;
	let line_join_index = 6;
	let miter_limit_index = 7;

	let color = color_widget(document_node, node_id, color_index, "Color", "TODO", ColorInput::default(), true);
	let weight = number_widget(document_node, node_id, weight_index, "Weight", "TODO", NumberInput::default().unit(" px").min(0.), true);

	let dash_lengths_val = match &document_node.inputs[dash_lengths_index].as_value() {
		Some(TaggedValue::VecF64(x)) => x,
		_ => &vec![],
	};
	let dash_lengths = vec_f64_input(document_node, node_id, dash_lengths_index, "Dash Lengths", "TODO", TextInput::default().centered(true), true);
	let number_input = NumberInput::default().unit(" px").disabled(dash_lengths_val.is_empty());
	let dash_offset = number_widget(document_node, node_id, dash_offset_index, "Dash Offset", "TODO", number_input, true);
	let line_cap = line_cap_widget(document_node, node_id, line_cap_index, "Line Cap", "TODO", true);
	let line_join = line_join_widget(document_node, node_id, line_join_index, "Line Join", "TODO", true);
	let line_join_val = match &document_node.inputs[line_join_index].as_value() {
		Some(TaggedValue::LineJoin(x)) => x,
		_ => &LineJoin::Miter,
	};
	let number_input = NumberInput::default().min(0.).disabled(line_join_val != &LineJoin::Miter);
	let miter_limit = number_widget(document_node, node_id, miter_limit_index, "Miter Limit", "TODO", number_input, true);

	vec![
		color,
		LayoutGroup::Row { widgets: weight },
		LayoutGroup::Row { widgets: dash_lengths },
		LayoutGroup::Row { widgets: dash_offset },
		line_cap,
		line_join,
		LayoutGroup::Row { widgets: miter_limit },
	]
}

pub fn offset_path_properties(node_id: NodeId, context: &mut NodePropertiesContext) -> Vec<LayoutGroup> {
	let document_node = match get_document_node(node_id, context) {
		Ok(document_node) => document_node,
		Err(err) => {
			log::error!("Could not get document node in offset_path_properties: {err}");
			return Vec::new();
		}
	};
	let distance_index = 1;
	let line_join_index = 2;
	let miter_limit_index = 3;

	let number_input = NumberInput::default().unit(" px");
	let distance = number_widget(document_node, node_id, distance_index, "Offset", "TODO", number_input, true);

	let line_join = line_join_widget(document_node, node_id, line_join_index, "Line Join", "TODO", true);
	let line_join_val = match &document_node.inputs[line_join_index].as_value() {
		Some(TaggedValue::LineJoin(x)) => x,
		_ => &LineJoin::Miter,
	};

	let number_input = NumberInput::default().min(0.).disabled(line_join_val != &LineJoin::Miter);
	let miter_limit = number_widget(document_node, node_id, miter_limit_index, "Miter Limit", "TODO", number_input, true);

	vec![LayoutGroup::Row { widgets: distance }, line_join, LayoutGroup::Row { widgets: miter_limit }]
}

pub fn math_properties(node_id: NodeId, context: &mut NodePropertiesContext) -> Vec<LayoutGroup> {
	let document_node = match get_document_node(node_id, context) {
		Ok(document_node) => document_node,
		Err(err) => {
			log::error!("Could not get document node in offset_path_properties: {err}");
			return Vec::new();
		}
	};

	let expression_index = 1;
	let operation_b_index = 2;

	let expression = (|| {
		let mut widgets = start_widgets(document_node, node_id, expression_index, "Expression", "TODO", FrontendGraphDataType::General, true);

		let Some(input) = document_node.inputs.get(expression_index) else {
			log::warn!("A widget failed to be built because its node's input index is invalid.");
			return vec![];
		};
		if let Some(TaggedValue::String(x)) = &input.as_non_exposed_value() {
			widgets.extend_from_slice(&[
				Separator::new(SeparatorType::Unrelated).widget_holder(),
				TextInput::new(x.clone())
					.centered(true)
					.on_update(update_value(
						|x: &TextInput| {
							TaggedValue::String({
								let mut expression = x.value.trim().to_string();

								if ["+", "-", "*", "/", "^", "%"].iter().any(|&infix| infix == expression) {
									expression = format!("A {} B", expression);
								} else if expression == "^" {
									expression = String::from("A^B");
								}

								expression
							})
						},
						node_id,
						expression_index,
					))
					.on_commit(commit_value)
					.widget_holder(),
			])
		}
		widgets
	})();
	let operand_b = number_widget(document_node, node_id, operation_b_index, "Operand B", "TODO", NumberInput::default(), true);
	let operand_a_hint = vec![TextLabel::new("(Operand A is the primary input)").widget_holder()];

	vec![
		LayoutGroup::Row { widgets: expression }.with_tooltip(r#"A math expression that may incorporate "A" and/or "B", such as "sqrt(A + B) - B^2""#),
		LayoutGroup::Row { widgets: operand_b }.with_tooltip(r#"The value of "B" when calculating the expression"#),
		LayoutGroup::Row { widgets: operand_a_hint }.with_tooltip(r#""A" is fed by the value from the previous node in the primary data flow, or it is 0 if disconnected"#),
	]
}<|MERGE_RESOLUTION|>--- conflicted
+++ resolved
@@ -126,8 +126,8 @@
 	DropdownSourceStatic(std::marker::PhantomData)
 }
 
-fn radio_buttons<E: DropdownSource>(_list: E, document_node: &DocumentNode, node_id: NodeId, index: usize, name: &str, blank_assist: bool) -> LayoutGroup {
-	let mut widgets = start_widgets(document_node, node_id, index, name, FrontendGraphDataType::General, blank_assist);
+fn radio_buttons<E: DropdownSource>(_list: E, document_node: &DocumentNode, node_id: NodeId, index: usize, name: &str, description: &str, blank_assist: bool) -> LayoutGroup {
+	let mut widgets = start_widgets(document_node, node_id, index, name, description, FrontendGraphDataType::General, blank_assist);
 
 	let Some(input) = document_node.inputs.get(index) else {
 		log::warn!("A widget failed to be built because its node's input index is invalid.");
@@ -147,14 +147,14 @@
 			.collect();
 		widgets.extend_from_slice(&[
 			Separator::new(SeparatorType::Unrelated).widget_holder(),
-			RadioInput::new(items).selected_index(E::into_index(current)).widget_holder()
+			RadioInput::new(items).selected_index(E::into_index(current)).widget_holder(),
 		]);
 	}
 	LayoutGroup::Row { widgets }
 }
 
-fn dropdown<E: DropdownSource>(_list: E, document_node: &DocumentNode, node_id: NodeId, index: usize, name: &str, blank_assist: bool) -> LayoutGroup {
-	let mut widgets = start_widgets(document_node, node_id, index, name, FrontendGraphDataType::General, blank_assist);
+fn dropdown<E: DropdownSource>(_list: E, document_node: &DocumentNode, node_id: NodeId, index: usize, name: &str, description: &str, blank_assist: bool) -> LayoutGroup {
+	let mut widgets = start_widgets(document_node, node_id, index, name, description, FrontendGraphDataType::General, blank_assist);
 
 	let Some(input) = document_node.inputs.get(index) else {
 		log::warn!("A widget failed to be built because its node's input index is invalid.");
@@ -174,10 +174,10 @@
 					.collect()
 			})
 			.collect();
-		
+
 		widgets.extend_from_slice(&[
 			Separator::new(SeparatorType::Unrelated).widget_holder(),
-			DropdownInput::new(items).selected_index(E::into_index(current)).widget_holder()
+			DropdownInput::new(items).selected_index(E::into_index(current)).widget_holder(),
 		]);
 	}
 	LayoutGroup::Row { widgets }
@@ -1182,71 +1182,12 @@
 	LayoutGroup::Row { widgets }.with_tooltip("Formula used for blending")
 }
 
-<<<<<<< HEAD
-pub fn luminance_calculation(document_node: &DocumentNode, node_id: NodeId, index: usize, name: &str, blank_assist: bool) -> LayoutGroup {
-	dropdown(enum_source::<LuminanceCalculation>(), document_node, node_id, index, name, blank_assist)
-}
-
-pub fn boolean_operation_radio_buttons(document_node: &DocumentNode, node_id: NodeId, index: usize, name: &str, blank_assist: bool) -> LayoutGroup {
-	radio_buttons(enum_source::<BooleanOperation>(), document_node, node_id, index, name, blank_assist)
-=======
-// TODO: Generalize this for all dropdowns (also see blend_mode and channel_extration)
 pub fn luminance_calculation(document_node: &DocumentNode, node_id: NodeId, index: usize, name: &str, description: &str, blank_assist: bool) -> LayoutGroup {
-	let mut widgets = start_widgets(document_node, node_id, index, name, description, FrontendGraphDataType::General, blank_assist);
-	let Some(input) = document_node.inputs.get(index) else {
-		log::warn!("A widget failed to be built because its node's input index is invalid.");
-		return LayoutGroup::Row { widgets: vec![] };
-	};
-	if let Some(&TaggedValue::LuminanceCalculation(calculation)) = input.as_non_exposed_value() {
-		let calculation_modes = LuminanceCalculation::list();
-		let mut entries = Vec::with_capacity(calculation_modes.len());
-		for method in calculation_modes {
-			entries.push(
-				MenuListEntry::new(format!("{method:?}"))
-					.label(method.to_string())
-					.on_update(update_value(move |_| TaggedValue::LuminanceCalculation(method), node_id, index))
-					.on_commit(commit_value),
-			);
-		}
-		let entries = vec![entries];
-
-		widgets.extend_from_slice(&[
-			Separator::new(SeparatorType::Unrelated).widget_holder(),
-			DropdownInput::new(entries).selected_index(Some(calculation as u32)).widget_holder(),
-		]);
-	}
-	LayoutGroup::Row { widgets }.with_tooltip("Formula used to calculate the luminance of a pixel")
+	dropdown(enum_source::<LuminanceCalculation>(), document_node, node_id, index, name, description, blank_assist)
 }
 
 pub fn boolean_operation_radio_buttons(document_node: &DocumentNode, node_id: NodeId, index: usize, name: &str, description: &str, blank_assist: bool) -> LayoutGroup {
-	let mut widgets = start_widgets(document_node, node_id, index, name, description, FrontendGraphDataType::General, blank_assist);
-
-	let Some(input) = document_node.inputs.get(index) else {
-		log::warn!("A widget failed to be built because its node's input index is invalid.");
-		return LayoutGroup::Row { widgets: vec![] };
-	};
-	if let Some(&TaggedValue::BooleanOperation(calculation)) = input.as_non_exposed_value() {
-		let operations = BooleanOperation::list();
-		let icons = BooleanOperation::icons();
-		let mut entries = Vec::with_capacity(operations.len());
-
-		for (operation, icon) in operations.into_iter().zip(icons.into_iter()) {
-			entries.push(
-				RadioEntryData::new(format!("{operation:?}"))
-					.icon(icon)
-					.tooltip(operation.to_string())
-					.on_update(update_value(move |_| TaggedValue::BooleanOperation(operation), node_id, index))
-					.on_commit(commit_value),
-			);
-		}
-
-		widgets.extend_from_slice(&[
-			Separator::new(SeparatorType::Unrelated).widget_holder(),
-			RadioInput::new(entries).selected_index(Some(calculation as u32)).widget_holder(),
-		]);
-	}
-	LayoutGroup::Row { widgets }
->>>>>>> 33de539d
+	radio_buttons(enum_source::<BooleanOperation>(), document_node, node_id, index, name, description, blank_assist)
 }
 
 pub fn grid_type_widget(document_node: &DocumentNode, node_id: NodeId, index: usize, name: &str, description: &str, blank_assist: bool) -> LayoutGroup {

--- conflicted
+++ resolved
@@ -11,20 +11,6 @@
 use graph_craft::Type;
 use graph_craft::document::value::TaggedValue;
 use graph_craft::document::{DocumentNode, DocumentNodeImplementation, NodeId, NodeInput};
-<<<<<<< HEAD
-use graphene_core::raster::curve::Curve;
-use graphene_core::raster::image::RasterDataTable;
-use graphene_core::raster::{
-	BlendMode, CellularDistanceFunction, CellularReturnType, Color, DomainWarpType, FractalType, LuminanceCalculation, NoiseType, RedGreenBlue, RedGreenBlueAlpha, RelativeAbsolute,
-	SelectiveColorChoice,
-};
-use graphene_core::text::Font;
-use graphene_core::vector::generator_nodes::grid;
-use graphene_core::vector::misc::CentroidType;
-use graphene_core::vector::style::{GradientType, LineCap, LineJoin};
-use graphene_std::animation::RealTimeMode;
-use graphene_std::ops::XY;
-=======
 use graphene_std::animation::RealTimeMode;
 use graphene_std::extract_xy::XY;
 use graphene_std::path_bool::BooleanOperation;
@@ -35,17 +21,13 @@
 };
 use graphene_std::raster_types::{CPU, GPU, RasterDataTable};
 use graphene_std::text::Font;
->>>>>>> a4fbea91
 use graphene_std::transform::{Footprint, ReferencePoint};
 use graphene_std::vector::VectorDataTable;
 use graphene_std::vector::misc::GridType;
 use graphene_std::vector::misc::{ArcType, MergeByDistanceAlgorithm};
 use graphene_std::vector::misc::{CentroidType, PointSpacingType};
 use graphene_std::vector::style::{Fill, FillChoice, FillType, GradientStops};
-<<<<<<< HEAD
-=======
 use graphene_std::vector::style::{GradientType, PaintOrder, StrokeAlign, StrokeCap, StrokeJoin};
->>>>>>> a4fbea91
 use graphene_std::{GraphicGroupTable, NodeInputDecleration};
 
 pub(crate) fn string_properties(text: &str) -> Vec<LayoutGroup> {
@@ -219,11 +201,7 @@
 						// GRAPHICAL DATA TYPES
 						// ====================
 						Some(x) if x == TypeId::of::<VectorDataTable>() => vector_data_widget(default_info).into(),
-<<<<<<< HEAD
-						Some(x) if x == TypeId::of::<RasterDataTable<Color>>() => raster_widget(default_info).into(),
-=======
 						Some(x) if x == TypeId::of::<RasterDataTable<CPU>>() || x == TypeId::of::<RasterDataTable<GPU>>() => raster_widget(default_info).into(),
->>>>>>> a4fbea91
 						Some(x) if x == TypeId::of::<GraphicGroupTable>() => group_widget(default_info).into(),
 						// ============
 						// STRUCT TYPES
@@ -1213,9 +1191,6 @@
 	if let Some(&TaggedValue::GridType(grid_type)) = grid_type_input.as_non_exposed_value() {
 		match grid_type {
 			GridType::Rectangular => {
-<<<<<<< HEAD
-				let spacing = coordinate_widget(ParameterWidgetsInfo::from_index(document_node, node_id, spacing_index, true, context), "W", "H", " px", Some(0.));
-=======
 				let spacing = coordinate_widget(
 					ParameterWidgetsInfo::from_index(document_node, node_id, SpacingInput::<f64>::INDEX, true, context),
 					"W",
@@ -1223,7 +1198,6 @@
 					" px",
 					Some(0.),
 				);
->>>>>>> a4fbea91
 				widgets.push(spacing);
 			}
 			GridType::Isometric => {
@@ -1233,11 +1207,7 @@
 						NumberInput::default().label("H").min(0.).unit(" px"),
 					),
 				};
-<<<<<<< HEAD
-				let angles = coordinate_widget(ParameterWidgetsInfo::from_index(document_node, node_id, angles_index, true, context), "", "", "°", None);
-=======
 				let angles = coordinate_widget(ParameterWidgetsInfo::from_index(document_node, node_id, AnglesInput::INDEX, true, context), "", "", "°", None);
->>>>>>> a4fbea91
 				widgets.extend([spacing, angles]);
 			}
 		}

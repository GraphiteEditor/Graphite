#![allow(clippy::too_many_arguments)]

use super::document_node_definitions::{NodePropertiesContext, IMAGINATE_NODE};
use super::utility_types::FrontendGraphDataType;
use crate::messages::layout::utility_types::widget_prelude::*;
use crate::messages::portfolio::document::utility_types::network_interface::InputConnector;
use crate::messages::prelude::*;

use graph_craft::document::value::TaggedValue;
use graph_craft::document::{DocumentNode, NodeId, NodeInput};
use graph_craft::imaginate_input::{ImaginateMaskStartingFill, ImaginateSamplingMethod, ImaginateServerStatus, ImaginateStatus};
use graph_craft::Type;
use graphene_core::memo::IORecord;
use graphene_core::raster::curve::Curve;
use graphene_core::raster::{
	BlendMode, CellularDistanceFunction, CellularReturnType, Color, DomainWarpType, FractalType, ImageFrame, LuminanceCalculation, NoiseType, RedGreenBlue, RedGreenBlueAlpha, RelativeAbsolute,
	SelectiveColorChoice,
};
use graphene_core::text::Font;
use graphene_core::vector::misc::CentroidType;
use graphene_core::vector::style::{GradientType, LineCap, LineJoin};
use graphene_std::vector::style::{Fill, FillChoice, FillType, GradientStops};

use glam::{DAffine2, DVec2, IVec2, UVec2};
use graphene_std::transform::Footprint;
use graphene_std::vector::misc::BooleanOperation;
use graphene_std::vector::VectorData;

pub(crate) fn string_properties(text: String) -> Vec<LayoutGroup> {
	let widget = TextLabel::new(text).widget_holder();
	vec![LayoutGroup::Row { widgets: vec![widget] }]
}

fn optionally_update_value<T>(value: impl Fn(&T) -> Option<TaggedValue> + 'static + Send + Sync, node_id: NodeId, input_index: usize) -> impl Fn(&T) -> Message + 'static + Send + Sync {
	move |input_value: &T| {
		if let Some(value) = value(input_value) {
			NodeGraphMessage::SetInputValue { node_id, input_index, value }.into()
		} else {
			Message::NoOp
		}
	}
}

pub fn update_value<T>(value: impl Fn(&T) -> TaggedValue + 'static + Send + Sync, node_id: NodeId, input_index: usize) -> impl Fn(&T) -> Message + 'static + Send + Sync {
	optionally_update_value(move |v| Some(value(v)), node_id, input_index)
}

pub fn commit_value<T>(_: &T) -> Message {
	DocumentMessage::AddTransaction.into()
}

pub fn expose_widget(node_id: NodeId, index: usize, data_type: FrontendGraphDataType, exposed: bool) -> WidgetHolder {
	ParameterExposeButton::new()
		.exposed(exposed)
		.data_type(data_type)
		.tooltip("Expose this parameter input in node graph")
		.on_update(move |_parameter| {
			NodeGraphMessage::ExposeInput {
				node_id,
				input_index: index,
				new_exposed: !exposed,
			}
			.into()
		})
		.widget_holder()
}

// TODO: Remove this when we have proper entry row formatting that includes room for Assists.
pub fn add_blank_assist(widgets: &mut Vec<WidgetHolder>) {
	widgets.extend_from_slice(&[
		// Custom CSS specific to the Properties panel converts this Section separator into the width of an assist (24px).
		Separator::new(SeparatorType::Section).widget_holder(),
		// This last one is the separator after the 24px assist.
		Separator::new(SeparatorType::Unrelated).widget_holder(),
	]);
}

pub fn start_widgets(document_node: &DocumentNode, node_id: NodeId, index: usize, name: &str, data_type: FrontendGraphDataType, blank_assist: bool) -> Vec<WidgetHolder> {
	let Some(input) = document_node.inputs.get(index) else {
		log::warn!("A widget failed to be built because its node's input index is invalid.");
		return vec![];
	};
	let mut widgets = vec![expose_widget(node_id, index, data_type, input.is_exposed()), TextLabel::new(name).widget_holder()];
	if blank_assist {
		add_blank_assist(&mut widgets);
	}

	widgets
}

pub(crate) fn property_from_type(node_id: NodeId, index: usize, ty: &Type, context: &mut NodePropertiesContext) -> Vec<LayoutGroup> {
	let Some(name) = context.network_interface.input_name(&node_id, index, context.selection_network_path) else {
		log::warn!("A widget failed to be built for node {node_id}, index {index} because the input name could not be determined");
		return vec![];
	};

	let Some(network) = context.network_interface.network(context.selection_network_path) else {
		log::warn!("A widget failed to be built for node {node_id}, index {index} because the network could not be determined");
		return vec![];
	};

	let Some(document_node) = network.nodes.get(&node_id) else {
		log::warn!("A widget failed to be built for node {node_id}, index {index} because the document node does not exist");
		return vec![];
	};

	let (mut number_min, mut number_max, range) = (None, None, None);
	let mut number_input = NumberInput::default();
	if let Some((range_start, range_end)) = range {
		number_min = Some(range_start);
		number_max = Some(range_end);
		number_input = number_input.mode_range().min(range_start).max(range_end);
	}

	let min = |x: f64| number_min.unwrap_or(x);
	let max = |x: f64| number_max.unwrap_or(x);

	let mut extra_widgets = vec![];
	let widgets = match ty {
		Type::Concrete(concrete_type) => {
			match concrete_type.alias.as_ref().map(|x| x.as_ref()) {
				// Aliased types (ambiguous values)
				Some("Percentage") => number_widget(document_node, node_id, index, name, number_input.percentage().min(min(0.)).max(max(100.)), true).into(),
				Some("SignedPercentage") => number_widget(document_node, node_id, index, name, number_input.percentage().min(min(-100.)).max(max(100.)), true).into(),
				Some("Angle") => number_widget(document_node, node_id, index, name, number_input.mode_range().min(min(-180.)).max(max(180.)).unit("°"), true).into(),
				Some("PixelLength") => number_widget(document_node, node_id, index, name, number_input.min(min(0.)).unit(" px"), true).into(),
				Some("Length") => number_widget(document_node, node_id, index, name, number_input.min(min(0.)), true).into(),
				Some("Fraction") => number_widget(document_node, node_id, index, name, number_input.min(min(0.)).max(max(1.)), true).into(),
				Some("IntegerCount") => number_widget(document_node, node_id, index, name, number_input.int().min(min(1.)), true).into(),
				Some("SeedValue") => number_widget(document_node, node_id, index, name, number_input.int().min(min(0.)), true).into(),
				Some("Resolution") => vec2_widget(document_node, node_id, index, name, "W", "H", " px", Some(64.), add_blank_assist),

				// For all other types, use TypeId-based matching
				_ => {
					use std::any::TypeId;
					match concrete_type.id {
						Some(x) if x == TypeId::of::<bool>() => bool_widget(document_node, node_id, index, name, CheckboxInput::default(), true).into(),
						Some(x) if x == TypeId::of::<f64>() => number_widget(document_node, node_id, index, name, number_input.min(min(f64::NEG_INFINITY)).max(max(f64::INFINITY)), true).into(),
						Some(x) if x == TypeId::of::<u32>() => number_widget(document_node, node_id, index, name, number_input.int().min(min(0.)).max(max(f64::from(u32::MAX))), true).into(),
						Some(x) if x == TypeId::of::<u64>() => number_widget(document_node, node_id, index, name, number_input.int().min(min(0.)), true).into(),
						Some(x) if x == TypeId::of::<String>() => text_widget(document_node, node_id, index, name, true).into(),
						Some(x) if x == TypeId::of::<Color>() => color_widget(document_node, node_id, index, name, ColorButton::default().allow_none(false), true),
						Some(x) if x == TypeId::of::<Option<Color>>() => color_widget(document_node, node_id, index, name, ColorButton::default().allow_none(true), true),
						Some(x) if x == TypeId::of::<DVec2>() => vec2_widget(document_node, node_id, index, name, "X", "Y", "", None, add_blank_assist),
						Some(x) if x == TypeId::of::<UVec2>() => vec2_widget(document_node, node_id, index, name, "X", "Y", "", Some(0.), add_blank_assist),
						Some(x) if x == TypeId::of::<IVec2>() => vec2_widget(document_node, node_id, index, name, "X", "Y", "", None, add_blank_assist),
						Some(x) if x == TypeId::of::<Vec<f64>>() => vec_f64_input(document_node, node_id, index, name, TextInput::default(), true).into(),
						Some(x) if x == TypeId::of::<Vec<DVec2>>() => vec_dvec2_input(document_node, node_id, index, name, TextInput::default(), true).into(),
						Some(x) if x == TypeId::of::<Font>() => {
							let (font_widgets, style_widgets) = font_inputs(document_node, node_id, index, name, false);
							font_widgets.into_iter().chain(style_widgets.unwrap_or_default()).collect::<Vec<_>>().into()
						}
						Some(x) if x == TypeId::of::<Curve>() => curves_widget(document_node, node_id, index, name, true),
						Some(x) if x == TypeId::of::<GradientStops>() => color_widget(document_node, node_id, index, name, ColorButton::default().allow_none(false), true),
						Some(x) if x == TypeId::of::<VectorData>() => vector_widget(document_node, node_id, index, name, true).into(),
						Some(x) if x == TypeId::of::<Footprint>() => {
							let widgets = footprint_widget(document_node, node_id, index);
							let (last, rest) = widgets.split_last().expect("Footprint widget should return multiple rows");
							extra_widgets = rest.to_vec();
							last.clone()
						}
						Some(x) if x == TypeId::of::<BlendMode>() => blend_mode(document_node, node_id, index, name, true),
						Some(x) if x == TypeId::of::<RedGreenBlue>() => color_channel(document_node, node_id, index, name, true),
						Some(x) if x == TypeId::of::<RedGreenBlueAlpha>() => rgba_channel(document_node, node_id, index, name, true),
						Some(x) if x == TypeId::of::<NoiseType>() => noise_type(document_node, node_id, index, name, true),
						Some(x) if x == TypeId::of::<FractalType>() => fractal_type(document_node, node_id, index, name, true, false),
						Some(x) if x == TypeId::of::<CellularDistanceFunction>() => cellular_distance_function(document_node, node_id, index, name, true, false),
						Some(x) if x == TypeId::of::<CellularReturnType>() => cellular_return_type(document_node, node_id, index, name, true, false),
						Some(x) if x == TypeId::of::<DomainWarpType>() => domain_warp_type(document_node, node_id, index, name, true, false),
						Some(x) if x == TypeId::of::<RelativeAbsolute>() => vec![DropdownInput::new(vec![vec![
							MenuListEntry::new("Relative")
								.label("Relative")
								.on_update(update_value(|_| TaggedValue::RelativeAbsolute(RelativeAbsolute::Relative), node_id, index)),
							MenuListEntry::new("Absolute")
								.label("Absolute")
								.on_update(update_value(|_| TaggedValue::RelativeAbsolute(RelativeAbsolute::Absolute), node_id, index)),
						]])
						.widget_holder()]
						.into(),
						Some(x) if x == TypeId::of::<LineCap>() => line_cap_widget(document_node, node_id, index, name, true),
						Some(x) if x == TypeId::of::<LineJoin>() => line_join_widget(document_node, node_id, index, name, true),
						Some(x) if x == TypeId::of::<FillType>() => vec![DropdownInput::new(vec![vec![
							MenuListEntry::new("Solid")
								.label("Solid")
								.on_update(update_value(|_| TaggedValue::FillType(FillType::Solid), node_id, index)),
							MenuListEntry::new("Gradient")
								.label("Gradient")
								.on_update(update_value(|_| TaggedValue::FillType(FillType::Gradient), node_id, index)),
						]])
						.widget_holder()]
						.into(),
						Some(x) if x == TypeId::of::<GradientType>() => vec![DropdownInput::new(vec![vec![
							MenuListEntry::new("Linear")
								.label("Linear")
								.on_update(update_value(|_| TaggedValue::GradientType(GradientType::Linear), node_id, index)),
							MenuListEntry::new("Radial")
								.label("Radial")
								.on_update(update_value(|_| TaggedValue::GradientType(GradientType::Radial), node_id, index)),
						]])
						.widget_holder()]
						.into(),
						Some(x) if x == TypeId::of::<BooleanOperation>() => boolean_operation_radio_buttons(document_node, node_id, index, name, true),
						Some(x) if x == TypeId::of::<CentroidType>() => centroid_widget(document_node, node_id, index),
						Some(x) if x == TypeId::of::<LuminanceCalculation>() => luminance_calculation(document_node, node_id, index, name, true),
						Some(x) if x == TypeId::of::<ImaginateSamplingMethod>() => vec![DropdownInput::new(
							ImaginateSamplingMethod::list()
								.into_iter()
								.map(|method| {
									vec![MenuListEntry::new(format!("{:?}", method)).label(method.to_string()).on_update(update_value(
										move |_| TaggedValue::ImaginateSamplingMethod(method),
										node_id,
										index,
									))]
								})
								.collect(),
						)
						.widget_holder()]
						.into(),
						Some(x) if x == TypeId::of::<ImaginateMaskStartingFill>() => vec![DropdownInput::new(
							ImaginateMaskStartingFill::list()
								.into_iter()
								.map(|fill| {
									vec![MenuListEntry::new(format!("{:?}", fill)).label(fill.to_string()).on_update(update_value(
										move |_| TaggedValue::ImaginateMaskStartingFill(fill),
										node_id,
										index,
									))]
								})
								.collect(),
						)
						.widget_holder()]
						.into(),
						_ => {
							let mut widgets = start_widgets(document_node, node_id, index, name, FrontendGraphDataType::General, false);
							widgets.extend_from_slice(&[TextLabel::new(format!("Unsupported type: {}", concrete_type.name)).widget_holder()]);
							widgets.into()
						}
					}
				}
			}
		}
		Type::Generic(_) => vec![TextLabel::new("Generic type (not supported)").widget_holder()].into(),
		Type::Fn(_, out) => return property_from_type(node_id, index, out, context),
		Type::Future(_) => vec![TextLabel::new("Future type (not supported)").widget_holder()].into(),
	};
	extra_widgets.push(widgets);
	extra_widgets
}

pub fn text_widget(document_node: &DocumentNode, node_id: NodeId, index: usize, name: &str, blank_assist: bool) -> Vec<WidgetHolder> {
	let mut widgets = start_widgets(document_node, node_id, index, name, FrontendGraphDataType::General, blank_assist);

	let Some(input) = document_node.inputs.get(index) else {
		log::warn!("A widget failed to be built because its node's input index is invalid.");
		return vec![];
	};
	if let Some(TaggedValue::String(x)) = &input.as_non_exposed_value() {
		widgets.extend_from_slice(&[
			Separator::new(SeparatorType::Unrelated).widget_holder(),
			TextInput::new(x.clone())
				.on_update(update_value(|x: &TextInput| TaggedValue::String(x.value.clone()), node_id, index))
				.on_commit(commit_value)
				.widget_holder(),
		])
	}
	widgets
}

pub fn text_area_widget(document_node: &DocumentNode, node_id: NodeId, index: usize, name: &str, blank_assist: bool) -> Vec<WidgetHolder> {
	let mut widgets = start_widgets(document_node, node_id, index, name, FrontendGraphDataType::General, blank_assist);

	let Some(input) = document_node.inputs.get(index) else {
		log::warn!("A widget failed to be built because its node's input index is invalid.");
		return vec![];
	};
	if let Some(TaggedValue::String(x)) = &input.as_non_exposed_value() {
		widgets.extend_from_slice(&[
			Separator::new(SeparatorType::Unrelated).widget_holder(),
			TextAreaInput::new(x.clone())
				.on_update(update_value(|x: &TextAreaInput| TaggedValue::String(x.value.clone()), node_id, index))
				.on_commit(commit_value)
				.widget_holder(),
		])
	}
	widgets
}

pub fn bool_widget(document_node: &DocumentNode, node_id: NodeId, index: usize, name: &str, checkbox_input: CheckboxInput, blank_assist: bool) -> Vec<WidgetHolder> {
	let mut widgets = start_widgets(document_node, node_id, index, name, FrontendGraphDataType::General, blank_assist);

	let Some(input) = document_node.inputs.get(index) else {
		log::warn!("A widget failed to be built because its node's input index is invalid.");
		return vec![];
	};
	if let Some(&TaggedValue::Bool(x)) = &input.as_non_exposed_value() {
		widgets.extend_from_slice(&[
			Separator::new(SeparatorType::Unrelated).widget_holder(),
			checkbox_input
				.checked(x)
				.on_update(update_value(|x: &CheckboxInput| TaggedValue::Bool(x.checked), node_id, index))
				.on_commit(commit_value)
				.widget_holder(),
		])
	}
	widgets
}

pub fn footprint_widget(document_node: &DocumentNode, node_id: NodeId, index: usize) -> Vec<LayoutGroup> {
	let mut location_widgets = start_widgets(document_node, node_id, index, "Footprint", FrontendGraphDataType::General, true);
	location_widgets.push(Separator::new(SeparatorType::Unrelated).widget_holder());

	let mut scale_widgets = vec![TextLabel::new("").widget_holder()];
	add_blank_assist(&mut scale_widgets);
	scale_widgets.push(Separator::new(SeparatorType::Unrelated).widget_holder());

	let mut resolution_widgets = vec![TextLabel::new("").widget_holder()];
	add_blank_assist(&mut resolution_widgets);
	resolution_widgets.push(Separator::new(SeparatorType::Unrelated).widget_holder());

	let Some(input) = document_node.inputs.get(index) else {
		log::warn!("A widget failed to be built because its node's input index is invalid.");
		return vec![];
	};
	if let Some(&TaggedValue::Footprint(footprint)) = &input.as_non_exposed_value() {
		let top_left = footprint.transform.transform_point2(DVec2::ZERO);
		let bounds = footprint.scale();
		let oversample = footprint.resolution.as_dvec2() / bounds;

		location_widgets.extend_from_slice(&[
			NumberInput::new(Some(top_left.x))
				.label("X")
				.unit(" px")
				.on_update(update_value(
					move |x: &NumberInput| {
						let (offset, scale) = {
							let diff = DVec2::new(top_left.x - x.value.unwrap_or_default(), 0.);
							(top_left - diff, bounds)
						};

						let footprint = Footprint {
							transform: DAffine2::from_scale_angle_translation(scale, 0., offset),
							resolution: (oversample * scale).as_uvec2(),
							..footprint
						};

						TaggedValue::Footprint(footprint)
					},
					node_id,
					index,
				))
				.on_commit(commit_value)
				.widget_holder(),
			Separator::new(SeparatorType::Related).widget_holder(),
			NumberInput::new(Some(top_left.y))
				.label("Y")
				.unit(" px")
				.on_update(update_value(
					move |x: &NumberInput| {
						let (offset, scale) = {
							let diff = DVec2::new(0., top_left.y - x.value.unwrap_or_default());
							(top_left - diff, bounds)
						};

						let footprint = Footprint {
							transform: DAffine2::from_scale_angle_translation(scale, 0., offset),
							resolution: (oversample * scale).as_uvec2(),
							..footprint
						};

						TaggedValue::Footprint(footprint)
					},
					node_id,
					index,
				))
				.on_commit(commit_value)
				.widget_holder(),
		]);

		scale_widgets.extend_from_slice(&[
			NumberInput::new(Some(bounds.x))
				.label("W")
				.unit(" px")
				.on_update(update_value(
					move |x: &NumberInput| {
						let (offset, scale) = (top_left, DVec2::new(x.value.unwrap_or_default(), bounds.y));

						let footprint = Footprint {
							transform: DAffine2::from_scale_angle_translation(scale, 0., offset),
							resolution: (oversample * scale).as_uvec2(),
							..footprint
						};

						TaggedValue::Footprint(footprint)
					},
					node_id,
					index,
				))
				.on_commit(commit_value)
				.widget_holder(),
			Separator::new(SeparatorType::Related).widget_holder(),
			NumberInput::new(Some(bounds.y))
				.label("H")
				.unit(" px")
				.on_update(update_value(
					move |x: &NumberInput| {
						let (offset, scale) = (top_left, DVec2::new(bounds.x, x.value.unwrap_or_default()));

						let footprint = Footprint {
							transform: DAffine2::from_scale_angle_translation(scale, 0., offset),
							resolution: (oversample * scale).as_uvec2(),
							..footprint
						};

						TaggedValue::Footprint(footprint)
					},
					node_id,
					index,
				))
				.on_commit(commit_value)
				.widget_holder(),
		]);

		resolution_widgets.push(
			NumberInput::new(Some((footprint.resolution.as_dvec2() / bounds).x * 100.))
				.label("Resolution")
				.unit("%")
				.on_update(update_value(
					move |x: &NumberInput| {
						let resolution = (bounds * x.value.unwrap_or(100.) / 100.).as_uvec2().max((1, 1).into()).min((4000, 4000).into());

						let footprint = Footprint { resolution, ..footprint };
						TaggedValue::Footprint(footprint)
					},
					node_id,
					index,
				))
				.on_commit(commit_value)
				.widget_holder(),
		);
	}

	vec![
		LayoutGroup::Row { widgets: location_widgets },
		LayoutGroup::Row { widgets: scale_widgets },
		LayoutGroup::Row { widgets: resolution_widgets },
	]
}

pub fn vec2_widget(
	document_node: &DocumentNode,
	node_id: NodeId,
	index: usize,
	name: &str,
	x: &str,
	y: &str,
	unit: &str,
	min: Option<f64>,
	mut assist: impl FnMut(&mut Vec<WidgetHolder>),
) -> LayoutGroup {
	let mut widgets = start_widgets(document_node, node_id, index, name, FrontendGraphDataType::Number, false);

	assist(&mut widgets);

	let Some(input) = document_node.inputs.get(index) else {
		log::warn!("A widget failed to be built because its node's input index is invalid.");
		return LayoutGroup::Row { widgets: vec![] };
	};
	match input.as_non_exposed_value() {
		Some(&TaggedValue::DVec2(dvec2)) => {
			widgets.extend_from_slice(&[
				Separator::new(SeparatorType::Unrelated).widget_holder(),
				NumberInput::new(Some(dvec2.x))
					.label(x)
					.unit(unit)
					.min(min.unwrap_or(-((1_u64 << f64::MANTISSA_DIGITS) as f64)))
					.max((1_u64 << f64::MANTISSA_DIGITS) as f64)
					.on_update(update_value(move |input: &NumberInput| TaggedValue::DVec2(DVec2::new(input.value.unwrap(), dvec2.y)), node_id, index))
					.on_commit(commit_value)
					.widget_holder(),
				Separator::new(SeparatorType::Related).widget_holder(),
				NumberInput::new(Some(dvec2.y))
					.label(y)
					.unit(unit)
					.min(min.unwrap_or(-((1_u64 << f64::MANTISSA_DIGITS) as f64)))
					.max((1_u64 << f64::MANTISSA_DIGITS) as f64)
					.on_update(update_value(move |input: &NumberInput| TaggedValue::DVec2(DVec2::new(dvec2.x, input.value.unwrap())), node_id, index))
					.on_commit(commit_value)
					.widget_holder(),
			]);
		}
		Some(&TaggedValue::IVec2(ivec2)) => {
			let update_x = move |input: &NumberInput| TaggedValue::IVec2(IVec2::new(input.value.unwrap() as i32, ivec2.y));
			let update_y = move |input: &NumberInput| TaggedValue::IVec2(IVec2::new(ivec2.x, input.value.unwrap() as i32));
			widgets.extend_from_slice(&[
				Separator::new(SeparatorType::Unrelated).widget_holder(),
				NumberInput::new(Some(ivec2.x as f64))
					.int()
					.label(x)
					.unit(unit)
					.min(min.unwrap_or(-((1_u64 << f64::MANTISSA_DIGITS) as f64)))
					.max((1_u64 << f64::MANTISSA_DIGITS) as f64)
					.on_update(update_value(update_x, node_id, index))
					.on_commit(commit_value)
					.widget_holder(),
				Separator::new(SeparatorType::Related).widget_holder(),
				NumberInput::new(Some(ivec2.y as f64))
					.int()
					.label(y)
					.unit(unit)
					.min(min.unwrap_or(-((1_u64 << f64::MANTISSA_DIGITS) as f64)))
					.max((1_u64 << f64::MANTISSA_DIGITS) as f64)
					.on_update(update_value(update_y, node_id, index))
					.on_commit(commit_value)
					.widget_holder(),
			]);
		}
		Some(&TaggedValue::UVec2(uvec2)) => {
			let update_x = move |input: &NumberInput| TaggedValue::UVec2(UVec2::new(input.value.unwrap() as u32, uvec2.y));
			let update_y = move |input: &NumberInput| TaggedValue::UVec2(UVec2::new(uvec2.x, input.value.unwrap() as u32));
			widgets.extend_from_slice(&[
				Separator::new(SeparatorType::Unrelated).widget_holder(),
				NumberInput::new(Some(uvec2.x as f64))
					.int()
					.label(x)
					.unit(unit)
					.min(min.unwrap_or(0.))
					.max((1_u64 << f64::MANTISSA_DIGITS) as f64)
					.on_update(update_value(update_x, node_id, index))
					.on_commit(commit_value)
					.widget_holder(),
				Separator::new(SeparatorType::Related).widget_holder(),
				NumberInput::new(Some(uvec2.y as f64))
					.int()
					.label(y)
					.unit(unit)
					.min(min.unwrap_or(0.))
					.max((1_u64 << f64::MANTISSA_DIGITS) as f64)
					.on_update(update_value(update_y, node_id, index))
					.on_commit(commit_value)
					.widget_holder(),
			]);
		}
		_ => {}
	}

	LayoutGroup::Row { widgets }
}

pub fn vec_f64_input(document_node: &DocumentNode, node_id: NodeId, index: usize, name: &str, text_input: TextInput, blank_assist: bool) -> Vec<WidgetHolder> {
	let mut widgets = start_widgets(document_node, node_id, index, name, FrontendGraphDataType::Number, blank_assist);

	let from_string = |string: &str| {
		string
			.split(&[',', ' '])
			.filter(|x| !x.is_empty())
			.map(str::parse::<f64>)
			.collect::<Result<Vec<_>, _>>()
			.ok()
			.map(TaggedValue::VecF64)
	};

	let Some(input) = document_node.inputs.get(index) else {
		log::warn!("A widget failed to be built because its node's input index is invalid.");
		return vec![];
	};
	if let Some(TaggedValue::VecF64(x)) = &input.as_non_exposed_value() {
		widgets.extend_from_slice(&[
			Separator::new(SeparatorType::Unrelated).widget_holder(),
			text_input
				.value(x.iter().map(|v| v.to_string()).collect::<Vec<_>>().join(", "))
				.on_update(optionally_update_value(move |x: &TextInput| from_string(&x.value), node_id, index))
				.widget_holder(),
		])
	}
	widgets
}

pub fn vec_dvec2_input(document_node: &DocumentNode, node_id: NodeId, index: usize, name: &str, text_props: TextInput, blank_assist: bool) -> Vec<WidgetHolder> {
	let mut widgets = start_widgets(document_node, node_id, index, name, FrontendGraphDataType::Number, blank_assist);

	let from_string = |string: &str| {
		string
			.split(|c: char| !c.is_alphanumeric() && !matches!(c, '.' | '+' | '-'))
			.filter(|x| !x.is_empty())
			.map(|x| x.parse::<f64>().ok())
			.collect::<Option<Vec<_>>>()
			.map(|numbers| numbers.chunks_exact(2).map(|values| DVec2::new(values[0], values[1])).collect())
			.map(TaggedValue::VecDVec2)
	};

	let Some(input) = document_node.inputs.get(index) else {
		log::warn!("A widget failed to be built because its node's input index is invalid.");
		return vec![];
	};
	if let Some(TaggedValue::VecDVec2(x)) = &input.as_non_exposed_value() {
		widgets.extend_from_slice(&[
			Separator::new(SeparatorType::Unrelated).widget_holder(),
			text_props
				.value(x.iter().map(|v| format!("({}, {})", v.x, v.y)).collect::<Vec<_>>().join(", "))
				.on_update(optionally_update_value(move |x: &TextInput| from_string(&x.value), node_id, index))
				.widget_holder(),
		])
	}
	widgets
}

pub fn font_inputs(document_node: &DocumentNode, node_id: NodeId, index: usize, name: &str, blank_assist: bool) -> (Vec<WidgetHolder>, Option<Vec<WidgetHolder>>) {
	let mut first_widgets = start_widgets(document_node, node_id, index, name, FrontendGraphDataType::General, blank_assist);
	let mut second_widgets = None;

	let from_font_input = |font: &FontInput| TaggedValue::Font(Font::new(font.font_family.clone(), font.font_style.clone()));

	let Some(input) = document_node.inputs.get(index) else {
		log::warn!("A widget failed to be built because its node's input index is invalid.");
		return (vec![], None);
	};
	if let Some(TaggedValue::Font(font)) = &input.as_non_exposed_value() {
		first_widgets.extend_from_slice(&[
			Separator::new(SeparatorType::Unrelated).widget_holder(),
			FontInput::new(font.font_family.clone(), font.font_style.clone())
				.on_update(update_value(from_font_input, node_id, index))
				.on_commit(commit_value)
				.widget_holder(),
		]);

		let mut second_row = vec![TextLabel::new("").widget_holder()];
		add_blank_assist(&mut second_row);
		second_row.extend_from_slice(&[
			Separator::new(SeparatorType::Unrelated).widget_holder(),
			FontInput::new(font.font_family.clone(), font.font_style.clone())
				.is_style_picker(true)
				.on_update(update_value(from_font_input, node_id, index))
				.on_commit(commit_value)
				.widget_holder(),
		]);
		second_widgets = Some(second_row);
	}
	(first_widgets, second_widgets)
}

pub fn vector_widget(document_node: &DocumentNode, node_id: NodeId, index: usize, name: &str, blank_assist: bool) -> Vec<WidgetHolder> {
	let mut widgets = start_widgets(document_node, node_id, index, name, FrontendGraphDataType::VectorData, blank_assist);

	widgets.push(Separator::new(SeparatorType::Unrelated).widget_holder());
	widgets.push(TextLabel::new("Vector data must be supplied through the graph").widget_holder());

	widgets
}

pub fn number_widget(document_node: &DocumentNode, node_id: NodeId, index: usize, name: &str, number_props: NumberInput, blank_assist: bool) -> Vec<WidgetHolder> {
	let mut widgets = start_widgets(document_node, node_id, index, name, FrontendGraphDataType::Number, blank_assist);

	let Some(input) = document_node.inputs.get(index) else {
		log::warn!("A widget failed to be built because its node's input index is invalid.");
		return vec![];
	};
	match input.as_non_exposed_value() {
		Some(&TaggedValue::F64(x)) => widgets.extend_from_slice(&[
			Separator::new(SeparatorType::Unrelated).widget_holder(),
			number_props
				.value(Some(x))
				.on_update(update_value(move |x: &NumberInput| TaggedValue::F64(x.value.unwrap()), node_id, index))
				.on_commit(commit_value)
				.widget_holder(),
		]),
		Some(&TaggedValue::U32(x)) => widgets.extend_from_slice(&[
			Separator::new(SeparatorType::Unrelated).widget_holder(),
			number_props
				.value(Some(x as f64))
				.on_update(update_value(move |x: &NumberInput| TaggedValue::U32((x.value.unwrap()) as u32), node_id, index))
				.on_commit(commit_value)
				.widget_holder(),
		]),
		Some(&TaggedValue::U64(x)) => widgets.extend_from_slice(&[
			Separator::new(SeparatorType::Unrelated).widget_holder(),
			number_props
				.value(Some(x as f64))
				.on_update(update_value(move |x: &NumberInput| TaggedValue::U64((x.value.unwrap()) as u64), node_id, index))
				.on_commit(commit_value)
				.widget_holder(),
		]),
		_ => {}
	}

	widgets
}

// TODO: Generalize this instead of using a separate function per dropdown menu enum
pub fn color_channel(document_node: &DocumentNode, node_id: NodeId, index: usize, name: &str, blank_assist: bool) -> LayoutGroup {
	let mut widgets = start_widgets(document_node, node_id, index, name, FrontendGraphDataType::General, blank_assist);
	let Some(input) = document_node.inputs.get(index) else {
		log::warn!("A widget failed to be built because its node's input index is invalid.");
		return LayoutGroup::Row { widgets: vec![] };
	};
	if let Some(&TaggedValue::RedGreenBlue(mode)) = &input.as_non_exposed_value() {
		let calculation_modes = [RedGreenBlue::Red, RedGreenBlue::Green, RedGreenBlue::Blue];
		let mut entries = Vec::with_capacity(calculation_modes.len());
		for method in calculation_modes {
			entries.push(
				MenuListEntry::new(format!("{method:?}"))
					.label(method.to_string())
					.on_update(update_value(move |_| TaggedValue::RedGreenBlue(method), node_id, index))
					.on_commit(commit_value),
			);
		}
		let entries = vec![entries];

		widgets.extend_from_slice(&[
			Separator::new(SeparatorType::Unrelated).widget_holder(),
			DropdownInput::new(entries).selected_index(Some(mode as u32)).widget_holder(),
		]);
	}
	LayoutGroup::Row { widgets }.with_tooltip("Color Channel")
}

pub fn rgba_channel(document_node: &DocumentNode, node_id: NodeId, index: usize, name: &str, blank_assist: bool) -> LayoutGroup {
	let mut widgets = start_widgets(document_node, node_id, index, name, FrontendGraphDataType::General, blank_assist);
	let Some(input) = document_node.inputs.get(index) else {
		log::warn!("A widget failed to be built because its node's input index is invalid.");
		return LayoutGroup::Row { widgets: vec![] };
	};
	if let Some(&TaggedValue::RedGreenBlueAlpha(mode)) = &input.as_non_exposed_value() {
		let calculation_modes = [RedGreenBlueAlpha::Red, RedGreenBlueAlpha::Green, RedGreenBlueAlpha::Blue, RedGreenBlueAlpha::Alpha];
		let mut entries = Vec::with_capacity(calculation_modes.len());
		for method in calculation_modes {
			entries.push(
				MenuListEntry::new(format!("{method:?}"))
					.label(method.to_string())
					.on_update(update_value(move |_| TaggedValue::RedGreenBlueAlpha(method), node_id, index))
					.on_commit(commit_value),
			);
		}
		let entries = vec![entries];

		widgets.extend_from_slice(&[
			Separator::new(SeparatorType::Unrelated).widget_holder(),
			DropdownInput::new(entries).selected_index(Some(mode as u32)).widget_holder(),
		]);
	}
	LayoutGroup::Row { widgets }.with_tooltip("Color Channel")
}

// TODO: Generalize this instead of using a separate function per dropdown menu enum
pub fn noise_type(document_node: &DocumentNode, node_id: NodeId, index: usize, name: &str, blank_assist: bool) -> LayoutGroup {
	let mut widgets = start_widgets(document_node, node_id, index, name, FrontendGraphDataType::General, blank_assist);
	let Some(input) = document_node.inputs.get(index) else {
		log::warn!("A widget failed to be built because its node's input index is invalid.");
		return LayoutGroup::Row { widgets: vec![] };
	};
	if let Some(&TaggedValue::NoiseType(noise_type)) = &input.as_non_exposed_value() {
		let entries = NoiseType::list()
			.iter()
			.map(|noise_type| {
				MenuListEntry::new(format!("{noise_type:?}"))
					.label(noise_type.to_string())
					.on_update(update_value(move |_| TaggedValue::NoiseType(*noise_type), node_id, index))
					.on_commit(commit_value)
			})
			.collect();

		widgets.extend_from_slice(&[
			Separator::new(SeparatorType::Unrelated).widget_holder(),
			DropdownInput::new(vec![entries]).selected_index(Some(noise_type as u32)).widget_holder(),
		]);
	}
	LayoutGroup::Row { widgets }.with_tooltip("Style of noise pattern")
}

// TODO: Generalize this instead of using a separate function per dropdown menu enum
pub fn fractal_type(document_node: &DocumentNode, node_id: NodeId, index: usize, name: &str, blank_assist: bool, disabled: bool) -> LayoutGroup {
	let mut widgets = start_widgets(document_node, node_id, index, name, FrontendGraphDataType::General, blank_assist);
	let Some(input) = document_node.inputs.get(index) else {
		log::warn!("A widget failed to be built because its node's input index is invalid.");
		return LayoutGroup::Row { widgets: vec![] };
	};
	if let Some(&TaggedValue::FractalType(fractal_type)) = &input.as_non_exposed_value() {
		let entries = FractalType::list()
			.iter()
			.map(|fractal_type| {
				MenuListEntry::new(format!("{fractal_type:?}"))
					.label(fractal_type.to_string())
					.on_update(update_value(move |_| TaggedValue::FractalType(*fractal_type), node_id, index))
					.on_commit(commit_value)
			})
			.collect();

		widgets.extend_from_slice(&[
			Separator::new(SeparatorType::Unrelated).widget_holder(),
			DropdownInput::new(vec![entries]).selected_index(Some(fractal_type as u32)).disabled(disabled).widget_holder(),
		]);
	}
	LayoutGroup::Row { widgets }.with_tooltip("Style of layered levels of the noise pattern")
}

// TODO: Generalize this instead of using a separate function per dropdown menu enum
pub fn cellular_distance_function(document_node: &DocumentNode, node_id: NodeId, index: usize, name: &str, blank_assist: bool, disabled: bool) -> LayoutGroup {
	let mut widgets = start_widgets(document_node, node_id, index, name, FrontendGraphDataType::General, blank_assist);
	let Some(input) = document_node.inputs.get(index) else {
		log::warn!("A widget failed to be built because its node's input index is invalid.");
		return LayoutGroup::Row { widgets: vec![] };
	};
	if let Some(&TaggedValue::CellularDistanceFunction(cellular_distance_function)) = &input.as_non_exposed_value() {
		let entries = CellularDistanceFunction::list()
			.iter()
			.map(|cellular_distance_function| {
				MenuListEntry::new(format!("{cellular_distance_function:?}"))
					.label(cellular_distance_function.to_string())
					.on_update(update_value(move |_| TaggedValue::CellularDistanceFunction(*cellular_distance_function), node_id, index))
					.on_commit(commit_value)
			})
			.collect();

		widgets.extend_from_slice(&[
			Separator::new(SeparatorType::Unrelated).widget_holder(),
			DropdownInput::new(vec![entries])
				.selected_index(Some(cellular_distance_function as u32))
				.disabled(disabled)
				.widget_holder(),
		]);
	}
	LayoutGroup::Row { widgets }.with_tooltip("Distance function used by the cellular noise")
}

// TODO: Generalize this instead of using a separate function per dropdown menu enum
pub fn cellular_return_type(document_node: &DocumentNode, node_id: NodeId, index: usize, name: &str, blank_assist: bool, disabled: bool) -> LayoutGroup {
	let mut widgets = start_widgets(document_node, node_id, index, name, FrontendGraphDataType::General, blank_assist);
	let Some(input) = document_node.inputs.get(index) else {
		log::warn!("A widget failed to be built because its node's input index is invalid.");
		return LayoutGroup::Row { widgets: vec![] };
	};
	if let Some(&TaggedValue::CellularReturnType(cellular_return_type)) = &input.as_non_exposed_value() {
		let entries = CellularReturnType::list()
			.iter()
			.map(|cellular_return_type| {
				MenuListEntry::new(format!("{cellular_return_type:?}"))
					.label(cellular_return_type.to_string())
					.on_update(update_value(move |_| TaggedValue::CellularReturnType(*cellular_return_type), node_id, index))
					.on_commit(commit_value)
			})
			.collect();

		widgets.extend_from_slice(&[
			Separator::new(SeparatorType::Unrelated).widget_holder(),
			DropdownInput::new(vec![entries]).selected_index(Some(cellular_return_type as u32)).disabled(disabled).widget_holder(),
		]);
	}
	LayoutGroup::Row { widgets }.with_tooltip("Return type of the cellular noise")
}

// TODO: Generalize this instead of using a separate function per dropdown menu enum
pub fn domain_warp_type(document_node: &DocumentNode, node_id: NodeId, index: usize, name: &str, blank_assist: bool, disabled: bool) -> LayoutGroup {
	let mut widgets = start_widgets(document_node, node_id, index, name, FrontendGraphDataType::General, blank_assist);
	let Some(input) = document_node.inputs.get(index) else {
		log::warn!("A widget failed to be built because its node's input index is invalid.");
		return LayoutGroup::Row { widgets: vec![] };
	};
	if let Some(&TaggedValue::DomainWarpType(domain_warp_type)) = &input.as_non_exposed_value() {
		let entries = DomainWarpType::list()
			.iter()
			.map(|domain_warp_type| {
				MenuListEntry::new(format!("{domain_warp_type:?}"))
					.label(domain_warp_type.to_string())
					.on_update(update_value(move |_| TaggedValue::DomainWarpType(*domain_warp_type), node_id, index))
					.on_commit(commit_value)
			})
			.collect();

		widgets.extend_from_slice(&[
			Separator::new(SeparatorType::Unrelated).widget_holder(),
			DropdownInput::new(vec![entries]).selected_index(Some(domain_warp_type as u32)).disabled(disabled).widget_holder(),
		]);
	}
	LayoutGroup::Row { widgets }.with_tooltip("Type of domain warp")
}

// TODO: Generalize this instead of using a separate function per dropdown menu enum
pub fn blend_mode(document_node: &DocumentNode, node_id: NodeId, index: usize, name: &str, blank_assist: bool) -> LayoutGroup {
	let mut widgets = start_widgets(document_node, node_id, index, name, FrontendGraphDataType::General, blank_assist);
	let Some(input) = document_node.inputs.get(index) else {
		log::warn!("A widget failed to be built because its node's input index is invalid.");
		return LayoutGroup::Row { widgets: vec![] };
	};
	if let Some(&TaggedValue::BlendMode(blend_mode)) = &input.as_non_exposed_value() {
		let entries = BlendMode::list_svg_subset()
			.iter()
			.map(|category| {
				category
					.iter()
					.map(|blend_mode| {
						MenuListEntry::new(format!("{blend_mode:?}"))
							.label(blend_mode.to_string())
							.on_update(update_value(move |_| TaggedValue::BlendMode(*blend_mode), node_id, index))
							.on_commit(commit_value)
					})
					.collect()
			})
			.collect();

		widgets.extend_from_slice(&[
			Separator::new(SeparatorType::Unrelated).widget_holder(),
			DropdownInput::new(entries)
				.selected_index(blend_mode.index_in_list_svg_subset().map(|index| index as u32))
				.widget_holder(),
		]);
	}
	LayoutGroup::Row { widgets }.with_tooltip("Formula used for blending")
}

// TODO: Generalize this for all dropdowns (also see blend_mode and channel_extration)
pub fn luminance_calculation(document_node: &DocumentNode, node_id: NodeId, index: usize, name: &str, blank_assist: bool) -> LayoutGroup {
	let mut widgets = start_widgets(document_node, node_id, index, name, FrontendGraphDataType::General, blank_assist);
	let Some(input) = document_node.inputs.get(index) else {
		log::warn!("A widget failed to be built because its node's input index is invalid.");
		return LayoutGroup::Row { widgets: vec![] };
	};
	if let Some(&TaggedValue::LuminanceCalculation(calculation)) = &input.as_non_exposed_value() {
		let calculation_modes = LuminanceCalculation::list();
		let mut entries = Vec::with_capacity(calculation_modes.len());
		for method in calculation_modes {
			entries.push(
				MenuListEntry::new(format!("{method:?}"))
					.label(method.to_string())
					.on_update(update_value(move |_| TaggedValue::LuminanceCalculation(method), node_id, index))
					.on_commit(commit_value),
			);
		}
		let entries = vec![entries];

		widgets.extend_from_slice(&[
			Separator::new(SeparatorType::Unrelated).widget_holder(),
			DropdownInput::new(entries).selected_index(Some(calculation as u32)).widget_holder(),
		]);
	}
	LayoutGroup::Row { widgets }.with_tooltip("Formula used to calculate the luminance of a pixel")
}

pub fn boolean_operation_radio_buttons(document_node: &DocumentNode, node_id: NodeId, index: usize, name: &str, blank_assist: bool) -> LayoutGroup {
	let mut widgets = start_widgets(document_node, node_id, index, name, FrontendGraphDataType::General, blank_assist);

	let Some(input) = document_node.inputs.get(index) else {
		log::warn!("A widget failed to be built because its node's input index is invalid.");
		return LayoutGroup::Row { widgets: vec![] };
	};
	if let Some(&TaggedValue::BooleanOperation(calculation)) = &input.as_non_exposed_value() {
		let operations = BooleanOperation::list();
		let icons = BooleanOperation::icons();
		let mut entries = Vec::with_capacity(operations.len());

		for (operation, icon) in operations.into_iter().zip(icons.into_iter()) {
			entries.push(
				RadioEntryData::new(format!("{operation:?}"))
					.icon(icon)
					.tooltip(operation.to_string())
					.on_update(update_value(move |_| TaggedValue::BooleanOperation(operation), node_id, index))
					.on_commit(commit_value),
			);
		}

		widgets.extend_from_slice(&[
			Separator::new(SeparatorType::Unrelated).widget_holder(),
			RadioInput::new(entries).selected_index(Some(calculation as u32)).widget_holder(),
		]);
	}
	LayoutGroup::Row { widgets }
}

pub fn line_cap_widget(document_node: &DocumentNode, node_id: NodeId, index: usize, name: &str, blank_assist: bool) -> LayoutGroup {
	let mut widgets = start_widgets(document_node, node_id, index, name, FrontendGraphDataType::General, blank_assist);
	let Some(input) = document_node.inputs.get(index) else {
		log::warn!("A widget failed to be built because its node's input index is invalid.");
		return LayoutGroup::Row { widgets: vec![] };
	};
	if let Some(&TaggedValue::LineCap(line_cap)) = &input.as_non_exposed_value() {
		let entries = [("Butt", LineCap::Butt), ("Round", LineCap::Round), ("Square", LineCap::Square)]
			.into_iter()
			.map(|(name, val)| {
				RadioEntryData::new(format!("{val:?}"))
					.label(name)
					.on_update(update_value(move |_| TaggedValue::LineCap(val), node_id, index))
					.on_commit(commit_value)
			})
			.collect();

		widgets.extend_from_slice(&[
			Separator::new(SeparatorType::Unrelated).widget_holder(),
			RadioInput::new(entries).selected_index(Some(line_cap as u32)).widget_holder(),
		]);
	}
	LayoutGroup::Row { widgets }
}

pub fn line_join_widget(document_node: &DocumentNode, node_id: NodeId, index: usize, name: &str, blank_assist: bool) -> LayoutGroup {
	let mut widgets = start_widgets(document_node, node_id, index, name, FrontendGraphDataType::General, blank_assist);
	let Some(input) = document_node.inputs.get(index) else {
		log::warn!("A widget failed to be built because its node's input index is invalid.");
		return LayoutGroup::Row { widgets: vec![] };
	};
	if let Some(&TaggedValue::LineJoin(line_join)) = &input.as_non_exposed_value() {
		let entries = [("Miter", LineJoin::Miter), ("Bevel", LineJoin::Bevel), ("Round", LineJoin::Round)]
			.into_iter()
			.map(|(name, val)| {
				RadioEntryData::new(format!("{val:?}"))
					.label(name)
					.on_update(update_value(move |_| TaggedValue::LineJoin(val), node_id, index))
					.on_commit(commit_value)
			})
			.collect();

		widgets.extend_from_slice(&[
			Separator::new(SeparatorType::Unrelated).widget_holder(),
			RadioInput::new(entries).selected_index(Some(line_join as u32)).widget_holder(),
		]);
	}
	LayoutGroup::Row { widgets }
}

pub fn color_widget(document_node: &DocumentNode, node_id: NodeId, index: usize, name: &str, color_button: ColorButton, blank_assist: bool) -> LayoutGroup {
	let mut widgets = start_widgets(document_node, node_id, index, name, FrontendGraphDataType::General, blank_assist);

	// Return early with just the label if the input is exposed to the graph, meaning we don't want to show the color picker widget in the Properties panel
	let NodeInput::Value { tagged_value, exposed: false } = &document_node.inputs[index] else {
		return LayoutGroup::Row { widgets };
	};

	widgets.push(Separator::new(SeparatorType::Unrelated).widget_holder());
	match &**tagged_value {
		TaggedValue::Color(color) => widgets.push(
			color_button
				.value(FillChoice::Solid(*color))
				.on_update(update_value(|x: &ColorButton| TaggedValue::Color(x.value.as_solid().unwrap_or_default()), node_id, index))
				.on_commit(commit_value)
				.widget_holder(),
		),
		TaggedValue::OptionalColor(color) => widgets.push(
			color_button
				.value(match color {
					Some(color) => FillChoice::Solid(*color),
					None => FillChoice::None,
				})
				.on_update(update_value(|x: &ColorButton| TaggedValue::OptionalColor(x.value.as_solid()), node_id, index))
				.on_commit(commit_value)
				.widget_holder(),
		),
		TaggedValue::GradientStops(ref x) => widgets.push(
			color_button
				.value(FillChoice::Gradient(x.clone()))
				.on_update(update_value(
					|x: &ColorButton| TaggedValue::GradientStops(x.value.as_gradient().cloned().unwrap_or_default()),
					node_id,
					index,
				))
				.on_commit(commit_value)
				.widget_holder(),
		),
		_ => {}
	}

	LayoutGroup::Row { widgets }
}

pub fn curves_widget(document_node: &DocumentNode, node_id: NodeId, index: usize, name: &str, blank_assist: bool) -> LayoutGroup {
	let mut widgets = start_widgets(document_node, node_id, index, name, FrontendGraphDataType::General, blank_assist);

	let Some(input) = document_node.inputs.get(index) else {
		log::warn!("A widget failed to be built because its node's input index is invalid.");
		return LayoutGroup::Row { widgets: vec![] };
	};
	if let Some(TaggedValue::Curve(curve)) = &input.as_non_exposed_value() {
		widgets.extend_from_slice(&[
			Separator::new(SeparatorType::Unrelated).widget_holder(),
			CurveInput::new(curve.clone())
				.on_update(update_value(|x: &CurveInput| TaggedValue::Curve(x.value.clone()), node_id, index))
				.on_commit(commit_value)
				.widget_holder(),
		])
	}
	LayoutGroup::Row { widgets }
}

pub fn centroid_widget(document_node: &DocumentNode, node_id: NodeId, index: usize) -> LayoutGroup {
	let mut widgets = start_widgets(document_node, node_id, index, "Centroid Type", FrontendGraphDataType::General, true);
	let Some(input) = document_node.inputs.get(index) else {
		log::warn!("A widget failed to be built because its node's input index is invalid.");
		return LayoutGroup::Row { widgets: vec![] };
	};
	if let Some(&TaggedValue::CentroidType(centroid_type)) = &input.as_non_exposed_value() {
		let entries = vec![
			RadioEntryData::new("area")
				.label("Area")
				.tooltip("Center of mass for the interior area of the shape")
				.on_update(update_value(move |_| TaggedValue::CentroidType(CentroidType::Area), node_id, index))
				.on_commit(commit_value),
			RadioEntryData::new("length")
				.label("Length")
				.tooltip("Center of mass for the perimeter arc length of the shape")
				.on_update(update_value(move |_| TaggedValue::CentroidType(CentroidType::Length), node_id, index))
				.on_commit(commit_value),
		];

		widgets.extend_from_slice(&[
			Separator::new(SeparatorType::Unrelated).widget_holder(),
			RadioInput::new(entries)
				.selected_index(match centroid_type {
					CentroidType::Area => Some(0),
					CentroidType::Length => Some(1),
				})
				.widget_holder(),
		]);
	}
	LayoutGroup::Row { widgets }
}

pub fn get_document_node<'a>(node_id: NodeId, context: &'a NodePropertiesContext<'a>) -> Result<&'a DocumentNode, String> {
	let network = context.network_interface.network(context.selection_network_path).ok_or("network not found in get_document_node")?;
	network.nodes.get(&node_id).ok_or(format!("node {node_id} not found in get_document_node"))
}

pub fn query_node_and_input_name<'a>(node_id: NodeId, input_index: usize, context: &'a NodePropertiesContext<'a>) -> Result<(&'a DocumentNode, &'a str), String> {
	let document_node = get_document_node(node_id, context)?;
	let input_name = context
		.network_interface
		.input_name(&node_id, input_index, context.selection_network_path)
		.ok_or("input name not found in noise_properties_scale")?;
	Ok((document_node, input_name))
}

pub fn query_noise_pattern_state(node_id: NodeId, context: &NodePropertiesContext) -> Result<(bool, bool, bool, bool, bool, bool), String> {
	let document_node = get_document_node(node_id, context)?;
	let current_noise_type = document_node.inputs.iter().find_map(|input| match input.as_value() {
		Some(&TaggedValue::NoiseType(noise_type)) => Some(noise_type),
		_ => None,
	});
	let current_fractal_type = document_node.inputs.iter().find_map(|input| match input.as_value() {
		Some(&TaggedValue::FractalType(fractal_type)) => Some(fractal_type),
		_ => None,
	});
	let current_domain_warp_type = document_node.inputs.iter().find_map(|input| match input.as_value() {
		Some(&TaggedValue::DomainWarpType(domain_warp_type)) => Some(domain_warp_type),
		_ => None,
	});
	let fractal_active = current_fractal_type != Some(FractalType::None);
	let coherent_noise_active = current_noise_type != Some(NoiseType::WhiteNoise);
	let cellular_noise_active = current_noise_type == Some(NoiseType::Cellular);
	let ping_pong_active = current_fractal_type == Some(FractalType::PingPong);
	let domain_warp_active = current_domain_warp_type != Some(DomainWarpType::None);
	let domain_warp_only_fractal_type_wrongly_active =
		!domain_warp_active && (current_fractal_type == Some(FractalType::DomainWarpIndependent) || current_fractal_type == Some(FractalType::DomainWarpProgressive));

	Ok((
		fractal_active,
		coherent_noise_active,
		cellular_noise_active,
		ping_pong_active,
		domain_warp_active,
		domain_warp_only_fractal_type_wrongly_active,
	))
}

pub fn query_assign_colors_randomize(node_id: NodeId, context: &NodePropertiesContext) -> Result<bool, String> {
	let document_node = get_document_node(node_id, context)?;
	// This is safe since the node is a proto node and the implementation cannot be changed.
	let randomize_index = 5;
	Ok(
		if let Some(&TaggedValue::Bool(randomize_enabled)) = &document_node.inputs.get(randomize_index).and_then(|input| input.as_value()) {
			randomize_enabled
		} else {
			false
		},
	)
}

pub(crate) fn channel_mixer_properties(node_id: NodeId, context: &mut NodePropertiesContext) -> Vec<LayoutGroup> {
	let document_node = match get_document_node(node_id, context) {
		Ok(document_node) => document_node,
		Err(err) => {
			log::error!("Could not get document node in channel_mixer_properties: {err}");
			return Vec::new();
		}
	};

	// Monochrome
	let monochrome_index = 1;
	let monochrome = bool_widget(document_node, node_id, monochrome_index, "Monochrome", CheckboxInput::default(), true);
	let is_monochrome = if let Some(&TaggedValue::Bool(monochrome_choice)) = &document_node.inputs[monochrome_index].as_value() {
		monochrome_choice
	} else {
		false
	};

	// Output channel choice
	let output_channel_index = 18;
	let mut output_channel = vec![TextLabel::new("Output Channel").widget_holder(), Separator::new(SeparatorType::Unrelated).widget_holder()];
	add_blank_assist(&mut output_channel);

	let Some(input) = document_node.inputs.get(output_channel_index) else {
		log::warn!("A widget failed to be built because its node's input index is invalid.");
		return vec![];
	};
	if let Some(&TaggedValue::RedGreenBlue(choice)) = input.as_non_exposed_value() {
		let entries = vec![
			RadioEntryData::new(format!("{:?}", RedGreenBlue::Red))
				.label(RedGreenBlue::Red.to_string())
				.on_update(update_value(|_| TaggedValue::RedGreenBlue(RedGreenBlue::Red), node_id, output_channel_index))
				.on_commit(commit_value),
			RadioEntryData::new(format!("{:?}", RedGreenBlue::Green))
				.label(RedGreenBlue::Green.to_string())
				.on_update(update_value(|_| TaggedValue::RedGreenBlue(RedGreenBlue::Green), node_id, output_channel_index))
				.on_commit(commit_value),
			RadioEntryData::new(format!("{:?}", RedGreenBlue::Blue))
				.label(RedGreenBlue::Blue.to_string())
				.on_update(update_value(|_| TaggedValue::RedGreenBlue(RedGreenBlue::Blue), node_id, output_channel_index))
				.on_commit(commit_value),
		];
		output_channel.extend([RadioInput::new(entries).selected_index(Some(choice as u32)).widget_holder()]);
	};

	let is_output_channel = if let Some(&TaggedValue::RedGreenBlue(choice)) = &document_node.inputs[output_channel_index].as_value() {
		choice
	} else {
		warn!("Channel Mixer node properties panel could not be displayed.");
		return vec![];
	};

	// Channel values
	let (r, g, b, c) = match (is_monochrome, is_output_channel) {
		(true, _) => ((2, "Red", 40.), (3, "Green", 40.), (4, "Blue", 20.), (5, "Constant", 0.)),
		(false, RedGreenBlue::Red) => ((6, "(Red) Red", 100.), (7, "(Red) Green", 0.), (8, "(Red) Blue", 0.), (9, "(Red) Constant", 0.)),
		(false, RedGreenBlue::Green) => ((10, "(Green) Red", 0.), (11, "(Green) Green", 100.), (12, "(Green) Blue", 0.), (13, "(Green) Constant", 0.)),
		(false, RedGreenBlue::Blue) => ((14, "(Blue) Red", 0.), (15, "(Blue) Green", 0.), (16, "(Blue) Blue", 100.), (17, "(Blue) Constant", 0.)),
	};
	let red = number_widget(
		document_node,
		node_id,
		r.0,
		r.1,
		NumberInput::default().mode_range().min(-200.).max(200.).value(Some(r.2)).unit("%"),
		true,
	);
	let green = number_widget(
		document_node,
		node_id,
		g.0,
		g.1,
		NumberInput::default().mode_range().min(-200.).max(200.).value(Some(g.2)).unit("%"),
		true,
	);
	let blue = number_widget(
		document_node,
		node_id,
		b.0,
		b.1,
		NumberInput::default().mode_range().min(-200.).max(200.).value(Some(b.2)).unit("%"),
		true,
	);
	let constant = number_widget(
		document_node,
		node_id,
		c.0,
		c.1,
		NumberInput::default().mode_range().min(-200.).max(200.).value(Some(c.2)).unit("%"),
		true,
	);

	// Monochrome
	let mut layout = vec![LayoutGroup::Row { widgets: monochrome }];
	// Output channel choice
	if !is_monochrome {
		layout.push(LayoutGroup::Row { widgets: output_channel });
	};
	// Channel values
	layout.extend([
		LayoutGroup::Row { widgets: red },
		LayoutGroup::Row { widgets: green },
		LayoutGroup::Row { widgets: blue },
		LayoutGroup::Row { widgets: constant },
	]);
	layout
}

pub(crate) fn selective_color_properties(node_id: NodeId, context: &mut NodePropertiesContext) -> Vec<LayoutGroup> {
	let document_node = match get_document_node(node_id, context) {
		Ok(document_node) => document_node,
		Err(err) => {
			log::error!("Could not get document node in selective_color_properties: {err}");
			return Vec::new();
		}
	};
	// Colors choice
	let colors_index = 38;
	let mut colors = vec![TextLabel::new("Colors").widget_holder(), Separator::new(SeparatorType::Unrelated).widget_holder()];
	add_blank_assist(&mut colors);

	let Some(input) = document_node.inputs.get(colors_index) else {
		log::warn!("A widget failed to be built because its node's input index is invalid.");
		return vec![];
	};
	if let Some(&TaggedValue::SelectiveColorChoice(choice)) = input.as_non_exposed_value() {
		use SelectiveColorChoice::*;
		let entries = [[Reds, Yellows, Greens, Cyans, Blues, Magentas].as_slice(), [Whites, Neutrals, Blacks].as_slice()]
			.into_iter()
			.map(|section| {
				section
					.iter()
					.map(|choice| {
						MenuListEntry::new(format!("{choice:?}"))
							.label(choice.to_string())
							.on_update(update_value(move |_| TaggedValue::SelectiveColorChoice(*choice), node_id, colors_index))
							.on_commit(commit_value)
					})
					.collect()
			})
			.collect();
		colors.extend([DropdownInput::new(entries).selected_index(Some(choice as u32)).widget_holder()]);
	}

	let colors_choice_index = if let Some(&TaggedValue::SelectiveColorChoice(choice)) = &document_node.inputs[colors_index].as_value() {
		choice
	} else {
		warn!("Selective Color node properties panel could not be displayed.");
		return vec![];
	};

	// CMYK
	let (c, m, y, k) = match colors_choice_index {
		SelectiveColorChoice::Reds => ((2, "(Reds) Cyan"), (3, "(Reds) Magenta"), (4, "(Reds) Yellow"), (5, "(Reds) Black")),
		SelectiveColorChoice::Yellows => ((6, "(Yellows) Cyan"), (7, "(Yellows) Magenta"), (8, "(Yellows) Yellow"), (9, "(Yellows) Black")),
		SelectiveColorChoice::Greens => ((10, "(Greens) Cyan"), (11, "(Greens) Magenta"), (12, "(Greens) Yellow"), (13, "(Greens) Black")),
		SelectiveColorChoice::Cyans => ((14, "(Cyans) Cyan"), (15, "(Cyans) Magenta"), (16, "(Cyans) Yellow"), (17, "(Cyans) Black")),
		SelectiveColorChoice::Blues => ((18, "(Blues) Cyan"), (19, "(Blues) Magenta"), (20, "(Blues) Yellow"), (21, "(Blues) Black")),
		SelectiveColorChoice::Magentas => ((22, "(Magentas) Cyan"), (23, "(Magentas) Magenta"), (24, "(Magentas) Yellow"), (25, "(Magentas) Black")),
		SelectiveColorChoice::Whites => ((26, "(Whites) Cyan"), (27, "(Whites) Magenta"), (28, "(Whites) Yellow"), (29, "(Whites) Black")),
		SelectiveColorChoice::Neutrals => ((30, "(Neutrals) Cyan"), (31, "(Neutrals) Magenta"), (32, "(Neutrals) Yellow"), (33, "(Neutrals) Black")),
		SelectiveColorChoice::Blacks => ((34, "(Blacks) Cyan"), (35, "(Blacks) Magenta"), (36, "(Blacks) Yellow"), (37, "(Blacks) Black")),
	};
	let cyan = number_widget(document_node, node_id, c.0, c.1, NumberInput::default().mode_range().min(-100.).max(100.).unit("%"), true);
	let magenta = number_widget(document_node, node_id, m.0, m.1, NumberInput::default().mode_range().min(-100.).max(100.).unit("%"), true);
	let yellow = number_widget(document_node, node_id, y.0, y.1, NumberInput::default().mode_range().min(-100.).max(100.).unit("%"), true);
	let black = number_widget(document_node, node_id, k.0, k.1, NumberInput::default().mode_range().min(-100.).max(100.).unit("%"), true);

	// Mode
	let mode_index = 1;
	let mut mode = start_widgets(document_node, node_id, mode_index, "Mode", FrontendGraphDataType::General, true);
	mode.push(Separator::new(SeparatorType::Unrelated).widget_holder());

	let Some(input) = document_node.inputs.get(mode_index) else {
		log::warn!("A widget failed to be built because its node's input index is invalid.");
		return vec![];
	};
	if let Some(&TaggedValue::RelativeAbsolute(relative_or_absolute)) = &input.as_non_exposed_value() {
		let entries = vec![
			RadioEntryData::new("relative")
				.label("Relative")
				.on_update(update_value(|_| TaggedValue::RelativeAbsolute(RelativeAbsolute::Relative), node_id, mode_index))
				.on_commit(commit_value),
			RadioEntryData::new("absolute")
				.label("Absolute")
				.on_update(update_value(|_| TaggedValue::RelativeAbsolute(RelativeAbsolute::Absolute), node_id, mode_index))
				.on_commit(commit_value),
		];
		mode.push(RadioInput::new(entries).selected_index(Some(relative_or_absolute as u32)).widget_holder());
	};

	vec![
		// Colors choice
		LayoutGroup::Row { widgets: colors },
		// CMYK
		LayoutGroup::Row { widgets: cyan },
		LayoutGroup::Row { widgets: magenta },
		LayoutGroup::Row { widgets: yellow },
		LayoutGroup::Row { widgets: black },
		// Mode
		LayoutGroup::Row { widgets: mode },
	]
}

#[cfg(feature = "gpu")]
pub(crate) fn _gpu_map_properties(document_node: &DocumentNode, node_id: NodeId, _context: &mut NodePropertiesContext) -> Vec<LayoutGroup> {
	let map = text_widget(document_node, node_id, 1, "Map", true);

	vec![LayoutGroup::Row { widgets: map }]
}

pub(crate) fn exposure_properties(node_id: NodeId, context: &mut NodePropertiesContext) -> Vec<LayoutGroup> {
	let document_node = match get_document_node(node_id, context) {
		Ok(document_node) => document_node,
		Err(err) => {
			log::error!("Could not get document node in exposure_properties: {err}");
			return Vec::new();
		}
	};
	let exposure = number_widget(document_node, node_id, 1, "Exposure", NumberInput::default().min(-20.).max(20.), true);
	let offset = number_widget(document_node, node_id, 2, "Offset", NumberInput::default().min(-0.5).max(0.5), true);
	let gamma_input = NumberInput::default().min(0.01).max(9.99).increment_step(0.1);
	let gamma_correction = number_widget(document_node, node_id, 3, "Gamma Correction", gamma_input, true);

	vec![
		LayoutGroup::Row { widgets: exposure },
		LayoutGroup::Row { widgets: offset },
		LayoutGroup::Row { widgets: gamma_correction },
	]
}

pub(crate) fn rectangle_properties(node_id: NodeId, context: &mut NodePropertiesContext) -> Vec<LayoutGroup> {
	let document_node = match get_document_node(node_id, context) {
		Ok(document_node) => document_node,
		Err(err) => {
			log::error!("Could not get document node in rectangle_properties: {err}");
			return Vec::new();
		}
	};
	let size_x_index = 1;
	let size_y_index = 2;
	let corner_rounding_type_index = 3;
	let corner_radius_index = 4;
	let clamped_index = 5;

	// Size X
	let size_x = number_widget(document_node, node_id, size_x_index, "Size X", NumberInput::default(), true);

	// Size Y
	let size_y = number_widget(document_node, node_id, size_y_index, "Size Y", NumberInput::default(), true);

	// Corner Radius
	let mut corner_radius_row_1 = start_widgets(document_node, node_id, corner_radius_index, "Corner Radius", FrontendGraphDataType::Number, true);
	corner_radius_row_1.push(Separator::new(SeparatorType::Unrelated).widget_holder());

	let mut corner_radius_row_2 = vec![Separator::new(SeparatorType::Unrelated).widget_holder()];
	corner_radius_row_2.push(TextLabel::new("").widget_holder());
	add_blank_assist(&mut corner_radius_row_2);

	let Some(input) = document_node.inputs.get(corner_rounding_type_index) else {
		log::warn!("A widget failed to be built because its node's input index is invalid.");
		return vec![];
	};
	if let Some(&TaggedValue::Bool(is_individual)) = &input.as_non_exposed_value() {
		// Values
		let Some(input) = document_node.inputs.get(corner_radius_index) else {
			log::warn!("A widget failed to be built because its node's input index is invalid.");
			return vec![];
		};
		let uniform_val = match input.as_non_exposed_value() {
			Some(TaggedValue::F64(x)) => *x,
			Some(TaggedValue::F64Array4(x)) => x[0],
			_ => 0.,
		};
		let individual_val = match input.as_non_exposed_value() {
			Some(&TaggedValue::F64Array4(x)) => x,
			Some(&TaggedValue::F64(x)) => [x; 4],
			_ => [0.; 4],
		};

		// Uniform/individual radio input widget
		let uniform = RadioEntryData::new("Uniform")
			.label("Uniform")
			.on_update(move |_| {
				Message::Batched(Box::new([
					NodeGraphMessage::SetInputValue {
						node_id,
						input_index: corner_rounding_type_index,
						value: TaggedValue::Bool(false),
					}
					.into(),
					NodeGraphMessage::SetInputValue {
						node_id,
						input_index: corner_radius_index,
						value: TaggedValue::F64(uniform_val),
					}
					.into(),
				]))
			})
			.on_commit(commit_value);
		let individual = RadioEntryData::new("Individual")
			.label("Individual")
			.on_update(move |_| {
				Message::Batched(Box::new([
					NodeGraphMessage::SetInputValue {
						node_id,
						input_index: corner_rounding_type_index,
						value: TaggedValue::Bool(true),
					}
					.into(),
					NodeGraphMessage::SetInputValue {
						node_id,
						input_index: corner_radius_index,
						value: TaggedValue::F64Array4(individual_val),
					}
					.into(),
				]))
			})
			.on_commit(commit_value);
		let radio_input = RadioInput::new(vec![uniform, individual]).selected_index(Some(is_individual as u32)).widget_holder();
		corner_radius_row_1.push(radio_input);

		// Radius value input widget
		let input_widget = if is_individual {
			let from_string = |string: &str| {
				string
					.split(&[',', ' '])
					.filter(|x| !x.is_empty())
					.map(str::parse::<f64>)
					.collect::<Result<Vec<f64>, _>>()
					.ok()
					.map(|v| {
						let arr: Box<[f64; 4]> = v.into_boxed_slice().try_into().unwrap_or_default();
						*arr
					})
					.map(TaggedValue::F64Array4)
			};
			TextInput::default()
				.value(individual_val.iter().map(|v| v.to_string()).collect::<Vec<_>>().join(", "))
				.on_update(optionally_update_value(move |x: &TextInput| from_string(&x.value), node_id, corner_radius_index))
				.widget_holder()
		} else {
			NumberInput::default()
				.value(Some(uniform_val))
				.on_update(update_value(move |x: &NumberInput| TaggedValue::F64(x.value.unwrap()), node_id, corner_radius_index))
				.on_commit(commit_value)
				.widget_holder()
		};
		corner_radius_row_2.push(input_widget);
	}

	// Clamped
	let clamped = bool_widget(document_node, node_id, clamped_index, "Clamped", CheckboxInput::default(), true);

	vec![
		LayoutGroup::Row { widgets: size_x },
		LayoutGroup::Row { widgets: size_y },
		LayoutGroup::Row { widgets: corner_radius_row_1 },
		LayoutGroup::Row { widgets: corner_radius_row_2 },
		LayoutGroup::Row { widgets: clamped },
	]
}

pub(crate) fn imaginate_properties(document_node: &DocumentNode, node_id: NodeId, context: &mut NodePropertiesContext) -> Vec<LayoutGroup> {
	let imaginate_node = [context.selection_network_path, &[node_id]].concat();

	let resolve_input = |name: &str| {
		IMAGINATE_NODE
			.default_node_template()
			.persistent_node_metadata
			.input_properties
			.iter()
			.position(|row| row.input_data.get("input_name").and_then(|v| v.as_str()) == Some(name))
			.unwrap_or_else(|| panic!("Input {name} not found"))
	};
	let seed_index = resolve_input("Seed");
	let resolution_index = resolve_input("Resolution");
	let samples_index = resolve_input("Samples");
	let sampling_method_index = resolve_input("Sampling Method");
	let text_guidance_index = resolve_input("Prompt Guidance");
	let text_index = resolve_input("Prompt");
	let neg_index = resolve_input("Negative Prompt");
	let base_img_index = resolve_input("Adapt Input Image");
	let img_creativity_index = resolve_input("Image Creativity");
	// let mask_index = resolve_input("Masking Layer");
	// let inpaint_index = resolve_input("Inpaint");
	// let mask_blur_index = resolve_input("Mask Blur");
	// let mask_fill_index = resolve_input("Mask Starting Fill");
	let faces_index = resolve_input("Improve Faces");
	let tiling_index = resolve_input("Tiling");

	let controller = &document_node.inputs[resolve_input("Controller")];

	let server_status = {
		let server_status = context.persistent_data.imaginate.server_status();
		let status_text = server_status.to_text();
		let mut widgets = vec![
			TextLabel::new("Server").widget_holder(),
			Separator::new(SeparatorType::Unrelated).widget_holder(),
			IconButton::new("Settings", 24)
				.tooltip("Preferences: Imaginate")
				.on_update(|_| DialogMessage::RequestPreferencesDialog.into())
				.widget_holder(),
			Separator::new(SeparatorType::Unrelated).widget_holder(),
			TextLabel::new(status_text).bold(true).widget_holder(),
			Separator::new(SeparatorType::Related).widget_holder(),
			IconButton::new("Reload", 24)
				.tooltip("Refresh connection status")
				.on_update(|_| PortfolioMessage::ImaginateCheckServerStatus.into())
				.widget_holder(),
		];
		if let ImaginateServerStatus::Unavailable | ImaginateServerStatus::Failed(_) = server_status {
			widgets.extend([
				Separator::new(SeparatorType::Unrelated).widget_holder(),
				TextButton::new("Server Help")
					.tooltip("Learn how to connect Imaginate to an image generation server")
					.on_update(|_| {
						FrontendMessage::TriggerVisitLink {
							url: "https://github.com/GraphiteEditor/Graphite/discussions/1089".to_string(),
						}
						.into()
					})
					.widget_holder(),
			]);
		}
		LayoutGroup::Row { widgets }.with_tooltip("Connection status to the server that computes generated images")
	};

	let Some(TaggedValue::ImaginateController(controller)) = controller.as_value() else {
		panic!("Invalid output status input")
	};
	let imaginate_status = controller.get_status();

	let use_base_image = if let Some(&TaggedValue::Bool(use_base_image)) = &document_node.inputs[base_img_index].as_value() {
		use_base_image
	} else {
		true
	};

	let transform_not_connected = false;

	let progress = {
		let mut widgets = vec![TextLabel::new("Progress").widget_holder(), Separator::new(SeparatorType::Unrelated).widget_holder()];
		add_blank_assist(&mut widgets);
		let status = imaginate_status.to_text();
		widgets.push(TextLabel::new(status.as_ref()).bold(true).widget_holder());
		LayoutGroup::Row { widgets }.with_tooltip(match imaginate_status {
			ImaginateStatus::Failed(_) => status.as_ref(),
			_ => "When generating, the percentage represents how many sampling steps have so far been processed out of the target number",
		})
	};

	let image_controls = {
		let mut widgets = vec![TextLabel::new("Image").widget_holder(), Separator::new(SeparatorType::Unrelated).widget_holder()];

		match &imaginate_status {
			ImaginateStatus::Beginning | ImaginateStatus::Uploading => {
				add_blank_assist(&mut widgets);
				widgets.push(TextButton::new("Beginning...").tooltip("Sending image generation request to the server").disabled(true).widget_holder());
			}
			ImaginateStatus::Generating(_) => {
				add_blank_assist(&mut widgets);
				widgets.push(
					TextButton::new("Terminate")
						.tooltip("Cancel the in-progress image generation and keep the latest progress")
						.on_update({
							let controller = controller.clone();
							move |_| {
								controller.request_termination();
								Message::NoOp
							}
						})
						.widget_holder(),
				);
			}
			ImaginateStatus::Terminating => {
				add_blank_assist(&mut widgets);
				widgets.push(
					TextButton::new("Terminating...")
						.tooltip("Waiting on the final image generated after termination")
						.disabled(true)
						.widget_holder(),
				);
			}
			ImaginateStatus::Ready | ImaginateStatus::ReadyDone | ImaginateStatus::Terminated | ImaginateStatus::Failed(_) => widgets.extend_from_slice(&[
				IconButton::new("Random", 24)
					.tooltip("Generate with a new random seed")
					.on_update({
						let imaginate_node = imaginate_node.clone();
						let controller = controller.clone();
						move |_| {
							controller.trigger_regenerate();
							DocumentMessage::ImaginateRandom {
								imaginate_node: imaginate_node.clone(),
								then_generate: true,
							}
							.into()
						}
					})
					.widget_holder(),
				Separator::new(SeparatorType::Unrelated).widget_holder(),
				TextButton::new("Generate")
					.tooltip("Fill layer frame by generating a new image")
					.on_update({
						let controller = controller.clone();
						let imaginate_node = imaginate_node.clone();
						move |_| {
							controller.trigger_regenerate();
							DocumentMessage::ImaginateGenerate {
								imaginate_node: imaginate_node.clone(),
							}
							.into()
						}
					})
					.widget_holder(),
				Separator::new(SeparatorType::Related).widget_holder(),
				TextButton::new("Clear")
					.tooltip("Remove generated image from the layer frame")
					.disabled(!matches!(imaginate_status, ImaginateStatus::ReadyDone))
					.on_update({
						let controller = controller.clone();
						let imaginate_node = imaginate_node.clone();
						move |_| {
							controller.set_status(ImaginateStatus::Ready);
							DocumentMessage::ImaginateGenerate {
								imaginate_node: imaginate_node.clone(),
							}
							.into()
						}
					})
					.widget_holder(),
			]),
		}
		LayoutGroup::Row { widgets }.with_tooltip("Buttons that control the image generation process")
	};

	// Requires custom layout for the regenerate button
	let seed = {
		let mut widgets = start_widgets(document_node, node_id, seed_index, "Seed", FrontendGraphDataType::Number, false);

		let Some(input) = document_node.inputs.get(seed_index) else {
			log::warn!("A widget failed to be built because its node's input index is invalid.");
			return vec![];
		};
		if let Some(&TaggedValue::F64(seed)) = &input.as_non_exposed_value() {
			widgets.extend_from_slice(&[
				Separator::new(SeparatorType::Unrelated).widget_holder(),
				IconButton::new("Regenerate", 24)
					.tooltip("Set a new random seed")
					.on_update({
						let imaginate_node = imaginate_node.clone();
						move |_| {
							DocumentMessage::ImaginateRandom {
								imaginate_node: imaginate_node.clone(),
								then_generate: false,
							}
							.into()
						}
					})
					.widget_holder(),
				Separator::new(SeparatorType::Unrelated).widget_holder(),
				NumberInput::new(Some(seed))
					.int()
					.min(-((1_u64 << f64::MANTISSA_DIGITS) as f64))
					.max((1_u64 << f64::MANTISSA_DIGITS) as f64)
					.on_update(update_value(move |input: &NumberInput| TaggedValue::F64(input.value.unwrap()), node_id, seed_index))
					.on_commit(commit_value)
					.mode(NumberInputMode::Increment)
					.widget_holder(),
			])
		}
		// Note: Limited by f64. You cannot even have all the possible u64 values :)
		LayoutGroup::Row { widgets }.with_tooltip("Seed determines the random outcome, enabling limitless unique variations")
	};

	// let transform = context
	// 	.executor
	// 	.introspect_node_in_network(context.network, &imaginate_node, |network| network.inputs.first().copied(), |frame: &ImageFrame<Color>| frame.transform)
	// 	.unwrap_or_default();
	let image_size = context
		.executor
		.introspect_node_in_network(
			context.network_interface.network(&[]).unwrap(),
			&imaginate_node,
			|network| {
				network
					.nodes
					.iter()
					.find(|node| {
						node.1
							.inputs
							.iter()
							.any(|node_input| if let NodeInput::Network { import_index, .. } = node_input { *import_index == 0 } else { false })
					})
					.map(|(node_id, _)| node_id)
					.copied()
			},
			|frame: &IORecord<(), ImageFrame<Color>>| (frame.output.image.width, frame.output.image.height),
		)
		.unwrap_or_default();

	let resolution = {
		use graphene_std::imaginate::pick_safe_imaginate_resolution;

		let mut widgets = start_widgets(document_node, node_id, resolution_index, "Resolution", FrontendGraphDataType::Number, false);

		let round = |size: DVec2| {
			let (x, y) = pick_safe_imaginate_resolution(size.into());
			DVec2::new(x as f64, y as f64)
		};

		let Some(input) = document_node.inputs.get(resolution_index) else {
			log::warn!("A widget failed to be built because its node's input index is invalid.");
			return vec![];
		};
		if let Some(&TaggedValue::OptionalDVec2(vec2)) = &input.as_non_exposed_value() {
			let dimensions_is_auto = vec2.is_none();
			let vec2 = vec2.unwrap_or_else(|| round((image_size.0 as f64, image_size.1 as f64).into()));

			widgets.extend_from_slice(&[
				Separator::new(SeparatorType::Unrelated).widget_holder(),
				IconButton::new("Rescale", 24)
					.tooltip("Set the layer dimensions to this resolution")
					.on_update(move |_| DialogMessage::RequestComingSoonDialog { issue: None }.into())
					.widget_holder(),
				Separator::new(SeparatorType::Unrelated).widget_holder(),
				CheckboxInput::new(!dimensions_is_auto || transform_not_connected)
					.icon("Edit12px")
					.tooltip({
						let message = "Set a custom resolution instead of using the input's dimensions (rounded to the nearest 64)";
						let manual_message = "Set a custom resolution instead of using the input's dimensions (rounded to the nearest 64).\n\
							\n\
							(Resolution must be set manually while the 'Transform' input is disconnected.)";

						if transform_not_connected {
							manual_message
						} else {
							message
						}
					})
					.disabled(transform_not_connected)
					.on_update(update_value(
						move |checkbox_input: &CheckboxInput| TaggedValue::OptionalDVec2(if checkbox_input.checked { Some(vec2) } else { None }),
						node_id,
						resolution_index,
					))
					.on_commit(commit_value)
					.widget_holder(),
				Separator::new(SeparatorType::Related).widget_holder(),
				NumberInput::new(Some(vec2.x))
					.label("W")
					.min(64.)
					.step(64.)
					.unit(" px")
					.disabled(dimensions_is_auto && !transform_not_connected)
					.on_update(update_value(
						move |number_input: &NumberInput| TaggedValue::OptionalDVec2(Some(round(DVec2::new(number_input.value.unwrap(), vec2.y)))),
						node_id,
						resolution_index,
					))
					.on_commit(commit_value)
					.widget_holder(),
				Separator::new(SeparatorType::Related).widget_holder(),
				NumberInput::new(Some(vec2.y))
					.label("H")
					.min(64.)
					.step(64.)
					.unit(" px")
					.disabled(dimensions_is_auto && !transform_not_connected)
					.on_update(update_value(
						move |number_input: &NumberInput| TaggedValue::OptionalDVec2(Some(round(DVec2::new(vec2.x, number_input.value.unwrap())))),
						node_id,
						resolution_index,
					))
					.on_commit(commit_value)
					.widget_holder(),
			])
		}
		LayoutGroup::Row { widgets }.with_tooltip(
			"Width and height of the image that will be generated. Larger resolutions take longer to compute.\n\
			\n\
			512x512 yields optimal results because the AI is trained to understand that scale best. Larger sizes may tend to integrate the prompt's subject more than once. Small sizes are often incoherent.\n\
			\n\
			Dimensions must be a multiple of 64, so these are set by rounding the layer dimensions. A resolution exceeding 1 megapixel is reduced below that limit because larger sizes may exceed available GPU memory on the server.")
	};

	let sampling_steps = {
		let widgets = number_widget(document_node, node_id, samples_index, "Sampling Steps", NumberInput::default().min(0.).max(150.).int(), true);
		LayoutGroup::Row { widgets }.with_tooltip("Number of iterations to improve the image generation quality, with diminishing returns around 40 when using the Euler A sampling method")
	};

	let sampling_method = {
		let mut widgets = start_widgets(document_node, node_id, sampling_method_index, "Sampling Method", FrontendGraphDataType::General, true);

		let Some(input) = document_node.inputs.get(sampling_method_index) else {
			log::warn!("A widget failed to be built because its node's input index is invalid.");
			return vec![];
		};
		if let Some(&TaggedValue::ImaginateSamplingMethod(sampling_method)) = &input.as_non_exposed_value() {
			let sampling_methods = ImaginateSamplingMethod::list();
			let mut entries = Vec::with_capacity(sampling_methods.len());
			for method in sampling_methods {
				entries.push(
					MenuListEntry::new(format!("{method:?}"))
						.label(method.to_string())
						.on_update(update_value(move |_| TaggedValue::ImaginateSamplingMethod(method), node_id, sampling_method_index))
						.on_commit(commit_value),
				);
			}
			let entries = vec![entries];

			widgets.extend_from_slice(&[
				Separator::new(SeparatorType::Unrelated).widget_holder(),
				DropdownInput::new(entries).selected_index(Some(sampling_method as u32)).widget_holder(),
			]);
		}
		LayoutGroup::Row { widgets }.with_tooltip("Algorithm used to generate the image during each sampling step")
	};

	let text_guidance = {
		let widgets = number_widget(document_node, node_id, text_guidance_index, "Prompt Guidance", NumberInput::default().min(0.).max(30.), true);
		LayoutGroup::Row { widgets }.with_tooltip(
			"Amplification of the text prompt's influence over the outcome. At 0, the prompt is entirely ignored.\n\
			\n\
			Lower values are more creative and exploratory. Higher values are more literal and uninspired.\n\
			\n\
			This parameter is otherwise known as CFG (classifier-free guidance).",
		)
	};

	let text_prompt = {
		let widgets = text_area_widget(document_node, node_id, text_index, "Prompt", true);
		LayoutGroup::Row { widgets }.with_tooltip(
			"Description of the desired image subject and style.\n\
			\n\
			Include an artist name like \"Rembrandt\" or art medium like \"watercolor\" or \"photography\" to influence the look. List multiple to meld styles.\n\
			\n\
			To boost (or lessen) the importance of a word or phrase, wrap it in parentheses ending with a colon and a multiplier, for example:\n\
			\"Colorless green ideas (sleep:1.3) furiously\"",
		)
	};
	let negative_prompt = {
		let widgets = text_area_widget(document_node, node_id, neg_index, "Negative Prompt", true);
		LayoutGroup::Row { widgets }.with_tooltip("A negative text prompt can be used to list things like objects or colors to avoid")
	};
	let base_image = {
		let widgets = bool_widget(document_node, node_id, base_img_index, "Adapt Input Image", CheckboxInput::default(), true);
		LayoutGroup::Row { widgets }.with_tooltip("Generate an image based upon the bitmap data plugged into this node")
	};
	let image_creativity = {
		let props = NumberInput::default().percentage().disabled(!use_base_image);
		let widgets = number_widget(document_node, node_id, img_creativity_index, "Image Creativity", props, true);
		LayoutGroup::Row { widgets }.with_tooltip(
			"Strength of the artistic liberties allowing changes from the input image. The image is unchanged at 0% and completely different at 100%.\n\
			\n\
			This parameter is otherwise known as denoising strength.",
		)
	};

	let mut layout = vec![
		server_status,
		progress,
		image_controls,
		seed,
		resolution,
		sampling_steps,
		sampling_method,
		text_guidance,
		text_prompt,
		negative_prompt,
		base_image,
		image_creativity,
		// layer_mask,
	];

	// if use_base_image && layer_reference_input_layer_is_some {
	// 	let in_paint = {
	// 		let mut widgets = start_widgets(document_node, node_id, inpaint_index, "Inpaint", FrontendGraphDataType::Boolean, true);

	// 		if let Some(& TaggedValue::Bool(in_paint)
	//)/ 		} = &document_node.inputs[inpaint_index].as_non_exposed_value()
	// 		{
	// 			widgets.extend_from_slice(&[
	// 				Separator::new(SeparatorType::Unrelated).widget_holder(),
	// 				RadioInput::new(
	// 					[(true, "Inpaint"), (false, "Outpaint")]
	// 						.into_iter()
	// 						.map(|(paint, name)| RadioEntryData::new(name).label(name).on_update(update_value(move |_| TaggedValue::Bool(paint), node_id, inpaint_index)))
	// 						.collect(),
	// 				)
	// 				.selected_index(Some(1 - in_paint as u32))
	// 				.widget_holder(),
	// 			]);
	// 		}
	// 		LayoutGroup::Row { widgets }.with_tooltip(
	// 			"Constrain image generation to the interior (inpaint) or exterior (outpaint) of the mask, while referencing the other unchanged parts as context imagery.\n\
	// 			\n\
	// 			An unwanted part of an image can be replaced by drawing around it with a black shape and inpainting with that mask layer.\n\
	// 			\n\
	// 			An image can be uncropped by resizing the Imaginate layer to the target bounds and outpainting with a black rectangle mask matching the original image bounds.",
	// 		)
	// 	};

	// 	let blur_radius = {
	// 		let number_props = NumberInput::default().unit(" px").min(0.).max(25.).int();
	// 		let widgets = number_widget(document_node, node_id, mask_blur_index, "Mask Blur", number_props, true);
	// 		LayoutGroup::Row { widgets }.with_tooltip("Blur radius for the mask. Useful for softening sharp edges to blend the masked area with the rest of the image.")
	// 	};

	// 	let mask_starting_fill = {
	// 		let mut widgets = start_widgets(document_node, node_id, mask_fill_index, "Mask Starting Fill", FrontendGraphDataType::General, true);

	// 		if let Some(& TaggedValue::ImaginateMaskStartingFill(starting_fill)
	//)/ 		} = &document_node.inputs[mask_fill_index].as_non_exposed_value()
	// 		{
	// 			let mask_fill_content_modes = ImaginateMaskStartingFill::list();
	// 			let mut entries = Vec::with_capacity(mask_fill_content_modes.len());
	// 			for mode in mask_fill_content_modes {
	// 				entries.push(MenuListEntry::new(format!("{mode:?}")).label(mode.to_string()).on_update(update_value(move |_| TaggedValue::ImaginateMaskStartingFill(mode), node_id, mask_fill_index)));
	// 			}
	// 			let entries = vec![entries];

	// 			widgets.extend_from_slice(&[
	// 				Separator::new(SeparatorType::Unrelated).widget_holder(),
	// 				DropdownInput::new(entries).selected_index(Some(starting_fill as u32)).widget_holder(),
	// 			]);
	// 		}
	// 		LayoutGroup::Row { widgets }.with_tooltip(
	// 			"Begin in/outpainting the masked areas using this fill content as the starting input image.\n\
	// 			\n\
	// 			Each option can be visualized by generating with 'Sampling Steps' set to 0.",
	// 		)
	// 	};
	// 	layout.extend_from_slice(&[in_paint, blur_radius, mask_starting_fill]);
	// }

	let improve_faces = {
		let widgets = bool_widget(document_node, node_id, faces_index, "Improve Faces", CheckboxInput::default(), true);
		LayoutGroup::Row { widgets }.with_tooltip(
			"Postprocess human (or human-like) faces to look subtly less distorted.\n\
			\n\
			This filter can be used on its own by enabling 'Adapt Input Image' and setting 'Sampling Steps' to 0.",
		)
	};
	let tiling = {
		let widgets = bool_widget(document_node, node_id, tiling_index, "Tiling", CheckboxInput::default(), true);
		LayoutGroup::Row { widgets }.with_tooltip("Generate the image so its edges loop seamlessly to make repeatable patterns or textures")
	};
	layout.extend_from_slice(&[improve_faces, tiling]);

	layout
}

pub(crate) fn node_no_properties(node_id: NodeId, context: &mut NodePropertiesContext) -> Vec<LayoutGroup> {
	string_properties(if context.network_interface.is_layer(&node_id, context.selection_network_path) {
		"Layer has no properties".to_string()
	} else {
		"Node has no properties".to_string()
	})
}

pub(crate) fn generate_node_properties(node_id: NodeId, context: &mut NodePropertiesContext) -> LayoutGroup {
	let mut layout = Vec::new();

	if let Some(properties_override) = context
		.network_interface
		.reference(&node_id, context.selection_network_path)
		.and_then(|reference| super::document_node_definitions::resolve_document_node_type(&reference))
		.and_then(|definition| definition.properties)
	{
		layout = properties_override(node_id, context);
	} else {
		let number_of_inputs = context.network_interface.number_of_inputs(&node_id, context.selection_network_path);
		for input_index in 0..number_of_inputs {
			let row = context.call_widget_override(&node_id, input_index).unwrap_or_else(|| {
				let input_type = context.network_interface.input_type(&InputConnector::node(node_id, input_index), context.selection_network_path);
				property_from_type(node_id, input_index, &input_type.0, context)
			});
			layout.extend(row);
		}
	}
	if layout.is_empty() {
		layout = node_no_properties(node_id, context);
	}
	let name = context.network_interface.reference(&node_id, context.selection_network_path).cloned().unwrap_or_default();
	let visible = context.network_interface.is_visible(&node_id, context.selection_network_path);
	let pinned = context.network_interface.is_pinned(&node_id, context.selection_network_path);
	LayoutGroup::Section {
		name,
		visible,
		pinned,
		id: node_id.0,
		layout,
	}
}

/// Fill Node Widgets LayoutGroup
pub(crate) fn fill_properties(node_id: NodeId, context: &mut NodePropertiesContext) -> Vec<LayoutGroup> {
	let document_node = match get_document_node(node_id, context) {
		Ok(document_node) => document_node,
		Err(err) => {
			log::error!("Could not get document node in fill_properties: {err}");
			return Vec::new();
		}
	};
	let fill_index = 1;
	let backup_color_index = 2;
	let backup_gradient_index = 3;

	let mut widgets_first_row = start_widgets(document_node, node_id, fill_index, "Fill", FrontendGraphDataType::General, true);

	let (fill, backup_color, backup_gradient) = if let (Some(TaggedValue::Fill(fill)), Some(&TaggedValue::OptionalColor(backup_color)), Some(TaggedValue::Gradient(backup_gradient))) = (
		&document_node.inputs[fill_index].as_value(),
		&document_node.inputs[backup_color_index].as_value(),
		&document_node.inputs[backup_gradient_index].as_value(),
	) {
		(fill, backup_color, backup_gradient)
	} else {
		return vec![LayoutGroup::Row { widgets: widgets_first_row }];
	};
	let fill2 = fill.clone();
	let backup_color_fill: Fill = backup_color.into();
	let backup_gradient_fill: Fill = backup_gradient.clone().into();

	widgets_first_row.push(Separator::new(SeparatorType::Unrelated).widget_holder());
	widgets_first_row.push(
		ColorButton::default()
			.value(fill.clone().into())
			.on_update(move |x: &ColorButton| {
				Message::Batched(Box::new([
					match &fill2 {
						Fill::None => NodeGraphMessage::SetInputValue {
							node_id,
							input_index: backup_color_index,
							value: TaggedValue::OptionalColor(None),
						}
						.into(),
						Fill::Solid(color) => NodeGraphMessage::SetInputValue {
							node_id,
							input_index: backup_color_index,
							value: TaggedValue::OptionalColor(Some(*color)),
						}
						.into(),
						Fill::Gradient(gradient) => NodeGraphMessage::SetInputValue {
							node_id,
							input_index: backup_gradient_index,
							value: TaggedValue::Gradient(gradient.clone()),
						}
						.into(),
					},
					NodeGraphMessage::SetInputValue {
						node_id,
						input_index: fill_index,
						value: TaggedValue::Fill(x.value.to_fill(fill2.as_gradient())),
					}
					.into(),
				]))
			})
			.on_commit(commit_value)
			.widget_holder(),
	);
	let mut widgets = vec![LayoutGroup::Row { widgets: widgets_first_row }];

	let fill_type_switch = {
		let mut row = vec![TextLabel::new("").widget_holder()];
		match fill {
			Fill::Solid(_) | Fill::None => add_blank_assist(&mut row),
			Fill::Gradient(gradient) => {
				let reverse_button = IconButton::new("Reverse", 24)
					.tooltip("Reverse the gradient color stops")
					.on_update(update_value(
						{
							let gradient = gradient.clone();
							move |_| {
								let mut gradient = gradient.clone();
								gradient.stops = gradient.stops.reversed();
								TaggedValue::Fill(Fill::Gradient(gradient))
							}
						},
						node_id,
						fill_index,
					))
					.widget_holder();
				row.push(Separator::new(SeparatorType::Unrelated).widget_holder());
				row.push(reverse_button);
			}
		}

		let entries = vec![
			RadioEntryData::new("solid")
				.label("Solid")
				.on_update(update_value(move |_| TaggedValue::Fill(backup_color_fill.clone()), node_id, fill_index))
				.on_commit(commit_value),
			RadioEntryData::new("gradient")
				.label("Gradient")
				.on_update(update_value(move |_| TaggedValue::Fill(backup_gradient_fill.clone()), node_id, fill_index))
				.on_commit(commit_value),
		];

		row.extend_from_slice(&[
			Separator::new(SeparatorType::Unrelated).widget_holder(),
			RadioInput::new(entries).selected_index(Some(if fill.as_gradient().is_some() { 1 } else { 0 })).widget_holder(),
		]);

		LayoutGroup::Row { widgets: row }
	};
	widgets.push(fill_type_switch);

	if let Fill::Gradient(gradient) = fill.clone() {
		let mut row = vec![TextLabel::new("").widget_holder()];
		match gradient.gradient_type {
			GradientType::Linear => add_blank_assist(&mut row),
			GradientType::Radial => {
				let orientation = if (gradient.end.x - gradient.start.x).abs() > f64::EPSILON * 1e6 {
					gradient.end.x > gradient.start.x
				} else {
					(gradient.start.x + gradient.start.y) < (gradient.end.x + gradient.end.y)
				};
				let reverse_radial_gradient_button = IconButton::new(if orientation { "ReverseRadialGradientToRight" } else { "ReverseRadialGradientToLeft" }, 24)
					.tooltip("Reverse which end the gradient radiates from")
					.on_update(update_value(
						{
							let gradient = gradient.clone();
							move |_| {
								let mut gradient = gradient.clone();
								std::mem::swap(&mut gradient.start, &mut gradient.end);
								TaggedValue::Fill(Fill::Gradient(gradient))
							}
						},
						node_id,
						fill_index,
					))
					.widget_holder();
				row.push(Separator::new(SeparatorType::Unrelated).widget_holder());
				row.push(reverse_radial_gradient_button);
			}
		}

		let new_gradient1 = gradient.clone();
		let new_gradient2 = gradient.clone();

		let entries = vec![
			RadioEntryData::new("linear")
				.label("Linear")
				.on_update(update_value(
					move |_| {
						let mut new_gradient = new_gradient1.clone();
						new_gradient.gradient_type = GradientType::Linear;
						TaggedValue::Fill(Fill::Gradient(new_gradient))
					},
					node_id,
					fill_index,
				))
				.on_commit(commit_value),
			RadioEntryData::new("radial")
				.label("Radial")
				.on_update(update_value(
					move |_| {
						let mut new_gradient = new_gradient2.clone();
						new_gradient.gradient_type = GradientType::Radial;
						TaggedValue::Fill(Fill::Gradient(new_gradient))
					},
					node_id,
					fill_index,
				))
				.on_commit(commit_value),
		];

		row.extend_from_slice(&[
			Separator::new(SeparatorType::Unrelated).widget_holder(),
			RadioInput::new(entries).selected_index(Some(gradient.gradient_type as u32)).widget_holder(),
		]);

		widgets.push(LayoutGroup::Row { widgets: row });
	}

	widgets
}

pub fn stroke_properties(node_id: NodeId, context: &mut NodePropertiesContext) -> Vec<LayoutGroup> {
	let document_node = match get_document_node(node_id, context) {
		Ok(document_node) => document_node,
		Err(err) => {
			log::error!("Could not get document node in fill_properties: {err}");
			return Vec::new();
		}
	};
	let color_index = 1;
	let weight_index = 2;
	let dash_lengths_index = 3;
	let dash_offset_index = 4;
	let line_cap_index = 5;
	let line_join_index = 6;
	let miter_limit_index = 7;

	let color = color_widget(document_node, node_id, color_index, "Color", ColorButton::default(), true);
	let weight = number_widget(document_node, node_id, weight_index, "Weight", NumberInput::default().unit(" px").min(0.), true);

	let dash_lengths_val = match &document_node.inputs[dash_lengths_index].as_value() {
		Some(TaggedValue::VecF64(x)) => x,
		_ => &vec![],
	};
	let dash_lengths = vec_f64_input(document_node, node_id, dash_lengths_index, "Dash Lengths", TextInput::default().centered(true), true);
	let number_input = NumberInput::default().unit(" px").disabled(dash_lengths_val.is_empty());
	let dash_offset = number_widget(document_node, node_id, dash_offset_index, "Dash Offset", number_input, true);
	let line_cap = line_cap_widget(document_node, node_id, line_cap_index, "Line Cap", true);
	let line_join = line_join_widget(document_node, node_id, line_join_index, "Line Join", true);
	let line_join_val = match &document_node.inputs[line_join_index].as_value() {
		Some(TaggedValue::LineJoin(x)) => x,
		_ => &LineJoin::Miter,
	};
	let number_input = NumberInput::default().min(0.).disabled(line_join_val != &LineJoin::Miter);
	let miter_limit = number_widget(document_node, node_id, miter_limit_index, "Miter Limit", number_input, true);

	vec![
		color,
		LayoutGroup::Row { widgets: weight },
		LayoutGroup::Row { widgets: dash_lengths },
		LayoutGroup::Row { widgets: dash_offset },
		line_cap,
		line_join,
		LayoutGroup::Row { widgets: miter_limit },
	]
}

pub fn offset_path_properties(node_id: NodeId, context: &mut NodePropertiesContext) -> Vec<LayoutGroup> {
	let document_node = match get_document_node(node_id, context) {
		Ok(document_node) => document_node,
		Err(err) => {
			log::error!("Could not get document node in offset_path_properties: {err}");
			return Vec::new();
		}
	};
	let distance_index = 1;
	let line_join_index = 2;
	let miter_limit_index = 3;

	let number_input = NumberInput::default().unit(" px");
	let distance = number_widget(document_node, node_id, distance_index, "Offset", number_input, true);

	let line_join = line_join_widget(document_node, node_id, line_join_index, "Line Join", true);
	let line_join_val = match &document_node.inputs[line_join_index].as_value() {
		Some(TaggedValue::LineJoin(x)) => x,
		_ => &LineJoin::Miter,
	};

	let number_input = NumberInput::default().min(0.).disabled(line_join_val != &LineJoin::Miter);
	let miter_limit = number_widget(document_node, node_id, miter_limit_index, "Miter Limit", number_input, true);

	vec![LayoutGroup::Row { widgets: distance }, line_join, LayoutGroup::Row { widgets: miter_limit }]
<<<<<<< HEAD
=======
}

pub(crate) fn artboard_properties(document_node: &DocumentNode, node_id: NodeId, _context: &mut NodePropertiesContext) -> Vec<LayoutGroup> {
	let location = vec2_widget(document_node, node_id, 2, "Location", "X", "Y", " px", None, add_blank_assist);
	let dimensions = vec2_widget(document_node, node_id, 3, "Dimensions", "W", "H", " px", None, add_blank_assist);
	let background = color_widget(document_node, node_id, 4, "Background", ColorButton::default().allow_none(false), true);
	let clip = bool_widget(document_node, node_id, 5, "Clip", CheckboxInput::default(), true);

	let clip_row = LayoutGroup::Row { widgets: clip };

	vec![location, dimensions, background, clip_row]
}

pub fn math_properties(document_node: &DocumentNode, node_id: NodeId, _context: &mut NodePropertiesContext) -> Vec<LayoutGroup> {
	let expression_index = 1;
	let operation_b_index = 2;

	let expression = (|| {
		let mut widgets = start_widgets(document_node, node_id, expression_index, "Expression", FrontendGraphDataType::General, true);

		let Some(input) = document_node.inputs.get(expression_index) else {
			log::warn!("A widget failed to be built because its node's input index is invalid.");
			return vec![];
		};
		if let Some(TaggedValue::String(x)) = &input.as_non_exposed_value() {
			widgets.extend_from_slice(&[
				Separator::new(SeparatorType::Unrelated).widget_holder(),
				TextInput::new(x.clone())
					.centered(true)
					.on_update(update_value(
						|x: &TextInput| {
							TaggedValue::String({
								let mut expression = x.value.trim().to_string();

								if ["+", "-", "*", "/", "^", "%"].iter().any(|&infix| infix == expression) {
									expression = format!("A {} B", expression);
								} else if expression == "^" {
									expression = String::from("A^B");
								}

								expression
							})
						},
						node_id,
						expression_index,
					))
					.on_commit(commit_value)
					.widget_holder(),
			])
		}
		widgets
	})();
	let operand_b = number_widget(document_node, node_id, operation_b_index, "Operand B", NumberInput::default(), true);
	let operand_a_hint = vec![TextLabel::new("(Operand A is the primary input)").widget_holder()];

	vec![
		LayoutGroup::Row { widgets: expression }.with_tooltip(r#"A math expression that may incorporate "A" and/or "B", such as "sqrt(A + B) - B^2""#),
		LayoutGroup::Row { widgets: operand_b }.with_tooltip(r#"The value of "B" when calculating the expression"#),
		LayoutGroup::Row { widgets: operand_a_hint }.with_tooltip(r#""A" is fed by the value from the previous node in the primary data flow, or it is 0 if disconnected"#),
	]
>>>>>>> a6676e4a
}<|MERGE_RESOLUTION|>--- conflicted
+++ resolved
@@ -2319,8 +2319,6 @@
 	let miter_limit = number_widget(document_node, node_id, miter_limit_index, "Miter Limit", number_input, true);
 
 	vec![LayoutGroup::Row { widgets: distance }, line_join, LayoutGroup::Row { widgets: miter_limit }]
-<<<<<<< HEAD
-=======
 }
 
 pub(crate) fn artboard_properties(document_node: &DocumentNode, node_id: NodeId, _context: &mut NodePropertiesContext) -> Vec<LayoutGroup> {
@@ -2381,5 +2379,4 @@
 		LayoutGroup::Row { widgets: operand_b }.with_tooltip(r#"The value of "B" when calculating the expression"#),
 		LayoutGroup::Row { widgets: operand_a_hint }.with_tooltip(r#""A" is fed by the value from the previous node in the primary data flow, or it is 0 if disconnected"#),
 	]
->>>>>>> a6676e4a
 }
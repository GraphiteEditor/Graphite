use super::{node_properties, FrontendGraphDataType, FrontendNodeType};
use crate::consts::{DEFAULT_FONT_FAMILY, DEFAULT_FONT_STYLE};
use crate::messages::layout::utility_types::widget_prelude::*;
use crate::node_graph_executor::NodeGraphExecutor;

use graph_craft::concrete;
use graph_craft::document::value::*;
use graph_craft::document::*;
use graph_craft::imaginate_input::ImaginateSamplingMethod;
use graph_craft::NodeIdentifier;
#[cfg(feature = "gpu")]
use graphene_core::application_io::SurfaceHandle;
use graphene_core::raster::brush_cache::BrushCache;
use graphene_core::raster::{BlendMode, Color, Image, ImageFrame, LuminanceCalculation, RedGreenBlue, RelativeAbsolute, SelectiveColorChoice};
use graphene_core::text::Font;
use graphene_core::vector::VectorData;
use graphene_core::*;

#[cfg(feature = "gpu")]
use gpu_executor::*;
use graphene_std::wasm_application_io::WasmEditorApi;
use once_cell::sync::Lazy;
use std::collections::VecDeque;
#[cfg(feature = "gpu")]
use wgpu_executor::WgpuExecutor;

#[derive(Debug, Clone, PartialEq, Hash)]
pub struct DocumentInputType {
	pub name: &'static str,
	pub data_type: FrontendGraphDataType,
	pub default: NodeInput,
}

impl DocumentInputType {
	pub fn new(name: &'static str, data_type: FrontendGraphDataType, default: NodeInput) -> Self {
		Self { name, data_type, default }
	}

	pub fn value(name: &'static str, tagged_value: TaggedValue, exposed: bool) -> Self {
		let data_type = FrontendGraphDataType::with_tagged_value(&tagged_value);
		let default = NodeInput::value(tagged_value, exposed);
		Self { name, data_type, default }
	}

	pub const fn none() -> Self {
		Self {
			name: "None",
			data_type: FrontendGraphDataType::General,
			default: NodeInput::value(TaggedValue::None, false),
		}
	}
}

#[derive(Debug, Clone, PartialEq, Hash)]
pub struct DocumentOutputType {
	pub name: &'static str,
	pub data_type: FrontendGraphDataType,
}

impl DocumentOutputType {
	pub const fn new(name: &'static str, data_type: FrontendGraphDataType) -> Self {
		Self { name, data_type }
	}
}

pub struct NodePropertiesContext<'a> {
	pub persistent_data: &'a crate::messages::portfolio::utility_types::PersistentData,
	pub document: &'a document_legacy::document::Document,
	pub responses: &'a mut VecDeque<crate::messages::prelude::Message>,
	pub layer_path: &'a [document_legacy::LayerId],
	pub nested_path: &'a [NodeId],
	pub executor: &'a mut NodeGraphExecutor,
	pub network: &'a NodeNetwork,
}

#[derive(Clone)]
pub enum NodeImplementation {
	ProtoNode(NodeIdentifier),
	DocumentNode(NodeNetwork),
	Extract,
}

impl Default for NodeImplementation {
	fn default() -> Self {
		Self::ProtoNode(NodeIdentifier::new("graphene_core::ops::IdNode"))
	}
}

impl NodeImplementation {
	pub fn proto(name: &'static str) -> Self {
		Self::ProtoNode(NodeIdentifier::new(name))
	}
}

#[derive(Clone)]
pub struct DocumentNodeType {
	pub name: &'static str,
	pub category: &'static str,
	pub identifier: NodeImplementation,
	pub inputs: Vec<DocumentInputType>,
	pub outputs: Vec<DocumentOutputType>,
	pub primary_output: bool,
	pub properties: fn(&DocumentNode, NodeId, &mut NodePropertiesContext) -> Vec<LayoutGroup>,
}

impl Default for DocumentNodeType {
	fn default() -> Self {
		Self {
			name: Default::default(),
			category: Default::default(),
			identifier: Default::default(),
			inputs: Default::default(),
			outputs: Default::default(),
			primary_output: Default::default(),
			properties: node_properties::no_properties,
		}
	}
}

// We use the once cell for lazy initialization to avoid the overhead of reconstructing the node list every time.
// TODO: make document nodes not require a `'static` lifetime to avoid having to split the construction into const and non-const parts.
static DOCUMENT_NODE_TYPES: once_cell::sync::Lazy<Vec<DocumentNodeType>> = once_cell::sync::Lazy::new(static_nodes);

// TODO: Dynamic node library
fn static_nodes() -> Vec<DocumentNodeType> {
	vec![
		DocumentNodeType {
			name: "Boolean",
			category: "Inputs",
			identifier: NodeImplementation::proto("graphene_core::ops::IdNode"),
			inputs: vec![DocumentInputType::value("Bool", TaggedValue::Bool(true), false)],
			outputs: vec![DocumentOutputType::new("Out", FrontendGraphDataType::Boolean)],
			properties: node_properties::boolean_properties,
			..Default::default()
		},
		DocumentNodeType {
			name: "Value",
			category: "Inputs",
			identifier: NodeImplementation::proto("graphene_core::ops::IdNode"),
			inputs: vec![DocumentInputType::value("Value", TaggedValue::F32(0.), false)],
			outputs: vec![DocumentOutputType::new("Out", FrontendGraphDataType::Number)],
			properties: node_properties::value_properties,
			..Default::default()
		},
		DocumentNodeType {
			name: "Color",
			category: "Inputs",
			identifier: NodeImplementation::proto("graphene_core::ops::IdNode"),
			inputs: vec![DocumentInputType::value("Value", TaggedValue::OptionalColor(None), false)],
			outputs: vec![DocumentOutputType::new("Out", FrontendGraphDataType::Color)],
			properties: node_properties::color_properties,
			..Default::default()
		},
		DocumentNodeType {
			name: "Identity",
			category: "Structural",
			identifier: NodeImplementation::proto("graphene_core::ops::IdNode"),
			inputs: vec![DocumentInputType {
				name: "In",
				data_type: FrontendGraphDataType::General,
				default: NodeInput::value(TaggedValue::None, true),
			}],
			outputs: vec![DocumentOutputType::new("Out", FrontendGraphDataType::General)],
			properties: |_document_node, _node_id, _context| node_properties::string_properties("The identity node simply returns the input"),
			..Default::default()
		},
		DocumentNodeType {
			name: "Monitor",
			category: "Structural",
			identifier: NodeImplementation::proto("graphene_core::ops::IdNode"),
			inputs: vec![DocumentInputType {
				name: "In",
				data_type: FrontendGraphDataType::General,
				default: NodeInput::value(TaggedValue::None, true),
			}],
			outputs: vec![DocumentOutputType::new("Out", FrontendGraphDataType::General)],
			properties: |_document_node, _node_id, _context| node_properties::string_properties("The Monitor node stores the value of its last evaluation"),
			..Default::default()
		},
		DocumentNodeType {
			name: "Layer",
			category: "General",
			identifier: NodeImplementation::DocumentNode(NodeNetwork {
				inputs: vec![0; 8],
				outputs: vec![NodeOutput::new(1, 0)],
				nodes: [
					(
						0,
						DocumentNode {
							inputs: vec![
								NodeInput::Network(concrete!(graphene_core::vector::VectorData)),
								NodeInput::Network(concrete!(String)),
								NodeInput::Network(concrete!(BlendMode)),
								NodeInput::Network(concrete!(f32)),
								NodeInput::Network(concrete!(bool)),
								NodeInput::Network(concrete!(bool)),
								NodeInput::Network(concrete!(bool)),
								NodeInput::Network(concrete!(graphene_core::GraphicGroup)),
							],
							implementation: DocumentNodeImplementation::proto("graphene_core::ConstructLayerNode<_, _, _, _, _, _, _>"),
							..Default::default()
						},
					),
					// The monitor node is used to display a thumbnail in the UI.
					(
						1,
						DocumentNode {
							inputs: vec![NodeInput::node(0, 0)],
							implementation: DocumentNodeImplementation::proto("graphene_core::memo::MonitorNode<_>"),
							..Default::default()
						},
					),
				]
				.into(),
				..Default::default()
			}),
			inputs: vec![
				DocumentInputType::value("Vector Data", TaggedValue::VectorData(graphene_core::vector::VectorData::empty()), true),
				DocumentInputType::value("Name", TaggedValue::String(String::new()), false),
				DocumentInputType::value("Blend Mode", TaggedValue::BlendMode(BlendMode::Normal), false),
				DocumentInputType::value("Opacity", TaggedValue::F32(100.), false),
				DocumentInputType::value("Visible", TaggedValue::Bool(true), false),
				DocumentInputType::value("Locked", TaggedValue::Bool(false), false),
				DocumentInputType::value("Collapsed", TaggedValue::Bool(false), false),
				DocumentInputType::value("Stack", TaggedValue::GraphicGroup(GraphicGroup::EMPTY), true),
			],
			outputs: vec![DocumentOutputType::new("Out", FrontendGraphDataType::GraphicGroup)],
			properties: node_properties::layer_properties,
			..Default::default()
		},
		DocumentNodeType {
			name: "Artboard",
			category: "General",
			identifier: NodeImplementation::proto("graphene_core::ConstructArtboardNode<_, _, _, _>"),
			inputs: vec![
				DocumentInputType::value("Graphic Group", TaggedValue::GraphicGroup(GraphicGroup::EMPTY), true),
				DocumentInputType::value("Location", TaggedValue::IVec2(glam::IVec2::ZERO), false),
				DocumentInputType::value("Dimensions", TaggedValue::IVec2(glam::IVec2::new(1920, 1080)), false),
				DocumentInputType::value("Background", TaggedValue::Color(Color::WHITE), false),
				DocumentInputType::value("Clip", TaggedValue::Bool(false), false),
			],
			outputs: vec![DocumentOutputType::new("Out", FrontendGraphDataType::Artboard)],
			properties: node_properties::artboard_properties,
			..Default::default()
		},
		DocumentNodeType {
			name: "Downres",
			category: "Raster",
			identifier: NodeImplementation::DocumentNode(NodeNetwork {
				inputs: vec![0],
				outputs: vec![NodeOutput::new(1, 0)],
				nodes: [
					DocumentNode {
						name: "Downres".to_string(),
						inputs: vec![NodeInput::Network(concrete!(ImageFrame<Color>))],
						implementation: DocumentNodeImplementation::Unresolved(NodeIdentifier::new("graphene_std::raster::DownresNode<_>")),
						..Default::default()
					},
					DocumentNode {
						name: "Cache".to_string(),
						inputs: vec![NodeInput::ShortCircut(concrete!(())), NodeInput::node(0, 0)],
						implementation: DocumentNodeImplementation::Unresolved(NodeIdentifier::new("graphene_core::memo::MemoNode<_, _>")),
						..Default::default()
					},
					// We currently just clone by default
					/*DocumentNode {
						name: "Clone".to_string(),
						inputs: vec![NodeInput::node(1, 0)],
						implementation: DocumentNodeImplementation::Unresolved(NodeIdentifier::new("graphene_core::ops::CloneNode<_>")),
						..Default::default()
					},*/
				]
				.into_iter()
				.enumerate()
				.map(|(id, node)| (id as NodeId, node))
				.collect(),
				..Default::default()
			}),
			inputs: vec![DocumentInputType::value("Image", TaggedValue::ImageFrame(ImageFrame::empty()), false)],
			outputs: vec![DocumentOutputType::new("Image", FrontendGraphDataType::Raster)],
			properties: |_document_node, _node_id, _context| node_properties::string_properties("Downres the image to a lower resolution"),
			..Default::default()
		},
		// DocumentNodeType {
		// 	name: "Input Frame",
		// 	category: "Ignore",
		// 	identifier: NodeImplementation::proto("graphene_core::ops::IdNode"),
		// 	inputs: vec![DocumentInputType {
		// 		name: "In",
		// 		data_type: FrontendGraphDataType::Raster,
		// 		default: NodeInput::Network,
		// 	}],
		// 	outputs: vec![DocumentOutputType::new("Out", FrontendGraphDataType::Raster)],
		// 	properties: node_properties::input_properties,
		// },
		DocumentNodeType {
			name: "Input Frame",
			category: "Ignore",
			identifier: NodeImplementation::proto("graphene_core::ExtractImageFrame"),
			inputs: vec![DocumentInputType {
				name: "In",
				data_type: FrontendGraphDataType::General,
				default: NodeInput::Network(concrete!(WasmEditorApi)),
			}],
			outputs: vec![DocumentOutputType {
				name: "Image Frame",
				data_type: FrontendGraphDataType::Raster,
			}],
			properties: node_properties::input_properties,
			..Default::default()
		},
		DocumentNodeType {
			name: "Load Image",
			category: "Structural",
			identifier: NodeImplementation::DocumentNode(NodeNetwork {
				inputs: vec![0, 0],
				outputs: vec![NodeOutput::new(1, 0)],
				nodes: [
					DocumentNode {
						name: "Load Resource".to_string(),
						inputs: vec![NodeInput::Network(concrete!(WasmEditorApi)), NodeInput::Network(concrete!(String))],
						implementation: DocumentNodeImplementation::Unresolved(NodeIdentifier::new("graphene_std::wasm_application_io::LoadResourceNode<_>")),
						..Default::default()
					},
					DocumentNode {
						name: "Decode Image".to_string(),
						inputs: vec![NodeInput::node(0, 0)],
						implementation: DocumentNodeImplementation::Unresolved(NodeIdentifier::new("graphene_std::wasm_application_io::DecodeImageNode")),
						..Default::default()
					},
				]
				.into_iter()
				.enumerate()
				.map(|(id, node)| (id as NodeId, node))
				.collect(),
				..Default::default()
			}),
			inputs: vec![
				DocumentInputType {
					name: "api",
					data_type: FrontendGraphDataType::General,
					default: NodeInput::Network(concrete!(WasmEditorApi)),
				},
				DocumentInputType {
					name: "path",
					data_type: FrontendGraphDataType::General,
					default: NodeInput::value(TaggedValue::String("graphite:null".to_string()), false),
				},
			],
			outputs: vec![DocumentOutputType {
				name: "Image Frame",
				data_type: FrontendGraphDataType::Raster,
			}],
			properties: node_properties::load_image_properties,
			..Default::default()
		},
		DocumentNodeType {
			name: "Create Canvas",
			category: "Structural",
			identifier: NodeImplementation::DocumentNode(NodeNetwork {
				inputs: vec![0],
				outputs: vec![NodeOutput::new(1, 0)],
				nodes: [
					DocumentNode {
						name: "Create Canvas".to_string(),
						inputs: vec![NodeInput::Network(concrete!(WasmEditorApi))],
						implementation: DocumentNodeImplementation::Unresolved(NodeIdentifier::new("graphene_std::wasm_application_io::CreateSurfaceNode")),
						..Default::default()
					},
					DocumentNode {
						name: "Cache".to_string(),
						inputs: vec![NodeInput::ShortCircut(concrete!(())), NodeInput::node(0, 0)],
						implementation: DocumentNodeImplementation::Unresolved(NodeIdentifier::new("graphene_core::memo::MemoNode<_, _>")),
						..Default::default()
					},
				]
				.into_iter()
				.enumerate()
				.map(|(id, node)| (id as NodeId, node))
				.collect(),
				..Default::default()
			}),
			inputs: vec![DocumentInputType {
				name: "In",
				data_type: FrontendGraphDataType::General,
				default: NodeInput::Network(concrete!(WasmEditorApi)),
			}],
			outputs: vec![DocumentOutputType {
				name: "Canvas",
				data_type: FrontendGraphDataType::General,
			}],
			..Default::default()
		},
		DocumentNodeType {
			name: "Draw Canvas",
			category: "Structural",
			identifier: NodeImplementation::DocumentNode(NodeNetwork {
				inputs: vec![0, 2],
				outputs: vec![NodeOutput::new(3, 0)],
				nodes: [
					DocumentNode {
						name: "Convert Image Frame".to_string(),
						inputs: vec![NodeInput::Network(concrete!(ImageFrame<Color>))],
						implementation: DocumentNodeImplementation::Unresolved(NodeIdentifier::new("graphene_core::ops::IntoNode<_, ImageFrame<SRGBA8>>")),
						..Default::default()
					},
					DocumentNode {
						name: "Create Canvas".to_string(),
						inputs: vec![NodeInput::Network(concrete!(WasmEditorApi))],
						implementation: DocumentNodeImplementation::Unresolved(NodeIdentifier::new("graphene_std::wasm_application_io::CreateSurfaceNode")),
						..Default::default()
					},
					DocumentNode {
						name: "Cache".to_string(),
						inputs: vec![NodeInput::ShortCircut(concrete!(())), NodeInput::node(1, 0)],
						implementation: DocumentNodeImplementation::Unresolved(NodeIdentifier::new("graphene_core::memo::MemoNode<_, _>")),
						..Default::default()
					},
					DocumentNode {
						name: "Draw Canvas".to_string(),
						inputs: vec![NodeInput::node(0, 0), NodeInput::node(2, 0)],
						implementation: DocumentNodeImplementation::Unresolved(NodeIdentifier::new("graphene_std::wasm_application_io::DrawImageFrameNode<_>")),
						..Default::default()
					},
				]
				.into_iter()
				.enumerate()
				.map(|(id, node)| (id as NodeId, node))
				.collect(),
				..Default::default()
			}),
			inputs: vec![
				DocumentInputType {
					name: "In",
					data_type: FrontendGraphDataType::Raster,
					default: NodeInput::value(TaggedValue::ImageFrame(ImageFrame::empty()), true),
				},
				DocumentInputType {
					name: "In",
					data_type: FrontendGraphDataType::General,
					default: NodeInput::Network(concrete!(WasmEditorApi)),
				},
			],
			outputs: vec![DocumentOutputType {
				name: "Canvas",
				data_type: FrontendGraphDataType::General,
			}],
			..Default::default()
		},
		DocumentNodeType {
			name: "Begin Scope",
			category: "Ignore",
			identifier: NodeImplementation::DocumentNode(NodeNetwork {
				inputs: vec![0],
				outputs: vec![NodeOutput::new(1, 0), NodeOutput::new(2, 0)],
				nodes: [
					DocumentNode {
						name: "SetNode".to_string(),
						inputs: vec![NodeInput::ShortCircut(concrete!(WasmEditorApi))],
						implementation: DocumentNodeImplementation::Unresolved(NodeIdentifier::new("graphene_core::ops::SomeNode")),
						..Default::default()
					},
					DocumentNode {
						name: "LetNode".to_string(),
						inputs: vec![NodeInput::node(0, 0)],
						implementation: DocumentNodeImplementation::Unresolved(NodeIdentifier::new("graphene_core::memo::LetNode<_>")),
						..Default::default()
					},
					DocumentNode {
						name: "RefNode".to_string(),
						inputs: vec![NodeInput::ShortCircut(concrete!(())), NodeInput::lambda(1, 0)],
						implementation: DocumentNodeImplementation::Unresolved(NodeIdentifier::new("graphene_core::memo::RefNode<_, _>")),
						..Default::default()
					},
				]
				.into_iter()
				.enumerate()
				.map(|(id, node)| (id as NodeId, node))
				.collect(),

				..Default::default()
			}),
			inputs: vec![DocumentInputType {
				name: "In",
				data_type: FrontendGraphDataType::Raster,
				default: NodeInput::Network(concrete!(WasmEditorApi)),
			}],
			outputs: vec![
				DocumentOutputType {
					name: "Scope",
					data_type: FrontendGraphDataType::General,
				},
				DocumentOutputType {
					name: "Binding",
					data_type: FrontendGraphDataType::Raster,
				},
			],
			properties: |_document_node, _node_id, _context| node_properties::string_properties("Binds the input in a local scope as a variable"),
			..Default::default()
		},
		DocumentNodeType {
			name: "End Scope",
			category: "Ignore",
			identifier: NodeImplementation::proto("graphene_core::memo::EndLetNode<_>"),
			inputs: vec![
				DocumentInputType {
					name: "Scope",
					data_type: FrontendGraphDataType::General,
					default: NodeInput::value(TaggedValue::None, true),
				},
				DocumentInputType {
					name: "Data",
					data_type: FrontendGraphDataType::Raster,
					default: NodeInput::value(TaggedValue::ImageFrame(ImageFrame::empty()), true),
				},
			],
			outputs: vec![DocumentOutputType {
				name: "Frame",
				data_type: FrontendGraphDataType::Raster,
			}],
			properties: |_document_node, _node_id, _context| node_properties::string_properties("The graph's output is drawn in the layer"),
			..Default::default()
		},
		DocumentNodeType {
			name: "Output",
			category: "Ignore",
			identifier: NodeImplementation::proto("graphene_core::ops::IdNode"),
			inputs: vec![DocumentInputType {
				name: "Output",
				data_type: FrontendGraphDataType::Raster,
				default: NodeInput::value(TaggedValue::ImageFrame(ImageFrame::empty()), true),
			}],
			outputs: vec![],
			properties: node_properties::output_properties,
			..Default::default()
		},
		DocumentNodeType {
			name: "Image Frame",
			category: "General",
			identifier: NodeImplementation::proto("graphene_std::raster::ImageFrameNode<_, _>"),
			inputs: vec![
				DocumentInputType::value("Image", TaggedValue::Image(Image::empty()), true),
				DocumentInputType::value("Transform", TaggedValue::DAffine2(DAffine2::IDENTITY), true),
			],
			outputs: vec![DocumentOutputType::new("Image", FrontendGraphDataType::Raster)],
			properties: |_document_node, _node_id, _context| node_properties::string_properties("Creates an embedded image with the given transform"),
			..Default::default()
		},
		DocumentNodeType {
			name: "Mask",
			category: "Image Adjustments",
			identifier: NodeImplementation::proto("graphene_std::raster::MaskImageNode<_, _, _>"),
			inputs: vec![
				DocumentInputType::value("Image", TaggedValue::ImageFrame(ImageFrame::empty()), true),
				DocumentInputType::value("Stencil", TaggedValue::ImageFrame(ImageFrame::empty()), true),
			],
			outputs: vec![DocumentOutputType::new("Image", FrontendGraphDataType::Raster)],
			properties: node_properties::mask_properties,
			..Default::default()
		},
		DocumentNodeType {
			name: "Insert Channel",
			category: "Image Adjustments",
			identifier: NodeImplementation::proto("graphene_std::raster::InsertChannelNode<_, _, _, _>"),
			inputs: vec![
				DocumentInputType::value("Image", TaggedValue::ImageFrame(ImageFrame::empty()), true),
				DocumentInputType::value("Insertion", TaggedValue::ImageFrame(ImageFrame::empty()), true),
				DocumentInputType::value("Replace", TaggedValue::RedGreenBlue(RedGreenBlue::Red), false),
			],
			outputs: vec![DocumentOutputType::new("Image", FrontendGraphDataType::Raster)],
			properties: node_properties::insert_channel_properties,
			..Default::default()
		},
		DocumentNodeType {
			name: "Combine Channels",
			category: "Image Adjustments",
			identifier: NodeImplementation::proto("graphene_std::raster::CombineChannelsNode"),
			inputs: vec![
				DocumentInputType::value("None", TaggedValue::None, false),
				DocumentInputType::value("Red", TaggedValue::ImageFrame(ImageFrame::empty()), true),
				DocumentInputType::value("Green", TaggedValue::ImageFrame(ImageFrame::empty()), true),
				DocumentInputType::value("Blue", TaggedValue::ImageFrame(ImageFrame::empty()), true),
				DocumentInputType::value("Alpha", TaggedValue::ImageFrame(ImageFrame::empty()), true),
			],
			outputs: vec![DocumentOutputType {
				name: "Image",
				data_type: FrontendGraphDataType::Raster,
			}],
			..Default::default()
		},
		DocumentNodeType {
			name: "Blend",
			category: "Image Adjustments",
			identifier: NodeImplementation::proto("graphene_core::raster::BlendNode<_, _, _, _>"),
			inputs: vec![
				DocumentInputType::value("Image", TaggedValue::ImageFrame(ImageFrame::empty()), true),
				DocumentInputType::value("Second", TaggedValue::ImageFrame(ImageFrame::empty()), true),
				DocumentInputType::value("BlendMode", TaggedValue::BlendMode(BlendMode::Normal), false),
				DocumentInputType::value("Opacity", TaggedValue::F32(100.), false),
			],
			outputs: vec![DocumentOutputType::new("Image", FrontendGraphDataType::Raster)],
			properties: node_properties::blend_properties,
			..Default::default()
		},
		DocumentNodeType {
			name: "Levels",
			category: "Image Adjustments",
			identifier: NodeImplementation::proto("graphene_core::raster::LevelsNode<_, _, _, _, _>"),
			inputs: vec![
				DocumentInputType {
					name: "Image",
					data_type: FrontendGraphDataType::Raster,
					default: NodeInput::value(TaggedValue::ImageFrame(ImageFrame::empty()), true),
				},
				DocumentInputType {
					name: "Shadows",
					data_type: FrontendGraphDataType::Number,
					default: NodeInput::value(TaggedValue::F32(0.), false),
				},
				DocumentInputType {
					name: "Midtones",
					data_type: FrontendGraphDataType::Number,
					default: NodeInput::value(TaggedValue::F32(50.), false),
				},
				DocumentInputType {
					name: "Highlights",
					data_type: FrontendGraphDataType::Number,
					default: NodeInput::value(TaggedValue::F32(100.), false),
				},
				DocumentInputType {
					name: "Output Minimums",
					data_type: FrontendGraphDataType::Number,
					default: NodeInput::value(TaggedValue::F32(0.), false),
				},
				DocumentInputType {
					name: "Output Maximums",
					data_type: FrontendGraphDataType::Number,
					default: NodeInput::value(TaggedValue::F32(100.), false),
				},
			],
			outputs: vec![DocumentOutputType::new("Image", FrontendGraphDataType::Raster)],
			properties: node_properties::levels_properties,
			..Default::default()
		},
		DocumentNodeType {
			name: "Grayscale",
			category: "Image Adjustments",
			identifier: NodeImplementation::proto("graphene_core::raster::GrayscaleNode<_, _, _, _, _, _, _>"),
			inputs: vec![
				DocumentInputType {
					name: "Image",
					data_type: FrontendGraphDataType::Raster,
					default: NodeInput::value(TaggedValue::ImageFrame(ImageFrame::empty()), true),
				},
				DocumentInputType {
					name: "Tint",
					data_type: FrontendGraphDataType::Number,
					default: NodeInput::value(TaggedValue::Color(Color::BLACK), false),
				},
				DocumentInputType {
					name: "Reds",
					data_type: FrontendGraphDataType::Number,
					default: NodeInput::value(TaggedValue::F32(40.), false),
				},
				DocumentInputType {
					name: "Yellows",
					data_type: FrontendGraphDataType::Number,
					default: NodeInput::value(TaggedValue::F32(60.), false),
				},
				DocumentInputType {
					name: "Greens",
					data_type: FrontendGraphDataType::Number,
					default: NodeInput::value(TaggedValue::F32(40.), false),
				},
				DocumentInputType {
					name: "Cyans",
					data_type: FrontendGraphDataType::Number,
					default: NodeInput::value(TaggedValue::F32(60.), false),
				},
				DocumentInputType {
					name: "Blues",
					data_type: FrontendGraphDataType::Number,
					default: NodeInput::value(TaggedValue::F32(20.), false),
				},
				DocumentInputType {
					name: "Magentas",
					data_type: FrontendGraphDataType::Number,
					default: NodeInput::value(TaggedValue::F32(80.), false),
				},
			],
			outputs: vec![DocumentOutputType::new("Image", FrontendGraphDataType::Raster)],
			properties: node_properties::grayscale_properties,
			..Default::default()
		},
		DocumentNodeType {
			name: "Color Channel",
			category: "Image Adjustments",
			identifier: NodeImplementation::proto("graphene_core::ops::IdNode"),
			inputs: vec![DocumentInputType::value("Channel", TaggedValue::RedGreenBlue(RedGreenBlue::Red), false)],
			outputs: vec![DocumentOutputType::new("Out", FrontendGraphDataType::General)],
			properties: node_properties::color_channel_properties,
			..Default::default()
		},
		DocumentNodeType {
			name: "Blend Mode",
			category: "Image Adjustments",
			identifier: NodeImplementation::proto("graphene_core::ops::IdNode"),
			inputs: vec![DocumentInputType::value("Mode", TaggedValue::BlendMode(BlendMode::Normal), false)],
			outputs: vec![DocumentOutputType::new("Out", FrontendGraphDataType::General)],
			properties: node_properties::blend_mode_properties,
			..Default::default()
		},
		DocumentNodeType {
			name: "Luminance",
			category: "Image Adjustments",
			identifier: NodeImplementation::proto("graphene_core::raster::LuminanceNode<_>"),
			inputs: vec![
				DocumentInputType::value("Image", TaggedValue::ImageFrame(ImageFrame::empty()), true),
				DocumentInputType::value("Luminance Calc", TaggedValue::LuminanceCalculation(LuminanceCalculation::SRGB), false),
			],
			outputs: vec![DocumentOutputType::new("Image", FrontendGraphDataType::Raster)],
			properties: node_properties::luminance_properties,
			..Default::default()
		},
		DocumentNodeType {
			name: "Extract Channel",
			category: "Image Adjustments",
			identifier: NodeImplementation::proto("graphene_core::raster::ExtractChannelNode<_>"),
			inputs: vec![
				DocumentInputType::value("Image", TaggedValue::ImageFrame(ImageFrame::empty()), true),
				DocumentInputType::value("From", TaggedValue::RedGreenBlue(RedGreenBlue::Red), false),
			],
			outputs: vec![DocumentOutputType::new("Image", FrontendGraphDataType::Raster)],
			properties: node_properties::extract_channel_properties,
			..Default::default()
		},
		DocumentNodeType {
			name: "Extract Alpha",
			category: "Image Adjustments",
			identifier: NodeImplementation::proto("graphene_core::raster::ExtractAlphaNode<>"),
			inputs: vec![DocumentInputType::value("Image", TaggedValue::ImageFrame(ImageFrame::empty()), true)],
			outputs: vec![DocumentOutputType::new("Image", FrontendGraphDataType::Raster)],
			..Default::default()
		},
		DocumentNodeType {
			name: "Extract Opaque",
			category: "Image Adjustments",
			identifier: NodeImplementation::proto("graphene_core::raster::ExtractOpaqueNode<>"),
			inputs: vec![DocumentInputType::value("Image", TaggedValue::ImageFrame(ImageFrame::empty()), true)],
			outputs: vec![DocumentOutputType::new("Image", FrontendGraphDataType::Raster)],
			..Default::default()
		},
		DocumentNodeType {
			name: "Split Channels",
			category: "Image Adjustments",
			identifier: NodeImplementation::DocumentNode(NodeNetwork {
				inputs: vec![0],
				outputs: vec![NodeOutput::new(4, 0), NodeOutput::new(1, 0), NodeOutput::new(2, 0), NodeOutput::new(3, 0), NodeOutput::new(4, 0)],
				nodes: [
					DocumentNode {
						name: "Identity".to_string(),
						inputs: vec![NodeInput::Network(concrete!(ImageFrame<Color>))],
						implementation: DocumentNodeImplementation::Unresolved(NodeIdentifier::new("graphene_core::ops::IdNode")),
						..Default::default()
					},
					DocumentNode {
						name: "RedNode".to_string(),
						inputs: vec![NodeInput::node(0, 0), NodeInput::value(TaggedValue::RedGreenBlue(RedGreenBlue::Red), false)],
						implementation: DocumentNodeImplementation::Unresolved(NodeIdentifier::new("graphene_core::raster::ExtractChannelNode<_>")),
						..Default::default()
					},
					DocumentNode {
						name: "GreenNode".to_string(),
						inputs: vec![NodeInput::node(0, 0), NodeInput::value(TaggedValue::RedGreenBlue(RedGreenBlue::Green), false)],
						implementation: DocumentNodeImplementation::Unresolved(NodeIdentifier::new("graphene_core::raster::ExtractChannelNode<_>")),
						..Default::default()
					},
					DocumentNode {
						name: "BlueNode".to_string(),
						inputs: vec![NodeInput::node(0, 0), NodeInput::value(TaggedValue::RedGreenBlue(RedGreenBlue::Blue), false)],
						implementation: DocumentNodeImplementation::Unresolved(NodeIdentifier::new("graphene_core::raster::ExtractChannelNode<_>")),
						..Default::default()
					},
					DocumentNode {
						name: "AlphaNode".to_string(),
						inputs: vec![NodeInput::node(0, 0)],
						implementation: DocumentNodeImplementation::Unresolved(NodeIdentifier::new("graphene_core::raster::ExtractAlphaNode<>")),
						..Default::default()
					},
					DocumentNode {
						name: "EmptyOutput".to_string(),
						inputs: vec![NodeInput::value(TaggedValue::ImageFrame(ImageFrame::empty()), false)],
						implementation: DocumentNodeImplementation::Unresolved(NodeIdentifier::new("graphene_core::ops::IdNode")),
						..Default::default()
					},
				]
				.into_iter()
				.enumerate()
				.map(|(id, node)| (id as NodeId, node))
				.collect(),

				..Default::default()
			}),
			inputs: vec![DocumentInputType::value("Image", TaggedValue::ImageFrame(ImageFrame::empty()), true)],
			outputs: vec![
				DocumentOutputType::new("Empty", FrontendGraphDataType::Raster),
				DocumentOutputType::new("Red", FrontendGraphDataType::Raster),
				DocumentOutputType::new("Green", FrontendGraphDataType::Raster),
				DocumentOutputType::new("Blue", FrontendGraphDataType::Raster),
				DocumentOutputType::new("Alpha", FrontendGraphDataType::Raster),
			],
			primary_output: false,
			..Default::default()
		},
		DocumentNodeType {
			name: "Brush",
			category: "Brush",
			identifier: NodeImplementation::proto("graphene_std::brush::BrushNode<_, _, _>"),
			inputs: vec![
				DocumentInputType::value("Background", TaggedValue::ImageFrame(ImageFrame::empty()), true),
				DocumentInputType::value("Bounds", TaggedValue::ImageFrame(ImageFrame::empty()), true),
				DocumentInputType::value("Trace", TaggedValue::BrushStrokes(Vec::new()), false),
				DocumentInputType::value("Cache", TaggedValue::BrushCache(BrushCache::new_proto()), false),
			],
			outputs: vec![DocumentOutputType {
				name: "Image",
				data_type: FrontendGraphDataType::Raster,
			}],
			..Default::default()
		},
		DocumentNodeType {
			name: "Extract Vector Points",
			category: "Brush",
			identifier: NodeImplementation::proto("graphene_std::brush::VectorPointsNode"),
			inputs: vec![DocumentInputType::value("VectorData", TaggedValue::VectorData(VectorData::empty()), true)],
			outputs: vec![DocumentOutputType {
				name: "Vector Points",
				data_type: FrontendGraphDataType::General,
			}],
			..Default::default()
		},
		DocumentNodeType {
			name: "Memoize",
			category: "Structural",
			identifier: NodeImplementation::proto("graphene_core::memo::MemoNode<_, _>"),
			inputs: vec![
				DocumentInputType::value("ShortCircut", TaggedValue::None, false),
				DocumentInputType::value("Image", TaggedValue::ImageFrame(ImageFrame::empty()), true),
			],
			outputs: vec![DocumentOutputType::new("Image", FrontendGraphDataType::Raster)],
			..Default::default()
		},
		DocumentNodeType {
			name: "Image",
			category: "Ignore",
			identifier: NodeImplementation::proto("graphene_core::ops::IdNode"),
			inputs: vec![DocumentInputType::value("Image", TaggedValue::ImageFrame(ImageFrame::empty()), false)],
			outputs: vec![DocumentOutputType::new("Image", FrontendGraphDataType::Raster)],
			properties: |_document_node, _node_id, _context| node_properties::string_properties("A bitmap image embedded in this node"),
			..Default::default()
		},
		DocumentNodeType {
			name: "Ref",
			category: "Structural",
			identifier: NodeImplementation::proto("graphene_core::memo::MemoNode<_, _>"),
			inputs: vec![DocumentInputType::value("Image", TaggedValue::ImageFrame(ImageFrame::empty()), true)],
			outputs: vec![DocumentOutputType::new("Image", FrontendGraphDataType::Raster)],
			..Default::default()
		},
		#[cfg(feature = "gpu")]
		DocumentNodeType {
			name: "Uniform",
			category: "Gpu",
			identifier: NodeImplementation::DocumentNode(NodeNetwork {
				inputs: vec![1, 0],
				outputs: vec![NodeOutput::new(2, 0)],
				nodes: [
					DocumentNode {
						name: "Extract Executor".to_string(),
						inputs: vec![NodeInput::Network(concrete!(WasmEditorApi))],
						implementation: DocumentNodeImplementation::Unresolved(NodeIdentifier::new("graphene_core::ops::IntoNode<_, &WgpuExecutor>")),
						..Default::default()
					},
					DocumentNode {
						name: "Create Uniform".to_string(),
						inputs: vec![NodeInput::Network(generic!(T)), NodeInput::node(0, 0)],
						implementation: DocumentNodeImplementation::Unresolved(NodeIdentifier::new("gpu_executor::UniformNode<_>")),
						..Default::default()
					},
					DocumentNode {
						name: "Cache".to_string(),
						inputs: vec![NodeInput::ShortCircut(concrete!(())), NodeInput::node(1, 0)],
						implementation: DocumentNodeImplementation::Unresolved(NodeIdentifier::new("graphene_core::memo::MemoNode<_, _>")),
						..Default::default()
					},
				]
				.into_iter()
				.enumerate()
				.map(|(id, node)| (id as NodeId, node))
				.collect(),
				..Default::default()
			}),
			inputs: vec![
				DocumentInputType {
					name: "In",
					data_type: FrontendGraphDataType::General,
					default: NodeInput::value(TaggedValue::F32(0.), true),
				},
				DocumentInputType {
					name: "In",
					data_type: FrontendGraphDataType::General,
					default: NodeInput::Network(concrete!(WasmEditorApi)),
				},
			],
			outputs: vec![DocumentOutputType {
				name: "Uniform",
				data_type: FrontendGraphDataType::General,
			}],
			..Default::default()
		},
		#[cfg(feature = "gpu")]
		DocumentNodeType {
			name: "Storage",
			category: "Gpu",
			identifier: NodeImplementation::DocumentNode(NodeNetwork {
				inputs: vec![1, 0],
				outputs: vec![NodeOutput::new(2, 0)],
				nodes: [
					DocumentNode {
						name: "Extract Executor".to_string(),
						inputs: vec![NodeInput::Network(concrete!(WasmEditorApi))],
						implementation: DocumentNodeImplementation::Unresolved(NodeIdentifier::new("graphene_core::ops::IntoNode<_, &WgpuExecutor>")),
						..Default::default()
					},
					DocumentNode {
						name: "Create Storage".to_string(),
						inputs: vec![NodeInput::Network(concrete!(Vec<u8>)), NodeInput::node(0, 0)],
						implementation: DocumentNodeImplementation::Unresolved(NodeIdentifier::new("gpu_executor::StorageNode<_>")),
						..Default::default()
					},
					DocumentNode {
						name: "Cache".to_string(),
						inputs: vec![NodeInput::ShortCircut(concrete!(())), NodeInput::node(1, 0)],
						implementation: DocumentNodeImplementation::Unresolved(NodeIdentifier::new("graphene_core::memo::MemoNode<_, _>")),
						..Default::default()
					},
				]
				.into_iter()
				.enumerate()
				.map(|(id, node)| (id as NodeId, node))
				.collect(),
				..Default::default()
			}),
			inputs: vec![
				DocumentInputType {
					name: "In",
					data_type: FrontendGraphDataType::General,
					default: NodeInput::value(TaggedValue::None, true),
				},
				DocumentInputType {
					name: "In",
					data_type: FrontendGraphDataType::General,
					default: NodeInput::Network(concrete!(WasmEditorApi)),
				},
			],
			outputs: vec![DocumentOutputType {
				name: "Storage",
				data_type: FrontendGraphDataType::General,
			}],
			..Default::default()
		},
		#[cfg(feature = "gpu")]
		DocumentNodeType {
			name: "CreateOutputBuffer",
			category: "Gpu",
			identifier: NodeImplementation::DocumentNode(NodeNetwork {
				inputs: vec![1, 1, 0],
				outputs: vec![NodeOutput::new(2, 0)],
				nodes: [
					DocumentNode {
						name: "Extract Executor".to_string(),
						inputs: vec![NodeInput::Network(concrete!(WasmEditorApi))],
						implementation: DocumentNodeImplementation::Unresolved(NodeIdentifier::new("graphene_core::ops::IntoNode<_, &WgpuExecutor>")),
						..Default::default()
					},
					DocumentNode {
						name: "Create Output Buffer".to_string(),
						inputs: vec![NodeInput::Network(concrete!(usize)), NodeInput::node(0, 0), NodeInput::Network(concrete!(Type))],
						implementation: DocumentNodeImplementation::Unresolved(NodeIdentifier::new("gpu_executor::CreateOutputBufferNode<_, _>")),
						..Default::default()
					},
					DocumentNode {
						name: "Cache".to_string(),
						inputs: vec![NodeInput::ShortCircut(concrete!(())), NodeInput::node(1, 0)],
						implementation: DocumentNodeImplementation::Unresolved(NodeIdentifier::new("graphene_core::memo::MemoNode<_, _>")),
						..Default::default()
					},
				]
				.into_iter()
				.enumerate()
				.map(|(id, node)| (id as NodeId, node))
				.collect(),
				..Default::default()
			}),
			inputs: vec![
				DocumentInputType {
					name: "In",
					data_type: FrontendGraphDataType::General,
					default: NodeInput::value(TaggedValue::None, true),
				},
				DocumentInputType {
					name: "In",
					data_type: FrontendGraphDataType::General,
					default: NodeInput::Network(concrete!(WasmEditorApi)),
				},
				DocumentInputType {
					name: "In",
					data_type: FrontendGraphDataType::General,
					default: NodeInput::value(TaggedValue::None, true),
				},
			],
			outputs: vec![DocumentOutputType {
				name: "OutputBuffer",
				data_type: FrontendGraphDataType::General,
			}],
			properties: node_properties::input_properties,
			..Default::default()
		},
		#[cfg(feature = "gpu")]
		DocumentNodeType {
			name: "CreateComputePass",
			category: "Gpu",
			identifier: NodeImplementation::DocumentNode(NodeNetwork {
				inputs: vec![1, 0, 1, 1],
				outputs: vec![NodeOutput::new(2, 0)],
				nodes: [
					DocumentNode {
						name: "Extract Executor".to_string(),
						inputs: vec![NodeInput::Network(concrete!(WasmEditorApi))],
						implementation: DocumentNodeImplementation::Unresolved(NodeIdentifier::new("graphene_core::ops::IntoNode<_, &WgpuExecutor>")),
						..Default::default()
					},
					DocumentNode {
						name: "Create Compute Pass".to_string(),
						inputs: vec![
							NodeInput::Network(concrete!(gpu_executor::PipelineLayout<WgpuExecutor>)),
							NodeInput::node(0, 0),
							NodeInput::Network(concrete!(ShaderInput<WgpuExecutor>)),
							NodeInput::Network(concrete!(gpu_executor::ComputePassDimensions)),
						],
						implementation: DocumentNodeImplementation::Unresolved(NodeIdentifier::new("gpu_executor::CreateComputePassNode<_, _, _>")),
						..Default::default()
					},
					DocumentNode {
						name: "Cache".to_string(),
						inputs: vec![NodeInput::ShortCircut(concrete!(())), NodeInput::node(1, 0)],
						implementation: DocumentNodeImplementation::Unresolved(NodeIdentifier::new("graphene_core::memo::MemoNode<_, _>")),
						..Default::default()
					},
				]
				.into_iter()
				.enumerate()
				.map(|(id, node)| (id as NodeId, node))
				.collect(),
				..Default::default()
			}),
			inputs: vec![
				DocumentInputType {
					name: "In",
					data_type: FrontendGraphDataType::General,
					default: NodeInput::Network(concrete!(gpu_executor::PipelineLayout<WgpuExecutor>)),
				},
				DocumentInputType {
					name: "In",
					data_type: FrontendGraphDataType::General,
					default: NodeInput::Network(concrete!(WasmEditorApi)),
				},
				DocumentInputType {
					name: "In",
					data_type: FrontendGraphDataType::General,
					default: NodeInput::Network(concrete!(ShaderInput<WgpuExecutor>)),
				},
				DocumentInputType {
					name: "In",
					data_type: FrontendGraphDataType::General,
					default: NodeInput::Network(concrete!(gpu_executor::ComputePassDimensions)),
				},
			],
			outputs: vec![DocumentOutputType {
				name: "CommandBuffer",
				data_type: FrontendGraphDataType::General,
			}],
			properties: node_properties::input_properties,
			..Default::default()
		},
		#[cfg(feature = "gpu")]
		DocumentNodeType {
			name: "CreatePipelineLayout",
			category: "Gpu",
			identifier: NodeImplementation::proto("gpu_executor::CreatePipelineLayoutNode<_, _, _, _>"),
			inputs: vec![
				DocumentInputType {
					name: "ShaderHandle",
					data_type: FrontendGraphDataType::General,
					default: NodeInput::Network(concrete!(<WgpuExecutor as GpuExecutor>::ShaderHandle)),
				},
				DocumentInputType {
					name: "String",
					data_type: FrontendGraphDataType::General,
					default: NodeInput::Network(concrete!(String)),
				},
				DocumentInputType {
					name: "Bindgroup",
					data_type: FrontendGraphDataType::General,
					default: NodeInput::Network(concrete!(gpu_executor::Bindgroup<WgpuExecutor>)),
				},
				DocumentInputType {
					name: "ArcShaderInput",
					data_type: FrontendGraphDataType::General,
					default: NodeInput::Network(concrete!(Arc<ShaderInput<WgpuExecutor>>)),
				},
			],
			outputs: vec![DocumentOutputType {
				name: "PipelineLayout",
				data_type: FrontendGraphDataType::General,
			}],
			properties: node_properties::input_properties,
			..Default::default()
		},
		#[cfg(feature = "gpu")]
		DocumentNodeType {
			name: "ExecuteComputePipeline",
			category: "Gpu",
			identifier: NodeImplementation::DocumentNode(NodeNetwork {
				inputs: vec![1, 0],
				outputs: vec![NodeOutput::new(2, 0)],
				nodes: [
					DocumentNode {
						name: "Extract Executor".to_string(),
						inputs: vec![NodeInput::Network(concrete!(WasmEditorApi))],
						implementation: DocumentNodeImplementation::Unresolved(NodeIdentifier::new("graphene_core::ops::IntoNode<_, &WgpuExecutor>")),
						..Default::default()
					},
					DocumentNode {
						name: "Execute Compute Pipeline".to_string(),
						inputs: vec![NodeInput::Network(concrete!(<WgpuExecutor as GpuExecutor>::CommandBuffer)), NodeInput::node(0, 0)],
						implementation: DocumentNodeImplementation::Unresolved(NodeIdentifier::new("gpu_executor::ExecuteComputePipelineNode<_>")),
						..Default::default()
					},
					DocumentNode {
						name: "Cache".to_string(),
						inputs: vec![NodeInput::ShortCircut(concrete!(())), NodeInput::node(1, 0)],
						implementation: DocumentNodeImplementation::Unresolved(NodeIdentifier::new("graphene_core::memo::MemoNode<_, _>")),
						..Default::default()
					},
				]
				.into_iter()
				.enumerate()
				.map(|(id, node)| (id as NodeId, node))
				.collect(),
				..Default::default()
			}),
			inputs: vec![
				DocumentInputType {
					name: "In",
					data_type: FrontendGraphDataType::General,
					default: NodeInput::value(TaggedValue::None, true),
				},
				DocumentInputType {
					name: "In",
					data_type: FrontendGraphDataType::General,
					default: NodeInput::Network(concrete!(WasmEditorApi)),
				},
			],
			outputs: vec![DocumentOutputType {
				name: "PipelineResult",
				data_type: FrontendGraphDataType::General,
			}],
			..Default::default()
		},
		#[cfg(feature = "gpu")]
		DocumentNodeType {
			name: "ReadOutputBuffer",
			category: "Gpu",
			identifier: NodeImplementation::DocumentNode(NodeNetwork {
				inputs: vec![1, 0],
				outputs: vec![NodeOutput::new(2, 0)],
				nodes: [
					DocumentNode {
						name: "Extract Executor".to_string(),
						inputs: vec![NodeInput::Network(concrete!(WasmEditorApi))],
						implementation: DocumentNodeImplementation::Unresolved(NodeIdentifier::new("graphene_core::ops::IntoNode<_, &WgpuExecutor>")),
						..Default::default()
					},
					DocumentNode {
						name: "Read Output Buffer".to_string(),
						inputs: vec![NodeInput::Network(concrete!(Arc<ShaderInput<WgpuExecutor>>)), NodeInput::node(0, 0)],
						implementation: DocumentNodeImplementation::Unresolved(NodeIdentifier::new("gpu_executor::ReadOutputBufferNode<_, _>")),
						..Default::default()
					},
					DocumentNode {
						name: "Cache".to_string(),
						inputs: vec![NodeInput::ShortCircut(concrete!(())), NodeInput::node(1, 0)],
						implementation: DocumentNodeImplementation::Unresolved(NodeIdentifier::new("graphene_core::memo::MemoNode<_, _>")),
						..Default::default()
					},
				]
				.into_iter()
				.enumerate()
				.map(|(id, node)| (id as NodeId, node))
				.collect(),
				..Default::default()
			}),
			inputs: vec![
				DocumentInputType {
					name: "In",
					data_type: FrontendGraphDataType::General,
					default: NodeInput::value(TaggedValue::None, true),
				},
				DocumentInputType {
					name: "In",
					data_type: FrontendGraphDataType::General,
					default: NodeInput::Network(concrete!(WasmEditorApi)),
				},
			],
			outputs: vec![DocumentOutputType {
				name: "Buffer",
				data_type: FrontendGraphDataType::General,
			}],
			..Default::default()
		},
		#[cfg(feature = "gpu")]
		DocumentNodeType {
			name: "CreateGpuSurface",
			category: "Gpu",
			identifier: NodeImplementation::DocumentNode(NodeNetwork {
				inputs: vec![0],
				outputs: vec![NodeOutput::new(1, 0)],
				nodes: [
					DocumentNode {
						name: "Create Gpu Surface".to_string(),
						inputs: vec![NodeInput::Network(concrete!(WasmEditorApi))],
						implementation: DocumentNodeImplementation::Unresolved(NodeIdentifier::new("gpu_executor::CreateGpuSurfaceNode")),
						..Default::default()
					},
					DocumentNode {
						name: "Cache".to_string(),
						inputs: vec![NodeInput::ShortCircut(concrete!(())), NodeInput::node(0, 0)],
						implementation: DocumentNodeImplementation::Unresolved(NodeIdentifier::new("graphene_core::memo::MemoNode<_, _>")),
						..Default::default()
					},
				]
				.into_iter()
				.enumerate()
				.map(|(id, node)| (id as NodeId, node))
				.collect(),
				..Default::default()
			}),
			inputs: vec![DocumentInputType {
				name: "In",
				data_type: FrontendGraphDataType::General,
				default: NodeInput::Network(concrete!(WasmEditorApi)),
			}],
			outputs: vec![DocumentOutputType {
				name: "GpuSurface",
				data_type: FrontendGraphDataType::General,
			}],
			..Default::default()
		},
		#[cfg(feature = "gpu")]
		DocumentNodeType {
			name: "RenderTexture",
			category: "Gpu",
			identifier: NodeImplementation::DocumentNode(NodeNetwork {
				inputs: vec![1, 1, 0],
				outputs: vec![NodeOutput::new(1, 0)],
				nodes: [
					DocumentNode {
						name: "Extract Executor".to_string(),
						inputs: vec![NodeInput::Network(concrete!(WasmEditorApi))],
						implementation: DocumentNodeImplementation::Unresolved(NodeIdentifier::new("graphene_core::ops::IntoNode<_, &WgpuExecutor>")),
						..Default::default()
					},
					DocumentNode {
						name: "Render Texture".to_string(),
						inputs: vec![
							NodeInput::Network(concrete!(ShaderInputFrame<WgpuExecutor>)),
							NodeInput::Network(concrete!(Arc<SurfaceHandle<<WgpuExecutor as GpuExecutor>::Surface>>)),
							NodeInput::node(0, 0),
						],
						implementation: DocumentNodeImplementation::Unresolved(NodeIdentifier::new("gpu_executor::RenderTextureNode<_, _>")),
						..Default::default()
					},
				]
				.into_iter()
				.enumerate()
				.map(|(id, node)| (id as NodeId, node))
				.collect(),
				..Default::default()
			}),
			inputs: vec![
				DocumentInputType {
					name: "Texture",
					data_type: FrontendGraphDataType::General,
					default: NodeInput::value(TaggedValue::None, true),
				},
				DocumentInputType {
					name: "Surface",
					data_type: FrontendGraphDataType::General,
					default: NodeInput::value(TaggedValue::None, true),
				},
				DocumentInputType {
					name: "EditorApi",
					data_type: FrontendGraphDataType::General,
					default: NodeInput::Network(concrete!(WasmEditorApi)),
				},
			],
			outputs: vec![DocumentOutputType {
				name: "RenderedTexture",
				data_type: FrontendGraphDataType::General,
			}],
			..Default::default()
		},
		#[cfg(feature = "gpu")]
		DocumentNodeType {
			name: "UploadTexture",
			category: "Gpu",
			identifier: NodeImplementation::DocumentNode(NodeNetwork {
				inputs: vec![1, 0],
				outputs: vec![NodeOutput::new(2, 0)],
				nodes: [
					DocumentNode {
						name: "Extract Executor".to_string(),
						inputs: vec![NodeInput::Network(concrete!(WasmEditorApi))],
						implementation: DocumentNodeImplementation::Unresolved(NodeIdentifier::new("graphene_core::ops::IntoNode<_, &WgpuExecutor>")),
						..Default::default()
					},
					DocumentNode {
						name: "Upload Texture".to_string(),
						inputs: vec![NodeInput::Network(concrete!(ImageFrame<Color>)), NodeInput::node(0, 0)],
						implementation: DocumentNodeImplementation::Unresolved(NodeIdentifier::new("gpu_executor::UploadTextureNode<_>")),
						..Default::default()
					},
					DocumentNode {
						name: "Cache".to_string(),
						inputs: vec![NodeInput::ShortCircut(concrete!(())), NodeInput::node(1, 0)],
						implementation: DocumentNodeImplementation::Unresolved(NodeIdentifier::new("graphene_core::memo::MemoNode<_, _>")),
						..Default::default()
					},
				]
				.into_iter()
				.enumerate()
				.map(|(id, node)| (id as NodeId, node))
				.collect(),
				..Default::default()
			}),
			inputs: vec![
				DocumentInputType {
					name: "In",
					data_type: FrontendGraphDataType::General,
					default: NodeInput::value(TaggedValue::ImageFrame(ImageFrame::empty()), true),
				},
				DocumentInputType {
					name: "In",
					data_type: FrontendGraphDataType::General,
					default: NodeInput::Network(concrete!(WasmEditorApi)),
				},
			],
			outputs: vec![DocumentOutputType {
				name: "Texture",
				data_type: FrontendGraphDataType::General,
			}],
			..Default::default()
		},
		#[cfg(feature = "gpu")]
		DocumentNodeType {
			name: "GpuImage",
			category: "Image Adjustments",
			identifier: NodeImplementation::proto("graphene_std::executor::MapGpuSingleImageNode<_>"),
			inputs: vec![
				DocumentInputType::value("Image", TaggedValue::ImageFrame(ImageFrame::empty()), true),
				DocumentInputType {
					name: "Node",
					data_type: FrontendGraphDataType::General,
					default: NodeInput::value(TaggedValue::DocumentNode(DocumentNode::default()), true),
				},
				DocumentInputType {
					name: "In",
					data_type: FrontendGraphDataType::General,
					default: NodeInput::Network(concrete!(WasmEditorApi)),
				},
			],
			outputs: vec![DocumentOutputType::new("Image", FrontendGraphDataType::Raster)],
			..Default::default()
		},
		#[cfg(feature = "gpu")]
		DocumentNodeType {
			name: "Blend (GPU)",
			category: "Image Adjustments",
			identifier: NodeImplementation::proto("graphene_std::executor::BlendGpuImageNode<_, _, _>"),
			inputs: vec![
				DocumentInputType::value("Image", TaggedValue::ImageFrame(ImageFrame::empty()), true),
				DocumentInputType::value("Second", TaggedValue::ImageFrame(ImageFrame::empty()), true),
				DocumentInputType::value("Blend Mode", TaggedValue::BlendMode(BlendMode::Normal), false),
				DocumentInputType::value("Opacity", TaggedValue::F32(100.0), false),
			],
			outputs: vec![DocumentOutputType::new("Image", FrontendGraphDataType::Raster)],
			properties: node_properties::blend_properties,
			..Default::default()
		},
		DocumentNodeType {
			name: "Extract",
			category: "Macros",
			identifier: NodeImplementation::Extract,
			inputs: vec![DocumentInputType {
				name: "Node",
				data_type: FrontendGraphDataType::General,
				default: NodeInput::value(TaggedValue::DocumentNode(DocumentNode::default()), true),
			}],
			outputs: vec![DocumentOutputType::new("DocumentNode", FrontendGraphDataType::General)],
			..Default::default()
		},
		#[cfg(feature = "quantization")]
		DocumentNodeType {
			name: "Generate Quantization",
			category: "Quantization",
			identifier: NodeImplementation::proto("graphene_std::quantization::GenerateQuantizationNode<_, _>"),
			inputs: vec![
				DocumentInputType {
					name: "Image",
					data_type: FrontendGraphDataType::Raster,
					default: NodeInput::value(TaggedValue::ImageFrame(ImageFrame::empty()), true),
				},
				DocumentInputType {
					name: "samples",
					data_type: FrontendGraphDataType::Number,
					default: NodeInput::value(TaggedValue::U32(100), false),
				},
				DocumentInputType {
					name: "Fn index",
					data_type: FrontendGraphDataType::Number,
					default: NodeInput::value(TaggedValue::U32(0), false),
				},
			],
			outputs: vec![DocumentOutputType::new("Quantization", FrontendGraphDataType::General)],
			properties: node_properties::quantize_properties,
			..Default::default()
		},
		#[cfg(feature = "quantization")]
		DocumentNodeType {
			name: "Quantize Image",
			category: "Quantization",
			identifier: NodeImplementation::proto("graphene_core::quantization::QuantizeNode<_>"),
			inputs: vec![
				DocumentInputType {
					name: "Image",
					data_type: FrontendGraphDataType::Raster,
					default: NodeInput::value(TaggedValue::ImageFrame(ImageFrame::empty()), true),
				},
				DocumentInputType {
					name: "Quantization",
					data_type: FrontendGraphDataType::General,
					default: NodeInput::value(TaggedValue::Quantization(core::array::from_fn(|_| Default::default())), true),
				},
			],
			outputs: vec![DocumentOutputType::new("Encoded", FrontendGraphDataType::Raster)],
			properties: node_properties::quantize_properties,
			..Default::default()
		},
		#[cfg(feature = "quantization")]
		DocumentNodeType {
			name: "DeQuantize Image",
			category: "Quantization",
			identifier: NodeImplementation::proto("graphene_core::quantization::DeQuantizeNode<_>"),
			inputs: vec![
				DocumentInputType {
					name: "Encoded",
					data_type: FrontendGraphDataType::Raster,
					default: NodeInput::value(TaggedValue::ImageFrame(ImageFrame::empty()), true),
				},
				DocumentInputType {
					name: "Quantization",
					data_type: FrontendGraphDataType::General,
					default: NodeInput::value(TaggedValue::Quantization(core::array::from_fn(|_| Default::default())), true),
				},
			],
			outputs: vec![DocumentOutputType::new("Decoded", FrontendGraphDataType::Raster)],
			properties: node_properties::quantize_properties,
			..Default::default()
		},
		DocumentNodeType {
			name: "Invert RGB",
			category: "Image Adjustments",
			identifier: NodeImplementation::proto("graphene_core::raster::InvertRGBNode"),
			inputs: vec![DocumentInputType::value("Image", TaggedValue::ImageFrame(ImageFrame::empty()), true)],
			outputs: vec![DocumentOutputType::new("Image", FrontendGraphDataType::Raster)],
			..Default::default()
		},
		DocumentNodeType {
			name: "Hue/Saturation",
			category: "Image Adjustments",
			identifier: NodeImplementation::proto("graphene_core::raster::HueSaturationNode<_, _, _>"),
			inputs: vec![
				DocumentInputType::value("Image", TaggedValue::ImageFrame(ImageFrame::empty()), true),
				DocumentInputType::value("Hue Shift", TaggedValue::F32(0.), false),
				DocumentInputType::value("Saturation Shift", TaggedValue::F32(0.), false),
				DocumentInputType::value("Lightness Shift", TaggedValue::F32(0.), false),
			],
			outputs: vec![DocumentOutputType::new("Image", FrontendGraphDataType::Raster)],
			properties: node_properties::adjust_hsl_properties,
			..Default::default()
		},
		DocumentNodeType {
			name: "Brightness/Contrast",
			category: "Image Adjustments",
			identifier: NodeImplementation::proto("graphene_core::raster::BrightnessContrastNode<_, _, _>"),
			inputs: vec![
				DocumentInputType::value("Image", TaggedValue::ImageFrame(ImageFrame::empty()), true),
				DocumentInputType::value("Brightness", TaggedValue::F32(0.), false),
				DocumentInputType::value("Contrast", TaggedValue::F32(0.), false),
				DocumentInputType::value("Use Legacy", TaggedValue::Bool(false), false),
			],
			outputs: vec![DocumentOutputType::new("Image", FrontendGraphDataType::Raster)],
			properties: node_properties::brightness_contrast_properties,
			..Default::default()
		},
		DocumentNodeType {
			name: "Threshold",
			category: "Image Adjustments",
			identifier: NodeImplementation::proto("graphene_core::raster::ThresholdNode<_, _, _>"),
			inputs: vec![
				DocumentInputType::value("Image", TaggedValue::ImageFrame(ImageFrame::empty()), true),
				DocumentInputType::value("Min Luminance", TaggedValue::F32(50.), false),
				DocumentInputType::value("Max Luminance", TaggedValue::F32(100.), false),
				DocumentInputType::value("Luminance Calc", TaggedValue::LuminanceCalculation(LuminanceCalculation::SRGB), false),
			],
			outputs: vec![DocumentOutputType::new("Image", FrontendGraphDataType::Raster)],
			properties: node_properties::adjust_threshold_properties,
			..Default::default()
		},
		DocumentNodeType {
			name: "Vibrance",
			category: "Image Adjustments",
			identifier: NodeImplementation::proto("graphene_core::raster::VibranceNode<_>"),
			inputs: vec![
				DocumentInputType::value("Image", TaggedValue::ImageFrame(ImageFrame::empty()), true),
				DocumentInputType::value("Vibrance", TaggedValue::F32(0.), false),
			],
			outputs: vec![DocumentOutputType::new("Image", FrontendGraphDataType::Raster)],
			properties: node_properties::adjust_vibrance_properties,
			..Default::default()
		},
		DocumentNodeType {
			name: "Channel Mixer",
			category: "Image Adjustments",
			identifier: NodeImplementation::proto("graphene_core::raster::ChannelMixerNode<_, _, _, _, _, _, _, _, _, _, _, _, _, _, _, _, _>"),
			inputs: vec![
				DocumentInputType::value("Image", TaggedValue::ImageFrame(ImageFrame::empty()), true),
				// Monochrome toggle
				DocumentInputType::value("Monochrome", TaggedValue::Bool(false), false),
				// Monochrome
				DocumentInputType::value("Red", TaggedValue::F32(40.), false),
				DocumentInputType::value("Green", TaggedValue::F32(40.), false),
				DocumentInputType::value("Blue", TaggedValue::F32(20.), false),
				DocumentInputType::value("Constant", TaggedValue::F32(0.), false),
				// Red output channel
				DocumentInputType::value("(Red) Red", TaggedValue::F32(100.), false),
				DocumentInputType::value("(Red) Green", TaggedValue::F32(0.), false),
				DocumentInputType::value("(Red) Blue", TaggedValue::F32(0.), false),
				DocumentInputType::value("(Red) Constant", TaggedValue::F32(0.), false),
				// Green output channel
				DocumentInputType::value("(Green) Red", TaggedValue::F32(0.), false),
				DocumentInputType::value("(Green) Green", TaggedValue::F32(100.), false),
				DocumentInputType::value("(Green) Blue", TaggedValue::F32(0.), false),
				DocumentInputType::value("(Green) Constant", TaggedValue::F32(0.), false),
				// Blue output channel
				DocumentInputType::value("(Blue) Red", TaggedValue::F32(0.), false),
				DocumentInputType::value("(Blue) Green", TaggedValue::F32(0.), false),
				DocumentInputType::value("(Blue) Blue", TaggedValue::F32(100.), false),
				DocumentInputType::value("(Blue) Constant", TaggedValue::F32(0.), false),
				// Display-only properties (not used within the node)
				DocumentInputType::value("Output Channel", TaggedValue::RedGreenBlue(RedGreenBlue::Red), false),
			],
			outputs: vec![DocumentOutputType::new("Image", FrontendGraphDataType::Raster)],
			properties: node_properties::adjust_channel_mixer_properties,
			..Default::default()
		},
		DocumentNodeType {
			name: "Selective Color",
			category: "Image Adjustments",
			identifier: NodeImplementation::proto(
				"graphene_core::raster::SelectiveColorNode<_, _, _, _, _, _, _, _, _, _, _, _, _, _, _, _, _, _, _, _, _, _, _, _, _, _, _, _, _, _, _, _, _, _, _, _, _>",
			),
			inputs: vec![
				DocumentInputType::value("Image", TaggedValue::ImageFrame(ImageFrame::empty()), true),
				// Mode
				DocumentInputType::value("Mode", TaggedValue::RelativeAbsolute(RelativeAbsolute::Relative), false),
				// Reds
				DocumentInputType::value("(Reds) Cyan", TaggedValue::F32(0.), false),
				DocumentInputType::value("(Reds) Magenta", TaggedValue::F32(0.), false),
				DocumentInputType::value("(Reds) Yellow", TaggedValue::F32(0.), false),
				DocumentInputType::value("(Reds) Black", TaggedValue::F32(0.), false),
				// Yellows
				DocumentInputType::value("(Yellows) Cyan", TaggedValue::F32(0.), false),
				DocumentInputType::value("(Yellows) Magenta", TaggedValue::F32(0.), false),
				DocumentInputType::value("(Yellows) Yellow", TaggedValue::F32(0.), false),
				DocumentInputType::value("(Yellows) Black", TaggedValue::F32(0.), false),
				// Greens
				DocumentInputType::value("(Greens) Cyan", TaggedValue::F32(0.), false),
				DocumentInputType::value("(Greens) Magenta", TaggedValue::F32(0.), false),
				DocumentInputType::value("(Greens) Yellow", TaggedValue::F32(0.), false),
				DocumentInputType::value("(Greens) Black", TaggedValue::F32(0.), false),
				// Cyans
				DocumentInputType::value("(Cyans) Cyan", TaggedValue::F32(0.), false),
				DocumentInputType::value("(Cyans) Magenta", TaggedValue::F32(0.), false),
				DocumentInputType::value("(Cyans) Yellow", TaggedValue::F32(0.), false),
				DocumentInputType::value("(Cyans) Black", TaggedValue::F32(0.), false),
				// Blues
				DocumentInputType::value("(Blues) Cyan", TaggedValue::F32(0.), false),
				DocumentInputType::value("(Blues) Magenta", TaggedValue::F32(0.), false),
				DocumentInputType::value("(Blues) Yellow", TaggedValue::F32(0.), false),
				DocumentInputType::value("(Blues) Black", TaggedValue::F32(0.), false),
				// Magentas
				DocumentInputType::value("(Magentas) Cyan", TaggedValue::F32(0.), false),
				DocumentInputType::value("(Magentas) Magenta", TaggedValue::F32(0.), false),
				DocumentInputType::value("(Magentas) Yellow", TaggedValue::F32(0.), false),
				DocumentInputType::value("(Magentas) Black", TaggedValue::F32(0.), false),
				// Whites
				DocumentInputType::value("(Whites) Cyan", TaggedValue::F32(0.), false),
				DocumentInputType::value("(Whites) Magenta", TaggedValue::F32(0.), false),
				DocumentInputType::value("(Whites) Yellow", TaggedValue::F32(0.), false),
				DocumentInputType::value("(Whites) Black", TaggedValue::F32(0.), false),
				// Neutrals
				DocumentInputType::value("(Neutrals) Cyan", TaggedValue::F32(0.), false),
				DocumentInputType::value("(Neutrals) Magenta", TaggedValue::F32(0.), false),
				DocumentInputType::value("(Neutrals) Yellow", TaggedValue::F32(0.), false),
				DocumentInputType::value("(Neutrals) Black", TaggedValue::F32(0.), false),
				// Blacks
				DocumentInputType::value("(Blacks) Cyan", TaggedValue::F32(0.), false),
				DocumentInputType::value("(Blacks) Magenta", TaggedValue::F32(0.), false),
				DocumentInputType::value("(Blacks) Yellow", TaggedValue::F32(0.), false),
				DocumentInputType::value("(Blacks) Black", TaggedValue::F32(0.), false),
				// Display-only properties (not used within the node)
				DocumentInputType::value("Colors", TaggedValue::SelectiveColorChoice(SelectiveColorChoice::Reds), false),
			],
			outputs: vec![DocumentOutputType::new("Image", FrontendGraphDataType::Raster)],
			properties: node_properties::adjust_selective_color_properties,
			..Default::default()
		},
		DocumentNodeType {
			name: "Opacity",
			category: "Image Adjustments",
			identifier: NodeImplementation::proto("graphene_core::raster::OpacityNode<_>"),
			inputs: vec![
				DocumentInputType::value("Image", TaggedValue::ImageFrame(ImageFrame::empty()), true),
				DocumentInputType::value("Factor", TaggedValue::F32(100.), false),
			],
			outputs: vec![DocumentOutputType::new("Image", FrontendGraphDataType::Raster)],
			properties: node_properties::multiply_opacity,
			..Default::default()
		},
		DocumentNodeType {
			name: "Posterize",
			category: "Image Adjustments",
			identifier: NodeImplementation::proto("graphene_core::raster::PosterizeNode<_>"),
			inputs: vec![
				DocumentInputType::value("Image", TaggedValue::ImageFrame(ImageFrame::empty()), true),
				DocumentInputType::value("Value", TaggedValue::F32(4.), false),
			],
			outputs: vec![DocumentOutputType::new("Image", FrontendGraphDataType::Raster)],
			properties: node_properties::posterize_properties,
			..Default::default()
		},
		DocumentNodeType {
			name: "Exposure",
			category: "Image Adjustments",
			identifier: NodeImplementation::proto("graphene_core::raster::ExposureNode<_, _, _>"),
			inputs: vec![
				DocumentInputType::value("Image", TaggedValue::ImageFrame(ImageFrame::empty()), true),
				DocumentInputType::value("Exposure", TaggedValue::F32(0.), false),
				DocumentInputType::value("Offset", TaggedValue::F32(0.), false),
				DocumentInputType::value("Gamma Correction", TaggedValue::F32(1.), false),
			],
			outputs: vec![DocumentOutputType::new("Image", FrontendGraphDataType::Raster)],
			properties: node_properties::exposure_properties,
			..Default::default()
		},
		DocumentNodeType {
			name: "Add",
			category: "Math",
			identifier: NodeImplementation::proto("graphene_core::ops::AddParameterNode<_>"),
			inputs: vec![
				DocumentInputType::value("Primary", TaggedValue::F32(0.), true),
				DocumentInputType::value("Addend", TaggedValue::F32(0.), false),
			],
			outputs: vec![DocumentOutputType::new("Output", FrontendGraphDataType::Number)],
			properties: node_properties::add_properties,
			..Default::default()
		},
		DocumentNodeType {
			name: "Subtract",
			category: "Math",
			identifier: NodeImplementation::proto("graphene_core::ops::AddParameterNode<_>"),
			inputs: vec![
				DocumentInputType::value("Primary", TaggedValue::F32(0.), true),
				DocumentInputType::value("Subtrahend", TaggedValue::F32(0.), false),
			],
			outputs: vec![DocumentOutputType::new("Output", FrontendGraphDataType::Number)],
			properties: node_properties::subtract_properties,
			..Default::default()
		},
		DocumentNodeType {
			name: "Divide",
			category: "Math",
			identifier: NodeImplementation::proto("graphene_core::ops::DivideParameterNode<_>"),
			inputs: vec![
				DocumentInputType::value("Primary", TaggedValue::F32(0.), true),
				DocumentInputType::value("Divisor", TaggedValue::F32(0.), false),
			],
			outputs: vec![DocumentOutputType::new("Output", FrontendGraphDataType::Number)],
			properties: node_properties::divide_properties,
			..Default::default()
		},
		DocumentNodeType {
			name: "Multiply",
			category: "Math",
			identifier: NodeImplementation::proto("graphene_core::ops::MultiplyParameterNode<_>"),
			inputs: vec![
				DocumentInputType::value("Primary", TaggedValue::F32(0.), true),
				DocumentInputType::value("Multiplicand", TaggedValue::F32(0.), false),
			],
			outputs: vec![DocumentOutputType::new("Output", FrontendGraphDataType::Number)],
			properties: node_properties::multiply_properties,
			..Default::default()
		},
		DocumentNodeType {
			name: "Exponent",
			category: "Math",
			identifier: NodeImplementation::proto("graphene_core::ops::ExponentParameterNode<_>"),
			inputs: vec![
				DocumentInputType::value("Primary", TaggedValue::F32(0.), true),
				DocumentInputType::value("Power", TaggedValue::F32(0.), false),
			],
			outputs: vec![DocumentOutputType::new("Output", FrontendGraphDataType::Number)],
			properties: node_properties::exponent_properties,
			..Default::default()
		},
		DocumentNodeType {
			name: "Modulo",
			category: "Math",
			identifier: NodeImplementation::proto("graphene_core::ops::ModuloParameterNode<_>"),
			inputs: vec![
				DocumentInputType::value("Primary", TaggedValue::F32(0.), true),
				DocumentInputType::value("Modulus", TaggedValue::F32(0.), false),
			],
			outputs: vec![DocumentOutputType::new("Output", FrontendGraphDataType::Number)],
			properties: node_properties::modulo_properties,
			..Default::default()
		},
		(*IMAGINATE_NODE).clone(),
		DocumentNodeType {
			name: "Unit Circle Generator",
			category: "Vector",
			identifier: NodeImplementation::proto("graphene_core::vector::generator_nodes::UnitCircleGenerator"),
			inputs: vec![DocumentInputType::none()],
			outputs: vec![DocumentOutputType::new("Vector", FrontendGraphDataType::Subpath)],
			..Default::default()
		},
		DocumentNodeType {
			name: "Shape",
			category: "Vector",
			identifier: NodeImplementation::proto("graphene_core::vector::generator_nodes::PathGenerator<_>"),
			inputs: vec![
				DocumentInputType::value("Path Data", TaggedValue::Subpaths(vec![]), false),
				DocumentInputType::value("Mirror", TaggedValue::ManipulatorGroupIds(vec![]), false),
			],
			outputs: vec![DocumentOutputType::new("Vector", FrontendGraphDataType::Subpath)],
			..Default::default()
		},
		DocumentNodeType {
			name: "Text",
			category: "Vector",
			identifier: NodeImplementation::proto("graphene_core::text::TextGenerator<_, _, _>"),
			inputs: vec![
				DocumentInputType::none(),
				DocumentInputType::value("Text", TaggedValue::String("hello world".to_string()), false),
				DocumentInputType::value("Font", TaggedValue::Font(Font::new(DEFAULT_FONT_FAMILY.into(), DEFAULT_FONT_STYLE.into())), false),
				DocumentInputType::value("Size", TaggedValue::F64(24.), false),
			],
			outputs: vec![DocumentOutputType::new("Vector", FrontendGraphDataType::Subpath)],
			properties: node_properties::node_section_font,
			..Default::default()
		},
		DocumentNodeType {
			name: "Transform",
			category: "Transform",
			identifier: NodeImplementation::proto("graphene_core::transform::TransformNode<_, _, _, _, _>"),
			inputs: vec![
				DocumentInputType::value("Data", TaggedValue::VectorData(graphene_core::vector::VectorData::empty()), true),
				DocumentInputType::value("Translation", TaggedValue::DVec2(DVec2::ZERO), false),
				DocumentInputType::value("Rotation", TaggedValue::F32(0.), false),
				DocumentInputType::value("Scale", TaggedValue::DVec2(DVec2::ONE), false),
				DocumentInputType::value("Skew", TaggedValue::DVec2(DVec2::ZERO), false),
				DocumentInputType::value("Pivot", TaggedValue::DVec2(DVec2::splat(0.5)), false),
			],
			outputs: vec![DocumentOutputType::new("Data", FrontendGraphDataType::Subpath)],
			properties: node_properties::transform_properties,
			..Default::default()
		},
		DocumentNodeType {
			name: "SetTransform",
			category: "Transform",
			identifier: NodeImplementation::proto("graphene_core::transform::SetTransformNode<_>"),
			inputs: vec![
				DocumentInputType::value("Data", TaggedValue::VectorData(graphene_core::vector::VectorData::empty()), true),
				DocumentInputType::value("Transform", TaggedValue::DAffine2(DAffine2::IDENTITY), true),
			],
			outputs: vec![DocumentOutputType::new("Data", FrontendGraphDataType::Subpath)],
			..Default::default()
		},
		DocumentNodeType {
			name: "Fill",
			category: "Vector",
			identifier: NodeImplementation::proto("graphene_core::vector::SetFillNode<_, _, _, _, _, _, _>"),
			inputs: vec![
				DocumentInputType::value("Vector Data", TaggedValue::VectorData(graphene_core::vector::VectorData::empty()), true),
				DocumentInputType::value("Fill Type", TaggedValue::FillType(vector::style::FillType::None), false),
				DocumentInputType::value("Solid Color", TaggedValue::OptionalColor(None), false),
				DocumentInputType::value("Gradient Type", TaggedValue::GradientType(vector::style::GradientType::Linear), false),
				DocumentInputType::value("Start", TaggedValue::DVec2(DVec2::new(0., 0.5)), false),
				DocumentInputType::value("End", TaggedValue::DVec2(DVec2::new(1., 0.5)), false),
				DocumentInputType::value("Transform", TaggedValue::DAffine2(DAffine2::IDENTITY), false),
				DocumentInputType::value("Positions", TaggedValue::GradientPositions(vec![(0., Some(Color::BLACK)), (1., Some(Color::WHITE))]), false),
			],
			outputs: vec![DocumentOutputType::new("Vector", FrontendGraphDataType::Subpath)],
			properties: node_properties::fill_properties,
			..Default::default()
		},
		DocumentNodeType {
			name: "Stroke",
			category: "Vector",
			identifier: NodeImplementation::proto("graphene_core::vector::SetStrokeNode<_, _, _, _, _, _, _>"),
			inputs: vec![
				DocumentInputType::value("Vector Data", TaggedValue::VectorData(graphene_core::vector::VectorData::empty()), true),
				DocumentInputType::value("Color", TaggedValue::OptionalColor(Some(Color::BLACK)), false),
				DocumentInputType::value("Weight", TaggedValue::F32(0.), false),
				DocumentInputType::value("Dash Lengths", TaggedValue::VecF32(Vec::new()), false),
				DocumentInputType::value("Dash Offset", TaggedValue::F32(0.), false),
				DocumentInputType::value("Line Cap", TaggedValue::LineCap(graphene_core::vector::style::LineCap::Butt), false),
				DocumentInputType::value("Line Join", TaggedValue::LineJoin(graphene_core::vector::style::LineJoin::Miter), false),
				DocumentInputType::value("Miter Limit", TaggedValue::F32(4.), false),
			],
			outputs: vec![DocumentOutputType::new("Vector", FrontendGraphDataType::Subpath)],
			properties: node_properties::stroke_properties,
			..Default::default()
		},
		DocumentNodeType {
			name: "Repeat",
			category: "Vector",
			identifier: NodeImplementation::proto("graphene_core::vector::RepeatNode<_, _>"),
			inputs: vec![
				DocumentInputType::value("Vector Data", TaggedValue::VectorData(graphene_core::vector::VectorData::empty()), true),
				DocumentInputType::value("Direction", TaggedValue::DVec2((100., 0.).into()), false),
				DocumentInputType::value("Count", TaggedValue::U32(10), false),
			],
			outputs: vec![DocumentOutputType::new("Vector", FrontendGraphDataType::Subpath)],
			properties: node_properties::repeat_properties,
			..Default::default()
		},
		DocumentNodeType {
<<<<<<< HEAD
			name: "Bounding Box",
			category: "Vector",
			identifier: NodeImplementation::proto("graphene_core::vector::BoundingBoxNode"),
			inputs: vec![DocumentInputType::value("Vector Data", TaggedValue::VectorData(graphene_core::vector::VectorData::empty()), true)],
			outputs: vec![DocumentOutputType::new("Vector", FrontendGraphDataType::Subpath)],
			properties: node_properties::no_properties,
=======
			name: "Circular Repeat",
			category: "Vector",
			identifier: NodeImplementation::proto("graphene_core::vector::CircularRepeatNode<_, _, _>"),
			inputs: vec![
				DocumentInputType::value("Vector Data", TaggedValue::VectorData(graphene_core::vector::VectorData::empty()), true),
				DocumentInputType::value("Rotation Offset", TaggedValue::F32(0.), false),
				DocumentInputType::value("Radius", TaggedValue::F32(5.), false),
				DocumentInputType::value("Count", TaggedValue::U32(10), false),
			],
			outputs: vec![DocumentOutputType::new("Vector", FrontendGraphDataType::Subpath)],
			properties: node_properties::circle_repeat_properties,
>>>>>>> f57fa2e7
			..Default::default()
		},
		DocumentNodeType {
			name: "Image Segmentation",
			category: "Image Adjustments",
			identifier: NodeImplementation::proto("graphene_std::image_segmentation::ImageSegmentationNode<_>"),
			inputs: vec![
				DocumentInputType::value("Image", TaggedValue::ImageFrame(ImageFrame::empty()), true),
				DocumentInputType::value("Mask", TaggedValue::ImageFrame(ImageFrame::empty()), true),
			],
			outputs: vec![DocumentOutputType::new("Segments", FrontendGraphDataType::Raster)],
			..Default::default()
		},
		DocumentNodeType {
			name: "Index",
			category: "Image Adjustments",
			identifier: NodeImplementation::proto("graphene_core::raster::IndexNode<_>"),
			inputs: vec![
				DocumentInputType::value("Segmentation", TaggedValue::Segments(vec![ImageFrame::empty()]), true),
				DocumentInputType::value("Index", TaggedValue::U32(0), false),
			],
			outputs: vec![DocumentOutputType::new("Image", FrontendGraphDataType::Raster)],
			properties: node_properties::index_node_properties,
			..Default::default()
		},
	]
}

pub static IMAGINATE_NODE: Lazy<DocumentNodeType> = Lazy::new(|| DocumentNodeType {
	name: "Imaginate",
	category: "Image Synthesis",
	identifier: NodeImplementation::DocumentNode(NodeNetwork {
		inputs: vec![0, 1, 1, 1, 1, 1, 1, 1, 1, 1, 1, 1, 1, 1, 1, 1, 1, 1],
		outputs: vec![NodeOutput::new(1, 0)],
		nodes: [
			(
				0,
				DocumentNode {
					name: "Frame Monitor".into(),
					inputs: vec![NodeInput::Network(concrete!(ImageFrame<Color>))],
					implementation: DocumentNodeImplementation::proto("graphene_core::memo::MonitorNode<_>"),
					..Default::default()
				},
			),
			(
				1,
				DocumentNode {
					name: "Imaginate".into(),
					inputs: vec![
						NodeInput::node(0, 0),
						NodeInput::Network(concrete!(WasmEditorApi)),
						NodeInput::Network(concrete!(ImaginateController)),
						NodeInput::Network(concrete!(f64)),
						NodeInput::Network(concrete!(Option<DVec2>)),
						NodeInput::Network(concrete!(u32)),
						NodeInput::Network(concrete!(ImaginateSamplingMethod)),
						NodeInput::Network(concrete!(f32)),
						NodeInput::Network(concrete!(String)),
						NodeInput::Network(concrete!(String)),
						NodeInput::Network(concrete!(bool)),
						NodeInput::Network(concrete!(f32)),
						NodeInput::Network(concrete!(Option<Vec<u64>>)),
						NodeInput::Network(concrete!(bool)),
						NodeInput::Network(concrete!(f32)),
						NodeInput::Network(concrete!(ImaginateMaskStartingFill)),
						NodeInput::Network(concrete!(bool)),
						NodeInput::Network(concrete!(bool)),
					],
					implementation: DocumentNodeImplementation::proto("graphene_std::raster::ImaginateNode<_, _, _, _, _, _, _, _, _, _, _, _, _, _, _, _, _, _>"),
					..Default::default()
				},
			),
		]
		.into(),
		..Default::default()
	}),
	inputs: vec![
		DocumentInputType::value("Input Image", TaggedValue::ImageFrame(ImageFrame::empty()), true),
		DocumentInputType {
			name: "Editor Api",
			data_type: FrontendGraphDataType::General,
			default: NodeInput::Network(concrete!(WasmEditorApi)),
		},
		DocumentInputType::value("Controller", TaggedValue::ImaginateController(Default::default()), false),
		DocumentInputType::value("Seed", TaggedValue::F64(0.), false), // Remember to keep index used in `ImaginateRandom` updated with this entry's index
		DocumentInputType::value("Resolution", TaggedValue::OptionalDVec2(None), false),
		DocumentInputType::value("Samples", TaggedValue::U32(30), false),
		DocumentInputType::value("Sampling Method", TaggedValue::ImaginateSamplingMethod(ImaginateSamplingMethod::EulerA), false),
		DocumentInputType::value("Prompt Guidance", TaggedValue::F32(7.5), false),
		DocumentInputType::value("Prompt", TaggedValue::String(String::new()), false),
		DocumentInputType::value("Negative Prompt", TaggedValue::String(String::new()), false),
		DocumentInputType::value("Adapt Input Image", TaggedValue::Bool(false), false),
		DocumentInputType::value("Image Creativity", TaggedValue::F32(66.), false),
		DocumentInputType::value("Masking Layer", TaggedValue::LayerPath(None), false),
		DocumentInputType::value("Inpaint", TaggedValue::Bool(true), false),
		DocumentInputType::value("Mask Blur", TaggedValue::F32(4.), false),
		DocumentInputType::value("Mask Starting Fill", TaggedValue::ImaginateMaskStartingFill(ImaginateMaskStartingFill::Fill), false),
		DocumentInputType::value("Improve Faces", TaggedValue::Bool(false), false),
		DocumentInputType::value("Tiling", TaggedValue::Bool(false), false),
	],
	outputs: vec![DocumentOutputType::new("Image", FrontendGraphDataType::Raster)],
	properties: node_properties::imaginate_properties,
	..Default::default()
});

pub fn resolve_document_node_type(name: &str) -> Option<&DocumentNodeType> {
	DOCUMENT_NODE_TYPES.iter().find(|node| node.name == name)
}

pub fn collect_node_types() -> Vec<FrontendNodeType> {
	DOCUMENT_NODE_TYPES
		.iter()
		.filter(|node_type| !node_type.category.eq_ignore_ascii_case("ignore"))
		.map(|node_type| FrontendNodeType::new(node_type.name, node_type.category))
		.collect()
}

impl DocumentNodeType {
	/// Generate a [`DocumentNodeImplementation`] from this node type, using a nested network.
	pub fn generate_implementation(&self) -> DocumentNodeImplementation {
		// let num_inputs = self.inputs.len();

		let inner_network = match &self.identifier {
			NodeImplementation::DocumentNode(network) => network.clone(),

			NodeImplementation::ProtoNode(ident) => return DocumentNodeImplementation::Unresolved(ident.clone()),
			/*
				NodeNetwork {
					inputs: (0..num_inputs).map(|_| 0).collect(),
					outputs: vec![NodeOutput::new(0, 0)],
					nodes: [(
						0,
						DocumentNode {
							name: format!("{}_impl", self.name),
							// TODO: Allow inserting nodes that contain other nodes.
							implementation: DocumentNodeImplementation::Unresolved(ident.clone()),
							inputs: self.inputs.iter().map(|i| NodeInput::Network(i.default.ty())).collect(),
							..Default::default()
						},
					)]
					.into_iter()
					.collect(),
					..Default::default()
				}

			}
			*/
			NodeImplementation::Extract => return DocumentNodeImplementation::Extract,
		};

		DocumentNodeImplementation::Network(inner_network)
	}

	/// Converts the [DocumentNodeType] type to a [DocumentNode], based on the inputs from the graph (which must be the correct length) and the metadata
	pub fn to_document_node(&self, inputs: impl IntoIterator<Item = NodeInput>, metadata: graph_craft::document::DocumentNodeMetadata) -> DocumentNode {
		let inputs: Vec<_> = inputs.into_iter().collect();
		assert_eq!(inputs.len(), self.inputs.len(), "Inputs passed from the graph must be equal to the number required");
		DocumentNode {
			name: self.name.to_string(),
			inputs,
			implementation: self.generate_implementation(),
			metadata,
			..Default::default()
		}
	}

	/// Converts the [DocumentNodeType] type to a [DocumentNode], using the provided `input_override` and falling back to the default inputs.
	/// `input_override` does not have to be the correct length.
	pub fn to_document_node_default_inputs(&self, input_override: impl IntoIterator<Item = Option<NodeInput>>, metadata: graph_craft::document::DocumentNodeMetadata) -> DocumentNode {
		let mut input_override = input_override.into_iter();
		let inputs = self.inputs.iter().map(|default| input_override.next().unwrap_or_default().unwrap_or_else(|| default.default.clone()));
		self.to_document_node(inputs, metadata)
	}
}

pub fn wrap_network_in_scope(mut network: NodeNetwork) -> NodeNetwork {
	network.generate_node_paths(&[]);

	let node_ids = network.nodes.keys().copied().collect::<Vec<_>>();
	for id in node_ids {
		network.flatten(id);
	}

	let mut network_inputs = Vec::new();
	let mut input_type = None;
	for (id, node) in network.nodes.iter() {
		for input in node.inputs.iter() {
			if let NodeInput::Network(_) = input {
				if input_type.is_none() {
					input_type = Some(input.clone());
				}
				assert_eq!(input, input_type.as_ref().unwrap(), "Networks wrapped in scope must have the same input type");
				network_inputs.push(*id);
			}
		}
	}
	let len = network_inputs.len();
	network.inputs = network_inputs;

	// if the network has no inputs, it doesn't need to be wrapped in a scope
	if len == 0 {
		return network;
	}

	let inner_network = DocumentNode {
		name: "Scope".to_string(),
		implementation: DocumentNodeImplementation::Network(network),
		inputs: core::iter::repeat(NodeInput::node(0, 1)).take(len).collect(),
		..Default::default()
	};

	// wrap the inner network in a scope
	let nodes = vec![
		resolve_document_node_type("Begin Scope")
			.expect("Begin Scope node type not found")
			.to_document_node(vec![input_type.unwrap()], DocumentNodeMetadata::default()),
		inner_network,
		resolve_document_node_type("End Scope")
			.expect("End Scope node type not found")
			.to_document_node(vec![NodeInput::node(0, 0), NodeInput::node(1, 0)], DocumentNodeMetadata::default()),
	];

	NodeNetwork {
		inputs: vec![0],
		outputs: vec![NodeOutput::new(2, 0)],
		nodes: nodes.into_iter().enumerate().map(|(id, node)| (id as NodeId, node)).collect(),
		..Default::default()
	}
}

pub fn new_image_network(output_offset: i32, output_node_id: NodeId) -> NodeNetwork {
	let mut network = NodeNetwork {
		inputs: vec![0],
		..Default::default()
	};
	network.push_node(
		resolve_document_node_type("Input Frame")
			.expect("Input Frame node does not exist")
			.to_document_node_default_inputs([], DocumentNodeMetadata::position((8, 4))),
		false,
	);
	network.push_node(
		resolve_document_node_type("Output")
			.expect("Output node does not exist")
			.to_document_node([NodeInput::node(output_node_id, 0)], DocumentNodeMetadata::position((output_offset + 8, 4))),
		false,
	);
	network
}

pub fn new_vector_network(subpaths: Vec<bezier_rs::Subpath<uuid::ManipulatorGroupId>>) -> NodeNetwork {
	let path_generator = resolve_document_node_type("Shape").expect("Shape node does not exist");
	let transform = resolve_document_node_type("Transform").expect("Transform node does not exist");
	let fill = resolve_document_node_type("Fill").expect("Fill node does not exist");
	let stroke = resolve_document_node_type("Stroke").expect("Stroke node does not exist");
	let output = resolve_document_node_type("Output").expect("Output node does not exist");

	let mut network = NodeNetwork {
		inputs: vec![0],
		..Default::default()
	};

	network.push_node(
		path_generator.to_document_node_default_inputs([Some(NodeInput::value(TaggedValue::Subpaths(subpaths), false))], DocumentNodeMetadata::position((0, 4))),
		false,
	);
	network.push_node(transform.to_document_node_default_inputs([None], Default::default()), true);
	network.push_node(fill.to_document_node_default_inputs([None], Default::default()), true);
	network.push_node(stroke.to_document_node_default_inputs([None], Default::default()), true);
	network.push_node(output.to_document_node_default_inputs([None], Default::default()), true);
	network
}

pub fn new_text_network(text: String, font: Font, size: f64) -> NodeNetwork {
	let text_generator = resolve_document_node_type("Text").expect("Text node does not exist");
	let transform = resolve_document_node_type("Transform").expect("Transform node does not exist");
	let fill = resolve_document_node_type("Fill").expect("Fill node does not exist");
	let stroke = resolve_document_node_type("Stroke").expect("Stroke node does not exist");
	let output = resolve_document_node_type("Output").expect("Output node does not exist");

	let mut network = NodeNetwork {
		inputs: vec![0],
		..Default::default()
	};
	network.push_node(
		text_generator.to_document_node(
			[
				NodeInput::Network(concrete!(WasmEditorApi)),
				NodeInput::value(TaggedValue::String(text), false),
				NodeInput::value(TaggedValue::Font(font), false),
				NodeInput::value(TaggedValue::F64(size), false),
			],
			DocumentNodeMetadata::position((0, 4)),
		),
		false,
	);
	network.push_node(transform.to_document_node_default_inputs([None], Default::default()), true);
	network.push_node(fill.to_document_node_default_inputs([None], Default::default()), true);
	network.push_node(stroke.to_document_node_default_inputs([None], Default::default()), true);
	network.push_node(output.to_document_node_default_inputs([None], Default::default()), true);
	network
}<|MERGE_RESOLUTION|>--- conflicted
+++ resolved
@@ -1868,14 +1868,15 @@
 			..Default::default()
 		},
 		DocumentNodeType {
-<<<<<<< HEAD
 			name: "Bounding Box",
 			category: "Vector",
 			identifier: NodeImplementation::proto("graphene_core::vector::BoundingBoxNode"),
 			inputs: vec![DocumentInputType::value("Vector Data", TaggedValue::VectorData(graphene_core::vector::VectorData::empty()), true)],
 			outputs: vec![DocumentOutputType::new("Vector", FrontendGraphDataType::Subpath)],
 			properties: node_properties::no_properties,
-=======
+      ..Default::default()
+		},
+    DocumentNodeType {
 			name: "Circular Repeat",
 			category: "Vector",
 			identifier: NodeImplementation::proto("graphene_core::vector::CircularRepeatNode<_, _, _>"),
@@ -1887,7 +1888,6 @@
 			],
 			outputs: vec![DocumentOutputType::new("Vector", FrontendGraphDataType::Subpath)],
 			properties: node_properties::circle_repeat_properties,
->>>>>>> f57fa2e7
 			..Default::default()
 		},
 		DocumentNodeType {

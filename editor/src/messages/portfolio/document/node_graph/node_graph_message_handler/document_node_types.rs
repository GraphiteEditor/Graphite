--- conflicted
+++ resolved
@@ -162,15 +162,9 @@
 				outputs: vec![NodeOutput::new(0, 0), NodeOutput::new(1, 0)],
 				nodes: [DocumentNode {
 					name: "Identity".to_string(),
-<<<<<<< HEAD
-					inputs: vec![NodeInput::Network(concrete!(ImageFrame<Color>))],
-					implementation: DocumentNodeImplementation::Unresolved(NodeIdentifier::new("graphene_core::ops::IdNode")),
-					..Default::default()
-=======
 					inputs: vec![NodeInput::Network(concrete!(EditorApi))],
 					implementation: DocumentNodeImplementation::Unresolved(NodeIdentifier::new("graphene_core::ExtractImageFrame")),
-					metadata: Default::default(),
->>>>>>> 45a3ee19
+					..Default::default()
 				}]
 				.into_iter()
 				.enumerate()

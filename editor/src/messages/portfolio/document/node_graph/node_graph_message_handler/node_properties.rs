--- conflicted
+++ resolved
@@ -62,25 +62,6 @@
 	widgets
 }
 
-<<<<<<< HEAD
-fn text_widget(document_node: &DocumentNode, node_id: NodeId, index: usize, name: &str, blank_assist: bool) -> Vec<WidgetHolder> {
-	let mut widgets = start_widgets(document_node, node_id, index, name, FrontendGraphDataType::Text, blank_assist);
-
-	if let NodeInput::Value {
-		tagged_value: TaggedValue::String(x),
-		exposed: false,
-	} = &document_node.inputs[index]
-	{
-		widgets.extend_from_slice(&[
-			WidgetHolder::unrelated_separator(),
-			TextInput::new(x.clone())
-				.on_update(update_value(|x: &TextInput| TaggedValue::String(x.value.clone()), node_id, index))
-				.widget_holder(),
-		])
-	}
-	widgets
-}
-=======
 // fn text_widget(document_node: &DocumentNode, node_id: NodeId, index: usize, name: &str, blank_assist: bool) -> Vec<WidgetHolder> {
 // 	let mut widgets = start_widgets(document_node, node_id, index, name, FrontendGraphDataType::Text, blank_assist);
 
@@ -98,7 +79,6 @@
 // 	}
 // 	widgets
 // }
->>>>>>> 7e151456
 
 fn text_area_widget(document_node: &DocumentNode, node_id: NodeId, index: usize, name: &str, blank_assist: bool) -> Vec<WidgetHolder> {
 	let mut widgets = start_widgets(document_node, node_id, index, name, FrontendGraphDataType::Text, blank_assist);

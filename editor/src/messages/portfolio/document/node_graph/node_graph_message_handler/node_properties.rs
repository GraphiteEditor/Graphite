--- conflicted
+++ resolved
@@ -373,11 +373,7 @@
 		panic!("Invalid status input")
 	};
 	let NodeInput::Value {tagged_value: TaggedValue::RcImage( cached_data),..} = cached_value else {
-<<<<<<< HEAD
-		panic!("Invalid cached image input")
-=======
 		panic!("Invalid cached image input, recieved {:?}, index: {}", cached_value, cached_index)
->>>>>>> 6fbc589e
 	};
 	let &NodeInput::Value {tagged_value: TaggedValue::F64( percent_complete),..} = complete_value else {
 		panic!("Invalid percent complete input")

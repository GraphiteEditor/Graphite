use super::node_properties;
use super::utility_types::FrontendNodeType;
use crate::messages::layout::utility_types::widget_prelude::*;
use crate::messages::portfolio::document::utility_types::network_interface::{
	DocumentNodeMetadata, DocumentNodePersistentMetadata, NodeNetworkInterface, NodeNetworkMetadata, NodeNetworkPersistentMetadata, NodeTemplate, NodeTypePersistentMetadata, NumberInputSettings,
	PropertiesRow, Vec2InputSettings, WidgetOverride,
};
use crate::messages::portfolio::utility_types::PersistentData;
use crate::messages::prelude::Message;
use crate::node_graph_executor::NodeGraphExecutor;

use graph_craft::concrete;
use graph_craft::document::value::*;
use graph_craft::document::*;
use graph_craft::imaginate_input::ImaginateSamplingMethod;
use graph_craft::ProtoNodeIdentifier;
use graphene_core::raster::brush_cache::BrushCache;
use graphene_core::raster::image::ImageFrameTable;
use graphene_core::raster::{CellularDistanceFunction, CellularReturnType, Color, DomainWarpType, FractalType, NoiseType, RedGreenBlue, RedGreenBlueAlpha};
use graphene_core::text::{Font, TypesettingConfig};
use graphene_core::transform::Footprint;
use graphene_core::vector::VectorDataTable;
use graphene_core::*;
use graphene_std::wasm_application_io::WasmEditorApi;
#[cfg(feature = "gpu")]
use wgpu_executor::{Bindgroup, CommandBuffer, PipelineLayout, ShaderHandle, ShaderInputFrame, WgpuShaderInput};

use glam::DVec2;
use once_cell::sync::Lazy;
use std::collections::{HashMap, HashSet, VecDeque};

pub struct NodePropertiesContext<'a> {
	pub persistent_data: &'a PersistentData,
	pub responses: &'a mut VecDeque<Message>,
	pub executor: &'a mut NodeGraphExecutor,
	pub network_interface: &'a mut NodeNetworkInterface,
	pub selection_network_path: &'a [NodeId],
	pub document_name: &'a str,
}

impl NodePropertiesContext<'_> {
	pub fn call_widget_override(&mut self, node_id: &NodeId, index: usize) -> Option<Vec<LayoutGroup>> {
		let input_properties_row = self.network_interface.input_properties_row(node_id, index, self.selection_network_path)?;
		if let Some(widget_override) = &input_properties_row.widget_override {
			let Some(widget_override_lambda) = INPUT_OVERRIDES.get(widget_override) else {
				log::error!("Could not get widget override lambda in call_widget_override");
				return None;
			};
			widget_override_lambda(*node_id, index, self)
				.map(|layout_group| {
					let Some(input_properties_row) = self.network_interface.input_properties_row(node_id, index, self.selection_network_path) else {
						log::error!("Could not get input properties row in call_widget_override");
						return Vec::new();
					};
					if let Some(tooltip) = &input_properties_row.input_data.get("tooltip").and_then(|tooltip| tooltip.as_str()) {
						layout_group.into_iter().map(|widget| widget.with_tooltip(*tooltip)).collect::<Vec<_>>()
					} else {
						layout_group
					}
				})
				.map_err(|error| {
					log::error!("Error in widget override lambda: {}", error);
				})
				.ok()
		} else {
			None
		}
	}
}

/// Acts as a description for a [DocumentNode] before it gets instantiated as one.
#[derive(Clone)]
pub struct DocumentNodeDefinition {
	/// Used by the reference field in [`DocumentNodeMetadata`] to prevent storing a copy of the implementation, if it is unchanged from the definition.
	pub identifier: &'static str,

	/// All data required to construct a [`DocumentNode`] and [`DocumentNodeMetadata`]
	pub node_template: NodeTemplate,

	/// Definition specific data. In order for the editor to access this data, the reference will be used.
	pub category: &'static str,

	/// User-facing description of the node's functionality.
	pub description: Cow<'static, str>,

	/// Node level overrides are stored based on the reference, not the instance. If the node is modified such that it becomes a local version
	/// (for example an input is added), the reference is no longer to the definition, and the overrides are lost.
	/// Most nodes should not use node based properties, since they are less flexible than input level properties.
	pub properties: Option<&'static str>,
}

// We use the once cell for lazy initialization to avoid the overhead of reconstructing the node list every time.
// TODO: make document nodes not require a `'static` lifetime to avoid having to split the construction into const and non-const parts.
static DOCUMENT_NODE_TYPES: once_cell::sync::Lazy<Vec<DocumentNodeDefinition>> = once_cell::sync::Lazy::new(static_nodes);

// TODO: Dynamic node library
/// Defines the "signature" or "header file"-like metadata for the document nodes, but not the implementation (which is defined in the node registry).
/// The [`DocumentNode`] is the instance while these [`DocumentNodeDefinition`]s are the "classes" or "blueprints" from which the instances are built.
fn static_nodes() -> Vec<DocumentNodeDefinition> {
	let mut custom = vec![
		DocumentNodeDefinition {
			identifier: "Default Network",
			category: "General",
			node_template: NodeTemplate {
				document_node: DocumentNode {
					implementation: DocumentNodeImplementation::Network(NodeNetwork::default()),
					..Default::default()
				},
				persistent_node_metadata: DocumentNodePersistentMetadata {
					network_metadata: Some(NodeNetworkMetadata::default()),
					..Default::default()
				},
			},
			description: Cow::Borrowed("A default node network you can use to create your own custom nodes."),
			properties: None,
		},
		// TODO: Auto-generate this from its proto node macro
		DocumentNodeDefinition {
			identifier: "Identity",
			category: "General",
			node_template: NodeTemplate {
				document_node: DocumentNode {
					implementation: DocumentNodeImplementation::proto("graphene_core::ops::IdentityNode"),
					inputs: vec![NodeInput::value(TaggedValue::None, true)],
					..Default::default()
				},
				persistent_node_metadata: DocumentNodePersistentMetadata {
					input_properties: vec!["In".into()],
					output_names: vec!["Out".to_string()],
					..Default::default()
				},
			},
			description: Cow::Borrowed("The identity node passes its data through. You can use this to organize your node graph."),
			properties: Some("identity_properties"),
		},
		// TODO: Auto-generate this from its proto node macro
		DocumentNodeDefinition {
			identifier: "Monitor",
			category: "Debug",
			node_template: NodeTemplate {
				document_node: DocumentNode {
					implementation: DocumentNodeImplementation::proto("graphene_core::memo::MonitorNode"),
					inputs: vec![NodeInput::value(TaggedValue::None, true)],
					manual_composition: Some(generic!(T)),
					skip_deduplication: true,
					..Default::default()
				},
				persistent_node_metadata: DocumentNodePersistentMetadata {
					input_properties: vec!["In".into()],
					output_names: vec!["Out".to_string()],
					..Default::default()
				},
			},
			description: Cow::Borrowed("The Monitor node is used by the editor to access the data flowing through it."),
			properties: Some("monitor_properties"),
		},
		DocumentNodeDefinition {
			identifier: "Merge",
			category: "General",
			node_template: NodeTemplate {
				document_node: DocumentNode {
					implementation: DocumentNodeImplementation::Network(NodeNetwork {
						exports: vec![NodeInput::node(NodeId(3), 0)],
						nodes: [
							// Secondary (left) input type coercion
							DocumentNode {
								inputs: vec![NodeInput::network(generic!(T), 1)],
								implementation: DocumentNodeImplementation::proto("graphene_core::graphic_element::ToElementNode"),
								manual_composition: Some(generic!(T)),
								..Default::default()
							},
							// Primary (bottom) input type coercion
							DocumentNode {
								inputs: vec![NodeInput::network(generic!(T), 0)],
								implementation: DocumentNodeImplementation::proto("graphene_core::graphic_element::ToGroupNode"),
								manual_composition: Some(generic!(T)),
								..Default::default()
							},
							// The monitor node is used to display a thumbnail in the UI
							DocumentNode {
								inputs: vec![NodeInput::node(NodeId(0), 0)],
								implementation: DocumentNodeImplementation::proto("graphene_core::memo::MonitorNode"),
								manual_composition: Some(generic!(T)),
								skip_deduplication: true,
								..Default::default()
							},
							DocumentNode {
								manual_composition: Some(generic!(T)),
								inputs: vec![
									NodeInput::node(NodeId(1), 0),
									NodeInput::node(NodeId(2), 0),
									NodeInput::Reflection(graph_craft::document::DocumentNodeMetadata::DocumentNodePath),
								],
								implementation: DocumentNodeImplementation::proto("graphene_core::graphic_element::LayerNode"),
								..Default::default()
							},
						]
						.into_iter()
						.enumerate()
						.map(|(id, node)| (NodeId(id as u64), node))
						.collect(),
						..Default::default()
					}),
					inputs: vec![
						NodeInput::value(TaggedValue::GraphicGroup(GraphicGroupTable::default()), true),
						NodeInput::value(TaggedValue::GraphicGroup(GraphicGroupTable::default()), true),
					],
					..Default::default()
				},
				persistent_node_metadata: DocumentNodePersistentMetadata {
					input_properties: vec!["Graphical Data".into(), "Over".into()],
					output_names: vec!["Out".to_string()],
					node_type_metadata: NodeTypePersistentMetadata::layer(IVec2::new(0, 0)),
					network_metadata: Some(NodeNetworkMetadata {
						persistent_metadata: NodeNetworkPersistentMetadata {
							node_metadata: [
								DocumentNodeMetadata {
									persistent_metadata: DocumentNodePersistentMetadata {
										display_name: "To Element".to_string(),
										node_type_metadata: NodeTypePersistentMetadata::node(IVec2::new(-14, -1)),
										..Default::default()
									},
									..Default::default()
								},
								DocumentNodeMetadata {
									persistent_metadata: DocumentNodePersistentMetadata {
										display_name: "To Group".to_string(),
										node_type_metadata: NodeTypePersistentMetadata::node(IVec2::new(-14, -3)),
										..Default::default()
									},
									..Default::default()
								},
								DocumentNodeMetadata {
									persistent_metadata: DocumentNodePersistentMetadata {
										display_name: "Monitor".to_string(),
										node_type_metadata: NodeTypePersistentMetadata::node(IVec2::new(-7, -1)),
										..Default::default()
									},
									..Default::default()
								},
								DocumentNodeMetadata {
									persistent_metadata: DocumentNodePersistentMetadata {
										display_name: "Layer".to_string(),
										node_type_metadata: NodeTypePersistentMetadata::node(IVec2::new(1, -3)),
										..Default::default()
									},
									..Default::default()
								},
							]
							.into_iter()
							.enumerate()
							.map(|(id, node)| (NodeId(id as u64), node))
							.collect(),
							..Default::default()
						},
						..Default::default()
					}),
					..Default::default()
				},
			},
			description: Cow::Borrowed("The Merge node combines graphical data through composition."),
			properties: None,
		},
		DocumentNodeDefinition {
			identifier: "Artboard",
			category: "General",
			node_template: NodeTemplate {
				document_node: DocumentNode {
					implementation: DocumentNodeImplementation::Network(NodeNetwork {
						exports: vec![NodeInput::node(NodeId(2), 0)],
						nodes: [
							// Ensure this ID is kept in sync with the ID in set_alias so that the name input is kept in sync with the alias
							DocumentNode {
								manual_composition: Some(generic!(T)),
								implementation: DocumentNodeImplementation::proto("graphene_core::graphic_element::ToArtboardNode"),
								inputs: vec![
									NodeInput::network(concrete!(TaggedValue), 1),
									NodeInput::value(TaggedValue::String(String::from("Artboard")), false),
									NodeInput::network(concrete!(TaggedValue), 2),
									NodeInput::network(concrete!(TaggedValue), 3),
									NodeInput::network(concrete!(TaggedValue), 4),
									NodeInput::network(concrete!(TaggedValue), 5),
								],
								..Default::default()
							},
							// The monitor node is used to display a thumbnail in the UI.
							// TODO: Check if thumbnail is reversed
							DocumentNode {
								inputs: vec![NodeInput::node(NodeId(0), 0)],
								implementation: DocumentNodeImplementation::proto("graphene_core::memo::MonitorNode"),
								manual_composition: Some(generic!(T)),
								skip_deduplication: true,
								..Default::default()
							},
							DocumentNode {
								manual_composition: Some(concrete!(Context)),
								inputs: vec![
									NodeInput::network(graphene_core::Type::Fn(Box::new(concrete!(Context)), Box::new(concrete!(ArtboardGroup))), 0),
									NodeInput::node(NodeId(1), 0),
									NodeInput::Reflection(graph_craft::document::DocumentNodeMetadata::DocumentNodePath),
								],
								implementation: DocumentNodeImplementation::proto("graphene_core::graphic_element::AppendArtboardNode"),
								..Default::default()
							},
						]
						.into_iter()
						.enumerate()
						.map(|(id, node)| (NodeId(id as u64), node))
						.collect(),
						..Default::default()
					}),
					inputs: vec![
						NodeInput::value(TaggedValue::ArtboardGroup(ArtboardGroup::default()), true),
						NodeInput::value(TaggedValue::GraphicGroup(GraphicGroupTable::default()), true),
						NodeInput::value(TaggedValue::IVec2(glam::IVec2::ZERO), false),
						NodeInput::value(TaggedValue::IVec2(glam::IVec2::new(1920, 1080)), false),
						NodeInput::value(TaggedValue::Color(Color::WHITE), false),
						NodeInput::value(TaggedValue::Bool(false), false),
					],
					..Default::default()
				},
				persistent_node_metadata: DocumentNodePersistentMetadata {
					input_properties: vec![
						"Artboards".into(),
						PropertiesRow::with_override("Contents", WidgetOverride::Hidden),
						PropertiesRow::with_override(
							"Location",
							WidgetOverride::Vec2(Vec2InputSettings {
								x: "X".to_string(),
								y: "Y".to_string(),
								unit: " px".to_string(),
								..Default::default()
							}),
						),
						PropertiesRow::with_override(
							"Dimensions",
							WidgetOverride::Vec2(Vec2InputSettings {
								x: "W".to_string(),
								y: "H".to_string(),
								unit: " px".to_string(),
								..Default::default()
							}),
						),
						PropertiesRow::with_override("Background", WidgetOverride::Custom("artboard_background".to_string())),
						"Clip".into(),
					],
					output_names: vec!["Out".to_string()],
					node_type_metadata: NodeTypePersistentMetadata::layer(IVec2::new(0, 0)),
					network_metadata: Some(NodeNetworkMetadata {
						persistent_metadata: NodeNetworkPersistentMetadata {
							node_metadata: [
								DocumentNodeMetadata {
									persistent_metadata: DocumentNodePersistentMetadata {
										display_name: "To Artboard".to_string(),
										node_type_metadata: NodeTypePersistentMetadata::node(IVec2::new(-10, -3)),
										..Default::default()
									},
									..Default::default()
								},
								DocumentNodeMetadata {
									persistent_metadata: DocumentNodePersistentMetadata {
										display_name: "Monitor".to_string(),
										node_type_metadata: NodeTypePersistentMetadata::node(IVec2::new(-2, -3)),
										..Default::default()
									},
									..Default::default()
								},
								DocumentNodeMetadata {
									persistent_metadata: DocumentNodePersistentMetadata {
										display_name: "Append Artboards".to_string(),
										node_type_metadata: NodeTypePersistentMetadata::node(IVec2::new(6, -4)),
										..Default::default()
									},
									..Default::default()
								},
							]
							.into_iter()
							.enumerate()
							.map(|(id, node)| (NodeId(id as u64), node))
							.collect(),
							..Default::default()
						},
						..Default::default()
					}),
					..Default::default()
				},
			},
			description: Cow::Borrowed("Creates a new Artboard which can be used as a working surface."),
			properties: None,
		},
		DocumentNodeDefinition {
			identifier: "Load Image",
			category: "Raster: Generator",
			node_template: NodeTemplate {
				document_node: DocumentNode {
					implementation: DocumentNodeImplementation::Network(NodeNetwork {
						exports: vec![NodeInput::node(NodeId(2), 0)],
						nodes: [
							DocumentNode {
								inputs: vec![NodeInput::value(TaggedValue::None, false), NodeInput::scope("editor-api"), NodeInput::network(concrete!(String), 1)],
								manual_composition: Some(concrete!(Context)),
								implementation: DocumentNodeImplementation::ProtoNode(ProtoNodeIdentifier::new("graphene_std::wasm_application_io::LoadResourceNode")),
								..Default::default()
							},
							DocumentNode {
								inputs: vec![NodeInput::node(NodeId(0), 0)],
								manual_composition: Some(concrete!(Context)),
								implementation: DocumentNodeImplementation::ProtoNode(ProtoNodeIdentifier::new("graphene_std::wasm_application_io::DecodeImageNode")),
								..Default::default()
							},
							DocumentNode {
								inputs: vec![NodeInput::node(NodeId(1), 0)],
								implementation: DocumentNodeImplementation::ProtoNode(ProtoNodeIdentifier::new("graphene_core::transform::CullNode")),
								manual_composition: Some(concrete!(Context)),
								..Default::default()
							},
						]
						.into_iter()
						.enumerate()
						.map(|(id, node)| (NodeId(id as u64), node))
						.collect(),
						..Default::default()
					}),
					inputs: vec![NodeInput::value(TaggedValue::None, false), NodeInput::value(TaggedValue::String("graphite:null".to_string()), false)],
					..Default::default()
				},
				persistent_node_metadata: DocumentNodePersistentMetadata {
					input_properties: vec!["Empty".into(), "URL".into()],
					output_names: vec!["Image".to_string()],
					network_metadata: Some(NodeNetworkMetadata {
						persistent_metadata: NodeNetworkPersistentMetadata {
							node_metadata: [
								DocumentNodeMetadata {
									persistent_metadata: DocumentNodePersistentMetadata {
										display_name: "Load Resource".to_string(),
										node_type_metadata: NodeTypePersistentMetadata::node(IVec2::new(0, 0)),
										..Default::default()
									},
									..Default::default()
								},
								DocumentNodeMetadata {
									persistent_metadata: DocumentNodePersistentMetadata {
										display_name: "Decode Image".to_string(),
										node_type_metadata: NodeTypePersistentMetadata::node(IVec2::new(0, 0)),
										..Default::default()
									},
									..Default::default()
								},
								DocumentNodeMetadata {
									persistent_metadata: DocumentNodePersistentMetadata {
										display_name: "Cull".to_string(),
										node_type_metadata: NodeTypePersistentMetadata::node(IVec2::new(0, 0)),
										..Default::default()
									},
									..Default::default()
								},
							]
							.into_iter()
							.enumerate()
							.map(|(id, node)| (NodeId(id as u64), node))
							.collect(),
							..Default::default()
						},
						..Default::default()
					}),
					..Default::default()
				},
			},
			description: Cow::Borrowed("Loads an image from a given URL"),
			properties: None,
		},
		DocumentNodeDefinition {
			identifier: "Create Canvas",
			category: "Debug: GPU",
			node_template: NodeTemplate {
				document_node: DocumentNode {
					implementation: DocumentNodeImplementation::Network(NodeNetwork {
						exports: vec![NodeInput::node(NodeId(1), 0)],
						nodes: [
							DocumentNode {
								inputs: vec![NodeInput::scope("editor-api")],
								implementation: DocumentNodeImplementation::ProtoNode(ProtoNodeIdentifier::new("graphene_std::wasm_application_io::CreateSurfaceNode")),
								skip_deduplication: true,
								..Default::default()
							},
							DocumentNode {
								manual_composition: Some(concrete!(Context)),
								inputs: vec![NodeInput::node(NodeId(0), 0)],
								implementation: DocumentNodeImplementation::ProtoNode(ProtoNodeIdentifier::new("graphene_core::memo::MemoNode")),
								..Default::default()
							},
						]
						.into_iter()
						.enumerate()
						.map(|(id, node)| (NodeId(id as u64), node))
						.collect(),
						..Default::default()
					}),
					..Default::default()
				},
				persistent_node_metadata: DocumentNodePersistentMetadata {
					output_names: vec!["Image".to_string()],
					network_metadata: Some(NodeNetworkMetadata {
						persistent_metadata: NodeNetworkPersistentMetadata {
							node_metadata: [
								DocumentNodeMetadata {
									persistent_metadata: DocumentNodePersistentMetadata {
										display_name: "Create Canvas".to_string(),
										node_type_metadata: NodeTypePersistentMetadata::node(IVec2::new(0, 0)),
										..Default::default()
									},
									..Default::default()
								},
								DocumentNodeMetadata {
									persistent_metadata: DocumentNodePersistentMetadata {
										display_name: "Cache".to_string(),
										node_type_metadata: NodeTypePersistentMetadata::node(IVec2::new(0, 0)),
										..Default::default()
									},
									..Default::default()
								},
							]
							.into_iter()
							.enumerate()
							.map(|(id, node)| (NodeId(id as u64), node))
							.collect(),
							..Default::default()
						},
						..Default::default()
					}),
					..Default::default()
				},
			},
			description: Cow::Borrowed("Creates a new canvas object."),
			properties: None,
		},
		DocumentNodeDefinition {
			identifier: "Draw Canvas",
			category: "Debug: GPU",
			node_template: NodeTemplate {
				document_node: DocumentNode {
					implementation: DocumentNodeImplementation::Network(NodeNetwork {
						exports: vec![NodeInput::node(NodeId(3), 0)],
						nodes: [
							DocumentNode {
								inputs: vec![NodeInput::network(concrete!(ImageFrameTable<Color>), 0)],
								implementation: DocumentNodeImplementation::ProtoNode(ProtoNodeIdentifier::new("graphene_core::ops::IntoNode<_, ImageFrame>")), // TODO: Possibly change `ImageFrame` to something else
								..Default::default()
							},
							DocumentNode {
								inputs: vec![NodeInput::scope("editor-api")],
								implementation: DocumentNodeImplementation::ProtoNode(ProtoNodeIdentifier::new("graphene_std::wasm_application_io::CreateSurfaceNode")),
								skip_deduplication: true,
								..Default::default()
							},
							DocumentNode {
								manual_composition: Some(concrete!(Context)),
								inputs: vec![NodeInput::node(NodeId(1), 0)],
								implementation: DocumentNodeImplementation::ProtoNode(ProtoNodeIdentifier::new("graphene_core::memo::MemoNode")),
								..Default::default()
							},
							DocumentNode {
								inputs: vec![NodeInput::node(NodeId(0), 0), NodeInput::node(NodeId(2), 0)],
								implementation: DocumentNodeImplementation::ProtoNode(ProtoNodeIdentifier::new("graphene_std::wasm_application_io::DrawImageFrameNode")),
								..Default::default()
							},
						]
						.into_iter()
						.enumerate()
						.map(|(id, node)| (NodeId(id as u64), node))
						.collect(),
						..Default::default()
					}),
					inputs: vec![NodeInput::value(TaggedValue::ImageFrame(ImageFrameTable::default()), true)],
					..Default::default()
				},
				persistent_node_metadata: DocumentNodePersistentMetadata {
					input_properties: vec!["In".into()],
					output_names: vec!["Canvas".to_string()],
					network_metadata: Some(NodeNetworkMetadata {
						persistent_metadata: NodeNetworkPersistentMetadata {
							node_metadata: [
								DocumentNodeMetadata {
									persistent_metadata: DocumentNodePersistentMetadata {
										display_name: "Convert Image Frame".to_string(),
										node_type_metadata: NodeTypePersistentMetadata::node(IVec2::new(0, 0)),
										..Default::default()
									},
									..Default::default()
								},
								DocumentNodeMetadata {
									persistent_metadata: DocumentNodePersistentMetadata {
										display_name: "Create Canvas".to_string(),
										node_type_metadata: NodeTypePersistentMetadata::node(IVec2::new(0, 0)),
										..Default::default()
									},
									..Default::default()
								},
								DocumentNodeMetadata {
									persistent_metadata: DocumentNodePersistentMetadata {
										display_name: "Cache".to_string(),
										node_type_metadata: NodeTypePersistentMetadata::node(IVec2::new(0, 0)),
										..Default::default()
									},
									..Default::default()
								},
								DocumentNodeMetadata {
									persistent_metadata: DocumentNodePersistentMetadata {
										display_name: "Draw Canvas".to_string(),
										node_type_metadata: NodeTypePersistentMetadata::node(IVec2::new(0, 0)),
										..Default::default()
									},
									..Default::default()
								},
							]
							.into_iter()
							.enumerate()
							.map(|(id, node)| (NodeId(id as u64), node))
							.collect(),
							..Default::default()
						},
						..Default::default()
					}),
					..Default::default()
				},
			},
			description: Cow::Borrowed("Draws raster data to a canvas element."),
			properties: None,
		},
		DocumentNodeDefinition {
			identifier: "Rasterize",
			category: "Raster",
			node_template: NodeTemplate {
				document_node: DocumentNode {
					implementation: DocumentNodeImplementation::Network(NodeNetwork {
						exports: vec![NodeInput::node(NodeId(2), 0)],
						nodes: [
							DocumentNode {
								inputs: vec![NodeInput::scope("editor-api")],
								implementation: DocumentNodeImplementation::ProtoNode(ProtoNodeIdentifier::new("graphene_std::wasm_application_io::CreateSurfaceNode")),
								manual_composition: Some(concrete!(Context)),
								skip_deduplication: true,
								..Default::default()
							},
							DocumentNode {
								inputs: vec![NodeInput::node(NodeId(0), 0)],
								implementation: DocumentNodeImplementation::ProtoNode(ProtoNodeIdentifier::new("graphene_core::memo::MemoNode")),
								manual_composition: Some(concrete!(Context)),
								..Default::default()
							},
							DocumentNode {
								inputs: vec![NodeInput::network(generic!(T), 0), NodeInput::network(concrete!(Footprint), 1), NodeInput::node(NodeId(1), 0)],
								implementation: DocumentNodeImplementation::ProtoNode(ProtoNodeIdentifier::new("graphene_std::wasm_application_io::RasterizeNode")),
								manual_composition: Some(concrete!(Context)),
								..Default::default()
							},
						]
						.into_iter()
						.enumerate()
						.map(|(id, node)| (NodeId(id as u64), node))
						.collect(),
						..Default::default()
					}),
					inputs: vec![
						NodeInput::value(TaggedValue::VectorData(VectorDataTable::default()), true),
						NodeInput::value(
							TaggedValue::Footprint(Footprint {
								transform: DAffine2::from_scale_angle_translation(DVec2::new(100., 100.), 0., DVec2::new(0., 0.)),
								resolution: UVec2::new(100, 100),
								..Default::default()
							}),
							false,
						),
					],
					..Default::default()
				},
				persistent_node_metadata: DocumentNodePersistentMetadata {
					input_properties: vec!["Artwork".into(), "Footprint".into()],
					output_names: vec!["Canvas".to_string()],
					network_metadata: Some(NodeNetworkMetadata {
						persistent_metadata: NodeNetworkPersistentMetadata {
							node_metadata: [
								DocumentNodeMetadata {
									persistent_metadata: DocumentNodePersistentMetadata {
										display_name: "Create Surface".to_string(),
										node_type_metadata: NodeTypePersistentMetadata::node(IVec2::new(0, 0)),
										..Default::default()
									},
									..Default::default()
								},
								DocumentNodeMetadata {
									persistent_metadata: DocumentNodePersistentMetadata {
										display_name: "Cache".to_string(),
										node_type_metadata: NodeTypePersistentMetadata::node(IVec2::new(0, 0)),
										..Default::default()
									},
									..Default::default()
								},
								DocumentNodeMetadata {
									persistent_metadata: DocumentNodePersistentMetadata {
										display_name: "Rasterize".to_string(),
										node_type_metadata: NodeTypePersistentMetadata::node(IVec2::new(0, 0)),
										..Default::default()
									},
									..Default::default()
								},
							]
							.into_iter()
							.enumerate()
							.map(|(id, node)| (NodeId(id as u64), node))
							.collect(),
							..Default::default()
						},
						..Default::default()
					}),
					..Default::default()
				},
			},
			description: Cow::Borrowed("Rasterizes the given vector data"),
			properties: None,
		},
		DocumentNodeDefinition {
			identifier: "Noise Pattern",
			category: "Raster",
			node_template: NodeTemplate {
				document_node: DocumentNode {
					manual_composition: Some(concrete!(Context)),
					implementation: DocumentNodeImplementation::ProtoNode(ProtoNodeIdentifier::new("graphene_std::raster::NoisePatternNode")),
					inputs: vec![
						NodeInput::value(TaggedValue::Bool(false), false),
						NodeInput::value(TaggedValue::Bool(true), false),
						NodeInput::value(TaggedValue::U32(0), false),
						NodeInput::value(TaggedValue::F64(10.), false),
						NodeInput::value(TaggedValue::NoiseType(NoiseType::default()), false),
						NodeInput::value(TaggedValue::DomainWarpType(DomainWarpType::default()), false),
						NodeInput::value(TaggedValue::F64(100.), false),
						NodeInput::value(TaggedValue::FractalType(FractalType::default()), false),
						NodeInput::value(TaggedValue::U32(3), false),
						NodeInput::value(TaggedValue::F64(2.), false),
						NodeInput::value(TaggedValue::F64(0.5), false),
						NodeInput::value(TaggedValue::F64(0.), false), // 0-1 range
						NodeInput::value(TaggedValue::F64(2.), false),
						NodeInput::value(TaggedValue::CellularDistanceFunction(CellularDistanceFunction::default()), false),
						NodeInput::value(TaggedValue::CellularReturnType(CellularReturnType::default()), false),
						NodeInput::value(TaggedValue::F64(1.), false),
					],
					..Default::default()
				},
				persistent_node_metadata: DocumentNodePersistentMetadata {
					input_properties: vec![
						"Spacer".into(),
						"Clip".into(),
						"Seed".into(),
						PropertiesRow::with_override("Scale", WidgetOverride::Custom("noise_properties_scale".to_string())),
						PropertiesRow::with_override("Noise Type", WidgetOverride::Custom("noise_properties_noise_type".to_string())),
						PropertiesRow::with_override("Domain Warp Type", WidgetOverride::Custom("noise_properties_domain_warp_type".to_string())),
						PropertiesRow::with_override("Domain Warp Amplitude", WidgetOverride::Custom("noise_properties_domain_warp_amplitude".to_string())),
						PropertiesRow::with_override("Fractal Type", WidgetOverride::Custom("noise_properties_fractal_type".to_string())),
						PropertiesRow::with_override("Fractal Octaves", WidgetOverride::Custom("noise_properties_fractal_octaves".to_string())),
						PropertiesRow::with_override("Fractal Lacunarity", WidgetOverride::Custom("noise_properties_fractal_lacunarity".to_string())),
						PropertiesRow::with_override("Fractal Gain", WidgetOverride::Custom("noise_properties_fractal_gain".to_string())),
						PropertiesRow::with_override("Fractal Weighted Strength", WidgetOverride::Custom("noise_properties_fractal_weighted_strength".to_string())),
						PropertiesRow::with_override("Fractal Ping Pong Strength", WidgetOverride::Custom("noise_properties_ping_pong_strength".to_string())),
						PropertiesRow::with_override("Cellular Distance Function", WidgetOverride::Custom("noise_properties_cellular_distance_function".to_string())),
						PropertiesRow::with_override("Cellular Return Type", WidgetOverride::Custom("noise_properties_cellular_return_type".to_string())),
						PropertiesRow::with_override("Cellular Jitter", WidgetOverride::Custom("noise_properties_cellular_jitter".to_string())),
					],
					output_names: vec!["Image".to_string()],
					network_metadata: Some(NodeNetworkMetadata {
						persistent_metadata: NodeNetworkPersistentMetadata {
							node_metadata: [
								DocumentNodeMetadata {
									persistent_metadata: DocumentNodePersistentMetadata {
										display_name: "Noise Pattern".to_string(),
										node_type_metadata: NodeTypePersistentMetadata::node(IVec2::new(0, 0)),
										..Default::default()
									},
									..Default::default()
								},
								DocumentNodeMetadata {
									persistent_metadata: DocumentNodePersistentMetadata {
										display_name: "Cull".to_string(),
										node_type_metadata: NodeTypePersistentMetadata::node(IVec2::new(0, 0)),
										..Default::default()
									},
									..Default::default()
								},
							]
							.into_iter()
							.enumerate()
							.map(|(id, node)| (NodeId(id as u64), node))
							.collect(),
							..Default::default()
						},
						..Default::default()
					}),
					..Default::default()
				},
			},
			description: Cow::Borrowed("Generates different noise patterns."),
			properties: None,
		},
		// TODO: This needs to work with resolution-aware (raster with footprint, post-Cull node) data.
		// TODO: Auto-generate this from its proto node macro
		DocumentNodeDefinition {
			identifier: "Mask",
			category: "Raster",
			node_template: NodeTemplate {
				document_node: DocumentNode {
					implementation: DocumentNodeImplementation::proto("graphene_std::raster::MaskImageNode"),
					inputs: vec![
						NodeInput::value(TaggedValue::ImageFrame(ImageFrameTable::default()), true),
						NodeInput::value(TaggedValue::ImageFrame(ImageFrameTable::default()), true),
					],
					..Default::default()
				},
				persistent_node_metadata: DocumentNodePersistentMetadata {
					input_properties: vec!["Image".into(), PropertiesRow::with_override("Stencil", WidgetOverride::Custom("mask_stencil".to_string()))],
					output_names: vec!["Image".to_string()],
					..Default::default()
				},
			},
			description: Cow::Borrowed("TODO"),
			properties: None,
		},
		// TODO: This needs to work with resolution-aware (raster with footprint, post-Cull node) data.
		// TODO: Auto-generate this from its proto node macro
		DocumentNodeDefinition {
			identifier: "Insert Channel",
			category: "Raster",
			node_template: NodeTemplate {
				document_node: DocumentNode {
					implementation: DocumentNodeImplementation::proto("graphene_std::raster::InsertChannelNode"),
					inputs: vec![
						NodeInput::value(TaggedValue::ImageFrame(ImageFrameTable::default()), true),
						NodeInput::value(TaggedValue::ImageFrame(ImageFrameTable::default()), true),
						NodeInput::value(TaggedValue::RedGreenBlue(RedGreenBlue::default()), false),
					],
					..Default::default()
				},
				persistent_node_metadata: DocumentNodePersistentMetadata {
					input_properties: vec!["Image".into(), PropertiesRow::with_override("Insertion", WidgetOverride::Hidden), "Into".into()],
					output_names: vec!["Image".to_string()],
					..Default::default()
				},
			},
			description: Cow::Borrowed("TODO"),
			properties: None,
		},
		// TODO: This needs to work with resolution-aware (raster with footprint, post-Cull node) data.
		DocumentNodeDefinition {
			identifier: "Combine Channels",
			category: "Raster",
			node_template: NodeTemplate {
				document_node: DocumentNode {
					implementation: DocumentNodeImplementation::proto("graphene_std::raster::CombineChannelsNode"),
					inputs: vec![
						NodeInput::value(TaggedValue::None, false),
						NodeInput::value(TaggedValue::ImageFrame(ImageFrameTable::default()), true),
						NodeInput::value(TaggedValue::ImageFrame(ImageFrameTable::default()), true),
						NodeInput::value(TaggedValue::ImageFrame(ImageFrameTable::default()), true),
						NodeInput::value(TaggedValue::ImageFrame(ImageFrameTable::default()), true),
					],
					..Default::default()
				},
				persistent_node_metadata: DocumentNodePersistentMetadata {
					input_properties: vec!["None".into(), "Red".into(), "Green".into(), "Blue".into(), "Alpha".into()],
					output_names: vec!["Image".to_string()],
					..Default::default()
				},
			},
			description: Cow::Borrowed("TODO"),
			properties: None,
		},
		DocumentNodeDefinition {
			identifier: "Split Channels",
			category: "Raster",
			node_template: NodeTemplate {
				document_node: DocumentNode {
					implementation: DocumentNodeImplementation::Network(NodeNetwork {
						exports: vec![
							NodeInput::node(NodeId(0), 0),
							NodeInput::node(NodeId(1), 0),
							NodeInput::node(NodeId(2), 0),
							NodeInput::node(NodeId(3), 0),
						],
						nodes: [
							DocumentNode {
								inputs: vec![
									NodeInput::network(concrete!(ImageFrameTable<Color>), 0),
									NodeInput::value(TaggedValue::RedGreenBlueAlpha(RedGreenBlueAlpha::Red), false),
								],
								implementation: DocumentNodeImplementation::ProtoNode(ProtoNodeIdentifier::new("graphene_core::raster::adjustments::ExtractChannelNode")),
								manual_composition: Some(generic!(T)),
								..Default::default()
							},
							DocumentNode {
								inputs: vec![
									NodeInput::network(concrete!(ImageFrameTable<Color>), 0),
									NodeInput::value(TaggedValue::RedGreenBlueAlpha(RedGreenBlueAlpha::Green), false),
								],
								implementation: DocumentNodeImplementation::ProtoNode(ProtoNodeIdentifier::new("graphene_core::raster::adjustments::ExtractChannelNode")),
								manual_composition: Some(generic!(T)),
								..Default::default()
							},
							DocumentNode {
								inputs: vec![
									NodeInput::network(concrete!(ImageFrameTable<Color>), 0),
									NodeInput::value(TaggedValue::RedGreenBlueAlpha(RedGreenBlueAlpha::Blue), false),
								],
								implementation: DocumentNodeImplementation::ProtoNode(ProtoNodeIdentifier::new("graphene_core::raster::adjustments::ExtractChannelNode")),
								manual_composition: Some(generic!(T)),
								..Default::default()
							},
							DocumentNode {
								inputs: vec![
									NodeInput::network(concrete!(ImageFrameTable<Color>), 0),
									NodeInput::value(TaggedValue::RedGreenBlueAlpha(RedGreenBlueAlpha::Alpha), false),
								],
								implementation: DocumentNodeImplementation::ProtoNode(ProtoNodeIdentifier::new("graphene_core::raster::adjustments::ExtractChannelNode")),
								manual_composition: Some(generic!(T)),
								..Default::default()
							},
						]
						.into_iter()
						.enumerate()
						.map(|(id, node)| (NodeId(id as u64), node))
						.collect(),

						..Default::default()
					}),
					inputs: vec![NodeInput::value(TaggedValue::ImageFrame(ImageFrameTable::default()), true)],
					..Default::default()
				},
				persistent_node_metadata: DocumentNodePersistentMetadata {
					input_properties: vec!["Image".into()],
					output_names: vec!["Red".to_string(), "Green".to_string(), "Blue".to_string(), "Alpha".to_string()],
					has_primary_output: false,
					network_metadata: Some(NodeNetworkMetadata {
						persistent_metadata: NodeNetworkPersistentMetadata {
							node_metadata: [
								DocumentNodeMetadata {
									persistent_metadata: DocumentNodePersistentMetadata {
										display_name: "Extract Channel".to_string(),
										node_type_metadata: NodeTypePersistentMetadata::node(IVec2::new(0, 0)),
										..Default::default()
									},
									..Default::default()
								},
								DocumentNodeMetadata {
									persistent_metadata: DocumentNodePersistentMetadata {
										display_name: "Extract Channel".to_string(),
										node_type_metadata: NodeTypePersistentMetadata::node(IVec2::new(0, 2)),
										..Default::default()
									},
									..Default::default()
								},
								DocumentNodeMetadata {
									persistent_metadata: DocumentNodePersistentMetadata {
										display_name: "Extract Channel".to_string(),
										node_type_metadata: NodeTypePersistentMetadata::node(IVec2::new(0, 4)),
										..Default::default()
									},
									..Default::default()
								},
								DocumentNodeMetadata {
									persistent_metadata: DocumentNodePersistentMetadata {
										display_name: "Extract Channel".to_string(),
										node_type_metadata: NodeTypePersistentMetadata::node(IVec2::new(0, 6)),
										..Default::default()
									},
									..Default::default()
								},
							]
							.into_iter()
							.enumerate()
							.map(|(id, node)| (NodeId(id as u64), node))
							.collect(),
							..Default::default()
						},
						..Default::default()
					}),
					..Default::default()
				},
			},
			description: Cow::Borrowed("TODO"),
			properties: None,
		},
		DocumentNodeDefinition {
			identifier: "Brush",
			category: "Raster",
			node_template: NodeTemplate {
				document_node: DocumentNode {
					implementation: DocumentNodeImplementation::Network(NodeNetwork {
						exports: vec![NodeInput::node(NodeId(0), 0)],
						nodes: vec![DocumentNode {
							inputs: vec![
								NodeInput::network(concrete!(ImageFrameTable<Color>), 0),
								NodeInput::network(concrete!(ImageFrameTable<Color>), 1),
								NodeInput::network(concrete!(Vec<graphene_core::vector::brush_stroke::BrushStroke>), 2),
								NodeInput::network(concrete!(BrushCache), 3),
							],
							manual_composition: Some(concrete!(Context)),
							implementation: DocumentNodeImplementation::ProtoNode(ProtoNodeIdentifier::new("graphene_std::brush::BrushNode")),
							..Default::default()
						}]
						.into_iter()
						.enumerate()
						.map(|(id, node)| (NodeId(id as u64), node))
						.collect(),
						..Default::default()
					}),
					inputs: vec![
						NodeInput::value(TaggedValue::ImageFrame(ImageFrameTable::default()), true),
						NodeInput::value(TaggedValue::ImageFrame(ImageFrameTable::default()), true),
						NodeInput::value(TaggedValue::BrushStrokes(Vec::new()), false),
						NodeInput::value(TaggedValue::BrushCache(BrushCache::new_proto()), false),
					],
					..Default::default()
				},
				persistent_node_metadata: DocumentNodePersistentMetadata {
					input_properties: vec!["Background".into(), "Bounds".into(), "Trace".into(), "Cache".into()],
					output_names: vec!["Image".to_string()],
					network_metadata: Some(NodeNetworkMetadata {
						persistent_metadata: NodeNetworkPersistentMetadata {
							node_metadata: [
								DocumentNodeMetadata {
									persistent_metadata: DocumentNodePersistentMetadata {
										display_name: "Brush".to_string(),
										node_type_metadata: NodeTypePersistentMetadata::node(IVec2::new(0, 0)),
										..Default::default()
									},
									..Default::default()
								},
								DocumentNodeMetadata {
									persistent_metadata: DocumentNodePersistentMetadata {
										display_name: "Cull".to_string(),
										node_type_metadata: NodeTypePersistentMetadata::node(IVec2::new(0, 0)),
										..Default::default()
									},
									..Default::default()
								},
							]
							.into_iter()
							.enumerate()
							.map(|(id, node)| (NodeId(id as u64), node))
							.collect(),
							..Default::default()
						},
						..Default::default()
					}),
					..Default::default()
				},
			},
			description: Cow::Borrowed("TODO"),
			properties: None,
		},
		DocumentNodeDefinition {
			identifier: "Memoize",
			category: "Debug",
			node_template: NodeTemplate {
				document_node: DocumentNode {
					implementation: DocumentNodeImplementation::proto("graphene_core::memo::MemoNode"),
					inputs: vec![NodeInput::value(TaggedValue::ImageFrame(ImageFrameTable::default()), true)],
					manual_composition: Some(concrete!(Context)),
					..Default::default()
				},
				persistent_node_metadata: DocumentNodePersistentMetadata {
					input_properties: vec!["Image".into()],
					output_names: vec!["Image".to_string()],
					..Default::default()
				},
			},
			description: Cow::Borrowed("TODO"),
			properties: None,
		},
		DocumentNodeDefinition {
			identifier: "Memoize Impure",
			category: "Debug",
			node_template: NodeTemplate {
				document_node: DocumentNode {
					implementation: DocumentNodeImplementation::proto("graphene_core::memo::ImpureMemoNode"),
					inputs: vec![NodeInput::value(TaggedValue::ImageFrame(ImageFrameTable::default()), true)],
					manual_composition: Some(concrete!(Context)),
					..Default::default()
				},
				persistent_node_metadata: DocumentNodePersistentMetadata {
					input_properties: vec!["Image".into()],
					output_names: vec!["Image".to_string()],
					..Default::default()
				},
			},
			description: Cow::Borrowed("TODO"),
			properties: None,
		},
		DocumentNodeDefinition {
			identifier: "Image",
			category: "",
			node_template: NodeTemplate {
				document_node: DocumentNode {
					implementation: DocumentNodeImplementation::Network(NodeNetwork {
						exports: vec![NodeInput::node(NodeId(0), 0)],
						nodes: vec![DocumentNode {
							inputs: vec![NodeInput::network(concrete!(ImageFrameTable<Color>), 1)],
							implementation: DocumentNodeImplementation::ProtoNode(ProtoNodeIdentifier::new("graphene_core::transform::CullNode")),
							manual_composition: Some(concrete!(Context)),
							..Default::default()
						}]
						.into_iter()
						.enumerate()
						.map(|(id, node)| (NodeId(id as u64), node))
						.collect(),
						..Default::default()
					}),
					inputs: vec![NodeInput::value(TaggedValue::None, false), NodeInput::value(TaggedValue::ImageFrame(ImageFrameTable::default()), false)],
					..Default::default()
				},
				persistent_node_metadata: DocumentNodePersistentMetadata {
					input_properties: vec!["Empty".into(), "Image".into()],
					output_names: vec!["Image".to_string()],
					network_metadata: Some(NodeNetworkMetadata {
						persistent_metadata: NodeNetworkPersistentMetadata {
							node_metadata: [DocumentNodeMetadata {
								persistent_metadata: DocumentNodePersistentMetadata {
									display_name: "Cull".to_string(),
									node_type_metadata: NodeTypePersistentMetadata::node(IVec2::new(0, 0)),
									..Default::default()
								},
								..Default::default()
							}]
							.into_iter()
							.enumerate()
							.map(|(id, node)| (NodeId(id as u64), node))
							.collect(),
							..Default::default()
						},
						..Default::default()
					}),
					..Default::default()
				},
			},
			description: Cow::Borrowed("TODO"),
			properties: None,
		},
		#[cfg(feature = "gpu")]
		DocumentNodeDefinition {
			identifier: "Uniform",
			category: "Debug: GPU",
			node_template: NodeTemplate {
				document_node: DocumentNode {
					implementation: DocumentNodeImplementation::Network(NodeNetwork {
						exports: vec![NodeInput::node(NodeId(2), 0)],
						nodes: [
							DocumentNode {
								inputs: vec![NodeInput::scope("editor-api")],
								implementation: DocumentNodeImplementation::ProtoNode(ProtoNodeIdentifier::new("graphene_core::ops::IntoNode")),
								..Default::default()
							},
							DocumentNode {
								inputs: vec![NodeInput::network(generic!(T), 0), NodeInput::node(NodeId(0), 0)],
								manual_composition: Some(concrete!(Context)),
								implementation: DocumentNodeImplementation::ProtoNode(ProtoNodeIdentifier::new("wgpu_executor::UniformNode")),
								..Default::default()
							},
							DocumentNode {
								manual_composition: Some(concrete!(Context)),
								inputs: vec![NodeInput::node(NodeId(1), 0)],
								implementation: DocumentNodeImplementation::ProtoNode(ProtoNodeIdentifier::new("graphene_core::memo::MemoNode")),
								..Default::default()
							},
						]
						.into_iter()
						.enumerate()
						.map(|(id, node)| (NodeId(id as u64), node))
						.collect(),
						..Default::default()
					}),
					inputs: vec![NodeInput::value(TaggedValue::F64(0.), true)],
					..Default::default()
				},
				persistent_node_metadata: DocumentNodePersistentMetadata {
					input_properties: vec!["In".into()],
					output_names: vec!["Uniform".to_string()],
					network_metadata: Some(NodeNetworkMetadata {
						persistent_metadata: NodeNetworkPersistentMetadata {
							node_metadata: [
								DocumentNodeMetadata {
									persistent_metadata: DocumentNodePersistentMetadata {
										display_name: "Extract Executor".to_string(),
										node_type_metadata: NodeTypePersistentMetadata::node(IVec2::new(0, 0)),
										..Default::default()
									},
									..Default::default()
								},
								DocumentNodeMetadata {
									persistent_metadata: DocumentNodePersistentMetadata {
										display_name: "Create Uniform".to_string(),
										node_type_metadata: NodeTypePersistentMetadata::node(IVec2::new(0, 0)),
										..Default::default()
									},
									..Default::default()
								},
								DocumentNodeMetadata {
									persistent_metadata: DocumentNodePersistentMetadata {
										display_name: "Cache".to_string(),
										node_type_metadata: NodeTypePersistentMetadata::node(IVec2::new(0, 0)),
										..Default::default()
									},
									..Default::default()
								},
							]
							.into_iter()
							.enumerate()
							.map(|(id, node)| (NodeId(id as u64), node))
							.collect(),
							..Default::default()
						},
						..Default::default()
					}),
					..Default::default()
				},
			},
			description: Cow::Borrowed("TODO"),
			properties: None,
		},
		DocumentNodeDefinition {
			identifier: "Storage",
			category: "Debug: GPU",
			node_template: NodeTemplate {
				document_node: DocumentNode {
					implementation: DocumentNodeImplementation::Network(NodeNetwork {
						exports: vec![NodeInput::node(NodeId(2), 0)],
						nodes: [
							DocumentNode {
								inputs: vec![NodeInput::scope("editor-api")],
								implementation: DocumentNodeImplementation::ProtoNode(ProtoNodeIdentifier::new("graphene_core::ops::IntoNode")),
								..Default::default()
							},
							DocumentNode {
								inputs: vec![NodeInput::network(concrete!(Vec<u8>), 0), NodeInput::node(NodeId(0), 0)],
								implementation: DocumentNodeImplementation::ProtoNode(ProtoNodeIdentifier::new("wgpu_executor::StorageNode")),
								..Default::default()
							},
							DocumentNode {
								manual_composition: Some(concrete!(Context)),
								inputs: vec![NodeInput::node(NodeId(1), 0)],
								implementation: DocumentNodeImplementation::ProtoNode(ProtoNodeIdentifier::new("graphene_core::memo::MemoNode")),
								..Default::default()
							},
						]
						.into_iter()
						.enumerate()
						.map(|(id, node)| (NodeId(id as u64), node))
						.collect(),
						..Default::default()
					}),
					inputs: vec![NodeInput::value(TaggedValue::None, true)],
					..Default::default()
				},
				persistent_node_metadata: DocumentNodePersistentMetadata {
					input_properties: vec!["In".into()],
					output_names: vec!["Storage".to_string()],
					network_metadata: Some(NodeNetworkMetadata {
						persistent_metadata: NodeNetworkPersistentMetadata {
							node_metadata: [
								DocumentNodeMetadata {
									persistent_metadata: DocumentNodePersistentMetadata {
										display_name: "Extract Executor".to_string(),
										node_type_metadata: NodeTypePersistentMetadata::node(IVec2::new(0, 0)),
										..Default::default()
									},
									..Default::default()
								},
								DocumentNodeMetadata {
									persistent_metadata: DocumentNodePersistentMetadata {
										display_name: "Create Storage".to_string(),
										node_type_metadata: NodeTypePersistentMetadata::node(IVec2::new(0, 0)),
										..Default::default()
									},
									..Default::default()
								},
								DocumentNodeMetadata {
									persistent_metadata: DocumentNodePersistentMetadata {
										display_name: "Cache".to_string(),
										node_type_metadata: NodeTypePersistentMetadata::node(IVec2::new(0, 0)),
										..Default::default()
									},
									..Default::default()
								},
							]
							.into_iter()
							.enumerate()
							.map(|(id, node)| (NodeId(id as u64), node))
							.collect(),
							..Default::default()
						},
						..Default::default()
					}),
					..Default::default()
				},
			},
			description: Cow::Borrowed("TODO"),
			properties: None,
		},
		DocumentNodeDefinition {
			identifier: "Create Output Buffer",
			category: "Debug: GPU",
			node_template: NodeTemplate {
				document_node: DocumentNode {
					implementation: DocumentNodeImplementation::Network(NodeNetwork {
						exports: vec![NodeInput::node(NodeId(2), 0)],
						nodes: [
							DocumentNode {
								inputs: vec![NodeInput::scope("editor-api")],
								implementation: DocumentNodeImplementation::ProtoNode(ProtoNodeIdentifier::new("graphene_core::ops::IntoNode")),
								..Default::default()
							},
							DocumentNode {
								inputs: vec![NodeInput::network(concrete!(usize), 0), NodeInput::node(NodeId(0), 0), NodeInput::network(concrete!(Type), 1)],
								implementation: DocumentNodeImplementation::ProtoNode(ProtoNodeIdentifier::new("wgpu_executor::CreateOutputBufferNode")),
								..Default::default()
							},
							DocumentNode {
								manual_composition: Some(concrete!(Context)),
								inputs: vec![NodeInput::node(NodeId(1), 0)],
								implementation: DocumentNodeImplementation::ProtoNode(ProtoNodeIdentifier::new("graphene_core::memo::MemoNode")),
								..Default::default()
							},
						]
						.into_iter()
						.enumerate()
						.map(|(id, node)| (NodeId(id as u64), node))
						.collect(),
						..Default::default()
					}),
					inputs: vec![NodeInput::value(TaggedValue::None, true), NodeInput::value(TaggedValue::None, true)],
					..Default::default()
				},
				persistent_node_metadata: DocumentNodePersistentMetadata {
					input_properties: vec!["In".into(), "In".into()],
					output_names: vec!["Output Buffer".to_string()],
					network_metadata: Some(NodeNetworkMetadata {
						persistent_metadata: NodeNetworkPersistentMetadata {
							node_metadata: [
								DocumentNodeMetadata {
									persistent_metadata: DocumentNodePersistentMetadata {
										display_name: "Extract Executor".to_string(),
										node_type_metadata: NodeTypePersistentMetadata::node(IVec2::new(0, 0)),
										..Default::default()
									},
									..Default::default()
								},
								DocumentNodeMetadata {
									persistent_metadata: DocumentNodePersistentMetadata {
										display_name: "Create Output Buffer".to_string(),
										node_type_metadata: NodeTypePersistentMetadata::node(IVec2::new(0, 0)),
										..Default::default()
									},
									..Default::default()
								},
								DocumentNodeMetadata {
									persistent_metadata: DocumentNodePersistentMetadata {
										display_name: "Cache".to_string(),
										node_type_metadata: NodeTypePersistentMetadata::node(IVec2::new(0, 0)),
										..Default::default()
									},
									..Default::default()
								},
							]
							.into_iter()
							.enumerate()
							.map(|(id, node)| (NodeId(id as u64), node))
							.collect(),
							..Default::default()
						},
						..Default::default()
					}),
					..Default::default()
				},
			},
			description: Cow::Borrowed("TODO"),
			properties: None,
		},
		#[cfg(feature = "gpu")]
		DocumentNodeDefinition {
			identifier: "Create Compute Pass",
			category: "Debug: GPU",
			node_template: NodeTemplate {
				document_node: DocumentNode {
					implementation: DocumentNodeImplementation::Network(NodeNetwork {
						exports: vec![NodeInput::node(NodeId(2), 0)],
						nodes: [
							DocumentNode {
								inputs: vec![NodeInput::scope("editor-api")],
								implementation: DocumentNodeImplementation::ProtoNode(ProtoNodeIdentifier::new("graphene_core::ops::IntoNode")),
								..Default::default()
							},
							DocumentNode {
								inputs: vec![
									NodeInput::network(concrete!(PipelineLayout), 0),
									NodeInput::node(NodeId(0), 0),
									NodeInput::network(concrete!(WgpuShaderInput), 2),
									NodeInput::network(concrete!(gpu_executor::ComputePassDimensions), 3),
								],
								implementation: DocumentNodeImplementation::ProtoNode(ProtoNodeIdentifier::new("wgpu_executor::CreateComputePassNode")),
								..Default::default()
							},
							DocumentNode {
								manual_composition: Some(concrete!(Context)),
								inputs: vec![NodeInput::node(NodeId(1), 0)],
								implementation: DocumentNodeImplementation::ProtoNode(ProtoNodeIdentifier::new("graphene_core::memo::MemoNode")),
								..Default::default()
							},
						]
						.into_iter()
						.enumerate()
						.map(|(id, node)| (NodeId(id as u64), node))
						.collect(),
						..Default::default()
					}),
					inputs: vec![
						NodeInput::network(concrete!(PipelineLayout), 0),
						NodeInput::network(concrete!(WgpuShaderInput), 2),
						NodeInput::network(concrete!(gpu_executor::ComputePassDimensions), 3),
					],
					..Default::default()
				},
				persistent_node_metadata: DocumentNodePersistentMetadata {
					input_properties: vec!["In".into(), "In".into(), "In".into()],
					output_names: vec!["Command Buffer".to_string()],
					network_metadata: Some(NodeNetworkMetadata {
						persistent_metadata: NodeNetworkPersistentMetadata {
							node_metadata: [
								DocumentNodeMetadata {
									persistent_metadata: DocumentNodePersistentMetadata {
										display_name: "Extract Executor".to_string(),
										node_type_metadata: NodeTypePersistentMetadata::node(IVec2::new(0, 0)),
										..Default::default()
									},
									..Default::default()
								},
								DocumentNodeMetadata {
									persistent_metadata: DocumentNodePersistentMetadata {
										display_name: "Create Compute Pass".to_string(),
										node_type_metadata: NodeTypePersistentMetadata::node(IVec2::new(0, 0)),
										..Default::default()
									},
									..Default::default()
								},
								DocumentNodeMetadata {
									persistent_metadata: DocumentNodePersistentMetadata {
										display_name: "Cache".to_string(),
										node_type_metadata: NodeTypePersistentMetadata::node(IVec2::new(0, 0)),
										..Default::default()
									},
									..Default::default()
								},
							]
							.into_iter()
							.enumerate()
							.map(|(id, node)| (NodeId(id as u64), node))
							.collect(),
							..Default::default()
						},
						..Default::default()
					}),
					..Default::default()
				},
			},
			description: Cow::Borrowed("TODO"),
			properties: None,
		},
		#[cfg(feature = "gpu")]
		DocumentNodeDefinition {
			identifier: "Create Pipeline Layout",
			category: "Debug: GPU",
			node_template: NodeTemplate {
				document_node: DocumentNode {
					implementation: DocumentNodeImplementation::proto("wgpu_executor::CreatePipelineLayoutNode"),
					inputs: vec![
						NodeInput::network(concrete!(ShaderHandle), 0),
						NodeInput::network(concrete!(String), 1),
						NodeInput::network(concrete!(Bindgroup), 2),
						NodeInput::network(concrete!(Arc<WgpuShaderInput>), 3),
					],
					..Default::default()
				},
				persistent_node_metadata: DocumentNodePersistentMetadata {
					input_properties: vec!["Shader Handle".into(), "String".into(), "Bindgroup".into(), "Arc Shader Input".into()],
					output_names: vec!["Pipeline Layout".to_string()],
					..Default::default()
				},
			},

			description: Cow::Borrowed("TODO"),
			properties: None,
		},
		#[cfg(feature = "gpu")]
		DocumentNodeDefinition {
			identifier: "Execute Compute Pipeline",
			category: "Debug: GPU",
			node_template: NodeTemplate {
				document_node: DocumentNode {
					implementation: DocumentNodeImplementation::Network(NodeNetwork {
						exports: vec![NodeInput::node(NodeId(2), 0)],
						nodes: [
							DocumentNode {
								inputs: vec![NodeInput::scope("editor-api")],
								implementation: DocumentNodeImplementation::ProtoNode(ProtoNodeIdentifier::new("graphene_core::ops::IntoNode")),
								..Default::default()
							},
							DocumentNode {
								inputs: vec![NodeInput::network(concrete!(CommandBuffer), 0), NodeInput::node(NodeId(0), 0)],
								implementation: DocumentNodeImplementation::ProtoNode(ProtoNodeIdentifier::new("wgpu_executor::ExecuteComputePipelineNode")),
								..Default::default()
							},
							DocumentNode {
								manual_composition: Some(concrete!(Context)),
								inputs: vec![NodeInput::node(NodeId(1), 0)],
								implementation: DocumentNodeImplementation::ProtoNode(ProtoNodeIdentifier::new("graphene_core::memo::MemoNode")),
								..Default::default()
							},
						]
						.into_iter()
						.enumerate()
						.map(|(id, node)| (NodeId(id as u64), node))
						.collect(),
						..Default::default()
					}),
					inputs: vec![NodeInput::value(TaggedValue::None, true)],
					..Default::default()
				},
				persistent_node_metadata: DocumentNodePersistentMetadata {
					input_properties: vec!["In".into()],
					output_names: vec!["Pipeline Result".to_string()],
					network_metadata: Some(NodeNetworkMetadata {
						persistent_metadata: NodeNetworkPersistentMetadata {
							node_metadata: [
								DocumentNodeMetadata {
									persistent_metadata: DocumentNodePersistentMetadata {
										display_name: "Extract Executor".to_string(),
										node_type_metadata: NodeTypePersistentMetadata::node(IVec2::new(0, 0)),
										..Default::default()
									},
									..Default::default()
								},
								DocumentNodeMetadata {
									persistent_metadata: DocumentNodePersistentMetadata {
										display_name: "Execute Compute Pipeline".to_string(),
										node_type_metadata: NodeTypePersistentMetadata::node(IVec2::new(0, 0)),
										..Default::default()
									},
									..Default::default()
								},
								DocumentNodeMetadata {
									persistent_metadata: DocumentNodePersistentMetadata {
										display_name: "Cache".to_string(),
										node_type_metadata: NodeTypePersistentMetadata::node(IVec2::new(0, 0)),
										..Default::default()
									},
									..Default::default()
								},
							]
							.into_iter()
							.enumerate()
							.map(|(id, node)| (NodeId(id as u64), node))
							.collect(),
							..Default::default()
						},
						..Default::default()
					}),
					..Default::default()
				},
			},
			description: Cow::Borrowed("TODO"),
			properties: None,
		},
		#[cfg(feature = "gpu")]
		DocumentNodeDefinition {
			identifier: "Read Output Buffer",
			category: "Debug: GPU",
			node_template: NodeTemplate {
				document_node: DocumentNode {
					implementation: DocumentNodeImplementation::Network(NodeNetwork {
						exports: vec![NodeInput::node(NodeId(2), 0)],
						nodes: [
							DocumentNode {
								inputs: vec![NodeInput::scope("editor-api")],
								implementation: DocumentNodeImplementation::ProtoNode(ProtoNodeIdentifier::new("graphene_core::ops::IntoNode")),
								..Default::default()
							},
							DocumentNode {
								inputs: vec![NodeInput::network(concrete!(Arc<WgpuShaderInput>), 0), NodeInput::node(NodeId(0), 0)],
								implementation: DocumentNodeImplementation::ProtoNode(ProtoNodeIdentifier::new("wgpu_executor::ReadOutputBufferNode")),
								..Default::default()
							},
							DocumentNode {
								manual_composition: Some(concrete!(Context)),
								inputs: vec![NodeInput::node(NodeId(1), 0)],
								implementation: DocumentNodeImplementation::ProtoNode(ProtoNodeIdentifier::new("graphene_core::memo::MemoNode")),
								..Default::default()
							},
						]
						.into_iter()
						.enumerate()
						.map(|(id, node)| (NodeId(id as u64), node))
						.collect(),
						..Default::default()
					}),
					inputs: vec![NodeInput::value(TaggedValue::None, true)],
					..Default::default()
				},
				persistent_node_metadata: DocumentNodePersistentMetadata {
					input_properties: vec!["In".into()],
					output_names: vec!["Buffer".to_string()],
					network_metadata: Some(NodeNetworkMetadata {
						persistent_metadata: NodeNetworkPersistentMetadata {
							node_metadata: [
								DocumentNodeMetadata {
									persistent_metadata: DocumentNodePersistentMetadata {
										display_name: "Extract Executor".to_string(),
										node_type_metadata: NodeTypePersistentMetadata::node(IVec2::new(0, 0)),
										..Default::default()
									},
									..Default::default()
								},
								DocumentNodeMetadata {
									persistent_metadata: DocumentNodePersistentMetadata {
										display_name: "Read Output Buffer".to_string(),
										node_type_metadata: NodeTypePersistentMetadata::node(IVec2::new(0, 0)),
										..Default::default()
									},
									..Default::default()
								},
								DocumentNodeMetadata {
									persistent_metadata: DocumentNodePersistentMetadata {
										display_name: "Cache".to_string(),
										node_type_metadata: NodeTypePersistentMetadata::node(IVec2::new(0, 0)),
										..Default::default()
									},
									..Default::default()
								},
							]
							.into_iter()
							.enumerate()
							.map(|(id, node)| (NodeId(id as u64), node))
							.collect(),
							..Default::default()
						},
						..Default::default()
					}),
					..Default::default()
				},
			},
			description: Cow::Borrowed("TODO"),
			properties: None,
		},
		#[cfg(feature = "gpu")]
		DocumentNodeDefinition {
			identifier: "Create GPU Surface",
			category: "Debug: GPU",
			node_template: NodeTemplate {
				document_node: DocumentNode {
					implementation: DocumentNodeImplementation::Network(NodeNetwork {
						exports: vec![NodeInput::node(NodeId(1), 0)],
						nodes: [
							DocumentNode {
								manual_composition: Some(concrete!(Context)),
								inputs: vec![NodeInput::scope("editor-api")],
								implementation: DocumentNodeImplementation::ProtoNode(ProtoNodeIdentifier::new("wgpu_executor::CreateGpuSurfaceNode")),
								..Default::default()
							},
							DocumentNode {
								manual_composition: Some(concrete!(Context)),
								inputs: vec![NodeInput::node(NodeId(0), 0)],
								implementation: DocumentNodeImplementation::ProtoNode(ProtoNodeIdentifier::new("graphene_core::memo::ImpureMemoNode")),
								..Default::default()
							},
						]
						.into_iter()
						.enumerate()
						.map(|(id, node)| (NodeId(id as u64), node))
						.collect(),
						..Default::default()
					}),
					..Default::default()
				},
				persistent_node_metadata: DocumentNodePersistentMetadata {
					output_names: vec!["GPU Surface".to_string()],
					network_metadata: Some(NodeNetworkMetadata {
						persistent_metadata: NodeNetworkPersistentMetadata {
							node_metadata: [
								DocumentNodeMetadata {
									persistent_metadata: DocumentNodePersistentMetadata {
										display_name: "Create GPU Surface".to_string(),
										node_type_metadata: NodeTypePersistentMetadata::node(IVec2::new(0, 0)),
										..Default::default()
									},
									..Default::default()
								},
								DocumentNodeMetadata {
									persistent_metadata: DocumentNodePersistentMetadata {
										display_name: "Cache".to_string(),
										node_type_metadata: NodeTypePersistentMetadata::node(IVec2::new(0, 0)),
										..Default::default()
									},
									..Default::default()
								},
							]
							.into_iter()
							.enumerate()
							.map(|(id, node)| (NodeId(id as u64), node))
							.collect(),
							..Default::default()
						},
						..Default::default()
					}),
					..Default::default()
				},
			},
			description: Cow::Borrowed("TODO"),
			properties: None,
		},
		#[cfg(feature = "gpu")]
		DocumentNodeDefinition {
			identifier: "Render Texture",
			category: "Debug: GPU",
			node_template: NodeTemplate {
				document_node: DocumentNode {
					implementation: DocumentNodeImplementation::Network(NodeNetwork {
						exports: vec![NodeInput::node(NodeId(1), 0)],
						nodes: [
							DocumentNode {
								inputs: vec![NodeInput::scope("editor-api")],
								implementation: DocumentNodeImplementation::ProtoNode(ProtoNodeIdentifier::new("graphene_core::ops::IntoNode")),
								..Default::default()
							},
							DocumentNode {
								manual_composition: Some(concrete!(Context)),
								inputs: vec![
									NodeInput::network(concrete!(ShaderInputFrame), 0),
									NodeInput::network(concrete!(Arc<wgpu_executor::Surface>), 1),
									NodeInput::node(NodeId(0), 0),
								],
								implementation: DocumentNodeImplementation::ProtoNode(ProtoNodeIdentifier::new("wgpu_executor::RenderTextureNode")),
								..Default::default()
							},
						]
						.into_iter()
						.enumerate()
						.map(|(id, node)| (NodeId(id as u64), node))
						.collect(),
						..Default::default()
					}),
					inputs: vec![NodeInput::value(TaggedValue::None, true), NodeInput::value(TaggedValue::None, true)],
					..Default::default()
				},
				persistent_node_metadata: DocumentNodePersistentMetadata {
					input_properties: vec!["Texture".into(), "Surface".into()],
					output_names: vec!["Rendered Texture".to_string()],
					network_metadata: Some(NodeNetworkMetadata {
						persistent_metadata: NodeNetworkPersistentMetadata {
							node_metadata: [
								DocumentNodeMetadata {
									persistent_metadata: DocumentNodePersistentMetadata {
										display_name: "Extract Executor".to_string(),
										node_type_metadata: NodeTypePersistentMetadata::node(IVec2::new(0, 0)),
										..Default::default()
									},
									..Default::default()
								},
								DocumentNodeMetadata {
									persistent_metadata: DocumentNodePersistentMetadata {
										display_name: "Render Texture".to_string(),
										node_type_metadata: NodeTypePersistentMetadata::node(IVec2::new(0, 0)),
										..Default::default()
									},
									..Default::default()
								},
							]
							.into_iter()
							.enumerate()
							.map(|(id, node)| (NodeId(id as u64), node))
							.collect(),
							..Default::default()
						},
						..Default::default()
					}),
					..Default::default()
				},
			},
			description: Cow::Borrowed("TODO"),
			properties: None,
		},
		#[cfg(feature = "gpu")]
		DocumentNodeDefinition {
			identifier: "Upload Texture",
			category: "Debug: GPU",
			node_template: NodeTemplate {
				document_node: DocumentNode {
					implementation: DocumentNodeImplementation::Network(NodeNetwork {
						exports: vec![NodeInput::node(NodeId(2), 0)],
						nodes: [
							DocumentNode {
								inputs: vec![NodeInput::scope("editor-api")],
								implementation: DocumentNodeImplementation::ProtoNode(ProtoNodeIdentifier::new("graphene_core::ops::IntoNode")),
								..Default::default()
							},
							DocumentNode {
								inputs: vec![NodeInput::network(concrete!(ImageFrameTable<Color>), 0), NodeInput::node(NodeId(0), 0)],
								manual_composition: Some(generic!(T)),
								implementation: DocumentNodeImplementation::ProtoNode(ProtoNodeIdentifier::new("wgpu_executor::UploadTextureNode")),
								..Default::default()
							},
							DocumentNode {
								manual_composition: Some(generic!(T)),
								inputs: vec![NodeInput::node(NodeId(1), 0)],
								implementation: DocumentNodeImplementation::ProtoNode(ProtoNodeIdentifier::new("graphene_core::memo::ImpureMemoNode")),
								..Default::default()
							},
						]
						.into_iter()
						.enumerate()
						.map(|(id, node)| (NodeId(id as u64), node))
						.collect(),
						..Default::default()
					}),
					inputs: vec![NodeInput::value(TaggedValue::ImageFrame(ImageFrameTable::default()), true)],
					..Default::default()
				},
				persistent_node_metadata: DocumentNodePersistentMetadata {
					input_properties: vec!["In".into()],
					output_names: vec!["Texture".to_string()],
					network_metadata: Some(NodeNetworkMetadata {
						persistent_metadata: NodeNetworkPersistentMetadata {
							node_metadata: [
								DocumentNodeMetadata {
									persistent_metadata: DocumentNodePersistentMetadata {
										display_name: "Extract Executor".to_string(),
										node_type_metadata: NodeTypePersistentMetadata::node(IVec2::new(0, 0)),
										..Default::default()
									},
									..Default::default()
								},
								DocumentNodeMetadata {
									persistent_metadata: DocumentNodePersistentMetadata {
										display_name: "Upload Texture".to_string(),
										node_type_metadata: NodeTypePersistentMetadata::node(IVec2::new(0, 0)),
										..Default::default()
									},
									..Default::default()
								},
								DocumentNodeMetadata {
									persistent_metadata: DocumentNodePersistentMetadata {
										display_name: "Cache".to_string(),
										node_type_metadata: NodeTypePersistentMetadata::node(IVec2::new(0, 0)),
										..Default::default()
									},
									..Default::default()
								},
							]
							.into_iter()
							.enumerate()
							.map(|(id, node)| (NodeId(id as u64), node))
							.collect(),
							..Default::default()
						},
						..Default::default()
					}),
					..Default::default()
				},
			},
			description: Cow::Borrowed("TODO"),
			properties: None,
		},
		#[cfg(feature = "gpu")]
		DocumentNodeDefinition {
			identifier: "GPU Image",
			category: "Debug: GPU",
			node_template: NodeTemplate {
				document_node: DocumentNode {
					implementation: DocumentNodeImplementation::proto("graphene_std::executor::MapGpuSingleImageNode"),
					inputs: vec![
						NodeInput::value(TaggedValue::ImageFrame(ImageFrameTable::default()), true),
						NodeInput::value(TaggedValue::DocumentNode(DocumentNode::default()), true),
					],
					..Default::default()
				},
				persistent_node_metadata: DocumentNodePersistentMetadata {
					input_properties: vec!["Image".into(), "Node".into()],
					output_names: vec!["Image".to_string()],
					..Default::default()
				},
			},
			description: Cow::Borrowed("TODO"),
			properties: None,
		},
		DocumentNodeDefinition {
			identifier: "Extract",
			category: "Debug",
			node_template: NodeTemplate {
				document_node: DocumentNode {
					implementation: DocumentNodeImplementation::Extract,
					inputs: vec![NodeInput::value(TaggedValue::DocumentNode(DocumentNode::default()), true)],
					..Default::default()
				},
				persistent_node_metadata: DocumentNodePersistentMetadata {
					input_properties: vec!["Node".into()],
					output_names: vec!["Document Node".to_string()],
					..Default::default()
				},
			},
			description: Cow::Borrowed("TODO"),
			properties: None,
		},
		DocumentNodeDefinition {
			// Aims for interoperable compatibility with:
			// https://www.adobe.com/devnet-apps/photoshop/fileformatashtml/#:~:text=%27brit%27%20%3D%20Brightness/Contrast
			// https://www.adobe.com/devnet-apps/photoshop/fileformatashtml/#:~:text=Padding-,Brightness%20and%20Contrast,-Key%20is%20%27brit
			identifier: "Brightness/Contrast",
			category: "Raster: Adjustment",
			node_template: NodeTemplate {
				document_node: DocumentNode {
					implementation: DocumentNodeImplementation::proto("graphene_core::raster::BrightnessContrastNode"),
					inputs: vec![
						NodeInput::value(TaggedValue::ImageFrame(ImageFrameTable::default()), true),
						NodeInput::value(TaggedValue::F64(0.), false),
						NodeInput::value(TaggedValue::F64(0.), false),
						NodeInput::value(TaggedValue::Bool(false), false),
					],
					..Default::default()
				},
				persistent_node_metadata: DocumentNodePersistentMetadata {
					input_properties: vec![
						"Image".into(),
						PropertiesRow::with_override("Brightness", WidgetOverride::Custom("brightness".to_string())),
						PropertiesRow::with_override("Brightness", WidgetOverride::Custom("contrast".to_string())),
						"Use Classic".into(),
					],
					output_names: vec!["Image".to_string()],
					..Default::default()
				},
			},
			description: Cow::Borrowed("TODO"),
			properties: None,
		},
		// Aims for interoperable compatibility with:
		// https://www.adobe.com/devnet-apps/photoshop/fileformatashtml/#:~:text=levl%27%20%3D%20Levels-,%27curv%27%20%3D%20Curves,-%27expA%27%20%3D%20Exposure
		// https://www.adobe.com/devnet-apps/photoshop/fileformatashtml/#:~:text=Max%20input%20range-,Curves,-Curves%20settings%20files
		DocumentNodeDefinition {
			identifier: "Curves",
			category: "Raster: Adjustment",
			node_template: NodeTemplate {
				document_node: DocumentNode {
					implementation: DocumentNodeImplementation::proto("graphene_core::raster::CurvesNode"),
					inputs: vec![
						NodeInput::value(TaggedValue::ImageFrame(ImageFrameTable::default()), true),
						NodeInput::value(TaggedValue::Curve(Default::default()), false),
					],
					..Default::default()
				},
				persistent_node_metadata: DocumentNodePersistentMetadata {
					input_properties: vec!["Image".into(), "Curve".into()],
					output_names: vec!["Image".to_string()],
					..Default::default()
				},
			},
			description: Cow::Borrowed("TODO"),
			properties: None,
		},
		(*IMAGINATE_NODE).clone(),
		DocumentNodeDefinition {
			identifier: "Line",
			category: "Vector: Shape",
			node_template: NodeTemplate {
				document_node: DocumentNode {
					implementation: DocumentNodeImplementation::proto("graphene_core::vector::generator_nodes::LineNode"),
					manual_composition: Some(concrete!(Context)),
					inputs: vec![
						NodeInput::value(TaggedValue::None, false),
						NodeInput::value(TaggedValue::DVec2(DVec2::new(0., -50.)), false),
						NodeInput::value(TaggedValue::DVec2(DVec2::new(0., 50.)), false),
					],
					..Default::default()
				},
				persistent_node_metadata: DocumentNodePersistentMetadata {
					input_properties: vec![
						"None".into(),
						PropertiesRow::with_override(
							"Start",
							WidgetOverride::Vec2(Vec2InputSettings {
								x: "X".to_string(),
								y: "Y".to_string(),
								unit: " px".to_string(),
								..Default::default()
							}),
						),
						PropertiesRow::with_override(
							"End",
							WidgetOverride::Vec2(Vec2InputSettings {
								x: "X".to_string(),
								y: "Y".to_string(),
								unit: " px".to_string(),
								..Default::default()
							}),
						),
					],
					output_names: vec!["Vector".to_string()],
					..Default::default()
				},
			},
			description: Cow::Borrowed("TODO"),
			properties: None,
		},
		DocumentNodeDefinition {
			identifier: "Path",
			category: "Vector",
			node_template: NodeTemplate {
				document_node: DocumentNode {
					implementation: DocumentNodeImplementation::Network(NodeNetwork {
						exports: vec![NodeInput::node(NodeId(1), 0)],
						nodes: vec![
							DocumentNode {
								inputs: vec![NodeInput::network(concrete!(VectorDataTable), 0)],
								implementation: DocumentNodeImplementation::proto("graphene_core::memo::MonitorNode"),
								manual_composition: Some(generic!(T)),
								skip_deduplication: true,
								..Default::default()
							},
							DocumentNode {
								inputs: vec![NodeInput::node(NodeId(0), 0), NodeInput::network(concrete!(graphene_core::vector::VectorModification), 1)],
								manual_composition: Some(generic!(T)),
								implementation: DocumentNodeImplementation::ProtoNode(ProtoNodeIdentifier::new("graphene_core::vector::vector_data::modification::PathModifyNode")),
								..Default::default()
							},
						]
						.into_iter()
						.enumerate()
						.map(|(id, node)| (NodeId(id as u64), node))
						.collect(),
						..Default::default()
					}),
					inputs: vec![
						NodeInput::value(TaggedValue::VectorData(VectorDataTable::default()), true),
						NodeInput::value(TaggedValue::VectorModification(Default::default()), false),
					],
					..Default::default()
				},
				persistent_node_metadata: DocumentNodePersistentMetadata {
					input_properties: vec!["Vector Data".into(), "Modification".into()],
					output_names: vec!["Vector Data".to_string()],
					network_metadata: Some(NodeNetworkMetadata {
						persistent_metadata: NodeNetworkPersistentMetadata {
							node_metadata: [
								DocumentNodeMetadata {
									persistent_metadata: DocumentNodePersistentMetadata {
										display_name: "Monitor".to_string(),
										node_type_metadata: NodeTypePersistentMetadata::node(IVec2::new(0, 0)),
										..Default::default()
									},
									..Default::default()
								},
								DocumentNodeMetadata {
									persistent_metadata: DocumentNodePersistentMetadata {
										display_name: "Path Modify".to_string(),
										node_type_metadata: NodeTypePersistentMetadata::node(IVec2::new(0, 0)),
										..Default::default()
									},
									..Default::default()
								},
							]
							.into_iter()
							.enumerate()
							.map(|(id, node)| (NodeId(id as u64), node))
							.collect(),
							..Default::default()
						},
						..Default::default()
					}),
					..Default::default()
				},
			},
			description: Cow::Borrowed("TODO"),
			properties: None,
		},
		DocumentNodeDefinition {
			identifier: "Text",
			category: "Vector",
			node_template: NodeTemplate {
				document_node: DocumentNode {
					implementation: DocumentNodeImplementation::proto("graphene_std::text::TextNode"),
					manual_composition: Some(concrete!(Context)),
					inputs: vec![
						NodeInput::scope("editor-api"),
						NodeInput::value(TaggedValue::String("Lorem ipsum".to_string()), false),
						NodeInput::value(
							TaggedValue::Font(Font::new(graphene_core::consts::DEFAULT_FONT_FAMILY.into(), graphene_core::consts::DEFAULT_FONT_STYLE.into())),
							false,
						),
						NodeInput::value(TaggedValue::F64(TypesettingConfig::default().font_size), false),
						NodeInput::value(TaggedValue::F64(TypesettingConfig::default().line_height_ratio), false),
						NodeInput::value(TaggedValue::F64(TypesettingConfig::default().character_spacing), false),
						NodeInput::value(TaggedValue::OptionalF64(TypesettingConfig::default().max_width), false),
						NodeInput::value(TaggedValue::OptionalF64(TypesettingConfig::default().max_height), false),
					],
					..Default::default()
				},
				persistent_node_metadata: DocumentNodePersistentMetadata {
					input_properties: vec![
						"Editor API".into(),
						PropertiesRow::with_override("Text", WidgetOverride::Custom("text_area".to_string())),
						PropertiesRow::with_override("Font", WidgetOverride::Custom("text_font".to_string())),
						PropertiesRow::with_override(
							"Size",
							WidgetOverride::Number(NumberInputSettings {
								unit: Some(" px".to_string()),
								min: Some(1.),
								..Default::default()
							}),
						),
						PropertiesRow::with_override(
							"Line Height",
							WidgetOverride::Number(NumberInputSettings {
								min: Some(0.),
								step: Some(0.1),
								..Default::default()
							}),
						),
						PropertiesRow::with_override(
							"Character Spacing",
							WidgetOverride::Number(NumberInputSettings {
								min: Some(0.),
								step: Some(0.1),
								..Default::default()
							}),
						),
						PropertiesRow::with_override(
							"Max Width",
							WidgetOverride::Number(NumberInputSettings {
								min: Some(1.),
								blank_assist: false,
								..Default::default()
							}),
						),
						PropertiesRow::with_override(
							"Max Height",
							WidgetOverride::Number(NumberInputSettings {
								min: Some(1.),
								blank_assist: false,
								..Default::default()
							}),
						),
					],
					output_names: vec!["Vector".to_string()],
					..Default::default()
				},
			},
			description: Cow::Borrowed("TODO"),
			properties: None,
		},
		DocumentNodeDefinition {
			identifier: "Transform",
			category: "General",
			node_template: NodeTemplate {
				document_node: DocumentNode {
					inputs: vec![
						NodeInput::value(TaggedValue::VectorData(VectorDataTable::default()), true),
						NodeInput::value(TaggedValue::DVec2(DVec2::ZERO), false),
						NodeInput::value(TaggedValue::F64(0.), false),
						NodeInput::value(TaggedValue::DVec2(DVec2::ONE), false),
						NodeInput::value(TaggedValue::DVec2(DVec2::ZERO), false),
						NodeInput::value(TaggedValue::DVec2(DVec2::splat(0.5)), false),
					],
					implementation: DocumentNodeImplementation::Network(NodeNetwork {
						exports: vec![NodeInput::node(NodeId(1), 0)],
						nodes: [
							DocumentNode {
								inputs: vec![NodeInput::network(concrete!(VectorDataTable), 0)],
								implementation: DocumentNodeImplementation::proto("graphene_core::memo::MonitorNode"),
								manual_composition: Some(generic!(T)),
								skip_deduplication: true,
								..Default::default()
							},
							DocumentNode {
								inputs: vec![
									NodeInput::node(NodeId(0), 0),
									NodeInput::network(concrete!(DVec2), 1),
									NodeInput::network(concrete!(f64), 2),
									NodeInput::network(concrete!(DVec2), 3),
									NodeInput::network(concrete!(DVec2), 4),
									NodeInput::network(concrete!(DVec2), 5),
								],
								manual_composition: Some(concrete!(Context)),
								implementation: DocumentNodeImplementation::ProtoNode(ProtoNodeIdentifier::new("graphene_core::transform::TransformNode")),
								..Default::default()
							},
						]
						.into_iter()
						.enumerate()
						.map(|(id, node)| (NodeId(id as u64), node))
						.collect(),
						..Default::default()
					}),
					..Default::default()
				},
				persistent_node_metadata: DocumentNodePersistentMetadata {
					network_metadata: Some(NodeNetworkMetadata {
						persistent_metadata: NodeNetworkPersistentMetadata {
							node_metadata: [
								DocumentNodeMetadata {
									persistent_metadata: DocumentNodePersistentMetadata {
										display_name: "Monitor".to_string(),
										..Default::default()
									},
									..Default::default()
								},
								DocumentNodeMetadata {
									persistent_metadata: DocumentNodePersistentMetadata {
										display_name: "Transform".to_string(),
										..Default::default()
									},
									..Default::default()
								},
							]
							.into_iter()
							.enumerate()
							.map(|(id, node)| (NodeId(id as u64), node))
							.collect(),
							..Default::default()
						},
						..Default::default()
					}),
					input_properties: vec![
						"Vector Data".into(),
						PropertiesRow::with_override(
							"Translation",
							WidgetOverride::Vec2(Vec2InputSettings {
								x: "X".to_string(),
								y: "Y".to_string(),
								unit: " px".to_string(),
								..Default::default()
							}),
						),
						PropertiesRow::with_override("Rotation", WidgetOverride::Custom("transform_rotation".to_string())),
						PropertiesRow::with_override(
							"Scale",
							WidgetOverride::Vec2(Vec2InputSettings {
								x: "W".to_string(),
								y: "H".to_string(),
								unit: "x".to_string(),
								..Default::default()
							}),
						),
						PropertiesRow::with_override("Skew", WidgetOverride::Hidden),
						PropertiesRow::with_override("Pivot", WidgetOverride::Hidden),
					],
					output_names: vec!["Data".to_string()],
					..Default::default()
				},
			},

			description: Cow::Borrowed("TODO"),
			properties: None,
		},
		DocumentNodeDefinition {
			identifier: "Boolean Operation",
			category: "Vector",
			node_template: NodeTemplate {
				document_node: DocumentNode {
					implementation: DocumentNodeImplementation::Network(NodeNetwork {
						exports: vec![NodeInput::node(NodeId(1), 0)],
						nodes: vec![
							DocumentNode {
								inputs: vec![NodeInput::network(concrete!(VectorDataTable), 0), NodeInput::network(concrete!(vector::style::Fill), 1)],
								implementation: DocumentNodeImplementation::ProtoNode(ProtoNodeIdentifier::new("graphene_std::vector::BooleanOperationNode")),
								manual_composition: Some(generic!(T)),
								..Default::default()
							},
							DocumentNode {
								inputs: vec![NodeInput::node(NodeId(0), 0)],
								implementation: DocumentNodeImplementation::ProtoNode(ProtoNodeIdentifier::new("graphene_core::memo::ImpureMemoNode")),
								manual_composition: Some(generic!(T)),
								..Default::default()
							},
						]
						.into_iter()
						.enumerate()
						.map(|(id, node)| (NodeId(id as u64), node))
						.collect(),
						..Default::default()
					}),
					inputs: vec![
						NodeInput::value(TaggedValue::GraphicGroup(GraphicGroupTable::default()), true),
						NodeInput::value(TaggedValue::BooleanOperation(vector::misc::BooleanOperation::Union), false),
					],
					..Default::default()
				},
				persistent_node_metadata: DocumentNodePersistentMetadata {
					network_metadata: Some(NodeNetworkMetadata {
						persistent_metadata: NodeNetworkPersistentMetadata {
							node_metadata: [
								DocumentNodeMetadata {
									persistent_metadata: DocumentNodePersistentMetadata {
										display_name: "Boolean Operation".to_string(),
										node_type_metadata: NodeTypePersistentMetadata::node(IVec2::new(-7, 0)),
										..Default::default()
									},
									..Default::default()
								},
								DocumentNodeMetadata {
									persistent_metadata: DocumentNodePersistentMetadata {
										display_name: "Cache".to_string(),
										node_type_metadata: NodeTypePersistentMetadata::node(IVec2::new(0, 0)),
										..Default::default()
									},
									..Default::default()
								},
							]
							.into_iter()
							.enumerate()
							.map(|(id, node)| (NodeId(id as u64), node))
							.collect(),
							..Default::default()
						},
						..Default::default()
					}),
					input_properties: vec!["Group of Paths".into(), "Operation".into()],
					output_names: vec!["Vector".to_string()],
					..Default::default()
				},
			},

			description: Cow::Borrowed("TODO"),
			properties: None,
		},
		DocumentNodeDefinition {
			identifier: "Copy to Points",
			category: "Vector",
			node_template: NodeTemplate {
				document_node: DocumentNode {
					// TODO: Wrap this implementation with a document node that has a cache node so the output is cached?
					implementation: DocumentNodeImplementation::proto("graphene_core::vector::CopyToPointsNode"),
					inputs: vec![
						NodeInput::value(TaggedValue::VectorData(graphene_core::vector::VectorDataTable::default()), true),
						NodeInput::value(TaggedValue::VectorData(graphene_core::vector::VectorDataTable::default()), true),
						NodeInput::value(TaggedValue::F64(1.), false),
						NodeInput::value(TaggedValue::F64(1.), false),
						NodeInput::value(TaggedValue::F64(0.), false),
						NodeInput::value(TaggedValue::U32(0), false),
						NodeInput::value(TaggedValue::F64(0.), false),
						NodeInput::value(TaggedValue::U32(0), false),
					],
					manual_composition: Some(concrete!(Context)),
					..Default::default()
				},
				persistent_node_metadata: DocumentNodePersistentMetadata {
					input_properties: vec![
						"Points".into(),
						Into::<PropertiesRow>::into("Instance").with_tooltip("Artwork to be copied and placed at each point"),
						PropertiesRow::with_override(
							"Random Scale Min",
							WidgetOverride::Number(NumberInputSettings {
								min: Some(0.),
								mode: NumberInputMode::Range,
								range_min: Some(0.),
								range_max: Some(2.),
								unit: Some("x".to_string()),
								..Default::default()
							}),
						)
						.with_tooltip("Minimum range of randomized sizes given to each instance"),
						PropertiesRow::with_override(
							"Random Scale Max",
							WidgetOverride::Number(NumberInputSettings {
								min: Some(0.),
								mode: NumberInputMode::Range,
								range_min: Some(0.),
								range_max: Some(2.),
								unit: Some("x".to_string()),
								..Default::default()
							}),
						)
						.with_tooltip("Minimum range of randomized sizes given to each instance"),
						PropertiesRow::with_override(
							"Random Scale Bias",
							WidgetOverride::Number(NumberInputSettings {
								mode: NumberInputMode::Range,
								range_min: Some(-50.),
								range_max: Some(50.),
								..Default::default()
							}),
						)
						.with_tooltip("Bias for the probability distribution of randomized sizes (0 is uniform, negatives favor more of small sizes, positives favor more of large sizes)"),
						PropertiesRow::with_override(
							"Random Scale Seed",
							WidgetOverride::Number(NumberInputSettings {
								min: Some(0.),
								is_integer: true,
								..Default::default()
							}),
						)
						.with_tooltip("Seed to determine unique variations on all the randomized instance sizes"),
						PropertiesRow::with_override(
							"Random Rotation",
							WidgetOverride::Number(NumberInputSettings {
								min: Some(0.),
								max: Some(360.),
								mode: NumberInputMode::Range,
								unit: Some("°".to_string()),
								..Default::default()
							}),
						)
						.with_tooltip("Range of randomized angles given to each instance, in degrees ranging from furthest clockwise to counterclockwise"),
						PropertiesRow::with_override(
							"Random Rotation Seed",
							WidgetOverride::Number(NumberInputSettings {
								min: Some(0.),
								is_integer: true,
								..Default::default()
							}),
						)
						.with_tooltip("Seed to determine unique variations on all the randomized instance angles"),
					],
					output_names: vec!["Vector".to_string()],
					..Default::default()
				},
			},

			description: Cow::Borrowed("TODO"),
			properties: None,
		},
		DocumentNodeDefinition {
			identifier: "Sample Points",
			category: "Vector",
			node_template: NodeTemplate {
				document_node: DocumentNode {
					implementation: DocumentNodeImplementation::Network(NodeNetwork {
						exports: vec![NodeInput::node(NodeId(2), 0)], // Taken from output 0 of Sample Points
						nodes: [
							DocumentNode {
								inputs: vec![NodeInput::network(concrete!(graphene_core::vector::VectorDataTable), 0)],
								implementation: DocumentNodeImplementation::ProtoNode(ProtoNodeIdentifier::new("graphene_core::vector::SubpathSegmentLengthsNode")),
								manual_composition: Some(generic!(T)),
								..Default::default()
							},
							DocumentNode {
								inputs: vec![
									NodeInput::network(concrete!(graphene_core::vector::VectorDataTable), 0),
									NodeInput::network(concrete!(f64), 1),  // From the document node's parameters
									NodeInput::network(concrete!(f64), 2),  // From the document node's parameters
									NodeInput::network(concrete!(f64), 3),  // From the document node's parameters
									NodeInput::network(concrete!(bool), 4), // From the document node's parameters
									NodeInput::node(NodeId(0), 0),          // From output 0 of SubpathSegmentLengthsNode
								],
								implementation: DocumentNodeImplementation::ProtoNode(ProtoNodeIdentifier::new("graphene_core::vector::SamplePointsNode")),
								manual_composition: Some(generic!(T)),
								..Default::default()
							},
							DocumentNode {
								inputs: vec![NodeInput::node(NodeId(1), 0)],
								implementation: DocumentNodeImplementation::ProtoNode(ProtoNodeIdentifier::new("graphene_core::memo::ImpureMemoNode")),
								manual_composition: Some(generic!(T)),
								..Default::default()
							},
						]
						.into_iter()
						.enumerate()
						.map(|(id, node)| (NodeId(id as u64), node))
						.collect(),
						..Default::default()
					}),
					inputs: vec![
						NodeInput::value(TaggedValue::VectorData(graphene_core::vector::VectorDataTable::default()), true),
						NodeInput::value(TaggedValue::F64(100.), false),
						NodeInput::value(TaggedValue::F64(0.), false),
						NodeInput::value(TaggedValue::F64(0.), false),
						NodeInput::value(TaggedValue::Bool(false), false),
					],
					..Default::default()
				},
				persistent_node_metadata: DocumentNodePersistentMetadata {
					network_metadata: Some(NodeNetworkMetadata {
						persistent_metadata: NodeNetworkPersistentMetadata {
							node_metadata: [
								DocumentNodeMetadata {
									persistent_metadata: DocumentNodePersistentMetadata {
										display_name: "Subpath Segment Lengths".to_string(),
										..Default::default()
									},
									..Default::default()
								},
								DocumentNodeMetadata {
									persistent_metadata: DocumentNodePersistentMetadata {
										display_name: "Sample Points".to_string(),
										..Default::default()
									},
									..Default::default()
								},
								DocumentNodeMetadata {
									persistent_metadata: DocumentNodePersistentMetadata {
										display_name: "Memoize Impure".to_string(),
										..Default::default()
									},
									..Default::default()
								},
							]
							.into_iter()
							.enumerate()
							.map(|(id, node)| (NodeId(id as u64), node))
							.collect(),
							..Default::default()
						},
						..Default::default()
					}),
					input_properties: vec![
						"Vector Data".into(),
						PropertiesRow::with_override(
							"Spacing",
							WidgetOverride::Number(NumberInputSettings {
								min: Some(1.),
								unit: Some(" px".to_string()),
								..Default::default()
							}),
						)
						.with_tooltip("Distance between each instance (exact if 'Adaptive Spacing' is disabled, approximate if enabled)"),
						PropertiesRow::with_override(
							"Start Offset",
							WidgetOverride::Number(NumberInputSettings {
								min: Some(0.),
								unit: Some(" px".to_string()),
								..Default::default()
							}),
						)
						.with_tooltip("Exclude some distance from the start of the path before the first instance"),
						PropertiesRow::with_override(
							"Stop Offset",
							WidgetOverride::Number(NumberInputSettings {
								min: Some(0.),
								unit: Some(" px".to_string()),
								..Default::default()
							}),
						)
						.with_tooltip("Exclude some distance from the end of the path after the last instance"),
						Into::<PropertiesRow>::into("Adaptive Spacing").with_tooltip("Round 'Spacing' to a nearby value that divides into the path length evenly"),
					],
					output_names: vec!["Vector".to_string()],
					..Default::default()
				},
			},

			description: Cow::Borrowed("TODO"),
			properties: None,
		},
		DocumentNodeDefinition {
			identifier: "Scatter Points",
			category: "Vector",
			node_template: NodeTemplate {
				document_node: DocumentNode {
					implementation: DocumentNodeImplementation::Network(NodeNetwork {
						exports: vec![NodeInput::node(NodeId(1), 0)],
						nodes: [
							DocumentNode {
								inputs: vec![
									NodeInput::network(concrete!(graphene_core::vector::VectorDataTable), 0),
									NodeInput::network(concrete!(f64), 1),
									NodeInput::network(concrete!(u32), 2),
								],
								manual_composition: Some(generic!(T)),
								implementation: DocumentNodeImplementation::proto("graphene_core::vector::PoissonDiskPointsNode"),
								..Default::default()
							},
							DocumentNode {
								inputs: vec![NodeInput::node(NodeId(0), 0)],
								implementation: DocumentNodeImplementation::ProtoNode(ProtoNodeIdentifier::new("graphene_core::memo::ImpureMemoNode")),
								manual_composition: Some(generic!(T)),
								..Default::default()
							},
						]
						.into_iter()
						.enumerate()
						.map(|(id, node)| (NodeId(id as u64), node))
						.collect(),
						..Default::default()
					}),
					inputs: vec![
						NodeInput::value(TaggedValue::VectorData(graphene_core::vector::VectorDataTable::default()), true),
						NodeInput::value(TaggedValue::F64(10.), false),
						NodeInput::value(TaggedValue::U32(0), false),
					],
					..Default::default()
				},
				persistent_node_metadata: DocumentNodePersistentMetadata {
					network_metadata: Some(NodeNetworkMetadata {
						persistent_metadata: NodeNetworkPersistentMetadata {
							node_metadata: [
								DocumentNodeMetadata {
									persistent_metadata: DocumentNodePersistentMetadata {
										display_name: "Poisson-Disk Points".to_string(),
										..Default::default()
									},
									..Default::default()
								},
								DocumentNodeMetadata {
									persistent_metadata: DocumentNodePersistentMetadata {
										display_name: "Memoize Impure".to_string(),
										..Default::default()
									},
									..Default::default()
								},
							]
							.into_iter()
							.enumerate()
							.map(|(id, node)| (NodeId(id as u64), node))
							.collect(),
							..Default::default()
						},
						..Default::default()
					}),
					input_properties: vec![
						"Vector Data".into(),
						PropertiesRow::with_override(
							"Separation Disk Diameter",
							WidgetOverride::Number(NumberInputSettings {
								min: Some(0.01),
								mode: NumberInputMode::Range,
								range_min: Some(1.),
								range_max: Some(100.),
								..Default::default()
							}),
						),
						PropertiesRow::with_override(
							"Seed",
							WidgetOverride::Number(NumberInputSettings {
								min: Some(0.),
								is_integer: true,
								..Default::default()
							}),
						),
					],
					output_names: vec!["Vector".to_string()],
					..Default::default()
				},
			},

			description: Cow::Borrowed("TODO"),
			properties: None,
		},
	];

	// Remove struct generics
	for DocumentNodeDefinition { node_template, .. } in custom.iter_mut() {
		let NodeTemplate {
			document_node: DocumentNode { implementation, .. },
			..
		} = node_template;
		if let DocumentNodeImplementation::ProtoNode(ProtoNodeIdentifier { name }) = implementation {
			if let Some((new_name, _suffix)) = name.rsplit_once("<") {
				*name = Cow::Owned(new_name.to_string())
			}
		};
	}
	let node_registry = graphene_core::registry::NODE_REGISTRY.lock().unwrap();
	'outer: for (id, metadata) in graphene_core::registry::NODE_METADATA.lock().unwrap().iter() {
		use graphene_core::registry::*;

		for node in custom.iter() {
			let DocumentNodeDefinition {
				node_template: NodeTemplate {
					document_node: DocumentNode { implementation, .. },
					..
				},
				..
			} = node;
			match implementation {
				DocumentNodeImplementation::ProtoNode(ProtoNodeIdentifier { name }) if name == id => continue 'outer,
				_ => (),
			}
		}

		let NodeMetadata {
			display_name,
			category,
			fields,
			description,
			properties,
		} = metadata;
		let Some(implementations) = &node_registry.get(id) else { continue };
		let valid_inputs: HashSet<_> = implementations.iter().map(|(_, node_io)| node_io.call_argument.clone()).collect();
		let first_node_io = implementations.first().map(|(_, node_io)| node_io).unwrap_or(const { &NodeIOTypes::empty() });
		let mut input_type = &first_node_io.call_argument;
		if valid_inputs.len() > 1 {
			input_type = &const { generic!(T) };
		}
		let output_type = &first_node_io.return_value;

		if *display_name == "Text" {
			log::debug!("{} {:?}", display_name, first_node_io);
		}

		let inputs = fields
			.iter()
			.zip(first_node_io.inputs.iter())
			.enumerate()
<<<<<<< HEAD
			.map(|(index, (field, ty))| {
				let exposed = if index == 0 { *ty != fn_type_fut!(Context, ()) } else { field.exposed };
=======
			.map(|(index, (field, node_io_ty))| {
				let ty = field.default_type.as_ref().unwrap_or(node_io_ty);
				let exposed = if index == 0 { *ty != fn_type!(()) } else { field.exposed };
>>>>>>> fd81d043

				match field.value_source {
					RegistryValueSource::None => {}
					RegistryValueSource::Default(data) => return NodeInput::value(TaggedValue::from_primitive_string(data, ty).unwrap_or(TaggedValue::None), exposed),
					RegistryValueSource::Scope(data) => return NodeInput::scope(Cow::Borrowed(data)),
				};

				if let Some(type_default) = TaggedValue::from_type(ty) {
					return NodeInput::value(type_default, exposed);
				}
				NodeInput::value(TaggedValue::None, true)
			})
			.collect();

		let node = DocumentNodeDefinition {
			identifier: display_name,
			node_template: NodeTemplate {
				document_node: DocumentNode {
					inputs,
					manual_composition: Some(input_type.clone()),
					implementation: DocumentNodeImplementation::ProtoNode(id.clone().into()),
					visible: true,
					skip_deduplication: false,
					..Default::default()
				},
				persistent_node_metadata: DocumentNodePersistentMetadata {
					// TODO: Store information for input overrides in the node macro
					input_properties: fields
						.iter()
						.map(|f| match f.widget_override {
							RegistryWidgetOverride::None => f.name.into(),
							RegistryWidgetOverride::Hidden => PropertiesRow::with_override(f.name, WidgetOverride::Hidden),
							RegistryWidgetOverride::String(str) => PropertiesRow::with_override(f.name, WidgetOverride::String(str.to_string())),
							RegistryWidgetOverride::Custom(str) => PropertiesRow::with_override(f.name, WidgetOverride::Custom(str.to_string())),
						})
						.collect(),
					output_names: vec![output_type.to_string()],
					has_primary_output: true,
					locked: false,
					..Default::default()
				},
			},
			category: category.unwrap_or("UNCATEGORIZED"),
			description: Cow::Borrowed(description),
			properties: *properties,
		};
		custom.push(node);
	}
	custom
}

pub static IMAGINATE_NODE: Lazy<DocumentNodeDefinition> = Lazy::new(|| DocumentNodeDefinition {
	identifier: "Imaginate",
	category: "Raster: Generator",
	node_template: NodeTemplate {
		document_node: DocumentNode {
			implementation: DocumentNodeImplementation::Network(NodeNetwork {
				exports: vec![NodeInput::node(NodeId(1), 0)],
				nodes: [
					DocumentNode {
						inputs: vec![NodeInput::network(concrete!(ImageFrameTable<Color>), 0)],
						implementation: DocumentNodeImplementation::proto("graphene_core::memo::MonitorNode"),
						manual_composition: Some(concrete!(Context)),
						skip_deduplication: true,
						..Default::default()
					},
					DocumentNode {
						inputs: vec![
							NodeInput::node(NodeId(0), 0),
							NodeInput::network(concrete!(&WasmEditorApi), 1),
							NodeInput::network(concrete!(ImaginateController), 2),
							NodeInput::network(concrete!(f64), 3),
							NodeInput::network(concrete!(Option<DVec2>), 4),
							NodeInput::network(concrete!(u32), 5),
							NodeInput::network(concrete!(ImaginateSamplingMethod), 6),
							NodeInput::network(concrete!(f64), 7),
							NodeInput::network(concrete!(String), 8),
							NodeInput::network(concrete!(String), 9),
							NodeInput::network(concrete!(bool), 10),
							NodeInput::network(concrete!(f64), 11),
							NodeInput::network(concrete!(bool), 12),
							NodeInput::network(concrete!(f64), 13),
							NodeInput::network(concrete!(ImaginateMaskStartingFill), 14),
							NodeInput::network(concrete!(bool), 15),
							NodeInput::network(concrete!(bool), 16),
							NodeInput::network(concrete!(u64), 17),
						],
						implementation: DocumentNodeImplementation::proto("graphene_std::raster::ImaginateNode"),
						..Default::default()
					},
				]
				.into_iter()
				.enumerate()
				.map(|(id, node)| (NodeId(id as u64), node))
				.collect(),
				..Default::default()
			}),
			inputs: vec![
				NodeInput::value(TaggedValue::ImageFrame(ImageFrameTable::default()), true),
				NodeInput::scope("editor-api"),
				NodeInput::value(TaggedValue::ImaginateController(Default::default()), false),
				NodeInput::value(TaggedValue::F64(0.), false), // Remember to keep index used in `ImaginateRandom` updated with this entry's index
				NodeInput::value(TaggedValue::OptionalDVec2(None), false),
				NodeInput::value(TaggedValue::U32(30), false),
				NodeInput::value(TaggedValue::ImaginateSamplingMethod(ImaginateSamplingMethod::EulerA), false),
				NodeInput::value(TaggedValue::F64(7.5), false),
				NodeInput::value(TaggedValue::String(String::new()), false),
				NodeInput::value(TaggedValue::String(String::new()), false),
				NodeInput::value(TaggedValue::Bool(false), false),
				NodeInput::value(TaggedValue::F64(66.), false),
				NodeInput::value(TaggedValue::Bool(true), false),
				NodeInput::value(TaggedValue::F64(4.), false),
				NodeInput::value(TaggedValue::ImaginateMaskStartingFill(ImaginateMaskStartingFill::Fill), false),
				NodeInput::value(TaggedValue::Bool(false), false),
				NodeInput::value(TaggedValue::Bool(false), false),
				NodeInput::value(TaggedValue::U64(0), false),
			],
			..Default::default()
		},
		persistent_node_metadata: DocumentNodePersistentMetadata {
			network_metadata: Some(NodeNetworkMetadata {
				persistent_metadata: NodeNetworkPersistentMetadata {
					node_metadata: [
						DocumentNodeMetadata {
							persistent_metadata: DocumentNodePersistentMetadata {
								display_name: "Monitor".to_string(),
								..Default::default()
							},
							..Default::default()
						},
						DocumentNodeMetadata {
							persistent_metadata: DocumentNodePersistentMetadata {
								display_name: "Imaginate".to_string(),
								..Default::default()
							},
							..Default::default()
						},
					]
					.into_iter()
					.enumerate()
					.map(|(id, node)| (NodeId(id as u64), node))
					.collect(),
					..Default::default()
				},
				..Default::default()
			}),
			input_properties: vec![
				"Input Image".into(),
				"Editor Api".into(),
				"Controller".into(),
				"Seed".into(),
				"Resolution".into(),
				"Samples".into(),
				"Sampling Method".into(),
				"Prompt Guidance".into(),
				"Prompt".into(),
				"Negative Prompt".into(),
				"Adapt Input Image".into(),
				"Image Creativity".into(),
				"Inpaint".into(),
				"Mask Blur".into(),
				"Mask Starting Fill".into(),
				"Improve Faces".into(),
				"Tiling".into(),
			],
			output_names: vec!["Image".to_string()],
			..Default::default()
		},
	},
	description: Cow::Borrowed("TODO"),
	properties: None, // Some(&node_properties::imaginate_properties),
});

type NodeProperties = HashMap<String, Box<dyn Fn(NodeId, &mut NodePropertiesContext) -> Vec<LayoutGroup> + Send + Sync>>;

pub static NODE_OVERRIDES: once_cell::sync::Lazy<NodeProperties> = once_cell::sync::Lazy::new(static_node_properties);

/// Defines the logic for inputs to display a custom properties panel widget.
fn static_node_properties() -> NodeProperties {
	let mut map: NodeProperties = HashMap::new();
	map.insert("channel_mixer_properties".to_string(), Box::new(node_properties::channel_mixer_properties));
	map.insert("fill_properties".to_string(), Box::new(node_properties::fill_properties));
	map.insert("stroke_properties".to_string(), Box::new(node_properties::stroke_properties));
	map.insert("offset_path_properties".to_string(), Box::new(node_properties::offset_path_properties));
	map.insert("selective_color_properties".to_string(), Box::new(node_properties::selective_color_properties));
	map.insert("exposure_properties".to_string(), Box::new(node_properties::exposure_properties));
	map.insert("math_properties".to_string(), Box::new(node_properties::math_properties));
	map.insert("rectangle_properties".to_string(), Box::new(node_properties::rectangle_properties));
	map.insert(
		"identity_properties".to_string(),
		Box::new(|_node_id, _context| node_properties::string_properties("The identity node simply passes its data through.")),
	);
	map.insert(
		"monitor_properties".to_string(),
		Box::new(|_node_id, _context| node_properties::string_properties("The Monitor node is used by the editor to access the data flowing through it.")),
	);
	map
}

type InputProperties = HashMap<String, Box<dyn Fn(NodeId, usize, &mut NodePropertiesContext) -> Result<Vec<LayoutGroup>, String> + Send + Sync>>;

static INPUT_OVERRIDES: once_cell::sync::Lazy<InputProperties> = once_cell::sync::Lazy::new(static_input_properties);

/// Defines the logic for inputs to display a custom properties panel widget.
fn static_input_properties() -> InputProperties {
	let mut map: InputProperties = HashMap::new();
	map.insert("hidden".to_string(), Box::new(|_node_id, _index, _context| Ok(Vec::new())));
	map.insert(
		"string".to_string(),
		Box::new(|node_id, index, context| {
			let Some(value) = context.network_interface.input_metadata(&node_id, index, "string_properties", context.selection_network_path) else {
				return Err(format!("Could not get string properties for node {}", node_id));
			};
			let Some(string) = value.as_str() else {
				return Err(format!("Could not downcast string properties for node {}", node_id));
			};
			Ok(node_properties::string_properties(string))
		}),
	);
	map.insert(
		"number".to_string(),
		Box::new(|node_id, index, context| {
			let (document_node, input_name) = node_properties::query_node_and_input_name(node_id, index, context)?;
			let mut number_input = NumberInput::default();
			if let Some(unit) = context
				.network_interface
				.input_metadata(&node_id, index, "unit", context.selection_network_path)
				.and_then(|value| value.as_str())
			{
				number_input = number_input.unit(unit);
			}
			if let Some(min) = context
				.network_interface
				.input_metadata(&node_id, index, "min", context.selection_network_path)
				.and_then(|value| value.as_f64())
			{
				number_input = number_input.min(min);
			}
			if let Some(max) = context
				.network_interface
				.input_metadata(&node_id, index, "max", context.selection_network_path)
				.and_then(|value| value.as_f64())
			{
				number_input = number_input.max(max);
			}
			if let Some(step) = context
				.network_interface
				.input_metadata(&node_id, index, "step", context.selection_network_path)
				.and_then(|value| value.as_f64())
			{
				number_input = number_input.step(step);
			}
			if let Some(mode) = context.network_interface.input_metadata(&node_id, index, "mode", context.selection_network_path).map(|value| {
				let mode: NumberInputMode = serde_json::from_value(value.clone()).unwrap();
				mode
			}) {
				number_input = number_input.mode(mode);
			}
			if let Some(range_min) = context
				.network_interface
				.input_metadata(&node_id, index, "range_min", context.selection_network_path)
				.and_then(|value| value.as_f64())
			{
				number_input = number_input.range_min(Some(range_min));
			}
			if let Some(range_max) = context
				.network_interface
				.input_metadata(&node_id, index, "range_max", context.selection_network_path)
				.and_then(|value| value.as_f64())
			{
				number_input = number_input.range_max(Some(range_max));
			}
			if let Some(is_integer) = context
				.network_interface
				.input_metadata(&node_id, index, "is_integer", context.selection_network_path)
				.and_then(|value| value.as_bool())
			{
				number_input = number_input.is_integer(is_integer);
			}
			let blank_assist = context
				.network_interface
				.input_metadata(&node_id, index, "blank_assist", context.selection_network_path)
				.and_then(|value| value.as_bool())
				.unwrap_or_else(|| {
					log::error!("Could not get blank assist when displaying number input for node {node_id}, index {index}");
					true
				});
			Ok(vec![LayoutGroup::Row {
				widgets: node_properties::number_widget(document_node, node_id, index, input_name, number_input, blank_assist),
			}])
		}),
	);
	map.insert(
		"vec2".to_string(),
		Box::new(|node_id, index, context| {
			let (document_node, input_name) = node_properties::query_node_and_input_name(node_id, index, context)?;
			let x = context
				.network_interface
				.input_metadata(&node_id, index, "x", context.selection_network_path)
				.and_then(|value| value.as_str())
				.unwrap_or_else(|| {
					log::error!("Could not get x for vec2 input");
					""
				});
			let y = context
				.network_interface
				.input_metadata(&node_id, index, "y", context.selection_network_path)
				.and_then(|value| value.as_str())
				.unwrap_or_else(|| {
					log::error!("Could not get y for vec2 input");
					""
				});
			let unit = context
				.network_interface
				.input_metadata(&node_id, index, "unit", context.selection_network_path)
				.and_then(|value| value.as_str())
				.unwrap_or_else(|| {
					log::error!("Could not get unit for vec2 input");
					""
				});
			let min = context
				.network_interface
				.input_metadata(&node_id, index, "min", context.selection_network_path)
				.and_then(|value| value.as_f64());

			Ok(vec![node_properties::vec2_widget(
				document_node,
				node_id,
				index,
				input_name,
				x,
				y,
				unit,
				min,
				node_properties::add_blank_assist,
			)])
		}),
	);
	map.insert(
		"noise_properties_scale".to_string(),
		Box::new(|node_id, index, context| {
			let (document_node, input_name) = node_properties::query_node_and_input_name(node_id, index, context)?;
			let (_, coherent_noise_active, _, _, _, _) = node_properties::query_noise_pattern_state(node_id, context)?;
			let scale = node_properties::number_widget(document_node, node_id, index, input_name, NumberInput::default().min(0.).disabled(!coherent_noise_active), true);
			Ok(vec![scale.into()])
		}),
	);
	map.insert(
		"noise_properties_noise_type".to_string(),
		Box::new(|node_id, index, context| {
			let (document_node, input_name) = node_properties::query_node_and_input_name(node_id, index, context)?;
			let noise_type_row = node_properties::noise_type(document_node, node_id, index, input_name, true);
			Ok(vec![noise_type_row, LayoutGroup::Row { widgets: Vec::new() }])
		}),
	);
	map.insert(
		"noise_properties_domain_warp_type".to_string(),
		Box::new(|node_id, index, context| {
			let (document_node, input_name) = node_properties::query_node_and_input_name(node_id, index, context)?;
			let (_, coherent_noise_active, _, _, _, _) = node_properties::query_noise_pattern_state(node_id, context)?;
			let domain_warp_type = node_properties::domain_warp_type(document_node, node_id, index, input_name, true, !coherent_noise_active);
			Ok(vec![domain_warp_type])
		}),
	);
	map.insert(
		"noise_properties_domain_warp_amplitude".to_string(),
		Box::new(|node_id, index, context| {
			let (document_node, input_name) = node_properties::query_node_and_input_name(node_id, index, context)?;
			let (_, coherent_noise_active, _, _, domain_warp_active, _) = node_properties::query_noise_pattern_state(node_id, context)?;
			let domain_warp_amplitude = node_properties::number_widget(
				document_node,
				node_id,
				index,
				input_name,
				NumberInput::default().min(0.).disabled(!coherent_noise_active || !domain_warp_active),
				true,
			);
			Ok(vec![domain_warp_amplitude.into(), LayoutGroup::Row { widgets: Vec::new() }])
		}),
	);
	map.insert(
		"noise_properties_fractal_type".to_string(),
		Box::new(|node_id, index, context| {
			let (document_node, input_name) = node_properties::query_node_and_input_name(node_id, index, context)?;
			let (_, coherent_noise_active, _, _, _, _) = node_properties::query_noise_pattern_state(node_id, context)?;
			let fractal_type_row = node_properties::fractal_type(document_node, node_id, index, input_name, true, !coherent_noise_active);
			Ok(vec![fractal_type_row])
		}),
	);
	map.insert(
		"noise_properties_fractal_octaves".to_string(),
		Box::new(|node_id, index, context| {
			let (document_node, input_name) = node_properties::query_node_and_input_name(node_id, index, context)?;
			let (fractal_active, coherent_noise_active, _, _, _, domain_warp_only_fractal_type_wrongly_active) = node_properties::query_noise_pattern_state(node_id, context)?;
			let fractal_octaves = node_properties::number_widget(
				document_node,
				node_id,
				index,
				input_name,
				NumberInput::default()
					.mode_range()
					.min(1.)
					.max(10.)
					.range_max(Some(4.))
					.is_integer(true)
					.disabled(!coherent_noise_active || !fractal_active || domain_warp_only_fractal_type_wrongly_active),
				true,
			);
			Ok(vec![fractal_octaves.into()])
		}),
	);
	map.insert(
		"noise_properties_fractal_lacunarity".to_string(),
		Box::new(|node_id, index, context| {
			let (document_node, input_name) = node_properties::query_node_and_input_name(node_id, index, context)?;
			let (fractal_active, coherent_noise_active, _, _, _, domain_warp_only_fractal_type_wrongly_active) = node_properties::query_noise_pattern_state(node_id, context)?;
			let fractal_lacunarity = node_properties::number_widget(
				document_node,
				node_id,
				index,
				input_name,
				NumberInput::default()
					.mode_range()
					.min(0.)
					.range_max(Some(10.))
					.disabled(!coherent_noise_active || !fractal_active || domain_warp_only_fractal_type_wrongly_active),
				true,
			);
			Ok(vec![fractal_lacunarity.into()])
		}),
	);
	map.insert(
		"noise_properties_fractal_gain".to_string(),
		Box::new(|node_id, index, context| {
			let (document_node, input_name) = node_properties::query_node_and_input_name(node_id, index, context)?;
			let (fractal_active, coherent_noise_active, _, _, _, domain_warp_only_fractal_type_wrongly_active) = node_properties::query_noise_pattern_state(node_id, context)?;
			let fractal_gain = node_properties::number_widget(
				document_node,
				node_id,
				index,
				input_name,
				NumberInput::default()
					.mode_range()
					.min(0.)
					.range_max(Some(10.))
					.disabled(!coherent_noise_active || !fractal_active || domain_warp_only_fractal_type_wrongly_active),
				true,
			);
			Ok(vec![fractal_gain.into()])
		}),
	);
	map.insert(
		"noise_properties_fractal_weighted_strength".to_string(),
		Box::new(|node_id, index, context| {
			let (document_node, input_name) = node_properties::query_node_and_input_name(node_id, index, context)?;
			let (fractal_active, coherent_noise_active, _, _, _, domain_warp_only_fractal_type_wrongly_active) = node_properties::query_noise_pattern_state(node_id, context)?;
			let fractal_weighted_strength = node_properties::number_widget(
				document_node,
				node_id,
				index,
				input_name,
				NumberInput::default()
					.mode_range()
					.min(0.)
					.max(1.) // Defined for the 0-1 range
					.disabled(!coherent_noise_active || !fractal_active || domain_warp_only_fractal_type_wrongly_active),
				true,
			);
			Ok(vec![fractal_weighted_strength.into()])
		}),
	);
	map.insert(
		"noise_properties_ping_pong_strength".to_string(),
		Box::new(|node_id, index, context| {
			let (document_node, input_name) = node_properties::query_node_and_input_name(node_id, index, context)?;
			let (fractal_active, coherent_noise_active, _, ping_pong_active, _, domain_warp_only_fractal_type_wrongly_active) = node_properties::query_noise_pattern_state(node_id, context)?;
			let fractal_ping_pong_strength = node_properties::number_widget(
				document_node,
				node_id,
				index,
				input_name,
				NumberInput::default()
					.mode_range()
					.min(0.)
					.range_max(Some(10.))
					.disabled(!ping_pong_active || !coherent_noise_active || !fractal_active || domain_warp_only_fractal_type_wrongly_active),
				true,
			);
			Ok(vec![fractal_ping_pong_strength.into(), LayoutGroup::Row { widgets: Vec::new() }])
		}),
	);
	map.insert(
		"noise_properties_cellular_distance_function".to_string(),
		Box::new(|node_id, index, context| {
			let (document_node, input_name) = node_properties::query_node_and_input_name(node_id, index, context)?;
			let (_, coherent_noise_active, cellular_noise_active, _, _, _) = node_properties::query_noise_pattern_state(node_id, context)?;
			let cellular_distance_function_row = node_properties::cellular_distance_function(document_node, node_id, index, input_name, true, !coherent_noise_active || !cellular_noise_active);
			Ok(vec![cellular_distance_function_row])
		}),
	);
	map.insert(
		"noise_properties_cellular_return_type".to_string(),
		Box::new(|node_id, index, context| {
			let (document_node, input_name) = node_properties::query_node_and_input_name(node_id, index, context)?;
			let (_, coherent_noise_active, cellular_noise_active, _, _, _) = node_properties::query_noise_pattern_state(node_id, context)?;
			let cellular_return_type = node_properties::cellular_return_type(document_node, node_id, index, input_name, true, !coherent_noise_active || !cellular_noise_active);
			Ok(vec![cellular_return_type])
		}),
	);
	map.insert(
		"noise_properties_cellular_jitter".to_string(),
		Box::new(|node_id, index, context| {
			let (document_node, input_name) = node_properties::query_node_and_input_name(node_id, index, context)?;
			let (_, coherent_noise_active, cellular_noise_active, _, _, _) = node_properties::query_noise_pattern_state(node_id, context)?;
			let cellular_jitter = node_properties::number_widget(
				document_node,
				node_id,
				index,
				input_name,
				NumberInput::default()
					.mode_range()
					.range_min(Some(0.))
					.range_max(Some(1.))
					.disabled(!coherent_noise_active || !cellular_noise_active),
				true,
			);
			Ok(vec![cellular_jitter.into()])
		}),
	);
	map.insert(
		"brightness".to_string(),
		Box::new(|node_id, index, context| {
			let (document_node, input_name) = node_properties::query_node_and_input_name(node_id, index, context)?;
			let is_use_classic = document_node
				.inputs
				.iter()
				.find_map(|input| match input.as_value() {
					Some(&TaggedValue::Bool(use_classic)) => Some(use_classic),
					_ => None,
				})
				.unwrap_or(false);
			let (b_min, b_max) = if is_use_classic { (-100., 100.) } else { (-100., 150.) };
			let brightness = node_properties::number_widget(
				document_node,
				node_id,
				index,
				input_name,
				NumberInput::default().mode_range().range_min(Some(b_min)).range_max(Some(b_max)).unit("%").display_decimal_places(2),
				true,
			);
			Ok(vec![brightness.into()])
		}),
	);
	map.insert(
		"contrast".to_string(),
		Box::new(|node_id, index, context| {
			let (document_node, input_name) = node_properties::query_node_and_input_name(node_id, index, context)?;
			let is_use_classic = document_node
				.inputs
				.iter()
				.find_map(|input| match input.as_value() {
					Some(&TaggedValue::Bool(use_classic)) => Some(use_classic),
					_ => None,
				})
				.unwrap_or(false);
			let (c_min, c_max) = if is_use_classic { (-100., 100.) } else { (-50., 100.) };
			let contrast = node_properties::number_widget(
				document_node,
				node_id,
				index,
				input_name,
				NumberInput::default().mode_range().range_min(Some(c_min)).range_max(Some(c_max)).unit("%").display_decimal_places(2),
				true,
			);
			Ok(vec![contrast.into()])
		}),
	);
	map.insert(
		"assign_colors_gradient".to_string(),
		Box::new(|node_id, index, context| {
			let (document_node, input_name) = node_properties::query_node_and_input_name(node_id, index, context)?;
			let gradient_row = node_properties::color_widget(document_node, node_id, index, input_name, ColorInput::default().allow_none(false), true);
			Ok(vec![gradient_row])
		}),
	);
	map.insert(
		"assign_colors_seed".to_string(),
		Box::new(|node_id, index, context| {
			let (document_node, input_name) = node_properties::query_node_and_input_name(node_id, index, context)?;
			let randomize_enabled = node_properties::query_assign_colors_randomize(node_id, context)?;
			let seed_row = node_properties::number_widget(document_node, node_id, index, input_name, NumberInput::default().min(0.).int().disabled(!randomize_enabled), true);
			Ok(vec![seed_row.into()])
		}),
	);
	map.insert(
		"assign_colors_repeat_every".to_string(),
		Box::new(|node_id, index, context| {
			let (document_node, input_name) = node_properties::query_node_and_input_name(node_id, index, context)?;
			let randomize_enabled = node_properties::query_assign_colors_randomize(node_id, context)?;
			let repeat_every_row = node_properties::number_widget(document_node, node_id, index, input_name, NumberInput::default().min(0.).int().disabled(randomize_enabled), true);
			Ok(vec![repeat_every_row.into()])
		}),
	);
	map.insert(
		"mask_stencil".to_string(),
		Box::new(|node_id, index, context| {
			let (document_node, input_name) = node_properties::query_node_and_input_name(node_id, index, context)?;
			let mask = node_properties::color_widget(document_node, node_id, index, input_name, ColorInput::default(), true);
			Ok(vec![mask])
		}),
	);
	map.insert(
		"spline_input".to_string(),
		Box::new(|node_id, index, context| {
			let (document_node, input_name) = node_properties::query_node_and_input_name(node_id, index, context)?;
			Ok(vec![LayoutGroup::Row {
				widgets: node_properties::vec_dvec2_input(document_node, node_id, index, input_name, TextInput::default().centered(true), true),
			}])
		}),
	);
	map.insert(
		"transform_rotation".to_string(),
		Box::new(|node_id, index, context| {
			let (document_node, input_name) = node_properties::query_node_and_input_name(node_id, index, context)?;

			let mut widgets = node_properties::start_widgets(document_node, node_id, index, input_name, super::utility_types::FrontendGraphDataType::Number, true);

			let Some(input) = document_node.inputs.get(index) else {
				return Err("Input not found in transform rotation input override".to_string());
			};
			if let Some(&TaggedValue::F64(val)) = input.as_non_exposed_value() {
				widgets.extend_from_slice(&[
					Separator::new(SeparatorType::Unrelated).widget_holder(),
					NumberInput::new(Some(val.to_degrees()))
						.unit("°")
						.mode(NumberInputMode::Range)
						.range_min(Some(-180.))
						.range_max(Some(180.))
						.on_update(node_properties::update_value(
							|number_input: &NumberInput| TaggedValue::F64(number_input.value.unwrap().to_radians()),
							node_id,
							index,
						))
						.on_commit(node_properties::commit_value)
						.widget_holder(),
				]);
			}

			Ok(vec![LayoutGroup::Row { widgets }])
		}),
	);
	map.insert(
		"text_area".to_string(),
		Box::new(|node_id, index, context| {
			let (document_node, input_name) = node_properties::query_node_and_input_name(node_id, index, context)?;
			Ok(vec![LayoutGroup::Row {
				widgets: node_properties::text_area_widget(document_node, node_id, index, input_name, true),
			}])
		}),
	);
	map.insert(
		"text_font".to_string(),
		Box::new(|node_id, index, context| {
			let (document_node, input_name) = node_properties::query_node_and_input_name(node_id, index, context)?;
			let (font, style) = node_properties::font_inputs(document_node, node_id, index, input_name, true);
			let mut result = vec![LayoutGroup::Row { widgets: font }];
			if let Some(style) = style {
				result.push(LayoutGroup::Row { widgets: style });
			}
			Ok(result)
		}),
	);
	map.insert(
		"artboard_background".to_string(),
		Box::new(|node_id, index, context| {
			let (document_node, input_name) = node_properties::query_node_and_input_name(node_id, index, context)?;
			Ok(vec![node_properties::color_widget(
				document_node,
				node_id,
				index,
				input_name,
				ColorInput::default().allow_none(false),
				true,
			)])
		}),
	);
	map
}

pub fn resolve_document_node_type(identifier: &str) -> Option<&DocumentNodeDefinition> {
	DOCUMENT_NODE_TYPES.iter().find(|definition| definition.identifier == identifier)
}

pub fn collect_node_types() -> Vec<FrontendNodeType> {
	DOCUMENT_NODE_TYPES
		.iter()
		.filter(|definition| !definition.category.is_empty())
		.map(|definition| FrontendNodeType::new(definition.identifier, definition.category))
		.collect()
}

pub fn collect_node_descriptions() -> Vec<(String, String)> {
	DOCUMENT_NODE_TYPES
		.iter()
		.map(|definition| (definition.identifier.to_string(), definition.description.to_string()))
		.collect()
}

impl DocumentNodeDefinition {
	/// Converts the [DocumentNodeDefinition] type to a [NodeTemplate], using the provided `input_override` and falling back to the default inputs.
	/// `input_override` does not have to be the correct length.
	pub fn node_template_input_override(&self, input_override: impl IntoIterator<Item = Option<NodeInput>>) -> NodeTemplate {
		let mut template = self.node_template.clone();
		input_override.into_iter().enumerate().for_each(|(index, input_override)| {
			if let Some(input_override) = input_override {
				// Only value inputs can be overridden, since node inputs change graph structure and must be handled by the network interface
				// assert!(matches!(input_override, NodeInput::Value { .. }), "Only value inputs are supported for input overrides");
				template.document_node.inputs[index] = input_override;
			}
		});

		// Ensure that the input properties are initialized for every Document Node input for every node
		fn populate_input_properties(node_template: &mut NodeTemplate, mut path: Vec<NodeId>) {
			if let Some(current_node) = path.pop() {
				let DocumentNodeImplementation::Network(template_network) = &node_template.document_node.implementation else {
					log::error!("Template network should always exist");
					return;
				};
				let Some(nested_network) = template_network.nested_network(&path) else {
					log::error!("Nested network should exist for path");
					return;
				};
				let Some(input_length) = nested_network.nodes.get(&current_node).map(|node| node.inputs.len()) else {
					log::error!("Could not get current node in nested network");
					return;
				};
				let Some(template_network_metadata) = &mut node_template.persistent_node_metadata.network_metadata else {
					log::error!("Template should have metadata if it has network implementation");
					return;
				};
				let Some(nested_network_metadata) = template_network_metadata.nested_metadata_mut(&path) else {
					log::error!("Path is not valid for network");
					return;
				};
				let Some(nested_node_metadata) = nested_network_metadata.persistent_metadata.node_metadata.get_mut(&current_node) else {
					log::error!("Path is not valid for network");
					return;
				};
				nested_node_metadata.persistent_metadata.input_properties.resize_with(input_length, PropertiesRow::default);

				//Recurse over all sub nodes if the current node is a network implementation
				let mut current_path = path.clone();
				current_path.push(current_node);
				let DocumentNodeImplementation::Network(template_network) = &node_template.document_node.implementation else {
					log::error!("Template network should always exist");
					return;
				};
				if let Some(current_nested_network) = template_network.nested_network(&current_path) {
					for sub_node_id in current_nested_network.nodes.keys().cloned().collect::<Vec<_>>() {
						let mut sub_path = current_path.clone();
						sub_path.push(sub_node_id);
						populate_input_properties(node_template, sub_path);
					}
				};
			} else {
				// Base case
				let input_len = node_template.document_node.inputs.len();
				node_template.persistent_node_metadata.input_properties.resize_with(input_len, PropertiesRow::default);
				if let DocumentNodeImplementation::Network(node_template_network) = &node_template.document_node.implementation {
					for sub_node_id in node_template_network.nodes.keys().cloned().collect::<Vec<_>>() {
						populate_input_properties(node_template, vec![sub_node_id]);
					}
				}
			}
		}
		populate_input_properties(&mut template, Vec::new());

		// Set the reference to the node definition
		template.persistent_node_metadata.reference = Some(self.identifier.to_string());
		template
	}

	/// Converts the [DocumentNodeDefinition] type to a [NodeTemplate], completely default.
	pub fn default_node_template(&self) -> NodeTemplate {
		self.node_template_input_override(self.node_template.document_node.inputs.clone().into_iter().map(Some))
	}
}

// Previously used by the Imaginate node, but usage was commented out since it did nothing.
// pub fn new_image_network(output_offset: i32, output_node_id: NodeId) -> NodeNetwork {
// 	let mut network = NodeNetwork { ..Default::default() };
// 	network.push_node_to_document_network(
// 		resolve_document_node_type("Input Frame")
// 			.expect("Input Frame node does not exist")
// 			.to_document_node_default_inputs([], DocumentNodeMetadata::position((8, 4))),
// 	);
// 	network.push_node_to_document_network(
// 		resolve_document_node_type("Output")
// 			.expect("Output node does not exist")
// 			.to_document_node([NodeInput::node(output_node_id, 0)], DocumentNodeMetadata::position((output_offset + 8, 4))),
// 	);
// 	network
// }<|MERGE_RESOLUTION|>--- conflicted
+++ resolved
@@ -2701,14 +2701,9 @@
 			.iter()
 			.zip(first_node_io.inputs.iter())
 			.enumerate()
-<<<<<<< HEAD
-			.map(|(index, (field, ty))| {
-				let exposed = if index == 0 { *ty != fn_type_fut!(Context, ()) } else { field.exposed };
-=======
 			.map(|(index, (field, node_io_ty))| {
 				let ty = field.default_type.as_ref().unwrap_or(node_io_ty);
-				let exposed = if index == 0 { *ty != fn_type!(()) } else { field.exposed };
->>>>>>> fd81d043
+				let exposed = if index == 0 { *ty != fn_type_fut!(Context, ()) } else { field.exposed };
 
 				match field.value_source {
 					RegistryValueSource::None => {}

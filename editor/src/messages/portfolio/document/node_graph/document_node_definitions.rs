--- conflicted
+++ resolved
@@ -166,17 +166,12 @@
 							},
 							DocumentNode {
 								manual_composition: Some(concrete!(Footprint)),
-<<<<<<< HEAD
-								inputs: vec![NodeInput::node(NodeId(1), 0), NodeInput::node(NodeId(2), 0)],
-								implementation: DocumentNodeImplementation::proto("graphene_core::graphic_element::ConstructLayerNode"),
-=======
 								inputs: vec![
 									NodeInput::node(NodeId(1), 0),
 									NodeInput::node(NodeId(2), 0),
 									NodeInput::Reflection(graph_craft::document::DocumentNodeMetadata::DocumentNodePath),
 								],
-								implementation: DocumentNodeImplementation::proto("graphene_core::ConstructLayerNode<_, _, _>"),
->>>>>>> ca0d1022
+								implementation: DocumentNodeImplementation::proto("graphene_core::graphic_element::ConstructLayerNode"),
 								..Default::default()
 							},
 						]
@@ -301,11 +296,7 @@
 									NodeInput::node(NodeId(1), 0),
 									NodeInput::Reflection(graph_craft::document::DocumentNodeMetadata::DocumentNodePath),
 								],
-<<<<<<< HEAD
 								implementation: DocumentNodeImplementation::proto("graphene_core::graphic_element::AddArtboardNode"),
-=======
-								implementation: DocumentNodeImplementation::proto("graphene_core::AddArtboardNode<_, _, _>"),
->>>>>>> ca0d1022
 								..Default::default()
 							},
 						]
@@ -2637,10 +2628,6 @@
 						NodeInput::value(TaggedValue::GraphicGroup(GraphicGroup::EMPTY), true),
 						NodeInput::value(TaggedValue::BooleanOperation(vector::misc::BooleanOperation::Union), false),
 					],
-<<<<<<< HEAD
-					implementation: DocumentNodeImplementation::ProtoNode(ProtoNodeIdentifier::new("graphene_std::vector::BooleanOperationNode")),
-=======
->>>>>>> ca0d1022
 					..Default::default()
 				},
 				persistent_node_metadata: DocumentNodePersistentMetadata {

--- conflicted
+++ resolved
@@ -16,16 +16,6 @@
 use graph_craft::concrete;
 use graph_craft::document::value::*;
 use graph_craft::document::*;
-<<<<<<< HEAD
-use graphene_core::raster::brush_cache::BrushCache;
-use graphene_core::raster::image::RasterDataTable;
-use graphene_core::raster::{CellularDistanceFunction, CellularReturnType, Color, DomainWarpType, FractalType, NoiseType, RedGreenBlueAlpha};
-use graphene_core::text::{Font, TypesettingConfig};
-use graphene_core::transform::Footprint;
-use graphene_core::vector::VectorDataTable;
-use graphene_core::*;
-use graphene_std::ops::XY;
-=======
 use graphene_std::extract_xy::XY;
 use graphene_std::raster::brush_cache::BrushCache;
 use graphene_std::raster::{CellularDistanceFunction, CellularReturnType, Color, DomainWarpType, FractalType, NoiseType, RedGreenBlueAlpha};
@@ -34,7 +24,6 @@
 use graphene_std::transform::Footprint;
 use graphene_std::vector::VectorDataTable;
 use graphene_std::*;
->>>>>>> a4fbea91
 use std::collections::{HashMap, HashSet, VecDeque};
 
 pub struct NodePropertiesContext<'a> {
@@ -619,11 +608,7 @@
 						exports: vec![NodeInput::node(NodeId(3), 0)],
 						nodes: [
 							DocumentNode {
-<<<<<<< HEAD
-								inputs: vec![NodeInput::network(concrete!(RasterDataTable<Color>), 0)],
-=======
 								inputs: vec![NodeInput::network(concrete!(RasterDataTable<CPU>), 0)],
->>>>>>> a4fbea91
 								implementation: DocumentNodeImplementation::ProtoNode(ProtoNodeIdentifier::new("graphene_core::ops::IntoNode<_, RasterDataTable<SRGBA8>>")),
 								..Default::default()
 							},
@@ -867,11 +852,7 @@
 						nodes: [
 							DocumentNode {
 								inputs: vec![
-<<<<<<< HEAD
-									NodeInput::network(concrete!(RasterDataTable<Color>), 0),
-=======
 									NodeInput::network(concrete!(RasterDataTable<CPU>), 0),
->>>>>>> a4fbea91
 									NodeInput::value(TaggedValue::RedGreenBlueAlpha(RedGreenBlueAlpha::Red), false),
 								],
 								implementation: DocumentNodeImplementation::ProtoNode(ProtoNodeIdentifier::new("graphene_core::raster::adjustments::ExtractChannelNode")),
@@ -880,11 +861,7 @@
 							},
 							DocumentNode {
 								inputs: vec![
-<<<<<<< HEAD
-									NodeInput::network(concrete!(RasterDataTable<Color>), 0),
-=======
 									NodeInput::network(concrete!(RasterDataTable<CPU>), 0),
->>>>>>> a4fbea91
 									NodeInput::value(TaggedValue::RedGreenBlueAlpha(RedGreenBlueAlpha::Green), false),
 								],
 								implementation: DocumentNodeImplementation::ProtoNode(ProtoNodeIdentifier::new("graphene_core::raster::adjustments::ExtractChannelNode")),
@@ -893,11 +870,7 @@
 							},
 							DocumentNode {
 								inputs: vec![
-<<<<<<< HEAD
-									NodeInput::network(concrete!(RasterDataTable<Color>), 0),
-=======
 									NodeInput::network(concrete!(RasterDataTable<CPU>), 0),
->>>>>>> a4fbea91
 									NodeInput::value(TaggedValue::RedGreenBlueAlpha(RedGreenBlueAlpha::Blue), false),
 								],
 								implementation: DocumentNodeImplementation::ProtoNode(ProtoNodeIdentifier::new("graphene_core::raster::adjustments::ExtractChannelNode")),
@@ -906,11 +879,7 @@
 							},
 							DocumentNode {
 								inputs: vec![
-<<<<<<< HEAD
-									NodeInput::network(concrete!(RasterDataTable<Color>), 0),
-=======
 									NodeInput::network(concrete!(RasterDataTable<CPU>), 0),
->>>>>>> a4fbea91
 									NodeInput::value(TaggedValue::RedGreenBlueAlpha(RedGreenBlueAlpha::Alpha), false),
 								],
 								implementation: DocumentNodeImplementation::ProtoNode(ProtoNodeIdentifier::new("graphene_core::raster::adjustments::ExtractChannelNode")),
@@ -990,21 +959,13 @@
 						exports: vec![NodeInput::node(NodeId(0), 0), NodeInput::node(NodeId(1), 0)],
 						nodes: [
 							DocumentNode {
-<<<<<<< HEAD
-								inputs: vec![NodeInput::network(concrete!(RasterDataTable<Color>), 0), NodeInput::value(TaggedValue::XY(XY::X), false)],
-=======
 								inputs: vec![NodeInput::network(concrete!(RasterDataTable<CPU>), 0), NodeInput::value(TaggedValue::XY(XY::X), false)],
->>>>>>> a4fbea91
 								implementation: DocumentNodeImplementation::ProtoNode(ProtoNodeIdentifier::new("graphene_core::ops::ExtractXyNode")),
 								manual_composition: Some(generic!(T)),
 								..Default::default()
 							},
 							DocumentNode {
-<<<<<<< HEAD
-								inputs: vec![NodeInput::network(concrete!(RasterDataTable<Color>), 0), NodeInput::value(TaggedValue::XY(XY::Y), false)],
-=======
 								inputs: vec![NodeInput::network(concrete!(RasterDataTable<CPU>), 0), NodeInput::value(TaggedValue::XY(XY::Y), false)],
->>>>>>> a4fbea91
 								implementation: DocumentNodeImplementation::ProtoNode(ProtoNodeIdentifier::new("graphene_core::ops::ExtractXyNode")),
 								manual_composition: Some(generic!(T)),
 								..Default::default()
@@ -1068,13 +1029,8 @@
 						exports: vec![NodeInput::node(NodeId(0), 0)],
 						nodes: vec![DocumentNode {
 							inputs: vec![
-<<<<<<< HEAD
-								NodeInput::network(concrete!(RasterDataTable<Color>), 0),
-								NodeInput::network(concrete!(Vec<graphene_core::vector::brush_stroke::BrushStroke>), 1),
-=======
 								NodeInput::network(concrete!(RasterDataTable<CPU>), 0),
 								NodeInput::network(concrete!(Vec<graphene_std::vector::brush_stroke::BrushStroke>), 1),
->>>>>>> a4fbea91
 								NodeInput::network(concrete!(BrushCache), 2),
 							],
 							manual_composition: Some(concrete!(Context)),
@@ -1385,32 +1341,11 @@
 		},
 		#[cfg(feature = "gpu")]
 		DocumentNodeDefinition {
-<<<<<<< HEAD
-			identifier: "Render Texture",
-=======
 			identifier: "Upload Texture",
->>>>>>> a4fbea91
 			category: "Debug: GPU",
 			node_template: NodeTemplate {
 				document_node: DocumentNode {
 					implementation: DocumentNodeImplementation::Network(NodeNetwork {
-<<<<<<< HEAD
-						exports: vec![NodeInput::node(NodeId(1), 0)],
-						nodes: [
-							DocumentNode {
-								inputs: vec![NodeInput::scope("editor-api")],
-								implementation: DocumentNodeImplementation::ProtoNode(ProtoNodeIdentifier::new("graphene_core::ops::IntoNode")),
-								..Default::default()
-							},
-							DocumentNode {
-								manual_composition: Some(concrete!(Context)),
-								inputs: vec![
-									NodeInput::network(concrete!(ShaderInputFrame), 0),
-									NodeInput::network(concrete!(Arc<wgpu_executor::Surface>), 1),
-									NodeInput::node(NodeId(0), 0),
-								],
-								implementation: DocumentNodeImplementation::ProtoNode(ProtoNodeIdentifier::new("wgpu_executor::RenderTextureNode")),
-=======
 						exports: vec![NodeInput::node(NodeId(2), 0)],
 						nodes: [
 							DocumentNode {
@@ -1428,7 +1363,6 @@
 								manual_composition: Some(generic!(T)),
 								inputs: vec![NodeInput::node(NodeId(1), 0)],
 								implementation: DocumentNodeImplementation::ProtoNode(ProtoNodeIdentifier::new("graphene_core::memo::ImpureMemoNode")),
->>>>>>> a4fbea91
 								..Default::default()
 							},
 						]
@@ -1438,21 +1372,12 @@
 						.collect(),
 						..Default::default()
 					}),
-<<<<<<< HEAD
-					inputs: vec![NodeInput::value(TaggedValue::None, true), NodeInput::value(TaggedValue::None, true)],
-					..Default::default()
-				},
-				persistent_node_metadata: DocumentNodePersistentMetadata {
-					input_properties: vec![("Texture", "TODO").into(), ("Surface", "TODO").into()],
-					output_names: vec!["Rendered Texture".to_string()],
-=======
 					inputs: vec![NodeInput::value(TaggedValue::RasterData(RasterDataTable::default()), true)],
 					..Default::default()
 				},
 				persistent_node_metadata: DocumentNodePersistentMetadata {
 					input_properties: vec![("In", "TODO").into()],
 					output_names: vec!["Texture".to_string()],
->>>>>>> a4fbea91
 					network_metadata: Some(NodeNetworkMetadata {
 						persistent_metadata: NodeNetworkPersistentMetadata {
 							node_metadata: [
@@ -1466,18 +1391,12 @@
 								},
 								DocumentNodeMetadata {
 									persistent_metadata: DocumentNodePersistentMetadata {
-<<<<<<< HEAD
-										display_name: "Render Texture".to_string(),
-=======
 										display_name: "Upload Texture".to_string(),
->>>>>>> a4fbea91
 										node_type_metadata: NodeTypePersistentMetadata::node(IVec2::new(7, 0)),
 										..Default::default()
 									},
 									..Default::default()
 								},
-<<<<<<< HEAD
-=======
 								DocumentNodeMetadata {
 									persistent_metadata: DocumentNodePersistentMetadata {
 										display_name: "Cache".to_string(),
@@ -1486,7 +1405,6 @@
 									},
 									..Default::default()
 								},
->>>>>>> a4fbea91
 							]
 							.into_iter()
 							.enumerate()
@@ -1502,90 +1420,6 @@
 			description: Cow::Borrowed("TODO"),
 			properties: None,
 		},
-<<<<<<< HEAD
-		// #[cfg(feature = "gpu")]
-		// DocumentNodeDefinition {
-		// 	identifier: "Upload Texture",
-		// 	category: "Debug: GPU",
-		// 	node_template: NodeTemplate {
-		// 		document_node: DocumentNode {
-		// 			implementation: DocumentNodeImplementation::Network(NodeNetwork {
-		// 				exports: vec![NodeInput::node(NodeId(2), 0)],
-		// 				nodes: [
-		// 					DocumentNode {
-		// 						inputs: vec![NodeInput::scope("editor-api")],
-		// 						implementation: DocumentNodeImplementation::ProtoNode(ProtoNodeIdentifier::new("graphene_core::ops::IntoNode<&WgpuExecutor>")),
-		// 						..Default::default()
-		// 					},
-		// 					DocumentNode {
-		// 						inputs: vec![NodeInput::network(concrete!(RasterDataTable<Color>), 0), NodeInput::node(NodeId(0), 0)],
-		// 						manual_composition: Some(generic!(T)),
-		// 						implementation: DocumentNodeImplementation::ProtoNode(ProtoNodeIdentifier::new("wgpu_executor::UploadTextureNode")),
-		// 						..Default::default()
-		// 					},
-		// 					DocumentNode {
-		// 						manual_composition: Some(generic!(T)),
-		// 						inputs: vec![NodeInput::node(NodeId(1), 0)],
-		// 						implementation: DocumentNodeImplementation::ProtoNode(ProtoNodeIdentifier::new("graphene_core::memo::ImpureMemoNode")),
-		// 						..Default::default()
-		// 					},
-		// 				]
-		// 				.into_iter()
-		// 				.enumerate()
-		// 				.map(|(id, node)| (NodeId(id as u64), node))
-		// 				.collect(),
-		// 				..Default::default()
-		// 			}),
-		// 			inputs: vec![NodeInput::value(TaggedValue::RasterData(RasterDataTable::default()), true)],
-		// 			..Default::default()
-		// 		},
-		// 		persistent_node_metadata: DocumentNodePersistentMetadata {
-		// 			input_properties: vec![("In", "TODO").into()],
-		// 			output_names: vec!["Texture".to_string()],
-		// 			network_metadata: Some(NodeNetworkMetadata {
-		// 				persistent_metadata: NodeNetworkPersistentMetadata {
-		// 					node_metadata: [
-		// 						DocumentNodeMetadata {
-		// 							persistent_metadata: DocumentNodePersistentMetadata {
-		// 								display_name: "Extract Executor".to_string(),
-		// 								node_type_metadata: NodeTypePersistentMetadata::node(IVec2::new(0, 0)),
-		// 								..Default::default()
-		// 							},
-		// 							..Default::default()
-		// 						},
-		// 						DocumentNodeMetadata {
-		// 							persistent_metadata: DocumentNodePersistentMetadata {
-		// 								display_name: "Upload Texture".to_string(),
-		// 								node_type_metadata: NodeTypePersistentMetadata::node(IVec2::new(7, 0)),
-		// 								..Default::default()
-		// 							},
-		// 							..Default::default()
-		// 						},
-		// 						DocumentNodeMetadata {
-		// 							persistent_metadata: DocumentNodePersistentMetadata {
-		// 								display_name: "Cache".to_string(),
-		// 								node_type_metadata: NodeTypePersistentMetadata::node(IVec2::new(14, 0)),
-		// 								..Default::default()
-		// 							},
-		// 							..Default::default()
-		// 						},
-		// 					]
-		// 					.into_iter()
-		// 					.enumerate()
-		// 					.map(|(id, node)| (NodeId(id as u64), node))
-		// 					.collect(),
-		// 					..Default::default()
-		// 				},
-		// 				..Default::default()
-		// 			}),
-		// 			..Default::default()
-		// 		},
-		// 	},
-		// 	description: Cow::Borrowed("TODO"),
-		// 	properties: None,
-		// },
-=======
->>>>>>> a4fbea91
 		DocumentNodeDefinition {
 			identifier: "Extract",
 			category: "Debug",
@@ -2284,131 +2118,6 @@
 	document_node_derive::post_process_nodes(custom)
 }
 
-<<<<<<< HEAD
-// pub static IMAGINATE_NODE: Lazy<DocumentNodeDefinition> = Lazy::new(|| DocumentNodeDefinition {
-// 	identifier: "Imaginate",
-// 	category: "Raster",
-// 	node_template: NodeTemplate {
-// 		document_node: DocumentNode {
-// 			implementation: DocumentNodeImplementation::Network(NodeNetwork {
-// 				exports: vec![NodeInput::node(NodeId(1), 0)],
-// 				nodes: [
-// 					DocumentNode {
-// 						inputs: vec![NodeInput::network(concrete!(RasterDataTable<Color>), 0)],
-// 						implementation: DocumentNodeImplementation::proto("graphene_core::memo::MonitorNode"),
-// 						manual_composition: Some(concrete!(Context)),
-// 						skip_deduplication: true,
-// 						..Default::default()
-// 					},
-// 					DocumentNode {
-// 						inputs: vec![
-// 							NodeInput::node(NodeId(0), 0),
-// 							NodeInput::network(concrete!(&WasmEditorApi), 1),
-// 							NodeInput::network(concrete!(ImaginateController), 2),
-// 							NodeInput::network(concrete!(f64), 3),
-// 							NodeInput::network(concrete!(Option<DVec2>), 4),
-// 							NodeInput::network(concrete!(u32), 5),
-// 							NodeInput::network(concrete!(ImaginateSamplingMethod), 6),
-// 							NodeInput::network(concrete!(f64), 7),
-// 							NodeInput::network(concrete!(String), 8),
-// 							NodeInput::network(concrete!(String), 9),
-// 							NodeInput::network(concrete!(bool), 10),
-// 							NodeInput::network(concrete!(f64), 11),
-// 							NodeInput::network(concrete!(bool), 12),
-// 							NodeInput::network(concrete!(f64), 13),
-// 							NodeInput::network(concrete!(ImaginateMaskStartingFill), 14),
-// 							NodeInput::network(concrete!(bool), 15),
-// 							NodeInput::network(concrete!(bool), 16),
-// 							NodeInput::network(concrete!(u64), 17),
-// 						],
-// 						implementation: DocumentNodeImplementation::proto("graphene_std::raster::ImaginateNode"),
-// 						..Default::default()
-// 					},
-// 				]
-// 				.into_iter()
-// 				.enumerate()
-// 				.map(|(id, node)| (NodeId(id as u64), node))
-// 				.collect(),
-// 				..Default::default()
-// 			}),
-// 			inputs: vec![
-// 				NodeInput::value(TaggedValue::RasterData(RasterDataTable::default()), true),
-// 				NodeInput::scope("editor-api"),
-// 				NodeInput::value(TaggedValue::ImaginateController(Default::default()), false),
-// 				NodeInput::value(TaggedValue::F64(0.), false), // Remember to keep index used in `ImaginateRandom` updated with this entry's index
-// 				NodeInput::value(TaggedValue::OptionalDVec2(None), false),
-// 				NodeInput::value(TaggedValue::U32(30), false),
-// 				NodeInput::value(TaggedValue::ImaginateSamplingMethod(ImaginateSamplingMethod::EulerA), false),
-// 				NodeInput::value(TaggedValue::F64(7.5), false),
-// 				NodeInput::value(TaggedValue::String(String::new()), false),
-// 				NodeInput::value(TaggedValue::String(String::new()), false),
-// 				NodeInput::value(TaggedValue::Bool(false), false),
-// 				NodeInput::value(TaggedValue::F64(66.), false),
-// 				NodeInput::value(TaggedValue::Bool(true), false),
-// 				NodeInput::value(TaggedValue::F64(4.), false),
-// 				NodeInput::value(TaggedValue::ImaginateMaskStartingFill(ImaginateMaskStartingFill::Fill), false),
-// 				NodeInput::value(TaggedValue::Bool(false), false),
-// 				NodeInput::value(TaggedValue::Bool(false), false),
-// 				NodeInput::value(TaggedValue::U64(0), false),
-// 			],
-// 			..Default::default()
-// 		},
-// 		persistent_node_metadata: DocumentNodePersistentMetadata {
-// 			network_metadata: Some(NodeNetworkMetadata {
-// 				persistent_metadata: NodeNetworkPersistentMetadata {
-// 					node_metadata: [
-// 						DocumentNodeMetadata {
-// 							persistent_metadata: DocumentNodePersistentMetadata {
-// 								display_name: "Monitor".to_string(),
-// 								..Default::default()
-// 							},
-// 							..Default::default()
-// 						},
-// 						DocumentNodeMetadata {
-// 							persistent_metadata: DocumentNodePersistentMetadata {
-// 								display_name: "Imaginate".to_string(),
-// 								..Default::default()
-// 							},
-// 							..Default::default()
-// 						},
-// 					]
-// 					.into_iter()
-// 					.enumerate()
-// 					.map(|(id, node)| (NodeId(id as u64), node))
-// 					.collect(),
-// 					..Default::default()
-// 				},
-// 				..Default::default()
-// 			}),
-// 			input_properties: vec![
-// 				"Input Image".into(),
-// 				"Editor Api".into(),
-// 				"Controller".into(),
-// 				"Seed".into(),
-// 				"Resolution".into(),
-// 				"Samples".into(),
-// 				"Sampling Method".into(),
-// 				"Prompt Guidance".into(),
-// 				"Prompt".into(),
-// 				"Negative Prompt".into(),
-// 				"Adapt Input Image".into(),
-// 				"Image Creativity".into(),
-// 				"Inpaint".into(),
-// 				"Mask Blur".into(),
-// 				"Mask Starting Fill".into(),
-// 				"Improve Faces".into(),
-// 				"Tiling".into(),
-// 			],
-// 			output_names: vec!["Image".to_string()],
-// 			..Default::default()
-// 		},
-// 	},
-// 	description: Cow::Borrowed("TODO"),
-// 	properties: None, // Some(&node_properties::imaginate_properties),
-// });
-
-=======
->>>>>>> a4fbea91
 type NodeProperties = HashMap<String, Box<dyn Fn(NodeId, &mut NodePropertiesContext) -> Vec<LayoutGroup> + Send + Sync>>;
 
 pub static NODE_OVERRIDES: once_cell::sync::Lazy<NodeProperties> = once_cell::sync::Lazy::new(static_node_properties);

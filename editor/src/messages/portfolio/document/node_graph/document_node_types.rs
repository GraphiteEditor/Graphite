use super::node_properties;
use super::utility_types::{FrontendGraphDataType, FrontendNodeType};
use crate::messages::layout::utility_types::widget_prelude::*;
use crate::messages::portfolio::document::utility_types::document_metadata::DocumentMetadata;
use crate::messages::portfolio::utility_types::PersistentData;
use crate::messages::prelude::Message;
use crate::node_graph_executor::NodeGraphExecutor;

use graph_craft::concrete;
use graph_craft::document::value::*;
use graph_craft::document::*;
use graph_craft::imaginate_input::ImaginateSamplingMethod;
use graph_craft::ProtoNodeIdentifier;
use graphene_core::raster::brush_cache::BrushCache;
use graphene_core::raster::{
	BlendMode, CellularDistanceFunction, CellularReturnType, Color, DomainWarpType, FractalType, Image, ImageFrame, LuminanceCalculation, NoiseType, RedGreenBlue, RedGreenBlueAlpha, RelativeAbsolute,
	SelectiveColorChoice,
};
use graphene_core::text::Font;
use graphene_core::transform::Footprint;
use graphene_core::vector::VectorData;
use graphene_core::*;
use graphene_std::wasm_application_io::WasmEditorApi;
#[cfg(feature = "gpu")]
use {gpu_executor::*, graphene_core::application_io::SurfaceHandle, wgpu_executor::WgpuExecutor};

use once_cell::sync::Lazy;
use std::collections::VecDeque;

#[derive(Debug, Clone, PartialEq, Hash)]
pub struct DocumentInputType {
	pub name: &'static str,
	pub data_type: FrontendGraphDataType,
	pub default: NodeInput,
}

impl DocumentInputType {
	pub fn new(name: &'static str, data_type: FrontendGraphDataType, default: NodeInput) -> Self {
		Self { name, data_type, default }
	}

	pub fn value(name: &'static str, tagged_value: TaggedValue, exposed: bool) -> Self {
		let data_type = FrontendGraphDataType::with_type(&tagged_value.ty());
		let default = NodeInput::value(tagged_value, exposed);
		Self { name, data_type, default }
	}

	pub const fn none() -> Self {
		Self {
			name: "None",
			data_type: FrontendGraphDataType::General,
			default: NodeInput::value(TaggedValue::None, false),
		}
	}
}

#[derive(Debug, Clone, PartialEq, Hash)]
pub struct DocumentOutputType {
	pub name: &'static str,
	pub data_type: FrontendGraphDataType,
}

impl DocumentOutputType {
	pub const fn new(name: &'static str, data_type: FrontendGraphDataType) -> Self {
		Self { name, data_type }
	}
}

pub struct NodePropertiesContext<'a> {
	pub persistent_data: &'a PersistentData,
	pub responses: &'a mut VecDeque<Message>,
	pub nested_path: &'a [NodeId],
	pub executor: &'a mut NodeGraphExecutor,
	pub document_network: &'a NodeNetwork,
	pub metadata: &'a mut DocumentMetadata,
}

/// Acts as a description for a [DocumentNode] before it gets instantiated as one.
#[derive(Clone)]
pub struct DocumentNodeDefinition {
	pub name: &'static str,
	pub category: &'static str,
	pub is_layer: bool,
	pub implementation: DocumentNodeImplementation,
	pub inputs: Vec<DocumentInputType>,
	pub outputs: Vec<DocumentOutputType>,
	pub has_primary_output: bool,
	pub properties: fn(&DocumentNode, NodeId, &mut NodePropertiesContext) -> Vec<LayoutGroup>,
	pub manual_composition: Option<graphene_core::Type>,
}

impl Default for DocumentNodeDefinition {
	fn default() -> Self {
		Self {
			name: Default::default(),
			category: Default::default(),
			is_layer: false,
			implementation: Default::default(),
			inputs: Default::default(),
			outputs: Default::default(),
			has_primary_output: true,
			properties: node_properties::node_no_properties,
			manual_composition: Default::default(),
		}
	}
}

// We use the once cell for lazy initialization to avoid the overhead of reconstructing the node list every time.
// TODO: make document nodes not require a `'static` lifetime to avoid having to split the construction into const and non-const parts.
static DOCUMENT_NODE_TYPES: once_cell::sync::Lazy<Vec<DocumentNodeDefinition>> = once_cell::sync::Lazy::new(static_nodes);

fn monitor_node() -> DocumentNode {
	DocumentNode {
		name: "Monitor".to_string(),
		inputs: Vec::new(),
		implementation: DocumentNodeImplementation::proto("graphene_core::memo::MonitorNode<_, _, _>"),
		manual_composition: Some(generic!(T)),
		skip_deduplication: true,
		..Default::default()
	}
}

// TODO: Dynamic node library
/// Defines the "signature" or "header file"-like metadata for the document nodes, but not the implementation (which is defined in the node registry).
/// The [`DocumentNode`] is the instance while these [`DocumentNodeDefinition`]s are the "classes" or "blueprints" from which the instances are built.
fn static_nodes() -> Vec<DocumentNodeDefinition> {
	vec![
		DocumentNodeDefinition {
			name: "Boolean",
			category: "Inputs",
			implementation: DocumentNodeImplementation::proto("graphene_core::ops::IdentityNode"),
			inputs: vec![DocumentInputType::value("Bool", TaggedValue::Bool(true), false)],
			outputs: vec![DocumentOutputType::new("Out", FrontendGraphDataType::General)],
			properties: node_properties::boolean_properties,
			..Default::default()
		},
		DocumentNodeDefinition {
			name: "Number",
			category: "Inputs",
			implementation: DocumentNodeImplementation::proto("graphene_core::ops::IdentityNode"),
			inputs: vec![DocumentInputType::value("Number", TaggedValue::F64(0.), false)],
			outputs: vec![DocumentOutputType::new("Out", FrontendGraphDataType::Number)],
			properties: node_properties::number_properties,
			..Default::default()
		},
		DocumentNodeDefinition {
			name: "Color",
			category: "Inputs",
			implementation: DocumentNodeImplementation::proto("graphene_core::ops::IdentityNode"),
			inputs: vec![DocumentInputType::value("Color", TaggedValue::OptionalColor(None), false)],
			outputs: vec![DocumentOutputType::new("Out", FrontendGraphDataType::General)],
			properties: node_properties::color_properties,
			..Default::default()
		},
		DocumentNodeDefinition {
			name: "Vector2",
			category: "Inputs",
			implementation: DocumentNodeImplementation::proto("graphene_core::ops::ConstructVector2<_, _>"),
			inputs: vec![
				DocumentInputType::none(),
				DocumentInputType::value("X", TaggedValue::F64(0.), false),
				DocumentInputType::value("Y", TaggedValue::F64(0.), false),
			],
			outputs: vec![DocumentOutputType::new("Out", FrontendGraphDataType::Number)],
			properties: node_properties::vector2_properties,
			..Default::default()
		},
		DocumentNodeDefinition {
			name: "Identity",
			category: "Structural",
			implementation: DocumentNodeImplementation::proto("graphene_core::ops::IdentityNode"),
			inputs: vec![DocumentInputType {
				name: "In",
				data_type: FrontendGraphDataType::General,
				default: NodeInput::value(TaggedValue::None, true),
			}],
			outputs: vec![DocumentOutputType::new("Out", FrontendGraphDataType::General)],
			properties: |_document_node, _node_id, _context| node_properties::string_properties("The identity node simply returns the input"),
			..Default::default()
		},
		DocumentNodeDefinition {
			name: "Monitor",
			category: "Structural",
			implementation: DocumentNodeImplementation::proto("graphene_core::ops::IdentityNode"),
			inputs: vec![DocumentInputType {
				name: "In",
				data_type: FrontendGraphDataType::General,
				default: NodeInput::value(TaggedValue::None, true),
			}],
			outputs: vec![DocumentOutputType::new("Out", FrontendGraphDataType::General)],
			properties: |_document_node, _node_id, _context| node_properties::string_properties("The Monitor node stores the value of its last evaluation"),
			..Default::default()
		},
		DocumentNodeDefinition {
			name: "Merge",
			category: "General",
			is_layer: true,
			implementation: DocumentNodeImplementation::Network(NodeNetwork {
				exports: vec![NodeInput::node(NodeId(3), 0)],
				nodes: [
					// Secondary (left) input type coercion
					(
						NodeId(0),
						DocumentNode {
							name: "To Graphic Element".to_string(),
							inputs: vec![NodeInput::network(generic!(T), 1)],
							implementation: DocumentNodeImplementation::proto("graphene_core::ToGraphicElementNode"),
							metadata: DocumentNodeMetadata { position: glam::IVec2::new(-14, -1) }, // To Graphic Element
							..Default::default()
						},
					),
					// Primary (bottom) input type coercion
					(
						NodeId(1),
						DocumentNode {
							name: "To Graphic Group".to_string(),
							inputs: vec![NodeInput::network(generic!(T), 0)],
							implementation: DocumentNodeImplementation::proto("graphene_core::ToGraphicGroupNode"),
							metadata: DocumentNodeMetadata { position: glam::IVec2::new(-14, -3) }, // To Graphic Group
							..Default::default()
						},
					),
					// The monitor node is used to display a thumbnail in the UI
					(
						NodeId(2),
						DocumentNode {
							inputs: vec![NodeInput::node(NodeId(0), 0)],
							metadata: DocumentNodeMetadata { position: glam::IVec2::new(-7, -1) }, // Monitor
							..monitor_node()
						},
					),
					(
						NodeId(3),
						DocumentNode {
							name: "ConstructLayer".to_string(),
							manual_composition: Some(concrete!(Footprint)),
							inputs: vec![NodeInput::node(NodeId(1), 0), NodeInput::node(NodeId(2), 0)],
							implementation: DocumentNodeImplementation::proto("graphene_core::ConstructLayerNode<_, _>"),
							metadata: DocumentNodeMetadata { position: glam::IVec2::new(1, -3) }, // ConstructLayer
							..Default::default()
						},
					),
				]
				.into(),
				imports_metadata: (NodeId(generate_uuid()), (-26, -4).into()),
				exports_metadata: (NodeId(generate_uuid()), (8, -4).into()),
				..Default::default()
			}),
			inputs: vec![
				DocumentInputType::value("Graphical Data", TaggedValue::GraphicGroup(GraphicGroup::EMPTY), true),
				DocumentInputType::value("Over", TaggedValue::GraphicGroup(GraphicGroup::EMPTY), true),
			],
			outputs: vec![DocumentOutputType::new("Out", FrontendGraphDataType::Graphic)],
			..Default::default()
		},
		DocumentNodeDefinition {
			name: "Artboard",
			category: "General",
			is_layer: true,
			implementation: DocumentNodeImplementation::Network(NodeNetwork {
				exports: vec![NodeInput::node(NodeId(2), 0)],
				nodes: [
					(
						NodeId(0),
						DocumentNode {
							name: "To Artboard".to_string(),
							manual_composition: Some(concrete!(Footprint)),
							inputs: vec![
								NodeInput::network(concrete!(TaggedValue), 1),
								NodeInput::value(TaggedValue::String(String::from("Artboard")), false),
								NodeInput::network(concrete!(TaggedValue), 2),
								NodeInput::network(concrete!(TaggedValue), 3),
								NodeInput::network(concrete!(TaggedValue), 4),
								NodeInput::network(concrete!(TaggedValue), 5),
								NodeInput::network(concrete!(TaggedValue), 6),
							],
							implementation: DocumentNodeImplementation::proto("graphene_core::ConstructArtboardNode<_, _, _, _, _, _>"),
							metadata: DocumentNodeMetadata { position: glam::IVec2::new(-10, -3) }, // To Artboard
							..Default::default()
						},
					),
					// The monitor node is used to display a thumbnail in the UI.
					// TODO: Check if thumbnail is reversed
					(
						NodeId(1),
						DocumentNode {
							inputs: vec![NodeInput::node(NodeId(0), 0)],
							metadata: DocumentNodeMetadata { position: glam::IVec2::new(-2, -3) }, // Monitor
							..monitor_node()
						},
					),
					(
						NodeId(2),
						DocumentNode {
							name: "Add to Artboards".to_string(),
							manual_composition: Some(concrete!(Footprint)),
							inputs: vec![
								NodeInput::network(graphene_core::Type::Fn(Box::new(concrete!(Footprint)), Box::new(concrete!(ArtboardGroup))), 0),
								NodeInput::node(NodeId(1), 0),
							],
							implementation: DocumentNodeImplementation::proto("graphene_core::AddArtboardNode<_, _>"),
							metadata: DocumentNodeMetadata { position: glam::IVec2::new(6, -4) }, // Add to Artboards
							..Default::default()
						},
					),
				]
				.into(),
				imports_metadata: (NodeId(generate_uuid()), (-21, -5).into()),
				exports_metadata: (NodeId(generate_uuid()), (14, -5).into()),
				..Default::default()
			}),
			inputs: vec![
				DocumentInputType::value("Artboards", TaggedValue::ArtboardGroup(ArtboardGroup::EMPTY), true),
				DocumentInputType::value("Contents", TaggedValue::GraphicGroup(GraphicGroup::EMPTY), true),
				DocumentInputType::value("Location", TaggedValue::IVec2(glam::IVec2::ZERO), false),
				DocumentInputType::value("Dimensions", TaggedValue::IVec2(glam::IVec2::new(1920, 1080)), false),
				DocumentInputType::value("Background", TaggedValue::Color(Color::WHITE), false),
				DocumentInputType::value("Clip", TaggedValue::Bool(false), false),
				DocumentInputType::value("Alias", TaggedValue::NodeAlias(String::new()), false),
			],
			outputs: vec![DocumentOutputType::new("Out", FrontendGraphDataType::Artboard)],
			properties: node_properties::artboard_properties,
			..Default::default()
		},
		// TODO: Does this need an internal Cull node to be added to its implementation?
		DocumentNodeDefinition {
			name: "Input Frame",
			category: "Ignore",
			implementation: DocumentNodeImplementation::proto("graphene_core::ExtractImageFrame"),
			inputs: vec![DocumentInputType {
				name: "In",
				data_type: FrontendGraphDataType::General,
				default: NodeInput::network(concrete!(WasmEditorApi), 0),
			}],
			outputs: vec![DocumentOutputType {
				name: "Image Frame",
				data_type: FrontendGraphDataType::Raster,
			}],
			properties: node_properties::node_no_properties,
			..Default::default()
		},
		DocumentNodeDefinition {
			name: "Load Image",
			category: "Structural",
			implementation: DocumentNodeImplementation::Network(NodeNetwork {
				exports: vec![NodeInput::node(NodeId(2), 0)],
				nodes: [
					DocumentNode {
						name: "Load Resource".to_string(),
						inputs: vec![NodeInput::network(concrete!(WasmEditorApi), 0), NodeInput::network(concrete!(String), 1)],
						implementation: DocumentNodeImplementation::ProtoNode(ProtoNodeIdentifier::new("graphene_std::wasm_application_io::LoadResourceNode<_>")),
						..Default::default()
					},
					DocumentNode {
						name: "Decode Image".to_string(),
						inputs: vec![NodeInput::node(NodeId(0), 0)],
						implementation: DocumentNodeImplementation::ProtoNode(ProtoNodeIdentifier::new("graphene_std::wasm_application_io::DecodeImageNode")),
						..Default::default()
					},
					DocumentNode {
						name: "Cull".to_string(),
						inputs: vec![NodeInput::node(NodeId(1), 0)],
						implementation: DocumentNodeImplementation::ProtoNode(ProtoNodeIdentifier::new("graphene_core::transform::CullNode<_>")),
						manual_composition: Some(concrete!(Footprint)),
						..Default::default()
					},
				]
				.into_iter()
				.enumerate()
				.map(|(id, node)| (NodeId(id as u64), node))
				.collect(),
				..Default::default()
			}),
			inputs: vec![
				DocumentInputType {
					name: "api",
					data_type: FrontendGraphDataType::General,
					default: NodeInput::network(concrete!(WasmEditorApi), 0),
				},
				DocumentInputType {
					name: "path",
					data_type: FrontendGraphDataType::General,
					default: NodeInput::value(TaggedValue::String("graphite:null".to_string()), false),
				},
			],
			outputs: vec![DocumentOutputType {
				name: "Image Frame",
				data_type: FrontendGraphDataType::Raster,
			}],
			properties: node_properties::load_image_properties,
			..Default::default()
		},
		DocumentNodeDefinition {
			name: "Create Canvas",
			category: "Structural",
			implementation: DocumentNodeImplementation::Network(NodeNetwork {
				exports: vec![NodeInput::node(NodeId(1), 0)],
				nodes: [
					DocumentNode {
						name: "Create Canvas".to_string(),
						inputs: vec![NodeInput::network(concrete!(WasmEditorApi), 0)],
						implementation: DocumentNodeImplementation::ProtoNode(ProtoNodeIdentifier::new("graphene_std::wasm_application_io::CreateSurfaceNode")),
						skip_deduplication: true,
						..Default::default()
					},
					DocumentNode {
						name: "Cache".to_string(),
						manual_composition: Some(concrete!(())),
						inputs: vec![NodeInput::node(NodeId(0), 0)],
						implementation: DocumentNodeImplementation::ProtoNode(ProtoNodeIdentifier::new("graphene_core::memo::MemoNode<_, _>")),
						..Default::default()
					},
				]
				.into_iter()
				.enumerate()
				.map(|(id, node)| (NodeId(id as u64), node))
				.collect(),
				..Default::default()
			}),
			inputs: vec![DocumentInputType {
				name: "In",
				data_type: FrontendGraphDataType::General,
				default: NodeInput::network(concrete!(WasmEditorApi), 0),
			}],
			outputs: vec![DocumentOutputType {
				name: "Canvas",
				data_type: FrontendGraphDataType::General,
			}],
			..Default::default()
		},
		DocumentNodeDefinition {
			name: "Draw Canvas",
			category: "Structural",
			implementation: DocumentNodeImplementation::Network(NodeNetwork {
				exports: vec![NodeInput::node(NodeId(3), 0)],
				nodes: [
					DocumentNode {
						name: "Convert Image Frame".to_string(),
						inputs: vec![NodeInput::network(concrete!(ImageFrame<Color>), 0)],
						implementation: DocumentNodeImplementation::ProtoNode(ProtoNodeIdentifier::new("graphene_core::ops::IntoNode<_, ImageFrame<SRGBA8>>")),
						..Default::default()
					},
					DocumentNode {
						name: "Create Canvas".to_string(),
						inputs: vec![NodeInput::network(concrete!(WasmEditorApi), 1)],
						implementation: DocumentNodeImplementation::ProtoNode(ProtoNodeIdentifier::new("graphene_std::wasm_application_io::CreateSurfaceNode")),
						skip_deduplication: true,
						..Default::default()
					},
					DocumentNode {
						name: "Cache".to_string(),
						manual_composition: Some(concrete!(())),
						inputs: vec![NodeInput::node(NodeId(1), 0)],
						implementation: DocumentNodeImplementation::ProtoNode(ProtoNodeIdentifier::new("graphene_core::memo::MemoNode<_, _>")),
						..Default::default()
					},
					DocumentNode {
						name: "Draw Canvas".to_string(),
						inputs: vec![NodeInput::node(NodeId(0), 0), NodeInput::node(NodeId(2), 0)],
						implementation: DocumentNodeImplementation::ProtoNode(ProtoNodeIdentifier::new("graphene_std::wasm_application_io::DrawImageFrameNode<_>")),
						..Default::default()
					},
				]
				.into_iter()
				.enumerate()
				.map(|(id, node)| (NodeId(id as u64), node))
				.collect(),
				..Default::default()
			}),
			inputs: vec![
				DocumentInputType {
					name: "In",
					data_type: FrontendGraphDataType::Raster,
					default: NodeInput::value(TaggedValue::ImageFrame(ImageFrame::empty()), true),
				},
				DocumentInputType {
					name: "In",
					data_type: FrontendGraphDataType::General,
					default: NodeInput::network(concrete!(WasmEditorApi), 0),
				},
			],
			outputs: vec![DocumentOutputType {
				name: "Canvas",
				data_type: FrontendGraphDataType::General,
			}],
			..Default::default()
		},
		DocumentNodeDefinition {
			name: "Rasterize",
			category: "Raster",
			implementation: DocumentNodeImplementation::Network(NodeNetwork {
				exports: vec![NodeInput::node(NodeId(2), 0)],
				nodes: [
					DocumentNode {
						name: "Create Canvas".to_string(),
						inputs: vec![NodeInput::network(concrete!(WasmEditorApi), 2)],
						implementation: DocumentNodeImplementation::ProtoNode(ProtoNodeIdentifier::new("graphene_std::wasm_application_io::CreateSurfaceNode")),
						skip_deduplication: true,
						..Default::default()
					},
					DocumentNode {
						name: "Cache".to_string(),
						manual_composition: Some(concrete!(())),
						inputs: vec![NodeInput::node(NodeId(0), 0)],
						implementation: DocumentNodeImplementation::ProtoNode(ProtoNodeIdentifier::new("graphene_core::memo::MemoNode<_, _>")),
						..Default::default()
					},
					DocumentNode {
						name: "Rasterize".to_string(),
						inputs: vec![NodeInput::network(generic!(T), 0), NodeInput::network(concrete!(Footprint), 1), NodeInput::node(NodeId(1), 0)],
						implementation: DocumentNodeImplementation::ProtoNode(ProtoNodeIdentifier::new("graphene_std::wasm_application_io::RasterizeNode<_, _>")),
						..Default::default()
					},
				]
				.into_iter()
				.enumerate()
				.map(|(id, node)| (NodeId(id as u64), node))
				.collect(),
				..Default::default()
			}),
			inputs: vec![
				DocumentInputType {
					name: "Artwork",
					data_type: FrontendGraphDataType::Raster,
					default: NodeInput::value(TaggedValue::VectorData(VectorData::default()), true),
				},
				DocumentInputType {
					name: "Footprint",
					data_type: FrontendGraphDataType::General,
					default: NodeInput::value(
						TaggedValue::Footprint(Footprint {
							transform: DAffine2::from_scale_angle_translation(DVec2::new(100., 100.), 0., DVec2::new(0., 0.)),
							resolution: UVec2::new(100, 100),
							..Default::default()
						}),
						false,
					),
				},
				DocumentInputType {
					name: "In",
					data_type: FrontendGraphDataType::General,
					default: NodeInput::network(concrete!(WasmEditorApi), 0),
				},
			],
			properties: node_properties::rasterize_properties,
			outputs: vec![DocumentOutputType {
				name: "Canvas",
				data_type: FrontendGraphDataType::General,
			}],
			..Default::default()
		},
		DocumentNodeDefinition {
			// This essentially builds the concept of a closure where we store variables (`let` bindings) so they can be accessed within this scope.
			name: "Begin Scope",
			category: "Ignore",
			implementation: DocumentNodeImplementation::Network(NodeNetwork {
				exports: vec![NodeInput::node(NodeId(1), 0), NodeInput::node(NodeId(2), 0)],
				nodes: [
					DocumentNode {
						name: "SetNode".to_string(),
						manual_composition: Some(concrete!(WasmEditorApi)),
						implementation: DocumentNodeImplementation::ProtoNode(ProtoNodeIdentifier::new("graphene_core::ops::SomeNode")),
						..Default::default()
					},
					DocumentNode {
						name: "LetNode".to_string(),
						inputs: vec![NodeInput::node(NodeId(0), 0)],
						implementation: DocumentNodeImplementation::ProtoNode(ProtoNodeIdentifier::new("graphene_core::memo::LetNode<_>")),
						..Default::default()
					},
					DocumentNode {
						name: "RefNode".to_string(),
						manual_composition: Some(concrete!(())),
						inputs: vec![NodeInput::lambda(NodeId(1), 0)],
						implementation: DocumentNodeImplementation::ProtoNode(ProtoNodeIdentifier::new("graphene_core::memo::RefNode<_, _>")),
						..Default::default()
					},
				]
				.into_iter()
				.enumerate()
				.map(|(id, node)| (NodeId(id as u64), node))
				.collect(),

				..Default::default()
			}),
			inputs: vec![DocumentInputType {
				name: "In",
				data_type: FrontendGraphDataType::Raster,
				default: NodeInput::network(concrete!(WasmEditorApi), 0),
			}],
			outputs: vec![
				DocumentOutputType {
					name: "Scope",
					data_type: FrontendGraphDataType::General,
				},
				DocumentOutputType {
					name: "Binding",
					data_type: FrontendGraphDataType::Raster,
				},
			],
			properties: |_document_node, _node_id, _context| node_properties::string_properties("Binds the input in a local scope as a variable"),
			..Default::default()
		},
		DocumentNodeDefinition {
			name: "End Scope",
			category: "Ignore",
			implementation: DocumentNodeImplementation::proto("graphene_core::memo::EndLetNode<_, _>"),
			inputs: vec![
				DocumentInputType {
					name: "Scope",
					data_type: FrontendGraphDataType::General,
					default: NodeInput::value(TaggedValue::None, true),
				},
				DocumentInputType {
					name: "Data",
					data_type: FrontendGraphDataType::Raster,
					default: NodeInput::value(TaggedValue::ImageFrame(ImageFrame::empty()), true),
				},
			],
			outputs: vec![DocumentOutputType {
				name: "Frame",
				data_type: FrontendGraphDataType::Raster,
			}],
			properties: |_document_node, _node_id, _context| node_properties::string_properties("Consumes the scope opened by the Begin Scope node and evaluates the contained node network"),
			..Default::default()
		},
		DocumentNodeDefinition {
			name: "Output",
			category: "Ignore",
			implementation: DocumentNodeImplementation::Network(NodeNetwork {
				exports: vec![NodeInput::node(NodeId(3), 0)],
				nodes: [
					DocumentNode {
						name: "Create Canvas".to_string(),
						inputs: vec![NodeInput::network(concrete!(WasmEditorApi), 1)],
						implementation: DocumentNodeImplementation::ProtoNode(ProtoNodeIdentifier::new("graphene_std::wasm_application_io::CreateSurfaceNode")),
						skip_deduplication: true,
						..Default::default()
					},
					DocumentNode {
						name: "Cache".to_string(),
						manual_composition: Some(concrete!(())),
						inputs: vec![NodeInput::node(NodeId(0), 0)],
						implementation: DocumentNodeImplementation::ProtoNode(ProtoNodeIdentifier::new("graphene_core::memo::MemoNode<_, _>")),
						..Default::default()
					},
					DocumentNode {
						name: "Conversion".to_string(),
						inputs: vec![NodeInput::network(graphene_core::Type::Fn(Box::new(concrete!(Footprint)), Box::new(generic!(T))), 0)],
						implementation: DocumentNodeImplementation::ProtoNode(ProtoNodeIdentifier::new("graphene_core::ops::IntoNode<_, GraphicGroup>")),
						..Default::default()
					},
					DocumentNode {
						name: "RenderNode".to_string(),
						inputs: vec![NodeInput::network(concrete!(WasmEditorApi), 1), NodeInput::node(NodeId(2), 0), NodeInput::node(NodeId(1), 0)],
						implementation: DocumentNodeImplementation::ProtoNode(ProtoNodeIdentifier::new("graphene_std::wasm_application_io::RenderNode<_, _>")),
						..Default::default()
					},
				]
				.into_iter()
				.enumerate()
				.map(|(id, node)| (NodeId(id as u64), node))
				.collect(),
				..Default::default()
			}),
			inputs: vec![
				DocumentInputType {
					name: "Output",
					data_type: FrontendGraphDataType::Raster,
					default: NodeInput::value(TaggedValue::GraphicGroup(GraphicGroup::default()), true),
				},
				DocumentInputType {
					name: "In",
					data_type: FrontendGraphDataType::General,
					default: NodeInput::network(concrete!(WasmEditorApi), 0),
				},
			],
			outputs: vec![],
			properties: node_properties::output_properties,
			..Default::default()
		},
		DocumentNodeDefinition {
			name: "Image Frame",
			category: "General",
			implementation: DocumentNodeImplementation::Network(NodeNetwork {
				exports: vec![NodeInput::node(NodeId(1), 0)],
				nodes: vec![
					DocumentNode {
						name: "Image Frame".to_string(),
						inputs: vec![NodeInput::network(concrete!(graphene_core::raster::Image<Color>), 0), NodeInput::network(concrete!(DAffine2), 1)],
						implementation: DocumentNodeImplementation::ProtoNode(ProtoNodeIdentifier::new("graphene_std::raster::ImageFrameNode<_, _>")),
						..Default::default()
					},
					DocumentNode {
						name: "Cull".to_string(),
						inputs: vec![NodeInput::node(NodeId(0), 0)],
						implementation: DocumentNodeImplementation::ProtoNode(ProtoNodeIdentifier::new("graphene_core::transform::CullNode<_>")),
						manual_composition: Some(concrete!(Footprint)),
						..Default::default()
					},
				]
				.into_iter()
				.enumerate()
				.map(|(id, node)| (NodeId(id as u64), node))
				.collect(),
				..Default::default()
			}),
			inputs: vec![
				DocumentInputType::value("Image", TaggedValue::Image(Image::empty()), true),
				DocumentInputType::value("Transform", TaggedValue::DAffine2(DAffine2::IDENTITY), true),
			],
			outputs: vec![DocumentOutputType::new("Image", FrontendGraphDataType::Raster)],
			properties: |_document_node, _node_id, _context| node_properties::string_properties("Creates an embedded image with the given transform"),
			..Default::default()
		},
		DocumentNodeDefinition {
			name: "Noise Pattern",
			category: "General",
			implementation: DocumentNodeImplementation::Network(NodeNetwork {
				exports: vec![NodeInput::node(NodeId(1), 0)],
				nodes: vec![
					DocumentNode {
						name: "Noise Pattern".to_string(),
						inputs: vec![
							NodeInput::network(concrete!(()), 0),
							NodeInput::network(concrete!(UVec2), 1),
							NodeInput::network(concrete!(u32), 2),
							NodeInput::network(concrete!(f64), 3),
							NodeInput::network(concrete!(graphene_core::raster::NoiseType), 4),
							NodeInput::network(concrete!(graphene_core::raster::FractalType), 5),
							NodeInput::network(concrete!(f64), 6),
							NodeInput::network(concrete!(graphene_core::raster::FractalType), 7),
							NodeInput::network(concrete!(u32), 8),
							NodeInput::network(concrete!(f64), 9),
							NodeInput::network(concrete!(f64), 10),
							NodeInput::network(concrete!(f64), 11),
							NodeInput::network(concrete!(f64), 12),
							NodeInput::network(concrete!(graphene_core::raster::CellularDistanceFunction), 13),
							NodeInput::network(concrete!(graphene_core::raster::CellularReturnType), 14),
							NodeInput::network(concrete!(f64), 15),
						],
						implementation: DocumentNodeImplementation::ProtoNode(ProtoNodeIdentifier::new("graphene_std::raster::NoisePatternNode<_, _, _, _, _, _, _, _, _, _, _, _, _, _, _>")),
						..Default::default()
					},
					// TODO: Make noise pattern node resolution aware and remove the cull node
					DocumentNode {
						name: "Cull".to_string(),
						inputs: vec![NodeInput::node(NodeId(0), 0)],
						implementation: DocumentNodeImplementation::ProtoNode(ProtoNodeIdentifier::new("graphene_core::transform::CullNode<_>")),
						manual_composition: Some(concrete!(Footprint)),
						..Default::default()
					},
				]
				.into_iter()
				.enumerate()
				.map(|(id, node)| (NodeId(id as u64), node))
				.collect(),
				..Default::default()
			}),
			inputs: vec![
				DocumentInputType::value("None", TaggedValue::None, false),
				// All
				DocumentInputType::value("Dimensions", TaggedValue::UVec2((512, 512).into()), false),
				DocumentInputType::value("Seed", TaggedValue::U32(0), false),
				DocumentInputType::value("Scale", TaggedValue::F64(10.), false),
				DocumentInputType::value("Noise Type", TaggedValue::NoiseType(NoiseType::default()), false),
				// Domain Warp
				DocumentInputType::value("Domain Warp Type", TaggedValue::DomainWarpType(DomainWarpType::default()), false),
				DocumentInputType::value("Domain Warp Amplitude", TaggedValue::F64(100.), false),
				// Fractal
				DocumentInputType::value("Fractal Type", TaggedValue::FractalType(FractalType::default()), false),
				DocumentInputType::value("Fractal Octaves", TaggedValue::U32(3), false),
				DocumentInputType::value("Fractal Lacunarity", TaggedValue::F64(2.), false),
				DocumentInputType::value("Fractal Gain", TaggedValue::F64(0.5), false),
				DocumentInputType::value("Fractal Weighted Strength", TaggedValue::F64(0.), false), // 0-1 range
				DocumentInputType::value("Fractal Ping Pong Strength", TaggedValue::F64(2.), false),
				// Cellular
				DocumentInputType::value("Cellular Distance Function", TaggedValue::CellularDistanceFunction(CellularDistanceFunction::default()), false),
				DocumentInputType::value("Cellular Return Type", TaggedValue::CellularReturnType(CellularReturnType::default()), false),
				DocumentInputType::value("Cellular Jitter", TaggedValue::F64(1.), false),
			],
			outputs: vec![DocumentOutputType::new("Image", FrontendGraphDataType::Raster)],
			properties: node_properties::noise_pattern_properties,
			..Default::default()
		},
		// TODO: This needs to work with resolution-aware (raster with footprint, post-Cull node) data.
		DocumentNodeDefinition {
			name: "Mask",
			category: "Raster",
			implementation: DocumentNodeImplementation::proto("graphene_std::raster::MaskImageNode<_, _, _>"),
			inputs: vec![
				DocumentInputType::value("Image", TaggedValue::ImageFrame(ImageFrame::empty()), true),
				DocumentInputType::value("Stencil", TaggedValue::ImageFrame(ImageFrame::empty()), true),
			],
			outputs: vec![DocumentOutputType::new("Image", FrontendGraphDataType::Raster)],
			properties: node_properties::mask_properties,
			..Default::default()
		},
		// TODO: This needs to work with resolution-aware (raster with footprint, post-Cull node) data.
		DocumentNodeDefinition {
			name: "Insert Channel",
			category: "Raster",
			implementation: DocumentNodeImplementation::proto("graphene_std::raster::InsertChannelNode<_, _, _, _>"),
			inputs: vec![
				DocumentInputType::value("Image", TaggedValue::ImageFrame(ImageFrame::empty()), true),
				DocumentInputType::value("Insertion", TaggedValue::ImageFrame(ImageFrame::empty()), true),
				DocumentInputType::value("Replace", TaggedValue::RedGreenBlue(RedGreenBlue::default()), false),
			],
			outputs: vec![DocumentOutputType::new("Image", FrontendGraphDataType::Raster)],
			properties: node_properties::insert_channel_properties,
			..Default::default()
		},
		// TODO: This needs to work with resolution-aware (raster with footprint, post-Cull node) data.
		DocumentNodeDefinition {
			name: "Combine Channels",
			category: "Raster",
			implementation: DocumentNodeImplementation::proto("graphene_std::raster::CombineChannelsNode"),
			inputs: vec![
				DocumentInputType::value("None", TaggedValue::None, false),
				DocumentInputType::value("Red", TaggedValue::ImageFrame(ImageFrame::empty()), true),
				DocumentInputType::value("Green", TaggedValue::ImageFrame(ImageFrame::empty()), true),
				DocumentInputType::value("Blue", TaggedValue::ImageFrame(ImageFrame::empty()), true),
				DocumentInputType::value("Alpha", TaggedValue::ImageFrame(ImageFrame::empty()), true),
			],
			outputs: vec![DocumentOutputType {
				name: "Image",
				data_type: FrontendGraphDataType::Raster,
			}],
			..Default::default()
		},
		// TODO: This needs to work with resolution-aware (raster with footprint, post-Cull node) data.
		DocumentNodeDefinition {
			name: "Blend",
			category: "Raster",
			implementation: DocumentNodeImplementation::proto("graphene_core::raster::BlendNode<_, _, _, _>"),
			inputs: vec![
				DocumentInputType::value("Image", TaggedValue::ImageFrame(ImageFrame::empty()), true),
				DocumentInputType::value("Second", TaggedValue::ImageFrame(ImageFrame::empty()), true),
				DocumentInputType::value("BlendMode", TaggedValue::BlendMode(BlendMode::Normal), false),
				DocumentInputType::value("Opacity", TaggedValue::F64(100.), false),
			],
			outputs: vec![DocumentOutputType::new("Image", FrontendGraphDataType::Raster)],
			properties: node_properties::blend_properties,
			..Default::default()
		},
		DocumentNodeDefinition {
			name: "Levels",
			category: "Raster",
			implementation: DocumentNodeImplementation::proto("graphene_core::raster::LevelsNode<_, _, _, _, _>"),
			inputs: vec![
				DocumentInputType {
					name: "Image",
					data_type: FrontendGraphDataType::Raster,
					default: NodeInput::value(TaggedValue::ImageFrame(ImageFrame::empty()), true),
				},
				DocumentInputType {
					name: "Shadows",
					data_type: FrontendGraphDataType::Number,
					default: NodeInput::value(TaggedValue::F64(0.), false),
				},
				DocumentInputType {
					name: "Midtones",
					data_type: FrontendGraphDataType::Number,
					default: NodeInput::value(TaggedValue::F64(50.), false),
				},
				DocumentInputType {
					name: "Highlights",
					data_type: FrontendGraphDataType::Number,
					default: NodeInput::value(TaggedValue::F64(100.), false),
				},
				DocumentInputType {
					name: "Output Minimums",
					data_type: FrontendGraphDataType::Number,
					default: NodeInput::value(TaggedValue::F64(0.), false),
				},
				DocumentInputType {
					name: "Output Maximums",
					data_type: FrontendGraphDataType::Number,
					default: NodeInput::value(TaggedValue::F64(100.), false),
				},
			],
			outputs: vec![DocumentOutputType::new("Image", FrontendGraphDataType::Raster)],
			properties: node_properties::levels_properties,
			..Default::default()
		},
		DocumentNodeDefinition {
			name: "Black & White",
			category: "Raster",
			implementation: DocumentNodeImplementation::proto("graphene_core::raster::BlackAndWhiteNode<_, _, _, _, _, _, _>"),
			inputs: vec![
				DocumentInputType {
					name: "Image",
					data_type: FrontendGraphDataType::Raster,
					default: NodeInput::value(TaggedValue::ImageFrame(ImageFrame::empty()), true),
				},
				DocumentInputType {
					name: "Tint",
					data_type: FrontendGraphDataType::Number,
					default: NodeInput::value(TaggedValue::Color(Color::BLACK), false),
				},
				DocumentInputType {
					name: "Reds",
					data_type: FrontendGraphDataType::Number,
					default: NodeInput::value(TaggedValue::F64(40.), false),
				},
				DocumentInputType {
					name: "Yellows",
					data_type: FrontendGraphDataType::Number,
					default: NodeInput::value(TaggedValue::F64(60.), false),
				},
				DocumentInputType {
					name: "Greens",
					data_type: FrontendGraphDataType::Number,
					default: NodeInput::value(TaggedValue::F64(40.), false),
				},
				DocumentInputType {
					name: "Cyans",
					data_type: FrontendGraphDataType::Number,
					default: NodeInput::value(TaggedValue::F64(60.), false),
				},
				DocumentInputType {
					name: "Blues",
					data_type: FrontendGraphDataType::Number,
					default: NodeInput::value(TaggedValue::F64(20.), false),
				},
				DocumentInputType {
					name: "Magentas",
					data_type: FrontendGraphDataType::Number,
					default: NodeInput::value(TaggedValue::F64(80.), false),
				},
			],
			outputs: vec![DocumentOutputType::new("Image", FrontendGraphDataType::Raster)],
			properties: node_properties::black_and_white_properties,
			..Default::default()
		},
		DocumentNodeDefinition {
			name: "Color Channel",
			category: "Raster",
			implementation: DocumentNodeImplementation::proto("graphene_core::ops::IdentityNode"),
			inputs: vec![DocumentInputType::value("Channel", TaggedValue::RedGreenBlue(RedGreenBlue::default()), false)],
			outputs: vec![DocumentOutputType::new("Out", FrontendGraphDataType::General)],
			properties: node_properties::color_channel_properties,
			..Default::default()
		},
		DocumentNodeDefinition {
			name: "Blend Mode Value",
			category: "Inputs",
			implementation: DocumentNodeImplementation::proto("graphene_core::ops::IdentityNode"),
			inputs: vec![DocumentInputType::value("Blend Mode", TaggedValue::BlendMode(BlendMode::default()), false)],
			outputs: vec![DocumentOutputType::new("Out", FrontendGraphDataType::General)],
			properties: node_properties::blend_mode_value_properties,
			..Default::default()
		},
		DocumentNodeDefinition {
			name: "Luminance",
			category: "Raster",
			implementation: DocumentNodeImplementation::proto("graphene_core::raster::LuminanceNode<_>"),
			inputs: vec![
				DocumentInputType::value("Image", TaggedValue::ImageFrame(ImageFrame::empty()), true),
				DocumentInputType::value("Luminance Calc", TaggedValue::LuminanceCalculation(LuminanceCalculation::default()), false),
			],
			outputs: vec![DocumentOutputType::new("Image", FrontendGraphDataType::Raster)],
			properties: node_properties::luminance_properties,
			..Default::default()
		},
		DocumentNodeDefinition {
			name: "Extract Channel",
			category: "Raster",
			implementation: DocumentNodeImplementation::proto("graphene_core::raster::ExtractChannelNode<_>"),
			inputs: vec![
				DocumentInputType::value("Image", TaggedValue::ImageFrame(ImageFrame::empty()), true),
				DocumentInputType::value("From", TaggedValue::RedGreenBlueAlpha(RedGreenBlueAlpha::default()), false),
			],
			outputs: vec![DocumentOutputType::new("Image", FrontendGraphDataType::Raster)],
			properties: node_properties::extract_channel_properties,
			..Default::default()
		},
		DocumentNodeDefinition {
			name: "Extract Opaque",
			category: "Raster",
			implementation: DocumentNodeImplementation::proto("graphene_core::raster::ExtractOpaqueNode<>"),
			inputs: vec![DocumentInputType::value("Image", TaggedValue::ImageFrame(ImageFrame::empty()), true)],
			outputs: vec![DocumentOutputType::new("Image", FrontendGraphDataType::Raster)],
			..Default::default()
		},
		DocumentNodeDefinition {
			name: "Split Channels",
			category: "Raster",
			implementation: DocumentNodeImplementation::Network(NodeNetwork {
				exports: vec![
					NodeInput::node(NodeId(0), 0),
					NodeInput::node(NodeId(1), 0),
					NodeInput::node(NodeId(2), 0),
					NodeInput::node(NodeId(3), 0),
				],
				nodes: [
					DocumentNode {
						name: "RedNode".to_string(),
						inputs: vec![
							NodeInput::network(concrete!(ImageFrame<Color>), 0),
							NodeInput::value(TaggedValue::RedGreenBlueAlpha(RedGreenBlueAlpha::Red), false),
						],
						implementation: DocumentNodeImplementation::ProtoNode(ProtoNodeIdentifier::new("graphene_core::raster::ExtractChannelNode<_>")),
						..Default::default()
					},
					DocumentNode {
						name: "GreenNode".to_string(),
						inputs: vec![
							NodeInput::network(concrete!(ImageFrame<Color>), 0),
							NodeInput::value(TaggedValue::RedGreenBlueAlpha(RedGreenBlueAlpha::Green), false),
						],
						implementation: DocumentNodeImplementation::ProtoNode(ProtoNodeIdentifier::new("graphene_core::raster::ExtractChannelNode<_>")),
						..Default::default()
					},
					DocumentNode {
						name: "BlueNode".to_string(),
						inputs: vec![
							NodeInput::network(concrete!(ImageFrame<Color>), 0),
							NodeInput::value(TaggedValue::RedGreenBlueAlpha(RedGreenBlueAlpha::Blue), false),
						],
						implementation: DocumentNodeImplementation::ProtoNode(ProtoNodeIdentifier::new("graphene_core::raster::ExtractChannelNode<_>")),
						..Default::default()
					},
					DocumentNode {
						name: "AlphaNode".to_string(),
						inputs: vec![
							NodeInput::network(concrete!(ImageFrame<Color>), 0),
							NodeInput::value(TaggedValue::RedGreenBlueAlpha(RedGreenBlueAlpha::Alpha), false),
						],
						implementation: DocumentNodeImplementation::ProtoNode(ProtoNodeIdentifier::new("graphene_core::raster::ExtractChannelNode<_>")),
						..Default::default()
					},
				]
				.into_iter()
				.enumerate()
				.map(|(id, node)| (NodeId(id as u64), node))
				.collect(),

				..Default::default()
			}),
			inputs: vec![DocumentInputType::value("Image", TaggedValue::ImageFrame(ImageFrame::empty()), true)],
			outputs: vec![
				DocumentOutputType::new("Red", FrontendGraphDataType::Raster),
				DocumentOutputType::new("Green", FrontendGraphDataType::Raster),
				DocumentOutputType::new("Blue", FrontendGraphDataType::Raster),
				DocumentOutputType::new("Alpha", FrontendGraphDataType::Raster),
			],
			has_primary_output: false,
			..Default::default()
		},
		DocumentNodeDefinition {
			name: "Brush",
			category: "Brush",
			implementation: DocumentNodeImplementation::Network(NodeNetwork {
				exports: vec![NodeInput::node(NodeId(1), 0)],
				nodes: vec![
					DocumentNode {
						name: "Brush".to_string(),
						inputs: vec![
							NodeInput::network(concrete!(graphene_core::raster::ImageFrame<Color>), 0),
							NodeInput::network(concrete!(graphene_core::raster::ImageFrame<Color>), 1),
							NodeInput::network(concrete!(Vec<graphene_core::vector::brush_stroke::BrushStroke>), 2),
							NodeInput::network(concrete!(BrushCache), 3),
						],
						implementation: DocumentNodeImplementation::ProtoNode(ProtoNodeIdentifier::new("graphene_std::brush::BrushNode<_, _, _>")),
						..Default::default()
					},
					DocumentNode {
						name: "Cull".to_string(),
						inputs: vec![NodeInput::node(NodeId(0), 0)],
						implementation: DocumentNodeImplementation::ProtoNode(ProtoNodeIdentifier::new("graphene_core::transform::CullNode<_>")),
						manual_composition: Some(concrete!(Footprint)),
						..Default::default()
					},
				]
				.into_iter()
				.enumerate()
				.map(|(id, node)| (NodeId(id as u64), node))
				.collect(),
				..Default::default()
			}),
			inputs: vec![
				DocumentInputType::value("Background", TaggedValue::ImageFrame(ImageFrame::empty()), true),
				DocumentInputType::value("Bounds", TaggedValue::ImageFrame(ImageFrame::empty()), true),
				DocumentInputType::value("Trace", TaggedValue::BrushStrokes(Vec::new()), false),
				DocumentInputType::value("Cache", TaggedValue::BrushCache(BrushCache::new_proto()), false),
			],
			outputs: vec![DocumentOutputType {
				name: "Image",
				data_type: FrontendGraphDataType::Raster,
			}],
			..Default::default()
		},
		DocumentNodeDefinition {
			name: "Extract Vector Points",
			category: "Brush",
			implementation: DocumentNodeImplementation::proto("graphene_std::brush::VectorPointsNode"),
			inputs: vec![DocumentInputType::value("VectorData", TaggedValue::VectorData(VectorData::empty()), true)],
			outputs: vec![DocumentOutputType {
				name: "Vector Points",
				data_type: FrontendGraphDataType::General,
			}],
			..Default::default()
		},
		DocumentNodeDefinition {
			name: "Memoize",
			category: "Structural",
			implementation: DocumentNodeImplementation::proto("graphene_core::memo::MemoNode<_, _>"),
			inputs: vec![DocumentInputType::value("Image", TaggedValue::ImageFrame(ImageFrame::empty()), true)],
			outputs: vec![DocumentOutputType::new("Image", FrontendGraphDataType::Raster)],
			manual_composition: Some(concrete!(())),
			..Default::default()
		},
		DocumentNodeDefinition {
			name: "MemoizeImpure",
			category: "Structural",
			implementation: DocumentNodeImplementation::proto("graphene_core::memo::ImpureMemoNode<_, _, _>"),
			inputs: vec![DocumentInputType::value("Image", TaggedValue::ImageFrame(ImageFrame::empty()), true)],
			outputs: vec![DocumentOutputType::new("Image", FrontendGraphDataType::Raster)],
			manual_composition: Some(concrete!(Footprint)),
			..Default::default()
		},
		DocumentNodeDefinition {
			name: "Image",
			category: "Ignore",
			implementation: DocumentNodeImplementation::Network(NodeNetwork {
				exports: vec![NodeInput::node(NodeId(0), 0)],
				nodes: vec![DocumentNode {
					name: "Cull".to_string(),
					inputs: vec![NodeInput::network(concrete!(ImageFrame<Color>), 0)],
					implementation: DocumentNodeImplementation::ProtoNode(ProtoNodeIdentifier::new("graphene_core::transform::CullNode<_>")),
					manual_composition: Some(concrete!(Footprint)),
					..Default::default()
				}]
				.into_iter()
				.enumerate()
				.map(|(id, node)| (NodeId(id as u64), node))
				.collect(),
				..Default::default()
			}),
			inputs: vec![DocumentInputType::value("Image", TaggedValue::ImageFrame(ImageFrame::empty()), false)],
			outputs: vec![DocumentOutputType::new("Image", FrontendGraphDataType::Raster)],
			properties: |_document_node, _node_id, _context| node_properties::string_properties("A bitmap image embedded in this node"),
			..Default::default()
		},
		#[cfg(feature = "gpu")]
		DocumentNodeDefinition {
			name: "Uniform",
			category: "Gpu",
			implementation: DocumentNodeImplementation::Network(NodeNetwork {
				exports: vec![NodeInput::node(NodeId(2), 0)],
				nodes: [
					DocumentNode {
						name: "Extract Executor".to_string(),
						inputs: vec![NodeInput::network(concrete!(WasmEditorApi), 1)],
						implementation: DocumentNodeImplementation::ProtoNode(ProtoNodeIdentifier::new("graphene_core::ops::IntoNode<_, &WgpuExecutor>")),
						..Default::default()
					},
					DocumentNode {
						name: "Create Uniform".to_string(),
						inputs: vec![NodeInput::network(generic!(T), 0), NodeInput::node(NodeId(0), 0)],
						implementation: DocumentNodeImplementation::ProtoNode(ProtoNodeIdentifier::new("gpu_executor::UniformNode<_>")),
						..Default::default()
					},
					DocumentNode {
						name: "Cache".to_string(),
						manual_composition: Some(concrete!(())),
						inputs: vec![NodeInput::node(NodeId(1), 0)],
						implementation: DocumentNodeImplementation::ProtoNode(ProtoNodeIdentifier::new("graphene_core::memo::MemoNode<_, _>")),
						..Default::default()
					},
				]
				.into_iter()
				.enumerate()
				.map(|(id, node)| (NodeId(id as u64), node))
				.collect(),
				..Default::default()
			}),
			inputs: vec![
				DocumentInputType {
					name: "In",
					data_type: FrontendGraphDataType::General,
					default: NodeInput::value(TaggedValue::F64(0.), true),
				},
				DocumentInputType {
					name: "In",
					data_type: FrontendGraphDataType::General,
					default: NodeInput::network(concrete!(WasmEditorApi), 0),
				},
			],
			outputs: vec![DocumentOutputType {
				name: "Uniform",
				data_type: FrontendGraphDataType::General,
			}],
			..Default::default()
		},
		#[cfg(feature = "gpu")]
		DocumentNodeDefinition {
			name: "Storage",
			category: "Gpu",
			implementation: DocumentNodeImplementation::Network(NodeNetwork {
				exports: vec![NodeInput::node(NodeId(2), 0)],
				nodes: [
					DocumentNode {
						name: "Extract Executor".to_string(),
						inputs: vec![NodeInput::network(concrete!(WasmEditorApi), 1)],
						implementation: DocumentNodeImplementation::ProtoNode(ProtoNodeIdentifier::new("graphene_core::ops::IntoNode<_, &WgpuExecutor>")),
						..Default::default()
					},
					DocumentNode {
						name: "Create Storage".to_string(),
						inputs: vec![NodeInput::network(concrete!(Vec<u8>), 0), NodeInput::node(NodeId(0), 0)],
						implementation: DocumentNodeImplementation::ProtoNode(ProtoNodeIdentifier::new("gpu_executor::StorageNode<_>")),
						..Default::default()
					},
					DocumentNode {
						name: "Cache".to_string(),
						manual_composition: Some(concrete!(())),
						inputs: vec![NodeInput::node(NodeId(1), 0)],
						implementation: DocumentNodeImplementation::ProtoNode(ProtoNodeIdentifier::new("graphene_core::memo::MemoNode<_, _>")),
						..Default::default()
					},
				]
				.into_iter()
				.enumerate()
				.map(|(id, node)| (NodeId(id as u64), node))
				.collect(),
				..Default::default()
			}),
			inputs: vec![
				DocumentInputType {
					name: "In",
					data_type: FrontendGraphDataType::General,
					default: NodeInput::value(TaggedValue::None, true),
				},
				DocumentInputType {
					name: "In",
					data_type: FrontendGraphDataType::General,
					default: NodeInput::network(concrete!(WasmEditorApi), 0),
				},
			],
			outputs: vec![DocumentOutputType {
				name: "Storage",
				data_type: FrontendGraphDataType::General,
			}],
			..Default::default()
		},
		#[cfg(feature = "gpu")]
		DocumentNodeDefinition {
			name: "CreateOutputBuffer",
			category: "Gpu",
			implementation: DocumentNodeImplementation::Network(NodeNetwork {
				exports: vec![NodeInput::node(NodeId(2), 0)],
				nodes: [
					DocumentNode {
						name: "Extract Executor".to_string(),
						inputs: vec![NodeInput::network(concrete!(WasmEditorApi), 2)],
						implementation: DocumentNodeImplementation::ProtoNode(ProtoNodeIdentifier::new("graphene_core::ops::IntoNode<_, &WgpuExecutor>")),
						..Default::default()
					},
					DocumentNode {
						name: "Create Output Buffer".to_string(),
						inputs: vec![NodeInput::network(concrete!(usize), 0), NodeInput::node(NodeId(0), 0), NodeInput::network(concrete!(Type), 1)],
						implementation: DocumentNodeImplementation::ProtoNode(ProtoNodeIdentifier::new("gpu_executor::CreateOutputBufferNode<_, _>")),
						..Default::default()
					},
					DocumentNode {
						name: "Cache".to_string(),
						manual_composition: Some(concrete!(())),
						inputs: vec![NodeInput::node(NodeId(1), 0)],
						implementation: DocumentNodeImplementation::ProtoNode(ProtoNodeIdentifier::new("graphene_core::memo::MemoNode<_, _>")),
						..Default::default()
					},
				]
				.into_iter()
				.enumerate()
				.map(|(id, node)| (NodeId(id as u64), node))
				.collect(),
				..Default::default()
			}),
			inputs: vec![
				DocumentInputType {
					name: "In",
					data_type: FrontendGraphDataType::General,
					default: NodeInput::value(TaggedValue::None, true),
				},
				DocumentInputType {
					name: "In",
					data_type: FrontendGraphDataType::General,
					default: NodeInput::network(concrete!(WasmEditorApi), 0),
				},
				DocumentInputType {
					name: "In",
					data_type: FrontendGraphDataType::General,
					default: NodeInput::value(TaggedValue::None, true),
				},
			],
			outputs: vec![DocumentOutputType {
				name: "OutputBuffer",
				data_type: FrontendGraphDataType::General,
			}],
			properties: node_properties::node_no_properties,
			..Default::default()
		},
		#[cfg(feature = "gpu")]
		DocumentNodeDefinition {
			name: "CreateComputePass",
			category: "Gpu",
			implementation: DocumentNodeImplementation::Network(NodeNetwork {
				exports: vec![NodeInput::node(NodeId(2), 0)],
				nodes: [
					DocumentNode {
						name: "Extract Executor".to_string(),
						inputs: vec![NodeInput::network(concrete!(WasmEditorApi), 1)],
						implementation: DocumentNodeImplementation::ProtoNode(ProtoNodeIdentifier::new("graphene_core::ops::IntoNode<_, &WgpuExecutor>")),
						..Default::default()
					},
					DocumentNode {
						name: "Create Compute Pass".to_string(),
						inputs: vec![
							NodeInput::network(concrete!(gpu_executor::PipelineLayout<WgpuExecutor>), 0),
							NodeInput::node(NodeId(0), 0),
							NodeInput::network(concrete!(ShaderInput<WgpuExecutor>), 2),
							NodeInput::network(concrete!(gpu_executor::ComputePassDimensions), 3),
						],
						implementation: DocumentNodeImplementation::ProtoNode(ProtoNodeIdentifier::new("gpu_executor::CreateComputePassNode<_, _, _>")),
						..Default::default()
					},
					DocumentNode {
						name: "Cache".to_string(),
						manual_composition: Some(concrete!(())),
						inputs: vec![NodeInput::node(NodeId(1), 0)],
						implementation: DocumentNodeImplementation::ProtoNode(ProtoNodeIdentifier::new("graphene_core::memo::MemoNode<_, _>")),
						..Default::default()
					},
				]
				.into_iter()
				.enumerate()
				.map(|(id, node)| (NodeId(id as u64), node))
				.collect(),
				..Default::default()
			}),
			inputs: vec![
				DocumentInputType {
					name: "In",
					data_type: FrontendGraphDataType::General,
					default: NodeInput::network(concrete!(gpu_executor::PipelineLayout<WgpuExecutor>), 0),
				},
				DocumentInputType {
					name: "In",
					data_type: FrontendGraphDataType::General,
					default: NodeInput::network(concrete!(WasmEditorApi), 1),
				},
				DocumentInputType {
					name: "In",
					data_type: FrontendGraphDataType::General,
					default: NodeInput::network(concrete!(ShaderInput<WgpuExecutor>), 2),
				},
				DocumentInputType {
					name: "In",
					data_type: FrontendGraphDataType::General,
					default: NodeInput::network(concrete!(gpu_executor::ComputePassDimensions), 3),
				},
			],
			outputs: vec![DocumentOutputType {
				name: "CommandBuffer",
				data_type: FrontendGraphDataType::General,
			}],
			properties: node_properties::node_no_properties,
			..Default::default()
		},
		#[cfg(feature = "gpu")]
		DocumentNodeDefinition {
			name: "CreatePipelineLayout",
			category: "Gpu",
			implementation: DocumentNodeImplementation::proto("gpu_executor::CreatePipelineLayoutNode<_, _, _, _>"),
			inputs: vec![
				DocumentInputType {
					name: "ShaderHandle",
					data_type: FrontendGraphDataType::General,
					default: NodeInput::network(concrete!(<WgpuExecutor as GpuExecutor>::ShaderHandle), 0),
				},
				DocumentInputType {
					name: "String",
					data_type: FrontendGraphDataType::General,
					default: NodeInput::network(concrete!(String), 1),
				},
				DocumentInputType {
					name: "Bindgroup",
					data_type: FrontendGraphDataType::General,
					default: NodeInput::network(concrete!(gpu_executor::Bindgroup<WgpuExecutor>), 2),
				},
				DocumentInputType {
					name: "ArcShaderInput",
					data_type: FrontendGraphDataType::General,
					default: NodeInput::network(concrete!(Arc<ShaderInput<WgpuExecutor>>), 3),
				},
			],
			outputs: vec![DocumentOutputType {
				name: "PipelineLayout",
				data_type: FrontendGraphDataType::General,
			}],
			properties: node_properties::node_no_properties,
			..Default::default()
		},
		#[cfg(feature = "gpu")]
		DocumentNodeDefinition {
			name: "ExecuteComputePipeline",
			category: "Gpu",
			implementation: DocumentNodeImplementation::Network(NodeNetwork {
				exports: vec![NodeInput::node(NodeId(2), 0)],
				nodes: [
					DocumentNode {
						name: "Extract Executor".to_string(),
						inputs: vec![NodeInput::network(concrete!(WasmEditorApi), 1)],
						implementation: DocumentNodeImplementation::ProtoNode(ProtoNodeIdentifier::new("graphene_core::ops::IntoNode<_, &WgpuExecutor>")),
						..Default::default()
					},
					DocumentNode {
						name: "Execute Compute Pipeline".to_string(),
						inputs: vec![NodeInput::network(concrete!(<WgpuExecutor as GpuExecutor>::CommandBuffer), 0), NodeInput::node(NodeId(0), 0)],
						implementation: DocumentNodeImplementation::ProtoNode(ProtoNodeIdentifier::new("gpu_executor::ExecuteComputePipelineNode<_>")),
						..Default::default()
					},
					DocumentNode {
						name: "Cache".to_string(),
						manual_composition: Some(concrete!(())),
						inputs: vec![NodeInput::node(NodeId(1), 0)],
						implementation: DocumentNodeImplementation::ProtoNode(ProtoNodeIdentifier::new("graphene_core::memo::MemoNode<_, _>")),
						..Default::default()
					},
				]
				.into_iter()
				.enumerate()
				.map(|(id, node)| (NodeId(id as u64), node))
				.collect(),
				..Default::default()
			}),
			inputs: vec![
				DocumentInputType {
					name: "In",
					data_type: FrontendGraphDataType::General,
					default: NodeInput::value(TaggedValue::None, true),
				},
				DocumentInputType {
					name: "In",
					data_type: FrontendGraphDataType::General,
					default: NodeInput::network(concrete!(WasmEditorApi), 0),
				},
			],
			outputs: vec![DocumentOutputType {
				name: "PipelineResult",
				data_type: FrontendGraphDataType::General,
			}],
			..Default::default()
		},
		#[cfg(feature = "gpu")]
		DocumentNodeDefinition {
			name: "ReadOutputBuffer",
			category: "Gpu",
			implementation: DocumentNodeImplementation::Network(NodeNetwork {
				exports: vec![NodeInput::node(NodeId(2), 0)],
				nodes: [
					DocumentNode {
						name: "Extract Executor".to_string(),
						inputs: vec![NodeInput::network(concrete!(WasmEditorApi), 1)],
						implementation: DocumentNodeImplementation::ProtoNode(ProtoNodeIdentifier::new("graphene_core::ops::IntoNode<_, &WgpuExecutor>")),
						..Default::default()
					},
					DocumentNode {
						name: "Read Output Buffer".to_string(),
						inputs: vec![NodeInput::network(concrete!(Arc<ShaderInput<WgpuExecutor>>), 0), NodeInput::node(NodeId(0), 0)],
						implementation: DocumentNodeImplementation::ProtoNode(ProtoNodeIdentifier::new("gpu_executor::ReadOutputBufferNode<_, _>")),
						..Default::default()
					},
					DocumentNode {
						name: "Cache".to_string(),
						manual_composition: Some(concrete!(())),
						inputs: vec![NodeInput::node(NodeId(1), 0)],
						implementation: DocumentNodeImplementation::ProtoNode(ProtoNodeIdentifier::new("graphene_core::memo::MemoNode<_, _>")),
						..Default::default()
					},
				]
				.into_iter()
				.enumerate()
				.map(|(id, node)| (NodeId(id as u64), node))
				.collect(),
				..Default::default()
			}),
			inputs: vec![
				DocumentInputType {
					name: "In",
					data_type: FrontendGraphDataType::General,
					default: NodeInput::value(TaggedValue::None, true),
				},
				DocumentInputType {
					name: "In",
					data_type: FrontendGraphDataType::General,
					default: NodeInput::network(concrete!(WasmEditorApi), 0),
				},
			],
			outputs: vec![DocumentOutputType {
				name: "Buffer",
				data_type: FrontendGraphDataType::General,
			}],
			..Default::default()
		},
		#[cfg(feature = "gpu")]
		DocumentNodeDefinition {
			name: "CreateGpuSurface",
			category: "Gpu",
			implementation: DocumentNodeImplementation::Network(NodeNetwork {
				exports: vec![NodeInput::node(NodeId(1), 0)],
				nodes: [
					DocumentNode {
						name: "Create Gpu Surface".to_string(),
						inputs: vec![NodeInput::network(concrete!(WasmEditorApi), 0)],
						implementation: DocumentNodeImplementation::ProtoNode(ProtoNodeIdentifier::new("gpu_executor::CreateGpuSurfaceNode")),
						..Default::default()
					},
					DocumentNode {
						name: "Cache".to_string(),
						manual_composition: Some(concrete!(())),
						inputs: vec![NodeInput::node(NodeId(0), 0)],
						implementation: DocumentNodeImplementation::ProtoNode(ProtoNodeIdentifier::new("graphene_core::memo::MemoNode<_, _>")),
						..Default::default()
					},
				]
				.into_iter()
				.enumerate()
				.map(|(id, node)| (NodeId(id as u64), node))
				.collect(),
				..Default::default()
			}),
			inputs: vec![DocumentInputType {
				name: "In",
				data_type: FrontendGraphDataType::General,
				default: NodeInput::network(concrete!(WasmEditorApi), 0),
			}],
			outputs: vec![DocumentOutputType {
				name: "GpuSurface",
				data_type: FrontendGraphDataType::General,
			}],
			..Default::default()
		},
		#[cfg(feature = "gpu")]
		DocumentNodeDefinition {
			name: "RenderTexture",
			category: "Gpu",
			implementation: DocumentNodeImplementation::Network(NodeNetwork {
				exports: vec![NodeInput::node(NodeId(1), 0)],
				nodes: [
					DocumentNode {
						name: "Extract Executor".to_string(),
						inputs: vec![NodeInput::network(concrete!(WasmEditorApi), 2)],
						implementation: DocumentNodeImplementation::ProtoNode(ProtoNodeIdentifier::new("graphene_core::ops::IntoNode<_, &WgpuExecutor>")),
						..Default::default()
					},
					DocumentNode {
						name: "Render Texture".to_string(),
						inputs: vec![
							NodeInput::network(concrete!(ShaderInputFrame<WgpuExecutor>), 0),
							NodeInput::network(concrete!(Arc<SurfaceHandle<<WgpuExecutor as GpuExecutor>::Surface<'_>>>), 0),
							NodeInput::node(NodeId(0), 0),
						],
						implementation: DocumentNodeImplementation::ProtoNode(ProtoNodeIdentifier::new("gpu_executor::RenderTextureNode<_, _>")),
						..Default::default()
					},
				]
				.into_iter()
				.enumerate()
				.map(|(id, node)| (NodeId(id as u64), node))
				.collect(),
				..Default::default()
			}),
			inputs: vec![
				DocumentInputType {
					name: "Texture",
					data_type: FrontendGraphDataType::General,
					default: NodeInput::value(TaggedValue::None, true),
				},
				DocumentInputType {
					name: "Surface",
					data_type: FrontendGraphDataType::General,
					default: NodeInput::value(TaggedValue::None, true),
				},
				DocumentInputType {
					name: "EditorApi",
					data_type: FrontendGraphDataType::General,
					default: NodeInput::network(concrete!(WasmEditorApi), 0),
				},
			],
			outputs: vec![DocumentOutputType {
				name: "RenderedTexture",
				data_type: FrontendGraphDataType::General,
			}],
			..Default::default()
		},
		#[cfg(feature = "gpu")]
		DocumentNodeDefinition {
			name: "UploadTexture",
			category: "Gpu",
			implementation: DocumentNodeImplementation::Network(NodeNetwork {
				exports: vec![NodeInput::node(NodeId(2), 0)],
				nodes: [
					DocumentNode {
						name: "Extract Executor".to_string(),
						inputs: vec![NodeInput::network(concrete!(WasmEditorApi), 1)],
						implementation: DocumentNodeImplementation::ProtoNode(ProtoNodeIdentifier::new("graphene_core::ops::IntoNode<_, &WgpuExecutor>")),
						..Default::default()
					},
					DocumentNode {
						name: "Upload Texture".to_string(),
						inputs: vec![NodeInput::network(concrete!(ImageFrame<Color>), 0), NodeInput::node(NodeId(0), 0)],
						implementation: DocumentNodeImplementation::ProtoNode(ProtoNodeIdentifier::new("gpu_executor::UploadTextureNode<_>")),
						..Default::default()
					},
					DocumentNode {
						name: "Cache".to_string(),
						manual_composition: Some(concrete!(())),
						inputs: vec![NodeInput::node(NodeId(1), 0)],
						implementation: DocumentNodeImplementation::ProtoNode(ProtoNodeIdentifier::new("graphene_core::memo::MemoNode<_, _>")),
						..Default::default()
					},
				]
				.into_iter()
				.enumerate()
				.map(|(id, node)| (NodeId(id as u64), node))
				.collect(),
				..Default::default()
			}),
			inputs: vec![
				DocumentInputType {
					name: "In",
					data_type: FrontendGraphDataType::General,
					default: NodeInput::value(TaggedValue::ImageFrame(ImageFrame::empty()), true),
				},
				DocumentInputType {
					name: "In",
					data_type: FrontendGraphDataType::General,
					default: NodeInput::network(concrete!(WasmEditorApi), 0),
				},
			],
			outputs: vec![DocumentOutputType {
				name: "Texture",
				data_type: FrontendGraphDataType::General,
			}],
			..Default::default()
		},
		#[cfg(feature = "gpu")]
		DocumentNodeDefinition {
			name: "GpuImage",
			category: "Raster",
			implementation: DocumentNodeImplementation::proto("graphene_std::executor::MapGpuSingleImageNode<_>"),
			inputs: vec![
				DocumentInputType::value("Image", TaggedValue::ImageFrame(ImageFrame::empty()), true),
				DocumentInputType {
					name: "Node",
					data_type: FrontendGraphDataType::General,
					default: NodeInput::value(TaggedValue::DocumentNode(DocumentNode::default()), true),
				},
				DocumentInputType {
					name: "In",
					data_type: FrontendGraphDataType::General,
					default: NodeInput::network(concrete!(WasmEditorApi), 0),
				},
			],
			outputs: vec![DocumentOutputType::new("Image", FrontendGraphDataType::Raster)],
			..Default::default()
		},
		#[cfg(feature = "gpu")]
		DocumentNodeDefinition {
			name: "Blend (GPU)",
			category: "Raster",
			implementation: DocumentNodeImplementation::proto("graphene_std::executor::BlendGpuImageNode<_, _, _>"),
			inputs: vec![
				DocumentInputType::value("Image", TaggedValue::ImageFrame(ImageFrame::empty()), true),
				DocumentInputType::value("Second", TaggedValue::ImageFrame(ImageFrame::empty()), true),
				DocumentInputType::value("Blend Mode", TaggedValue::BlendMode(BlendMode::Normal), false),
				DocumentInputType::value("Opacity", TaggedValue::F64(100.), false),
			],
			outputs: vec![DocumentOutputType::new("Image", FrontendGraphDataType::Raster)],
			properties: node_properties::blend_properties,
			..Default::default()
		},
		DocumentNodeDefinition {
			name: "Extract",
			category: "Macros",
			implementation: DocumentNodeImplementation::Extract,
			inputs: vec![DocumentInputType {
				name: "Node",
				data_type: FrontendGraphDataType::General,
				default: NodeInput::value(TaggedValue::DocumentNode(DocumentNode::default()), true),
			}],
			outputs: vec![DocumentOutputType::new("DocumentNode", FrontendGraphDataType::General)],
			..Default::default()
		},
		#[cfg(feature = "quantization")]
		DocumentNodeDefinition {
			name: "Generate Quantization",
			category: "Quantization",
			implementation: DocumentNodeImplementation::proto("graphene_std::quantization::GenerateQuantizationNode<_, _>"),
			inputs: vec![
				DocumentInputType {
					name: "Image",
					data_type: FrontendGraphDataType::Raster,
					default: NodeInput::value(TaggedValue::ImageFrame(ImageFrame::empty()), true),
				},
				DocumentInputType {
					name: "samples",
					data_type: FrontendGraphDataType::Number,
					default: NodeInput::value(TaggedValue::U32(100), false),
				},
				DocumentInputType {
					name: "Fn index",
					data_type: FrontendGraphDataType::Number,
					default: NodeInput::value(TaggedValue::U32(0), false),
				},
			],
			outputs: vec![DocumentOutputType::new("Quantization", FrontendGraphDataType::General)],
			properties: node_properties::quantize_properties,
			..Default::default()
		},
		#[cfg(feature = "quantization")]
		DocumentNodeDefinition {
			name: "Quantize Image",
			category: "Quantization",
			implementation: DocumentNodeImplementation::proto("graphene_core::quantization::QuantizeNode<_>"),
			inputs: vec![
				DocumentInputType {
					name: "Image",
					data_type: FrontendGraphDataType::Raster,
					default: NodeInput::value(TaggedValue::ImageFrame(ImageFrame::empty()), true),
				},
				DocumentInputType {
					name: "Quantization",
					data_type: FrontendGraphDataType::General,
					default: NodeInput::value(TaggedValue::Quantization(core::array::from_fn(|_| Default::default())), true),
				},
			],
			outputs: vec![DocumentOutputType::new("Encoded", FrontendGraphDataType::Raster)],
			properties: node_properties::quantize_properties,
			..Default::default()
		},
		#[cfg(feature = "quantization")]
		DocumentNodeDefinition {
			name: "DeQuantize Image",
			category: "Quantization",
			implementation: DocumentNodeImplementation::proto("graphene_core::quantization::DeQuantizeNode<_>"),
			inputs: vec![
				DocumentInputType {
					name: "Encoded",
					data_type: FrontendGraphDataType::Raster,
					default: NodeInput::value(TaggedValue::ImageFrame(ImageFrame::empty()), true),
				},
				DocumentInputType {
					name: "Quantization",
					data_type: FrontendGraphDataType::General,
					default: NodeInput::value(TaggedValue::Quantization(core::array::from_fn(|_| Default::default())), true),
				},
			],
			outputs: vec![DocumentOutputType::new("Decoded", FrontendGraphDataType::Raster)],
			properties: node_properties::quantize_properties,
			..Default::default()
		},
		DocumentNodeDefinition {
			name: "Invert RGB",
			category: "Raster",
			implementation: DocumentNodeImplementation::proto("graphene_core::raster::InvertRGBNode"),
			inputs: vec![DocumentInputType::value("Image", TaggedValue::ImageFrame(ImageFrame::empty()), true)],
			outputs: vec![DocumentOutputType::new("Image", FrontendGraphDataType::Raster)],
			..Default::default()
		},
		DocumentNodeDefinition {
			name: "Hue/Saturation",
			category: "Raster",
			implementation: DocumentNodeImplementation::proto("graphene_core::raster::HueSaturationNode<_, _, _>"),
			inputs: vec![
				DocumentInputType::value("Image", TaggedValue::ImageFrame(ImageFrame::empty()), true),
				DocumentInputType::value("Hue Shift", TaggedValue::F64(0.), false),
				DocumentInputType::value("Saturation Shift", TaggedValue::F64(0.), false),
				DocumentInputType::value("Lightness Shift", TaggedValue::F64(0.), false),
			],
			outputs: vec![DocumentOutputType::new("Image", FrontendGraphDataType::Raster)],
			properties: node_properties::adjust_hsl_properties,
			..Default::default()
		},
		DocumentNodeDefinition {
			name: "Brightness/Contrast",
			category: "Raster",
			implementation: DocumentNodeImplementation::proto("graphene_core::raster::BrightnessContrastNode<_, _, _>"),
			inputs: vec![
				DocumentInputType::value("Image", TaggedValue::ImageFrame(ImageFrame::empty()), true),
				DocumentInputType::value("Brightness", TaggedValue::F64(0.), false),
				DocumentInputType::value("Contrast", TaggedValue::F64(0.), false),
				DocumentInputType::value("Use Legacy", TaggedValue::Bool(false), false),
			],
			outputs: vec![DocumentOutputType::new("Image", FrontendGraphDataType::Raster)],
			properties: node_properties::brightness_contrast_properties,
			..Default::default()
		},
		DocumentNodeDefinition {
			name: "Curves",
			category: "Raster",
			implementation: DocumentNodeImplementation::proto("graphene_core::raster::CurvesNode<_>"),
			inputs: vec![
				DocumentInputType::value("Image", TaggedValue::ImageFrame(ImageFrame::empty()), true),
				DocumentInputType::value("Curve", TaggedValue::Curve(Default::default()), false),
			],
			outputs: vec![DocumentOutputType::new("Image", FrontendGraphDataType::Raster)],
			properties: node_properties::curves_properties,
			..Default::default()
		},
		DocumentNodeDefinition {
			name: "Threshold",
			category: "Raster",
			implementation: DocumentNodeImplementation::proto("graphene_core::raster::ThresholdNode<_, _, _>"),
			inputs: vec![
				DocumentInputType::value("Image", TaggedValue::ImageFrame(ImageFrame::empty()), true),
				DocumentInputType::value("Min Luminance", TaggedValue::F64(50.), false),
				DocumentInputType::value("Max Luminance", TaggedValue::F64(100.), false),
				DocumentInputType::value("Luminance Calc", TaggedValue::LuminanceCalculation(LuminanceCalculation::SRGB), false),
			],
			outputs: vec![DocumentOutputType::new("Image", FrontendGraphDataType::Raster)],
			properties: node_properties::adjust_threshold_properties,
			..Default::default()
		},
		DocumentNodeDefinition {
			name: "Vibrance",
			category: "Raster",
			implementation: DocumentNodeImplementation::proto("graphene_core::raster::VibranceNode<_>"),
			inputs: vec![
				DocumentInputType::value("Image", TaggedValue::ImageFrame(ImageFrame::empty()), true),
				DocumentInputType::value("Vibrance", TaggedValue::F64(0.), false),
			],
			outputs: vec![DocumentOutputType::new("Image", FrontendGraphDataType::Raster)],
			properties: node_properties::adjust_vibrance_properties,
			..Default::default()
		},
		DocumentNodeDefinition {
			name: "Channel Mixer",
			category: "Raster",
			implementation: DocumentNodeImplementation::proto("graphene_core::raster::ChannelMixerNode<_, _, _, _, _, _, _, _, _, _, _, _, _, _, _, _, _>"),
			inputs: vec![
				DocumentInputType::value("Image", TaggedValue::ImageFrame(ImageFrame::empty()), true),
				// Monochrome toggle
				DocumentInputType::value("Monochrome", TaggedValue::Bool(false), false),
				// Monochrome
				DocumentInputType::value("Red", TaggedValue::F64(40.), false),
				DocumentInputType::value("Green", TaggedValue::F64(40.), false),
				DocumentInputType::value("Blue", TaggedValue::F64(20.), false),
				DocumentInputType::value("Constant", TaggedValue::F64(0.), false),
				// Red output channel
				DocumentInputType::value("(Red) Red", TaggedValue::F64(100.), false),
				DocumentInputType::value("(Red) Green", TaggedValue::F64(0.), false),
				DocumentInputType::value("(Red) Blue", TaggedValue::F64(0.), false),
				DocumentInputType::value("(Red) Constant", TaggedValue::F64(0.), false),
				// Green output channel
				DocumentInputType::value("(Green) Red", TaggedValue::F64(0.), false),
				DocumentInputType::value("(Green) Green", TaggedValue::F64(100.), false),
				DocumentInputType::value("(Green) Blue", TaggedValue::F64(0.), false),
				DocumentInputType::value("(Green) Constant", TaggedValue::F64(0.), false),
				// Blue output channel
				DocumentInputType::value("(Blue) Red", TaggedValue::F64(0.), false),
				DocumentInputType::value("(Blue) Green", TaggedValue::F64(0.), false),
				DocumentInputType::value("(Blue) Blue", TaggedValue::F64(100.), false),
				DocumentInputType::value("(Blue) Constant", TaggedValue::F64(0.), false),
				// Display-only properties (not used within the node)
				DocumentInputType::value("Output Channel", TaggedValue::RedGreenBlue(RedGreenBlue::default()), false),
			],
			outputs: vec![DocumentOutputType::new("Image", FrontendGraphDataType::Raster)],
			properties: node_properties::adjust_channel_mixer_properties,
			..Default::default()
		},
		DocumentNodeDefinition {
			name: "Selective Color",
			category: "Raster",
			implementation: DocumentNodeImplementation::proto(
				"graphene_core::raster::SelectiveColorNode<_, _, _, _, _, _, _, _, _, _, _, _, _, _, _, _, _, _, _, _, _, _, _, _, _, _, _, _, _, _, _, _, _, _, _, _, _>",
			),
			inputs: vec![
				DocumentInputType::value("Image", TaggedValue::ImageFrame(ImageFrame::empty()), true),
				// Mode
				DocumentInputType::value("Mode", TaggedValue::RelativeAbsolute(RelativeAbsolute::default()), false),
				// Reds
				DocumentInputType::value("(Reds) Cyan", TaggedValue::F64(0.), false),
				DocumentInputType::value("(Reds) Magenta", TaggedValue::F64(0.), false),
				DocumentInputType::value("(Reds) Yellow", TaggedValue::F64(0.), false),
				DocumentInputType::value("(Reds) Black", TaggedValue::F64(0.), false),
				// Yellows
				DocumentInputType::value("(Yellows) Cyan", TaggedValue::F64(0.), false),
				DocumentInputType::value("(Yellows) Magenta", TaggedValue::F64(0.), false),
				DocumentInputType::value("(Yellows) Yellow", TaggedValue::F64(0.), false),
				DocumentInputType::value("(Yellows) Black", TaggedValue::F64(0.), false),
				// Greens
				DocumentInputType::value("(Greens) Cyan", TaggedValue::F64(0.), false),
				DocumentInputType::value("(Greens) Magenta", TaggedValue::F64(0.), false),
				DocumentInputType::value("(Greens) Yellow", TaggedValue::F64(0.), false),
				DocumentInputType::value("(Greens) Black", TaggedValue::F64(0.), false),
				// Cyans
				DocumentInputType::value("(Cyans) Cyan", TaggedValue::F64(0.), false),
				DocumentInputType::value("(Cyans) Magenta", TaggedValue::F64(0.), false),
				DocumentInputType::value("(Cyans) Yellow", TaggedValue::F64(0.), false),
				DocumentInputType::value("(Cyans) Black", TaggedValue::F64(0.), false),
				// Blues
				DocumentInputType::value("(Blues) Cyan", TaggedValue::F64(0.), false),
				DocumentInputType::value("(Blues) Magenta", TaggedValue::F64(0.), false),
				DocumentInputType::value("(Blues) Yellow", TaggedValue::F64(0.), false),
				DocumentInputType::value("(Blues) Black", TaggedValue::F64(0.), false),
				// Magentas
				DocumentInputType::value("(Magentas) Cyan", TaggedValue::F64(0.), false),
				DocumentInputType::value("(Magentas) Magenta", TaggedValue::F64(0.), false),
				DocumentInputType::value("(Magentas) Yellow", TaggedValue::F64(0.), false),
				DocumentInputType::value("(Magentas) Black", TaggedValue::F64(0.), false),
				// Whites
				DocumentInputType::value("(Whites) Cyan", TaggedValue::F64(0.), false),
				DocumentInputType::value("(Whites) Magenta", TaggedValue::F64(0.), false),
				DocumentInputType::value("(Whites) Yellow", TaggedValue::F64(0.), false),
				DocumentInputType::value("(Whites) Black", TaggedValue::F64(0.), false),
				// Neutrals
				DocumentInputType::value("(Neutrals) Cyan", TaggedValue::F64(0.), false),
				DocumentInputType::value("(Neutrals) Magenta", TaggedValue::F64(0.), false),
				DocumentInputType::value("(Neutrals) Yellow", TaggedValue::F64(0.), false),
				DocumentInputType::value("(Neutrals) Black", TaggedValue::F64(0.), false),
				// Blacks
				DocumentInputType::value("(Blacks) Cyan", TaggedValue::F64(0.), false),
				DocumentInputType::value("(Blacks) Magenta", TaggedValue::F64(0.), false),
				DocumentInputType::value("(Blacks) Yellow", TaggedValue::F64(0.), false),
				DocumentInputType::value("(Blacks) Black", TaggedValue::F64(0.), false),
				// Display-only properties (not used within the node)
				DocumentInputType::value("Colors", TaggedValue::SelectiveColorChoice(SelectiveColorChoice::default()), false),
			],
			outputs: vec![DocumentOutputType::new("Image", FrontendGraphDataType::Raster)],
			properties: node_properties::adjust_selective_color_properties,
			..Default::default()
		},
		DocumentNodeDefinition {
			name: "Opacity",
			category: "Raster",
			implementation: DocumentNodeImplementation::proto("graphene_core::raster::OpacityNode<_>"),
			inputs: vec![
				DocumentInputType::value("Image", TaggedValue::ImageFrame(ImageFrame::empty()), true),
				DocumentInputType::value("Factor", TaggedValue::F64(100.), false),
			],
			outputs: vec![DocumentOutputType::new("Image", FrontendGraphDataType::Raster)],
			properties: node_properties::opacity_properties,
			..Default::default()
		},
		DocumentNodeDefinition {
			name: "Blend Mode",
			category: "Raster",
			implementation: DocumentNodeImplementation::proto("graphene_core::raster::BlendModeNode<_>"),
			inputs: vec![
				DocumentInputType::value("Image", TaggedValue::ImageFrame(ImageFrame::empty()), true),
				DocumentInputType::value("Blend Mode", TaggedValue::BlendMode(BlendMode::Normal), false),
			],
			outputs: vec![DocumentOutputType::new("Image", FrontendGraphDataType::Raster)],
			properties: node_properties::blend_mode_properties,
			..Default::default()
		},
		DocumentNodeDefinition {
			name: "Posterize",
			category: "Raster",
			implementation: DocumentNodeImplementation::proto("graphene_core::raster::PosterizeNode<_>"),
			inputs: vec![
				DocumentInputType::value("Image", TaggedValue::ImageFrame(ImageFrame::empty()), true),
				DocumentInputType::value("Levels", TaggedValue::F64(4.), false),
			],
			outputs: vec![DocumentOutputType::new("Image", FrontendGraphDataType::Raster)],
			properties: node_properties::posterize_properties,
			..Default::default()
		},
		DocumentNodeDefinition {
			name: "Exposure",
			category: "Raster",
			implementation: DocumentNodeImplementation::proto("graphene_core::raster::ExposureNode<_, _, _>"),
			inputs: vec![
				DocumentInputType::value("Image", TaggedValue::ImageFrame(ImageFrame::empty()), true),
				DocumentInputType::value("Exposure", TaggedValue::F64(0.), false),
				DocumentInputType::value("Offset", TaggedValue::F64(0.), false),
				DocumentInputType::value("Gamma Correction", TaggedValue::F64(1.), false),
			],
			outputs: vec![DocumentOutputType::new("Image", FrontendGraphDataType::Raster)],
			properties: node_properties::exposure_properties,
			..Default::default()
		},
		DocumentNodeDefinition {
			name: "Add",
			category: "Math",
			implementation: DocumentNodeImplementation::proto("graphene_core::ops::AddNode<_>"),
			inputs: vec![
				DocumentInputType::value("Primary", TaggedValue::F64(0.), true),
				DocumentInputType::value("Addend", TaggedValue::F64(0.), false),
			],
			outputs: vec![DocumentOutputType::new("Output", FrontendGraphDataType::Number)],
			properties: node_properties::add_properties,
			..Default::default()
		},
		DocumentNodeDefinition {
			name: "Subtract",
			category: "Math",
			implementation: DocumentNodeImplementation::proto("graphene_core::ops::SubtractNode<_>"),
			inputs: vec![
				DocumentInputType::value("Primary", TaggedValue::F64(0.), true),
				DocumentInputType::value("Subtrahend", TaggedValue::F64(0.), false),
			],
			outputs: vec![DocumentOutputType::new("Output", FrontendGraphDataType::Number)],
			properties: node_properties::subtract_properties,
			..Default::default()
		},
		DocumentNodeDefinition {
			name: "Divide",
			category: "Math",
			implementation: DocumentNodeImplementation::proto("graphene_core::ops::DivideNode<_>"),
			inputs: vec![
				DocumentInputType::value("Primary", TaggedValue::F64(0.), true),
				DocumentInputType::value("Divisor", TaggedValue::F64(1.), false),
			],
			outputs: vec![DocumentOutputType::new("Output", FrontendGraphDataType::Number)],
			properties: node_properties::divide_properties,
			..Default::default()
		},
		DocumentNodeDefinition {
			name: "Multiply",
			category: "Math",
			implementation: DocumentNodeImplementation::proto("graphene_core::ops::MultiplyNode<_>"),
			inputs: vec![
				DocumentInputType::value("Primary", TaggedValue::F64(0.), true),
				DocumentInputType::value("Multiplicand", TaggedValue::F64(1.), false),
			],
			outputs: vec![DocumentOutputType::new("Output", FrontendGraphDataType::Number)],
			properties: node_properties::multiply_properties,
			..Default::default()
		},
		DocumentNodeDefinition {
			name: "Exponent",
			category: "Math",
			implementation: DocumentNodeImplementation::proto("graphene_core::ops::ExponentNode<_>"),
			inputs: vec![
				DocumentInputType::value("Primary", TaggedValue::F64(0.), true),
				DocumentInputType::value("Power", TaggedValue::F64(2.), false),
			],
			outputs: vec![DocumentOutputType::new("Output", FrontendGraphDataType::Number)],
			properties: node_properties::exponent_properties,
			..Default::default()
		},
		DocumentNodeDefinition {
			name: "Floor",
			category: "Math",
			implementation: DocumentNodeImplementation::proto("graphene_core::ops::FloorNode"),
			inputs: vec![DocumentInputType::value("Primary", TaggedValue::F64(0.), true)],
			outputs: vec![DocumentOutputType::new("Output", FrontendGraphDataType::Number)],
			properties: node_properties::node_no_properties,
			..Default::default()
		},
		DocumentNodeDefinition {
			name: "Ceil",
			category: "Math",
			implementation: DocumentNodeImplementation::proto("graphene_core::ops::CeilingNode"),
			inputs: vec![DocumentInputType::value("Primary", TaggedValue::F64(0.), true)],
			outputs: vec![DocumentOutputType::new("Output", FrontendGraphDataType::Number)],
			properties: node_properties::node_no_properties,
			..Default::default()
		},
		DocumentNodeDefinition {
			name: "Round",
			category: "Math",
			implementation: DocumentNodeImplementation::proto("graphene_core::ops::RoundNode"),
			inputs: vec![DocumentInputType::value("Primary", TaggedValue::F64(0.), true)],
			outputs: vec![DocumentOutputType::new("Output", FrontendGraphDataType::Number)],
			properties: node_properties::node_no_properties,
			..Default::default()
		},
		DocumentNodeDefinition {
			name: "Absolute Value",
			category: "Math",
			implementation: DocumentNodeImplementation::proto("graphene_core::ops::AbsoluteValue"),
			inputs: vec![DocumentInputType::value("Primary", TaggedValue::F64(0.), true)],
			outputs: vec![DocumentOutputType::new("Output", FrontendGraphDataType::Number)],
			properties: node_properties::node_no_properties,
			..Default::default()
		},
		DocumentNodeDefinition {
			name: "Logarithm",
			category: "Math",
			implementation: DocumentNodeImplementation::proto("graphene_core::ops::LogarithmNode<_>"),
			inputs: vec![
				DocumentInputType::value("Primary", TaggedValue::F64(0.), true),
				DocumentInputType::value("Base", TaggedValue::F64(0.), true),
			],
			outputs: vec![DocumentOutputType::new("Output", FrontendGraphDataType::Number)],
			properties: node_properties::log_properties,
			..Default::default()
		},
		DocumentNodeDefinition {
			name: "Natural Logarithm",
			category: "Math",
			implementation: DocumentNodeImplementation::proto("graphene_core::ops::NaturalLogarithmNode"),
			inputs: vec![DocumentInputType::value("Primary", TaggedValue::F64(0.), true)],
			outputs: vec![DocumentOutputType::new("Output", FrontendGraphDataType::Number)],
			properties: node_properties::node_no_properties,
			..Default::default()
		},
		DocumentNodeDefinition {
			name: "Sine",
			category: "Math",
			implementation: DocumentNodeImplementation::proto("graphene_core::ops::SineNode"),
			inputs: vec![DocumentInputType::value("Primary", TaggedValue::F64(0.), true)],
			outputs: vec![DocumentOutputType::new("Output", FrontendGraphDataType::Number)],
			properties: node_properties::node_no_properties,
			..Default::default()
		},
		DocumentNodeDefinition {
			name: "Cosine",
			category: "Math",
			implementation: DocumentNodeImplementation::proto("graphene_core::ops::CosineNode"),
			inputs: vec![DocumentInputType::value("Primary", TaggedValue::F64(0.), true)],
			outputs: vec![DocumentOutputType::new("Output", FrontendGraphDataType::Number)],
			properties: node_properties::node_no_properties,
			..Default::default()
		},
		DocumentNodeDefinition {
			name: "Tangent",
			category: "Math",
			implementation: DocumentNodeImplementation::proto("graphene_core::ops::TangentNode"),
			inputs: vec![DocumentInputType::value("Primary", TaggedValue::F64(0.), true)],
			outputs: vec![DocumentOutputType::new("Output", FrontendGraphDataType::Number)],
			properties: node_properties::node_no_properties,
			..Default::default()
		},
		DocumentNodeDefinition {
			name: "Max",
			category: "Math",
			implementation: DocumentNodeImplementation::proto("graphene_core::ops::MaximumNode<_>"),
			inputs: vec![
				DocumentInputType::value("Operand A", TaggedValue::F64(0.), true),
				DocumentInputType::value("Operand B", TaggedValue::F64(0.), true),
			],
			outputs: vec![DocumentOutputType::new("Output", FrontendGraphDataType::Number)],
			properties: node_properties::max_properties,
			..Default::default()
		},
		DocumentNodeDefinition {
			name: "Min",
			category: "Math",
			implementation: DocumentNodeImplementation::proto("graphene_core::ops::MinimumNode<_>"),
			inputs: vec![
				DocumentInputType::value("Operand A", TaggedValue::F64(0.), true),
				DocumentInputType::value("Operand B", TaggedValue::F64(0.), true),
			],
			outputs: vec![DocumentOutputType::new("Output", FrontendGraphDataType::Number)],
			properties: node_properties::min_properties,
			..Default::default()
		},
		DocumentNodeDefinition {
			name: "Equals",
			category: "Math",
			implementation: DocumentNodeImplementation::proto("graphene_core::ops::EqualsNode<_>"),
			inputs: vec![
				DocumentInputType::value("Operand A", TaggedValue::F64(0.), true),
				DocumentInputType::value("Operand B", TaggedValue::F64(0.), true),
			],
			outputs: vec![DocumentOutputType::new("Output", FrontendGraphDataType::Number)],
			properties: node_properties::eq_properties,
			..Default::default()
		},
		DocumentNodeDefinition {
			name: "Modulo",
			category: "Math",
			implementation: DocumentNodeImplementation::proto("graphene_core::ops::ModuloNode<_>"),
			inputs: vec![
				DocumentInputType::value("Primary", TaggedValue::F64(0.), true),
				DocumentInputType::value("Modulus", TaggedValue::F64(0.), false),
			],
			outputs: vec![DocumentOutputType::new("Output", FrontendGraphDataType::Number)],
			properties: node_properties::modulo_properties,
			..Default::default()
		},
		DocumentNodeDefinition {
			name: "Log to Console",
			category: "Logic",
			implementation: DocumentNodeImplementation::proto("graphene_core::logic::LogToConsoleNode"),
			inputs: vec![DocumentInputType::value("Input", TaggedValue::String("Not Connected to a value yet".into()), true)],
			outputs: vec![DocumentOutputType::new("Output", FrontendGraphDataType::General)],
			properties: node_properties::node_no_properties,
			..Default::default()
		},
		DocumentNodeDefinition {
			name: "Or",
			category: "Logic",
			implementation: DocumentNodeImplementation::proto("graphene_core::logic::LogicOrNode<_>"),
			inputs: vec![
				DocumentInputType::value("Operand A", TaggedValue::Bool(false), true),
				DocumentInputType::value("Operand B", TaggedValue::Bool(false), true),
			],
			outputs: vec![DocumentOutputType::new("Output", FrontendGraphDataType::General)],
			properties: node_properties::logic_operator_properties,
			..Default::default()
		},
		DocumentNodeDefinition {
			name: "And",
			category: "Logic",
			implementation: DocumentNodeImplementation::proto("graphene_core::logic::LogicAndNode<_>"),
			inputs: vec![
				DocumentInputType::value("Operand A", TaggedValue::Bool(false), true),
				DocumentInputType::value("Operand B", TaggedValue::Bool(false), true),
			],
			outputs: vec![DocumentOutputType::new("Output", FrontendGraphDataType::General)],
			properties: node_properties::logic_operator_properties,
			..Default::default()
		},
		DocumentNodeDefinition {
			name: "XOR",
			category: "Logic",
			implementation: DocumentNodeImplementation::proto("graphene_core::logic::LogicXorNode<_>"),
			inputs: vec![
				DocumentInputType::value("Operand A", TaggedValue::Bool(false), true),
				DocumentInputType::value("Operand B", TaggedValue::Bool(false), true),
			],
			outputs: vec![DocumentOutputType::new("Output", FrontendGraphDataType::General)],
			properties: node_properties::logic_operator_properties,
			..Default::default()
		},
		DocumentNodeDefinition {
			name: "Not",
			category: "Logic",
			implementation: DocumentNodeImplementation::proto("graphene_core::logic::LogicNotNode"),
			inputs: vec![DocumentInputType::value("Input", TaggedValue::Bool(false), true)],
			outputs: vec![DocumentOutputType::new("Output", FrontendGraphDataType::General)],
			properties: node_properties::node_no_properties,
			..Default::default()
		},
		(*IMAGINATE_NODE).clone(),
		DocumentNodeDefinition {
			name: "Circle",
			category: "Vector",
			implementation: DocumentNodeImplementation::Network(NodeNetwork {
				exports: vec![NodeInput::node(NodeId(1), 0)],
				nodes: vec![
					DocumentNode {
						name: "Circle Generator".to_string(),
						inputs: vec![NodeInput::network(concrete!(()), 0), NodeInput::network(concrete!(f64), 1)],
						implementation: DocumentNodeImplementation::ProtoNode(ProtoNodeIdentifier::new("graphene_core::vector::generator_nodes::CircleGenerator<_>")),
						..Default::default()
					},
					DocumentNode {
						name: "Cull".to_string(),
						inputs: vec![NodeInput::node(NodeId(0), 0)],
						implementation: DocumentNodeImplementation::ProtoNode(ProtoNodeIdentifier::new("graphene_core::transform::CullNode<_>")),
						manual_composition: Some(concrete!(Footprint)),
						..Default::default()
					},
				]
				.into_iter()
				.enumerate()
				.map(|(id, node)| (NodeId(id as u64), node))
				.collect(),
				..Default::default()
			}),
			inputs: vec![DocumentInputType::none(), DocumentInputType::value("Radius", TaggedValue::F64(50.), false)],
			outputs: vec![DocumentOutputType::new("Vector", FrontendGraphDataType::VectorData)],
			properties: node_properties::circle_properties,
			..Default::default()
		},
		DocumentNodeDefinition {
			name: "Ellipse",
			category: "Vector",
			implementation: DocumentNodeImplementation::proto("graphene_core::vector::generator_nodes::EllipseGenerator<_, _>"),
			inputs: vec![
				DocumentInputType::none(),
				DocumentInputType::value("Radius X", TaggedValue::F64(50.), false),
				DocumentInputType::value("Radius Y", TaggedValue::F64(25.), false),
			],
			outputs: vec![DocumentOutputType::new("Vector", FrontendGraphDataType::VectorData)],
			properties: node_properties::ellipse_properties,
			..Default::default()
		},
		DocumentNodeDefinition {
			name: "Rectangle",
			category: "Vector",
			implementation: DocumentNodeImplementation::proto("graphene_core::vector::generator_nodes::RectangleGenerator<_, _, _, _, _>"),
			inputs: vec![
				DocumentInputType::none(),
				DocumentInputType::value("Size X", TaggedValue::F64(100.), false),
				DocumentInputType::value("Size Y", TaggedValue::F64(100.), false),
				DocumentInputType::value("Individual Corner Radii", TaggedValue::Bool(false), false),
				DocumentInputType::value("Corner Radius", TaggedValue::F64(0.), false),
				DocumentInputType::value("Clamped", TaggedValue::Bool(true), false),
			],
			outputs: vec![DocumentOutputType::new("Vector", FrontendGraphDataType::VectorData)],
			properties: node_properties::rectangle_properties,
			..Default::default()
		},
		DocumentNodeDefinition {
			name: "Regular Polygon",
			category: "Vector",
			implementation: DocumentNodeImplementation::proto("graphene_core::vector::generator_nodes::RegularPolygonGenerator<_, _>"),
			inputs: vec![
				DocumentInputType::none(),
				DocumentInputType::value("Sides", TaggedValue::U32(6), false),
				DocumentInputType::value("Radius", TaggedValue::F64(50.), false),
			],
			outputs: vec![DocumentOutputType::new("Vector", FrontendGraphDataType::VectorData)],
			properties: node_properties::regular_polygon_properties,
			..Default::default()
		},
		DocumentNodeDefinition {
			name: "Star",
			category: "Vector",
			implementation: DocumentNodeImplementation::proto("graphene_core::vector::generator_nodes::StarGenerator<_, _, _>"),
			inputs: vec![
				DocumentInputType::none(),
				DocumentInputType::value("Sides", TaggedValue::U32(5), false),
				DocumentInputType::value("Radius", TaggedValue::F64(50.), false),
				DocumentInputType::value("Inner Radius", TaggedValue::F64(25.), false),
			],
			outputs: vec![DocumentOutputType::new("Vector", FrontendGraphDataType::VectorData)],
			properties: node_properties::star_properties,
			..Default::default()
		},
		DocumentNodeDefinition {
			name: "Line",
			category: "Vector",
			implementation: DocumentNodeImplementation::proto("graphene_core::vector::generator_nodes::LineGenerator<_, _>"),
			inputs: vec![
				DocumentInputType::none(),
				DocumentInputType::value("Start", TaggedValue::DVec2(DVec2::new(0., -50.)), false),
				DocumentInputType::value("End", TaggedValue::DVec2(DVec2::new(0., 50.)), false),
			],
			outputs: vec![DocumentOutputType::new("Vector", FrontendGraphDataType::VectorData)],
			properties: node_properties::line_properties,
			..Default::default()
		},
		DocumentNodeDefinition {
			name: "Spline",
			category: "Vector",
			implementation: DocumentNodeImplementation::proto("graphene_core::vector::generator_nodes::SplineGenerator<_>"),
			inputs: vec![
				DocumentInputType::none(),
				DocumentInputType::value("Points", TaggedValue::VecDVec2(vec![DVec2::new(0., -50.), DVec2::new(25., 0.), DVec2::new(0., 50.)]), false),
			],
			outputs: vec![DocumentOutputType::new("Vector", FrontendGraphDataType::VectorData)],
			properties: node_properties::spline_properties,
			..Default::default()
		},
		DocumentNodeDefinition {
			name: "Shape",
			category: "Vector",
			implementation: DocumentNodeImplementation::proto("graphene_core::vector::generator_nodes::PathGenerator<_>"),
			inputs: vec![
				DocumentInputType::value("Path Data", TaggedValue::Subpaths(vec![]), false),
				DocumentInputType::value("Colinear Manipulators", TaggedValue::PointIds(vec![]), false),
			],
			outputs: vec![DocumentOutputType::new("Vector", FrontendGraphDataType::VectorData)],
			..Default::default()
		},
		DocumentNodeDefinition {
<<<<<<< HEAD
			name: "Path Modify",
=======
			name: "Path",
>>>>>>> 176ce314
			category: "Vector",
			implementation: DocumentNodeImplementation::Network(NodeNetwork {
				exports: vec![NodeInput::node(NodeId(1), 0)],
				nodes: vec![
					DocumentNode {
						inputs: vec![NodeInput::network(concrete!(VectorData), 0)],
						..monitor_node()
					},
					DocumentNode {
						name: "Path Modify".to_string(),
						inputs: vec![NodeInput::node(NodeId(0), 0), NodeInput::network(concrete!(graphene_core::vector::VectorModification), 1)],
						implementation: DocumentNodeImplementation::ProtoNode(ProtoNodeIdentifier::new("graphene_core::vector::PathModify<_>")),
						..Default::default()
					},
				]
				.into_iter()
				.enumerate()
				.map(|(id, node)| (NodeId(id as u64), node))
				.collect(),
				..Default::default()
			}),
			inputs: vec![
				DocumentInputType::value("Vector Data", TaggedValue::VectorData(VectorData::empty()), true),
				DocumentInputType::value("Modification", TaggedValue::VectorModification(Default::default()), false),
			],
			outputs: vec![DocumentOutputType::new("Vector Data", FrontendGraphDataType::VectorData)],
			..Default::default()
		},
		DocumentNodeDefinition {
			name: "Sample",
			category: "Structural",
			implementation: DocumentNodeImplementation::proto("graphene_std::raster::SampleNode<_>"),
			manual_composition: Some(concrete!(Footprint)),
			inputs: vec![DocumentInputType::value("Raster Data", TaggedValue::ImageFrame(ImageFrame::empty()), true)],
			outputs: vec![DocumentOutputType::new("Raster", FrontendGraphDataType::Raster)],
			..Default::default()
		},
		DocumentNodeDefinition {
			name: "Mandelbrot",
			category: "Generators",
			implementation: DocumentNodeImplementation::proto("graphene_std::raster::MandelbrotNode"),
			manual_composition: Some(concrete!(Footprint)),
			inputs: vec![],
			outputs: vec![DocumentOutputType::new("Raster", FrontendGraphDataType::Raster)],
			..Default::default()
		},
		DocumentNodeDefinition {
			name: "Cull",
			category: "Vector",
			implementation: DocumentNodeImplementation::proto("graphene_core::transform::CullNode<_>"),
			manual_composition: Some(concrete!(Footprint)),
			inputs: vec![DocumentInputType::value("Vector Data", TaggedValue::VectorData(VectorData::empty()), true)],
			outputs: vec![DocumentOutputType::new("Vector", FrontendGraphDataType::VectorData)],
			..Default::default()
		},
		DocumentNodeDefinition {
			name: "Text",
			category: "Vector",
			implementation: DocumentNodeImplementation::proto("graphene_core::text::TextGeneratorNode<_, _, _>"),
			inputs: vec![
				DocumentInputType::none(),
				DocumentInputType::value("Text", TaggedValue::String("Lorem ipsum".to_string()), false),
				DocumentInputType::value(
					"Font",
					TaggedValue::Font(Font::new(graphene_core::consts::DEFAULT_FONT_FAMILY.into(), graphene_core::consts::DEFAULT_FONT_STYLE.into())),
					false,
				),
				DocumentInputType::value("Size", TaggedValue::F64(24.), false),
			],
			outputs: vec![DocumentOutputType::new("Vector", FrontendGraphDataType::VectorData)],
			properties: node_properties::node_section_font,
			..Default::default()
		},
		DocumentNodeDefinition {
			name: "Transform",
			category: "Transform",
			implementation: DocumentNodeImplementation::Network(NodeNetwork {
				exports: vec![NodeInput::node(NodeId(1), 0)],
				nodes: [
					DocumentNode {
						inputs: vec![NodeInput::network(concrete!(VectorData), 0)],
						..monitor_node()
					},
					DocumentNode {
						name: "Transform".to_string(),
						inputs: vec![
							NodeInput::node(NodeId(0), 0),
							NodeInput::network(concrete!(DVec2), 1),
							NodeInput::network(concrete!(f64), 2),
							NodeInput::network(concrete!(DVec2), 3),
							NodeInput::network(concrete!(DVec2), 4),
							NodeInput::network(concrete!(DVec2), 5),
						],
						manual_composition: Some(concrete!(Footprint)),
						implementation: DocumentNodeImplementation::ProtoNode(ProtoNodeIdentifier::new("graphene_core::transform::TransformNode<_, _, _, _, _, _>")),
						..Default::default()
					},
				]
				.into_iter()
				.enumerate()
				.map(|(id, node)| (NodeId(id as u64), node))
				.collect(),
				..Default::default()
			}),
			inputs: vec![
				DocumentInputType::value("Vector Data", TaggedValue::VectorData(VectorData::empty()), true),
				DocumentInputType::value("Translation", TaggedValue::DVec2(DVec2::ZERO), false),
				DocumentInputType::value("Rotation", TaggedValue::F64(0.), false),
				DocumentInputType::value("Scale", TaggedValue::DVec2(DVec2::ONE), false),
				DocumentInputType::value("Skew", TaggedValue::DVec2(DVec2::ZERO), false),
				DocumentInputType::value("Pivot", TaggedValue::DVec2(DVec2::splat(0.5)), false),
			],
			outputs: vec![DocumentOutputType::new("Data", FrontendGraphDataType::VectorData)],
			properties: node_properties::transform_properties,
			..Default::default()
		},
		DocumentNodeDefinition {
			name: "SetTransform",
			category: "Transform",
			implementation: DocumentNodeImplementation::proto("graphene_core::transform::SetTransformNode<_>"),
			inputs: vec![
				DocumentInputType::value("Data", TaggedValue::VectorData(graphene_core::vector::VectorData::empty()), true),
				DocumentInputType::value("Transform", TaggedValue::DAffine2(DAffine2::IDENTITY), true),
			],
			outputs: vec![DocumentOutputType::new("Data", FrontendGraphDataType::VectorData)],
			..Default::default()
		},
		DocumentNodeDefinition {
			name: "Fill",
			category: "Vector",
			implementation: DocumentNodeImplementation::Network(NodeNetwork {
				exports: vec![NodeInput::node(NodeId(0), 0)],
				nodes: vec![DocumentNode {
					name: "Set Fill".to_string(),
					inputs: vec![NodeInput::network(concrete!(VectorData), 0), NodeInput::network(concrete!(vector::style::Fill), 1)],
					implementation: DocumentNodeImplementation::ProtoNode(ProtoNodeIdentifier::new("graphene_core::vector::SetFillNode<_>")),
					..Default::default()
				}]
				.into_iter()
				.enumerate()
				.map(|(id, node)| (NodeId(id as u64), node))
				.collect(),
				..Default::default()
			}),
			inputs: vec![
				DocumentInputType::value("Vector Data", TaggedValue::VectorData(graphene_core::vector::VectorData::empty()), true),
				DocumentInputType::value("Fill", TaggedValue::Fill(vector::style::Fill::Solid(Color::BLACK)), false),
				// These backup values aren't exposed to the user, but are used to store the previous fill choices so the user can flip back from Solid to Gradient (or vice versa) without losing their settings
				DocumentInputType::value("Backup Color", TaggedValue::OptionalColor(Some(Color::BLACK)), false),
				DocumentInputType::value("Backup Gradient", TaggedValue::Gradient(Default::default()), false),
			],
			outputs: vec![DocumentOutputType::new("Vector", FrontendGraphDataType::VectorData)],
			properties: node_properties::fill_properties,
			..Default::default()
		},
		DocumentNodeDefinition {
			name: "Stroke",
			category: "Vector",
			implementation: DocumentNodeImplementation::proto("graphene_core::vector::SetStrokeNode<_, _, _, _, _, _, _>"),
			inputs: vec![
				DocumentInputType::value("Vector Data", TaggedValue::VectorData(graphene_core::vector::VectorData::empty()), true),
				DocumentInputType::value("Color", TaggedValue::OptionalColor(Some(Color::BLACK)), false),
				DocumentInputType::value("Weight", TaggedValue::F64(0.), false),
				DocumentInputType::value("Dash Lengths", TaggedValue::VecF64(Vec::new()), false),
				DocumentInputType::value("Dash Offset", TaggedValue::F64(0.), false),
				DocumentInputType::value("Line Cap", TaggedValue::LineCap(graphene_core::vector::style::LineCap::default()), false),
				DocumentInputType::value("Line Join", TaggedValue::LineJoin(graphene_core::vector::style::LineJoin::default()), false),
				DocumentInputType::value("Miter Limit", TaggedValue::F64(4.), false),
			],
			outputs: vec![DocumentOutputType::new("Vector", FrontendGraphDataType::VectorData)],
			properties: node_properties::stroke_properties,
			..Default::default()
		},
		DocumentNodeDefinition {
			name: "Bounding Box",
			category: "Vector",
			implementation: DocumentNodeImplementation::proto("graphene_core::vector::BoundingBoxNode"),
			inputs: vec![DocumentInputType::value("Vector Data", TaggedValue::VectorData(graphene_core::vector::VectorData::empty()), true)],
			outputs: vec![DocumentOutputType::new("Vector", FrontendGraphDataType::VectorData)],
			properties: node_properties::node_no_properties,
			..Default::default()
		},
		DocumentNodeDefinition {
			name: "Solidify Stroke",
			category: "Vector",
			implementation: DocumentNodeImplementation::proto("graphene_core::vector::SolidifyStrokeNode"),
			inputs: vec![DocumentInputType::value("Vector Data", TaggedValue::VectorData(graphene_core::vector::VectorData::empty()), true)],
			outputs: vec![DocumentOutputType::new("Vector", FrontendGraphDataType::VectorData)],
			properties: node_properties::node_no_properties,
			..Default::default()
		},
		DocumentNodeDefinition {
			name: "Repeat",
			category: "Vector",
			implementation: DocumentNodeImplementation::proto("graphene_core::vector::RepeatNode<_, _, _>"),
			inputs: vec![
				DocumentInputType::value("Instance", TaggedValue::VectorData(graphene_core::vector::VectorData::empty()), true),
				DocumentInputType::value("Direction", TaggedValue::DVec2((100., 100.).into()), false),
				DocumentInputType::value("Angle", TaggedValue::F64(0.), false),
				DocumentInputType::value("Instances", TaggedValue::U32(5), false),
			],
			outputs: vec![DocumentOutputType::new("Vector", FrontendGraphDataType::VectorData)],
			properties: node_properties::repeat_properties,
			..Default::default()
		},
		DocumentNodeDefinition {
			name: "Circular Repeat",
			category: "Vector",
			implementation: DocumentNodeImplementation::proto("graphene_core::vector::CircularRepeatNode<_, _, _>"),
			inputs: vec![
				DocumentInputType::value("Instance", TaggedValue::VectorData(graphene_core::vector::VectorData::empty()), true),
				DocumentInputType::value("Angle Offset", TaggedValue::F64(0.), false),
				DocumentInputType::value("Radius", TaggedValue::F64(5.), false),
				DocumentInputType::value("Instances", TaggedValue::U32(5), false),
			],
			outputs: vec![DocumentOutputType::new("Vector", FrontendGraphDataType::VectorData)],
			properties: node_properties::circular_repeat_properties,
			..Default::default()
		},
		DocumentNodeDefinition {
			name: "Boolean Operation",
			category: "Vector",
			implementation: DocumentNodeImplementation::proto("graphene_std::vector::BooleanOperationNode<_, _>"),
			inputs: vec![
				DocumentInputType::value("Upper Vector Data", TaggedValue::VectorData(graphene_core::vector::VectorData::empty()), true),
				DocumentInputType::value("Lower Vector Data", TaggedValue::VectorData(graphene_core::vector::VectorData::empty()), true),
				DocumentInputType::value("Operation", TaggedValue::BooleanOperation(vector::misc::BooleanOperation::Union), false),
			],
			outputs: vec![DocumentOutputType::new("Vector", FrontendGraphDataType::VectorData)],
			properties: node_properties::boolean_operation_properties,
			..Default::default()
		},
		DocumentNodeDefinition {
			name: "Copy to Points",
			category: "Vector",
			// TODO: Wrap this implementation with a document node that has a cache node so the output is cached?
			implementation: DocumentNodeImplementation::proto("graphene_core::vector::CopyToPoints<_, _, _, _, _, _>"),
			manual_composition: Some(concrete!(Footprint)),
			inputs: vec![
				DocumentInputType::value("Points", TaggedValue::VectorData(graphene_core::vector::VectorData::empty()), true),
				DocumentInputType::value("Instance", TaggedValue::VectorData(graphene_core::vector::VectorData::empty()), true),
				DocumentInputType::value("Random Scale Min", TaggedValue::F64(1.), false),
				DocumentInputType::value("Random Scale Max", TaggedValue::F64(1.), false),
				DocumentInputType::value("Random Scale Bias", TaggedValue::F64(0.), false),
				DocumentInputType::value("Random Rotation", TaggedValue::F64(0.), false),
			],
			outputs: vec![DocumentOutputType::new("Vector", FrontendGraphDataType::VectorData)],
			properties: node_properties::copy_to_points_properties,
			..Default::default()
		},
		DocumentNodeDefinition {
			name: "Sample Points",
			category: "Vector",
			implementation: DocumentNodeImplementation::Network(NodeNetwork {
				exports: vec![NodeInput::node(NodeId(2), 0)], // Taken from output 0 of Sample Points
				nodes: [
					DocumentNode {
						name: "Lengths of Segments of Subpaths".to_string(),
						inputs: vec![NodeInput::network(concrete!(graphene_core::vector::VectorData), 0)],
						implementation: DocumentNodeImplementation::ProtoNode(ProtoNodeIdentifier::new("graphene_core::vector::LengthsOfSegmentsOfSubpaths")),
						..Default::default()
					},
					DocumentNode {
						name: "Sample Points".to_string(),
						inputs: vec![
							NodeInput::network(concrete!(graphene_core::vector::VectorData), 0),
							NodeInput::network(concrete!(f64), 1),  // From the document node's parameters
							NodeInput::network(concrete!(f64), 2),  // From the document node's parameters
							NodeInput::network(concrete!(f64), 3),  // From the document node's parameters
							NodeInput::network(concrete!(bool), 4), // From the document node's parameters
							NodeInput::node(NodeId(0), 0),          // From output 0 of Lengths of Segments of Subpaths
						],
						implementation: DocumentNodeImplementation::ProtoNode(ProtoNodeIdentifier::new("graphene_core::vector::SamplePoints<_, _, _, _, _, _>")),
						manual_composition: Some(concrete!(Footprint)),
						..Default::default()
					},
					DocumentNode {
						name: "MemoizeImpure".to_string(),
						inputs: vec![NodeInput::node(NodeId(1), 0)],
						implementation: DocumentNodeImplementation::ProtoNode(ProtoNodeIdentifier::new("graphene_core::memo::ImpureMemoNode<_, _, _>")),
						manual_composition: Some(concrete!(Footprint)),
						..Default::default()
					},
				]
				.into_iter()
				.enumerate()
				.map(|(id, node)| (NodeId(id as u64), node))
				.collect(),
				..Default::default()
			}),
			inputs: vec![
				DocumentInputType::value("Vector Data", TaggedValue::VectorData(graphene_core::vector::VectorData::empty()), true),
				DocumentInputType::value("Spacing", TaggedValue::F64(100.), false),
				DocumentInputType::value("Start Offset", TaggedValue::F64(0.), false),
				DocumentInputType::value("Stop Offset", TaggedValue::F64(0.), false),
				DocumentInputType::value("Adaptive Spacing", TaggedValue::Bool(false), false),
			],
			outputs: vec![DocumentOutputType::new("Vector", FrontendGraphDataType::VectorData)],
			properties: node_properties::sample_points_properties,
			..Default::default()
		},
		DocumentNodeDefinition {
			name: "Poisson-Disk Points",
			category: "Vector",
			implementation: DocumentNodeImplementation::Network(NodeNetwork {
				exports: vec![NodeInput::node(NodeId(1), 0)],
				nodes: [
					DocumentNode {
						name: "Poisson-Disk Points".to_string(),
						inputs: vec![NodeInput::network(concrete!(graphene_core::vector::VectorData), 0), NodeInput::network(concrete!(f64), 1)],
						implementation: DocumentNodeImplementation::proto("graphene_core::vector::PoissonDiskPoints<_>"),
						..Default::default()
					},
					DocumentNode {
						name: "MemoizeImpure".to_string(),
						inputs: vec![NodeInput::node(NodeId(0), 0)],
						implementation: DocumentNodeImplementation::ProtoNode(ProtoNodeIdentifier::new("graphene_core::memo::ImpureMemoNode<_, _, _>")),
						manual_composition: Some(concrete!(Footprint)),
						..Default::default()
					},
				]
				.into_iter()
				.enumerate()
				.map(|(id, node)| (NodeId(id as u64), node))
				.collect(),
				..Default::default()
			}),
			inputs: vec![
				DocumentInputType::value("Vector Data", TaggedValue::VectorData(graphene_core::vector::VectorData::empty()), true),
				DocumentInputType::value("Separation Disk Diameter", TaggedValue::F64(10.), false),
			],
			outputs: vec![DocumentOutputType::new("Vector", FrontendGraphDataType::VectorData)],
			properties: node_properties::poisson_disk_points_properties,
			..Default::default()
		},
		DocumentNodeDefinition {
			name: "Splines from Points",
			category: "Vector",
			implementation: DocumentNodeImplementation::proto("graphene_core::vector::SplinesFromPointsNode"),
			inputs: vec![DocumentInputType::value("Vector Data", TaggedValue::VectorData(graphene_core::vector::VectorData::empty()), true)],
			outputs: vec![DocumentOutputType::new("Vector", FrontendGraphDataType::VectorData)],
			properties: node_properties::node_no_properties,
			..Default::default()
		},
		DocumentNodeDefinition {
			name: "Area",
			category: "Vector",
			implementation: DocumentNodeImplementation::proto("graphene_core::vector::AreaNode<_>"),
			inputs: vec![DocumentInputType::value("Vector Data", TaggedValue::VectorData(graphene_core::vector::VectorData::empty()), true)],
			outputs: vec![DocumentOutputType::new("Output", FrontendGraphDataType::Number)],
			properties: node_properties::node_no_properties,
			manual_composition: Some(concrete!(())),
			..Default::default()
		},
		DocumentNodeDefinition {
			name: "Centroid",
			category: "Vector",
			implementation: DocumentNodeImplementation::proto("graphene_core::vector::CentroidNode<_, _>"),
			inputs: vec![
				DocumentInputType::value("Vector Data", TaggedValue::VectorData(graphene_core::vector::VectorData::empty()), true),
				DocumentInputType::value("Centroid Type", TaggedValue::CentroidType(graphene_core::vector::misc::CentroidType::Area), false),
			],
			outputs: vec![DocumentOutputType::new("Output", FrontendGraphDataType::Number)],
			properties: node_properties::centroid_properties,
			manual_composition: Some(concrete!(())),
			..Default::default()
		},
		DocumentNodeDefinition {
			name: "Morph",
			category: "Vector",
			implementation: DocumentNodeImplementation::proto("graphene_core::vector::MorphNode<_, _, _, _>"),
			inputs: vec![
				DocumentInputType::value("Source", TaggedValue::VectorData(graphene_core::vector::VectorData::empty()), true),
				DocumentInputType::value("Target", TaggedValue::VectorData(graphene_core::vector::VectorData::empty()), true),
				DocumentInputType::value("Start Index", TaggedValue::U32(0), false),
				DocumentInputType::value("Time", TaggedValue::F64(0.5), false),
			],
			outputs: vec![DocumentOutputType::new("Vector", FrontendGraphDataType::VectorData)],
			manual_composition: Some(concrete!(Footprint)),
			properties: node_properties::morph_properties,
			..Default::default()
		},
		// TODO: This needs to work with resolution-aware (raster with footprint, post-Cull node) data.
		DocumentNodeDefinition {
			name: "Image Segmentation",
			category: "Raster",
			implementation: DocumentNodeImplementation::proto("graphene_std::image_segmentation::ImageSegmentationNode<_>"),
			inputs: vec![
				DocumentInputType::value("Image", TaggedValue::ImageFrame(ImageFrame::empty()), true),
				DocumentInputType::value("Mask", TaggedValue::ImageFrame(ImageFrame::empty()), true),
			],
			outputs: vec![DocumentOutputType::new("Segments", FrontendGraphDataType::Raster)],
			..Default::default()
		},
		DocumentNodeDefinition {
			name: "Index",
			category: "Raster",
			implementation: DocumentNodeImplementation::proto("graphene_core::raster::IndexNode<_>"),
			inputs: vec![
				DocumentInputType::value("Segmentation", TaggedValue::Segments(vec![ImageFrame::empty()]), true),
				DocumentInputType::value("Index", TaggedValue::U32(0), false),
			],
			outputs: vec![DocumentOutputType::new("Image", FrontendGraphDataType::Raster)],
			properties: node_properties::index_properties,
			..Default::default()
		},
		// Applies the given color to each pixel of an image but maintains the alpha value
		DocumentNodeDefinition {
			name: "Color Fill",
			category: "Raster",
			implementation: DocumentNodeImplementation::proto("graphene_core::raster::adjustments::ColorFillNode<_>"),
			inputs: vec![
				DocumentInputType::value("Image", TaggedValue::ImageFrame(ImageFrame::empty()), true),
				DocumentInputType::value("Color", TaggedValue::Color(Color::BLACK), false),
			],
			outputs: vec![DocumentOutputType::new("Image", FrontendGraphDataType::Raster)],
			properties: node_properties::color_fill_properties,
			..Default::default()
		},
		DocumentNodeDefinition {
			name: "Color Overlay",
			category: "Raster",
			implementation: DocumentNodeImplementation::proto("graphene_core::raster::adjustments::ColorOverlayNode<_, _, _>"),
			inputs: vec![
				DocumentInputType::value("Image", TaggedValue::ImageFrame(ImageFrame::empty()), true),
				DocumentInputType::value("Color", TaggedValue::Color(Color::BLACK), false),
				DocumentInputType::value("Blend Mode", TaggedValue::BlendMode(BlendMode::Normal), false),
				DocumentInputType::value("Opacity", TaggedValue::F64(100.), false),
			],
			outputs: vec![DocumentOutputType::new("Image", FrontendGraphDataType::Raster)],
			properties: node_properties::color_overlay_properties,
			..Default::default()
		},
		DocumentNodeDefinition {
			name: "Image Color Palette",
			category: "Raster",
			implementation: DocumentNodeImplementation::proto("graphene_std::image_color_palette::ImageColorPaletteNode<_>"),
			inputs: vec![
				DocumentInputType::value("Image", TaggedValue::ImageFrame(ImageFrame::empty()), true),
				DocumentInputType::value("Max Size", TaggedValue::U32(8), true),
			],
			outputs: vec![DocumentOutputType::new("Colors", FrontendGraphDataType::General)],
			properties: node_properties::image_color_palette,
			..Default::default()
		},
	]
}

pub static IMAGINATE_NODE: Lazy<DocumentNodeDefinition> = Lazy::new(|| DocumentNodeDefinition {
	name: "Imaginate",
	category: "Image Synthesis",
	implementation: DocumentNodeImplementation::Network(NodeNetwork {
		exports: vec![NodeInput::node(NodeId(1), 0)],
		nodes: [
			(
				NodeId(0),
				DocumentNode {
					inputs: vec![NodeInput::network(concrete!(ImageFrame<Color>), 0)],
					..monitor_node()
				},
			),
			(
				NodeId(1),
				DocumentNode {
					name: "Imaginate".into(),
					inputs: vec![
						NodeInput::node(NodeId(0), 0),
						NodeInput::network(concrete!(WasmEditorApi), 1),
						NodeInput::network(concrete!(ImaginateController), 2),
						NodeInput::network(concrete!(f64), 3),
						NodeInput::network(concrete!(Option<DVec2>), 4),
						NodeInput::network(concrete!(u32), 5),
						NodeInput::network(concrete!(ImaginateSamplingMethod), 6),
						NodeInput::network(concrete!(f64), 7),
						NodeInput::network(concrete!(String), 8),
						NodeInput::network(concrete!(String), 9),
						NodeInput::network(concrete!(bool), 10),
						NodeInput::network(concrete!(f64), 11),
						NodeInput::network(concrete!(bool), 12),
						NodeInput::network(concrete!(f64), 13),
						NodeInput::network(concrete!(ImaginateMaskStartingFill), 14),
						NodeInput::network(concrete!(bool), 15),
						NodeInput::network(concrete!(bool), 16),
					],
					implementation: DocumentNodeImplementation::proto("graphene_std::raster::ImaginateNode<_, _, _, _, _, _, _, _, _, _, _, _, _, _, _, _, _>"),
					..Default::default()
				},
			),
		]
		.into(),
		..Default::default()
	}),
	inputs: vec![
		DocumentInputType::value("Input Image", TaggedValue::ImageFrame(ImageFrame::empty()), true),
		DocumentInputType {
			name: "Editor Api",
			data_type: FrontendGraphDataType::General,
			default: NodeInput::network(concrete!(WasmEditorApi), 0),
		},
		DocumentInputType::value("Controller", TaggedValue::ImaginateController(Default::default()), false),
		DocumentInputType::value("Seed", TaggedValue::U64(0), false), // Remember to keep index used in `ImaginateRandom` updated with this entry's index
		DocumentInputType::value("Resolution", TaggedValue::OptionalDVec2(None), false),
		DocumentInputType::value("Samples", TaggedValue::U32(30), false),
		DocumentInputType::value("Sampling Method", TaggedValue::ImaginateSamplingMethod(ImaginateSamplingMethod::EulerA), false),
		DocumentInputType::value("Prompt Guidance", TaggedValue::F64(7.5), false),
		DocumentInputType::value("Prompt", TaggedValue::String(String::new()), false),
		DocumentInputType::value("Negative Prompt", TaggedValue::String(String::new()), false),
		DocumentInputType::value("Adapt Input Image", TaggedValue::Bool(false), false),
		DocumentInputType::value("Image Creativity", TaggedValue::F64(66.), false),
		DocumentInputType::value("Inpaint", TaggedValue::Bool(true), false),
		DocumentInputType::value("Mask Blur", TaggedValue::F64(4.), false),
		DocumentInputType::value("Mask Starting Fill", TaggedValue::ImaginateMaskStartingFill(ImaginateMaskStartingFill::Fill), false),
		DocumentInputType::value("Improve Faces", TaggedValue::Bool(false), false),
		DocumentInputType::value("Tiling", TaggedValue::Bool(false), false),
	],
	outputs: vec![DocumentOutputType::new("Image", FrontendGraphDataType::Raster)],
	properties: node_properties::imaginate_properties,
	..Default::default()
});

pub fn resolve_document_node_type(name: &str) -> Option<&DocumentNodeDefinition> {
	DOCUMENT_NODE_TYPES.iter().find(|node| node.name == name)
}

pub fn collect_node_types() -> Vec<FrontendNodeType> {
	DOCUMENT_NODE_TYPES
		.iter()
		.filter(|node_type| !node_type.category.eq_ignore_ascii_case("ignore"))
		.map(|node_type| FrontendNodeType::new(node_type.name, node_type.category))
		.collect()
}

impl DocumentNodeDefinition {
	/// Converts the [DocumentNodeDefinition] type to a [DocumentNode], based on the inputs from the graph (which must be the correct length) and the metadata
	pub fn to_document_node(&self, inputs: impl IntoIterator<Item = NodeInput>, metadata: DocumentNodeMetadata) -> DocumentNode {
		let inputs: Vec<_> = inputs.into_iter().collect();
		assert_eq!(inputs.len(), self.inputs.len(), "Inputs passed from the graph must be equal to the number required");

		DocumentNode {
			name: self.name.to_string(),
			is_layer: self.is_layer,
			inputs,
			manual_composition: self.manual_composition.clone(),
			has_primary_output: self.has_primary_output,
			implementation: self.implementation.clone(),
			metadata,
			..Default::default()
		}
	}

	/// Converts the [DocumentNodeDefinition] type to a [DocumentNode], using the provided `input_override` and falling back to the default inputs.
	/// `input_override` does not have to be the correct length.
	pub fn to_document_node_default_inputs(&self, input_override: impl IntoIterator<Item = Option<NodeInput>>, metadata: DocumentNodeMetadata) -> DocumentNode {
		let mut input_override = input_override.into_iter();
		let inputs = self.inputs.iter().map(|default| input_override.next().unwrap_or_default().unwrap_or_else(|| default.default.clone()));
		self.to_document_node(inputs, metadata)
	}

	/// Converts the [DocumentNodeDefinition] type to a [DocumentNode], completely default.
	pub fn default_document_node(&self) -> DocumentNode {
		self.to_document_node(self.inputs.iter().map(|input| input.default.clone()), DocumentNodeMetadata::default())
	}
}

pub fn wrap_network_in_scope(mut network: NodeNetwork, hash: u64) -> NodeNetwork {
	network.generate_node_paths(&[]);

	let mut begin_scope = resolve_document_node_type("Begin Scope")
		.expect("Begin Scope node type not found")
		.to_document_node(vec![NodeInput::network(concrete!(WasmEditorApi), 0)], DocumentNodeMetadata::position((-12, -3)));
	if let DocumentNodeImplementation::Network(g) = &mut begin_scope.implementation {
		if let Some(node) = g.nodes.get_mut(&NodeId(0)) {
			node.world_state_hash = hash;
		}
	}

	let inner_network = DocumentNode {
		name: "Scope".to_string(),
		implementation: DocumentNodeImplementation::Network(network),
		inputs: vec![NodeInput::node(NodeId(0), 1)],
		metadata: DocumentNodeMetadata::position((-10, 0)),
		..Default::default()
	};

	let render_node = graph_craft::document::DocumentNode {
		name: "Output".into(),
		inputs: vec![NodeInput::node(NodeId(1), 0), NodeInput::node(NodeId(0), 1)],
		implementation: graph_craft::document::DocumentNodeImplementation::Network(NodeNetwork {
			exports: vec![NodeInput::node(NodeId(2), 0)],
			nodes: [
				DocumentNode {
					name: "Create Canvas".to_string(),
					inputs: vec![NodeInput::network(concrete!(WasmEditorApi), 1)],
					implementation: DocumentNodeImplementation::ProtoNode(ProtoNodeIdentifier::new("graphene_std::wasm_application_io::CreateSurfaceNode")),
					skip_deduplication: true,
					..Default::default()
				},
				DocumentNode {
					name: "Cache".to_string(),
					manual_composition: Some(concrete!(())),
					inputs: vec![NodeInput::node(NodeId(0), 0)],
					implementation: DocumentNodeImplementation::ProtoNode(ProtoNodeIdentifier::new("graphene_core::memo::MemoNode<_, _>")),
					..Default::default()
				},
				DocumentNode {
					name: "RenderNode".to_string(),
					inputs: vec![
						NodeInput::network(concrete!(WasmEditorApi), 1),
						NodeInput::network(graphene_core::Type::Fn(Box::new(concrete!(Footprint)), Box::new(generic!(T))), 0),
						NodeInput::node(NodeId(1), 0),
					],
					implementation: DocumentNodeImplementation::ProtoNode(ProtoNodeIdentifier::new("graphene_std::wasm_application_io::RenderNode<_, _, _>")),
					..Default::default()
				},
			]
			.into_iter()
			.enumerate()
			.map(|(id, node)| (NodeId(id as u64), node))
			.collect(),
			..Default::default()
		}),
		metadata: DocumentNodeMetadata::position((-3, 0)),
		..Default::default()
	};

	// wrap the inner network in a scope
	let nodes = vec![
		begin_scope,
		inner_network,
		render_node,
		resolve_document_node_type("End Scope")
			.expect("End Scope node type not found")
			.to_document_node(vec![NodeInput::node(NodeId(0), 0), NodeInput::node(NodeId(2), 0)], DocumentNodeMetadata::position((2, -3))),
	];

	NodeNetwork {
		exports: vec![NodeInput::node(NodeId(3), 0)],
		nodes: nodes.into_iter().enumerate().map(|(id, node)| (NodeId(id as u64), node)).collect(),
		..Default::default()
	}
}

// Previously used by the Imaginate node, but usage was commented out since it did nothing.
// pub fn new_image_network(output_offset: i32, output_node_id: NodeId) -> NodeNetwork {
// 	let mut network = NodeNetwork { ..Default::default() };
// 	network.push_node_to_document_network(
// 		resolve_document_node_type("Input Frame")
// 			.expect("Input Frame node does not exist")
// 			.to_document_node_default_inputs([], DocumentNodeMetadata::position((8, 4))),
// 	);
// 	network.push_node_to_document_network(
// 		resolve_document_node_type("Output")
// 			.expect("Output node does not exist")
// 			.to_document_node([NodeInput::node(output_node_id, 0)], DocumentNodeMetadata::position((output_offset + 8, 4))),
// 	);
// 	network
// }

// Unused
// pub fn new_text_network(text: String, font: Font, size: f64) -> NodeNetwork {
// 	let text_generator = resolve_document_node_type("Text").expect("Text node does not exist");
// 	let transform = resolve_document_node_type("Transform").expect("Transform node does not exist");
// 	let fill = resolve_document_node_type("Fill").expect("Fill node does not exist");
// 	let stroke = resolve_document_node_type("Stroke").expect("Stroke node does not exist");
// 	let output = resolve_document_node_type("Output").expect("Output node does not exist");

// 	let mut network = NodeNetwork { ..Default::default() };
// 	network.push_node_to_document_network(text_generator.to_document_node(
// 		[
// 			NodeInput::network(concrete!(WasmEditorApi), 0),
// 			NodeInput::value(TaggedValue::String(text), false),
// 			NodeInput::value(TaggedValue::Font(font), false),
// 			NodeInput::value(TaggedValue::F64(size), false),
// 		],
// 		DocumentNodeMetadata::position((0, 4)),
// 	));
// 	network.push_node_to_document_network(transform.to_document_node_default_inputs([None], Default::default()));
// 	network.push_node_to_document_network(fill.to_document_node_default_inputs([None], Default::default()));
// 	network.push_node_to_document_network(stroke.to_document_node_default_inputs([None], Default::default()));
// 	network.push_node_to_document_network(output.to_document_node_default_inputs([None], Default::default()));
// 	network
// }<|MERGE_RESOLUTION|>--- conflicted
+++ resolved
@@ -272,7 +272,6 @@
 								NodeInput::network(concrete!(TaggedValue), 3),
 								NodeInput::network(concrete!(TaggedValue), 4),
 								NodeInput::network(concrete!(TaggedValue), 5),
-								NodeInput::network(concrete!(TaggedValue), 6),
 							],
 							implementation: DocumentNodeImplementation::proto("graphene_core::ConstructArtboardNode<_, _, _, _, _, _>"),
 							metadata: DocumentNodeMetadata { position: glam::IVec2::new(-10, -3) }, // To Artboard
@@ -316,7 +315,6 @@
 				DocumentInputType::value("Dimensions", TaggedValue::IVec2(glam::IVec2::new(1920, 1080)), false),
 				DocumentInputType::value("Background", TaggedValue::Color(Color::WHITE), false),
 				DocumentInputType::value("Clip", TaggedValue::Bool(false), false),
-				DocumentInputType::value("Alias", TaggedValue::NodeAlias(String::new()), false),
 			],
 			outputs: vec![DocumentOutputType::new("Out", FrontendGraphDataType::Artboard)],
 			properties: node_properties::artboard_properties,
@@ -2355,11 +2353,7 @@
 			..Default::default()
 		},
 		DocumentNodeDefinition {
-<<<<<<< HEAD
-			name: "Path Modify",
-=======
 			name: "Path",
->>>>>>> 176ce314
 			category: "Vector",
 			implementation: DocumentNodeImplementation::Network(NodeNetwork {
 				exports: vec![NodeInput::node(NodeId(1), 0)],

--- conflicted
+++ resolved
@@ -465,20 +465,13 @@
 					modify_inputs.pivot_set(pivot, bounds);
 				}
 			}
-<<<<<<< HEAD
-			GraphOperationMessage::Vector {
-				layer,
-				modification_type: modification,
-			} => {
-=======
-			GraphOperationMessage::Vector { layer, modification } => {
+			GraphOperationMessage::Vector { layer, modification_type } => {
 				if layer == LayerNodeIdentifier::ROOT_PARENT {
 					log::error!("Cannot run Vector on ROOT_PARENT");
 					return;
 				}
->>>>>>> 6d74abb4
 				if let Some(mut modify_inputs) = ModifyInputsContext::new_with_layer(layer.to_node(), document_network, document_metadata, node_graph, responses) {
-					let previous_layer = modify_inputs.vector_modify(modification);
+					let previous_layer = modify_inputs.vector_modify(modification_type);
 					if let Some(layer) = previous_layer {
 						responses.add(GraphOperationMessage::DeleteLayer { layer, reconnect: true })
 					}

--- conflicted
+++ resolved
@@ -109,17 +109,6 @@
 
 				responses.add(NodeGraphMessage::RunDocumentGraph);
 			}
-<<<<<<< HEAD
-			GraphOperationMessage::DeleteLayer { layer, reconnect } => {
-				if layer == LayerNodeIdentifier::ROOT_PARENT {
-					log::error!("Cannot delete ROOT_PARENT");
-					return;
-				}
-				ModifyInputsContext::delete_nodes(document_network, selected_nodes, vec![layer.to_node()], reconnect, responses);
-
-				load_network_structure(document_network, document_metadata, selected_nodes, collapsed);
-				responses.add(NodeGraphMessage::RunDocumentGraph);
-=======
 			GraphOperationMessage::CreateBooleanOperationNode { node_id, operation } => {
 				let new_boolean_operation_node = resolve_document_node_type("Boolean Operation")
 					.expect("Failed to create a Boolean Operation node")
@@ -132,7 +121,16 @@
 						Default::default(),
 					);
 				document_network.nodes.insert(node_id, new_boolean_operation_node);
->>>>>>> d40fb6ca
+			}
+			GraphOperationMessage::DeleteLayer { layer, reconnect } => {
+				if layer == LayerNodeIdentifier::ROOT_PARENT {
+					log::error!("Cannot delete ROOT_PARENT");
+					return;
+				}
+				ModifyInputsContext::delete_nodes(document_network, selected_nodes, vec![layer.to_node()], reconnect, responses);
+
+				load_network_structure(document_network, document_metadata, selected_nodes, collapsed);
+				responses.add(NodeGraphMessage::RunDocumentGraph);
 			}
 			GraphOperationMessage::DisconnectInput { node_id, input_index } => {
 				let Some(node_to_disconnect) = document_network.nodes.get(&node_id) else {
@@ -325,23 +323,23 @@
 				});
 
 				// Connect the lower chain to the Boolean Operation node's lower input
-				responses.add(NodeGraphMessage::SetNodeInput {
+				responses.add(GraphOperationMessage::SetNodeInput {
 					node_id: boolean_operation_node_id,
 					input_index: 1,
 					input: NodeInput::node(lower_node_id, lower_output_index),
 				});
 
 				// Delete the lower layer (but its chain is kept since it's still used by the Boolean Operation node)
-				responses.add(DocumentMessage::DeleteLayer { id: lower_layer.to_node() });
+				responses.add(DocumentMessage::DeleteLayer { layer: lower_layer });
 
 				// Put the Boolean Operation where the output layer is located, since this is the correct shift relative to its left input chain
-				responses.add(NodeGraphMessage::SetNodePosition {
+				responses.add(GraphOperationMessage::SetNodePosition {
 					node_id: boolean_operation_node_id,
 					position: upper_layer_node.metadata.position,
 				});
 
 				// After the previous step, the Boolean Operation node is overlapping the upper layer, so we need to shift and its entire chain to the left by its width plus some padding
-				responses.add(NodeGraphMessage::ShiftUpstream {
+				responses.add(GraphOperationMessage::ShiftUpstream {
 					node_id: boolean_operation_node_id,
 					shift: (-8, 0).into(),
 					shift_self: true,

--- conflicted
+++ resolved
@@ -223,114 +223,7 @@
 				};
 				let mut modify_inputs = ModifyInputsContext::new(network_interface, responses);
 
-<<<<<<< HEAD
-				import_usvg_node(&mut modify_inputs, &usvg::Node::Group(Box::new(tree.root)), transform, id, parent, insert_index);
-=======
 				import_usvg_node(&mut modify_inputs, &usvg::Node::Group(Box::new(tree.root().clone())), transform, id, parent, insert_index);
-				load_network_structure(document_network, document_metadata, collapsed);
-			}
-			GraphOperationMessage::SetNodePosition { node_id, position } => {
-				let Some(node) = document_network.nodes.get_mut(&node_id) else {
-					log::error!("Failed to find node {node_id} when setting position");
-					return;
-				};
-				node.metadata.position = position;
-				node_graph.update_click_target(node_id, document_network, Vec::new());
-				responses.add(DocumentMessage::RenderRulers);
-				responses.add(DocumentMessage::RenderScrollbars);
-			}
-			GraphOperationMessage::SetName { layer, name } => {
-				responses.add(DocumentMessage::StartTransaction);
-				responses.add(GraphOperationMessage::SetNameImpl { layer, name });
-				responses.add(NodeGraphMessage::RunDocumentGraph);
-			}
-			GraphOperationMessage::SetNameImpl { layer, name } => {
-				if let Some(node) = document_network.nodes.get_mut(&layer.to_node()) {
-					node.alias = name;
-					if let Some(node_metadata) = node_graph.node_metadata.get_mut(&layer.to_node()) {
-						node_metadata.layer_width = Some(NodeGraphMessageHandler::layer_width_cells(node));
-					};
-					node_graph.update_click_target(layer.to_node(), document_network, Vec::new());
-					responses.add(DocumentMessage::RenderRulers);
-					responses.add(DocumentMessage::RenderScrollbars);
-					responses.add(NodeGraphMessage::SendGraph);
-					responses.add(NodeGraphMessage::RunDocumentGraph);
-				}
-			}
-			GraphOperationMessage::SetNodeInput { node_id, input_index, input } => {
-				if ModifyInputsContext::set_input(node_graph, document_network, &Vec::new(), node_id, input_index, input, true) {
-					load_network_structure(document_network, document_metadata, collapsed);
-				}
-			}
-			GraphOperationMessage::ShiftUpstream { node_id, shift, shift_self } => {
-				ModifyInputsContext::shift_upstream(node_graph, document_network, &Vec::new(), node_id, shift, shift_self);
-			}
-			GraphOperationMessage::ToggleSelectedVisibility => {
-				responses.add(DocumentMessage::StartTransaction);
-
-				// If any of the selected nodes are hidden, show them all. Otherwise, hide them all.
-				let visible = !selected_nodes.selected_layers(document_metadata).all(|layer| document_metadata.node_is_visible(layer.to_node()));
-
-				for layer in selected_nodes.selected_layers(document_metadata) {
-					responses.add(GraphOperationMessage::SetVisibility { node_id: layer.to_node(), visible });
-				}
-			}
-			GraphOperationMessage::ToggleVisibility { node_id } => {
-				let visible = !document_metadata.node_is_visible(node_id);
-				responses.add(DocumentMessage::StartTransaction);
-				responses.add(GraphOperationMessage::SetVisibility { node_id, visible });
-			}
-			GraphOperationMessage::SetVisibility { node_id, visible } => {
-				// Set what we determined shall be the visibility of the node
-				let Some(node) = document_network.nodes.get_mut(&node_id) else {
-					log::error!("Could not get node {:?} in GraphOperationMessage::SetVisibility", node_id);
-					return;
-				};
-				node.visible = visible;
-
-				// Only generate node graph if one of the selected nodes is connected to the output
-				if document_network.connected_to_output(node_id) {
-					responses.add(NodeGraphMessage::RunDocumentGraph);
-				}
-
-				document_metadata.load_structure(document_network);
-				responses.add(NodeGraphMessage::SelectedNodesUpdated);
-				responses.add(PropertiesPanelMessage::Refresh);
-			}
-			GraphOperationMessage::StartPreviewingWithoutRestore => {
-				document_network.start_previewing_without_restore();
-			}
-			GraphOperationMessage::ToggleSelectedLocked => {
-				responses.add(DocumentMessage::StartTransaction);
-
-				// If any of the selected nodes are locked, show them all. Otherwise, hide them all.
-				let locked = !selected_nodes.selected_layers(document_metadata).all(|layer| document_metadata.node_is_locked(layer.to_node()));
-
-				for layer in selected_nodes.selected_layers(document_metadata) {
-					responses.add(GraphOperationMessage::SetLocked { node_id: layer.to_node(), locked });
-				}
-			}
-			GraphOperationMessage::ToggleLocked { node_id } => {
-				let Some(node) = document_network.nodes.get(&node_id) else {
-					log::error!("Cannot get node {:?} in GraphOperationMessage::ToggleLocked", node_id);
-					return;
-				};
-
-				let locked = !node.locked;
-				responses.add(DocumentMessage::StartTransaction);
-				responses.add(GraphOperationMessage::SetLocked { node_id, locked });
-			}
-			GraphOperationMessage::SetLocked { node_id, locked } => {
-				let Some(node) = document_network.nodes.get_mut(&node_id) else { return };
-				node.locked = locked;
-
-				if document_network.connected_to_output(node_id) {
-					responses.add(NodeGraphMessage::RunDocumentGraph);
-				}
-
-				document_metadata.load_structure(document_network);
-				responses.add(NodeGraphMessage::SelectedNodesUpdated)
->>>>>>> 93b473ab
 			}
 		}
 	}
@@ -353,13 +246,8 @@
 	modify_inputs.layer_node = Some(layer);
 	match node {
 		usvg::Node::Group(group) => {
-<<<<<<< HEAD
-			for child in &group.children {
+			for child in group.children() {
 				import_usvg_node(modify_inputs, child, transform, NodeId(generate_uuid()), layer, 0);
-=======
-			for child in group.children() {
-				import_usvg_node(modify_inputs, child, transform, NodeId(generate_uuid()), LayerNodeIdentifier::new_unchecked(layer), -1);
->>>>>>> 93b473ab
 			}
 			modify_inputs.layer_node = Some(layer);
 		}

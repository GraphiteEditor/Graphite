--- conflicted
+++ resolved
@@ -13,12 +13,7 @@
 use graphene_core::vector::brush_stroke::BrushStroke;
 use graphene_core::vector::style::{Fill, Stroke};
 use graphene_core::vector::{PointId, VectorModificationType};
-<<<<<<< HEAD
-use graphene_core::Type;
-use graphene_core::{Artboard, Color};
-=======
 use graphene_core::{Artboard, Color, Type};
->>>>>>> 176ce314
 use interpreted_executor::dynamic_executor::ResolvedDocumentNodeTypes;
 use interpreted_executor::node_registry::NODE_REGISTRY;
 
@@ -665,21 +660,13 @@
 	}
 
 	pub fn vector_modify(&mut self, modification_type: VectorModificationType) {
-<<<<<<< HEAD
-		self.modify_inputs("Path Modify", false, |inputs, _node_id, _metadata| {
-=======
 		self.modify_inputs("Path", false, |inputs, _node_id, _metadata| {
->>>>>>> 176ce314
 			let [_, NodeInput::Value {
 				tagged_value: TaggedValue::VectorModification(modification),
 				..
 			}] = inputs.as_mut_slice()
 			else {
-<<<<<<< HEAD
-				panic!("Path Modify does not have modification input");
-=======
 				panic!("Path node does not have modification input");
->>>>>>> 176ce314
 			};
 
 			modification.modify(&modification_type);

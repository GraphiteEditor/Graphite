use super::document_metadata::{DocumentMetadata, LayerNodeIdentifier, NodeRelations};
use super::misc::PTZ;
use super::nodes::SelectedNodes;
use crate::consts::{EXPORTS_TO_RIGHT_EDGE_PIXEL_GAP, EXPORTS_TO_TOP_EDGE_PIXEL_GAP, GRID_SIZE, IMPORTS_TO_LEFT_EDGE_PIXEL_GAP, IMPORTS_TO_TOP_EDGE_PIXEL_GAP};
use crate::messages::portfolio::document::graph_operation::utility_types::ModifyInputsContext;
use crate::messages::portfolio::document::node_graph::document_node_definitions::{DocumentNodeDefinition, resolve_document_node_type};
use crate::messages::portfolio::document::node_graph::utility_types::{Direction, FrontendClickTargets, FrontendGraphDataType, FrontendGraphInput, FrontendGraphOutput};
use crate::messages::portfolio::document::utility_types::wires::{GraphWireStyle, WirePath, WirePathUpdate, build_vector_wire};
use crate::messages::tool::common_functionality::graph_modification_utils;
use crate::messages::tool::tool_messages::tool_prelude::NumberInputMode;
use glam::{DAffine2, DVec2, IVec2};
use graph_craft::document::value::TaggedValue;
use graph_craft::document::{DocumentNode, DocumentNodeImplementation, NodeId, NodeInput, NodeNetwork, OldDocumentNodeImplementation, OldNodeNetwork};
use graph_craft::{Type, concrete};
use graphene_core::subpath::Subpath;
use graphene_std::Artboard;
use graphene_std::math::quad::Quad;
use graphene_std::table::Table;
use graphene_std::transform::Footprint;
use graphene_std::vector::click_target::{ClickTarget, ClickTargetType};
use graphene_std::vector::{PointId, Vector, VectorModificationType};
use interpreted_executor::dynamic_executor::ResolvedDocumentNodeTypes;
use interpreted_executor::node_registry::NODE_REGISTRY;
use kurbo::BezPath;
use serde_json::{Value, json};
use std::collections::{HashMap, HashSet, VecDeque};
use std::hash::{DefaultHasher, Hash, Hasher};

/// All network modifications should be done through this API, so the fields cannot be public. However, all fields within this struct can be public since it it not possible to have a public mutable reference.
#[derive(Debug, Default, serde::Serialize, serde::Deserialize)]
pub struct NodeNetworkInterface {
	/// The node graph that generates this document's artwork. It recursively stores its sub-graphs, so this root graph is the whole snapshot of the document content.
	/// A public mutable reference should never be created. It should only be mutated through custom setters which perform the necessary side effects to keep network_metadata in sync
	network: NodeNetwork,
	/// Stores all editor information for a NodeNetwork. Should automatically kept in sync by the setter methods when changes to the document network are made.
	network_metadata: NodeNetworkMetadata,
	// TODO: Wrap in TransientMetadata Option
	/// Stores the document network's structural topology. Should automatically kept in sync by the setter methods when changes to the document network are made.
	#[serde(skip)]
	document_metadata: DocumentMetadata,
	/// All input/output types based on the compiled network.
	#[serde(skip)]
	pub resolved_types: ResolvedDocumentNodeTypes,
	#[serde(skip)]
	transaction_status: TransactionStatus,
}

impl Clone for NodeNetworkInterface {
	fn clone(&self) -> Self {
		Self {
			network: self.network.clone(),
			network_metadata: self.network_metadata.clone(),
			document_metadata: Default::default(),
			resolved_types: Default::default(),
			transaction_status: TransactionStatus::Finished,
		}
	}
}

impl PartialEq for NodeNetworkInterface {
	fn eq(&self, other: &Self) -> bool {
		self.network == other.network && self.network_metadata == other.network_metadata
	}
}

impl NodeNetworkInterface {
	/// Add DocumentNodePath input to the PathModifyNode protonode
	pub fn migrate_path_modify_node(&mut self) {
		fix_network(&mut self.network);
		fn fix_network(network: &mut NodeNetwork) {
			for node in network.nodes.values_mut() {
				if let Some(network) = node.implementation.get_network_mut() {
					fix_network(network);
				}
				if let DocumentNodeImplementation::ProtoNode(protonode) = &node.implementation {
					if protonode.name.contains("PathModifyNode") {
						if node.inputs.len() < 3 {
							node.inputs.push(NodeInput::Reflection(graph_craft::document::DocumentNodeMetadata::DocumentNodePath));
						}
					}
				}
			}
		}
	}
}

// Public immutable getters for the network interface
impl NodeNetworkInterface {
	// TODO: Make private and use .field_name getter methods
	/// Gets the network of the root document
	pub fn document_network(&self) -> &NodeNetwork {
		self.network
			.nested_network(&[])
			.expect("Could not get root document network in NodeNetworkInterface::document_network()")
	}

	// TODO: Make private and use .field_name getter methods
	/// Gets the nested network based on network_path
	pub fn nested_network(&self, network_path: &[NodeId]) -> Option<&NodeNetwork> {
		let Some(network) = self.network.nested_network(network_path) else {
			log::error!("Could not get nested network with path {network_path:?} in NodeNetworkInterface::network");
			return None;
		};
		Some(network)
	}

	/// Get the specified document node in the nested network based on node_id and network_path
	pub fn document_node(&self, node_id: &NodeId, network_path: &[NodeId]) -> Option<&DocumentNode> {
		let network = self.nested_network(network_path)?;
		let Some(node_metadata) = network.nodes.get(node_id) else {
			log::error!("Could not get document node with id {node_id} in network {network_path:?}");
			return None;
		};
		Some(node_metadata)
	}

	pub fn document_network_metadata(&self) -> &NodeNetworkMetadata {
		&self.network_metadata
	}

	// TODO: Make private and use .field_name getter methods
	/// The network metadata should always exist for the current network
	pub fn network_metadata(&self, network_path: &[NodeId]) -> Option<&NodeNetworkMetadata> {
		let Some(network_metadata) = self.network_metadata.nested_metadata(network_path) else {
			log::error!("Could not get nested network_metadata with path {network_path:?}");
			return None;
		};
		Some(network_metadata)
	}

	// TODO: Make private and use .field_name getter methods
	pub fn node_metadata(&self, node_id: &NodeId, network_path: &[NodeId]) -> Option<&DocumentNodeMetadata> {
		let network_metadata = self.network_metadata(network_path)?;
		let Some(node_metadata) = network_metadata.persistent_metadata.node_metadata.get(node_id) else {
			log::error!("Could not get node metadata for node {node_id} in network {network_path:?}");
			return None;
		};
		Some(node_metadata)
	}

	pub fn document_metadata(&self) -> &DocumentMetadata {
		&self.document_metadata
	}

	pub fn transaction_status(&self) -> TransactionStatus {
		self.transaction_status
	}

	pub fn selected_nodes(&self) -> SelectedNodes {
		self.selected_nodes_in_nested_network(&[]).unwrap_or_default()
	}

	/// Get the selected nodes for the network at the network_path
	pub fn selected_nodes_in_nested_network(&self, network_path: &[NodeId]) -> Option<SelectedNodes> {
		let Some(network_metadata) = self.network_metadata(network_path) else {
			log::error!("Could not get nested network_metadata in selected_nodes");
			return None;
		};

		Some(
			network_metadata
				.persistent_metadata
				.selection_undo_history
				.back()
				.cloned()
				.unwrap_or_default()
				.filtered_selected_nodes(network_metadata.persistent_metadata.node_metadata.keys().cloned().collect()),
		)
	}

	/// Get the network which the encapsulating node of the currently viewed network is part of. Will always be None in the document network.
	pub fn encapsulating_network_metadata(&self, network_path: &[NodeId]) -> Option<&NodeNetworkMetadata> {
		let mut encapsulating_path = network_path.to_vec();
		encapsulating_path.pop()?;
		let Some(parent_metadata) = self.network_metadata(&encapsulating_path) else {
			log::error!("Could not get parent network in encapsulating_node_metadata");
			return None;
		};
		Some(parent_metadata)
	}

	/// Get the node which encapsulates the currently viewed network. Will always be None in the document network.
	pub fn encapsulating_node(&self, network_path: &[NodeId]) -> Option<&DocumentNode> {
		let mut encapsulating_path = network_path.to_vec();
		let encapsulating_node_id = encapsulating_path.pop()?;
		let Some(encapsulating_node) = self.document_node(&encapsulating_node_id, &encapsulating_path) else {
			log::error!("Could not get encapsulating node in encapsulating_node");
			return None;
		};
		Some(encapsulating_node)
	}

	/// Get the node metadata for the node which encapsulates the currently viewed network. Will always be None in the document network.
	pub fn encapsulating_node_metadata(&self, network_path: &[NodeId]) -> Option<&DocumentNodeMetadata> {
		let mut encapsulating_path = network_path.to_vec();
		let encapsulating_node_id = encapsulating_path.pop()?;
		let Some(parent_metadata) = self.network_metadata(&encapsulating_path) else {
			log::error!("Could not get parent network in encapsulating_node_metadata");
			return None;
		};
		let Some(encapsulating_node_metadata) = parent_metadata.persistent_metadata.node_metadata.get(&encapsulating_node_id) else {
			log::error!("Could not get encapsulating node metadata in encapsulating_node_metadata");
			return None;
		};
		Some(encapsulating_node_metadata)
	}

	/// Returns the first downstream layer(inclusive) from a node. If the node is a layer, it will return itself.
	pub fn downstream_layer_for_chain_node(&mut self, node_id: &NodeId, network_path: &[NodeId]) -> Option<NodeId> {
		let mut id = *node_id;
		while !self.is_layer(&id, network_path) {
			id = self.outward_wires(network_path)?.get(&OutputConnector::node(id, 0))?.first()?.node_id()?;
		}
		Some(id)
	}

	/// Returns all downstream layers (inclusive) from a node. If the node is a layer, it will return itself.
	pub fn downstream_layers(&mut self, node_id: &NodeId, network_path: &[NodeId]) -> Vec<NodeId> {
		let mut stack = vec![*node_id];
		let mut layers = Vec::new();
		while let Some(current_node) = stack.pop() {
			if self.is_layer(&current_node, network_path) {
				layers.push(current_node);
			} else {
				let Some(outward_wires) = self.outward_wires(network_path).and_then(|outward_wires| outward_wires.get(&OutputConnector::node(current_node, 0))) else {
					log::error!("Could not get outward wires in downstream_layer");
					return Vec::new();
				};
				stack.extend(outward_wires.iter().filter_map(|input_connector| input_connector.node_id()));
			}
		}
		layers
	}

	pub fn chain_width(&self, node_id: &NodeId, network_path: &[NodeId]) -> u32 {
		if self.number_of_displayed_inputs(node_id, network_path) > 1 {
			let mut last_chain_node_distance = 0u32;
			// Iterate upstream from the layer, and get the number of nodes distance to the last node with Position::Chain
			for (index, node_id) in self
				.upstream_flow_back_from_nodes(vec![*node_id], network_path, FlowType::HorizontalPrimaryOutputFlow)
				.skip(1)
				.enumerate()
				.collect::<Vec<_>>()
			{
				// Check if the node is positioned as a chain
				if self.is_chain(&node_id, network_path) {
					last_chain_node_distance = (index as u32) + 1;
				} else {
					return last_chain_node_distance * 7 + 1;
				}
			}

			last_chain_node_distance * 7 + 1
		} else {
			// Layer with no inputs has no chain
			0
		}
	}

	/// Check if the specified node id is connected to the output
	pub fn connected_to_output(&self, target_node_id: &NodeId, network_path: &[NodeId]) -> bool {
		let Some(network) = self.nested_network(network_path) else {
			log::error!("Could not get network in connected_to_output");
			return false;
		};
		// If the node is the output then return true
		if network
			.exports
			.iter()
			.any(|export| if let NodeInput::Node { node_id, .. } = export { node_id == target_node_id } else { false })
		{
			return true;
		}

		// Get the outputs
		let mut stack = network
			.exports
			.iter()
			.filter_map(|output| if let NodeInput::Node { node_id, .. } = output { network.nodes.get(node_id) } else { None })
			.collect::<Vec<_>>();
		let mut already_visited = HashSet::new();
		already_visited.extend(
			network
				.exports
				.iter()
				.filter_map(|output| if let NodeInput::Node { node_id, .. } = output { Some(node_id) } else { None }),
		);

		while let Some(node) = stack.pop() {
			for input in &node.inputs {
				if let &NodeInput::Node { node_id: ref_id, .. } = input {
					// Skip if already viewed
					if already_visited.contains(&ref_id) {
						continue;
					}
					// If the target node is used as input then return true
					if ref_id == *target_node_id {
						return true;
					}
					// Add the referenced node to the stack
					let Some(ref_node) = network.nodes.get(&ref_id) else {
						continue;
					};
					already_visited.insert(ref_id);
					stack.push(ref_node);
				}
			}
		}

		false
	}

	fn number_of_imports(&self, network_path: &[NodeId]) -> usize {
		// TODO: Use network.import_types.len()
		if let Some(encapsulating_node) = self.encapsulating_node(network_path) {
			encapsulating_node.inputs.len()
		} else {
			// There is one(?) import to the document network, but the imports are not displayed
			// I think this is zero now that the scope system has been added
			1
		}
	}

	fn number_of_displayed_imports(&self, network_path: &[NodeId]) -> usize {
		// TODO: Use network.import_types.len()
		if let Some(encapsulating_node) = self.encapsulating_node(network_path) {
			encapsulating_node.inputs.len()
		} else {
			// There is one(?) import to the document network, but the imports are not displayed
			0
		}
	}

	fn number_of_displayed_inputs(&self, node_id: &NodeId, network_path: &[NodeId]) -> usize {
		let Some(node) = self.document_node(node_id, network_path) else {
			log::error!("Could not get node {node_id} in number_of_displayed_inputs");
			return 0;
		};
		node.inputs.iter().filter(|input| input.is_exposed()).count()
	}

	pub fn number_of_inputs(&self, node_id: &NodeId, network_path: &[NodeId]) -> usize {
		let Some(node) = self.document_node(node_id, network_path) else {
			log::error!("Could not get node {node_id} in number_of_inputs");
			return 0;
		};
		node.inputs.len()
	}

	pub fn number_of_outputs(&self, node_id: &NodeId, network_path: &[NodeId]) -> usize {
		let Some(implementation) = self.implementation(node_id, network_path) else {
			log::error!("Could not get node {node_id} in number_of_outputs");
			return 0;
		};
		match &implementation {
			DocumentNodeImplementation::ProtoNode(_) => 1,
			DocumentNodeImplementation::Network(nested_network) => nested_network.exports.len(),
			DocumentNodeImplementation::Extract => 1,
		}
	}

	/// Creates a copy for each node by disconnecting nodes which are not connected to other copied nodes.
	/// Returns an iterator of all persistent metadata for a node and their ids
	pub fn copy_nodes<'a>(&'a mut self, new_ids: &'a HashMap<NodeId, NodeId>, network_path: &'a [NodeId]) -> impl Iterator<Item = (NodeId, NodeTemplate)> + 'a {
		let mut new_nodes = new_ids
			.iter()
			.filter_map(|(node_id, &new)| {
				self.create_node_template(node_id, network_path).and_then(|mut node_template| {
					let Some(outward_wires) = self.outward_wires(network_path) else {
						log::error!("Could not get outward wires in copy_nodes");
						return None;
					};
					// TODO: Get downstream connections from all outputs
					let Some(downstream_connections) = outward_wires.get(&OutputConnector::node(*node_id, 0)) else {
						log::error!("Could not get outward wires in copy_nodes");
						return None;
					};
					let has_selected_node_downstream = downstream_connections
						.iter()
						.any(|input_connector| input_connector.node_id().is_some_and(|upstream_id| new_ids.keys().any(|key| *key == upstream_id)));
					// If the copied node does not have a downstream connection to another copied node, then set the position to absolute
					if !has_selected_node_downstream {
						let Some(position) = self.position(node_id, network_path) else {
							log::error!("Could not get position in create_node_template");
							return None;
						};
						match &mut node_template.persistent_node_metadata.node_type_metadata {
							NodeTypePersistentMetadata::Layer(layer_metadata) => layer_metadata.position = LayerPosition::Absolute(position),
							NodeTypePersistentMetadata::Node(node_metadata) => node_metadata.position = NodePosition::Absolute(position),
						};
					}

					// If a chain node does not have a selected downstream layer, then set the position to absolute
					let downstream_layer = self.downstream_layer_for_chain_node(node_id, network_path);
					if downstream_layer.is_none_or(|downstream_layer| new_ids.keys().all(|key| *key != downstream_layer)) {
						let Some(position) = self.position(node_id, network_path) else {
							log::error!("Could not get position in create_node_template");
							return None;
						};
						node_template.persistent_node_metadata.node_type_metadata = NodeTypePersistentMetadata::Node(NodePersistentMetadata {
							position: NodePosition::Absolute(position),
						});
					}

					// Shift all absolute nodes 2 to the right and 2 down
					// TODO: Remove 2x2 offset and replace with layout system to find space for new node
					match &mut node_template.persistent_node_metadata.node_type_metadata {
						NodeTypePersistentMetadata::Layer(layer_metadata) => {
							if let LayerPosition::Absolute(position) = &mut layer_metadata.position {
								*position += IVec2::new(2, 2)
							}
						}
						NodeTypePersistentMetadata::Node(node_metadata) => {
							if let NodePosition::Absolute(position) = &mut node_metadata.position {
								*position += IVec2::new(2, 2)
							}
						}
					}

					Some((new, *node_id, node_template))
				})
			})
			.collect::<Vec<_>>();

		for old_id in new_nodes.iter().map(|(_, old_id, _)| *old_id).collect::<Vec<_>>() {
			// Try set all selected nodes upstream of a layer to be chain nodes
			if self.is_layer(&old_id, network_path) {
				for valid_upstream_chain_node in self.valid_upstream_chain_nodes(&InputConnector::node(old_id, 1), network_path) {
					if let Some(node_template) = new_nodes.iter_mut().find_map(|(_, old_id, template)| (*old_id == valid_upstream_chain_node).then_some(template)) {
						match &mut node_template.persistent_node_metadata.node_type_metadata {
							NodeTypePersistentMetadata::Node(node_metadata) => node_metadata.position = NodePosition::Chain,
							NodeTypePersistentMetadata::Layer(_) => log::error!("Node cannot be a layer"),
						};
					}
				}
			}
		}
		new_nodes.into_iter().map(move |(new, node_id, node)| (new, self.map_ids(node, &node_id, new_ids, network_path)))
	}

	/// Create a node template from an existing node.
	pub fn create_node_template(&self, node_id: &NodeId, network_path: &[NodeId]) -> Option<NodeTemplate> {
		let Some(node) = self.document_node(node_id, network_path) else {
			log::error!("Could not get node {node_id} in create_node_template");
			return None;
		};
		let Some(node_metadata) = self.node_metadata(node_id, network_path).cloned() else {
			log::error!("Could not get node_metadata in create_node_template");
			return None;
		};

		Some(NodeTemplate {
			persistent_node_metadata: node_metadata.persistent_metadata,
			document_node: node.clone(),
		})
	}

	/// Converts all node id inputs to a new id based on a HashMap.
	///
	/// If the node is not in the hashmap then a default input is found based on the compiled network, using the node_id passed as a parameter
	pub fn map_ids(&mut self, mut node_template: NodeTemplate, node_id: &NodeId, new_ids: &HashMap<NodeId, NodeId>, network_path: &[NodeId]) -> NodeTemplate {
		for (input_index, input) in node_template.document_node.inputs.iter_mut().enumerate() {
			if let &mut NodeInput::Node { node_id: id, output_index, lambda } = input {
				if let Some(&new_id) = new_ids.get(&id) {
					*input = NodeInput::Node {
						node_id: new_id,
						output_index,
						lambda,
					};
				} else {
					// Disconnect node input if it is not connected to another node in new_ids
					let tagged_value = TaggedValue::from_type_or_none(&self.input_type(&InputConnector::node(*node_id, input_index), network_path).0);
					*input = NodeInput::value(tagged_value, true);
				}
			} else if let &mut NodeInput::Network { .. } = input {
				// Always disconnect network node input
				let tagged_value = TaggedValue::from_type_or_none(&self.input_type(&InputConnector::node(*node_id, input_index), network_path).0);
				*input = NodeInput::value(tagged_value, true);
			}
		}
		node_template
	}

	/// Try and get the [`DocumentNodeDefinition`] for a node
	pub fn get_node_definition(&self, network_path: &[NodeId], node_id: NodeId) -> Option<&DocumentNodeDefinition> {
		let metadata = self.node_metadata(&node_id, network_path)?;
		resolve_document_node_type(metadata.persistent_metadata.reference.as_ref()?)
	}

	pub fn input_from_connector(&self, input_connector: &InputConnector, network_path: &[NodeId]) -> Option<&NodeInput> {
		let Some(network) = self.nested_network(network_path) else {
			log::error!("Could not get network in input_from_connector");
			return None;
		};
		match input_connector {
			InputConnector::Node { node_id, input_index } => {
				let Some(node) = network.nodes.get(node_id) else {
					log::error!("Could not get node {node_id} in input_from_connector");
					return None;
				};
				node.inputs.get(*input_index)
			}
			InputConnector::Export(export_index) => network.exports.get(*export_index),
		}
	}

	/// Try and get the [`Type`] for any [`InputConnector`] based on the `self.resolved_types`.
	fn node_type_from_compiled(&mut self, input_connector: &InputConnector, network_path: &[NodeId]) -> Option<(Type, TypeSource)> {
		let (node_id, input_index) = match *input_connector {
			InputConnector::Node { node_id, input_index } => (node_id, input_index),
			InputConnector::Export(export_index) => {
				let Some((encapsulating_node_id, encapsulating_node_id_path)) = network_path.split_last() else {
					// The outermost network export defaults to a Table<Artboard>.
					return Some((concrete!(Table<Artboard>), TypeSource::OuterMostExportDefault));
				};

				let output_type = self.output_type(encapsulating_node_id, export_index, encapsulating_node_id_path);
				return Some(output_type);
			}
		};
		let Some(node) = self.document_node(&node_id, network_path) else {
			log::error!("Could not get node {node_id} in input_type");
			return None;
		};
		// If the input_connector is a NodeInput::Value, return the type of the tagged value.
		if let Some(value) = node.inputs.get(input_index).and_then(|input| input.as_value()) {
			return Some((value.ty(), TypeSource::TaggedValue));
		}
		let node_id_path = [network_path, &[node_id]].concat();
		match &node.implementation {
			DocumentNodeImplementation::Network(_nested_network) => {
				// Attempt to resolve where this import is within the nested network (it may be connected to the node or directly to an export)
				let outwards_wires = self.outward_wires(&node_id_path);
				let inputs_using_import = outwards_wires.and_then(|outwards_wires| outwards_wires.get(&OutputConnector::Import(input_index)));
				let first_input = inputs_using_import.and_then(|input| input.first()).copied();

				if inputs_using_import.is_some_and(|inputs| inputs.len() > 1) {
					warn!("Found multiple inputs using an import. Using the type of the first one.");
				}

				if let Some(input_connector) = first_input {
					self.node_type_from_compiled(&input_connector, &node_id_path)
				}
				// Nothing is connected to the import
				else {
					None
				}
			}
			DocumentNodeImplementation::ProtoNode(_) => {
				// If a node has manual composition, then offset the input index by 1 since the proto node also includes the type of the input passed through manual composition.
				let manual_composition_offset = if node.manual_composition.is_some() { 1 } else { 0 };
				self.resolved_types
					.types
					.get(node_id_path.as_slice())
					.and_then(|node_types| node_types.inputs.get(input_index + manual_composition_offset).cloned())
					.map(|node_types| (node_types, TypeSource::Compiled))
			}
			DocumentNodeImplementation::Extract => None,
		}
	}

	/// Guess the type from the node based on a document node default or a random protonode definition.
	fn guess_type_from_node(&mut self, network_path: &mut Vec<NodeId>, node_id: NodeId, input_index: usize) -> (Type, TypeSource) {
		// Try and get the default value from the document node definition
		if let Some(value) = self
			.get_node_definition(network_path, node_id)
			.and_then(|definition| definition.node_template.document_node.inputs.get(input_index))
			.and_then(|input| input.as_value())
		{
			return (value.ty(), TypeSource::DocumentNodeDefault);
		}

		let Some(node) = self.document_node(&node_id, network_path) else {
			return (concrete!(()), TypeSource::Error("node id {node_id:?} not in network {network_path:?}"));
		};

		let node_id_path = [network_path.as_slice(), &[node_id]].concat();
		match &node.implementation {
			DocumentNodeImplementation::ProtoNode(protonode) => {
				let Some(node_types) = random_protonode_implementation(protonode) else {
					return (concrete!(()), TypeSource::Error("could not resolve protonode"));
				};

				let skip_footprint = if node.manual_composition.is_some() { 1 } else { 0 };

				let Some(input_type) = std::iter::once(node_types.call_argument.clone()).chain(node_types.inputs.clone()).nth(input_index + skip_footprint) else {
					log::error!("Could not get type");
					return (concrete!(()), TypeSource::Error("could not get the protonode's input"));
				};

				(input_type, TypeSource::RandomProtonodeImplementation)
			}
			DocumentNodeImplementation::Network(_network) => {
				// Attempt to resolve where this import is within the nested network
				let outwards_wires = self.outward_wires(&node_id_path);
				let inputs_using_import = outwards_wires.and_then(|outwards_wires| outwards_wires.get(&OutputConnector::Import(input_index)));
				let first_input = inputs_using_import.and_then(|input| input.first()).copied();

				if let Some(InputConnector::Node {
					node_id: child_id,
					input_index: child_input_index,
				}) = first_input
				{
					network_path.push(node_id);
					let result = self.guess_type_from_node(network_path, child_id, child_input_index);
					network_path.pop();
					return result;
				}

				// Input is disconnected
				(concrete!(()), TypeSource::Error("disconnected network input"))
			}
			_ => (concrete!(()), TypeSource::Error("implementation is not network or protonode")),
		}
	}

	/// Get the [`Type`] for any InputConnector
	pub fn input_type(&mut self, input_connector: &InputConnector, network_path: &[NodeId]) -> (Type, TypeSource) {
		if let Some(result) = self.node_type_from_compiled(input_connector, network_path) {
			return result;
		}

		// Resolve types from proto nodes in node_registry
		let Some(node_id) = input_connector.node_id() else {
			return (concrete!(()), TypeSource::Error("input connector is not a node"));
		};

		// TODO: Once there is type inference (#1621), replace this workaround approach when disconnecting node inputs with NodeInput::Node(ToDefaultNode),
		// TODO: which would be a new node that implements the Default trait (i.e. `Default::default()`)
		self.guess_type_from_node(&mut network_path.to_vec(), node_id, input_connector.input_index())
	}

	pub fn valid_input_types(&mut self, input_connector: &InputConnector, network_path: &[NodeId]) -> Vec<Type> {
		let InputConnector::Node { node_id, input_index } = input_connector else {
			// An export can have any type connected to it
			return vec![graph_craft::generic!(T)];
		};
		let Some(implementation) = self.implementation(node_id, network_path) else {
			log::error!("Could not get node implementation in valid_input_types");
			return Vec::new();
		};
		match implementation {
			DocumentNodeImplementation::Network(_) => {
				let nested_path = [network_path, &[*node_id]].concat();
				let Some(outward_wires) = self.outward_wires(&nested_path) else {
					log::error!("Could not get outward wires in valid_input_types");
					return Vec::new();
				};
				let Some(inputs_from_import) = outward_wires.get(&OutputConnector::Import(*input_index)) else {
					log::error!("Could not get inputs from import in valid_input_types");
					return Vec::new();
				};

				let intersection: HashSet<Type> = inputs_from_import
					.clone()
					.iter()
					.map(|input_connector| self.valid_input_types(input_connector, &nested_path))
					.map(|vec| vec.into_iter().collect::<HashSet<_>>())
					.fold(None, |acc: Option<HashSet<Type>>, set| match acc {
						Some(acc_set) => Some(acc_set.intersection(&set).cloned().collect()),
						None => Some(set),
					})
					.unwrap_or_default();

				intersection.into_iter().collect::<Vec<_>>()
			}
			DocumentNodeImplementation::ProtoNode(proto_node_identifier) => {
				let Some(implementations) = NODE_REGISTRY.get(proto_node_identifier) else {
					log::error!("Protonode {proto_node_identifier:?} not found in registry");
					return Vec::new();
				};
				let number_of_inputs = self.number_of_inputs(node_id, network_path);
				implementations
					.iter()
					.filter_map(|(node_io, _)| {
						let valid_implementation = (0..number_of_inputs).filter(|iterator_index| iterator_index != input_index).all(|iterator_index| {
							let input_type = self.input_type(&InputConnector::node(*node_id, iterator_index), network_path).0;
							// Value inputs are stored as concrete, so they are compared to the nested type. Node inputs are stored as fn, so they are compared to the entire type.
							// For example a node input of (Footprint) -> Vector would not be compatible with () -> Vector
							node_io.inputs.get(iterator_index).map(|ty| ty.nested_type().clone()).as_ref() == Some(&input_type) || node_io.inputs.get(iterator_index) == Some(&input_type)
						});
						if valid_implementation { node_io.inputs.get(*input_index).cloned() } else { None }
					})
					.collect::<Vec<_>>()
			}
			DocumentNodeImplementation::Extract => {
				log::error!("Input types for extract node not supported");
				Vec::new()
			}
		}
	}

	/// Retrieves the output types for a given document node and its exports.
	///
	/// This function traverses the node and its nested network structure (if applicable) to determine
	/// the types of all outputs, including the primary output and any additional exports.
	///
	/// # Arguments
	///
	/// * `node` - A reference to the `DocumentNode` for which to determine output types.
	/// * `resolved_types` - A reference to `ResolvedDocumentNodeTypes` containing pre-resolved type information.
	/// * `node_id_path` - A slice of `NodeId`s representing the path to the current node in the document graph.
	///
	/// # Returns
	///
	/// A `Vec<Option<Type>>` where:
	/// - The first element is the primary output type of the node.
	/// - Subsequent elements are types of additional exports (if the node is a network).
	/// - `None` values indicate that a type couldn't be resolved for a particular output.
	///
	/// # Behavior
	///
	/// 1. Retrieves the primary output type from `resolved_types`.
	/// 2. If the node is a network:
	///    - Iterates through its exports (skipping the first/primary export).
	///    - For each export, traverses the network until reaching a protonode or terminal condition.
	///    - Determines the output type based on the final node/value encountered.
	/// 3. Collects and returns all resolved types.
	///
	/// # Note
	///
	/// This function assumes that export indices and node IDs always exist within their respective
	/// collections. It will panic if these assumptions are violated.
	///
	pub fn output_type(&self, node_id: &NodeId, output_index: usize, network_path: &[NodeId]) -> (Type, TypeSource) {
		let Some(implementation) = self.implementation(node_id, network_path) else {
			log::error!("Could not get output type for node {node_id} output index {output_index}. This node is no longer supported, and needs to be upgraded.");
			return (concrete!(()), TypeSource::Error("Could not get implementation"));
		};

		// If the node is not a protonode, get types by traversing across exports until a proto node is reached.
		match &implementation {
			graph_craft::document::DocumentNodeImplementation::Network(internal_network) => {
				let Some(export) = internal_network.exports.get(output_index) else {
					return (concrete!(()), TypeSource::Error("Could not get export index"));
				};
				match export {
					NodeInput::Node {
						node_id: nested_node_id,
						output_index,
						..
					} => self.output_type(nested_node_id, *output_index, &[network_path, &[*node_id]].concat()),
					NodeInput::Value { tagged_value, .. } => (tagged_value.ty(), TypeSource::TaggedValue),
					NodeInput::Network { .. } => {
						// let mut encapsulating_path = network_path.to_vec();
						// let encapsulating_node = encapsulating_path.pop().expect("No imports exist in document network");
						// self.input_type(&InputConnector::node(encapsulating_node, *import_index), network_path)
						(concrete!(()), TypeSource::Error("Could not type from network"))
					}
					NodeInput::Scope(_) => todo!(),
					NodeInput::Inline(_) => todo!(),
					NodeInput::Reflection(_) => todo!(),
				}
			}
			graph_craft::document::DocumentNodeImplementation::ProtoNode(protonode) => {
				let node_id_path = &[network_path, &[*node_id]].concat();
				self.resolved_types
					.types
					.get(node_id_path)
					.map(|ty| (ty.output.clone(), TypeSource::Compiled))
					.or_else(|| {
						let node_types = random_protonode_implementation(protonode)?;
						Some((node_types.return_value.clone(), TypeSource::RandomProtonodeImplementation))
					})
					.unwrap_or((concrete!(()), TypeSource::Error("Could not get protonode implementation")))
			}
			graph_craft::document::DocumentNodeImplementation::Extract => (concrete!(()), TypeSource::Error("extract node")),
		}
	}

	pub fn position(&mut self, node_id: &NodeId, network_path: &[NodeId]) -> Option<IVec2> {
		let top_left_position = self
			.node_click_targets(node_id, network_path)
			.and_then(|click_targets| click_targets.node_click_target.bounding_box())
			.map(|mut bounding_box| {
				if !self.is_layer(node_id, network_path) {
					bounding_box[0] -= DVec2::new(0., 12.);
				}
				(bounding_box[0] / 24.).as_ivec2()
			});
		top_left_position.map(|position| {
			if self.is_layer(node_id, network_path) {
				position + IVec2::new(self.chain_width(node_id, network_path) as i32, 0)
			} else {
				position
			}
		})
	}

	pub fn frontend_imports(&mut self, network_path: &[NodeId]) -> Option<Vec<(FrontendGraphOutput, i32, i32)>> {
		self.import_export_ports(network_path).cloned().map(|import_export_ports| {
			import_export_ports
				.output_ports
				.iter()
				.filter_map(|(import_index, click_target)| {
					// Get import name from parent node metadata input, which must match the number of imports.
					// Empty string means to use type, or "Import + index" if type can't be determined

					let mut import_metadata = None;

					if !network_path.is_empty() {
						let mut encapsulating_path = network_path.to_vec();
						let encapsulating_node_id = encapsulating_path.pop().unwrap();

						let (input_type, type_source) = self.input_type(&InputConnector::node(encapsulating_node_id, *import_index), &encapsulating_path);
						let data_type = FrontendGraphDataType::displayed_type(&input_type, &type_source);

						let (name, description) = self.displayed_input_name_and_description(&encapsulating_node_id, *import_index, &encapsulating_path);

						let connected_to = self
							.outward_wires(network_path)
							.and_then(|outward_wires| outward_wires.get(&OutputConnector::Import(*import_index)))
							.cloned()
							.unwrap_or_else(|| {
								log::error!("Could not get OutputConnector::Import({import_index}) in outward wires");
								Vec::new()
							});

						import_metadata = Some((
							FrontendGraphOutput {
								data_type,
								name,
								description,
								resolved_type: format!("{:?}", input_type),
								connected_to,
							},
							click_target,
						));
					}
					import_metadata
				})
				.filter_map(|(import_index, output_port)| output_port.bounding_box().map(|bounding_box| (import_index, bounding_box[0].x as i32, bounding_box[0].y as i32)))
				.collect::<Vec<_>>()
		})
	}

	pub fn frontend_exports(&mut self, network_path: &[NodeId]) -> Option<Vec<(FrontendGraphInput, i32, i32)>> {
		self.import_export_ports(network_path).cloned().map(|import_export_ports| {
			import_export_ports
				.input_ports
				.iter()
				.map(|(export_index, click_target)| {
					let export_type = self.input_type(&InputConnector::Export(*export_index), network_path);
					let data_type = FrontendGraphDataType::displayed_type(&export_type.0, &TypeSource::TaggedValue);

					let connected_to = self.upstream_output_connector(&InputConnector::Export(*export_index), network_path);

					// Get export name from parent node metadata input, which must match the number of exports.
					// Empty string means to use type, or "Export + index" if type is empty determined
					let export_name = if network_path.is_empty() {
						"Canvas".to_string()
					} else {
						self.encapsulating_node_metadata(network_path)
							.and_then(|encapsulating_metadata| encapsulating_metadata.persistent_metadata.output_names.get(*export_index).cloned())
							.unwrap_or_default()
					};

					let export_name = if !export_name.is_empty() {
						export_name
					} else if *export_type.0.nested_type() != concrete!(()) {
						export_type.0.nested_type().to_string()
					} else {
						format!("Export {}", *export_index + 1)
					};

					(
						FrontendGraphInput {
							data_type,
							name: export_name,
							description: String::new(),
							resolved_type: format!("{:?}", export_type.0),
							valid_types: self.valid_input_types(&InputConnector::Export(*export_index), network_path).iter().map(|ty| ty.to_string()).collect(),
							connected_to,
						},
						click_target,
					)
				})
				.filter_map(|(export_metadata, output_port)| output_port.bounding_box().map(|bounding_box| (export_metadata, bounding_box[0].x as i32, bounding_box[0].y as i32)))
				.collect::<Vec<_>>()
		})
	}

	pub fn frontend_import_export_modify<F>(&mut self, get_ports: F, network_path: &[NodeId]) -> Vec<(i32, i32)>
	where
		F: FnOnce(&ModifyImportExportClickTarget) -> Vec<&(usize, ClickTarget)>,
	{
		self.modify_import_export(network_path)
			.map(|modify_import_export_click_target| {
				get_ports(modify_import_export_click_target)
					.iter()
					.filter_map(|(_, click_target)| click_target.bounding_box().map(|bounding_box| (bounding_box[0].x as i32, bounding_box[0].y as i32)))
					.collect()
			})
			.unwrap_or_default()
	}

	pub fn height_from_click_target(&mut self, node_id: &NodeId, network_path: &[NodeId]) -> Option<u32> {
		let mut node_height: Option<u32> = self
			.node_click_targets(node_id, network_path)
			.and_then(|click_targets: &DocumentNodeClickTargets| click_targets.node_click_target.bounding_box())
			.map(|bounding_box| ((bounding_box[1].y - bounding_box[0].y) / 24.) as u32);
		if !self.is_layer(node_id, network_path) {
			node_height = node_height.map(|height| height + 1);
		}
		node_height
	}

	// All chain nodes and branches from the chain which are sole dependents of the layer
	pub fn upstream_nodes_below_layer(&mut self, node_id: &NodeId, network_path: &[NodeId]) -> HashSet<NodeId> {
		// Every upstream node below layer must be a sole dependent
		let mut upstream_nodes_below_layer = HashSet::new();

		let mut potential_upstream_nodes = HashSet::new();
		for chain_node in self
			.upstream_flow_back_from_nodes(vec![*node_id], network_path, FlowType::HorizontalFlow)
			.skip(1)
			.take_while(|node_id| self.is_chain(node_id, network_path))
			.collect::<Vec<_>>()
		{
			upstream_nodes_below_layer.insert(chain_node);
			let Some(chain_node) = self.document_node(&chain_node, network_path) else {
				log::error!("Could not get node {node_id} in upstream_nodes_below_layer");
				continue;
			};
			potential_upstream_nodes.extend(chain_node.inputs.iter().filter(|input| input.is_exposed()).skip(1).filter_map(|node_input| node_input.as_node()))
		}

		// Get the node feeding into the left input of the chain
		let mut current_node_id = *node_id;
		loop {
			let Some(current_node) = self.document_node(&current_node_id, network_path) else {
				log::error!("Could not get node {node_id} in upstream_nodes_below_layer");
				break;
			};
			if let Some(primary_node_id) = current_node
				.inputs
				.iter()
				.filter(|input| input.is_exposed())
				.nth(if self.is_layer(&current_node_id, network_path) { 1 } else { 0 })
				.and_then(|left_input| left_input.as_node())
			{
				if self.is_chain(&primary_node_id, network_path) {
					current_node_id = primary_node_id;
				} else {
					potential_upstream_nodes.insert(primary_node_id);
					break;
				}
			} else {
				break;
			}
		}

		for potential_upstream_node in potential_upstream_nodes {
			// The upstream chain cannot be added if there is some node upstream from an input that is not a sole dependent
			let mut upstream_chain_can_be_added = true;
			// Collect a vec of nodes that are sole dependents while iterating
			let mut sole_dependents = HashSet::new();

			for upstream_node_from_input in self
				.upstream_flow_back_from_nodes(vec![potential_upstream_node], network_path, FlowType::UpstreamFlow)
				.collect::<Vec<_>>()
			{
				let number_of_outputs = self.number_of_outputs(&upstream_node_from_input, network_path);

				// A node is a sole dependent if all outputs are sole dependents, and there are no dead ends
				let mut all_outputs_are_sole_dependents = true;
				let mut dead_ends = 0;

				for output_index in 0..number_of_outputs {
					let downstream_connections = {
						let Some(outward_wires) = self.outward_wires(network_path) else {
							log::error!("Could not get outward wires in upstream_nodes_below_layer");
							continue;
						};
						outward_wires.get(&OutputConnector::node(upstream_node_from_input, output_index)).cloned()
					};
					let Some(downstream_connections) = downstream_connections else {
						log::error!("Could not get outward wires in upstream_nodes_below_layer");
						continue;
					};
					let mut current_output_is_sole_dependent = true;
					let mut stack = downstream_connections;
					while let Some(current_downstream_connection) = stack.pop() {
						// Iterate downstream. If a sole dependent or chain_node_id is reached, then stop the iteration. If the exports is eventually reached, then it is not a sole dependent
						match &current_downstream_connection {
							InputConnector::Node {
								node_id: downstream_node_id,
								input_index,
							} => {
								// Stop iterating once the downstream node is the left input to the chain or a sole dependent
								if !(sole_dependents.contains(downstream_node_id) || downstream_node_id == node_id && *input_index == 1) {
									// Continue iterating downstream for the downstream node
									let number_of_outputs = self.number_of_outputs(downstream_node_id, network_path);
									let Some(outward_wires) = self.outward_wires(network_path) else {
										log::error!("Could not get outward wires in upstream_nodes_below_layer");
										continue;
									};
									let mut has_downstream_connections = false;
									for output_index in 0..number_of_outputs {
										let Some(downstream_connections) = outward_wires.get(&OutputConnector::node(*downstream_node_id, output_index)) else {
											log::error!("Could not get outward wires in upstream_nodes_below_layer");
											continue;
										};
										if !downstream_connections.is_empty() {
											has_downstream_connections = true;
										}
										stack.extend(downstream_connections.clone());
									}
									if !has_downstream_connections {
										dead_ends += 1;
									}
								}
							}
							InputConnector::Export(_) => current_output_is_sole_dependent = false,
						}
					}
					if !current_output_is_sole_dependent || dead_ends != 0 {
						all_outputs_are_sole_dependents = false;
						break;
					}
				}
				if all_outputs_are_sole_dependents && dead_ends == 0 {
					sole_dependents.insert(upstream_node_from_input);
				} else {
					upstream_chain_can_be_added = false;
					break;
				}
			}

			if upstream_chain_can_be_added {
				upstream_nodes_below_layer.extend(sole_dependents)
			}
		}
		upstream_nodes_below_layer
	}

	pub fn previewing(&self, network_path: &[NodeId]) -> Previewing {
		let Some(network_metadata) = self.network_metadata(network_path) else {
			log::error!("Could not get nested network_metadata in previewing");
			return Previewing::No;
		};
		network_metadata.persistent_metadata.previewing
	}

	/// Returns the root node (the node that the solid line is connect to), or None if no nodes are connected to the output
	pub fn root_node(&self, network_path: &[NodeId]) -> Option<RootNode> {
		let Some(network) = self.nested_network(network_path) else {
			log::error!("Could not get network in root_node");
			return None;
		};
		let Some(network_metadata) = self.network_metadata(network_path) else {
			log::error!("Could not get nested network_metadata in root_node");
			return None;
		};
		match &network_metadata.persistent_metadata.previewing {
			Previewing::Yes { root_node_to_restore } => *root_node_to_restore,
			Previewing::No => network.exports.first().and_then(|export| {
				if let NodeInput::Node { node_id, output_index, .. } = export {
					Some(RootNode {
						node_id: *node_id,
						output_index: *output_index,
					})
				} else {
					None
				}
			}),
		}
	}

	pub fn reference(&self, node_id: &NodeId, network_path: &[NodeId]) -> Option<&Option<String>> {
		let Some(node_metadata) = self.node_metadata(node_id, network_path) else {
			log::error!("Could not get reference for node: {:?}", node_id);
			return None;
		};
		Some(&node_metadata.persistent_metadata.reference)
	}

	pub fn implementation(&self, node_id: &NodeId, network_path: &[NodeId]) -> Option<&DocumentNodeImplementation> {
		let Some(node) = self.document_node(node_id, network_path) else {
			log::error!("Could not get implementation");
			return None;
		};
		Some(&node.implementation)
	}

	pub fn input_data(&self, node_id: &NodeId, index: usize, key: &str, network_path: &[NodeId]) -> Option<&Value> {
		let metadata = self
			.node_metadata(node_id, network_path)
			.and_then(|node_metadata| node_metadata.persistent_metadata.input_metadata.get(index))?;
		metadata.persistent_metadata.input_data.get(key)
	}
	pub fn persistent_input_metadata(&self, node_id: &NodeId, index: usize, network_path: &[NodeId]) -> Option<&InputPersistentMetadata> {
		let metadata = self
			.node_metadata(node_id, network_path)
			.and_then(|node_metadata| node_metadata.persistent_metadata.input_metadata.get(index))?;
		Some(&metadata.persistent_metadata)
	}

	fn transient_input_metadata(&self, node_id: &NodeId, index: usize, network_path: &[NodeId]) -> Option<&InputTransientMetadata> {
		let metadata = self
			.node_metadata(node_id, network_path)
			.and_then(|node_metadata| node_metadata.persistent_metadata.input_metadata.get(index))?;
		Some(&metadata.transient_metadata)
	}

	/// Returns the input name to display in the properties panel. If the name is empty then the type is used.
	pub fn displayed_input_name_and_description(&mut self, node_id: &NodeId, input_index: usize, network_path: &[NodeId]) -> (String, String) {
		let Some(input_metadata) = self.persistent_input_metadata(node_id, input_index, network_path) else {
			log::warn!("input metadata not found in displayed_input_name_and_description");
			return (String::new(), String::new());
		};
		let description = input_metadata.input_description.to_string();
		let name = if input_metadata.input_name.is_empty() {
			self.input_type(&InputConnector::node(*node_id, input_index), network_path).0.nested_type().to_string()
		} else {
			input_metadata.input_name.to_string()
		};
		(name, description)
	}

	/// Returns the display name of the node. If the display name is empty, it will return "Untitled Node" or "Untitled Layer" depending on the node type.
	pub fn display_name(&self, node_id: &NodeId, network_path: &[NodeId]) -> String {
		let is_layer = self
			.node_metadata(node_id, network_path)
			.expect("Could not get persistent node metadata in untitled_layer_label")
			.persistent_metadata
			.is_layer();

		let Some(reference) = self.reference(node_id, network_path) else {
			log::error!("Could not get reference in untitled_layer_label");
			return "".to_string();
		};

		let display_name = if let Some(node_metadata) = self.node_metadata(node_id, network_path) {
			node_metadata.persistent_metadata.display_name.clone()
		} else {
			log::error!("Could not get node_metadata in display_name");
			String::new()
		};

		if display_name.is_empty() {
			if is_layer {
				"Untitled Layer".to_string()
			} else {
				reference.clone().unwrap_or("Untitled Node".to_string())
			}
		} else {
			display_name
		}
	}

	/// Returns the description of the node, or an empty string if it is not set.
	pub fn description(&self, node_id: &NodeId, network_path: &[NodeId]) -> String {
		self.get_node_definition(network_path, *node_id)
			.map(|node_definition| node_definition.description.to_string())
			.filter(|description| description != "TODO")
			.unwrap_or_default()
	}

	pub fn is_locked(&self, node_id: &NodeId, network_path: &[NodeId]) -> bool {
		let Some(node_metadata) = self.node_metadata(node_id, network_path) else {
			log::error!("Could not get persistent node metadata in is_locked for node {node_id}");
			return false;
		};
		node_metadata.persistent_metadata.locked
	}

	pub fn is_pinned(&self, node_id: &NodeId, network_path: &[NodeId]) -> bool {
		let Some(node_metadata) = self.node_metadata(node_id, network_path) else {
			log::error!("Could not get persistent node metadata in is_pinned for node {node_id}");
			return false;
		};
		node_metadata.persistent_metadata.pinned
	}

	pub fn is_visible(&self, node_id: &NodeId, network_path: &[NodeId]) -> bool {
		let Some(node) = self.document_node(node_id, network_path) else {
			log::error!("Could not get node in is_visible");
			return false;
		};
		node.visible
	}

	pub fn is_layer(&self, node_id: &NodeId, network_path: &[NodeId]) -> bool {
		let Some(node_metadata) = self.node_metadata(node_id, network_path) else {
			log::error!("Could not get nested node_metadata in is_layer");
			return false;
		};
		node_metadata.persistent_metadata.is_layer()
	}

	pub fn has_primary_output(&self, node_id: &NodeId, network_path: &[NodeId]) -> bool {
		let Some(node_metadata) = self.node_metadata(node_id, network_path) else {
			log::error!("Could not get node_metadata in has_primary_output");
			return false;
		};
		node_metadata.persistent_metadata.has_primary_output
	}

	pub fn is_absolute(&self, node_id: &NodeId, network_path: &[NodeId]) -> bool {
		let Some(node_metadata) = self.node_metadata(node_id, network_path) else {
			log::error!("Could not get node_metadata in is_absolute");
			return false;
		};
		match &node_metadata.persistent_metadata.node_type_metadata {
			NodeTypePersistentMetadata::Layer(layer_metadata) => matches!(layer_metadata.position, LayerPosition::Absolute(_)),
			NodeTypePersistentMetadata::Node(node_metadata) => matches!(node_metadata.position, NodePosition::Absolute(_)),
		}
	}

	pub fn is_chain(&self, node_id: &NodeId, network_path: &[NodeId]) -> bool {
		let Some(node_metadata) = self.node_metadata(node_id, network_path) else {
			log::error!("Could not get node_metadata in is_chain");
			return false;
		};
		match &node_metadata.persistent_metadata.node_type_metadata {
			NodeTypePersistentMetadata::Node(node_metadata) => matches!(node_metadata.position, NodePosition::Chain),
			_ => false,
		}
	}

	pub fn is_stack(&self, node_id: &NodeId, network_path: &[NodeId]) -> bool {
		let Some(node_metadata) = self.node_metadata(node_id, network_path) else {
			log::error!("Could not get node_metadata in is_stack");
			return false;
		};
		match &node_metadata.persistent_metadata.node_type_metadata {
			NodeTypePersistentMetadata::Layer(layer_metadata) => matches!(layer_metadata.position, LayerPosition::Stack(_)),
			_ => false,
		}
	}

	pub fn is_artboard(&self, node_id: &NodeId, network_path: &[NodeId]) -> bool {
		self.reference(node_id, network_path)
			.is_some_and(|reference| *reference == Some("Artboard".to_string()) && self.connected_to_output(node_id, &[]))
	}

	pub fn all_artboards(&self) -> HashSet<LayerNodeIdentifier> {
		self.document_network_metadata()
			.persistent_metadata
			.node_metadata
			.iter()
			.filter_map(|(node_id, node_metadata)| {
				if node_metadata
					.persistent_metadata
					.reference
					.as_ref()
					.is_some_and(|reference| reference == "Artboard" && self.connected_to_output(node_id, &[]) && self.is_layer(node_id, &[]))
				{
					Some(LayerNodeIdentifier::new(*node_id, self))
				} else {
					None
				}
			})
			.collect()
	}

	/// Folders sorted from most nested to least nested
	pub fn folders_sorted_by_most_nested(&self, network_path: &[NodeId]) -> Vec<LayerNodeIdentifier> {
		if !network_path.is_empty() {
			log::error!("Currently can only get deepest common ancestor in the document network");
			return Vec::new();
		}
		let Some(selected_nodes) = self.selected_nodes_in_nested_network(network_path) else {
			log::error!("Could not get selected nodes in deepest_common_ancestor");
			return Vec::new();
		};
		let mut folders: Vec<_> = selected_nodes
			.selected_layers(self.document_metadata())
			.filter(|layer| layer.has_children(self.document_metadata()))
			.collect();
		folders.sort_by_cached_key(|a| std::cmp::Reverse(a.ancestors(self.document_metadata()).count()));
		folders
	}

	/// Calculates the document bounds in document space
	pub fn document_bounds_document_space(&self, include_artboards: bool) -> Option<[DVec2; 2]> {
		self.document_metadata
			.all_layers()
			.filter(|layer| include_artboards || !self.is_artboard(&layer.to_node(), &[]))
			.filter_map(|layer| {
				if !self.is_artboard(&layer.to_node(), &[]) {
					if let Some(artboard_node_identifier) = layer
						.ancestors(self.document_metadata())
						.find(|ancestor| *ancestor != LayerNodeIdentifier::ROOT_PARENT && self.is_artboard(&ancestor.to_node(), &[]))
					{
						let artboard = self.document_node(&artboard_node_identifier.to_node(), &[]);
						let clip_input = artboard.unwrap().inputs.get(5).unwrap();
						if let NodeInput::Value { tagged_value, .. } = clip_input {
							if tagged_value.clone().into_inner() == TaggedValue::Bool(true) {
								return Some(Quad::clip(
									self.document_metadata.bounding_box_document(layer).unwrap_or_default(),
									self.document_metadata.bounding_box_document(artboard_node_identifier).unwrap_or_default(),
								));
							}
						}
					}
				}
				self.document_metadata.bounding_box_document(layer)
			})
			.reduce(Quad::combine_bounds)
	}

	/// Calculates the selected layer bounds in document space
	pub fn selected_bounds_document_space(&self, include_artboards: bool, network_path: &[NodeId]) -> Option<[DVec2; 2]> {
		let Some(selected_nodes) = self.selected_nodes_in_nested_network(network_path) else {
			log::error!("Could not get selected nodes in shallowest_unique_layers");
			return None;
		};
		selected_nodes
			.selected_layers(&self.document_metadata)
			.filter(|&layer| include_artboards || !self.is_artboard(&layer.to_node(), &[]))
			.filter_map(|layer| self.document_metadata.bounding_box_document(layer))
			.reduce(Quad::combine_bounds)
	}

	/// Layers excluding ones that are children of other layers in the list.
	// TODO: Cache this
	pub fn shallowest_unique_layers(&self, network_path: &[NodeId]) -> impl Iterator<Item = LayerNodeIdentifier> + use<> {
		let mut sorted_layers = if let Some(selected_nodes) = self.selected_nodes_in_nested_network(network_path) {
			selected_nodes
				.selected_layers(self.document_metadata())
				.map(|layer| {
					let mut layer_path = layer.ancestors(&self.document_metadata).collect::<Vec<_>>();
					layer_path.reverse();
					layer_path
				})
				.collect::<Vec<_>>()
		} else {
			log::error!("Could not get selected nodes in shallowest_unique_layers");
			Vec::new()
		};

		// Sorting here creates groups of similar UUID paths
		sorted_layers.sort();
		sorted_layers.dedup_by(|a, b| a.starts_with(b));
		sorted_layers.into_iter().map(|mut path| {
			let layer = path.pop().expect("Path should not be empty");
			assert!(
				layer != LayerNodeIdentifier::ROOT_PARENT,
				"The root parent cannot be selected, so it cannot be a shallowest selected layer"
			);
			layer
		})
	}

	pub fn shallowest_unique_layers_sorted(&self, network_path: &[NodeId]) -> Vec<LayerNodeIdentifier> {
		let all_layers_to_group = self.shallowest_unique_layers(network_path).collect::<Vec<_>>();
		// Ensure nodes are grouped in the correct order
		let mut all_layers_to_group_sorted = Vec::new();
		for descendant in LayerNodeIdentifier::ROOT_PARENT.descendants(self.document_metadata()) {
			if all_layers_to_group.contains(&descendant) {
				all_layers_to_group_sorted.push(descendant);
			};
		}
		all_layers_to_group_sorted
	}

	/// Ancestor that is shared by all layers and that is deepest (more nested). Default may be the root. Skips selected non-folder, non-artboard layers
	pub fn deepest_common_ancestor(&self, selected_nodes: &SelectedNodes, network_path: &[NodeId], include_self: bool) -> Option<LayerNodeIdentifier> {
		if !network_path.is_empty() {
			log::error!("Currently can only get deepest common ancestor in the document network");
			return None;
		}
		selected_nodes
			.selected_layers(&self.document_metadata)
			.map(|layer| {
				let mut layer_path = layer.ancestors(&self.document_metadata).collect::<Vec<_>>();
				layer_path.reverse();
				if !include_self || !self.is_artboard(&layer.to_node(), network_path) {
					layer_path.pop();
				}

				layer_path
			})
			.reduce(|mut a, b| {
				a.truncate(a.iter().zip(b.iter()).position(|(&a, &b)| a != b).unwrap_or_else(|| a.len().min(b.len())));
				a
			})
			.and_then(|layer| layer.last().copied())
	}

	/// Gives an iterator to all nodes connected to the given nodes by all inputs (primary or primary + secondary depending on `only_follow_primary` choice), traversing backwards upstream starting from the given node's inputs.
	pub fn upstream_flow_back_from_nodes<'a>(&'a self, mut node_ids: Vec<NodeId>, network_path: &'a [NodeId], mut flow_type: FlowType) -> impl Iterator<Item = NodeId> + 'a {
		let (Some(network), Some(network_metadata)) = (self.nested_network(network_path), self.network_metadata(network_path)) else {
			log::error!("Could not get network or network_metadata in upstream_flow_back_from_nodes");
			return FlowIter {
				stack: Vec::new(),
				network: &self.network,
				network_metadata: &self.network_metadata,
				flow_type: FlowType::UpstreamFlow,
			};
		};
		if matches!(flow_type, FlowType::LayerChildrenUpstreamFlow) {
			node_ids = node_ids
				.iter()
				.filter_map(move |node_id| {
					if self.is_layer(node_id, network_path) {
						network.nodes.get(node_id).and_then(|node| node.inputs.get(1)).and_then(|input| input.as_node())
					} else {
						Some(*node_id)
					}
				})
				.collect::<Vec<_>>();
			flow_type = FlowType::UpstreamFlow;
		};
		FlowIter {
			stack: node_ids,
			network,
			network_metadata,
			flow_type,
		}
	}

	pub fn upstream_output_connector(&self, input_connector: &InputConnector, network_path: &[NodeId]) -> Option<OutputConnector> {
		let input = self.input_from_connector(input_connector, network_path);
		input.and_then(|input| match input {
			NodeInput::Node { node_id, output_index, .. } => Some(OutputConnector::node(*node_id, *output_index)),
			NodeInput::Network { import_index, .. } => Some(OutputConnector::Import(*import_index)),
			_ => None,
		})
	}

	/// In the network `X -> Y -> Z`, `is_node_upstream_of_another_by_primary_flow(Z, X)` returns true.
	pub fn is_node_upstream_of_another_by_horizontal_flow(&self, node: NodeId, network_path: &[NodeId], potentially_upstream_node: NodeId) -> bool {
		self.upstream_flow_back_from_nodes(vec![node], network_path, FlowType::HorizontalFlow)
			.any(|id| id == potentially_upstream_node)
	}

	#[cfg(not(target_family = "wasm"))]
	fn text_width(&self, node_id: &NodeId, network_path: &[NodeId]) -> Option<f64> {
		warn!("Failed to find width of {node_id:#?} in network_path {network_path:?} due to non-wasm arch");
		Some(0.)
	}

	#[cfg(target_family = "wasm")]
	fn text_width(&self, node_id: &NodeId, network_path: &[NodeId]) -> Option<f64> {
		let document = web_sys::window().unwrap().document().unwrap();
		let div = match document.create_element("div") {
			Ok(div) => div,
			Err(err) => {
				log::error!("Error creating div: {:?}", err);
				return None;
			}
		};

		// Set the div's style to make it offscreen and single line
		match div.set_attribute("style", "position: absolute; top: -9999px; left: -9999px; white-space: nowrap;") {
			Err(err) => {
				log::error!("Error setting attribute: {:?}", err);
				return None;
			}
			_ => {}
		};

		let name = self.display_name(node_id, network_path);

		div.set_text_content(Some(&name));

		// Append the div to the document body
		match document.body().unwrap().append_child(&div) {
			Err(err) => {
				log::error!("Error setting adding child to document {:?}", err);
				return None;
			}
			_ => {}
		};

		// Measure the width
		let text_width = div.get_bounding_client_rect().width();

		// Remove the div from the document
		match document.body().unwrap().remove_child(&div) {
			Err(_) => log::error!("Could not remove child when rendering text"),
			_ => {}
		};

		Some(text_width)
	}

	pub fn from_old_network(old_network: OldNodeNetwork) -> Self {
		let mut node_network = NodeNetwork::default();
		let mut network_metadata = NodeNetworkMetadata::default();
		let mut stack = vec![(Vec::new(), old_network)];
		while let Some((network_path, old_network)) = stack.pop() {
			let Some(nested_network) = node_network.nested_network_mut(&network_path) else {
				log::error!("Could not get nested network in from_old_network");
				continue;
			};
			nested_network.exports = old_network.exports;
			nested_network.scope_injections = old_network.scope_injections.into_iter().collect();
			let Some(nested_network_metadata) = network_metadata.nested_metadata_mut(&network_path) else {
				log::error!("Could not get nested network in from_old_network");
				continue;
			};
			nested_network_metadata.persistent_metadata.previewing = Previewing::No;
			for (node_id, old_node) in old_network.nodes {
				let mut node = DocumentNode::default();
				let mut node_metadata = DocumentNodeMetadata::default();

				node.inputs = old_node.inputs;
				node.manual_composition = old_node.manual_composition;
				node.visible = old_node.visible;
				node.skip_deduplication = old_node.skip_deduplication;
				node.original_location = old_node.original_location;
				node_metadata.persistent_metadata.display_name = old_node.alias;
				node_metadata.persistent_metadata.reference = if old_node.name.is_empty() { None } else { Some(old_node.name) };
				node_metadata.persistent_metadata.has_primary_output = old_node.has_primary_output;
				node_metadata.persistent_metadata.locked = old_node.locked;
				node_metadata.persistent_metadata.node_type_metadata = if old_node.is_layer {
					NodeTypePersistentMetadata::Layer(LayerPersistentMetadata {
						position: LayerPosition::Absolute(old_node.metadata.position),
						owned_nodes: TransientMetadata::Unloaded,
					})
				} else {
					NodeTypePersistentMetadata::Node(NodePersistentMetadata {
						position: NodePosition::Absolute(old_node.metadata.position),
					})
				};

				match old_node.implementation {
					OldDocumentNodeImplementation::ProtoNode(protonode) => {
						node.implementation = DocumentNodeImplementation::ProtoNode(protonode);
					}
					OldDocumentNodeImplementation::Network(old_network) => {
						node.implementation = DocumentNodeImplementation::Network(NodeNetwork::default());
						node_metadata.persistent_metadata.network_metadata = Some(NodeNetworkMetadata::default());
						let mut nested_path = network_path.clone();
						nested_path.push(node_id);
						stack.push((nested_path, old_network));
					}
					OldDocumentNodeImplementation::Extract => {
						node.implementation = DocumentNodeImplementation::Extract;
					}
				}

				nested_network.nodes.insert(node_id, node);
				nested_network_metadata.persistent_metadata.node_metadata.insert(node_id, node_metadata);
			}
		}
		Self {
			network: node_network,
			network_metadata,
			document_metadata: DocumentMetadata::default(),
			resolved_types: ResolvedDocumentNodeTypes::default(),
			transaction_status: TransactionStatus::Finished,
		}
	}
}

/// Gets the type for a random protonode implementation (used if there is no type from the compiled network)
fn random_protonode_implementation(protonode: &graph_craft::ProtoNodeIdentifier) -> Option<&graphene_std::NodeIOTypes> {
	let mut protonode = protonode.clone();
	// TODO: Remove
	if let Some((path, _generics)) = protonode.name.split_once('<') {
		protonode = path.to_string().to_string().into();
	}
	let Some(node_io_hashmap) = NODE_REGISTRY.get(&protonode) else {
		log::error!("Could not get hashmap for proto node: {protonode:?}");
		return None;
	};

	let node_types = node_io_hashmap.keys().min_by_key(|node_io_types| {
		let mut hasher = DefaultHasher::new();
		node_io_types.hash(&mut hasher);
		hasher.finish()
	});

	if node_types.is_none() {
		log::error!("Could not get node_types from hashmap");
	};
	node_types
}

// Private mutable getters for use within the network interface
impl NodeNetworkInterface {
	fn network_mut(&mut self, network_path: &[NodeId]) -> Option<&mut NodeNetwork> {
		self.network.nested_network_mut(network_path)
	}

	fn network_metadata_mut(&mut self, network_path: &[NodeId]) -> Option<&mut NodeNetworkMetadata> {
		self.network_metadata.nested_metadata_mut(network_path)
	}

	fn node_metadata_mut(&mut self, node_id: &NodeId, network_path: &[NodeId]) -> Option<&mut DocumentNodeMetadata> {
		let Some(network_metadata) = self.network_metadata_mut(network_path) else {
			log::error!("Could not get nested network_metadata");
			return None;
		};
		let Some(node_metadata) = network_metadata.persistent_metadata.node_metadata.get_mut(node_id) else {
			log::error!("Could not get nested node_metadata for node {node_id} in network {network_path:?}");
			return None;
		};
		Some(node_metadata)
	}

	/// Mutably get the network which the encapsulating node of the currently viewed network is part of. Will always be None in the document network.
	fn encapsulating_network_metadata_mut(&mut self, network_path: &[NodeId]) -> Option<&mut NodeNetworkMetadata> {
		let mut encapsulating_path = network_path.to_vec();
		encapsulating_path.pop()?;
		let Some(parent_metadata) = self.network_metadata_mut(&encapsulating_path) else {
			log::error!("Could not get parent network in encapsulating_node_metadata");
			return None;
		};
		Some(parent_metadata)
	}

	// /// Mutably get the node which encapsulates the currently viewed network. Will always be None in the document network.
	// fn encapsulating_node_mut(&mut self, network_path: &[NodeId]) -> Option<&mut DocumentNode> {
	// 	let mut encapsulating_path = network_path.to_vec();
	// 	let encapsulating_node_id = encapsulating_path.pop()?;
	// 	let Some(parent_network) = self.network_mut(&encapsulating_path) else {
	// 		log::error!("Could not get parent network in encapsulating_node_mut");
	// 		return None;
	// 	};
	// 	let Some(encapsulating_node) = parent_network.nodes.mut(&encapsulating_node_id) else {
	// 		log::error!("Could not get encapsulating node in encapsulating_node_mut");
	// 		return None;
	// 	};
	// 	Some(encapsulating_node)
	// }

	/// Get the node metadata for the node which encapsulates the currently viewed network. Will always be None in the document network.
	fn encapsulating_node_metadata_mut(&mut self, network_path: &[NodeId]) -> Option<&mut DocumentNodeMetadata> {
		let mut encapsulating_path = network_path.to_vec();
		let encapsulating_node_id = encapsulating_path.pop()?;
		let Some(parent_metadata) = self.network_metadata_mut(&encapsulating_path) else {
			log::error!("Could not get parent network in encapsulating_node_metadata");
			return None;
		};
		let Some(encapsulating_node_metadata) = parent_metadata.persistent_metadata.node_metadata.get_mut(&encapsulating_node_id) else {
			log::error!("Could not get encapsulating node metadata in encapsulating_node_metadata");
			return None;
		};
		Some(encapsulating_node_metadata)
	}
}

// Public mutable getters for data that involves transient network metadata
// Mutable methods never recalculate the transient metadata, they only unload it. Loading metadata should only be done by the getter.
impl NodeNetworkInterface {
	pub fn start_transaction(&mut self) {
		self.transaction_status = TransactionStatus::Started;
	}

	pub fn transaction_modified(&mut self) {
		if self.transaction_status == TransactionStatus::Started {
			self.transaction_status = TransactionStatus::Modified;
		}
	}

	pub fn finish_transaction(&mut self) {
		self.transaction_status = TransactionStatus::Finished;
	}

	/// Mutably get the selected nodes for the network at the network_path. Every time they are mutated, the transient metadata for the top of the stack gets unloaded.
	pub fn selected_nodes_mut(&mut self, network_path: &[NodeId]) -> Option<&mut SelectedNodes> {
		let (last_selection_state, prev_state, is_selection_empty) = {
			let network_metadata = self.network_metadata(network_path)?;
			let history = &network_metadata.persistent_metadata.selection_undo_history;
			let current = history.back().cloned().unwrap_or_default();
			let previous = history.iter().rev().nth(1).cloned();
			let empty = current.selected_layers_except_artboards(self).next().is_none();
			(current, previous, empty)
		};
		self.unload_stack_dependents(network_path);

		let Some(network_metadata) = self.network_metadata_mut(network_path) else {
			log::error!("Could not get nested network_metadata in selected_nodes");
			return None;
		};

		// Initialize default value if selection_undo_history is empty
		if network_metadata.persistent_metadata.selection_undo_history.is_empty() {
			network_metadata.persistent_metadata.selection_undo_history.push_back(SelectedNodes::default());
		}

		// Update history only if selection is non-empty/does not contain only artboards
		if !is_selection_empty && prev_state.as_ref() != Some(&last_selection_state) {
			network_metadata.persistent_metadata.selection_undo_history.push_back(last_selection_state);
			network_metadata.persistent_metadata.selection_redo_history.clear();

			if network_metadata.persistent_metadata.selection_undo_history.len() > crate::consts::MAX_UNDO_HISTORY_LEN {
				network_metadata.persistent_metadata.selection_undo_history.pop_front();
			}
		}

		network_metadata.persistent_metadata.selection_undo_history.back_mut()
	}

	pub fn selection_step_back(&mut self, network_path: &[NodeId]) {
		let Some(network_metadata) = self.network_metadata_mut(network_path) else {
			log::error!("Could not get nested network_metadata in selection_step_back");
			return;
		};

		if let Some(selection_state) = network_metadata.persistent_metadata.selection_undo_history.pop_back() {
			network_metadata.persistent_metadata.selection_redo_history.push_front(selection_state);
		}
	}

	pub fn selection_step_forward(&mut self, network_path: &[NodeId]) {
		let Some(network_metadata) = self.network_metadata_mut(network_path) else {
			log::error!("Could not get nested network_metadata in selection_step_forward");
			return;
		};

		if let Some(selection_state) = network_metadata.persistent_metadata.selection_redo_history.pop_front() {
			network_metadata.persistent_metadata.selection_undo_history.push_back(selection_state);
		}
	}

	fn stack_dependents(&mut self, network_path: &[NodeId]) -> Option<&HashMap<NodeId, LayerOwner>> {
		self.try_load_stack_dependents(network_path);
		self.try_get_stack_dependents(network_path)
	}

	fn try_load_stack_dependents(&mut self, network_path: &[NodeId]) {
		let Some(network_metadata) = self.network_metadata(network_path) else {
			log::error!("Could not get nested network_metadata in stack_dependents");
			return;
		};

		if !network_metadata.transient_metadata.stack_dependents.is_loaded() {
			self.load_stack_dependents(network_path);
		}
	}

	fn try_get_stack_dependents(&self, network_path: &[NodeId]) -> Option<&HashMap<NodeId, LayerOwner>> {
		let Some(network_metadata) = self.network_metadata(network_path) else {
			log::error!("Could not get nested network_metadata in try_get_stack_dependents");
			return None;
		};
		let TransientMetadata::Loaded(stack_dependents) = &network_metadata.transient_metadata.stack_dependents else {
			log::error!("could not load stack_dependents");
			return None;
		};
		Some(stack_dependents)
	}

	// This function always has to be in sync with the selected nodes.
	fn load_stack_dependents(&mut self, network_path: &[NodeId]) {
		let Some(selected_nodes) = self.selected_nodes_in_nested_network(network_path) else {
			log::error!("Could not get selected nodes in load_stack_dependents");
			return;
		};

		let mut selected_layers = selected_nodes.selected_nodes().filter(|node_id| self.is_layer(node_id, network_path)).cloned().collect::<HashSet<_>>();

		// Deselect all layers that are upstream of other selected layers
		let mut removed_layers = Vec::new();
		for layer in selected_layers.clone() {
			if removed_layers.contains(&layer) {
				continue;
			}
			for upstream_node in self.upstream_flow_back_from_nodes(vec![layer], network_path, FlowType::UpstreamFlow).skip(1) {
				if selected_layers.remove(&upstream_node) {
					removed_layers.push(upstream_node)
				}
			}
		}

		// Get a unique list of the top of each stack for each layer
		let mut stack_tops = HashSet::new();

		for layer in &selected_layers {
			let mut current_node = *layer;
			loop {
				if self.is_layer(&current_node, network_path) && self.is_absolute(&current_node, network_path) {
					stack_tops.insert(current_node);
					break;
				};
				let Some(outward_wires) = self.outward_wires(network_path) else {
					log::error!("Cannot load outward wires in load_stack_dependents");
					return;
				};
				let Some(layer_outward_wires) = outward_wires.get(&OutputConnector::node(current_node, 0)) else {
					log::error!("Could not get outward_wires for layer {current_node}");
					break;
				};
				match layer_outward_wires.first() {
					Some(downstream_input) => {
						let Some(downstream_node) = downstream_input.node_id() else {
							log::error!("Node connected to export should be absolute");
							break;
						};
						current_node = downstream_node
					}
					None => break,
				}
			}
		}

		let mut stack_dependents = HashMap::new();
		let mut owned_sole_dependents = HashSet::new();
		// Loop through all layers below the stack_tops, and set sole dependents upstream from that layer to be owned by that layer. Ensure LayerOwner is kept in sync.
		for stack_top in &stack_tops {
			for upstream_stack_layer in self
				.upstream_flow_back_from_nodes(vec![*stack_top], network_path, FlowType::PrimaryFlow)
				.take_while(|upstream_node| self.is_layer(upstream_node, network_path))
				.collect::<Vec<_>>()
			{
				for upstream_layer in self.upstream_flow_back_from_nodes(vec![upstream_stack_layer], network_path, FlowType::UpstreamFlow).collect::<Vec<_>>() {
					if !self.is_layer(&upstream_layer, network_path) {
						continue;
					}
					let mut new_owned_nodes = HashSet::new();
					for layer_sole_dependent in &self.upstream_nodes_below_layer(&upstream_layer, network_path) {
						stack_dependents.insert(*layer_sole_dependent, LayerOwner::Layer(upstream_layer));
						owned_sole_dependents.insert(*layer_sole_dependent);
						new_owned_nodes.insert(*layer_sole_dependent);
					}
					let Some(layer_node) = self.node_metadata_mut(&upstream_layer, network_path) else {
						log::error!("Could not get layer node in load_stack_dependents");
						continue;
					};
					let NodeTypePersistentMetadata::Layer(LayerPersistentMetadata { owned_nodes, .. }) = &mut layer_node.persistent_metadata.node_type_metadata else {
						log::error!("upstream layer should be a layer");
						return;
					};
					*owned_nodes = TransientMetadata::Loaded(new_owned_nodes);
				}
			}
		}

		// Set any sole dependents of the stack top that are not dependents of a layer in the stack to LayerOwner::None. These nodes will be pushed as blocks when a layer is shifted.
		for stack_top in &stack_tops {
			let mut sole_dependents = HashSet::new();
			let mut not_sole_dependents = HashSet::new();
			sole_dependents.insert(*stack_top);
			for upstream_node in self.upstream_flow_back_from_nodes(vec![*stack_top], network_path, FlowType::UpstreamFlow).collect::<Vec<_>>() {
				let mut stack = vec![upstream_node];
				let mut is_sole_dependent = true;
				while let Some(current_node) = stack.pop() {
					if not_sole_dependents.contains(&current_node) {
						is_sole_dependent = false;
						break;
					}
					if !sole_dependents.contains(&current_node) {
						let mut has_outward_wire = false;
						for output_index in 0..self.number_of_outputs(&current_node, network_path) {
							let Some(outward_wires) = self.outward_wires(network_path) else {
								log::error!("Cannot load outward wires in load_stack_dependents");
								continue;
							};
							let Some(outward_wires) = outward_wires.get(&OutputConnector::node(current_node, output_index)) else {
								log::error!("Cannot load outward wires in load_stack_dependents");
								continue;
							};
							for downstream_input in outward_wires {
								has_outward_wire = true;
								match downstream_input {
									InputConnector::Node { node_id, .. } => stack.push(*node_id),
									InputConnector::Export(_) => is_sole_dependent = false,
								}
							}
						}
						if !has_outward_wire {
							is_sole_dependent = false;
						}
					}
					if !is_sole_dependent {
						break;
					}
				}

				if is_sole_dependent {
					sole_dependents.insert(upstream_node);
				} else {
					not_sole_dependents.insert(upstream_node);
				}
			}

			for sole_dependent in sole_dependents {
				if !owned_sole_dependents.contains(&sole_dependent) {
					stack_dependents.insert(sole_dependent, LayerOwner::None(0));
				}
			}
		}

		let Some(network_metadata) = self.network_metadata_mut(network_path) else {
			log::error!("Could not get current network in load_export_ports");
			return;
		};

		network_metadata.transient_metadata.stack_dependents = TransientMetadata::Loaded(stack_dependents);
	}

	pub fn unload_stack_dependents(&mut self, network_path: &[NodeId]) {
		let Some(network_metadata) = self.network_metadata_mut(network_path) else {
			log::error!("Could not get nested network_metadata in unload_stack_dependents");
			return;
		};
		network_metadata.transient_metadata.stack_dependents.unload();
	}

	/// Resets all the offsets for nodes with no LayerOwner when the drag ends
	pub fn unload_stack_dependents_y_offset(&mut self, network_path: &[NodeId]) {
		let Some(network_metadata) = self.network_metadata_mut(network_path) else {
			log::error!("Could not get nested network_metadata in unload_stack_dependents_y_offset");
			return;
		};

		if let TransientMetadata::Loaded(stack_dependents) = &mut network_metadata.transient_metadata.stack_dependents {
			for layer_owner in stack_dependents.values_mut() {
				if let LayerOwner::None(offset) = layer_owner {
					*offset = 0;
				}
			}
		}
	}

	pub fn import_export_ports(&mut self, network_path: &[NodeId]) -> Option<&Ports> {
		let Some(network_metadata) = self.network_metadata(network_path) else {
			log::error!("Could not get nested network_metadata in export_ports");
			return None;
		};
		if !network_metadata.transient_metadata.import_export_ports.is_loaded() {
			self.load_import_export_ports(network_path);
		}

		let Some(network_metadata) = self.network_metadata(network_path) else {
			log::error!("Could not get nested network_metadata in export_ports");
			return None;
		};
		let TransientMetadata::Loaded(ports) = &network_metadata.transient_metadata.import_export_ports else {
			log::error!("could not load import ports");
			return None;
		};
		Some(ports)
	}

	pub fn load_import_export_ports(&mut self, network_path: &[NodeId]) {
		//let point = network_metadata.persistent_metadata.navigation_metadata.node_graph_to_viewport.inverse().transform_point2();
		let Some(all_nodes_bounding_box) = self.all_nodes_bounding_box(network_path).cloned() else {
			log::error!("Could not get all nodes bounding box in load_export_ports");
			return;
		};
		let Some(rounded_network_edge_distance) = self.rounded_network_edge_distance(network_path).cloned() else {
			log::error!("Could not get rounded_network_edge_distance in load_export_ports");
			return;
		};
		let Some(network_metadata) = self.network_metadata(network_path) else {
			log::error!("Could not get nested network_metadata in load_export_ports");
			return;
		};
		let Some(network) = self.nested_network(network_path) else {
			log::error!("Could not get current network in load_export_ports");
			return;
		};

		let mut import_export_ports = Ports::new();

		let viewport_top_right = network_metadata
			.persistent_metadata
			.navigation_metadata
			.node_graph_to_viewport
			.inverse()
			.transform_point2(rounded_network_edge_distance.exports_to_edge_distance);
		let offset_from_top_right = if network
			.exports
			.first()
			.is_some_and(|export| export.as_node().is_some_and(|export_node| self.is_layer(&export_node, network_path)))
		{
			DVec2::new(2. * GRID_SIZE as f64, -2. * GRID_SIZE as f64)
		} else {
			DVec2::new(4. * GRID_SIZE as f64, 0.)
		};

		let bounding_box_top_right = DVec2::new((all_nodes_bounding_box[1].x / 24. + 0.5).floor() * 24., (all_nodes_bounding_box[0].y / 24. + 0.5).floor() * 24.) + offset_from_top_right;
		let export_top_right = DVec2::new(viewport_top_right.x.max(bounding_box_top_right.x), viewport_top_right.y.min(bounding_box_top_right.y));
		for input_index in 0..network.exports.len() {
			import_export_ports.insert_input_port_at_center(input_index, export_top_right + DVec2::new(0., input_index as f64 * 24.));
		}

		let viewport_top_left = network_metadata
			.persistent_metadata
			.navigation_metadata
			.node_graph_to_viewport
			.inverse()
			.transform_point2(rounded_network_edge_distance.imports_to_edge_distance);

		let offset_from_top_left = if network
			.exports
			.first()
			.is_some_and(|export| export.as_node().is_some_and(|export_node| self.is_layer(&export_node, network_path)))
		{
			DVec2::new(-4. * GRID_SIZE as f64, -2. * GRID_SIZE as f64)
		} else {
			DVec2::new(-4. * GRID_SIZE as f64, 0.)
		};

		let bounding_box_top_left = DVec2::new((all_nodes_bounding_box[0].x / 24. + 0.5).floor() * 24., (all_nodes_bounding_box[0].y / 24. + 0.5).floor() * 24.) + offset_from_top_left;
		let import_top_left = DVec2::new(viewport_top_left.x.min(bounding_box_top_left.x), viewport_top_left.y.min(bounding_box_top_left.y));
		for output_index in 0..self.number_of_displayed_imports(network_path) {
			import_export_ports.insert_output_port_at_center(output_index, import_top_left + DVec2::new(0., output_index as f64 * 24.));
		}
		let Some(network_metadata) = self.network_metadata_mut(network_path) else {
			log::error!("Could not get current network in load_export_ports");
			return;
		};

		network_metadata.transient_metadata.import_export_ports = TransientMetadata::Loaded(import_export_ports);
	}

	fn unload_import_export_ports(&mut self, network_path: &[NodeId]) {
		let Some(network_metadata) = self.network_metadata_mut(network_path) else {
			log::error!("Could not get nested network_metadata in unload_export_ports");
			return;
		};
		network_metadata.transient_metadata.import_export_ports.unload();

		// Always unload all wires connected to them as well
		let number_of_imports = self.number_of_imports(network_path);
		let Some(outward_wires) = self.outward_wires(network_path) else {
			log::error!("Could not get outward wires in remove_import");
			return;
		};
		let mut input_connectors = Vec::new();
		for import_index in 0..number_of_imports {
			let Some(outward_wires_for_import) = outward_wires.get(&OutputConnector::Import(import_index)).cloned() else {
				log::error!("Could not get outward wires for import in remove_import");
				return;
			};
			input_connectors.extend(outward_wires_for_import);
		}
		let Some(network) = self.nested_network(network_path) else {
			return;
		};
		for export_index in 0..network.exports.len() {
			input_connectors.push(InputConnector::Export(export_index));
		}
		for input in &input_connectors {
			self.unload_wire(input, network_path);
		}
	}

	pub fn modify_import_export(&mut self, network_path: &[NodeId]) -> Option<&ModifyImportExportClickTarget> {
		let Some(network_metadata) = self.network_metadata(network_path) else {
			log::error!("Could not get nested network_metadata in modify_import_export");
			return None;
		};
		if !network_metadata.transient_metadata.modify_import_export.is_loaded() {
			self.load_modify_import_export(network_path);
		}
		let Some(network_metadata) = self.network_metadata(network_path) else {
			log::error!("Could not get nested network_metadata in modify_import_export");
			return None;
		};
		let TransientMetadata::Loaded(click_targets) = &network_metadata.transient_metadata.modify_import_export else {
			log::error!("could not load modify import export ports");
			return None;
		};
		Some(click_targets)
	}

	pub fn load_modify_import_export(&mut self, network_path: &[NodeId]) {
		let Some(all_nodes_bounding_box) = self.all_nodes_bounding_box(network_path).cloned() else {
			log::error!("Could not get all nodes bounding box in load_export_ports");
			return;
		};
		let Some(rounded_network_edge_distance) = self.rounded_network_edge_distance(network_path).cloned() else {
			log::error!("Could not get rounded_network_edge_distance in load_export_ports");
			return;
		};
		let Some(network_metadata) = self.network_metadata(network_path) else {
			log::error!("Could not get nested network_metadata in load_export_ports");
			return;
		};
		let Some(network) = self.nested_network(network_path) else {
			log::error!("Could not get current network in load_export_ports");
			return;
		};

		let mut reorder_imports_exports = Ports::new();
		let mut add_import_export = Ports::new();
		let mut remove_imports_exports = Ports::new();

		if !network_path.is_empty() {
			let viewport_top_right = network_metadata
				.persistent_metadata
				.navigation_metadata
				.node_graph_to_viewport
				.inverse()
				.transform_point2(rounded_network_edge_distance.exports_to_edge_distance);
			let offset_from_top_right = if network
				.exports
				.first()
				.is_some_and(|export| export.as_node().is_some_and(|export_node| self.is_layer(&export_node, network_path)))
			{
				DVec2::new(2. * GRID_SIZE as f64, -2. * GRID_SIZE as f64)
			} else {
				DVec2::new(4. * GRID_SIZE as f64, 0.)
			};

			let bounding_box_top_right = DVec2::new((all_nodes_bounding_box[1].x / 24. + 0.5).floor() * 24., (all_nodes_bounding_box[0].y / 24. + 0.5).floor() * 24.) + offset_from_top_right;
			let export_top_right: DVec2 = DVec2::new(viewport_top_right.x.max(bounding_box_top_right.x), viewport_top_right.y.min(bounding_box_top_right.y));
			let add_export_center = export_top_right + DVec2::new(0., network.exports.len() as f64 * 24.);
			let add_export = ClickTarget::new_with_subpath(
				Subpath::new_rounded_rect(add_export_center - DVec2::new(12., 12.), add_export_center + DVec2::new(12., 12.), [3.; 4]),
				0.,
			);
			add_import_export.insert_custom_input_port(0, add_export);

			let viewport_top_left = network_metadata
				.persistent_metadata
				.navigation_metadata
				.node_graph_to_viewport
				.inverse()
				.transform_point2(rounded_network_edge_distance.imports_to_edge_distance);

			let offset_from_top_left = if network
				.exports
				.first()
				.is_some_and(|export| export.as_node().is_some_and(|export_node| self.is_layer(&export_node, network_path)))
			{
				DVec2::new(-4. * GRID_SIZE as f64, -2. * GRID_SIZE as f64)
			} else {
				DVec2::new(-4. * GRID_SIZE as f64, 0.)
			};

			let bounding_box_top_left = DVec2::new((all_nodes_bounding_box[0].x / 24. + 0.5).floor() * 24., (all_nodes_bounding_box[0].y / 24. + 0.5).floor() * 24.) + offset_from_top_left;
			let import_top_left = DVec2::new(viewport_top_left.x.min(bounding_box_top_left.x), viewport_top_left.y.min(bounding_box_top_left.y));
			let add_import_center = import_top_left + DVec2::new(0., self.number_of_displayed_imports(network_path) as f64 * 24.);
			let add_import = ClickTarget::new_with_subpath(
				Subpath::new_rounded_rect(add_import_center - DVec2::new(12., 12.), add_import_center + DVec2::new(12., 12.), [3.; 4]),
				0.,
			);
			add_import_export.insert_custom_output_port(0, add_import);

			let Some(import_exports) = self.import_export_ports(network_path) else {
				log::error!("Could not get import_export_ports in load_modify_import_export");
				return;
			};

			for (import_index, import_click_target) in import_exports.output_ports() {
				let Some(import_bounding_box) = import_click_target.bounding_box() else {
					log::error!("Could not get export bounding box in load_modify_import_export");
					continue;
				};
				let reorder_import_center = (import_bounding_box[0] + import_bounding_box[1]) / 2. + DVec2::new(-12., 0.);
				let remove_import_center = reorder_import_center + DVec2::new(-12., 0.);

				let reorder_import = ClickTarget::new_with_subpath(Subpath::new_rect(reorder_import_center - DVec2::new(3., 4.), reorder_import_center + DVec2::new(3., 4.)), 0.);
				let remove_import = ClickTarget::new_with_subpath(Subpath::new_rect(remove_import_center - DVec2::new(8., 8.), remove_import_center + DVec2::new(8., 8.)), 0.);

				reorder_imports_exports.insert_custom_output_port(*import_index, reorder_import);
				remove_imports_exports.insert_custom_output_port(*import_index, remove_import);
			}

			for (export_index, export_click_target) in import_exports.input_ports() {
				let Some(export_bounding_box) = export_click_target.bounding_box() else {
					log::error!("Could not get export bounding box in load_modify_import_export");
					continue;
				};
				let reorder_export_center = (export_bounding_box[0] + export_bounding_box[1]) / 2. + DVec2::new(12., 0.);
				let remove_export_center = reorder_export_center + DVec2::new(12., 0.);

				let reorder_export = ClickTarget::new_with_subpath(Subpath::new_rect(reorder_export_center - DVec2::new(3., 4.), reorder_export_center + DVec2::new(3., 4.)), 0.);
				let remove_export = ClickTarget::new_with_subpath(Subpath::new_rect(remove_export_center - DVec2::new(8., 8.), remove_export_center + DVec2::new(8., 8.)), 0.);

				reorder_imports_exports.insert_custom_input_port(*export_index, reorder_export);
				remove_imports_exports.insert_custom_input_port(*export_index, remove_export);
			}
		}

		let Some(network_metadata) = self.network_metadata_mut(network_path) else {
			log::error!("Could not get current network in load_modify_import_export");
			return;
		};

		network_metadata.transient_metadata.modify_import_export = TransientMetadata::Loaded(ModifyImportExportClickTarget {
			add_import_export,
			remove_imports_exports,
			reorder_imports_exports,
		});
	}

	fn unload_modify_import_export(&mut self, network_path: &[NodeId]) {
		let Some(network_metadata) = self.network_metadata_mut(network_path) else {
			log::error!("Could not get nested network_metadata in unload_export_ports");
			return;
		};
		network_metadata.transient_metadata.modify_import_export.unload();
	}

	pub fn rounded_network_edge_distance(&mut self, network_path: &[NodeId]) -> Option<&NetworkEdgeDistance> {
		let Some(network_metadata) = self.network_metadata(network_path) else {
			log::error!("Could not get nested network_metadata in rounded_network_edge_distance");
			return None;
		};
		if !network_metadata.transient_metadata.rounded_network_edge_distance.is_loaded() {
			self.load_rounded_network_edge_distance(network_path);
		}
		let Some(network_metadata) = self.network_metadata(network_path) else {
			log::error!("Could not get nested network_metadata in rounded_network_edge_distance");
			return None;
		};
		let TransientMetadata::Loaded(rounded_network_edge_distance) = &network_metadata.transient_metadata.rounded_network_edge_distance else {
			log::error!("could not load import rounded_network_edge_distance");
			return None;
		};
		Some(rounded_network_edge_distance)
	}

	fn load_rounded_network_edge_distance(&mut self, network_path: &[NodeId]) {
		let Some(network_metadata) = self.network_metadata_mut(network_path) else {
			log::error!("Could not get nested network in set_grid_aligned_edges");
			return;
		};
		// When setting the edges to be grid aligned, update the pixel offset to ensure the next pan starts from the snapped import/export position
		let node_graph_to_viewport = network_metadata.persistent_metadata.navigation_metadata.node_graph_to_viewport;
		// TODO: Eventually replace node graph top right with the footprint when trying to get the network edge distance
		let node_graph_top_right = network_metadata.persistent_metadata.navigation_metadata.node_graph_top_right;
		let target_exports_distance = node_graph_to_viewport.inverse().transform_point2(DVec2::new(
			node_graph_top_right.x - EXPORTS_TO_RIGHT_EDGE_PIXEL_GAP as f64,
			node_graph_top_right.y + EXPORTS_TO_TOP_EDGE_PIXEL_GAP as f64,
		));

		let target_imports_distance = node_graph_to_viewport
			.inverse()
			.transform_point2(DVec2::new(IMPORTS_TO_LEFT_EDGE_PIXEL_GAP as f64, IMPORTS_TO_TOP_EDGE_PIXEL_GAP as f64));

		let rounded_exports_distance = DVec2::new((target_exports_distance.x / 24. + 0.5).floor() * 24., (target_exports_distance.y / 24. + 0.5).floor() * 24.);
		let rounded_imports_distance = DVec2::new((target_imports_distance.x / 24. + 0.5).floor() * 24., (target_imports_distance.y / 24. + 0.5).floor() * 24.);

		let rounded_viewport_exports_distance = node_graph_to_viewport.transform_point2(rounded_exports_distance);
		let rounded_viewport_imports_distance = node_graph_to_viewport.transform_point2(rounded_imports_distance);

		let network_edge_distance = NetworkEdgeDistance {
			exports_to_edge_distance: rounded_viewport_exports_distance,
			imports_to_edge_distance: rounded_viewport_imports_distance,
		};
		let Some(network_metadata) = self.network_metadata_mut(network_path) else {
			log::error!("Could not get current network in load_export_ports");
			return;
		};
		network_metadata.transient_metadata.rounded_network_edge_distance = TransientMetadata::Loaded(network_edge_distance);
	}

	fn unload_rounded_network_edge_distance(&mut self, network_path: &[NodeId]) {
		let Some(network_metadata) = self.network_metadata_mut(network_path) else {
			log::error!("Could not get nested network_metadata in unload_export_ports");
			return;
		};
		network_metadata.transient_metadata.rounded_network_edge_distance.unload();
	}

	fn owned_nodes(&self, node_id: &NodeId, network_path: &[NodeId]) -> Option<&HashSet<NodeId>> {
		let layer_node = self.node_metadata(node_id, network_path)?;
		let NodeTypePersistentMetadata::Layer(LayerPersistentMetadata { owned_nodes, .. }) = &layer_node.persistent_metadata.node_type_metadata else {
			return None;
		};
		let TransientMetadata::Loaded(owned_nodes) = owned_nodes else {
			return None;
		};
		Some(owned_nodes)
	}

	pub fn all_nodes_bounding_box(&mut self, network_path: &[NodeId]) -> Option<&[DVec2; 2]> {
		let Some(network_metadata) = self.network_metadata(network_path) else {
			log::error!("Could not get nested network_metadata in all_nodes_bounding_box");
			return None;
		};

		if !network_metadata.transient_metadata.all_nodes_bounding_box.is_loaded() {
			self.load_all_nodes_bounding_box(network_path);
		}

		let network_metadata = self.network_metadata(network_path)?;

		let TransientMetadata::Loaded(bounding_box) = &network_metadata.transient_metadata.all_nodes_bounding_box else {
			log::error!("could not load all nodes bounding box");
			return None;
		};

		Some(bounding_box)
	}

	pub fn load_all_nodes_bounding_box(&mut self, network_path: &[NodeId]) {
		let Some(network_metadata) = self.network_metadata(network_path) else {
			log::error!("Could not get nested network_metadata in load_all_nodes_bounding_box");
			return;
		};
		let nodes = network_metadata.persistent_metadata.node_metadata.keys().copied().collect::<Vec<_>>();

		let all_nodes_bounding_box = nodes
			.iter()
			.filter_map(|node_id| {
				self.node_click_targets(node_id, network_path)
					.and_then(|transient_node_metadata| transient_node_metadata.node_click_target.bounding_box())
			})
			.reduce(Quad::combine_bounds)
			.unwrap_or([DVec2::new(0., 0.), DVec2::new(0., 0.)]);

		let Some(network_metadata) = self.network_metadata_mut(network_path) else { return };
		network_metadata.transient_metadata.all_nodes_bounding_box = TransientMetadata::Loaded(all_nodes_bounding_box);
	}

	pub fn unload_all_nodes_bounding_box(&mut self, network_path: &[NodeId]) {
		let Some(network_metadata) = self.network_metadata_mut(network_path) else {
			log::error!("Could not get nested network_metadata in unload_all_nodes_bounding_box");
			return;
		};
		network_metadata.transient_metadata.all_nodes_bounding_box.unload();
		self.unload_import_export_ports(network_path);
	}

	pub fn outward_wires(&mut self, network_path: &[NodeId]) -> Option<&HashMap<OutputConnector, Vec<InputConnector>>> {
		let Some(network_metadata) = self.network_metadata(network_path) else {
			log::error!("Could not get nested network_metadata in outward_wires");
			return None;
		};

		if !network_metadata.transient_metadata.outward_wires.is_loaded() {
			self.load_outward_wires(network_path);
		}

		let network_metadata = self.network_metadata(network_path)?;

		let TransientMetadata::Loaded(outward_wires) = &network_metadata.transient_metadata.outward_wires else {
			log::error!("could not load outward wires");
			return None;
		};

		Some(outward_wires)
	}

	fn load_outward_wires(&mut self, network_path: &[NodeId]) {
		let mut outward_wires = HashMap::new();
		let Some(network) = self.nested_network(network_path) else {
			log::error!("Could not get nested network in load_outward_wires");
			return;
		};
		// Initialize all output connectors for nodes
		for (node_id, _) in network.nodes.iter() {
			let number_of_outputs = self.number_of_outputs(node_id, network_path);
			for output_index in 0..number_of_outputs {
				outward_wires.insert(OutputConnector::node(*node_id, output_index), Vec::new());
			}
		}
		// Initialize output connectors for the import node
		for import_index in 0..self.number_of_imports(network_path) {
			outward_wires.insert(OutputConnector::Import(import_index), Vec::new());
		}
		// Collect wires between all nodes and the Imports
		for (current_node_id, node) in network.nodes.iter() {
			for (input_index, input) in node.inputs.iter().enumerate() {
				if let NodeInput::Node { node_id, output_index, .. } = input {
					// If this errors then there is an input to a node that does not exist
					let outward_wires_entry = outward_wires.get_mut(&OutputConnector::node(*node_id, *output_index)).unwrap_or_else(|| {
						panic!(
							"Output connector {:?} should be initialized for each node output from a node",
							OutputConnector::node(*node_id, *output_index)
						)
					});
					outward_wires_entry.push(InputConnector::node(*current_node_id, input_index));
				} else if let NodeInput::Network { import_index, .. } = input {
					let outward_wires_entry = outward_wires
						.get_mut(&OutputConnector::Import(*import_index))
						.unwrap_or_else(|| panic!("Output connector {:?} should be initialized for each import from a node", OutputConnector::Import(*import_index)));
					outward_wires_entry.push(InputConnector::node(*current_node_id, input_index));
				}
			}
		}
		for (export_index, export) in network.exports.iter().enumerate() {
			if let NodeInput::Node { node_id, output_index, .. } = export {
				let outward_wires_entry = outward_wires.get_mut(&OutputConnector::node(*node_id, *output_index)).unwrap_or_else(|| {
					panic!(
						"Output connector {:?} should be initialized for each node input from exports",
						OutputConnector::node(*node_id, *output_index)
					)
				});
				outward_wires_entry.push(InputConnector::Export(export_index));
			} else if let NodeInput::Network { import_index, .. } = export {
				let outward_wires_entry = outward_wires
					.get_mut(&OutputConnector::Import(*import_index))
					.unwrap_or_else(|| panic!("Output connector {:?} should be initialized between imports and exports", OutputConnector::Import(*import_index)));
				outward_wires_entry.push(InputConnector::Export(export_index));
			}
		}

		let Some(network_metadata) = self.network_metadata_mut(network_path) else { return };

		network_metadata.transient_metadata.outward_wires = TransientMetadata::Loaded(outward_wires);
	}

	fn unload_outward_wires(&mut self, network_path: &[NodeId]) {
		let Some(network_metadata) = self.network_metadata_mut(network_path) else {
			log::error!("Could not get nested network_metadata in unload_outward_wires");
			return;
		};
		network_metadata.transient_metadata.outward_wires.unload();
	}

	pub fn layer_width(&mut self, node_id: &NodeId, network_path: &[NodeId]) -> Option<u32> {
		let Some(node_metadata) = self.node_metadata(node_id, network_path) else {
			log::error!("Could not get nested node_metadata in layer_width");
			return None;
		};
		if !node_metadata.persistent_metadata.is_layer() {
			log::error!("Cannot get layer width for non layer node {node_id} in network {network_path:?}");
			return None;
		}

		let layer_width_loaded = if let NodeTypeTransientMetadata::Layer(layer_metadata) = &node_metadata.transient_metadata.node_type_metadata {
			layer_metadata.layer_width.is_loaded()
		} else {
			false
		};
		if !layer_width_loaded {
			self.load_layer_width(node_id, network_path);
		}

		let node_metadata = self.node_metadata(node_id, network_path)?;
		let NodeTypeTransientMetadata::Layer(layer_metadata) = &node_metadata.transient_metadata.node_type_metadata else {
			log::error!("Transient metadata should be layer metadata when getting layer width");
			return None;
		};
		let TransientMetadata::Loaded(layer_width) = layer_metadata.layer_width else {
			log::error!("Transient metadata was not loaded when getting layer width");
			return None;
		};

		Some(layer_width)
	}

	pub fn load_layer_width(&mut self, node_id: &NodeId, network_path: &[NodeId]) {
		let left_thumbnail_padding = GRID_SIZE as f64 / 2.;
		let thumbnail_width = 3. * GRID_SIZE as f64;
		let gap_width = 8.;
		let text_width = self.text_width(node_id, network_path).unwrap_or_else(|| {
			log::error!("Could not get text width for node {node_id}");
			0.
		});

		let grip_padding = 4.;
		let grip_width = 8.;
		let icon_overhang_width = GRID_SIZE as f64 / 2.;

		let layer_width_pixels = left_thumbnail_padding + thumbnail_width + gap_width + text_width + grip_padding + grip_width + icon_overhang_width;
		let layer_width = ((layer_width_pixels / 24.).ceil() as u32).max(8);

		let Some(node_metadata) = self.node_metadata_mut(node_id, network_path) else {
			log::error!("Could not get nested node_metadata in load_layer_width");
			return;
		};

		// Ensure layer width is not loaded for a non layer node
		if node_metadata.persistent_metadata.is_layer() {
			if let NodeTypeTransientMetadata::Layer(layer_metadata) = &mut node_metadata.transient_metadata.node_type_metadata {
				layer_metadata.layer_width = TransientMetadata::Loaded(layer_width);
			} else {
				// Set the entire transient node type metadata to be a layer, in case it was previously a node
				node_metadata.transient_metadata.node_type_metadata = NodeTypeTransientMetadata::Layer(LayerTransientMetadata {
					layer_width: TransientMetadata::Loaded(layer_width),
				});
			}
		} else {
			log::warn!("Tried loading layer width for non layer node");
		}
	}

	/// Unloads layer width if the node is a layer
	pub fn try_unload_layer_width(&mut self, node_id: &NodeId, network_path: &[NodeId]) {
		let is_layer = self.is_layer(node_id, network_path);

		let Some(node_metadata) = self.node_metadata_mut(node_id, network_path) else {
			return;
		};

		// If the node is a layer, then the width and click targets need to be recalculated
		if is_layer {
			if let NodeTypeTransientMetadata::Layer(layer_metadata) = &mut node_metadata.transient_metadata.node_type_metadata {
				layer_metadata.layer_width.unload();
			}
		}
	}

	pub fn get_input_center(&mut self, input: &InputConnector, network_path: &[NodeId]) -> Option<DVec2> {
		let (ports, index) = match input {
			InputConnector::Node { node_id, input_index } => {
				let node_click_target = self.node_click_targets(node_id, network_path)?;
				(&node_click_target.port_click_targets, input_index)
			}
			InputConnector::Export(export_index) => {
				let ports = self.import_export_ports(network_path)?;
				(ports, export_index)
			}
		};
		ports
			.input_ports
			.iter()
			.find_map(|(input_index, click_target)| if index == input_index { click_target.bounding_box_center() } else { None })
	}

	pub fn get_output_center(&mut self, output: &OutputConnector, network_path: &[NodeId]) -> Option<DVec2> {
		let (ports, index) = match output {
			OutputConnector::Node { node_id, output_index } => {
				let node_click_target = self.node_click_targets(node_id, network_path)?;
				(&node_click_target.port_click_targets, output_index)
			}
			OutputConnector::Import(import_index) => {
				let ports = self.import_export_ports(network_path)?;
				(ports, import_index)
			}
		};
		ports
			.output_ports
			.iter()
			.find_map(|(input_index, click_target)| if index == input_index { click_target.bounding_box_center() } else { None })
	}

	pub fn newly_loaded_input_wire(&mut self, input: &InputConnector, graph_wire_style: GraphWireStyle, network_path: &[NodeId]) -> Option<WirePathUpdate> {
		if !self.wire_is_loaded(input, network_path) {
			self.load_wire(input, graph_wire_style, network_path);
		} else {
			return None;
		}

		let wire = match input {
			InputConnector::Node { node_id, input_index } => {
				let input_metadata = self.transient_input_metadata(node_id, *input_index, network_path)?;
				let TransientMetadata::Loaded(wire) = &input_metadata.wire else {
					log::error!("Could not load wire for input: {:?}", input);
					return None;
				};
				wire.clone()
			}
			InputConnector::Export(export_index) => {
				let network_metadata = self.network_metadata(network_path)?;
				let Some(TransientMetadata::Loaded(wire)) = network_metadata.transient_metadata.wires.get(*export_index) else {
					log::error!("Could not load wire for input: {:?}", input);
					return None;
				};
				wire.clone()
			}
		};
		Some(wire)
	}

	pub fn wire_is_loaded(&mut self, input: &InputConnector, network_path: &[NodeId]) -> bool {
		match input {
			InputConnector::Node { node_id, input_index } => {
				let Some(input_metadata) = self.transient_input_metadata(node_id, *input_index, network_path) else {
					log::error!("Input metadata should always exist for input");
					return false;
				};
				input_metadata.wire.is_loaded()
			}
			InputConnector::Export(export_index) => {
				let Some(network_metadata) = self.network_metadata(network_path) else {
					return false;
				};
				match network_metadata.transient_metadata.wires.get(*export_index) {
					Some(wire) => wire.is_loaded(),
					None => false,
				}
			}
		}
	}

	fn load_wire(&mut self, input: &InputConnector, graph_wire_style: GraphWireStyle, network_path: &[NodeId]) {
		let dashed = match self.previewing(network_path) {
			Previewing::Yes { .. } => match input {
				InputConnector::Node { .. } => false,
				InputConnector::Export(export_index) => *export_index == 0,
			},
			Previewing::No => false,
		};
		let Some(wire) = self.wire_path_from_input(input, graph_wire_style, dashed, network_path) else {
			return;
		};
		match input {
			InputConnector::Node { node_id, input_index } => {
				let Some(node_metadata) = self.node_metadata_mut(node_id, network_path) else { return };
				let Some(input_metadata) = node_metadata.persistent_metadata.input_metadata.get_mut(*input_index) else {
					log::error!("Node metadata must exist on node: {input:?}");
					return;
				};
				let wire_update = WirePathUpdate {
					id: *node_id,
					input_index: *input_index,
					wire_path_update: Some(wire),
				};
				input_metadata.transient_metadata.wire = TransientMetadata::Loaded(wire_update);
			}
			InputConnector::Export(export_index) => {
				let Some(network_metadata) = self.network_metadata_mut(network_path) else { return };
				if *export_index >= network_metadata.transient_metadata.wires.len() {
					network_metadata.transient_metadata.wires.resize(export_index + 1, TransientMetadata::Unloaded);
				}
				let Some(input_metadata) = network_metadata.transient_metadata.wires.get_mut(*export_index) else {
					return;
				};
				let wire_update = WirePathUpdate {
					id: NodeId(u64::MAX),
					input_index: *export_index,
					wire_path_update: Some(wire),
				};
				*input_metadata = TransientMetadata::Loaded(wire_update);
			}
		}
	}

	pub fn all_input_connectors(&self, network_path: &[NodeId]) -> Vec<InputConnector> {
		let mut input_connectors = Vec::new();
		let Some(network) = self.nested_network(network_path) else {
			log::error!("Could not get nested network in all_input_connectors");
			return Vec::new();
		};
		for export_index in 0..network.exports.len() {
			input_connectors.push(InputConnector::Export(export_index));
		}
		for (node_id, node) in &network.nodes {
			for input_index in 0..node.inputs.len() {
				input_connectors.push(InputConnector::node(*node_id, input_index));
			}
		}
		input_connectors
	}

	pub fn node_graph_input_connectors(&self, network_path: &[NodeId]) -> Vec<InputConnector> {
		self.all_input_connectors(network_path)
			.into_iter()
			.filter(|input| self.input_from_connector(input, network_path).is_some_and(|input| input.is_exposed()))
			.collect()
	}

	/// Maps to the frontend representation of a wire start. Includes disconnected value wire inputs.
	pub fn node_graph_wire_inputs(&self, network_path: &[NodeId]) -> Vec<(NodeId, usize)> {
		self.node_graph_input_connectors(network_path)
			.iter()
			.map(|input| match input {
				InputConnector::Node { node_id, input_index } => (*node_id, *input_index),
				InputConnector::Export(export_index) => (NodeId(u64::MAX), *export_index),
			})
			.chain(std::iter::once((NodeId(u64::MAX), u32::MAX as usize)))
			.collect()
	}

	fn unload_wires_for_node(&mut self, node_id: &NodeId, network_path: &[NodeId]) {
		let number_of_outputs = self.number_of_outputs(node_id, network_path);
		let Some(outward_wires) = self.outward_wires(network_path) else {
			log::error!("Could not get outward wires in reorder_export");
			return;
		};
		let mut input_connectors = Vec::new();
		for output_index in 0..number_of_outputs {
			let Some(inputs) = outward_wires.get(&OutputConnector::node(*node_id, output_index)) else {
				continue;
			};
			input_connectors.extend(inputs.clone())
		}
		for input_index in 0..self.number_of_inputs(node_id, network_path) {
			input_connectors.push(InputConnector::node(*node_id, input_index));
		}
		for input in input_connectors {
			self.unload_wire(&input, network_path);
		}
	}

	pub fn unload_wire(&mut self, input: &InputConnector, network_path: &[NodeId]) {
		match input {
			InputConnector::Node { node_id, input_index } => {
				let Some(node_metadata) = self.node_metadata_mut(node_id, network_path) else {
					return;
				};
				let Some(input_metadata) = node_metadata.persistent_metadata.input_metadata.get_mut(*input_index) else {
					log::error!("Node metadata must exist on node: {input:?}");
					return;
				};
				input_metadata.transient_metadata.wire = TransientMetadata::Unloaded;
			}
			InputConnector::Export(export_index) => {
				let Some(network_metadata) = self.network_metadata_mut(network_path) else {
					return;
				};
				if *export_index >= network_metadata.transient_metadata.wires.len() {
					network_metadata.transient_metadata.wires.resize(export_index + 1, TransientMetadata::Unloaded);
				}
				let Some(input_metadata) = network_metadata.transient_metadata.wires.get_mut(*export_index) else {
					return;
				};
				*input_metadata = TransientMetadata::Unloaded;
			}
		}
	}

	/// When previewing, there may be a second path to the root node.
	pub fn wire_to_root(&mut self, graph_wire_style: GraphWireStyle, network_path: &[NodeId]) -> Option<WirePathUpdate> {
		let input = InputConnector::Export(0);
		let current_export = self.upstream_output_connector(&input, network_path)?;

		let root_node = match self.previewing(network_path) {
			Previewing::Yes { root_node_to_restore } => root_node_to_restore,
			Previewing::No => None,
		}?;

		if Some(root_node.node_id) == current_export.node_id() {
			return None;
		}
		let Some(input_position) = self.get_input_center(&input, network_path) else {
			log::error!("Could not get dom rect for wire end in root node: {:?}", input);
			return None;
		};
		let upstream_output = OutputConnector::node(root_node.node_id, root_node.output_index);
		let Some(output_position) = self.get_output_center(&upstream_output, network_path) else {
			log::error!("Could not get dom rect for wire start in root node: {:?}", upstream_output);
			return None;
		};
		let vertical_end = input.node_id().is_some_and(|node_id| self.is_layer(&node_id, network_path) && input.input_index() == 0);
		let vertical_start: bool = upstream_output.node_id().is_some_and(|node_id| self.is_layer(&node_id, network_path));
		let thick = vertical_end && vertical_start;
		let vector_wire = build_vector_wire(output_position, input_position, vertical_start, vertical_end, graph_wire_style);

		let path_string = vector_wire.to_svg();
		let data_type = FrontendGraphDataType::from_type(&self.input_type(&input, network_path).0);
		let wire_path_update = Some(WirePath {
			path_string,
			data_type,
			thick,
			dashed: false,
		});

		Some(WirePathUpdate {
			id: NodeId(u64::MAX),
			input_index: u32::MAX as usize,
			wire_path_update,
		})
	}

	/// Returns the vector subpath and a boolean of whether the wire should be thick.
	pub fn vector_wire_from_input(&mut self, input: &InputConnector, wire_style: GraphWireStyle, network_path: &[NodeId]) -> Option<(BezPath, bool)> {
		let Some(input_position) = self.get_input_center(input, network_path) else {
			log::error!("Could not get dom rect for wire end: {:?}", input);
			return None;
		};
		// An upstream output could not be found, so the wire does not exist, but it should still be loaded as as empty vector
		let Some(upstream_output) = self.upstream_output_connector(input, network_path) else {
			return Some((BezPath::new(), false));
		};
		let Some(output_position) = self.get_output_center(&upstream_output, network_path) else {
			log::error!("Could not get dom rect for wire start: {:?}", upstream_output);
			return None;
		};
		let vertical_end = input.node_id().is_some_and(|node_id| self.is_layer(&node_id, network_path) && input.input_index() == 0);
		let vertical_start = upstream_output.node_id().is_some_and(|node_id| self.is_layer(&node_id, network_path));
		let thick = vertical_end && vertical_start;
		Some((build_vector_wire(output_position, input_position, vertical_start, vertical_end, wire_style), thick))
	}

	pub fn wire_path_from_input(&mut self, input: &InputConnector, graph_wire_style: GraphWireStyle, dashed: bool, network_path: &[NodeId]) -> Option<WirePath> {
		let (vector_wire, thick) = self.vector_wire_from_input(input, graph_wire_style, network_path)?;
		let path_string = vector_wire.to_svg();
		let data_type = FrontendGraphDataType::from_type(&self.input_type(input, network_path).0);
		Some(WirePath {
			path_string,
			data_type,
			thick,
			dashed,
		})
	}

	pub fn node_click_targets(&mut self, node_id: &NodeId, network_path: &[NodeId]) -> Option<&DocumentNodeClickTargets> {
		self.try_load_node_click_targets(node_id, network_path);
		self.try_get_node_click_targets(node_id, network_path)
	}

	fn try_load_node_click_targets(&mut self, node_id: &NodeId, network_path: &[NodeId]) {
		let Some(node_metadata) = self.node_metadata(node_id, network_path) else {
			log::error!("Could not get nested node_metadata in node_click_targets");
			return;
		};
		if !node_metadata.transient_metadata.click_targets.is_loaded() {
			self.load_node_click_targets(node_id, network_path)
		};
	}

	fn try_get_node_click_targets(&self, node_id: &NodeId, network_path: &[NodeId]) -> Option<&DocumentNodeClickTargets> {
		let node_metadata = self.node_metadata(node_id, network_path)?;
		let TransientMetadata::Loaded(click_target) = &node_metadata.transient_metadata.click_targets else {
			log::error!("Could not load node type metadata when getting click targets");
			return None;
		};
		Some(click_target)
	}

	pub fn load_node_click_targets(&mut self, node_id: &NodeId, network_path: &[NodeId]) {
		let Some(node_position) = self.position_from_downstream_node(node_id, network_path) else {
			log::error!("Could not get node position in load_node_click_targets for node {node_id}");
			return;
		};
		let Some(node_metadata) = self.node_metadata(node_id, network_path) else {
			log::error!("Could not get nested node_metadata in load_node_click_targets");
			return;
		};
		let Some(document_node) = self.document_node(node_id, network_path) else {
			log::error!("Could not get document node in load_node_click_targets");
			return;
		};

		let node_top_left = node_position.as_dvec2() * 24.;
		let mut port_click_targets = Ports::new();
		let document_node_click_targets = if !node_metadata.persistent_metadata.is_layer() {
			// Create input/output click targets
			let mut input_row_count = 0;
			for (input_index, input) in document_node.inputs.iter().enumerate() {
				if input.is_exposed() {
					port_click_targets.insert_node_input(input_index, input_row_count, node_top_left);
				}
				// Primary input row is always displayed, even if the input is not exposed
				if input_index == 0 || input.is_exposed() {
					input_row_count += 1;
				}
			}

			let number_of_outputs = match &document_node.implementation {
				DocumentNodeImplementation::Network(network) => network.exports.len(),
				_ => 1,
			};
			// If the node does not have a primary output, shift all ports down a row
			let mut output_row_count = if !node_metadata.persistent_metadata.has_primary_output { 1 } else { 0 };
			for output_index in 0..number_of_outputs {
				port_click_targets.insert_node_output(output_index, output_row_count, node_top_left);
				output_row_count += 1;
			}

			let height = input_row_count.max(output_row_count).max(1) as u32 * crate::consts::GRID_SIZE;
			let width = 5 * crate::consts::GRID_SIZE;
			let node_click_target_top_left = node_top_left + DVec2::new(0., 12.);
			let node_click_target_bottom_right = node_click_target_top_left + DVec2::new(width as f64, height as f64);

			let radius = 3.;
			let subpath = Subpath::new_rounded_rect(node_click_target_top_left, node_click_target_bottom_right, [radius; 4]);
			let node_click_target = ClickTarget::new_with_subpath(subpath, 0.);

			DocumentNodeClickTargets {
				node_click_target,
				port_click_targets,
				node_type_metadata: NodeTypeClickTargets::Node,
			}
		} else {
			// Layer inputs
			port_click_targets.insert_layer_input(0, node_top_left);
			if document_node.inputs.iter().filter(|input| input.is_exposed()).count() > 1 {
				port_click_targets.insert_layer_input(1, node_top_left);
			}
			port_click_targets.insert_layer_output(node_top_left);

			let layer_width_cells = self.layer_width(node_id, network_path).unwrap_or_else(|| {
				log::error!("Could not get layer width in load_node_click_targets");
				0
			});
			let width = layer_width_cells * crate::consts::GRID_SIZE;
			let height = 2 * crate::consts::GRID_SIZE;

			// Update visibility button click target
			let visibility_offset = node_top_left + DVec2::new(width as f64, 24.);
			let subpath = Subpath::new_rounded_rect(DVec2::new(-12., -12.) + visibility_offset, DVec2::new(12., 12.) + visibility_offset, [3.; 4]);
			let visibility_click_target = ClickTarget::new_with_subpath(subpath, 0.);

			// Update grip button click target, which is positioned to the left of the left most icon
			let grip_offset_right_edge = node_top_left + DVec2::new(width as f64 - (GRID_SIZE as f64) / 2., 24.);
			let subpath = Subpath::new_rounded_rect(DVec2::new(-8., -12.) + grip_offset_right_edge, DVec2::new(0., 12.) + grip_offset_right_edge, [0.; 4]);
			let grip_click_target = ClickTarget::new_with_subpath(subpath, 0.);

			// Create layer click target, which is contains the layer and the chain background
			let chain_width_grid_spaces = self.chain_width(node_id, network_path);

			let node_bottom_right = node_top_left + DVec2::new(width as f64, height as f64);
			let chain_top_left = node_top_left - DVec2::new((chain_width_grid_spaces * crate::consts::GRID_SIZE) as f64, 0.);
			let radius = 10.;
			let subpath = Subpath::new_rounded_rect(chain_top_left, node_bottom_right, [radius; 4]);
			let node_click_target = ClickTarget::new_with_subpath(subpath, 0.);

			DocumentNodeClickTargets {
				node_click_target,
				port_click_targets,
				node_type_metadata: NodeTypeClickTargets::Layer(LayerClickTargets {
					visibility_click_target,
					grip_click_target,
				}),
			}
		};

		let Some(node_metadata) = self.node_metadata_mut(node_id, network_path) else {
			log::error!("Could not get nested node_metadata in load_node_click_targets");
			return;
		};
		node_metadata.transient_metadata.click_targets = TransientMetadata::Loaded(document_node_click_targets);
	}

	pub fn node_bounding_box(&mut self, node_id: &NodeId, network_path: &[NodeId]) -> Option<[DVec2; 2]> {
		self.node_click_targets(node_id, network_path)
			.and_then(|transient_node_metadata| transient_node_metadata.node_click_target.bounding_box())
	}

	pub fn try_get_node_bounding_box(&self, node_id: &NodeId, network_path: &[NodeId]) -> Option<[DVec2; 2]> {
		self.try_get_node_click_targets(node_id, network_path)
			.and_then(|transient_node_metadata| transient_node_metadata.node_click_target.bounding_box())
	}

	pub fn try_load_all_node_click_targets(&mut self, network_path: &[NodeId]) {
		let Some(network) = self.nested_network(network_path) else {
			log::error!("Could not get network in load_all_node_click_targets");
			return;
		};
		for node_id in network.nodes.keys().cloned().collect::<Vec<_>>() {
			self.try_load_node_click_targets(&node_id, network_path);
		}
	}

	/// Get the top left position in node graph coordinates for a node by recursively iterating downstream through cached positions, which means the iteration can be broken once a known position is reached.
	pub fn position_from_downstream_node(&mut self, node_id: &NodeId, network_path: &[NodeId]) -> Option<IVec2> {
		let Some(node_metadata) = self.node_metadata(node_id, network_path) else {
			log::error!("Could not get nested node_metadata in position_from_downstream_node");
			return None;
		};
		match &node_metadata.persistent_metadata.node_type_metadata {
			NodeTypePersistentMetadata::Layer(layer_metadata) => {
				match layer_metadata.position {
					LayerPosition::Absolute(position) => Some(position),
					LayerPosition::Stack(y_offset) => {
						let Some(downstream_node_connectors) = self
							.outward_wires(network_path)
							.and_then(|outward_wires| outward_wires.get(&OutputConnector::node(*node_id, 0)))
							.cloned()
						else {
							log::error!("Could not get downstream node in position_from_downstream_node");
							return None;
						};
						let downstream_connector = downstream_node_connectors
							.iter()
							.find_map(|input_connector| input_connector.node_id().map(|node_id| (node_id, input_connector.input_index())));

						let Some((downstream_node_id, _)) = downstream_connector else {
							log::error!("Could not get downstream node input connector for node {node_id}");
							return None;
						};
						// Get the height of the node to ensure nodes do not overlap
						let Some(downstream_node_height) = self.height_from_click_target(&downstream_node_id, network_path) else {
							log::error!("Could not get click target height in position_from_downstream_node");
							return None;
						};
						self.position(&downstream_node_id, network_path)
							.map(|position| position + IVec2::new(0, 1 + downstream_node_height as i32 + y_offset as i32))
					}
				}
			}
			NodeTypePersistentMetadata::Node(node_metadata) => {
				match node_metadata.position {
					NodePosition::Absolute(position) => Some(position),
					NodePosition::Chain => {
						// Iterate through primary flow to find the first Layer
						let mut current_node_id = *node_id;
						let mut node_distance_from_layer = 1;
						loop {
							// TODO: Use root node to restore if previewing
							let Some(downstream_node_connectors) = self
								.outward_wires(network_path)
								.and_then(|outward_wires| outward_wires.get(&OutputConnector::node(current_node_id, 0)))
								.cloned()
							else {
								log::error!("Could not get downstream node for node {node_id} with Position::Chain");
								return None;
							};
							let Some(downstream_node_id) = downstream_node_connectors.iter().find_map(|input_connector| {
								if let InputConnector::Node { node_id, input_index } = input_connector {
									let downstream_input_index = if self.is_layer(node_id, network_path) { 1 } else { 0 };
									if *input_index == downstream_input_index { Some(node_id) } else { None }
								} else {
									None
								}
							}) else {
								log::error!("Could not get downstream node input connector with input index 1 for node with Position::Chain");
								return None;
							};
							let Some(downstream_node_metadata) = self.network_metadata(network_path)?.persistent_metadata.node_metadata.get(downstream_node_id) else {
								log::error!("Downstream node metadata not found in node_metadata for node with Position::Chain");
								return None;
							};
							if downstream_node_metadata.persistent_metadata.is_layer() {
								// Get the position of the layer
								let layer_position = self.position(downstream_node_id, network_path)?;
								return Some(layer_position + IVec2::new(-node_distance_from_layer * 7, 0));
							}
							node_distance_from_layer += 1;
							current_node_id = *downstream_node_id;
						}
					}
				}
			}
		}
	}

	pub fn unload_node_click_targets(&mut self, node_id: &NodeId, network_path: &[NodeId]) {
		let Some(node_metadata) = self.node_metadata_mut(node_id, network_path) else {
			log::error!("Could not get nested node_metadata in unload_node_click_target");
			return;
		};
		node_metadata.transient_metadata.click_targets.unload();
		self.unload_wires_for_node(node_id, network_path);
	}

	pub fn unload_upstream_node_click_targets(&mut self, node_ids: Vec<NodeId>, network_path: &[NodeId]) {
		let upstream_nodes = self.upstream_flow_back_from_nodes(node_ids, network_path, FlowType::UpstreamFlow).collect::<Vec<_>>();

		for upstream_id in &upstream_nodes {
			self.unload_node_click_targets(upstream_id, network_path);
		}
	}

	pub fn unload_all_nodes_click_targets(&mut self, network_path: &[NodeId]) {
		let Some(network) = self.nested_network(network_path) else {
			log::error!("Could not get nested network in unload_all_nodes_click_targets");
			return;
		};
		let upstream_nodes = network.nodes.keys().cloned().collect::<Vec<_>>();

		for upstream_id in &upstream_nodes {
			self.unload_node_click_targets(upstream_id, network_path);
		}
	}
}

// Helper functions for mutable getters
impl NodeNetworkInterface {
	pub fn upstream_chain_nodes(&self, network_path: &[NodeId]) -> Vec<NodeId> {
		let Some(selected_nodes) = self.selected_nodes_in_nested_network(network_path) else {
			log::error!("Could not get selected nodes in upstream_chain_nodes");
			return Vec::new();
		};
		let mut all_selected_nodes = selected_nodes.selected_nodes().cloned().collect::<Vec<_>>();
		for selected_node_id in selected_nodes.selected_nodes() {
			if self.is_layer(selected_node_id, network_path) {
				let unique_upstream_chain = self
					.upstream_flow_back_from_nodes(vec![*selected_node_id], network_path, FlowType::HorizontalFlow)
					.skip(1)
					.take_while(|node_id| self.is_chain(node_id, network_path))
					.filter(|upstream_node| all_selected_nodes.iter().all(|new_selected_node| new_selected_node != upstream_node))
					.collect::<Vec<_>>();
				all_selected_nodes.extend(unique_upstream_chain);
			}
		}
		all_selected_nodes
	}

	pub fn collect_frontend_click_targets(&mut self, network_path: &[NodeId]) -> FrontendClickTargets {
		let mut all_node_click_targets = Vec::new();
		let mut connector_click_targets = Vec::new();
		let mut icon_click_targets = Vec::new();
		let Some(network_metadata) = self.network_metadata(network_path) else {
			log::error!("Could not get nested network_metadata in collect_frontend_click_targets");
			return FrontendClickTargets::default();
		};
		network_metadata.persistent_metadata.node_metadata.keys().copied().collect::<Vec<_>>().into_iter().for_each(|node_id| {
			if let (Some(import_export_click_targets), Some(node_click_targets)) = (self.import_export_ports(network_path).cloned(), self.node_click_targets(&node_id, network_path)) {
				let mut node_path = String::new();

				if let ClickTargetType::Subpath(subpath) = node_click_targets.node_click_target.target_type() {
					node_path.push_str(subpath.to_bezpath().to_svg().as_str())
				}
				all_node_click_targets.push((node_id, node_path));
				for port in node_click_targets.port_click_targets.click_targets().chain(import_export_click_targets.click_targets()) {
					if let ClickTargetType::Subpath(subpath) = port.target_type() {
<<<<<<< HEAD
						port_click_targets.push(subpath.to_bezpath().to_svg());
=======
						let mut port_path = String::new();
						let _ = subpath.subpath_to_svg(&mut port_path, DAffine2::IDENTITY);
						connector_click_targets.push(port_path);
>>>>>>> 2995113b
					}
				}
				if let NodeTypeClickTargets::Layer(layer_metadata) = &node_click_targets.node_type_metadata {
					if let ClickTargetType::Subpath(subpath) = layer_metadata.visibility_click_target.target_type() {
						icon_click_targets.push(subpath.to_bezpath().to_svg());
					}

					if let ClickTargetType::Subpath(subpath) = layer_metadata.grip_click_target.target_type() {
						icon_click_targets.push(subpath.to_bezpath().to_svg());
					}
				}
			}
		});
		let mut layer_click_targets = Vec::new();
		let mut node_click_targets = Vec::new();
		all_node_click_targets.into_iter().for_each(|(node_id, path)| {
			if self.is_layer(&node_id, network_path) {
				layer_click_targets.push(path);
			} else {
				node_click_targets.push(path);
			}
		});

		let bounds = self.all_nodes_bounding_box(network_path).cloned().unwrap_or([DVec2::ZERO, DVec2::ZERO]);
		let rect = Subpath::<PointId>::new_rect(bounds[0], bounds[1]);
		let all_nodes_bounding_box = rect.to_bezpath().to_svg();

		let Some(rounded_network_edge_distance) = self.rounded_network_edge_distance(network_path).cloned() else {
			log::error!("Could not get rounded_network_edge_distance in collect_frontend_click_targets");
			return FrontendClickTargets::default();
		};
		let Some(network_metadata) = self.network_metadata(network_path) else {
			log::error!("Could not get nested network_metadata in collect_frontend_click_targets");
			return FrontendClickTargets::default();
		};
		let import_exports_viewport_top_left = rounded_network_edge_distance.imports_to_edge_distance;
		let import_exports_viewport_bottom_right = rounded_network_edge_distance.exports_to_edge_distance;

		let node_graph_top_left = network_metadata
			.persistent_metadata
			.navigation_metadata
			.node_graph_to_viewport
			.inverse()
			.transform_point2(import_exports_viewport_top_left);
		let node_graph_bottom_right = network_metadata
			.persistent_metadata
			.navigation_metadata
			.node_graph_to_viewport
			.inverse()
			.transform_point2(import_exports_viewport_bottom_right);

		let import_exports_target = Subpath::<PointId>::new_rect(node_graph_top_left, node_graph_bottom_right);
		let import_exports_bounding_box = import_exports_target.to_bezpath().to_svg();

		let mut modify_import_export = Vec::new();
		if let Some(modify_import_export_click_targets) = self.modify_import_export(network_path) {
			for click_target in modify_import_export_click_targets
				.add_import_export
				.click_targets()
				.chain(modify_import_export_click_targets.remove_imports_exports.click_targets())
				.chain(modify_import_export_click_targets.reorder_imports_exports.click_targets())
			{
				if let ClickTargetType::Subpath(subpath) = click_target.target_type() {
					modify_import_export.push(subpath.to_bezpath().to_svg());
				}
			}
		}
		FrontendClickTargets {
			node_click_targets,
			layer_click_targets,
			connector_click_targets,
			icon_click_targets,
			all_nodes_bounding_box,
			import_exports_bounding_box,
			modify_import_export,
		}
	}

	pub fn set_document_to_viewport_transform(&mut self, transform: DAffine2) {
		self.document_metadata.document_to_viewport = transform;
	}

	pub fn is_eligible_to_be_layer(&self, node_id: &NodeId, network_path: &[NodeId]) -> bool {
		let Some(node) = self.document_node(node_id, network_path) else {
			log::error!("Could not get node {node_id} in is_eligible_to_be_layer");
			return false;
		};
		let input_count = node.inputs.iter().take(2).filter(|input| input.is_exposed()).count();
		let parameters_hidden = node.inputs.iter().skip(2).all(|input| !input.is_exposed());
		let output_count = self.number_of_outputs(node_id, network_path);

		self.node_metadata(node_id, network_path)
			.is_some_and(|node_metadata| node_metadata.persistent_metadata.has_primary_output)
			&& output_count == 1
			&& (input_count <= 2)
			&& parameters_hidden
	}

	pub fn node_graph_ptz(&self, network_path: &[NodeId]) -> Option<&PTZ> {
		let Some(network_metadata) = self.network_metadata(network_path) else {
			log::error!("Could not get nested network_metadata in node_graph_ptz_mut");
			return None;
		};
		Some(&network_metadata.persistent_metadata.navigation_metadata.node_graph_ptz)
	}

	pub fn node_graph_ptz_mut(&mut self, network_path: &[NodeId]) -> Option<&mut PTZ> {
		let Some(network_metadata) = self.network_metadata_mut(network_path) else {
			log::error!("Could not get nested network_metadata in node_graph_ptz_mut");
			return None;
		};
		Some(&mut network_metadata.persistent_metadata.navigation_metadata.node_graph_ptz)
	}

	// TODO: Optimize getting click target intersections from click by using a spacial data structure like a quadtree instead of linear search
	/// Click target getter methods
	pub fn node_from_click(&mut self, click: DVec2, network_path: &[NodeId]) -> Option<NodeId> {
		let Some(network_metadata) = self.network_metadata(network_path) else {
			log::error!("Could not get nested network_metadata in node_from_click");
			return None;
		};
		let Some(network) = self.nested_network(network_path) else {
			log::error!("Could not get nested network in node_from_click");
			return None;
		};

		let point = network_metadata.persistent_metadata.navigation_metadata.node_graph_to_viewport.inverse().transform_point2(click);
		let nodes = network.nodes.keys().copied().collect::<Vec<_>>();
		let clicked_nodes = nodes
			.iter()
			.filter(|node_id| {
				self.node_click_targets(node_id, network_path)
					.is_some_and(|transient_node_metadata| transient_node_metadata.node_click_target.intersect_point_no_stroke(point))
			})
			.cloned()
			.collect::<Vec<_>>();
		// Since nodes are placed on top of layer chains, find the first non layer node that was clicked, and if there way no non layer nodes clicked, then find the first layer node that was clicked
		clicked_nodes
			.iter()
			.find_map(|node_id| {
				let Some(node_metadata) = self.network_metadata(network_path)?.persistent_metadata.node_metadata.get(node_id) else {
					log::error!("Could not get node_metadata for node {node_id}");
					return None;
				};
				if !node_metadata.persistent_metadata.is_layer() { Some(*node_id) } else { None }
			})
			.or_else(|| clicked_nodes.into_iter().next())
	}

	pub fn layer_click_target_from_click(&mut self, click: DVec2, click_target_type: LayerClickTargetTypes, network_path: &[NodeId]) -> Option<NodeId> {
		let Some(network_metadata) = self.network_metadata(network_path) else {
			log::error!("Could not get nested network_metadata in visibility_from_click");
			return None;
		};
		let Some(network) = self.nested_network(network_path) else {
			log::error!("Could not get nested network in visibility_from_click");
			return None;
		};

		let point = network_metadata.persistent_metadata.navigation_metadata.node_graph_to_viewport.inverse().transform_point2(click);
		let node_ids: Vec<_> = network.nodes.keys().copied().collect();

		node_ids
			.iter()
			.filter_map(|node_id| {
				self.node_click_targets(node_id, network_path).and_then(|transient_node_metadata| {
					if let NodeTypeClickTargets::Layer(layer) = &transient_node_metadata.node_type_metadata {
						match click_target_type {
							LayerClickTargetTypes::Visibility => layer.visibility_click_target.intersect_point_no_stroke(point).then_some(*node_id),
							LayerClickTargetTypes::Grip => layer.grip_click_target.intersect_point_no_stroke(point).then_some(*node_id),
						}
					} else {
						None
					}
				})
			})
			.next()
	}

	pub fn input_connector_from_click(&mut self, click: DVec2, network_path: &[NodeId]) -> Option<InputConnector> {
		let Some(network_metadata) = self.network_metadata(network_path) else {
			log::error!("Could not get nested network_metadata in input_connector_from_click");
			return None;
		};
		let Some(network) = self.nested_network(network_path) else {
			log::error!("Could not get nested network in input_connector_from_click");
			return None;
		};

		let point = network_metadata.persistent_metadata.navigation_metadata.node_graph_to_viewport.inverse().transform_point2(click);
		network
			.nodes
			.keys()
			.copied()
			.collect::<Vec<_>>()
			.iter()
			.filter_map(|node_id| {
				self.node_click_targets(node_id, network_path)
					.and_then(|transient_node_metadata| {
						transient_node_metadata
							.port_click_targets
							.clicked_input_port_from_point(point)
							.map(|port| InputConnector::node(*node_id, port))
					})
					.or_else(|| {
						self.import_export_ports(network_path)
							.and_then(|import_export_ports| import_export_ports.clicked_input_port_from_point(point).map(InputConnector::Export))
					})
			})
			.next()
	}

	pub fn output_connector_from_click(&mut self, click: DVec2, network_path: &[NodeId]) -> Option<OutputConnector> {
		let Some(network_metadata) = self.network_metadata(network_path) else {
			log::error!("Could not get nested network_metadata in output_connector_from_click");
			return None;
		};
		let Some(network) = self.nested_network(network_path) else {
			log::error!("Could not get nested network in output_connector_from_click");
			return None;
		};

		let point = network_metadata.persistent_metadata.navigation_metadata.node_graph_to_viewport.inverse().transform_point2(click);
		let nodes = network.nodes.keys().copied().collect::<Vec<_>>();
		nodes
			.iter()
			.filter_map(|node_id| {
				self.node_click_targets(node_id, network_path)
					.and_then(|transient_node_metadata| {
						transient_node_metadata
							.port_click_targets
							.clicked_output_port_from_point(point)
							.map(|output_index| OutputConnector::node(*node_id, output_index))
					})
					.or_else(|| {
						self.import_export_ports(network_path)
							.and_then(|import_export_ports| import_export_ports.clicked_output_port_from_point(point).map(OutputConnector::Import))
					})
			})
			.next()
	}

	pub fn input_position(&mut self, input_connector: &InputConnector, network_path: &[NodeId]) -> Option<DVec2> {
		match input_connector {
			InputConnector::Node { node_id, input_index } => {
				// Get the displayed index from the input index
				let Some(node) = self.document_node(node_id, network_path) else {
					log::error!("Could not get node in input_position");
					return None;
				};
				let mut displayed_index = 0;
				for i in 0..*input_index {
					if node.inputs[i].is_exposed() {
						displayed_index += 1;
					}
				}
				self.node_click_targets(node_id, network_path)
					.and_then(|transient_node_metadata| transient_node_metadata.port_click_targets.input_port_position(displayed_index))
			}
			InputConnector::Export(export_index) => self
				.import_export_ports(network_path)
				.and_then(|import_export_ports| import_export_ports.input_port_position(*export_index)),
		}
	}

	pub fn output_position(&mut self, output_connector: &OutputConnector, network_path: &[NodeId]) -> Option<DVec2> {
		match output_connector {
			OutputConnector::Node { node_id, output_index } => self
				.node_click_targets(node_id, network_path)
				.and_then(|transient_node_metadata| transient_node_metadata.port_click_targets.output_port_position(*output_index)),
			OutputConnector::Import(import_index) => self
				.import_export_ports(network_path)
				.and_then(|import_export_ports| import_export_ports.output_port_position(*import_index)),
		}
	}

	/// Get the combined bounding box of the click targets of the selected nodes in the node graph in viewport space
	pub fn selected_nodes_bounding_box_viewport(&mut self, network_path: &[NodeId]) -> Option<[DVec2; 2]> {
		// Always get the bounding box for nodes in the currently viewed network
		let Some(network_metadata) = self.network_metadata(network_path) else {
			log::error!("Could not get nested network_metadata in selected_nodes_bounding_box_viewport");
			return None;
		};
		let node_graph_to_viewport = network_metadata.persistent_metadata.navigation_metadata.node_graph_to_viewport;
		self.selected_nodes_bounding_box(network_path)
			.map(|[a, b]| [node_graph_to_viewport.transform_point2(a), node_graph_to_viewport.transform_point2(b)])
	}

	pub fn selected_layers_artwork_bounding_box_viewport(&self) -> Option<[DVec2; 2]> {
		self.selected_nodes()
			.0
			.iter()
			.filter(|node| self.is_layer(&node, &[]))
			.filter_map(|layer| self.document_metadata.bounding_box_viewport(LayerNodeIdentifier::new(*layer, self)))
			.reduce(Quad::combine_bounds)
	}

	pub fn selected_unlocked_layers_bounding_box_viewport(&self) -> Option<[DVec2; 2]> {
		self.selected_nodes()
			.0
			.iter()
			.filter(|node| self.is_layer(&node, &[]) && !self.is_locked(&node, &[]))
			.filter_map(|layer| self.document_metadata.bounding_box_viewport(LayerNodeIdentifier::new(*layer, self)))
			.reduce(Quad::combine_bounds)
	}

	/// Get the combined bounding box of the click targets of the selected nodes in the node graph in layer space
	pub fn selected_nodes_bounding_box(&mut self, network_path: &[NodeId]) -> Option<[DVec2; 2]> {
		let Some(selected_nodes) = self.selected_nodes_in_nested_network(network_path) else {
			log::error!("Could not get selected nodes in selected_nodes_bounding_box_viewport");
			return None;
		};
		selected_nodes
			.selected_nodes()
			.cloned()
			.collect::<Vec<_>>()
			.iter()
			.filter_map(|node_id| {
				self.node_click_targets(node_id, network_path)
					.and_then(|transient_node_metadata| transient_node_metadata.node_click_target.bounding_box())
			})
			.reduce(graphene_std::renderer::Quad::combine_bounds)
	}

	/// Gets the bounding box in viewport coordinates for each node in the node graph
	pub fn graph_bounds_viewport_space(&mut self, network_path: &[NodeId]) -> Option<[DVec2; 2]> {
		let bounds = *self.all_nodes_bounding_box(network_path)?;
		let Some(network_metadata) = self.network_metadata(network_path) else {
			log::error!("Could not get nested network_metadata in graph_bounds_viewport_space");
			return None;
		};

		let bounding_box_subpath = Subpath::<PointId>::new_rect(bounds[0], bounds[1]);
		bounding_box_subpath.bounding_box_with_transform(network_metadata.persistent_metadata.navigation_metadata.node_graph_to_viewport)
	}

	pub fn collect_layer_widths(&mut self, network_path: &[NodeId]) -> (HashMap<NodeId, u32>, HashMap<NodeId, u32>, HashMap<NodeId, bool>) {
		let Some(network_metadata) = self.network_metadata(network_path) else {
			log::error!("Could not get nested network_metadata in collect_layer_widths");
			return (HashMap::new(), HashMap::new(), HashMap::new());
		};
		let nodes = network_metadata
			.persistent_metadata
			.node_metadata
			.iter()
			.filter_map(|(node_id, _)| if self.is_layer(node_id, network_path) { Some(*node_id) } else { None })
			.collect::<Vec<_>>();
		let layer_widths = nodes
			.iter()
			.filter_map(|node_id| self.layer_width(node_id, network_path).map(|layer_width| (*node_id, layer_width)))
			.collect::<HashMap<NodeId, u32>>();
		let chain_widths = nodes.iter().map(|node_id| (*node_id, self.chain_width(node_id, network_path))).collect::<HashMap<NodeId, u32>>();
		let has_left_input_wire = nodes
			.iter()
			.map(|node_id| {
				(
					*node_id,
					!self
						.upstream_flow_back_from_nodes(vec![*node_id], network_path, FlowType::HorizontalFlow)
						.skip(1)
						.all(|node_id| self.is_chain(&node_id, network_path)),
				)
			})
			.collect::<HashMap<NodeId, bool>>();

		(layer_widths, chain_widths, has_left_input_wire)
	}

	pub fn compute_modified_vector(&self, layer: LayerNodeIdentifier) -> Option<Vector> {
		let graph_layer = graph_modification_utils::NodeGraphLayer::new(layer, self);

		if let Some(path_node) = graph_layer.upstream_visible_node_id_from_name_in_layer("Path") {
			if let Some(vector) = self.document_metadata.vector_modify.get(&path_node) {
				let mut modified = vector.clone();

				let path_node = self.document_network().nodes.get(&path_node);
				let modification_input = path_node.and_then(|node: &DocumentNode| node.inputs.get(1)).and_then(|input| input.as_value());
				if let Some(TaggedValue::VectorModification(modification)) = modification_input {
					modification.apply(&mut modified);
				}
				return Some(modified);
			}
		}

		self.document_metadata
			.click_targets
			.get(&layer)
			.map(|click| click.iter().map(ClickTarget::target_type))
			.map(|target_types| Vector::from_target_types(target_types, true))
	}

	/// Loads the structure of layer nodes from a node graph.
	pub fn load_structure(&mut self) {
		self.document_metadata.structure = HashMap::from_iter([(LayerNodeIdentifier::ROOT_PARENT, NodeRelations::default())]);

		// Only load structure if there is a root node
		let Some(root_node) = self.root_node(&[]) else { return };

		let Some(first_root_layer) = self
			.upstream_flow_back_from_nodes(vec![root_node.node_id], &[], FlowType::PrimaryFlow)
			.find_map(|node_id| if self.is_layer(&node_id, &[]) { Some(LayerNodeIdentifier::new(node_id, self)) } else { None })
		else {
			return;
		};
		// Should refer to output node
		let mut awaiting_horizontal_flow = vec![(first_root_layer.to_node(), first_root_layer)];
		let mut awaiting_primary_flow = vec![];

		while let Some((horizontal_root_node_id, mut parent_layer_node)) = awaiting_horizontal_flow.pop() {
			let horizontal_flow_iter = self.upstream_flow_back_from_nodes(vec![horizontal_root_node_id], &[], FlowType::HorizontalFlow);
			let mut children = Vec::new();

			// Special handling for the root layer, since it should not be skipped
			if horizontal_root_node_id == first_root_layer.to_node() {
				for current_node_id in horizontal_flow_iter {
					if self.is_layer(&current_node_id, &[]) {
						let current_layer_node = LayerNodeIdentifier::new(current_node_id, self);
						if !self.document_metadata.structure.contains_key(&current_layer_node) {
							if current_node_id == first_root_layer.to_node() {
								awaiting_primary_flow.push((current_node_id, LayerNodeIdentifier::ROOT_PARENT));
								children.push((LayerNodeIdentifier::ROOT_PARENT, current_layer_node));
							} else {
								awaiting_primary_flow.push((current_node_id, parent_layer_node));
								children.push((parent_layer_node, current_layer_node));
							}
							parent_layer_node = current_layer_node;
						}
					}
				}
			} else {
				// Skip the horizontal_root_node_id node
				for current_node_id in horizontal_flow_iter.skip(1) {
					if self.is_layer(&current_node_id, &[]) {
						let current_layer_node = LayerNodeIdentifier::new(current_node_id, self);
						if !self.document_metadata.structure.contains_key(&current_layer_node) {
							awaiting_primary_flow.push((current_node_id, parent_layer_node));
							children.push((parent_layer_node, current_layer_node));
							parent_layer_node = current_layer_node;
						}
					}
				}
			}

			for (parent, child) in children {
				parent.push_child(&mut self.document_metadata, child);
			}

			while let Some((primary_root_node_id, parent_layer_node)) = awaiting_primary_flow.pop() {
				let primary_flow_iter = self.upstream_flow_back_from_nodes(vec![primary_root_node_id], &[], FlowType::PrimaryFlow);
				// Skip the primary_root_node_id node
				let mut children = Vec::new();
				for current_node_id in primary_flow_iter.skip(1) {
					if self.is_layer(&current_node_id, &[]) {
						// Create a new layer for the top of each stack, and add it as a child to the previous parent
						let current_layer_node = LayerNodeIdentifier::new(current_node_id, self);
						if !self.document_metadata.structure.contains_key(&current_layer_node) {
							children.push(current_layer_node);

							// The layer nodes for the horizontal flow is itself
							awaiting_horizontal_flow.push((current_node_id, current_layer_node));
						}
					}
				}
				for child in children {
					parent_layer_node.push_child(&mut self.document_metadata, child);
				}
			}
		}

		let nodes: HashSet<NodeId> = self.document_network().nodes.keys().cloned().collect::<HashSet<_>>();

		self.document_metadata.upstream_footprints.retain(|node, _| nodes.contains(node));
		self.document_metadata.local_transforms.retain(|node, _| nodes.contains(node));
		self.document_metadata.vector_modify.retain(|node, _| nodes.contains(node));
		self.document_metadata.click_targets.retain(|layer, _| self.document_metadata.structure.contains_key(layer));
	}

	/// Update the cached transforms of the layers
	pub fn update_transforms(&mut self, upstream_footprints: HashMap<NodeId, Footprint>, local_transforms: HashMap<NodeId, DAffine2>) {
		self.document_metadata.upstream_footprints = upstream_footprints;
		self.document_metadata.local_transforms = local_transforms;
	}

	/// Update the cached first instance source id of the layers
	pub fn update_first_element_source_id(&mut self, new: HashMap<NodeId, Option<NodeId>>) {
		self.document_metadata.first_element_source_ids = new;
	}

	/// Update the cached click targets of the layers
	pub fn update_click_targets(&mut self, new_click_targets: HashMap<LayerNodeIdentifier, Vec<ClickTarget>>) {
		self.document_metadata.click_targets = new_click_targets;
	}

	/// Update the cached clip targets of the layers
	pub fn update_clip_targets(&mut self, new_clip_targets: HashSet<NodeId>) {
		self.document_metadata.clip_targets = new_clip_targets;
	}

	/// Update the vector modify of the layers
	pub fn update_vector_modify(&mut self, new_vector_modify: HashMap<NodeId, Vector>) {
		self.document_metadata.vector_modify = new_vector_modify;
	}
}

// Public mutable methods
impl NodeNetworkInterface {
	pub fn copy_all_navigation_metadata(&mut self, other_interface: &NodeNetworkInterface) {
		let mut stack = vec![vec![]];
		while let Some(path) = stack.pop() {
			let Some(self_network_metadata) = self.network_metadata_mut(&path) else {
				continue;
			};
			if let Some(other_network_metadata) = other_interface.network_metadata(&path) {
				self_network_metadata.persistent_metadata.navigation_metadata = other_network_metadata.persistent_metadata.navigation_metadata.clone();
			}

			stack.extend(self_network_metadata.persistent_metadata.node_metadata.keys().map(|node_id| {
				let mut current_path: Vec<NodeId> = path.clone();
				current_path.push(*node_id);
				current_path
			}));
		}
	}

	pub fn set_reference(&mut self, node_id: &NodeId, network_path: &[NodeId], reference: Option<String>) {
		let Some(node_metadata) = self.node_metadata_mut(node_id, network_path) else {
			log::error!("Could not get node_metadata in set_reference");
			return;
		};
		node_metadata.persistent_metadata.reference = reference;
	}

	pub fn set_transform(&mut self, transform: DAffine2, network_path: &[NodeId]) {
		let Some(network_metadata) = self.network_metadata_mut(network_path) else {
			log::error!("Could not get nested network in set_transform");
			return;
		};
		network_metadata.persistent_metadata.navigation_metadata.node_graph_to_viewport = transform;
		self.unload_import_export_ports(network_path);
		self.unload_modify_import_export(network_path);
	}

	// This should be run whenever the pan ends, a zoom occurs, or the network is opened
	pub fn set_grid_aligned_edges(&mut self, node_graph_top_right: DVec2, network_path: &[NodeId]) {
		let Some(network_metadata) = self.network_metadata_mut(network_path) else {
			log::error!("Could not get nested network_metadata in set_grid_aligned_edges");
			return;
		};
		network_metadata.persistent_metadata.navigation_metadata.node_graph_top_right = node_graph_top_right;
		self.unload_rounded_network_edge_distance(network_path);
		self.unload_import_export_ports(network_path);
		self.unload_modify_import_export(network_path);
	}

	pub fn vector_modify(&mut self, node_id: &NodeId, modification_type: VectorModificationType) {
		let Some(node) = self.network_mut(&[]).unwrap().nodes.get_mut(node_id) else {
			log::error!("Could not get node in vector_modification");
			return;
		};
		{
			let mut value = node.inputs.get_mut(1).and_then(|input| input.as_value_mut());
			let Some(TaggedValue::VectorModification(modification)) = value.as_deref_mut() else {
				panic!("Path node does not have modification input");
			};

			modification.modify(&modification_type);
		}
		self.transaction_modified();
	}

	/// Inserts a new export at insert index. If the insert index is -1 it is inserted at the end. The output_name is used by the encapsulating node.
	pub fn add_export(&mut self, default_value: TaggedValue, insert_index: isize, output_name: &str, network_path: &[NodeId]) {
		let Some(network) = self.network_mut(network_path) else {
			log::error!("Could not get nested network in add_export");
			return;
		};

		let input = NodeInput::value(default_value, true);
		if insert_index == -1 {
			network.exports.push(input);
		} else {
			network.exports.insert(insert_index as usize, input);
		}

		self.transaction_modified();

		let mut encapsulating_path = network_path.to_vec();
		// Set the parent node (if it exists) to be a non layer if it is no longer eligible to be a layer
		if let Some(parent_id) = encapsulating_path.pop() {
			if !self.is_eligible_to_be_layer(&parent_id, &encapsulating_path) && self.is_layer(&parent_id, &encapsulating_path) {
				self.set_to_node_or_layer(&parent_id, &encapsulating_path, false);
			}
		};

		// There will not be an encapsulating node if the network is the document network
		if let Some(encapsulating_node_metadata) = self.encapsulating_node_metadata_mut(network_path) {
			if insert_index == -1 {
				encapsulating_node_metadata.persistent_metadata.output_names.push(output_name.to_string());
			} else {
				encapsulating_node_metadata.persistent_metadata.output_names.insert(insert_index as usize, output_name.to_string());
			}
			// Clear the reference to the nodes definition
			encapsulating_node_metadata.persistent_metadata.reference = None;
		};

		// Update the export ports and outward wires for the current network
		self.unload_import_export_ports(network_path);
		self.unload_modify_import_export(network_path);
		self.unload_outward_wires(network_path);

		// Update the outward wires and bounding box for all nodes in the encapsulating network
		if let Some(encapsulating_network_metadata) = self.encapsulating_network_metadata_mut(network_path) {
			encapsulating_network_metadata.transient_metadata.outward_wires.unload();
			encapsulating_network_metadata.transient_metadata.all_nodes_bounding_box.unload();
		}

		// Update the click targets for the encapsulating node, if it exists. There is no encapsulating node if the network is the document network
		let mut path = network_path.to_vec();
		if let Some(encapsulating_node) = path.pop() {
			self.unload_node_click_targets(&encapsulating_node, &path);
		}

		// If the export is inserted as the first input or second input, and the parent network is the document_network, then it may have affected the document metadata structure
		if network_path.len() == 1 && (insert_index == 0 || insert_index == 1) {
			self.load_structure();
		}
	}

	/// Inserts a new input at insert index. If the insert index is -1 it is inserted at the end. The output_name is used by the encapsulating node.
	pub fn add_import(&mut self, default_value: TaggedValue, exposed: bool, insert_index: isize, input_name: &str, input_description: &str, network_path: &[NodeId]) {
		let mut encapsulating_network_path = network_path.to_vec();
		let Some(node_id) = encapsulating_network_path.pop() else {
			log::error!("Cannot add import for document network");
			return;
		};

		let Some(network) = self.network_mut(&encapsulating_network_path) else {
			log::error!("Could not get nested network in insert_input");
			return;
		};
		let Some(node) = network.nodes.get_mut(&node_id) else {
			log::error!("Could not get node in insert_input");
			return;
		};

		let input = NodeInput::value(default_value, exposed);
		if insert_index == -1 {
			node.inputs.push(input);
		} else {
			node.inputs.insert(insert_index as usize, input);
		}

		self.transaction_modified();

		// Set the node to be a non layer if it is no longer eligible to be a layer
		if !self.is_eligible_to_be_layer(&node_id, &encapsulating_network_path) && self.is_layer(&node_id, &encapsulating_network_path) {
			self.set_to_node_or_layer(&node_id, &encapsulating_network_path, false);
		}

		let Some(node_metadata) = self.node_metadata_mut(&node_id, &encapsulating_network_path) else {
			log::error!("Could not get node_metadata in insert_input");
			return;
		};
		let new_input = (input_name, input_description).into();
		if insert_index == -1 {
			node_metadata.persistent_metadata.input_metadata.push(new_input);
		} else {
			node_metadata.persistent_metadata.input_metadata.insert(insert_index as usize, new_input);
		}

		// Clear the reference to the nodes definition
		node_metadata.persistent_metadata.reference = None;

		// Update the metadata for the encapsulating node
		self.unload_node_click_targets(&node_id, &encapsulating_network_path);
		self.unload_all_nodes_bounding_box(&encapsulating_network_path);
		if encapsulating_network_path.is_empty() && (insert_index == 0 || insert_index == 1) {
			self.load_structure();
		}

		// Unload the metadata for the nested network
		self.unload_outward_wires(network_path);
		self.unload_import_export_ports(network_path);
		self.unload_modify_import_export(network_path);
	}

	// First disconnects the export, then removes it
	pub fn remove_export(&mut self, export_index: usize, network_path: &[NodeId]) {
		let mut encapsulating_network_path = network_path.to_vec();
		let Some(parent_id) = encapsulating_network_path.pop() else {
			log::error!("Cannot remove export for document network");
			return;
		};

		// Disconnect the removed export, and handle connections to the node which had its output removed
		self.disconnect_input(&InputConnector::Export(export_index), network_path);
		let number_of_outputs = self.number_of_outputs(&parent_id, &encapsulating_network_path);
		for shifted_export in export_index..number_of_outputs {
			let Some(encapsulating_outward_wires) = self.outward_wires(&encapsulating_network_path) else {
				log::error!("Could not get outward wires in remove_export");
				return;
			};
			let Some(downstream_connections_for_shifted_export) = encapsulating_outward_wires.get(&OutputConnector::node(parent_id, shifted_export)).cloned() else {
				log::error!("Could not get downstream connections for shifted export in remove_export");
				return;
			};
			for downstream_connection in downstream_connections_for_shifted_export {
				self.disconnect_input(&downstream_connection, &encapsulating_network_path);
				if shifted_export != export_index {
					self.create_wire(&OutputConnector::node(parent_id, shifted_export - 1), &downstream_connection, &encapsulating_network_path);
				}
			}
		}

		let Some(network) = self.network_mut(network_path) else {
			log::error!("Could not get nested network in add_export");
			return;
		};
		network.exports.remove(export_index);

		self.transaction_modified();

		let Some(encapsulating_node_metadata) = self.node_metadata_mut(&parent_id, &encapsulating_network_path) else {
			log::error!("Could not get encapsulating node metadata in remove_export");
			return;
		};
		encapsulating_node_metadata.persistent_metadata.output_names.remove(export_index);
		encapsulating_node_metadata.persistent_metadata.reference = None;

		// Update the metadata for the encapsulating node
		self.unload_outward_wires(&encapsulating_network_path);
		self.unload_node_click_targets(&parent_id, &encapsulating_network_path);
		self.unload_all_nodes_bounding_box(&encapsulating_network_path);
		if !self.is_eligible_to_be_layer(&parent_id, &encapsulating_network_path) && self.is_layer(&parent_id, &encapsulating_network_path) {
			self.set_to_node_or_layer(&parent_id, &encapsulating_network_path, false);
		}
		if encapsulating_network_path.is_empty() {
			self.load_structure();
		}

		// Unload the metadata for the nested network
		self.unload_outward_wires(network_path);
		self.unload_import_export_ports(network_path);
		self.unload_modify_import_export(network_path);
	}

	// First disconnects the import, then removes it
	pub fn remove_import(&mut self, import_index: usize, network_path: &[NodeId]) {
		let mut encapsulating_network_path = network_path.to_vec();
		let Some(parent_id) = encapsulating_network_path.pop() else {
			log::error!("Cannot remove export for document network");
			return;
		};

		let number_of_inputs = self.number_of_inputs(&parent_id, &encapsulating_network_path);
		let Some(outward_wires) = self.outward_wires(network_path) else {
			log::error!("Could not get outward wires in remove_import");
			return;
		};
		let Some(outward_wires_for_import) = outward_wires.get(&OutputConnector::Import(import_index)).cloned() else {
			log::error!("Could not get outward wires for import in remove_import");
			return;
		};
		let mut new_import_mapping = Vec::new();
		for i in (import_index + 1)..number_of_inputs {
			let Some(outward_wires_for_import) = outward_wires.get(&OutputConnector::Import(i)).cloned() else {
				log::error!("Could not get outward wires for import in remove_import");
				return;
			};
			for upstream_input_wire in outward_wires_for_import {
				new_import_mapping.push((OutputConnector::Import(i - 1), upstream_input_wire));
			}
		}

		// Disconnect all upstream connections
		for outward_wire in outward_wires_for_import {
			self.disconnect_input(&outward_wire, network_path);
		}
		// Shift inputs connected to to imports at a higher index down one
		for (output_connector, input_wire) in new_import_mapping {
			self.create_wire(&output_connector, &input_wire, network_path);
		}

		let Some(network) = self.network_mut(&encapsulating_network_path) else {
			log::error!("Could not get parent node in remove_import");
			return;
		};
		let Some(node) = network.nodes.get_mut(&parent_id) else {
			log::error!("Could not get node in remove_import");
			return;
		};

		node.inputs.remove(import_index);

		self.transaction_modified();

		// There will not be an encapsulating node if the network is the document network
		let Some(encapsulating_node_metadata) = self.node_metadata_mut(&parent_id, &encapsulating_network_path) else {
			log::error!("Could not get encapsulating node metadata in remove_export");
			return;
		};
		encapsulating_node_metadata.persistent_metadata.input_metadata.remove(import_index);
		encapsulating_node_metadata.persistent_metadata.reference = None;

		// Update the metadata for the encapsulating node
		self.unload_outward_wires(&encapsulating_network_path);
		self.unload_node_click_targets(&parent_id, &encapsulating_network_path);
		self.unload_all_nodes_bounding_box(&encapsulating_network_path);
		if !self.is_eligible_to_be_layer(&parent_id, &encapsulating_network_path) && self.is_layer(&parent_id, &encapsulating_network_path) {
			self.set_to_node_or_layer(&parent_id, &encapsulating_network_path, false);
		}
		if encapsulating_network_path.is_empty() {
			self.load_structure();
		}

		// Unload the metadata for the nested network
		self.unload_outward_wires(network_path);
		self.unload_import_export_ports(network_path);
		self.unload_modify_import_export(network_path);
	}

	/// The end index is before the export is removed, so moving to the end is the length of the current exports
	pub fn reorder_export(&mut self, start_index: usize, mut end_index: usize, network_path: &[NodeId]) {
		let mut encapsulating_network_path = network_path.to_vec();
		let Some(parent_id) = encapsulating_network_path.pop() else {
			log::error!("Could not reorder export for document network");
			return;
		};

		let Some(network) = self.network_mut(network_path) else {
			log::error!("Could not get nested network in reorder_export");
			return;
		};
		if end_index > start_index {
			end_index -= 1;
		}
		let export = network.exports.remove(start_index);
		network.exports.insert(end_index, export);

		self.transaction_modified();

		let Some(encapsulating_node_metadata) = self.node_metadata_mut(&parent_id, &encapsulating_network_path) else {
			log::error!("Could not get encapsulating network_metadata in reorder_export");
			return;
		};

		let name = encapsulating_node_metadata.persistent_metadata.output_names.remove(start_index);
		encapsulating_node_metadata.persistent_metadata.output_names.insert(end_index, name);
		encapsulating_node_metadata.persistent_metadata.reference = None;

		// Update the metadata for the encapsulating network
		self.unload_outward_wires(&encapsulating_network_path);
		self.unload_stack_dependents(&encapsulating_network_path);

		// Node input at the start index is now at the end index
		let Some(move_to_end_index) = self
			.outward_wires(&encapsulating_network_path)
			.and_then(|outward_wires| outward_wires.get(&OutputConnector::node(parent_id, start_index)))
			.cloned()
		else {
			log::error!("Could not get outward wires in reorder_export");
			return;
		};
		// Node inputs above the start index should be shifted down one
		let last_output_index = self.number_of_outputs(&parent_id, &encapsulating_network_path) - 1;
		for shift_output_down in (start_index + 1)..=last_output_index {
			let Some(outward_wires) = self
				.outward_wires(&encapsulating_network_path)
				.and_then(|outward_wires| outward_wires.get(&OutputConnector::node(parent_id, shift_output_down)))
				.cloned()
			else {
				log::error!("Could not get outward wires in reorder_export");
				return;
			};
			for downstream_connection in &outward_wires {
				self.disconnect_input(downstream_connection, &encapsulating_network_path);
				self.create_wire(&OutputConnector::node(parent_id, shift_output_down - 1), downstream_connection, &encapsulating_network_path);
			}
		}
		// Node inputs at or above the end index should be shifted up one
		for shift_output_up in (end_index..last_output_index).rev() {
			let Some(outward_wires) = self
				.outward_wires(&encapsulating_network_path)
				.and_then(|outward_wires| outward_wires.get(&OutputConnector::node(parent_id, shift_output_up)))
				.cloned()
			else {
				log::error!("Could not get outward wires in reorder_export");
				return;
			};
			for downstream_connection in &outward_wires {
				self.disconnect_input(downstream_connection, &encapsulating_network_path);
				self.create_wire(&OutputConnector::node(parent_id, shift_output_up + 1), downstream_connection, &encapsulating_network_path);
			}
		}

		// Move the connections to the moved export after all other ones have been shifted
		for downstream_connection in &move_to_end_index {
			self.disconnect_input(downstream_connection, &encapsulating_network_path);
			self.create_wire(&OutputConnector::node(parent_id, end_index), downstream_connection, &encapsulating_network_path);
		}

		// Update the metadata for the current network
		self.unload_outward_wires(network_path);
		self.unload_import_export_ports(network_path);
		self.unload_modify_import_export(network_path);
		self.unload_stack_dependents(network_path);
	}

	/// The end index is before the import is removed, so moving to the end is the length of the current imports
	pub fn reorder_import(&mut self, start_index: usize, mut end_index: usize, network_path: &[NodeId]) {
		let mut encapsulating_network_path = network_path.to_vec();
		let Some(parent_id) = encapsulating_network_path.pop() else {
			log::error!("Could not reorder import for document network");
			return;
		};

		let Some(encapsulating_network) = self.network_mut(&encapsulating_network_path) else {
			log::error!("Could not get nested network in reorder_import");
			return;
		};
		let Some(encapsulating_node) = encapsulating_network.nodes.get_mut(&parent_id) else {
			log::error!("Could not get encapsulating node in reorder_import");
			return;
		};

		if end_index > start_index {
			end_index -= 1;
		}
		let import = encapsulating_node.inputs.remove(start_index);
		encapsulating_node.inputs.insert(end_index, import);

		self.transaction_modified();

		let Some(encapsulating_node_metadata) = self.node_metadata_mut(&parent_id, &encapsulating_network_path) else {
			log::error!("Could not get encapsulating network_metadata in reorder_import");
			return;
		};

		let properties_row = encapsulating_node_metadata.persistent_metadata.input_metadata.remove(start_index);
		encapsulating_node_metadata.persistent_metadata.input_metadata.insert(end_index, properties_row);
		encapsulating_node_metadata.persistent_metadata.reference = None;

		// Update the metadata for the outer network
		self.unload_outward_wires(&encapsulating_network_path);
		self.unload_stack_dependents(&encapsulating_network_path);

		// Node input at the start index is now at the end index
		let Some(move_to_end_index) = self
			.outward_wires(network_path)
			.and_then(|outward_wires| outward_wires.get(&OutputConnector::Import(start_index)))
			.cloned()
		else {
			log::error!("Could not get outward wires in reorder_import");
			return;
		};
		// Node inputs above the start index should be shifted down one
		let last_import_index = self.number_of_imports(network_path) - 1;
		for shift_output_down in (start_index + 1)..=last_import_index {
			let Some(outward_wires) = self
				.outward_wires(network_path)
				.and_then(|outward_wires| outward_wires.get(&OutputConnector::Import(shift_output_down)))
				.cloned()
			else {
				log::error!("Could not get outward wires in reorder_import");
				return;
			};
			for downstream_connection in &outward_wires {
				self.disconnect_input(downstream_connection, network_path);
				self.create_wire(&OutputConnector::Import(shift_output_down - 1), downstream_connection, network_path);
			}
		}
		// Node inputs at or above the end index should be shifted up one
		for shift_output_up in (end_index..last_import_index).rev() {
			let Some(outward_wires) = self
				.outward_wires(network_path)
				.and_then(|outward_wires| outward_wires.get(&OutputConnector::Import(shift_output_up)))
				.cloned()
			else {
				log::error!("Could not get outward wires in reorder_import");
				return;
			};
			for downstream_connection in &outward_wires {
				self.disconnect_input(downstream_connection, network_path);
				self.create_wire(&OutputConnector::Import(shift_output_up + 1), downstream_connection, network_path);
			}
		}

		// Move the connections to the moved export after all other ones have been shifted
		for downstream_connection in &move_to_end_index {
			self.disconnect_input(downstream_connection, network_path);
			self.create_wire(&OutputConnector::Import(end_index), downstream_connection, network_path);
		}

		// Update the metadata for the current network
		self.unload_outward_wires(network_path);
		self.unload_import_export_ports(network_path);
		self.unload_modify_import_export(network_path);
		self.unload_stack_dependents(network_path);
	}

	/// Replaces the implementation and corresponding metadata.
	pub fn replace_implementation(&mut self, node_id: &NodeId, network_path: &[NodeId], new_template: &mut NodeTemplate) {
		let Some(network) = self.network_mut(network_path) else {
			log::error!("Could not get nested network in set_implementation");
			return;
		};
		let Some(node) = network.nodes.get_mut(node_id) else {
			log::error!("Could not get node in set_implementation");
			return;
		};
		let new_implementation = std::mem::take(&mut new_template.document_node.implementation);
		let _ = std::mem::replace(&mut node.implementation, new_implementation);
		let Some(metadata) = self.node_metadata_mut(node_id, network_path) else {
			log::error!("Could not get metadata in set_implementation");
			return;
		};
		let new_metadata = std::mem::take(&mut new_template.persistent_node_metadata.network_metadata);
		let _ = std::mem::replace(&mut metadata.persistent_metadata.network_metadata, new_metadata);
	}

	/// Replaces the inputs and corresponding metadata.
	pub fn replace_inputs(&mut self, node_id: &NodeId, network_path: &[NodeId], new_template: &mut NodeTemplate) -> Option<Vec<NodeInput>> {
		let Some(network) = self.network_mut(network_path) else {
			log::error!("Could not get nested network in set_implementation");
			return None;
		};
		let Some(node) = network.nodes.get_mut(node_id) else {
			log::error!("Could not get node in set_implementation");
			return None;
		};
		let new_inputs = std::mem::take(&mut new_template.document_node.inputs);
		let old_inputs = std::mem::replace(&mut node.inputs, new_inputs);
		let Some(metadata) = self.node_metadata_mut(node_id, network_path) else {
			log::error!("Could not get metadata in set_implementation");
			return None;
		};
		let new_metadata = std::mem::take(&mut new_template.persistent_node_metadata.input_metadata);
		let _ = std::mem::replace(&mut metadata.persistent_metadata.input_metadata, new_metadata);
		Some(old_inputs)
	}

	/// Used when opening an old document to add the persistent metadata for each input if it doesnt exist, which is where the name/description are saved.
	pub fn validate_input_metadata(&mut self, node_id: &NodeId, node: &DocumentNode, network_path: &[NodeId]) {
		let number_of_inputs = node.inputs.len();
		let Some(metadata) = self.node_metadata_mut(node_id, network_path) else { return };
		for added_input_index in metadata.persistent_metadata.input_metadata.len()..number_of_inputs {
			let reference = metadata.persistent_metadata.reference.as_ref();
			let definition = reference.and_then(|reference| resolve_document_node_type(reference));
			let input_metadata = definition
				.and_then(|definition| definition.node_template.persistent_node_metadata.input_metadata.get(added_input_index))
				.cloned();
			metadata.persistent_metadata.input_metadata.push(input_metadata.unwrap_or_default());
		}
	}

	/// Used to ensure the display name is the reference name in case it is empty.
	pub fn validate_display_name_metadata(&mut self, node_id: &NodeId, network_path: &[NodeId]) {
		let Some(metadata) = self.node_metadata_mut(node_id, network_path) else { return };
		if metadata.persistent_metadata.display_name.is_empty() {
			if let Some(reference) = metadata.persistent_metadata.reference.clone() {
				// Keep the name for merge nodes as empty
				if reference != "Merge" {
					metadata.persistent_metadata.display_name = reference;
				}
			}
		}
	}

	// When opening an old document to ensure the output names match the number of exports
	pub fn validate_output_names(&mut self, node_id: &NodeId, node: &DocumentNode, network_path: &[NodeId]) {
		if let DocumentNodeImplementation::Network(network) = &node.implementation {
			let number_of_exports = network.exports.len();
			let Some(metadata) = self.node_metadata_mut(node_id, network_path) else {
				log::error!("Could not get metadata for node: {:?}", node_id);
				return;
			};
			metadata.persistent_metadata.output_names.resize(number_of_exports, "".to_string());
		}
	}

	/// Keep metadata in sync with the new implementation if this is used by anything other than the upgrade scripts
	pub fn replace_reference_name(&mut self, node_id: &NodeId, network_path: &[NodeId], reference_name: String) {
		let Some(node_metadata) = self.node_metadata_mut(node_id, network_path) else {
			log::error!("Could not get node metadata in replace_reference_name");
			return;
		};
		node_metadata.persistent_metadata.reference = Some(reference_name);
	}

	/// Keep metadata in sync with the new implementation if this is used by anything other than the upgrade scripts
	pub fn set_manual_compostion(&mut self, node_id: &NodeId, network_path: &[NodeId], manual_composition: Option<Type>) {
		let Some(network) = self.network_mut(network_path) else {
			log::error!("Could not get nested network in set_implementation");
			return;
		};
		let Some(node) = network.nodes.get_mut(node_id) else {
			log::error!("Could not get node in set_implementation");
			return;
		};
		node.manual_composition = manual_composition;
	}

	pub fn set_input(&mut self, input_connector: &InputConnector, new_input: NodeInput, network_path: &[NodeId]) {
		if matches!(input_connector, InputConnector::Export(_)) && matches!(new_input, NodeInput::Network { .. }) {
			// TODO: Add support for flattening NodeInput::Network exports in flatten_with_fns https://github.com/GraphiteEditor/Graphite/issues/1762
			log::error!("Cannot connect a network to an export, see https://github.com/GraphiteEditor/Graphite/issues/1762");
			return;
		}
		let Some(previous_input) = self.input_from_connector(input_connector, network_path).cloned() else {
			log::error!("Could not get previous input in set_input");
			return;
		};

		// When changing a NodeInput::Node to a NodeInput::Node, the input should first be disconnected to ensure proper side effects
		if (matches!(previous_input, NodeInput::Node { .. }) && matches!(new_input, NodeInput::Node { .. })) {
			self.disconnect_input(input_connector, network_path);
			self.set_input(input_connector, new_input, network_path);
			return;
		}

		// If the previous input is connected to a chain node, then set all upstream chain nodes to absolute position
		if let NodeInput::Node { node_id: previous_upstream_id, .. } = &previous_input {
			if self.is_chain(previous_upstream_id, network_path) {
				self.set_upstream_chain_to_absolute(previous_upstream_id, network_path);
			}
		}
		if let NodeInput::Node { node_id: new_upstream_id, .. } = &new_input {
			// If the new input is connected to a chain node, then break its chain
			if self.is_chain(new_upstream_id, network_path) {
				self.set_upstream_chain_to_absolute(new_upstream_id, network_path);
			}
		}

		let previous_metadata = match &previous_input {
			NodeInput::Node { node_id, .. } => self.position(node_id, network_path).map(|position| (*node_id, position)),
			_ => None,
		};

		let Some(network) = self.network_mut(network_path) else {
			log::error!("Could not get nested network in set_input");
			return;
		};

		let old_input = match input_connector {
			InputConnector::Node { node_id, input_index } => {
				let Some(node) = network.nodes.get_mut(node_id) else {
					log::error!("Could not get node in set_input");
					return;
				};
				let Some(input) = node.inputs.get_mut(*input_index) else {
					log::error!("Could not get input in set_input");
					return;
				};
				std::mem::replace(input, new_input.clone())
			}
			InputConnector::Export(export_index) => {
				let Some(export) = network.exports.get_mut(*export_index) else {
					log::error!("Could not get export in set_input");
					return;
				};
				std::mem::replace(export, new_input.clone())
			}
		};

		if old_input == new_input {
			return;
		};

		// Ensure the network is not cyclic
		if !network.is_acyclic() {
			self.set_input(input_connector, old_input, network_path);
			return;
		}

		self.transaction_modified();

		// Ensure layer is toggled to non layer if it is no longer eligible to be a layer
		if let InputConnector::Node { node_id, .. } = &input_connector {
			if !self.is_eligible_to_be_layer(node_id, network_path) && self.is_layer(node_id, network_path) {
				self.set_to_node_or_layer(node_id, network_path, false);
			}
		}

		// Side effects
		match (&old_input, &new_input) {
			// If a node input is exposed or hidden reload the click targets and update the bounding box for all nodes
			(NodeInput::Value { exposed: new_exposed, .. }, NodeInput::Value { exposed: old_exposed, .. }) => {
				if let InputConnector::Node { node_id, .. } = input_connector {
					if new_exposed != old_exposed {
						self.unload_upstream_node_click_targets(vec![*node_id], network_path);
						self.unload_all_nodes_bounding_box(network_path);
					}
				}
			}
			(_, NodeInput::Node { node_id: upstream_node_id, .. }) => {
				// Load structure if the change is to the document network and to the first or second
				if network_path.is_empty() {
					if matches!(input_connector, InputConnector::Export(0)) {
						self.load_structure();
					} else if let InputConnector::Node { node_id, input_index } = &input_connector {
						// If the connection is made to the first or second input of a node connected to the output, then load the structure
						if self.connected_to_output(node_id, network_path) && (*input_index == 0 || *input_index == 1) {
							self.load_structure();
						}
					}
				}
				self.unload_outward_wires(network_path);
				// Layout system
				let Some(current_node_position) = self.position(upstream_node_id, network_path) else {
					log::error!("Could not get current node position in set_input for node {upstream_node_id}");
					return;
				};
				let Some(node_metadata) = self.node_metadata(upstream_node_id, network_path) else {
					log::error!("Could not get node_metadata in set_input");
					return;
				};
				match &node_metadata.persistent_metadata.node_type_metadata {
					NodeTypePersistentMetadata::Layer(_) => {
						match &input_connector {
							InputConnector::Export(_) => {
								// If a layer is connected to the exports, it should be set to absolute position without being moved.
								self.set_absolute_position(upstream_node_id, current_node_position, network_path)
							}
							InputConnector::Node {
								node_id: downstream_node_id,
								input_index,
							} => {
								// If a layer has a single connection to the bottom of another layer, it should be set to stack positioning
								let Some(downstream_node_metadata) = self.node_metadata(downstream_node_id, network_path) else {
									log::error!("Could not get downstream node_metadata in set_input");
									return;
								};
								match &downstream_node_metadata.persistent_metadata.node_type_metadata {
									NodeTypePersistentMetadata::Layer(_) => {
										// If the layer feeds into the bottom input of layer, and has no other outputs, set its position to stack at its previous y position
										let multiple_outward_wires = self
											.outward_wires(network_path)
											.and_then(|all_outward_wires| all_outward_wires.get(&OutputConnector::node(*upstream_node_id, 0)))
											.is_some_and(|outward_wires| outward_wires.len() > 1);
										if *input_index == 0 && !multiple_outward_wires {
											self.set_stack_position_calculated_offset(upstream_node_id, downstream_node_id, network_path);
										} else {
											self.set_absolute_position(upstream_node_id, current_node_position, network_path);
										}
									}
									NodeTypePersistentMetadata::Node(_) => {
										// If the layer feeds into a node, set its y offset to 0
										self.set_absolute_position(upstream_node_id, current_node_position, network_path);
									}
								}
							}
						}
					}
					NodeTypePersistentMetadata::Node(_) => {}
				}
				self.unload_upstream_node_click_targets(vec![*upstream_node_id], network_path);
				self.unload_stack_dependents(network_path);
				self.try_set_upstream_to_chain(input_connector, network_path);
			}
			// If a connection is made to the imports
			(NodeInput::Value { .. } | NodeInput::Scope { .. } | NodeInput::Inline { .. }, NodeInput::Network { .. }) => {
				self.unload_outward_wires(network_path);
				self.unload_wire(input_connector, network_path);
			}
			// If a connection to the imports is disconnected
			(NodeInput::Network { .. }, NodeInput::Value { .. } | NodeInput::Scope { .. } | NodeInput::Inline { .. }) => {
				self.unload_outward_wires(network_path);
				self.unload_wire(input_connector, network_path);
			}
			// If a node is disconnected.
			(NodeInput::Node { .. }, NodeInput::Value { .. } | NodeInput::Scope { .. } | NodeInput::Inline { .. }) => {
				self.unload_outward_wires(network_path);
				self.unload_wire(input_connector, network_path);

				if let Some((old_upstream_node_id, previous_position)) = previous_metadata {
					let old_upstream_node_is_layer = self.is_layer(&old_upstream_node_id, network_path);
					let Some(outward_wires) = self
						.outward_wires(network_path)
						.and_then(|outward_wires| outward_wires.get(&OutputConnector::node(old_upstream_node_id, 0)))
					else {
						log::error!("Could not get outward wires in set_input");
						return;
					};
					// If it is a layer and is connected to a single layer, set its position to stack at its previous y position
					if old_upstream_node_is_layer && outward_wires.len() == 1 && outward_wires[0].input_index() == 0 {
						if let Some(downstream_node_id) = outward_wires[0].node_id() {
							if self.is_layer(&downstream_node_id, network_path) {
								self.set_stack_position_calculated_offset(&old_upstream_node_id, &downstream_node_id, network_path);
								self.unload_upstream_node_click_targets(vec![old_upstream_node_id], network_path);
							}
						}
					}
					// If it is a node and is eligible to be in a chain, then set it to chain positioning
					else if !old_upstream_node_is_layer {
						self.try_set_node_to_chain(&old_upstream_node_id, network_path);
					}
					// If a node was previously connected, and it is no longer connected to any nodes, then set its position to absolute at its previous position
					else {
						self.set_absolute_position(&old_upstream_node_id, previous_position, network_path);
					}
				}
				// Load structure if the change is to the document network and to the first or second
				if network_path.is_empty() {
					if matches!(input_connector, InputConnector::Export(0)) {
						self.load_structure();
					} else if let InputConnector::Node { node_id, input_index } = &input_connector {
						// If the connection is made to the first or second input of a node connected to the output, then load the structure
						if self.connected_to_output(node_id, network_path) && (*input_index == 0 || *input_index == 1) {
							self.load_structure();
						}
					}
				}
				self.unload_stack_dependents(network_path);
			}
			_ => {}
		}
	}

	/// Ensure network metadata, positions, and other metadata is kept in sync
	pub fn disconnect_input(&mut self, input_connector: &InputConnector, network_path: &[NodeId]) {
		let Some(current_input) = self.input_from_connector(input_connector, network_path).cloned() else {
			log::error!("Could not get current input in disconnect_input");
			return;
		};
		// Do not disconnect an already disconnected input
		if matches!(current_input, NodeInput::Value { .. }) {
			return;
		}

		if let NodeInput::Node {
			node_id: upstream_node_id,
			output_index,
			..
		} = &current_input
		{
			// If the node upstream from the disconnected input is a chain, then break the chain by setting it to absolute positioning
			if self.is_chain(upstream_node_id, network_path) {
				self.set_upstream_chain_to_absolute(upstream_node_id, network_path);
			}
			// If the node upstream from the disconnected input has an outward wire to the bottom of a layer, set it back to stack positioning
			if self.is_layer(upstream_node_id, network_path) {
				let Some(outward_wires) = self
					.outward_wires(network_path)
					.and_then(|outward_wires| outward_wires.get(&OutputConnector::node(*upstream_node_id, *output_index)))
				else {
					log::error!("Could not get outward wires in disconnect_input");
					return;
				};
				let mut other_outward_wires = outward_wires.iter().filter(|outward_wire| *outward_wire != input_connector);
				if let Some(other_outward_wire) = other_outward_wires.next().cloned() {
					if other_outward_wires.next().is_none() {
						if let InputConnector::Node {
							node_id: downstream_node_id,
							input_index,
						} = other_outward_wire
						{
							if self.is_layer(&downstream_node_id, network_path) && input_index == 0 {
								self.set_stack_position_calculated_offset(upstream_node_id, &downstream_node_id, network_path);
							}
						}
					}
				}
			}
		}

		let tagged_value = TaggedValue::from_type_or_none(&self.input_type(input_connector, network_path).0);

		let value_input = NodeInput::value(tagged_value, true);

		self.set_input(input_connector, value_input, network_path);
	}

	pub fn create_wire(&mut self, output_connector: &OutputConnector, input_connector: &InputConnector, network_path: &[NodeId]) {
		let input = match output_connector {
			OutputConnector::Node { node_id, output_index } => NodeInput::node(*node_id, *output_index),
			OutputConnector::Import(import_index) => NodeInput::Network {
				import_type: graph_craft::generic!(T),
				import_index: *import_index,
			},
		};

		self.set_input(input_connector, input, network_path);
	}

	/// Used to insert a group of nodes into the network
	pub fn insert_node_group(&mut self, nodes: Vec<(NodeId, NodeTemplate)>, new_ids: HashMap<NodeId, NodeId>, network_path: &[NodeId]) {
		for (old_node_id, mut node_template) in nodes {
			// Get the new node template
			node_template = self.map_ids(node_template, &old_node_id, &new_ids, network_path);
			// Insert node into network
			let node_id = *new_ids.get(&old_node_id).unwrap();
			let Some(network) = self.network_mut(network_path) else {
				log::error!("Network not found in insert_node");
				return;
			};

			network.nodes.insert(node_id, node_template.document_node);
			self.transaction_modified();

			let Some(network_metadata) = self.network_metadata_mut(network_path) else {
				log::error!("Network not found in insert_node");
				return;
			};
			let node_metadata = DocumentNodeMetadata {
				persistent_metadata: node_template.persistent_node_metadata,
				transient_metadata: DocumentNodeTransientMetadata::default(),
			};
			network_metadata.persistent_metadata.node_metadata.insert(node_id, node_metadata);
		}
		for new_node_id in new_ids.values() {
			self.unload_node_click_targets(new_node_id, network_path);
		}
		self.unload_all_nodes_bounding_box(network_path);
		self.unload_outward_wires(network_path);
	}

	/// Used to insert a node template with no node/network inputs into the network and returns the a NodeTemplate with information from the previous node, if it existed.
	pub fn insert_node(&mut self, node_id: NodeId, node_template: NodeTemplate, network_path: &[NodeId]) -> Option<NodeTemplate> {
		let has_node_or_network_input = node_template
			.document_node
			.inputs
			.iter()
			.all(|input| !(matches!(input, NodeInput::Node { .. }) || matches!(input, NodeInput::Network { .. })));
		assert!(has_node_or_network_input, "Cannot insert node with node or network inputs. Use insert_node_group instead");
		let Some(network) = self.network_mut(network_path) else {
			log::error!("Network not found in insert_node");
			return None;
		};

		let previous_node = network.nodes.insert(node_id, node_template.document_node);
		self.transaction_modified();

		let Some(network_metadata) = self.network_metadata_mut(network_path) else {
			log::error!("Network not found in insert_node");
			return None;
		};
		let node_metadata = DocumentNodeMetadata {
			persistent_metadata: node_template.persistent_node_metadata,
			transient_metadata: DocumentNodeTransientMetadata::default(),
		};
		let previous_metadata = network_metadata.persistent_metadata.node_metadata.insert(node_id, node_metadata);

		self.unload_all_nodes_bounding_box(network_path);
		self.unload_node_click_targets(&node_id, network_path);

		previous_node.zip(previous_metadata).map(|(document_node, node_metadata)| NodeTemplate {
			document_node,
			persistent_node_metadata: node_metadata.persistent_metadata,
		})
	}

	/// Deletes all nodes in `node_ids` and any sole dependents in the horizontal chain if the node to delete is a layer node.
	pub fn delete_nodes(&mut self, nodes_to_delete: Vec<NodeId>, delete_children: bool, network_path: &[NodeId]) {
		let Some(outward_wires) = self.outward_wires(network_path).cloned() else {
			log::error!("Could not get outward wires in delete_nodes");
			return;
		};

		let mut delete_nodes = HashSet::new();
		for node_id in &nodes_to_delete {
			delete_nodes.insert(*node_id);

			if !delete_children {
				continue;
			};

			for upstream_id in self.upstream_flow_back_from_nodes(vec![*node_id], network_path, FlowType::LayerChildrenUpstreamFlow) {
				// This does a downstream traversal starting from the current node, and ending at either a node in the `delete_nodes` set or the output.
				// If the traversal find as child node of a node in the `delete_nodes` set, then it is a sole dependent. If the output node is eventually reached, then it is not a sole dependent.
				let mut stack = vec![OutputConnector::node(upstream_id, 0)];
				let mut can_delete = true;
				while let Some(current_node) = stack.pop() {
					let current_node_id = current_node.node_id().expect("The current node in the delete stack cannot be the export");
					let Some(downstream_nodes) = outward_wires.get(&current_node) else { continue };
					for downstream_node in downstream_nodes {
						if let InputConnector::Node { node_id: downstream_id, .. } = downstream_node {
							if !delete_nodes.contains(downstream_id) {
								can_delete = false;
								break;
							}
							// Continue traversing over the downstream sibling, if the current node is a sibling to a node that will be deleted and it is a layer
							else {
								for deleted_node_id in &nodes_to_delete {
									let Some(downstream_node) = self.document_node(deleted_node_id, network_path) else { continue };
									let Some(input) = downstream_node.inputs.first() else { continue };

									if let NodeInput::Node { node_id, .. } = input {
										if *node_id == current_node_id {
											stack.push(OutputConnector::node(*deleted_node_id, 0));
										}
									}
								}
							}
						}
						// If the traversal reaches the export, then the current node is not a sole dependent
						else {
							can_delete = false;
						}
					}
				}
				if can_delete {
					delete_nodes.insert(upstream_id);
				}
			}
		}

		for delete_node_id in &delete_nodes {
			let upstream_chain_nodes = self
				.upstream_flow_back_from_nodes(vec![*delete_node_id], network_path, FlowType::PrimaryFlow)
				.skip(1)
				.take_while(|upstream_node| self.is_chain(upstream_node, network_path))
				.collect::<Vec<_>>();

			if !self.remove_references_from_network(delete_node_id, network_path) {
				log::error!("could not remove references from network");
				continue;
			}

			for input_index in 0..self.number_of_displayed_inputs(delete_node_id, network_path) {
				self.disconnect_input(&InputConnector::node(*delete_node_id, input_index), network_path);
			}

			let Some(network) = self.network_mut(network_path) else {
				log::error!("Could not get nested network in delete_nodes");
				continue;
			};

			network.nodes.remove(delete_node_id);
			self.transaction_modified();

			let Some(network_metadata) = self.network_metadata_mut(network_path) else {
				log::error!("Could not get nested network_metadata in delete_nodes");
				continue;
			};
			network_metadata.persistent_metadata.node_metadata.remove(delete_node_id);
			for previous_chain_node in upstream_chain_nodes {
				self.set_chain_position(&previous_chain_node, network_path);
			}
		}
		self.unload_all_nodes_bounding_box(network_path);
		// Instead of unloaded all node click targets, just unload the nodes upstream from the deleted nodes. unload_upstream_node_click_targets will not work since the nodes have been deleted.
		self.unload_all_nodes_click_targets(network_path);
		let Some(selected_nodes) = self.selected_nodes_mut(network_path) else {
			log::error!("Could not get selected nodes in NodeGraphMessage::DeleteNodes");
			return;
		};
		selected_nodes.retain_selected_nodes(|node_id| !nodes_to_delete.contains(node_id));
	}

	/// Removes all references to the node with the given id from the network, and reconnects the input to the node below.
	pub fn remove_references_from_network(&mut self, node_id: &NodeId, network_path: &[NodeId]) -> bool {
		// TODO: Add more logic to support retaining preview when removing references. Since there are so many edge cases/possible crashes, for now the preview is ended.
		self.stop_previewing(network_path);

		// Check whether the being-deleted node's first (primary) input is a node
		let reconnect_to_input = self.document_node(node_id, network_path).and_then(|node| {
			node.inputs
				.iter()
				.find(|input| input.is_exposed())
				.filter(|input| matches!(input, NodeInput::Node { .. } | NodeInput::Network { .. }))
				.cloned()
		});
		// Get all upstream references
		let number_of_outputs = self.number_of_outputs(node_id, network_path);
		let Some(all_outward_wires) = self.outward_wires(network_path) else {
			log::error!("Could not get outward wires in remove_references_from_network");
			return false;
		};
		let mut downstream_inputs_to_disconnect = Vec::new();
		for output_index in 0..number_of_outputs {
			if let Some(outward_wires) = all_outward_wires.get(&OutputConnector::node(*node_id, output_index)) {
				downstream_inputs_to_disconnect.extend(outward_wires.clone());
			}
		}

		let mut reconnect_node = None;

		for downstream_input in &downstream_inputs_to_disconnect {
			self.disconnect_input(downstream_input, network_path);
			// Prevent reconnecting export to import until https://github.com/GraphiteEditor/Graphite/issues/1762 is solved
			if !(matches!(reconnect_to_input, Some(NodeInput::Network { .. })) && matches!(downstream_input, InputConnector::Export(_))) {
				if let Some(reconnect_input) = &reconnect_to_input {
					reconnect_node = reconnect_input.as_node().and_then(|node_id| if self.is_stack(&node_id, network_path) { Some(node_id) } else { None });
					self.disconnect_input(&InputConnector::node(*node_id, 0), network_path);
					self.set_input(downstream_input, reconnect_input.clone(), network_path);
				}
			}
		}

		// Shift the reconnected node up to collapse space
		if let Some(reconnect_node) = &reconnect_node {
			let Some(reconnected_node_position) = self.position(reconnect_node, network_path) else {
				log::error!("Could not get reconnected node position in remove_references_from_network");
				return false;
			};
			let Some(disconnected_node_position) = self.position(node_id, network_path) else {
				log::error!("Could not get disconnected node position in remove_references_from_network");
				return false;
			};
			let max_shift_distance = reconnected_node_position.y - disconnected_node_position.y;

			let upstream_nodes = self.upstream_flow_back_from_nodes(vec![*reconnect_node], network_path, FlowType::PrimaryFlow).collect::<Vec<_>>();

			// Select the reconnect node to move to ensure the shifting works correctly
			let Some(selected_nodes) = self.selected_nodes_mut(network_path) else {
				log::error!("Could not get selected nodes in remove_references_from_network");
				return false;
			};

			let old_selected_nodes = selected_nodes.replace_with(upstream_nodes);

			// Shift up until there is either a collision or the disconnected node position is reached
			let mut current_shift_distance = 0;
			while self.check_collision_with_stack_dependents(reconnect_node, -1, network_path).is_empty() && max_shift_distance > current_shift_distance {
				self.shift_selected_nodes(Direction::Up, false, network_path);
				current_shift_distance += 1;
			}

			let _ = self.selected_nodes_mut(network_path).unwrap().replace_with(old_selected_nodes);
		}

		true
	}

	pub fn start_previewing_without_restore(&mut self, network_path: &[NodeId]) {
		// Some logic will have to be performed to prevent the graph positions from being completely changed when the export changes to some previewed node
		let Some(network_metadata) = self.network_metadata_mut(network_path) else {
			log::error!("Could not get nested network_metadata in start_previewing_without_restore");
			return;
		};
		network_metadata.persistent_metadata.previewing = Previewing::Yes { root_node_to_restore: None };
	}

	fn stop_previewing(&mut self, network_path: &[NodeId]) {
		if let Previewing::Yes {
			root_node_to_restore: Some(root_node_to_restore),
		} = self.previewing(network_path)
		{
			self.set_input(
				&InputConnector::Export(0),
				NodeInput::node(root_node_to_restore.node_id, root_node_to_restore.output_index),
				network_path,
			);
		}
		let Some(network_metadata) = self.network_metadata_mut(network_path) else {
			log::error!("Could not get nested network_metadata in stop_previewing");
			return;
		};
		network_metadata.persistent_metadata.previewing = Previewing::No;
	}

	// /// Sets the root node only if a node is being previewed
	// pub fn update_root_node(&mut self, node_id: NodeId, output_index: usize) {
	// 	if let Previewing::Yes { root_node_to_restore } = self.previewing {
	// 		// Only continue previewing if the new root node is not the same as the primary export. If it is the same, end the preview
	// 		if let Some(root_node_to_restore) = root_node_to_restore {
	// 			if root_node_to_restore.id != node_id {
	// 				self.start_previewing(node_id, output_index);
	// 			} else {
	// 				self.stop_preview();
	// 			}
	// 		} else {
	// 			self.stop_preview();
	// 		}
	// 	}
	// }

	pub fn set_display_name(&mut self, node_id: &NodeId, display_name: String, network_path: &[NodeId]) {
		let Some(node_metadata) = self.node_metadata_mut(node_id, network_path) else {
			log::error!("Could not get node {node_id} in set_visibility");
			return;
		};

		if node_metadata.persistent_metadata.display_name == display_name {
			return;
		}

		node_metadata.persistent_metadata.display_name.clone_from(&display_name);

		// Keep the alias in sync with the `ToArtboard` name input
		if node_metadata.persistent_metadata.reference.as_ref().is_some_and(|reference| reference == "Artboard") {
			let Some(nested_network) = self.network_mut(network_path) else {
				return;
			};
			let Some(artboard_node) = nested_network.nodes.get_mut(node_id) else {
				return;
			};
			let DocumentNodeImplementation::Network(network) = &mut artboard_node.implementation else {
				return;
			};
			// Keep this in sync with the definition
			let Some(to_artboard) = network.nodes.get_mut(&NodeId(0)) else {
				return;
			};

			let label_index = 1;
			let label = if !display_name.is_empty() { display_name } else { "Artboard".to_string() };
			let label_input = NodeInput::value(TaggedValue::String(label), false);
			to_artboard.inputs[label_index] = label_input;
		}

		self.transaction_modified();
		self.try_unload_layer_width(node_id, network_path);
		self.unload_node_click_targets(node_id, network_path);
	}

	pub fn set_import_export_name(&mut self, mut name: String, index: ImportOrExport, network_path: &[NodeId]) {
		let Some(encapsulating_node) = self.encapsulating_node_metadata_mut(network_path) else {
			log::error!("Could not get encapsulating network in set_import_export_name");
			return;
		};

		let name_changed = match index {
			ImportOrExport::Import(import_index) => {
				let Some(input_properties) = encapsulating_node.persistent_metadata.input_metadata.get_mut(import_index) else {
					log::error!("Could not get input properties in set_import_export_name");
					return;
				};
				// Only return false if the previous value is the same as the current value
				std::mem::swap(&mut input_properties.persistent_metadata.input_name, &mut name);
				input_properties.persistent_metadata.input_name != name
			}
			ImportOrExport::Export(export_index) => {
				let Some(export_name) = encapsulating_node.persistent_metadata.output_names.get_mut(export_index) else {
					log::error!("Could not get export_name in set_import_export_name");
					return;
				};
				std::mem::swap(export_name, &mut name);
				*export_name != name
			}
		};
		if name_changed {
			self.transaction_modified();
		}
	}

	pub fn set_pinned(&mut self, node_id: &NodeId, network_path: &[NodeId], pinned: bool) {
		let Some(node_metadata) = self.node_metadata_mut(node_id, network_path) else {
			log::error!("Could not get node {node_id} in set_pinned");
			return;
		};

		node_metadata.persistent_metadata.pinned = pinned;
		self.transaction_modified();
	}

	pub fn set_visibility(&mut self, node_id: &NodeId, network_path: &[NodeId], is_visible: bool) {
		let Some(network) = self.network_mut(network_path) else {
			return;
		};
		let Some(node) = network.nodes.get_mut(node_id) else {
			log::error!("Could not get node {node_id} in set_visibility");
			return;
		};

		node.visible = is_visible;
		self.transaction_modified();
	}

	pub fn set_locked(&mut self, node_id: &NodeId, network_path: &[NodeId], locked: bool) {
		let Some(node_metadata) = self.node_metadata_mut(node_id, network_path) else {
			log::error!("Could not get node {node_id} in set_visibility");
			return;
		};

		node_metadata.persistent_metadata.locked = locked;
		self.transaction_modified();
	}

	pub fn set_to_node_or_layer(&mut self, node_id: &NodeId, network_path: &[NodeId], is_layer: bool) {
		// If a layer is set to a node, set upstream nodes to absolute position, and upstream siblings to absolute position
		let child_id = { self.upstream_flow_back_from_nodes(vec![*node_id], network_path, FlowType::HorizontalFlow).nth(1) };
		let upstream_sibling_id = { self.upstream_flow_back_from_nodes(vec![*node_id], network_path, FlowType::PrimaryFlow).nth(1) };
		match (self.is_layer(node_id, network_path), is_layer) {
			(true, false) => {
				if let Some(child_id) = child_id {
					self.set_upstream_chain_to_absolute(&child_id, network_path);
				}
				if let Some(upstream_sibling_id) = upstream_sibling_id {
					let Some(upstream_sibling_position) = self.position(&upstream_sibling_id, network_path) else {
						log::error!("Could not get upstream sibling position in set_to_node_or_layer");
						return;
					};
					self.set_absolute_position(&upstream_sibling_id, upstream_sibling_position, network_path);
				}
			}
			(false, true) => {
				// If a node is set to a layer
				if let Some(upstream_sibling_id) = upstream_sibling_id {
					// If the upstream sibling layer has a single output, then set it to stack position
					if self.is_layer(&upstream_sibling_id, network_path)
						&& self
							.outward_wires(network_path)
							.and_then(|outward_wires| outward_wires.get(&OutputConnector::node(upstream_sibling_id, 0)))
							.is_some_and(|outward_wires| outward_wires.len() == 1)
					{
						self.set_stack_position_calculated_offset(&upstream_sibling_id, node_id, network_path);
					} else {
						self.set_upstream_chain_to_absolute(&upstream_sibling_id, network_path);
					}
				}
			}
			_ => return,
		};

		let Some(position) = self.position(node_id, network_path) else {
			log::error!("Could not get position in set_to_node_or_layer");
			return;
		};

		let single_downstream_layer_position = self
			.outward_wires(network_path)
			.and_then(|outward_wires| {
				outward_wires
					.get(&OutputConnector::node(*node_id, 0))
					.and_then(|outward_wires| (outward_wires.len() == 1).then(|| outward_wires[0]))
					.and_then(|downstream_connector| if downstream_connector.input_index() == 0 { downstream_connector.node_id() } else { None })
			})
			.filter(|downstream_node_id| self.is_layer(downstream_node_id, network_path))
			.and_then(|downstream_layer| self.position(&downstream_layer, network_path));

		let Some(node_metadata) = self.node_metadata_mut(node_id, network_path) else {
			log::error!("Could not get node_metadata for node {node_id}");
			return;
		};

		// First set the position to absolute
		node_metadata.persistent_metadata.node_type_metadata = if is_layer {
			NodeTypePersistentMetadata::Layer(LayerPersistentMetadata {
				position: LayerPosition::Absolute(position),
				owned_nodes: TransientMetadata::Unloaded,
			})
		} else {
			NodeTypePersistentMetadata::Node(NodePersistentMetadata {
				position: NodePosition::Absolute(position),
			})
		};

		// Try build the chain
		if is_layer {
			self.try_set_upstream_to_chain(&InputConnector::node(*node_id, 1), network_path);
		} else {
			self.try_set_node_to_chain(node_id, network_path);
		}

		let Some(node_metadata) = self.node_metadata_mut(node_id, network_path) else {
			log::error!("Could not get node_metadata for node {node_id}");
			return;
		};
		// Set the position to stack if necessary
		if let Some(downstream_position) = is_layer.then_some(single_downstream_layer_position).flatten() {
			node_metadata.persistent_metadata.node_type_metadata = NodeTypePersistentMetadata::Layer(LayerPersistentMetadata {
				position: LayerPosition::Stack((position.y - downstream_position.y - 3).max(0) as u32),
				owned_nodes: TransientMetadata::Unloaded,
			})
		}

		if is_layer {
			node_metadata.transient_metadata.node_type_metadata = NodeTypeTransientMetadata::Layer(LayerTransientMetadata::default());
		} else {
			node_metadata.transient_metadata.node_type_metadata = NodeTypeTransientMetadata::Node;
		}

		self.transaction_modified();
		self.unload_stack_dependents(network_path);
		self.unload_upstream_node_click_targets(vec![*node_id], network_path);
		self.unload_all_nodes_bounding_box(network_path);
		self.unload_import_export_ports(network_path);
		self.unload_modify_import_export(network_path);
		self.load_structure();
	}

	pub fn toggle_preview(&mut self, toggle_id: NodeId, network_path: &[NodeId]) {
		let Some(network) = self.nested_network(network_path) else {
			return;
		};
		// If new_export is None then disconnect
		let mut new_export = None;
		let mut new_previewing_state = Previewing::No;
		if let Some(export) = network.exports.first() {
			// If there currently an export
			if let NodeInput::Node { node_id, output_index, .. } = export {
				let previous_export_id = *node_id;
				let previous_output_index = *output_index;

				// The export is clicked
				if *node_id == toggle_id {
					// If the current export is clicked and is being previewed end the preview and set either export back to root node or disconnect
					if let Previewing::Yes { root_node_to_restore } = self.previewing(network_path) {
						new_export = root_node_to_restore.map(|root_node| root_node.to_connector());
						new_previewing_state = Previewing::No;
					}
					// The export is clicked and there is no preview
					else {
						new_previewing_state = Previewing::Yes {
							root_node_to_restore: Some(RootNode {
								node_id: previous_export_id,
								output_index: previous_output_index,
							}),
						};
					}
				}
				// The export is not clicked
				else {
					new_export = Some(OutputConnector::node(toggle_id, 0));

					// There is currently a dashed line being drawn
					if let Previewing::Yes { root_node_to_restore } = self.previewing(network_path) {
						// There is also a solid line being drawn
						if let Some(root_node_to_restore) = root_node_to_restore {
							// If the node with the solid line is clicked, then start previewing that node without restore
							if root_node_to_restore.node_id == toggle_id {
								new_export = Some(OutputConnector::node(toggle_id, 0));
								new_previewing_state = Previewing::Yes { root_node_to_restore: None };
							} else {
								// Root node to restore does not change
								new_previewing_state = Previewing::Yes {
									root_node_to_restore: Some(root_node_to_restore),
								};
							}
						}
						// There is a dashed line without a solid line.
						else {
							new_previewing_state = Previewing::Yes { root_node_to_restore: None };
						}
					}
					// Not previewing, there is no dashed line being drawn
					else {
						new_export = Some(OutputConnector::node(toggle_id, 0));
						new_previewing_state = Previewing::Yes {
							root_node_to_restore: Some(RootNode {
								node_id: previous_export_id,
								output_index: previous_output_index,
							}),
						};
					}
				}
			}
			// The primary export is disconnected
			else {
				// Set node as export and cancel any preview
				new_export = Some(OutputConnector::node(toggle_id, 0));
				self.start_previewing_without_restore(network_path);
			}
		}
		match new_export {
			Some(new_export) => {
				self.create_wire(&new_export, &InputConnector::Export(0), network_path);
			}
			None => {
				self.disconnect_input(&InputConnector::Export(0), network_path);
			}
		}
		let Some(network_metadata) = self.network_metadata_mut(network_path) else {
			return;
		};
		network_metadata.persistent_metadata.previewing = new_previewing_state;
	}

	/// Sets the position of a node to an absolute position
	fn set_absolute_position(&mut self, node_id: &NodeId, position: IVec2, network_path: &[NodeId]) {
		let Some(node_metadata) = self.node_metadata_mut(node_id, network_path) else {
			log::error!("Could not get node_metadata for node {node_id}");
			return;
		};

		if let NodeTypePersistentMetadata::Node(node_metadata) = &mut node_metadata.persistent_metadata.node_type_metadata {
			if node_metadata.position == NodePosition::Absolute(position) {
				return;
			}
			node_metadata.position = NodePosition::Absolute(position);
			self.transaction_modified();
		} else if let NodeTypePersistentMetadata::Layer(layer_metadata) = &mut node_metadata.persistent_metadata.node_type_metadata {
			if layer_metadata.position == LayerPosition::Absolute(position) {
				return;
			}
			layer_metadata.position = LayerPosition::Absolute(position);
			self.transaction_modified();
		}
	}

	/// Sets the position of a layer to a stack position
	pub fn set_stack_position(&mut self, node_id: &NodeId, y_offset: u32, network_path: &[NodeId]) {
		let Some(node_metadata) = self.node_metadata_mut(node_id, network_path) else {
			log::error!("Could not get node_metadata for node {node_id}");
			return;
		};
		match &mut node_metadata.persistent_metadata.node_type_metadata {
			NodeTypePersistentMetadata::Layer(layer_metadata) => {
				if layer_metadata.position == LayerPosition::Stack(y_offset) {
					return;
				}
				layer_metadata.position = LayerPosition::Stack(y_offset);
				self.transaction_modified();
			}
			_ => {
				log::error!("Could not set stack position for non layer node {node_id}");
			}
		}
		self.unload_upstream_node_click_targets(vec![*node_id], network_path);
	}

	/// Sets the position of a node to a stack position without changing its y offset
	pub fn set_stack_position_calculated_offset(&mut self, node_id: &NodeId, downstream_layer: &NodeId, network_path: &[NodeId]) {
		let Some(node_position) = self.position(node_id, network_path) else {
			log::error!("Could not get node position for node {node_id}");
			return;
		};
		let Some(downstream_position) = self.position(downstream_layer, network_path) else {
			log::error!("Could not get downstream position for node {downstream_layer}");
			return;
		};

		self.set_stack_position(node_id, (node_position.y - downstream_position.y - 3).max(0) as u32, network_path);
	}

	/// Sets the position of a node to a chain position
	pub fn set_chain_position(&mut self, node_id: &NodeId, network_path: &[NodeId]) {
		let Some(node_metadata) = self.node_metadata_mut(node_id, network_path) else {
			log::error!("Could not get node_metadata for node {node_id}");
			return;
		};
		// Set any absolute nodes to chain positioning
		if let NodeTypePersistentMetadata::Node(NodePersistentMetadata { position }) = &mut node_metadata.persistent_metadata.node_type_metadata {
			if *position == NodePosition::Chain {
				return;
			}
			*position = NodePosition::Chain;
			self.transaction_modified();
		}
		// If there is an upstream layer then stop breaking the chain
		else {
			log::error!("Could not set chain position for layer node {node_id}");
		}
		// let previous_upstream_node = self.upstream_output_connector(&InputConnector::node(*node_id, 0), network_path).and_then(|output| output.node_id());
		// let Some(previous_upstream_node_position) = previous_upstream_node.and_then(|upstream| self.position_from_downstream_node(&upstream, network_path)) else {
		// 	log::error!("Could not get previous_upstream_node_position");
		// 	return;
		// };
		self.unload_upstream_node_click_targets(vec![*node_id], network_path);
		// Reload click target of the layer which encapsulate the chain
		if let Some(downstream_layer) = self.downstream_layer_for_chain_node(node_id, network_path) {
			self.unload_node_click_targets(&downstream_layer, network_path);
		}
		self.unload_all_nodes_bounding_box(network_path);

		// let Some(new_upstream_node_position) = previous_upstream_node.and_then(|upstream| self.position_from_downstream_node(&upstream, network_path)) else {
		// 	log::error!("Could not get new_upstream_node_position");
		// 	return;
		// };
		// if let Some(previous_upstream_node) =   {
		// 	let x_delta = new_upstream_node_position.x - previous_upstream_node_position.x;
		// 	// Upstream node got shifted to left, so shift all upstream absolute sole dependents
		// 	if x_delta != 0 {
		// 		let upstream_absolute_nodes = SelectedNodes(
		// 			self.upstream_flow_back_from_nodes(vec![previous_upstream_node], network_path, FlowType::UpstreamFlow)
		// 				.into_iter()
		// 				.filter(|node_id| self.is_absolute(node_id, network_path))
		// 				.collect::<Vec<_>>(),
		// 		);
		// 		let old_selected_nodes = std::mem::replace(self.selected_nodes_mut(network_path).unwrap(), upstream_absolute_nodes);
		// 		if x_delta < 0 {
		// 			for _ in 0..x_delta.abs() {
		// 				self.shift_selected_nodes(Direction::Left, false, network_path);
		// 			}
		// 		} else {
		// 			for _ in 0..x_delta.abs() {
		// 				self.shift_selected_nodes(Direction::Right, false, network_path);
		// 			}
		// 		}
		// 		let _ = std::mem::replace(self.selected_nodes_mut(network_path).unwrap(), old_selected_nodes);
		// 	}
		// }
	}

	fn valid_upstream_chain_nodes(&mut self, input_connector: &InputConnector, network_path: &[NodeId]) -> Vec<NodeId> {
		let InputConnector::Node {
			node_id: input_connector_node_id,
			input_index,
		} = input_connector
		else {
			return Vec::new();
		};
		let mut set_position_to_chain = Vec::new();
		if self.is_layer(input_connector_node_id, network_path) && *input_index == 1 || self.is_chain(input_connector_node_id, network_path) && *input_index == 0 {
			let mut downstream_id = *input_connector_node_id;
			for upstream_node in self
				.upstream_flow_back_from_nodes(vec![*input_connector_node_id], network_path, FlowType::HorizontalFlow)
				.skip(1)
				.collect::<Vec<_>>()
			{
				if self.is_layer(&upstream_node, network_path) {
					break;
				}
				if !self.has_primary_output(&upstream_node, network_path) {
					break;
				}
				let Some(outward_wires) = self.outward_wires(network_path).and_then(|outward_wires| outward_wires.get(&OutputConnector::node(upstream_node, 0))) else {
					log::error!("Could not get outward wires in try_set_upstream_to_chain");
					break;
				};
				if outward_wires.len() != 1 {
					break;
				}
				let downstream_position = self.position(&downstream_id, network_path);
				let upstream_node_position = self.position(&upstream_node, network_path);
				if let (Some(input_connector_position), Some(new_upstream_node_position)) = (downstream_position, upstream_node_position) {
					if input_connector_position.y == new_upstream_node_position.y
						&& new_upstream_node_position.x >= input_connector_position.x - 9
						&& new_upstream_node_position.x <= input_connector_position.x
					{
						set_position_to_chain.push(upstream_node);
					} else {
						break;
					}
				} else {
					break;
				}
				downstream_id = upstream_node;
			}
		}
		set_position_to_chain
	}

	/// Input connector is the input to the layer
	pub fn try_set_upstream_to_chain(&mut self, input_connector: &InputConnector, network_path: &[NodeId]) {
		// If the new input is to a non layer node on the same y position as the input connector, or the input connector is the side input of a layer, then set it to chain position

		let valid_upstream_chain_nodes = self.valid_upstream_chain_nodes(input_connector, network_path);

		for node_id in &valid_upstream_chain_nodes {
			self.set_chain_position(node_id, network_path);
		}
		// Reload click target of the layer which used to encapsulate the node
		if !valid_upstream_chain_nodes.is_empty() {
			let mut downstream_layer = Some(input_connector.node_id().unwrap());
			while let Some(downstream_layer_id) = downstream_layer {
				if downstream_layer_id == input_connector.node_id().unwrap() || !self.is_layer(&downstream_layer_id, network_path) {
					let Some(outward_wires) = self.outward_wires(network_path) else {
						log::error!("Could not get outward wires in try_set_upstream_to_chain");
						downstream_layer = None;
						break;
					};
					downstream_layer = outward_wires
						.get(&OutputConnector::node(downstream_layer_id, 0))
						.and_then(|outward_wires| if outward_wires.len() == 1 { outward_wires[0].node_id() } else { None });
				} else {
					break;
				}
			}
			if let Some(downstream_layer) = downstream_layer {
				self.unload_node_click_targets(&downstream_layer, network_path);
			}
		}
	}

	fn try_set_node_to_chain(&mut self, node_id: &NodeId, network_path: &[NodeId]) {
		if let Some(outward_wires) = self
			.outward_wires(network_path)
			.and_then(|outward_wires| outward_wires.get(&OutputConnector::node(*node_id, 0)))
			.cloned()
		{
			if outward_wires.len() == 1 {
				self.try_set_upstream_to_chain(&outward_wires[0], network_path)
			}
		}
	}

	pub fn force_set_upstream_to_chain(&mut self, node_id: &NodeId, network_path: &[NodeId]) {
		for upstream_id in self.upstream_flow_back_from_nodes(vec![*node_id], network_path, FlowType::HorizontalFlow).collect::<Vec<_>>().iter() {
			if !self.is_layer(upstream_id, network_path)
				&& self.has_primary_output(node_id, network_path)
				&& self
					.outward_wires(network_path)
					.is_some_and(|outward_wires| outward_wires.get(&OutputConnector::node(*upstream_id, 0)).is_some_and(|outward_wires| outward_wires.len() == 1))
			{
				self.set_chain_position(upstream_id, network_path);
			}
			// If there is an upstream layer then stop breaking the chain
			else {
				break;
			}
		}
	}

	/// node_id is the first chain node, not the layer
	fn set_upstream_chain_to_absolute(&mut self, node_id: &NodeId, network_path: &[NodeId]) {
		let Some(downstream_layer) = self.downstream_layer_for_chain_node(node_id, network_path) else {
			log::error!("Could not get downstream layer in set_upstream_chain_to_absolute");
			return;
		};
		for upstream_id in self.upstream_flow_back_from_nodes(vec![*node_id], network_path, FlowType::HorizontalFlow).collect::<Vec<_>>().iter() {
			let Some(previous_position) = self.position(upstream_id, network_path) else {
				log::error!("Could not get position in set_upstream_chain_to_absolute");
				return;
			};
			// Set any chain nodes to absolute positioning
			if self.is_chain(upstream_id, network_path) {
				self.set_absolute_position(upstream_id, previous_position, network_path);
				// Reload click target of the layer which used to encapsulate the chain
				self.unload_node_click_targets(&downstream_layer, network_path);
			}
			// If there is an upstream layer then stop breaking the chain
			else {
				break;
			}
		}
	}

	pub fn nodes_sorted_top_to_bottom<'a>(&mut self, node_ids: impl Iterator<Item = &'a NodeId>, network_path: &[NodeId]) -> Option<Vec<NodeId>> {
		let mut node_ids_with_position = node_ids
			.filter_map(|&node_id| {
				let Some(position) = self.position(&node_id, network_path) else {
					log::error!("Could not get position for node {node_id} in shift_selected_nodes");
					return None;
				};
				Some((node_id, position.y))
			})
			.collect::<Vec<(NodeId, i32)>>();

		node_ids_with_position.sort_unstable_by(|a, b| a.1.cmp(&b.1));
		Some(node_ids_with_position.into_iter().map(|(node_id, _)| node_id).collect::<Vec<_>>())
	}

	/// Used when moving layer by the layer panel, does not run any pushing logic. Moves all sole dependents of the layer as well.
	/// Ensure that the layer is absolute position.
	pub fn shift_absolute_node_position(&mut self, layer: &NodeId, shift: IVec2, network_path: &[NodeId]) {
		if shift == IVec2::ZERO {
			return;
		}
		let mut nodes_to_shift = self.upstream_nodes_below_layer(layer, network_path);
		nodes_to_shift.insert(*layer);

		for node_id in nodes_to_shift {
			let Some(node_to_shift_metadata) = self.node_metadata_mut(&node_id, network_path) else {
				log::error!("Could not get node metadata for node {node_id} in set_layer_position");
				continue;
			};
			match &mut node_to_shift_metadata.persistent_metadata.node_type_metadata {
				NodeTypePersistentMetadata::Layer(layer_metadata) => {
					if let LayerPosition::Absolute(layer_position) = &mut layer_metadata.position {
						*layer_position += shift;
					}
				}
				NodeTypePersistentMetadata::Node(node_metadata) => {
					if let NodePosition::Absolute(node_position) = &mut node_metadata.position {
						*node_position += shift;
					}
				}
			}
		}
		self.transaction_modified();
		self.unload_upstream_node_click_targets(vec![*layer], network_path);
	}

	pub fn shift_selected_nodes(&mut self, direction: Direction, shift_without_push: bool, network_path: &[NodeId]) {
		let Some(mut node_ids) = self
			.selected_nodes_in_nested_network(network_path)
			.map(|selected_nodes| selected_nodes.selected_nodes().cloned().collect::<HashSet<_>>())
		else {
			log::error!("Could not get selected nodes in shift_selected_nodes");
			return;
		};
		if !shift_without_push {
			for node_id in node_ids.clone() {
				if self.is_layer(&node_id, network_path) {
					if let Some(owned_nodes) = self.owned_nodes(&node_id, network_path) {
						for owned_node in owned_nodes {
							node_ids.remove(owned_node);
						}
					};
				}
			}
		}

		for selected_node in &node_ids.clone() {
			// Deselect chain nodes upstream from a selected layer
			if self.is_chain(selected_node, network_path)
				&& self
					.downstream_layer_for_chain_node(selected_node, network_path)
					.is_some_and(|downstream_layer| node_ids.contains(&downstream_layer))
			{
				node_ids.remove(selected_node);
			}
		}

		// If shifting up without a push, cancel the shift if there is a stack node that cannot move up
		if direction == Direction::Up && shift_without_push {
			for node_id in &node_ids {
				let Some(node_metadata) = self.node_metadata(node_id, network_path) else {
					log::error!("Could not get node metadata for node {node_id} in shift_selected_nodes");
					return;
				};
				if let NodeTypePersistentMetadata::Layer(layer_metadata) = &node_metadata.persistent_metadata.node_type_metadata {
					if let LayerPosition::Stack(offset) = layer_metadata.position {
						// If the upstream layer is selected, then skip
						let Some(outward_wires) = self.outward_wires(network_path).and_then(|outward_wires| outward_wires.get(&OutputConnector::node(*node_id, 0))) else {
							log::error!("Could not get outward wires in shift_selected_nodes");
							return;
						};
						if let Some(upstream_node) = outward_wires.first() {
							if node_ids.contains(&upstream_node.node_id().expect("Stack layer should have downstream layer")) {
								continue;
							}
						}
						// Offset cannot be negative, so cancel the shift
						if offset == 0 {
							return;
						}
					}
				}
			}
		}

		let Some(mut sorted_node_ids) = self.nodes_sorted_top_to_bottom(node_ids.iter(), network_path) else {
			return;
		};

		if sorted_node_ids.len() != node_ids.len() {
			log::error!("Could not get position for all nodes in shift_selected_nodes");
			return;
		}

		// If shifting down, then the lowest node (greatest y value) should be shifted first
		if direction == Direction::Down {
			sorted_node_ids.reverse();
		}

		// Ensure the top of each stack is only shifted left/right once (this is only for performance)
		let mut shifted_absolute_layers = Vec::new();

		let mut shifted_nodes = HashSet::new();

		let shift_sign = if direction == Direction::Left || direction == Direction::Up { -1 } else { 1 };

		for node_id in &sorted_node_ids {
			match direction {
				Direction::Left | Direction::Right => {
					// If the node is a non layer, then directly shift it
					if !self.is_layer(node_id, network_path) {
						self.try_shift_node(node_id, IVec2::new(shift_sign, 0), &mut shifted_nodes, network_path);
					} else {
						// Get the downstream absolute layer (inclusive)
						let mut downstream_absolute_layer = *node_id;
						loop {
							if self.is_absolute(&downstream_absolute_layer, network_path) {
								break;
							}
							let Some(downstream_node) = self
								.outward_wires(network_path)
								.and_then(|outward_wires| outward_wires.get(&OutputConnector::node(downstream_absolute_layer, 0)))
								.and_then(|downstream_nodes| downstream_nodes.first())
								.and_then(|downstream_node| downstream_node.node_id())
							else {
								log::error!("Could not get downstream node when deselecting stack layer in shift_selected_nodes");
								break;
							};
							downstream_absolute_layer = downstream_node;
						}

						// Shift the upstream nodes below the stack layers only once
						if !shifted_absolute_layers.contains(&downstream_absolute_layer) {
							shifted_absolute_layers.push(downstream_absolute_layer);

							self.try_shift_node(&downstream_absolute_layer, IVec2::new(shift_sign, 0), &mut shifted_nodes, network_path);

							if !shift_without_push {
								for stack_nodes in self
									.upstream_flow_back_from_nodes(vec![downstream_absolute_layer], network_path, FlowType::PrimaryFlow)
									.take_while(|layer| self.is_layer(layer, network_path))
									.collect::<Vec<_>>()
								{
									for sole_dependent in &self.upstream_nodes_below_layer(&stack_nodes, network_path) {
										if self.is_absolute(sole_dependent, network_path) {
											self.try_shift_node(sole_dependent, IVec2::new(shift_sign, 0), &mut shifted_nodes, network_path);
										}
									}
								}
							}
						}
					}
				}
				Direction::Up | Direction::Down => {
					if !shift_without_push && self.is_layer(node_id, network_path) {
						self.shift_node_or_parent(node_id, shift_sign, &mut shifted_nodes, network_path);
					} else if !shifted_nodes.contains(node_id) {
						shifted_nodes.insert(*node_id);
						self.shift_node(node_id, IVec2::new(0, shift_sign), network_path);

						let Some(network_metadata) = self.network_metadata_mut(network_path) else {
							log::error!("Could not get nested network_metadata in export_ports");
							continue;
						};
						if let TransientMetadata::Loaded(stack_dependents) = &mut network_metadata.transient_metadata.stack_dependents {
							if let Some(LayerOwner::None(offset)) = stack_dependents.get_mut(node_id) {
								*offset += shift_sign;
								self.transaction_modified();
							};
						};

						// Shift the upstream layer so that it stays in the same place
						if self.is_layer(node_id, network_path) {
							let upstream_layer = {
								self.upstream_flow_back_from_nodes(vec![*node_id], network_path, FlowType::PrimaryFlow)
									.nth(1)
									.filter(|upstream_node| self.is_stack(upstream_node, network_path))
							};
							if let Some(upstream_layer) = upstream_layer {
								self.shift_node(&upstream_layer, IVec2::new(0, -shift_sign), network_path);
							}
						}
					}
				}
			}
		}

		let Some(stack_dependents) = self
			.stack_dependents(network_path)
			.map(|stack_dependents| stack_dependents.iter().map(|(node_id, owner)| (*node_id, owner.clone())).collect::<Vec<_>>())
		else {
			log::error!("Could not load stack dependents in shift_selected_nodes");
			return;
		};

		let mut stack_dependents_with_position = stack_dependents
			.iter()
			.filter_map(|(node_id, owner)| {
				let LayerOwner::None(offset) = owner else {
					return None;
				};
				if *offset == 0 {
					return None;
				}
				if self.selected_nodes_in_nested_network(network_path).is_some_and(|selected_nodes| {
					selected_nodes
						.selected_nodes()
						.any(|selected_node| selected_node == node_id || self.owned_nodes(node_id, network_path).is_some_and(|owned_nodes| owned_nodes.contains(selected_node)))
				}) {
					return None;
				};
				let Some(position) = self.position(node_id, network_path) else {
					log::error!("Could not get position for node {node_id} in shift_selected_nodes");
					return None;
				};
				Some((*node_id, *offset, position.y))
			})
			.collect::<Vec<(NodeId, i32, i32)>>();

		stack_dependents_with_position.sort_unstable_by(|a, b| {
			a.1.signum().cmp(&b.1.signum()).then_with(|| {
				// If the node has a positive offset, then it is shifted up, so shift the top nodes first
				if a.1.signum() == 1 { a.2.cmp(&b.2) } else { b.2.cmp(&a.2) }
			})
		});

		// Try shift every node that is offset from its original position
		for &(ref node_id, mut offset, _) in stack_dependents_with_position.iter() {
			while offset != 0 {
				if self.check_collision_with_stack_dependents(node_id, -offset.signum(), network_path).is_empty() {
					self.vertical_shift_with_push(node_id, -offset.signum(), &mut HashSet::new(), network_path);
					offset += -offset.signum();
				} else {
					break;
				}
			}
		}
	}

	fn try_shift_node(&mut self, node_id: &NodeId, shift: IVec2, shifted_nodes: &mut HashSet<NodeId>, network_path: &[NodeId]) {
		if !shifted_nodes.contains(node_id) {
			self.shift_node(node_id, shift, network_path);
			shifted_nodes.insert(*node_id);
		}
	}

	fn vertical_shift_with_push(&mut self, node_id: &NodeId, shift_sign: i32, shifted_nodes: &mut HashSet<NodeId>, network_path: &[NodeId]) {
		// Do not shift a node more than once
		if shifted_nodes.contains(node_id) {
			return;
		}
		shifted_nodes.insert(*node_id);

		let nodes_to_shift = self.check_collision_with_stack_dependents(node_id, shift_sign, network_path);

		for node_to_shift in nodes_to_shift {
			self.shift_node_or_parent(&node_to_shift.0, shift_sign, shifted_nodes, network_path);
		}

		self.shift_node(node_id, IVec2::new(0, shift_sign), network_path);

		let Some(network_metadata) = self.network_metadata_mut(network_path) else {
			log::error!("Could not get nested network_metadata in export_ports");
			return;
		};
		let TransientMetadata::Loaded(stack_dependents) = &mut network_metadata.transient_metadata.stack_dependents else {
			log::error!("Stack dependents should be loaded in vertical_shift_with_push");
			return;
		};

		let mut default_layer_owner = LayerOwner::None(0);
		let layer_owner = stack_dependents.get_mut(node_id).unwrap_or_else(|| {
			log::error!("Could not get layer owner in vertical_shift_with_push for node {node_id}");
			&mut default_layer_owner
		});

		match layer_owner {
			LayerOwner::None(offset) => {
				*offset += shift_sign;
				self.transaction_modified();
			}
			LayerOwner::Layer(_) => {
				log::error!("Node being shifted with a push should not be owned");
			}
		}

		// Shift the upstream layer so that it stays in the same place
		if self.is_layer(node_id, network_path) {
			let upstream_layer = {
				self.upstream_flow_back_from_nodes(vec![*node_id], network_path, FlowType::PrimaryFlow)
					.nth(1)
					.filter(|upstream_node| self.is_stack(upstream_node, network_path))
			};
			if let Some(upstream_layer) = upstream_layer {
				self.shift_node(&upstream_layer, IVec2::new(0, -shift_sign), network_path);
			}
		}

		// Shift the nodes that are owned by the layer (if any)
		if let Some(owned_nodes) = self.owned_nodes(node_id, network_path).cloned() {
			for owned_node in owned_nodes {
				if self.is_absolute(&owned_node, network_path) {
					self.try_shift_node(&owned_node, IVec2::new(0, shift_sign), shifted_nodes, network_path);
				}
			}
		}
	}

	fn check_collision_with_stack_dependents(&mut self, node_id: &NodeId, shift_sign: i32, network_path: &[NodeId]) -> Vec<(NodeId, LayerOwner)> {
		self.try_load_all_node_click_targets(network_path);
		self.try_load_stack_dependents(network_path);
		let Some(stack_dependents) = self.try_get_stack_dependents(network_path) else {
			log::error!("Could not load stack dependents in shift_selected_nodes");
			return Vec::new();
		};
		// Check collisions and for all owned nodes and recursively shift them
		let mut nodes_to_shift = Vec::new();

		let default_hashset = HashSet::new();
		let owned_nodes = self.owned_nodes(node_id, network_path).unwrap_or(&default_hashset);

		for current_node in owned_nodes.iter().chain(std::iter::once(node_id)) {
			for node_to_check_collision in stack_dependents {
				// Do not check collision between any of the owned nodes or the shifted node
				if owned_nodes.contains(node_to_check_collision.0) || node_to_check_collision.0 == node_id {
					continue;
				}

				if node_to_check_collision.0 == current_node {
					continue;
				}
				let Some(mut current_node_bounding_box) = self.try_get_node_bounding_box(current_node, network_path) else {
					log::error!("Could not get bounding box for node {node_id} in shift_selected_nodes");
					continue;
				};

				let Some(node_bounding_box) = self.try_get_node_bounding_box(node_to_check_collision.0, network_path) else {
					log::error!("Could not get bounding box for node {node_to_check_collision:?} in shift_selected_nodes");
					continue;
				};
				// If the nodes do not intersect horizontally, then there is no collision
				if current_node_bounding_box[1].x < node_bounding_box[0].x || current_node_bounding_box[0].x > node_bounding_box[1].x {
					continue;
				}
				// Do not check collision if the nodes are currently intersecting
				if current_node_bounding_box[1].y >= node_bounding_box[0].y - 0.1 && current_node_bounding_box[0].y <= node_bounding_box[1].y + 0.1 {
					continue;
				}

				current_node_bounding_box[1].y += GRID_SIZE as f64 * shift_sign as f64;
				current_node_bounding_box[0].y += GRID_SIZE as f64 * shift_sign as f64;

				let collision = current_node_bounding_box[1].y >= node_bounding_box[0].y - 0.1 && current_node_bounding_box[0].y <= node_bounding_box[1].y + 0.1;
				if collision {
					nodes_to_shift.push((*node_to_check_collision.0, node_to_check_collision.1.clone()));
				}
			}
		}
		nodes_to_shift
	}

	fn shift_node_or_parent(&mut self, node_id: &NodeId, shift_sign: i32, shifted_nodes: &mut HashSet<NodeId>, network_path: &[NodeId]) {
		let Some(stack_dependents) = self.stack_dependents(network_path) else {
			log::error!("Could not load stack dependents in shift_selected_nodes");
			return;
		};
		let Some(layer_owner) = stack_dependents.get(node_id) else {
			log::error!("Could not get layer owner in shift_node_or_parent for node {node_id}");
			return;
		};
		match layer_owner {
			LayerOwner::Layer(layer_owner) => {
				let layer_owner = *layer_owner;
				self.shift_node_or_parent(&layer_owner, shift_sign, shifted_nodes, network_path)
			}
			LayerOwner::None(_) => self.vertical_shift_with_push(node_id, shift_sign, shifted_nodes, network_path),
		}
	}

	/// Shifts a node by a certain offset without the auto layout system. If the node is a layer in a stack, the y_offset is shifted. If the node is a node in a chain, its position gets set to absolute.
	// TODO: Check for unnecessary unloading of click targets
	pub fn shift_node(&mut self, node_id: &NodeId, shift: IVec2, network_path: &[NodeId]) {
		let Some(node_metadata) = self.node_metadata_mut(node_id, network_path) else {
			log::error!("Could not get node_metadata for node {node_id}");
			return;
		};
		if let NodeTypePersistentMetadata::Layer(layer_metadata) = &mut node_metadata.persistent_metadata.node_type_metadata {
			if let LayerPosition::Absolute(layer_position) = &mut layer_metadata.position {
				*layer_position += shift;
				self.transaction_modified();
			} else if let LayerPosition::Stack(y_offset) = &mut layer_metadata.position {
				let shifted_y_offset = *y_offset as i32 + shift.y;

				// A layer can only be shifted to a positive y_offset
				if shifted_y_offset < 0 {
					log::error!(
						"Space should be made above the layer before shifting it up. Layer {node_id} current y_offset: {y_offset} shift: {}",
						shift.y
					);
				}
				if shift.x != 0 {
					log::error!("Stack layer {node_id} cannot be shifted horizontally.");
				}

				let new_y_offset = shifted_y_offset.max(0) as u32;
				if *y_offset == new_y_offset {
					return;
				}
				*y_offset = new_y_offset;
				self.transaction_modified();
			}
			// Unload click targets for all upstream nodes, since they may have been derived from the node that was shifted
			self.unload_upstream_node_click_targets(vec![*node_id], network_path);
		} else if let NodeTypePersistentMetadata::Node(node_metadata) = &mut node_metadata.persistent_metadata.node_type_metadata {
			if let NodePosition::Absolute(node_metadata) = &mut node_metadata.position {
				*node_metadata += shift;
				self.transaction_modified();
				// Unload click targets for all upstream nodes, since they may have been derived from the node that was shifted
				self.unload_upstream_node_click_targets(vec![*node_id], network_path);
				self.try_set_node_to_chain(node_id, network_path);
			} else if let NodePosition::Chain = node_metadata.position {
				self.set_upstream_chain_to_absolute(node_id, network_path);
				self.shift_node(node_id, shift, network_path);
			}
		}
		// Unload click targets for all upstream nodes, since they may have been derived from the node that was shifted
		self.unload_upstream_node_click_targets(vec![*node_id], network_path);
		self.unload_all_nodes_bounding_box(network_path);
	}

	/// Disconnect the layers primary output and the input to the last non layer node feeding into it through primary flow, reconnects, then moves the layer to the new layer and stack index
	pub fn move_layer_to_stack(&mut self, layer: LayerNodeIdentifier, mut parent: LayerNodeIdentifier, mut insert_index: usize, network_path: &[NodeId]) {
		// Prevent moving an artboard anywhere but to the ROOT_PARENT child stack
		if self.is_artboard(&layer.to_node(), network_path) && parent != LayerNodeIdentifier::ROOT_PARENT {
			log::error!("Artboard can only be moved to the root parent stack");
			return;
		}

		// A layer is considered to be the height of that layer plus the height to the upstream layer sibling
		// If a non artboard layer is attempted to be connected to the exports, and there is already an artboard connected, then connect the layer to the artboard.
		if let Some(first_layer) = LayerNodeIdentifier::ROOT_PARENT.children(&self.document_metadata).next() {
			if parent == LayerNodeIdentifier::ROOT_PARENT
				&& self.reference(&layer.to_node(), network_path).is_none_or(|reference| *reference != Some("Artboard".to_string()))
				&& self.is_artboard(&first_layer.to_node(), network_path)
			{
				parent = first_layer;
				insert_index = 0;
			}
		}

		let Some(layer_to_move_position) = self.position(&layer.to_node(), network_path) else {
			log::error!("Could not get layer_to_move_position in move_layer_to_stack");
			return;
		};

		let mut lowest_upstream_node_height = 0;
		for upstream_node in self
			.upstream_flow_back_from_nodes(vec![layer.to_node()], network_path, FlowType::LayerChildrenUpstreamFlow)
			.collect::<Vec<_>>()
		{
			let Some(upstream_node_position) = self.position(&upstream_node, network_path) else {
				log::error!("Could not get upstream node position in move_layer_to_stack");
				return;
			};
			lowest_upstream_node_height = lowest_upstream_node_height.max((upstream_node_position.y - layer_to_move_position.y).max(0) as u32);
		}

		// If the moved layer is a child of the new parent, then get its index after the disconnect
		if let Some(moved_layer_previous_index) = parent.children(&self.document_metadata).position(|child| child == layer) {
			// Adjust the insert index if the layer's previous index is less than the insert index
			if moved_layer_previous_index < insert_index {
				insert_index -= 1;
			}
		}

		// Disconnect layer to move
		self.remove_references_from_network(&layer.to_node(), network_path);

		let post_node = ModifyInputsContext::get_post_node_with_index(self, parent, insert_index);

		// Get the previous input to the post node before inserting the layer
		let Some(post_node_input) = self.input_from_connector(&post_node, network_path).cloned() else {
			log::error!("Could not get previous input in move_layer_to_stack for parent {parent:?} and insert_index {insert_index}");
			return;
		};

		let Some(previous_layer_position) = self.position(&layer.to_node(), network_path) else {
			log::error!("Could not get previous layer position in move_layer_to_stack");
			return;
		};

		let after_move_post_layer_position = if let Some(post_node_id) = post_node.node_id() {
			self.position(&post_node_id, network_path)
		} else {
			Some(IVec2::new(8, -3))
		};

		let Some(after_move_post_layer_position) = after_move_post_layer_position else {
			log::error!("Could not get post node position in move_layer_to_stack");
			return;
		};

		// Get the height of the downstream node if inserting into a stack
		let mut downstream_height = 0;
		let inserting_into_stack =
			!(post_node.input_index() == 1 || matches!(post_node, InputConnector::Export(_)) || !post_node.node_id().is_some_and(|post_node_id| self.is_layer(&post_node_id, network_path)));
		if inserting_into_stack {
			if let Some(downstream_node) = post_node.node_id() {
				let Some(downstream_node_position) = self.position(&downstream_node, network_path) else {
					log::error!("Could not get downstream node position in move_layer_to_stack");
					return;
				};
				let mut lowest_y_position = downstream_node_position.y + 3;

				for bottom_position in self.upstream_nodes_below_layer(&downstream_node, network_path).iter().filter_map(|node_id| {
					let is_layer = self.is_layer(node_id, network_path);
					self.position(node_id, network_path).map(|position| position.y + if is_layer { 3 } else { 2 })
				}) {
					lowest_y_position = lowest_y_position.max(bottom_position);
				}
				downstream_height = lowest_y_position - (downstream_node_position.y + 3);
			}
		}

		let mut highest_y_position = layer_to_move_position.y;
		let mut lowest_y_position = layer_to_move_position.y;

		for (bottom_position, top_position) in self.upstream_nodes_below_layer(&layer.to_node(), network_path).iter().filter_map(|node_id| {
			let is_layer = self.is_layer(node_id, network_path);
			let bottom_position = self.position(node_id, network_path).map(|position| position.y + if is_layer { 3 } else { 2 });
			let top_position = self.position(node_id, network_path).map(|position| if is_layer { position.y - 1 } else { position.y });
			bottom_position.zip(top_position)
		}) {
			highest_y_position = highest_y_position.min(top_position);
			lowest_y_position = lowest_y_position.max(bottom_position);
		}
		let height_above_layer = layer_to_move_position.y - highest_y_position + downstream_height;
		let height_below_layer = lowest_y_position - layer_to_move_position.y - 3;

		// If there is an upstream node in the new location for the layer, create space for the moved layer by shifting the upstream node down
		if let Some(upstream_node_id) = post_node_input.as_node() {
			// Select the layer to move to ensure the shifting works correctly
			let Some(selected_nodes) = self.selected_nodes_mut(network_path) else {
				log::error!("Could not get selected nodes in move_layer_to_stack");
				return;
			};
			let old_selected_nodes = selected_nodes.replace_with(vec![upstream_node_id]);

			// Create the minimum amount space for the moved layer
			for _ in 0..3 {
				self.vertical_shift_with_push(&upstream_node_id, 1, &mut HashSet::new(), network_path);
			}

			let Some(stack_position) = self.position(&upstream_node_id, network_path) else {
				log::error!("Could not get stack position in move_layer_to_stack");
				return;
			};

			let current_gap = stack_position.y - (after_move_post_layer_position.y + 2);
			let target_gap = 1 + height_above_layer + 2 + height_below_layer + 1;

			for _ in 0..(target_gap - current_gap).max(0) {
				self.vertical_shift_with_push(&upstream_node_id, 1, &mut HashSet::new(), network_path);
			}

			let _ = self.selected_nodes_mut(network_path).unwrap().replace_with(old_selected_nodes);
		}

		// If inserting into a stack with a parent, ensure the parent stack has enough space for the child stack
		if parent != LayerNodeIdentifier::ROOT_PARENT {
			if let Some(upstream_sibling) = parent.next_sibling(&self.document_metadata) {
				let Some(parent_position) = self.position(&parent.to_node(), network_path) else {
					log::error!("Could not get parent position in move_layer_to_stack");
					return;
				};
				let last_child = parent.last_child(&self.document_metadata).unwrap_or(parent);

				let Some(mut last_child_position) = self.position(&last_child.to_node(), network_path) else {
					log::error!("Could not get last child position in move_layer_to_stack");
					return;
				};

				if self.is_layer(&last_child.to_node(), network_path) {
					last_child_position.y += 3;
				} else {
					last_child_position.y += 2;
				}

				// If inserting below the current last child, then the last child is layer to move
				if post_node.node_id() == Some(last_child.to_node()) {
					last_child_position += height_above_layer + 3 + height_below_layer;
				}

				let Some(upstream_sibling_position) = self.position(&upstream_sibling.to_node(), network_path) else {
					log::error!("Could not get upstream sibling position in move_layer_to_stack");
					return;
				};

				let target_gap = last_child_position.y - parent_position.y + 3;
				let current_gap = upstream_sibling_position.y - parent_position.y;

				let upstream_nodes = self
					.upstream_flow_back_from_nodes(vec![upstream_sibling.to_node()], network_path, FlowType::UpstreamFlow)
					.collect::<Vec<_>>();
				let Some(selected_nodes) = self.selected_nodes_mut(network_path) else {
					log::error!("Could not get selected nodes in move_layer_to_stack");
					return;
				};
				let old_selected_nodes = selected_nodes.replace_with(upstream_nodes);

				for _ in 0..(target_gap - current_gap).max(0) {
					self.shift_selected_nodes(Direction::Down, true, network_path);
				}

				let _ = self.selected_nodes_mut(network_path).unwrap().replace_with(old_selected_nodes);
			}
		}

		// Connect the layer to a parent layer/node at the top of the stack, or a non layer node midway down the stack
		if !inserting_into_stack {
			match post_node_input {
				// Create a new stack
				NodeInput::Value { .. } | NodeInput::Scope(_) | NodeInput::Inline(_) | NodeInput::Reflection(_) => {
					self.create_wire(&OutputConnector::node(layer.to_node(), 0), &post_node, network_path);

					let final_layer_position = after_move_post_layer_position + IVec2::new(-8, 3);
					let shift = final_layer_position - previous_layer_position;
					self.shift_absolute_node_position(&layer.to_node(), shift, network_path);
				}
				// Move to the top of a stack.
				NodeInput::Node { node_id, .. } => {
					let Some(stack_top_position) = self.position(&node_id, network_path) else {
						log::error!("Could not get stack x position in move_layer_to_stack");
						return;
					};

					let final_layer_position = IVec2::new(stack_top_position.x, after_move_post_layer_position.y + 3 + height_above_layer);
					let shift = final_layer_position - previous_layer_position;
					self.shift_absolute_node_position(&layer.to_node(), shift, network_path);
					self.insert_node_between(&layer.to_node(), &post_node, 0, network_path);
				}
				NodeInput::Network { .. } => {
					log::error!("Cannot move post node to parent which connects to the imports")
				}
			}
		} else {
			match post_node_input {
				// Move to the bottom of the stack
				NodeInput::Value { .. } | NodeInput::Scope(_) | NodeInput::Inline(_) | NodeInput::Reflection(_) => {
					let offset = after_move_post_layer_position - previous_layer_position + IVec2::new(0, 3 + height_above_layer);
					self.shift_absolute_node_position(&layer.to_node(), offset, network_path);
					self.create_wire(&OutputConnector::node(layer.to_node(), 0), &post_node, network_path);
				}
				// Insert into the stack
				NodeInput::Node { .. } => {
					let final_layer_position = after_move_post_layer_position + IVec2::new(0, 3 + height_above_layer);
					let shift = final_layer_position - previous_layer_position;
					self.shift_absolute_node_position(&layer.to_node(), shift, network_path);
					self.insert_node_between(&layer.to_node(), &post_node, 0, network_path);
				}
				NodeInput::Network { .. } => {
					log::error!("Cannot move post node to parent which connects to the imports")
				}
			}
		}
		self.unload_upstream_node_click_targets(vec![layer.to_node()], network_path);
	}

	// Insert a node onto a wire. Ensure insert_node_input_index is an exposed input
	pub fn insert_node_between(&mut self, node_id: &NodeId, input_connector: &InputConnector, insert_node_input_index: usize, network_path: &[NodeId]) {
		if self.number_of_displayed_inputs(node_id, network_path) == 0 {
			log::error!("Cannot insert a node onto a wire with no exposed inputs");
			return;
		}

		let Some(upstream_output) = self.upstream_output_connector(input_connector, network_path) else {
			log::error!("Could not get upstream output in insert_node_between");
			return;
		};

		// Disconnect the previous input
		self.disconnect_input(input_connector, network_path);

		// Connect the input connector to the new node
		self.create_wire(&OutputConnector::node(*node_id, 0), input_connector, network_path);

		// Connect the new node to the previous node
		self.create_wire(&upstream_output, &InputConnector::node(*node_id, insert_node_input_index), network_path);
	}

	// Moves a node and to the start of a layer chain (feeding into the secondary input of the layer)
	pub fn move_node_to_chain_start(&mut self, node_id: &NodeId, parent: LayerNodeIdentifier, network_path: &[NodeId]) {
		let Some(current_input) = self.input_from_connector(&InputConnector::node(parent.to_node(), 1), network_path) else {
			log::error!("Could not get input for node {node_id}");
			return;
		};
		if matches!(current_input, NodeInput::Value { .. }) {
			self.create_wire(&OutputConnector::node(*node_id, 0), &InputConnector::node(parent.to_node(), 1), network_path);
			self.set_chain_position(node_id, network_path);
		} else {
			// Insert the node in the gap and set the upstream to a chain
			self.insert_node_between(node_id, &InputConnector::node(parent.to_node(), 1), 0, network_path);
			self.force_set_upstream_to_chain(node_id, network_path);
		}
	}
}

#[derive(PartialEq)]
pub enum FlowType {
	/// Iterate over all upstream nodes (inclusive) from every input (the primary and all secondary).
	UpstreamFlow,
	/// Iterate over nodes (inclusive) connected to the primary input.
	PrimaryFlow,
	/// Iterate over the secondary input (inclusive) for layer nodes and primary input for non layer nodes.
	HorizontalFlow,
	/// Same as horizontal flow, but only iterates over connections to primary outputs
	HorizontalPrimaryOutputFlow,
	/// Upstream flow starting from the either the node (inclusive) or secondary input of the layer (not inclusive).
	LayerChildrenUpstreamFlow,
}
/// Iterate over upstream nodes. The behavior changes based on the `flow_type` that's set.
/// - [`FlowType::UpstreamFlow`]: iterates over all upstream nodes from every input (the primary and all secondary).
/// - [`FlowType::PrimaryFlow`]: iterates along the horizontal inputs of nodes, so in the case of a node chain `a -> b -> c`, this would yield `c, b, a` if we started from `c`.
/// - [`FlowType::HorizontalFlow`]: iterates over the secondary input for layer nodes and primary input for non layer nodes.
/// - [`FlowType::LayerChildrenUpstreamFlow`]: iterates over all upstream nodes from the secondary input of the node.
struct FlowIter<'a> {
	stack: Vec<NodeId>,
	network: &'a NodeNetwork,
	network_metadata: &'a NodeNetworkMetadata,
	flow_type: FlowType,
}
impl Iterator for FlowIter<'_> {
	type Item = NodeId;
	fn next(&mut self) -> Option<Self::Item> {
		loop {
			let node_id = self.stack.pop()?;

			if let (Some(document_node), Some(node_metadata)) = (self.network.nodes.get(&node_id), self.network_metadata.persistent_metadata.node_metadata.get(&node_id)) {
				let skip = if matches!(self.flow_type, FlowType::HorizontalFlow | FlowType::HorizontalPrimaryOutputFlow) && node_metadata.persistent_metadata.is_layer() {
					1
				} else {
					0
				};
				let take = if self.flow_type == FlowType::UpstreamFlow { u32::MAX as usize } else { 1 };
				let inputs = document_node.inputs.iter().skip(skip).take(take);

				let node_ids = inputs.filter_map(|input| match input {
					NodeInput::Node { output_index, .. } if self.flow_type == FlowType::HorizontalPrimaryOutputFlow && *output_index != 0 => None,
					NodeInput::Node { node_id, .. } => Some(node_id),
					_ => None,
				});

				self.stack.extend(node_ids);

				return Some(node_id);
			}
		}
	}
}

// TODO: Refactor to be Unknown, Compiled(Type) for NodeInput::Node, or Value(Type) for NodeInput::Value
/// Represents the source of a resolved type (for debugging).
/// There will be two valid types list. One for the current valid types that will not cause a node graph error,
/// based on the other inputs to that node and returned during compilation. THe other list will be all potential
/// Valid types, based on the protonode implementation/downstream users.
#[derive(Debug, Clone, Copy, PartialEq, Eq, serde::Serialize, serde::Deserialize, specta::Type)]
pub enum TypeSource {
	Compiled,
	RandomProtonodeImplementation,
	DocumentNodeDefault,
	TaggedValue,
	OuterMostExportDefault,

	Error(&'static str),
}

impl Default for TypeSource {
	fn default() -> Self {
		Self::Error("no source")
	}
}

#[derive(Debug, Clone, Copy, PartialEq, Eq, serde::Serialize, serde::Deserialize, specta::Type)]
pub enum ImportOrExport {
	Import(usize),
	Export(usize),
}

/// Represents an input connector with index based on the [`DocumentNode::inputs`] index, not the visible input index
#[derive(Debug, Clone, Copy, PartialEq, Eq, Hash, serde::Serialize, serde::Deserialize, specta::Type)]
pub enum InputConnector {
	#[serde(rename = "node")]
	Node {
		#[serde(rename = "nodeId")]
		node_id: NodeId,
		#[serde(rename = "inputIndex")]
		input_index: usize,
	},
	#[serde(rename = "export")]
	Export(usize),
}

impl Default for InputConnector {
	fn default() -> Self {
		InputConnector::Export(0)
	}
}

impl InputConnector {
	pub fn node(node_id: NodeId, input_index: usize) -> Self {
		InputConnector::Node { node_id, input_index }
	}

	pub fn input_index(&self) -> usize {
		match self {
			InputConnector::Node { input_index, .. } => *input_index,
			InputConnector::Export(input_index) => *input_index,
		}
	}

	pub fn node_id(&self) -> Option<NodeId> {
		match self {
			InputConnector::Node { node_id, .. } => Some(*node_id),
			_ => None,
		}
	}
}

/// Represents an output connector
#[derive(Debug, Clone, Copy, Hash, PartialEq, Eq, serde::Serialize, serde::Deserialize, specta::Type)]
pub enum OutputConnector {
	#[serde(rename = "node")]
	Node {
		#[serde(rename = "nodeId")]
		node_id: NodeId,
		#[serde(rename = "outputIndex")]
		output_index: usize,
	},
	#[serde(rename = "import")]
	Import(usize),
}

impl Default for OutputConnector {
	fn default() -> Self {
		OutputConnector::Import(0)
	}
}

impl OutputConnector {
	pub fn node(node_id: NodeId, output_index: usize) -> Self {
		OutputConnector::Node { node_id, output_index }
	}

	pub fn index(&self) -> usize {
		match self {
			OutputConnector::Node { output_index, .. } => *output_index,
			OutputConnector::Import(output_index) => *output_index,
		}
	}

	pub fn node_id(&self) -> Option<NodeId> {
		match self {
			OutputConnector::Node { node_id, .. } => Some(*node_id),
			_ => None,
		}
	}

	pub fn from_input(input: &NodeInput) -> Option<Self> {
		match input {
			NodeInput::Network { import_index, .. } => Some(Self::Import(*import_index)),
			NodeInput::Node { node_id, output_index, .. } => Some(Self::node(*node_id, *output_index)),
			_ => None,
		}
	}
}

#[derive(Debug, Clone)]
pub struct Ports {
	input_ports: Vec<(usize, ClickTarget)>,
	output_ports: Vec<(usize, ClickTarget)>,
}

impl Default for Ports {
	fn default() -> Self {
		Self::new()
	}
}

impl Ports {
	pub fn new() -> Ports {
		Ports {
			input_ports: Vec::new(),
			output_ports: Vec::new(),
		}
	}

	pub fn click_targets(&self) -> impl Iterator<Item = &ClickTarget> {
		self.input_ports
			.iter()
			.map(|(_, click_target)| click_target)
			.chain(self.output_ports.iter().map(|(_, click_target)| click_target))
	}

	pub fn input_ports(&self) -> impl Iterator<Item = &(usize, ClickTarget)> {
		self.input_ports.iter()
	}

	pub fn output_ports(&self) -> impl Iterator<Item = &(usize, ClickTarget)> {
		self.output_ports.iter()
	}

	fn insert_input_port_at_center(&mut self, input_index: usize, center: DVec2) {
		let subpath = Subpath::new_ellipse(center - DVec2::new(8., 8.), center + DVec2::new(8., 8.));
		self.insert_custom_input_port(input_index, ClickTarget::new_with_subpath(subpath, 0.));
	}

	fn insert_custom_input_port(&mut self, input_index: usize, click_target: ClickTarget) {
		self.input_ports.push((input_index, click_target));
	}

	fn insert_output_port_at_center(&mut self, output_index: usize, center: DVec2) {
		let subpath = Subpath::new_ellipse(center - DVec2::new(8., 8.), center + DVec2::new(8., 8.));
		self.insert_custom_output_port(output_index, ClickTarget::new_with_subpath(subpath, 0.));
	}

	fn insert_custom_output_port(&mut self, output_index: usize, click_target: ClickTarget) {
		self.output_ports.push((output_index, click_target));
	}

	fn insert_node_input(&mut self, input_index: usize, row_index: usize, node_top_left: DVec2) {
		// The center of the click target is always 24 px down from the top left corner of the node
		let center = node_top_left + DVec2::new(0., 24. + 24. * row_index as f64);
		self.insert_input_port_at_center(input_index, center);
	}

	fn insert_node_output(&mut self, output_index: usize, row_index: usize, node_top_left: DVec2) {
		// The center of the click target is always 24 px down from the top left corner of the node
		let center = node_top_left + DVec2::new(5. * 24., 24. + 24. * row_index as f64);
		self.insert_output_port_at_center(output_index, center);
	}

	fn insert_layer_input(&mut self, input_index: usize, node_top_left: DVec2) {
		let center = if input_index == 0 {
			node_top_left + DVec2::new(2. * 24., 24. * 2. + 8.)
		} else {
			node_top_left + DVec2::new(0., 24. * 1.)
		};
		self.insert_input_port_at_center(input_index, center);
	}

	fn insert_layer_output(&mut self, node_top_left: DVec2) {
		// The center of the click target is always 24 px down from the top left corner of the node
		let center = node_top_left + DVec2::new(2. * 24., -8.);
		self.insert_output_port_at_center(0, center);
	}

	pub fn clicked_input_port_from_point(&self, point: DVec2) -> Option<usize> {
		self.input_ports.iter().find_map(|(port, click_target)| click_target.intersect_point_no_stroke(point).then_some(*port))
	}

	pub fn clicked_output_port_from_point(&self, point: DVec2) -> Option<usize> {
		self.output_ports.iter().find_map(|(port, click_target)| click_target.intersect_point_no_stroke(point).then_some(*port))
	}

	pub fn input_port_position(&self, index: usize) -> Option<DVec2> {
		self.input_ports
			.get(index)
			.and_then(|(_, click_target)| click_target.bounding_box().map(|bounds| bounds[0] + DVec2::new(8., 8.)))
	}

	pub fn output_port_position(&self, index: usize) -> Option<DVec2> {
		self.output_ports
			.get(index)
			.and_then(|(_, click_target)| click_target.bounding_box().map(|bounds| bounds[0] + DVec2::new(8., 8.)))
	}
}

#[derive(PartialEq, Debug, Clone, Copy, Hash, Default, serde::Serialize, serde::Deserialize)]
pub struct RootNode {
	pub node_id: NodeId,
	pub output_index: usize,
}

impl RootNode {
	pub fn to_connector(&self) -> OutputConnector {
		OutputConnector::Node {
			node_id: self.node_id,
			output_index: self.output_index,
		}
	}
}

#[derive(PartialEq, Debug, Clone, Copy, Hash, Default, serde::Serialize, serde::Deserialize)]
pub enum Previewing {
	/// If there is a node to restore the connection to the export for, then it is stored in the option.
	/// Otherwise, nothing gets restored and the primary export is disconnected.
	Yes { root_node_to_restore: Option<RootNode> },
	#[default]
	No,
}

/// All fields in NetworkMetadata should automatically be updated by using the network interface API. If a field is none then it should be calculated based on the network state.
#[derive(Debug, Default, serde::Serialize, serde::Deserialize)]
pub struct NodeNetworkMetadata {
	pub persistent_metadata: NodeNetworkPersistentMetadata,
	#[serde(skip)]
	pub transient_metadata: NodeNetworkTransientMetadata,
}

impl Clone for NodeNetworkMetadata {
	fn clone(&self) -> Self {
		NodeNetworkMetadata {
			persistent_metadata: self.persistent_metadata.clone(),
			transient_metadata: Default::default(),
		}
	}
}

impl PartialEq for NodeNetworkMetadata {
	fn eq(&self, other: &Self) -> bool {
		self.persistent_metadata == other.persistent_metadata
	}
}

impl NodeNetworkMetadata {
	pub fn nested_metadata(&self, nested_path: &[NodeId]) -> Option<&Self> {
		let mut network_metadata = Some(self);

		for segment in nested_path {
			network_metadata = network_metadata
				.and_then(|network| network.persistent_metadata.node_metadata.get(segment))
				.and_then(|node| node.persistent_metadata.network_metadata.as_ref());
		}
		network_metadata
	}

	/// Get the mutable nested network given by the path of node ids
	pub fn nested_metadata_mut(&mut self, nested_path: &[NodeId]) -> Option<&mut Self> {
		let mut network_metadata = Some(self);

		for segment in nested_path {
			network_metadata = network_metadata
				.and_then(|network: &mut NodeNetworkMetadata| network.persistent_metadata.node_metadata.get_mut(segment))
				.and_then(|node| node.persistent_metadata.network_metadata.as_mut());
		}
		network_metadata
	}
}

#[derive(Debug, Clone, Default, PartialEq, serde::Serialize, serde::Deserialize)]
pub struct NodeNetworkPersistentMetadata {
	/// Node metadata must exist for every document node in the network
	#[serde(serialize_with = "graphene_std::vector::serialize_hashmap", deserialize_with = "graphene_std::vector::deserialize_hashmap")]
	pub node_metadata: HashMap<NodeId, DocumentNodeMetadata>,
	/// Cached metadata for each node, which is calculated when adding a node to node_metadata
	/// Indicates whether the network is currently rendered with a particular node that is previewed, and if so, which connection should be restored when the preview ends.
	pub previewing: Previewing,
	// Stores the transform and navigation state for the network
	pub navigation_metadata: NavigationMetadata,
	/// Stack of selection snapshots for previous history states.
	// TODO: Use `#[serde(skip)]` here instead? @TrueDoctor claims this isn't valid but hasn't satisfactorily explained how it differs from the situation where `#[serde(default)]` fills in the default value. From brief testing, skip seems to work without issue.
	#[serde(default)]
	pub selection_undo_history: VecDeque<SelectedNodes>,
	/// Stack of selection snapshots for future history states.
	// TODO: Use `#[serde(skip)]` here instead? See above.
	#[serde(default)]
	pub selection_redo_history: VecDeque<SelectedNodes>,
}

/// This is the same as Option, but more clear in the context of having cached metadata either being loaded or unloaded
#[derive(Debug, Default, Clone)]
pub enum TransientMetadata<T> {
	Loaded(T),
	#[default]
	Unloaded,
}

impl<T> TransientMetadata<T> {
	/// Set the current transient metadata to unloaded
	pub fn unload(&mut self) {
		*self = TransientMetadata::Unloaded;
	}

	pub fn is_loaded(&self) -> bool {
		matches!(self, TransientMetadata::Loaded(_))
	}
}

/// If some network calculation is too slow to compute for every usage, cache the data here
#[derive(Debug, Default, Clone)]
pub struct NodeNetworkTransientMetadata {
	pub selected_nodes: SelectedNodes,
	/// Sole dependents of the top of the stacks of all selected nodes. Used to determine which nodes are checked for collision when shifting.
	/// The LayerOwner is used to determine whether the collided node should be shifted, or the layer that owns it.
	pub stack_dependents: TransientMetadata<HashMap<NodeId, LayerOwner>>,
	/// Cache for the bounding box around all nodes in node graph space.
	pub all_nodes_bounding_box: TransientMetadata<[DVec2; 2]>,
	/// Cache bounding box for all "groups of nodes", which will be used to prevent overlapping nodes
	// node_group_bounding_box: Vec<(Subpath<ManipulatorGroupId>, Vec<Nodes>)>,
	/// Cache for all outward wire connections
	pub outward_wires: TransientMetadata<HashMap<OutputConnector, Vec<InputConnector>>>,
	/// All export connector click targets
	pub import_export_ports: TransientMetadata<Ports>,
	/// Click targets for adding, removing, and moving import/export ports
	pub modify_import_export: TransientMetadata<ModifyImportExportClickTarget>,
	// Distance to the edges of the network, where the import/export ports are displayed. Rounded to nearest grid space when the panning ends.
	pub rounded_network_edge_distance: TransientMetadata<NetworkEdgeDistance>,
	// Wires from the exports
	pub wires: Vec<TransientMetadata<WirePathUpdate>>,
}

#[derive(Debug, Clone)]
pub struct ModifyImportExportClickTarget {
	// Plus icon that appears below all imports/exports, except in the document network
	pub add_import_export: Ports,
	// Subtract icon that appears when hovering over an import/export
	pub remove_imports_exports: Ports,
	// Grip drag icon that appears when hovering over an import/export
	pub reorder_imports_exports: Ports,
}

#[derive(Debug, Clone)]
pub struct NetworkEdgeDistance {
	/// The viewport pixel distance between the left edge of the node graph and the exports.
	pub exports_to_edge_distance: DVec2,
	/// The viewport pixel distance between the left edge of the node graph and the imports.
	pub imports_to_edge_distance: DVec2,
}

#[derive(Debug, Clone)]
pub enum LayerOwner {
	// Used to get the layer that should be shifted when there is a collision.
	Layer(NodeId),
	// The vertical offset of a node from the start of its shift. Should be reset when the drag ends.
	None(i32),
}

/// Utility function for providing a default boolean value to serde.
#[inline(always)]
fn return_true() -> bool {
	true
}

#[derive(Debug, Default, serde::Serialize, serde::Deserialize)]
pub struct DocumentNodeMetadata {
	#[serde(deserialize_with = "deserialize_node_persistent_metadata")]
	pub persistent_metadata: DocumentNodePersistentMetadata,
	#[serde(skip)]
	pub transient_metadata: DocumentNodeTransientMetadata,
}

impl Clone for DocumentNodeMetadata {
	fn clone(&self) -> Self {
		DocumentNodeMetadata {
			persistent_metadata: self.persistent_metadata.clone(),
			transient_metadata: Default::default(),
		}
	}
}

impl PartialEq for DocumentNodeMetadata {
	fn eq(&self, other: &Self) -> bool {
		self.persistent_metadata == other.persistent_metadata
	}
}

#[derive(Debug, Clone, serde::Serialize, serde::Deserialize)]
pub struct NumberInputSettings {
	pub unit: Option<String>,
	pub min: Option<f64>,
	pub max: Option<f64>,
	pub step: Option<f64>,
	pub mode: NumberInputMode,
	pub range_min: Option<f64>,
	pub range_max: Option<f64>,
	pub is_integer: bool,
	pub blank_assist: bool,
}

impl Default for NumberInputSettings {
	fn default() -> Self {
		NumberInputSettings {
			unit: None,
			min: None,
			max: None,
			step: None,
			mode: NumberInputMode::default(),
			range_min: None,
			range_max: None,
			is_integer: false,
			blank_assist: true,
		}
	}
}

#[derive(Debug, Default, Clone, serde::Serialize, serde::Deserialize)]
pub struct Vec2InputSettings {
	pub x: String,
	pub y: String,
	pub unit: String,
	pub min: Option<f64>,
	pub is_integer: bool,
}

#[derive(Debug, Clone, serde::Serialize, serde::Deserialize)]
pub enum WidgetOverride {
	None,
	Hidden,
	String(String),
	Number(NumberInputSettings),
	Vec2(Vec2InputSettings),
	Custom(String),
}

// TODO: Custom deserialization/serialization to ensure number of properties row matches number of node inputs
#[derive(Debug, Clone, Default, PartialEq, serde::Serialize, serde::Deserialize)]
pub struct InputPersistentMetadata {
	/// A general datastore than can store key value pairs of any types for any input
	/// Each instance of the input node needs to store its own data, since it can lose the reference to its
	/// node definition if the node signature is modified by the user. For example adding/removing/renaming an import/export of a network node.
	pub input_data: HashMap<String, Value>,
	// An input can override a widget, which would otherwise be automatically generated from the type
	// The string is the identifier to the widget override function stored in INPUT_OVERRIDES
	pub widget_override: Option<String>,
	/// An empty input name means to use the type as the name.
	pub input_name: String,
	/// Displayed as the tooltip.
	pub input_description: String,
}

impl InputPersistentMetadata {
	pub fn with_name(mut self, input_name: &str) -> Self {
		self.input_name = input_name.to_string();
		self
	}
	pub fn with_override(mut self, widget_override: WidgetOverride) -> Self {
		match widget_override {
			// Uses the default widget for the type
			WidgetOverride::None => {
				self.widget_override = None;
			}
			WidgetOverride::Hidden => {
				self.widget_override = Some("hidden".to_string());
			}
			WidgetOverride::String(string_properties) => {
				self.input_data.insert("string_properties".to_string(), Value::String(string_properties));
				self.widget_override = Some("string".to_string());
			}
			WidgetOverride::Number(mut number_properties) => {
				if let Some(unit) = number_properties.unit.take() {
					self.input_data.insert("unit".to_string(), json!(unit));
				}
				if let Some(min) = number_properties.min.take() {
					self.input_data.insert("min".to_string(), json!(min));
				}
				if let Some(max) = number_properties.max.take() {
					self.input_data.insert("max".to_string(), json!(max));
				}
				if let Some(step) = number_properties.step.take() {
					self.input_data.insert("step".to_string(), json!(step));
				}
				if let Some(range_min) = number_properties.range_min.take() {
					self.input_data.insert("range_min".to_string(), json!(range_min));
				}
				if let Some(range_max) = number_properties.range_max.take() {
					self.input_data.insert("range_max".to_string(), json!(range_max));
				}
				self.input_data.insert("mode".to_string(), json!(number_properties.mode));
				self.input_data.insert("is_integer".to_string(), Value::Bool(number_properties.is_integer));
				self.input_data.insert("blank_assist".to_string(), Value::Bool(number_properties.blank_assist));
				self.widget_override = Some("number".to_string());
			}
			WidgetOverride::Vec2(vec2_properties) => {
				self.input_data.insert("x".to_string(), json!(vec2_properties.x));
				self.input_data.insert("y".to_string(), json!(vec2_properties.y));
				self.input_data.insert("unit".to_string(), json!(vec2_properties.unit));
				self.input_data.insert("is_integer".to_string(), Value::Bool(vec2_properties.is_integer));
				if let Some(min) = vec2_properties.min {
					self.input_data.insert("min".to_string(), json!(min));
				}
				self.widget_override = Some("vec2".to_string());
			}
			WidgetOverride::Custom(lambda_name) => {
				self.widget_override = Some(lambda_name);
			}
		};
		self
	}

	pub fn with_description(mut self, tooltip: &str) -> Self {
		self.input_description = tooltip.to_string();
		self
	}
}

#[derive(Debug, Clone, Default)]
struct InputTransientMetadata {
	wire: TransientMetadata<WirePathUpdate>,
	// downstream_protonode: populated for all inputs after each compile
	// types: populated for each protonode after each
}

// TODO: Eventually remove this migration document upgrade code
fn migrate_output_names<'de, D: serde::Deserializer<'de>>(deserializer: D) -> Result<Vec<String>, D::Error> {
	use serde::Deserialize;

	const REPLACEMENTS: &[(&str, &str)] = &[
		// Single to table data
		("VectorData", "Table<Vector>"),
		("GraphicGroup", "Table<Graphic>"),
		("ImageFrame", "Table<Image>"),
		// `ImageFrame` to `Image` rename
		("Instances<ImageFrame>", "Table<Image>"),
		// `Instances` to `Table` rename
		("Instances<VectorData>", "Table<Vector>"),
		("Instances<GraphicGroup>", "Table<Graphic>"),
		("Instances<Image>", "Table<Image>"),
		("Instances<GraphicElement>", "Table<Graphic>"),
		("Table<GraphicElement>", "Table<Graphic>"),
		("Future<Instances<Vector>>", "Future<Table<Vector>>"),
		("Future<Instances<GraphicGroup>>", "Future<Table<Graphic>>"),
		("Future<Instances<Image>>", "Future<Table<Image>>"),
		("Future<Instances<GraphicElement>>", "Future<Table<Graphic>>"),
		("Future<Table<GraphicElement>>", "Future<Table<Graphic>>"),
		("Future<Table<VectorData>>", "Future<Table<Vector>>"),
		("Table<VectorData>", "Table<Vector>"),
		("Table<GraphicGroup>", "Table<Graphic>"),
		("Future<Table<GraphicGroup>>", "Future<Table<Graphic>>"),
		("Table<Group>", "Table<Graphic>"),
		("Future<Table<Group>>", "Future<Table<Graphic>>"),
	];

	let mut names = Vec::<String>::deserialize(deserializer)?;

	for name in names.iter_mut() {
		for (old, new) in REPLACEMENTS.iter() {
			if name == old {
				*name = new.to_string();
			}
		}
	}

	Ok(names)
}

/// Persistent metadata for each node in the network, which must be included when creating, serializing, and deserializing saving a node.
#[derive(Debug, Clone, PartialEq, serde::Serialize, serde::Deserialize)]
pub struct DocumentNodePersistentMetadata {
	/// The name of the node definition, as originally set by [`DocumentNodeDefinition`], used to display in the UI and to display the appropriate properties if no display name is set.
	// TODO: Used during serialization/deserialization to prevent storing implementation or inputs (and possible other fields) if they are the same as the definition.
	// TODO: The reference is removed once the node is modified, since the node now stores its own implementation and inputs.
	// TODO: Implement node versioning so that references to old nodes can be updated to the new node definition.
	pub reference: Option<String>,
	/// A name chosen by the user for this instance of the node. Empty indicates no given name, in which case the reference name is displayed to the user in italics.
	#[serde(default)]
	pub display_name: String,
	/// Stores metadata to override the properties in the properties panel for each input. These can either be generated automatically based on the type, or with a custom function.
	/// Must match the length of node inputs
	pub input_metadata: Vec<InputMetadata>,
	#[serde(deserialize_with = "migrate_output_names")]
	pub output_names: Vec<String>,
	/// Indicates to the UI if a primary output should be drawn for this node.
	/// True for most nodes, but the Split Channels node is an example of a node that has multiple secondary outputs but no primary output.
	#[serde(default = "return_true")]
	pub has_primary_output: bool,
	/// Represents the lock icon for locking/unlocking the node in the graph UI. When locked, a node cannot be moved in the graph UI.
	#[serde(default)]
	pub locked: bool,
	/// Indicates that the node will be shown in the Properties panel when it would otherwise be empty, letting a user easily edit its properties by just deselecting everything.
	#[serde(default)]
	pub pinned: bool,
	/// Metadata that is specific to either nodes or layers, which are chosen states for displaying as a left-to-right node or bottom-to-top layer.
	/// All fields in NodeTypePersistentMetadata should automatically be updated by using the network interface API
	pub node_type_metadata: NodeTypePersistentMetadata,
	/// This should always be Some for nodes with a [`DocumentNodeImplementation::Network`], and none for [`DocumentNodeImplementation::ProtoNode`]
	pub network_metadata: Option<NodeNetworkMetadata>,
}

impl Default for DocumentNodePersistentMetadata {
	fn default() -> Self {
		DocumentNodePersistentMetadata {
			reference: None,
			display_name: String::new(),
			input_metadata: Vec::new(),
			output_names: Vec::new(),
			has_primary_output: true,
			pinned: false,
			locked: false,
			node_type_metadata: NodeTypePersistentMetadata::default(),
			network_metadata: None,
		}
	}
}

impl DocumentNodePersistentMetadata {
	pub fn is_layer(&self) -> bool {
		matches!(self.node_type_metadata, NodeTypePersistentMetadata::Layer(_))
	}
}

#[derive(Debug, Default, serde::Serialize, serde::Deserialize)]
pub struct InputMetadata {
	pub persistent_metadata: InputPersistentMetadata,
	#[serde(skip)]
	transient_metadata: InputTransientMetadata,
}

impl Clone for InputMetadata {
	fn clone(&self) -> Self {
		InputMetadata {
			persistent_metadata: self.persistent_metadata.clone(),
			transient_metadata: Default::default(),
		}
	}
}

impl PartialEq for InputMetadata {
	fn eq(&self, other: &Self) -> bool {
		self.persistent_metadata == other.persistent_metadata
	}
}

impl From<(&str, &str)> for InputMetadata {
	fn from(input_name_and_description: (&str, &str)) -> Self {
		InputMetadata {
			persistent_metadata: InputPersistentMetadata::default()
				.with_name(input_name_and_description.0)
				.with_description(input_name_and_description.1),
			..Default::default()
		}
	}
}

impl InputMetadata {
	pub fn with_name_description_override(input_name: &str, tooltip: &str, widget_override: WidgetOverride) -> Self {
		InputMetadata {
			persistent_metadata: InputPersistentMetadata::default().with_name(input_name).with_description(tooltip).with_override(widget_override),
			..Default::default()
		}
	}
}

/// Persistent metadata for each node in the network, which must be included when creating, serializing, and deserializing saving a node.
#[derive(Debug, Clone, PartialEq, serde::Serialize, serde::Deserialize)]
pub struct DocumentNodePersistentMetadataInputNames {
	pub reference: Option<String>,
	#[serde(default)]
	pub display_name: String,
	pub input_names: Vec<String>,
	pub output_names: Vec<String>,
	#[serde(default = "return_true")]
	pub has_primary_output: bool,
	#[serde(default)]
	pub locked: bool,
	#[serde(default)]
	pub pinned: bool,
	pub node_type_metadata: NodeTypePersistentMetadata,
	pub network_metadata: Option<NodeNetworkMetadata>,
}

impl From<DocumentNodePersistentMetadataInputNames> for DocumentNodePersistentMetadata {
	fn from(old: DocumentNodePersistentMetadataInputNames) -> Self {
		DocumentNodePersistentMetadata {
			input_metadata: Vec::new(),
			..old.into()
		}
	}
}

#[derive(Debug, Clone, PartialEq, serde::Serialize, serde::Deserialize)]
pub struct DocumentNodePersistentMetadataPropertiesRow {
	pub reference: Option<String>,
	#[serde(default)]
	pub display_name: String,
	pub input_properties: Vec<PropertiesRow>,
	#[serde(deserialize_with = "migrate_output_names")]
	pub output_names: Vec<String>,
	#[serde(default = "return_true")]
	pub has_primary_output: bool,
	#[serde(default)]
	pub locked: bool,
	#[serde(default)]
	pub pinned: bool,
	pub node_type_metadata: NodeTypePersistentMetadata,
	pub network_metadata: Option<NodeNetworkMetadata>,
}

#[derive(Debug, Clone, PartialEq, serde::Serialize, serde::Deserialize)]
pub struct PropertiesRow {
	pub input_data: HashMap<String, Value>,
	pub widget_override: Option<String>,
	#[serde(skip)]
	pub input_name: String,
	#[serde(skip)]
	pub input_description: String,
}

impl From<DocumentNodePersistentMetadataPropertiesRow> for DocumentNodePersistentMetadata {
	fn from(old: DocumentNodePersistentMetadataPropertiesRow) -> Self {
		let mut input_metadata = Vec::new();
		for properties_row in old.input_properties {
			input_metadata.push(InputMetadata {
				persistent_metadata: InputPersistentMetadata {
					input_data: properties_row.input_data,
					widget_override: properties_row.widget_override,
					input_name: properties_row.input_name,
					input_description: properties_row.input_description,
				},
				..Default::default()
			})
		}
		DocumentNodePersistentMetadata {
			reference: old.reference,
			display_name: old.display_name,
			input_metadata: Vec::new(),
			output_names: old.output_names,
			has_primary_output: old.has_primary_output,
			locked: old.locked,
			pinned: old.pinned,
			node_type_metadata: old.node_type_metadata,
			network_metadata: old.network_metadata,
		}
	}
}

fn deserialize_node_persistent_metadata<'de, D>(deserializer: D) -> Result<DocumentNodePersistentMetadata, D::Error>
where
	D: serde::Deserializer<'de>,
{
	use serde::Deserialize;

	let value = Value::deserialize(deserializer)?;
	if let Ok(document) = serde_json::from_value::<DocumentNodePersistentMetadata>(value.clone()) {
		return Ok(document);
	};
	if let Ok(document) = serde_json::from_value::<DocumentNodePersistentMetadataPropertiesRow>(value.clone()) {
		return Ok(document.into());
	};
	match serde_json::from_value::<DocumentNodePersistentMetadataInputNames>(value.clone()) {
		Ok(document) => Ok(document.into()),
		Err(e) => Err(serde::de::Error::custom(e)),
	}
}

#[derive(Debug, Clone, PartialEq, serde::Serialize, serde::Deserialize)]
pub enum NodeTypePersistentMetadata {
	Layer(LayerPersistentMetadata),
	Node(NodePersistentMetadata),
}

impl Default for NodeTypePersistentMetadata {
	fn default() -> Self {
		NodeTypePersistentMetadata::node(IVec2::ZERO)
	}
}

impl NodeTypePersistentMetadata {
	pub fn node(position: IVec2) -> NodeTypePersistentMetadata {
		NodeTypePersistentMetadata::Node(NodePersistentMetadata {
			position: NodePosition::Absolute(position),
		})
	}
	pub fn layer(position: IVec2) -> NodeTypePersistentMetadata {
		NodeTypePersistentMetadata::Layer(LayerPersistentMetadata {
			position: LayerPosition::Absolute(position),
			owned_nodes: TransientMetadata::default(),
		})
	}
}

/// All fields in LayerMetadata should automatically be updated by using the network interface API
#[derive(Debug, Clone, serde::Serialize, serde::Deserialize)]
pub struct LayerPersistentMetadata {
	// TODO: Store click target for the preview button, which will appear when the node is a selected/(hovered?) layer node
	// preview_click_target: Option<ClickTarget>,
	/// Stores the position of a layer node, which can either be Absolute or Stack
	pub position: LayerPosition,
	/// All nodes that should be moved when the layer is moved.
	#[serde(skip)]
	pub owned_nodes: TransientMetadata<HashSet<NodeId>>,
}

impl PartialEq for LayerPersistentMetadata {
	fn eq(&self, other: &Self) -> bool {
		self.position == other.position
	}
}

#[derive(Debug, Clone, PartialEq, serde::Serialize, serde::Deserialize)]
pub struct NodePersistentMetadata {
	/// Stores the position of a non layer node, which can either be Absolute or Chain
	position: NodePosition,
}

impl NodePersistentMetadata {
	pub fn new(position: NodePosition) -> Self {
		Self { position }
	}
}

/// A layer can either be position as Absolute or in a Stack
#[derive(Debug, Clone, PartialEq, serde::Serialize, serde::Deserialize)]
pub enum LayerPosition {
	// Position of the node in grid spaces
	Absolute(IVec2),
	// A layer is in a Stack when it feeds into the bottom input of a layer. The Y position stores the vertical distance between the layer and its upstream sibling/parent.
	Stack(u32),
}

/// A node can either be position as Absolute or in a Chain
#[derive(Debug, Clone, PartialEq, serde::Serialize, serde::Deserialize)]
pub enum NodePosition {
	// Position of the node in grid spaces
	Absolute(IVec2),
	// In a chain the position is based on the number of nodes to the first layer node
	Chain,
}

/// Cached metadata that should be calculated when creating a node, and should be recalculated when modifying a node property that affects one of the cached fields.
#[derive(Debug, Default, Clone)]
pub struct DocumentNodeTransientMetadata {
	// The click targets are stored as a single struct since it is very rare for only one to be updated, and recomputing all click targets in one function is more efficient than storing them separately.
	pub click_targets: TransientMetadata<DocumentNodeClickTargets>,
	// Metadata that is specific to either nodes or layers, which are chosen states for displaying as a left-to-right node or bottom-to-top layer.
	pub node_type_metadata: NodeTypeTransientMetadata,
}

#[derive(Debug, Clone)]
pub struct DocumentNodeClickTargets {
	/// In order to keep the displayed position of the node in sync with the click target, the displayed position of a node is derived from the top left of the click target
	/// Ensure node_click_target is kept in sync when modifying a node property that changes its size. Currently this is alias, inputs, is_layer, and metadata
	pub node_click_target: ClickTarget,
	/// Stores all port click targets in node graph space.
	pub port_click_targets: Ports,
	// Click targets that are specific to either nodes or layers, which are chosen states for displaying as a left-to-right node or bottom-to-top layer.
	pub node_type_metadata: NodeTypeClickTargets,
}

#[derive(Debug, Default, Clone)]
pub enum NodeTypeTransientMetadata {
	Layer(LayerTransientMetadata),
	#[default]
	Node, // No transient data is stored exclusively for nodes
}

#[derive(Debug, Default, Clone)]
pub struct LayerTransientMetadata {
	// Stores the width in grid cell units for layer nodes from the left edge of the thumbnail (+12px padding since thumbnail ends between grid spaces) to the left end of the node
	/// This is necessary since calculating the layer width through web_sys is very slow
	pub layer_width: TransientMetadata<u32>,
	// Should not be a performance concern to calculate when needed with chain_width.
	// Stores the width in grid cell units for layer nodes from the left edge of the thumbnail to the end of the chain
	// chain_width: u32,
}

#[derive(Debug, Clone)]
pub enum NodeTypeClickTargets {
	Layer(LayerClickTargets),
	Node, // No transient click targets are stored exclusively for nodes
}

/// All fields in TransientLayerMetadata should automatically be updated by using the network interface API
#[derive(Debug, Clone)]
pub struct LayerClickTargets {
	/// Cache for all visibility buttons. Should be automatically updated when update_click_target is called
	pub visibility_click_target: ClickTarget,
	/// Cache for the grip icon, which is next to the visibility button.
	pub grip_click_target: ClickTarget,
	// TODO: Store click target for the preview button, which will appear when the node is a selected/(hovered?) layer node
	// preview_click_target: ClickTarget,
}

pub enum LayerClickTargetTypes {
	Visibility,
	Grip,
	// Preview,
}

#[derive(Debug, Clone, PartialEq, serde::Serialize, serde::Deserialize)]
pub struct NavigationMetadata {
	/// The current pan, and zoom state of the viewport's view of the node graph.
	/// Ensure `DocumentMessage::UpdateDocumentTransform` is called when the pan, zoom, or transform changes.
	pub node_graph_ptz: PTZ,
	// TODO: Remove and replace with calculate_offset_transform from the node_graph_ptz. This will be difficult since it requires both the navigation message handler and the IPP
	/// Transform from node graph space to viewport space.
	pub node_graph_to_viewport: DAffine2,
	/// Top right of the node graph in viewport space
	#[serde(default)]
	pub node_graph_top_right: DVec2,
}

impl Default for NavigationMetadata {
	fn default() -> NavigationMetadata {
		// Default PTZ and transform
		NavigationMetadata {
			node_graph_ptz: PTZ::default(),
			node_graph_to_viewport: DAffine2::IDENTITY,
			// TODO: Eventually replace with footprint
			node_graph_top_right: DVec2::ZERO,
		}
	}
}

// PartialEq required by message handlers
/// All persistent editor and Graphene data for a node. Used to serialize and deserialize a node, pass it through the editor, and create definitions.
#[derive(Debug, Clone, Default, PartialEq, serde::Serialize, serde::Deserialize)]
pub struct NodeTemplate {
	pub document_node: DocumentNode,
	pub persistent_node_metadata: DocumentNodePersistentMetadata,
}

#[derive(Clone, Copy, Debug, Default, PartialEq, serde::Serialize, serde::Deserialize)]
pub enum TransactionStatus {
	Started,
	Modified,
	#[default]
	Finished,
}<|MERGE_RESOLUTION|>--- conflicted
+++ resolved
@@ -3064,13 +3064,7 @@
 				all_node_click_targets.push((node_id, node_path));
 				for port in node_click_targets.port_click_targets.click_targets().chain(import_export_click_targets.click_targets()) {
 					if let ClickTargetType::Subpath(subpath) = port.target_type() {
-<<<<<<< HEAD
-						port_click_targets.push(subpath.to_bezpath().to_svg());
-=======
-						let mut port_path = String::new();
-						let _ = subpath.subpath_to_svg(&mut port_path, DAffine2::IDENTITY);
-						connector_click_targets.push(port_path);
->>>>>>> 2995113b
+						connector_click_targets.push(subpath.to_bezpath().to_svg());
 					}
 				}
 				if let NodeTypeClickTargets::Layer(layer_metadata) = &node_click_targets.node_type_metadata {

use crate::messages::portfolio::document::{graph_operation::utility_types::ModifyInputsContext, node_graph::utility_types::FrontendClickTargets};
use bezier_rs::Subpath;
use glam::{DAffine2, DVec2, IVec2};
use graph_craft::{
	concrete,
	document::{value::TaggedValue, DocumentNode, DocumentNodeImplementation, NodeId, NodeInput, NodeNetwork, OldDocumentNodeImplementation, OldNodeNetwork},
	Type,
};
use graphene_std::{
	renderer::{ClickTarget, Quad},
	vector::{PointId, VectorModificationType},
};
use interpreted_executor::{dynamic_executor::ResolvedDocumentNodeTypes, node_registry::NODE_REGISTRY};
use std::{
	collections::{HashMap, HashSet},
	hash::{DefaultHasher, Hash, Hasher},
};

use crate::messages::prelude::NodeGraphMessageHandler;

use super::{
	document_metadata::{DocumentMetadata, LayerNodeIdentifier, NodeRelations},
	misc::PTZ,
	nodes::SelectedNodes,
};

/// All network modifications should be done through this API, so the fields cannot be public. However, all fields within this struct can be public since it it not possible to have a public mutable reference.
#[derive(Debug, Default, serde::Serialize, serde::Deserialize)]
pub struct NodeNetworkInterface {
	/// The node graph that generates this document's artwork. It recursively stores its sub-graphs, so this root graph is the whole snapshot of the document content.
	/// A public mutable reference should never be created. It should only be mutated through custom setters which perform the necessary side effects to keep network_metadata in sync
	network: NodeNetwork,
	/// Stores all editor information for a NodeNetwork. Should automatically kept in sync by the setter methods when changes to the document network are made.
	network_metadata: NodeNetworkMetadata,
	// TODO: Wrap in TransientMetadata Option
	/// Stores the document network's structural topology. Should automatically kept in sync by the setter methods when changes to the document network are made.
	#[serde(skip)]
	document_metadata: DocumentMetadata,
	/// All input/output types based on the compiled network.
	#[serde(skip)]
	pub resolved_types: ResolvedDocumentNodeTypes,
}

impl Clone for NodeNetworkInterface {
	fn clone(&self) -> Self {
		Self {
			network: self.network.clone(),
			network_metadata: self.network_metadata.clone(),
			document_metadata: Default::default(),
			resolved_types: Default::default(),
		}
	}
}

impl PartialEq for NodeNetworkInterface {
	fn eq(&self, other: &Self) -> bool {
		self.network == other.network && self.network_metadata == other.network_metadata
	}
}

// Public immutable getters for the network interface
impl NodeNetworkInterface {
	/// Gets the nested network based on network_path
	pub fn network(&self, network_path: &[NodeId]) -> Option<&NodeNetwork> {
		self.network.nested_network(network_path)
	}

	/// The network metadata should always exist for the current network
	pub fn network_metadata(&self, network_path: &[NodeId]) -> Option<&NodeNetworkMetadata> {
		self.network_metadata.nested_metadata(network_path)
	}

	pub fn node_metadata(&self, node_id: &NodeId, network_path: &[NodeId]) -> Option<&DocumentNodeMetadata> {
		let Some(network_metadata) = self.network_metadata(network_path) else {
			log::error!("Could not get nested network_metadata");
			return None;
		};
		let Some(node_metadata) = network_metadata.persistent_metadata.node_metadata.get(node_id) else {
			log::error!("Could not get nested node_metadata for node {node_id} in network {network_path:?}");
			return None;
		};
		Some(&node_metadata)
	}

	pub fn document_metadata(&self) -> &DocumentMetadata {
		&self.document_metadata
	}

	/// Get the selected nodes for the network at the network_path
	pub fn selected_nodes(&self, network_path: &[NodeId]) -> Option<&SelectedNodes> {
		let Some(network_metadata) = self.network_metadata(network_path) else {
			log::error!("Could not get nested network_metadata in selected_nodes");
			return None;
		};
		Some(&network_metadata.transient_metadata.selected_nodes)
	}

	/// Get the network which the encapsulating node of the currently viewed network is part of. Will always be None in the document network.
	pub fn encapsulating_network_metadata(&self, network_path: &[NodeId]) -> Option<&NodeNetworkMetadata> {
		let mut encapsulating_path = network_path.to_vec();
		encapsulating_path.pop()?;
		let Some(parent_metadata) = self.network_metadata(&encapsulating_path) else {
			log::error!("Could not get parent network in encapsulating_node_metadata");
			return None;
		};
		Some(parent_metadata)
	}

	/// Get the node which encapsulates the currently viewed network. Will always be None in the document network.
	pub fn encapsulating_node(&self, network_path: &[NodeId]) -> Option<&DocumentNode> {
		let mut encapsulating_path = network_path.to_vec();
		let encapsulating_node_id = encapsulating_path.pop()?;
		let Some(parent_network) = self.network(&encapsulating_path) else {
			return None;
		};
		let Some(encapsulating_node) = parent_network.nodes.get(&encapsulating_node_id) else {
			log::error!("Could not get encapsulating node in encapsulating_node");
			return None;
		};
		Some(encapsulating_node)
	}

	/// Get the node metadata for the node which encapsulates the currently viewed network. Will always be None in the document network.
	pub fn encapsulating_node_metadata(&self, network_path: &[NodeId]) -> Option<&DocumentNodeMetadata> {
		let mut encapsulating_path = network_path.to_vec();
		let encapsulating_node_id = encapsulating_path.pop()?;
		let Some(parent_metadata) = self.network_metadata(&encapsulating_path) else {
			log::error!("Could not get parent network in encapsulating_node_metadata");
			return None;
		};
		let Some(encapsulating_node_metadata) = parent_metadata.persistent_metadata.node_metadata.get(&encapsulating_node_id) else {
			log::error!("Could not get encapsulating node metadata in encapsulating_node_metadata");
			return None;
		};
		Some(encapsulating_node_metadata)
	}

	/// Returns the first downstream layer(inclusive) from a node. If the node is a layer, it will return itself
	pub fn downstream_layer(&mut self, node_id: &NodeId, network_path: &[NodeId]) -> Option<LayerNodeIdentifier> {
		let mut id = *node_id;
		while !self.network_metadata(network_path)?.persistent_metadata.node_metadata.get(&id)?.persistent_metadata.is_layer() {
			id = self.outward_wires(network_path)?.get(&OutputConnector::node(id, 0))?.first()?.node_id()?;
		}
		Some(LayerNodeIdentifier::new(id, self))

		// Returns all downstream layer that are directly downstream
		// let mut stack = vec![*node_id];
		// let mut downstream_layers = vec![];
		// while let Some(node_id) = stack.pop() {
		// 	let Some(outward_wires) = self.outward_wires(network_path) else {
		// 		log::error!("Could not get outward wires in downstream_layer");
		// 		return None;
		// 	};
		// 	let Some(downstream_connections) = outward_wires.get(&OutputConnector::node(node_id, 0)).cloned() else {
		// 		log::error!("Could not get outward wires in downstream_layer");
		// 		return None;
		// 	};
		// 	for input_connector in &downstream_connections {
		// 		if let Some(node_id) = input_connector.node_id() {
		// 			if self.is_layer(&node_id, network_path) {
		// 				downstream_layers.push(LayerNodeIdentifier::new(node_id, self));
		// 			} else {
		// 				stack.push(node_id);
		// 			}
		// 		}
		// 	}
		// }
		// Some(downstream_layers)
	}

	pub fn chain_width(&mut self, node_id: &NodeId, network_path: &[NodeId]) -> u32 {
		if self.number_of_inputs(node_id, network_path) > 1 {
			let mut last_chain_node_distance = 0u32;
			// Iterate upstream from the layer, and get the number of nodes distance to the last node with Position::Chain
			for (index, node_id) in self
				.upstream_flow_back_from_nodes(vec![*node_id], network_path, FlowType::HorizontalFlow)
				.skip(1)
				.enumerate()
				.collect::<Vec<_>>()
			{
				let Some(network_metadata) = self.network_metadata(network_path) else {
					log::error!("Could not get nested network_metadata in chain_width");
					return 0;
				};
				// Check if the node is positioned as a chain
				let is_chain = network_metadata
					.persistent_metadata
					.node_metadata
					.get(&node_id)
					.map(|node_metadata| &node_metadata.persistent_metadata.node_type_metadata)
					.is_some_and(|node_type_metadata| match node_type_metadata {
						NodeTypePersistentMetadata::Node(node_persistent_metadata) => matches!(node_persistent_metadata.position, NodePosition::Chain),
						_ => false,
					});
				if is_chain {
					last_chain_node_distance = (index as u32) + 1;
				} else {
					return last_chain_node_distance * 7 + 1;
				}
			}

			last_chain_node_distance * 7 + 1
		} else {
			// Layer with no inputs has no chain
			0
		}
	}

	/// Check if the specified node id is connected to the output
	pub fn connected_to_output(&self, target_node_id: &NodeId, network_path: &[NodeId]) -> bool {
		let Some(network) = self.network(network_path) else {
			log::error!("Could not get network in connected_to_output");
			return false;
		};
		// If the node is the output then return true
		if network
			.exports
			.iter()
			.any(|export| if let NodeInput::Node { node_id, .. } = export { node_id == target_node_id } else { false })
		{
			return true;
		}

		// Get the outputs
		let mut stack = network
			.exports
			.iter()
			.filter_map(|output| if let NodeInput::Node { node_id, .. } = output { network.nodes.get(node_id) } else { None })
			.collect::<Vec<_>>();
		let mut already_visited = HashSet::new();
		already_visited.extend(
			network
				.exports
				.iter()
				.filter_map(|output| if let NodeInput::Node { node_id, .. } = output { Some(node_id) } else { None }),
		);

		while let Some(node) = stack.pop() {
			for input in &node.inputs {
				if let &NodeInput::Node { node_id: ref_id, .. } = input {
					// Skip if already viewed
					if already_visited.contains(&ref_id) {
						continue;
					}
					// If the target node is used as input then return true
					if ref_id == *target_node_id {
						return true;
					}
					// Add the referenced node to the stack
					let Some(ref_node) = network.nodes.get(&ref_id) else {
						continue;
					};
					already_visited.insert(ref_id);
					stack.push(ref_node);
				}
			}
		}

		false
	}

	fn number_of_imports(&self, network_path: &[NodeId]) -> usize {
		// TODO: Use network.import_types.len()
		if let Some(encapsulating_node) = self.encapsulating_node(network_path) {
			encapsulating_node.inputs.len()
		} else {
			// There is one(?) import to the document network, but the imports are not displayed
			1
		}
	}

	fn number_of_inputs(&self, node_id: &NodeId, network_path: &[NodeId]) -> usize {
		let Some(network) = self.network(network_path) else {
			log::error!("Could not get network in number_of_input");
			return 0;
		};
		let Some(node) = network.nodes.get(node_id) else {
			log::error!("Could not get node {node_id} in number_of_input");
			return 0;
		};
		node.inputs.iter().filter(|input| input.is_exposed_to_frontend(network_path.is_empty())).count()
	}

	fn number_of_outputs(&self, node_id: &NodeId, network_path: &[NodeId]) -> usize {
		let Some(network) = self.network(network_path) else {
			log::error!("Could not get network in number_of_outputs");
			return 0;
		};
		let Some(node) = network.nodes.get(node_id) else {
			log::error!("Could not get node {node_id} in number_of_outputs");
			return 0;
		};
		match &node.implementation {
			DocumentNodeImplementation::ProtoNode(_) => 1,
			DocumentNodeImplementation::Network(nested_network) => nested_network.exports.len(),
			DocumentNodeImplementation::Extract => 1,
		}
	}

	/// Creates a copy for each node by disconnecting nodes which are not connected to other copied nodes.
	/// Returns an iterator of all persistent metadata for a node and their ids
	pub fn copy_nodes<'a>(&'a mut self, new_ids: &'a HashMap<NodeId, NodeId>, network_path: &'a [NodeId]) -> impl Iterator<Item = (NodeId, NodeTemplate)> + 'a {
		new_ids
			.iter()
			.filter_map(|(node_id, &new)| {
				self.create_node_template(node_id, network_path).and_then(|mut node_template| {
					let Some(outward_wires) = self.outward_wires(network_path) else {
						log::error!("Could not get outward wires in copy_nodes");
						return None;
					};
					// TODO: Get downstream connections from all outputs
					let Some(downstream_connections) = outward_wires.get(&OutputConnector::node(*node_id, 0)) else {
						log::error!("Could not get outward wires in copy_nodes");
						return None;
					};
					let has_selected_node_downstream = downstream_connections
						.iter()
						.any(|input_connector| input_connector.node_id().is_some_and(|upstream_id| new_ids.keys().any(|key| *key == upstream_id)));
					// If the copied node does not have a downstream connection to another copied node, then set the position to absolute
					if !has_selected_node_downstream {
						let Some(position) = self.position(node_id, network_path) else {
							log::error!("Could not get position in create_node_template");
							return None;
						};
						match &mut node_template.persistent_node_metadata.node_type_metadata {
							// TODO: Remove 2x2 offset and replace with layout system to find space for new node
							NodeTypePersistentMetadata::Layer(layer_metadata) => layer_metadata.position = LayerPosition::Absolute(position + IVec2::new(2, 2)),
							NodeTypePersistentMetadata::Node(node_metadata) => node_metadata.position = NodePosition::Absolute(position + IVec2::new(2, 2)),
						};
					}
					Some((new, node_id, node_template))
				})
			})
			.collect::<Vec<_>>()
			.into_iter()
			.map(move |(new, node_id, node)| (new, self.map_ids(node, node_id, new_ids, network_path)))
	}

	/// Create a node template from an existing node.
	pub fn create_node_template(&mut self, node_id: &NodeId, network_path: &[NodeId]) -> Option<NodeTemplate> {
		let Some(network) = self.network(network_path) else {
			log::error!("Could not get network in create_node_template");
			return None;
		};
		let Some(node) = network.nodes.get(node_id) else {
			log::error!("Could not get node {node_id} in create_node_template");
			return None;
		};
		let Some(node_metadata) = self.node_metadata(node_id, network_path).cloned() else {
			log::error!("Could not get node_metadata in create_node_template");
			return None;
		};

		Some(NodeTemplate {
			persistent_node_metadata: node_metadata.persistent_metadata,
			document_node: node.clone(),
		})
	}

	/// Converts all node id inputs to a new id based on a HashMap.
	///
	/// If the node is not in the hashmap then a default input is found based on the compiled network, using the node_id passed as a parameter
	pub fn map_ids(&self, mut node_template: NodeTemplate, node_id: &NodeId, new_ids: &HashMap<NodeId, NodeId>, network_path: &[NodeId]) -> NodeTemplate {
		for (input_index, input) in node_template.document_node.inputs.iter_mut().enumerate() {
			if let &mut NodeInput::Node { node_id: id, output_index, lambda } = input {
				if let Some(&new_id) = new_ids.get(&id) {
					*input = NodeInput::Node {
						node_id: new_id,
						output_index,
						lambda,
					};
				} else {
					// Disconnect node input if it is not connected to another node in new_ids
<<<<<<< HEAD
					let tagged_value = TaggedValue::from_type(&self.input_type(&InputConnector::node(*node_id, input_index), network_path));
					*input = NodeInput::Value { tagged_value, exposed: true };
				}
			} else if let &mut NodeInput::Network { .. } = input {
				// Always disconnect network node input
				let tagged_value = TaggedValue::from_type(&self.input_type(&InputConnector::node(*node_id, input_index), network_path));
				*input = NodeInput::Value { tagged_value, exposed: true };
=======
					let tagged_value = TaggedValue::from_type(&self.get_input_type(&InputConnector::node(*node_id, input_index), network_path));
					*input = NodeInput::value(tagged_value, true);
				}
			} else if let &mut NodeInput::Network { .. } = input {
				// Always disconnect network node input
				let tagged_value = TaggedValue::from_type(&self.get_input_type(&InputConnector::node(*node_id, input_index), network_path));
				*input = NodeInput::value(tagged_value, true);
>>>>>>> 8f452b85
			}
		}
		node_template
	}

	pub fn input_from_connector(&self, input_connector: &InputConnector, network_path: &[NodeId]) -> Option<&NodeInput> {
		let Some(network) = self.network(network_path) else {
			log::error!("Could not get network in input");
			return None;
		};
		match input_connector {
			InputConnector::Node { node_id, input_index } => {
				let Some(node) = network.nodes.get(node_id) else {
					log::error!("Could not get node {node_id} in input");
					return None;
				};
				node.inputs.get(*input_index)
			}
			InputConnector::Export(export_index) => network.exports.get(*export_index),
		}
	}

	/// Get the [`Type`] for any InputConnector
	pub fn input_type(&self, input_connector: &InputConnector, network_path: &[NodeId]) -> Type {
		let Some(network) = self.network(network_path) else {
			log::error!("Could not get network in input_type");
			return concrete!(());
		};

		// TODO: Store types for all document nodes, not just the compiled proto nodes, which currently skips isolated nodes
		let node_type_from_compiled_network = if let Some(node_id) = input_connector.node_id() {
			let node_id_path = [network_path, &[node_id]].concat().clone();
			let input_type = self.resolved_types.inputs.get(&graph_craft::document::Source {
				node: node_id_path,
				index: input_connector.input_index(),
			});
			input_type.cloned()
		} else if let Some(encapsulating_node) = self.encapsulating_node(network_path) {
			let output_types = NodeGraphMessageHandler::get_output_types(encapsulating_node, &self.resolved_types, network_path);
			output_types.get(input_connector.input_index()).map_or_else(
				|| {
					warn!("Could not find output type for export node");
					Some(concrete!(()))
				},
				|output_type| output_type.clone().map_or(Some(concrete!(())), |output| Some(output)),
			)
		} else {
			Some(concrete!(graphene_core::ArtboardGroup))
		};

		node_type_from_compiled_network.unwrap_or_else(|| {
			// TODO: Once there is type inference (#1621), replace this workaround approach when disconnecting node inputs with NodeInput::Node(ToDefaultNode),
			// TODO: which would be a new node that implements the Default trait (i.e. `Default::default()`)

			// Resolve types from proto nodes in node_registry
			let Some(node_id) = input_connector.node_id() else {
				return concrete!(());
			};
			let Some(node) = network.nodes.get(&node_id) else {
				return concrete!(());
			};

			fn type_from_node(node: &DocumentNode, input_index: usize) -> Type {
				match &node.implementation {
					DocumentNodeImplementation::ProtoNode(protonode) => {
						let Some(node_io_hashmap) = NODE_REGISTRY.get(&protonode) else {
							log::error!("Could not get hashmap for proto node: {protonode:?}");
							return concrete!(());
						};

						let mut all_node_io_types = node_io_hashmap.keys().collect::<Vec<_>>();
						all_node_io_types.sort_by_key(|node_io_types| {
							let mut hasher = DefaultHasher::new();
							node_io_types.hash(&mut hasher);
							hasher.finish()
						});
						let Some(node_types) = all_node_io_types.first() else {
							log::error!("Could not get node_types from hashmap");
							return concrete!(());
						};

						let skip_footprint = if node.manual_composition.is_some() { 1 } else { 0 };

						let Some(input_type) = std::iter::once(node_types.input.clone())
							.chain(node_types.parameters.clone().into_iter())
							.nth(input_index + skip_footprint)
						else {
							log::error!("Could not get type");
							return concrete!(());
						};

						input_type
					}
					DocumentNodeImplementation::Network(network) => {
						for node in &network.nodes {
							for (network_node_input_index, input) in node.1.inputs.iter().enumerate() {
								if let NodeInput::Network { import_index, .. } = input {
									if *import_index == input_index {
										return type_from_node(&node.1, network_node_input_index);
									}
								}
							}
						}
						// Input is disconnected
						concrete!(())
					}
					_ => concrete!(()),
				}
			}

			type_from_node(node, input_connector.input_index())
		})
	}

	pub fn position(&mut self, node_id: &NodeId, network_path: &[NodeId]) -> Option<IVec2> {
		let top_left_position = self
			.node_click_targets(node_id, network_path)
			.and_then(|click_targets| click_targets.node_click_target.bounding_box())
			.map(|mut bounding_box| {
				if !self.is_layer(node_id, network_path) {
					bounding_box[0] -= DVec2::new(0., 12.);
				}
				(bounding_box[0] / 24.).as_ivec2()
			});
		top_left_position.map(|position| {
			if self.is_layer(node_id, network_path) {
				position + IVec2::new(self.chain_width(node_id, network_path) as i32, 0)
			} else {
				position
			}
		})
	}

	pub fn height_from_click_target(&mut self, node_id: &NodeId, network_path: &[NodeId]) -> Option<u32> {
		let mut node_height: Option<u32> = self
			.node_click_targets(node_id, network_path)
			.and_then(|click_targets| click_targets.node_click_target.bounding_box())
			.map(|bounding_box| ((bounding_box[1].y - bounding_box[0].y) / 24.) as u32);
		if !self.is_layer(node_id, network_path) {
			node_height = node_height.map(|height| height + 1);
		}
		node_height
	}

	pub fn previewing(&self, network_path: &[NodeId]) -> Previewing {
		let Some(network_metadata) = self.network_metadata(network_path) else {
			log::error!("Could not get nested network_metadata in previewing");
			return Previewing::No;
		};
		network_metadata.persistent_metadata.previewing
	}

	/// Returns the root node (the node that the solid line is connect to), or None if no nodes are connected to the output
	pub fn root_node(&self, network_path: &[NodeId]) -> Option<RootNode> {
		let Some(network) = self.network(network_path) else {
			log::error!("Could not get network in root_node");
			return None;
		};
		let Some(network_metadata) = self.network_metadata(network_path) else {
			log::error!("Could not get nested network_metadata in root_node");
			return None;
		};
		match &network_metadata.persistent_metadata.previewing {
			Previewing::Yes { root_node_to_restore } => *root_node_to_restore,
			Previewing::No => network.exports.first().and_then(|export| {
				if let NodeInput::Node { node_id, output_index, .. } = export {
					Some(RootNode {
						node_id: *node_id,
						output_index: *output_index,
					})
				} else {
					None
				}
			}),
		}
	}

	pub fn reference(&self, node_id: &NodeId, network_path: &[NodeId]) -> Option<String> {
		self.node_metadata(node_id, network_path)
			.and_then(|node_metadata| node_metadata.persistent_metadata.reference.as_ref().map(|reference| reference.to_string()))
	}

	pub fn display_name(&self, node_id: &NodeId, network_path: &[NodeId]) -> String {
		let Some(node_metadata) = self.node_metadata(node_id, network_path) else {
			log::error!("Could not get node_metadata in display_name");
			return "".to_string();
		};
		node_metadata.persistent_metadata.display_name.clone()
	}

	pub fn frontend_display_name(&self, node_id: &NodeId, network_path: &[NodeId]) -> String {
		let is_layer = self
			.node_metadata(node_id, network_path)
			.expect("Could not get persistent node metadata in untitled_layer_label")
			.persistent_metadata
			.is_layer();
		let reference = self.reference(node_id, network_path);
		let is_merge_node = reference.as_ref().is_some_and(|reference| reference == "Merge");
		if self.display_name(node_id, network_path).is_empty() {
			if is_layer && is_merge_node {
				"Untitled Layer".to_string()
			} else {
				reference.unwrap_or("Untitled node".to_string())
			}
		} else {
			self.display_name(node_id, network_path)
		}
	}

	pub fn is_locked(&self, node_id: &NodeId, network_path: &[NodeId]) -> bool {
		let Some(node_metadata) = self.node_metadata(node_id, network_path) else {
			log::error!("Could not get persistent node metadata in is_locked for node {node_id}");
			return false;
		};
		node_metadata.persistent_metadata.locked
	}

	pub fn is_visible(&self, node_id: &NodeId, network_path: &[NodeId]) -> bool {
		let Some(network) = self.network(network_path) else {
			log::error!("Could not get nested network_metadata in is_visible");
			return false;
		};
		let Some(node) = network.nodes.get(node_id) else {
			log::error!("Could not get nested node_metadata in is_visible");
			return false;
		};
		node.visible
	}

	pub fn is_layer(&self, node_id: &NodeId, network_path: &[NodeId]) -> bool {
		let Some(node_metadata) = self.node_metadata(node_id, network_path) else {
			log::error!("Could not get nested node_metadata in is_layer");
			return false;
		};
		node_metadata.persistent_metadata.is_layer()
	}

	pub fn has_primary_output(&self, node_id: &NodeId, network_path: &[NodeId]) -> bool {
		let Some(node_metadata) = self.node_metadata(node_id, network_path) else {
			log::error!("Could not get node_metadata in has_primary_output");
			return false;
		};
		node_metadata.persistent_metadata.has_primary_output
	}

	pub fn is_absolute(&self, node_id: &NodeId, network_path: &[NodeId]) -> bool {
		let Some(node_metadata) = self.node_metadata(node_id, network_path) else {
			log::error!("Could not get node_metadata in is_absolute");
			return false;
		};
		match &node_metadata.persistent_metadata.node_type_metadata {
			NodeTypePersistentMetadata::Layer(layer_metadata) => matches!(layer_metadata.position, LayerPosition::Absolute(_)),
			NodeTypePersistentMetadata::Node(node_metadata) => matches!(node_metadata.position, NodePosition::Absolute(_)),
		}
	}

	pub fn is_chain(&self, node_id: &NodeId, network_path: &[NodeId]) -> bool {
		let Some(node_metadata) = self.node_metadata(node_id, network_path) else {
			log::error!("Could not get node_metadata in is_chain");
			return false;
		};
		match &node_metadata.persistent_metadata.node_type_metadata {
			NodeTypePersistentMetadata::Node(node_metadata) => matches!(node_metadata.position, NodePosition::Chain),
			_ => false,
		}
	}

	pub fn is_stack(&self, node_id: &NodeId, network_path: &[NodeId]) -> bool {
		let Some(node_metadata) = self.node_metadata(node_id, network_path) else {
			log::error!("Could not get node_metadata in is_chain");
			return false;
		};
		match &node_metadata.persistent_metadata.node_type_metadata {
			NodeTypePersistentMetadata::Layer(layer_metadata) => matches!(layer_metadata.position, LayerPosition::Stack(_)),
			_ => false,
		}
	}

	pub fn is_artboard(&self, node_id: &NodeId, network_path: &[NodeId]) -> bool {
		self.reference(node_id, network_path)
			.as_ref()
			.is_some_and(|reference| reference == "Artboard" && self.connected_to_output(&node_id, &[]))
	}

	pub fn all_artboards(&self) -> HashSet<LayerNodeIdentifier> {
		self.network_metadata(&[])
			.unwrap()
			.persistent_metadata
			.node_metadata
			.iter()
			.filter_map(|(node_id, node_metadata)| {
				if node_metadata
					.persistent_metadata
					.reference
					.as_ref()
					.is_some_and(|reference| reference == "Artboard" && self.connected_to_output(node_id, &[]) && self.is_layer(node_id, &[]))
				{
					Some(LayerNodeIdentifier::new(*node_id, self))
				} else {
					None
				}
			})
			.collect()
	}

	/// Folders sorted from most nested to least nested
	pub fn folders_sorted_by_most_nested(&self, network_path: &[NodeId]) -> Vec<LayerNodeIdentifier> {
		if !network_path.is_empty() {
			log::error!("Currently can only get deepest common ancestor in the document network");
			return Vec::new();
		}
		let Some(selected_nodes) = self.selected_nodes(network_path) else {
			log::error!("Could not get selected nodes in deepest_common_ancestor");
			return Vec::new();
		};
		let mut folders: Vec<_> = selected_nodes
			.selected_layers(self.document_metadata())
			.filter(|layer| layer.has_children(self.document_metadata()))
			.collect();
		folders.sort_by_cached_key(|a| std::cmp::Reverse(a.ancestors(self.document_metadata()).count()));
		folders
	}

	/// Calculates the document bounds in document space
	pub fn document_bounds_document_space(&self, include_artboards: bool) -> Option<[DVec2; 2]> {
		self.document_metadata
			.all_layers()
			.filter(|layer| include_artboards || !self.is_artboard(&layer.to_node(), &[]))
			.filter_map(|layer| self.document_metadata.bounding_box_document(layer))
			.reduce(Quad::combine_bounds)
	}

	/// Calculates the selected layer bounds in document space
	pub fn selected_bounds_document_space(&self, include_artboards: bool, network_path: &[NodeId]) -> Option<[DVec2; 2]> {
		let Some(selected_nodes) = self.selected_nodes(network_path) else {
			log::error!("Could not get selected nodes in shallowest_unique_layers");
			return None;
		};
		selected_nodes
			.selected_layers(&self.document_metadata)
			.filter(|&layer| include_artboards || !self.is_artboard(&layer.to_node(), &[]))
			.filter_map(|layer| self.document_metadata.bounding_box_document(layer))
			.reduce(Quad::combine_bounds)
	}

	/// Layers excluding ones that are children of other layers in the list.
	/// TODO: Cache this
	pub fn shallowest_unique_layers(&self, network_path: &[NodeId]) -> impl Iterator<Item = LayerNodeIdentifier> {
		let mut sorted_layers = if let Some(selected_nodes) = self.selected_nodes(network_path) {
			selected_nodes
				.selected_layers(self.document_metadata())
				.map(|layer| {
					let mut layer_path = layer.ancestors(&self.document_metadata).collect::<Vec<_>>();
					layer_path.reverse();
					layer_path
				})
				.collect::<Vec<_>>()
		} else {
			log::error!("Could not get selected nodes in shallowest_unique_layers");
			Vec::new()
		};

		// Sorting here creates groups of similar UUID paths
		sorted_layers.sort();
		sorted_layers.dedup_by(|a, b| a.starts_with(b));
		sorted_layers.into_iter().map(|mut path| {
			let layer = path.pop().expect("Path should not be empty");
			assert!(
				layer != LayerNodeIdentifier::ROOT_PARENT,
				"The root parent cannot be selected, so it cannot be a shallowest selected layer"
			);
			layer
		})
	}

	/// Ancestor that is shared by all layers and that is deepest (more nested). Default may be the root. Skips selected non-folder, non-artboard layers
	pub fn deepest_common_ancestor(&self, network_path: &[NodeId], include_self: bool) -> Option<LayerNodeIdentifier> {
		if !network_path.is_empty() {
			log::error!("Currently can only get deepest common ancestor in the document network");
			return None;
		}
		let Some(selected_nodes) = self.selected_nodes(network_path) else {
			log::error!("Could not get selected nodes in deepest_common_ancestor");
			return None;
		};
		selected_nodes
			.selected_layers(&self.document_metadata)
			.map(|layer| {
				let mut layer_path = layer.ancestors(&self.document_metadata).collect::<Vec<_>>();
				layer_path.reverse();
				if !include_self || !self.is_artboard(&layer.to_node(), network_path) {
					layer_path.pop();
				}

				layer_path
			})
			.reduce(|mut a, b| {
				a.truncate(a.iter().zip(b.iter()).position(|(&a, &b)| a != b).unwrap_or_else(|| a.len().min(b.len())));
				a
			})
			.and_then(|layer| layer.last().copied())
	}

	/// Gives an iterator to all nodes connected to the given nodes by all inputs (primary or primary + secondary depending on `only_follow_primary` choice), traversing backwards upstream starting from the given node's inputs.
	pub fn upstream_flow_back_from_nodes<'a>(&'a self, mut node_ids: Vec<NodeId>, network_path: &'a [NodeId], mut flow_type: FlowType) -> impl Iterator<Item = NodeId> + 'a {
		let (Some(network), Some(network_metadata)) = (self.network(&network_path), self.network_metadata(&network_path)) else {
			log::error!("Could not get network or network_metadata in upstream_flow_back_from_nodes");
			return FlowIter {
				stack: Vec::new(),
				network: &self.network,
				network_metadata: &self.network_metadata,
				flow_type: FlowType::UpstreamFlow,
			};
		};
		if matches!(flow_type, FlowType::LayerChildrenUpstreamFlow) {
			node_ids = node_ids
				.iter()
				.filter_map(move |node_id| {
					if self.is_layer(node_id, network_path) {
						network.nodes.get(node_id).and_then(|node| node.inputs.get(1)).and_then(|input| input.as_node())
					} else {
						Some(*node_id)
					}
				})
				.collect::<Vec<_>>();
			flow_type = FlowType::UpstreamFlow;
		};
		FlowIter {
			stack: node_ids,
			network,
			network_metadata,
			flow_type,
		}
	}

	pub fn upstream_output_connector(&self, input_connector: &InputConnector, network_path: &[NodeId]) -> Option<OutputConnector> {
		let input = self.input_from_connector(input_connector, network_path);
		input.and_then(|input| match input {
			NodeInput::Node { node_id, output_index, .. } => Some(OutputConnector::node(*node_id, *output_index)),
			NodeInput::Network { import_index, .. } => Some(OutputConnector::Import(*import_index)),
			_ => None,
		})
	}

	/// In the network `X -> Y -> Z`, `is_node_upstream_of_another_by_primary_flow(Z, X)` returns true.
	pub fn is_node_upstream_of_another_by_horizontal_flow(&self, node: NodeId, network_path: &[NodeId], potentially_upstream_node: NodeId) -> bool {
		self.upstream_flow_back_from_nodes(vec![node], network_path, FlowType::HorizontalFlow)
			.any(|id| id == potentially_upstream_node)
	}

	#[cfg(not(target_arch = "wasm32"))]
	fn text_width(&self, node_id: &NodeId, network_path: &[NodeId]) -> Option<f64> {
		warn!("Failed to find width of {node_id:#?} in network_path {network_path:?} due to non-wasm arch");
		None
	}

	#[cfg(target_arch = "wasm32")]
	fn text_width(&self, node_id: &NodeId, network_path: &[NodeId]) -> Option<f64> {
		let document = web_sys::window().unwrap().document().unwrap();
		let div = match document.create_element("div") {
			Ok(div) => div,
			Err(err) => {
				log::error!("Error creating div: {:?}", err);
				return None;
			}
		};

		// Set the div's style to make it offscreen and single line
		match div.set_attribute("style", "position: absolute; top: -9999px; left: -9999px; white-space: nowrap;") {
			Err(err) => {
				log::error!("Error setting attribute: {:?}", err);
				return None;
			}
			_ => {}
		};

		let name = self.frontend_display_name(node_id, network_path);

		div.set_text_content(Some(&name));

		// Append the div to the document body
		match document.body().unwrap().append_child(&div) {
			Err(err) => {
				log::error!("Error setting adding child to document {:?}", err);
				return None;
			}
			_ => {}
		};

		// Measure the width
		let text_width = div.get_bounding_client_rect().width();

		// Remove the div from the document
		match document.body().unwrap().remove_child(&div) {
			Err(_) => log::error!("Could not remove child when rendering text"),
			_ => {}
		};

		Some(text_width)
	}

	pub fn from_old_network(old_network: OldNodeNetwork) -> Self {
		let mut node_network = NodeNetwork::default();
		let mut network_metadata = NodeNetworkMetadata::default();
		let mut stack = vec![(Vec::new(), old_network)];
		while let Some((network_path, old_network)) = stack.pop() {
			let Some(nested_network) = node_network.nested_network_mut(&network_path) else {
				log::error!("Could not get nested network in from_old_network");
				continue;
			};
			nested_network.exports = old_network.exports;
			nested_network.scope_injections = old_network.scope_injections;
			let Some(nested_network_metadata) = network_metadata.nested_metadata_mut(&network_path) else {
				log::error!("Could not get nested network in from_old_network");
				continue;
			};
			nested_network_metadata.persistent_metadata.previewing = Previewing::No;
			for (node_id, old_node) in old_network.nodes {
				let mut node = DocumentNode::default();
				let mut node_metadata = DocumentNodeMetadata::default();

				node.inputs = old_node.inputs;
				node.manual_composition = old_node.manual_composition;
				node.visible = old_node.visible;
				node.skip_deduplication = old_node.skip_deduplication;
				node.original_location = old_node.original_location;
				node_metadata.persistent_metadata.display_name = old_node.alias;
				node_metadata.persistent_metadata.reference = if old_node.name.is_empty() { None } else { Some(old_node.name) };
				node_metadata.persistent_metadata.has_primary_output = old_node.has_primary_output;
				node_metadata.persistent_metadata.locked = old_node.locked;
				node_metadata.persistent_metadata.node_type_metadata = if old_node.is_layer {
					NodeTypePersistentMetadata::Layer(LayerPersistentMetadata {
						position: LayerPosition::Absolute(old_node.metadata.position),
					})
				} else {
					NodeTypePersistentMetadata::Node(NodePersistentMetadata {
						position: NodePosition::Absolute(old_node.metadata.position),
					})
				};

				match old_node.implementation {
					OldDocumentNodeImplementation::ProtoNode(protonode) => {
						node.implementation = DocumentNodeImplementation::ProtoNode(protonode);
					}
					OldDocumentNodeImplementation::Network(old_network) => {
						node.implementation = DocumentNodeImplementation::Network(NodeNetwork::default());
						node_metadata.persistent_metadata.network_metadata = Some(NodeNetworkMetadata::default());
						let mut nested_path = network_path.clone();
						nested_path.push(node_id);
						stack.push((nested_path, old_network));
					}
					OldDocumentNodeImplementation::Extract => {
						node.implementation = DocumentNodeImplementation::Extract;
					}
				}

				nested_network.nodes.insert(node_id, node);
				nested_network_metadata.persistent_metadata.node_metadata.insert(node_id, node_metadata);
			}
		}
		Self {
			network: node_network,
			network_metadata,
			document_metadata: DocumentMetadata::default(),
			resolved_types: ResolvedDocumentNodeTypes::default(),
		}
	}
}

// Private mutable getters for use within the network interface
impl NodeNetworkInterface {
	fn network_mut(&mut self, network_path: &[NodeId]) -> Option<&mut NodeNetwork> {
		self.network.nested_network_mut(network_path)
	}

	fn network_metadata_mut(&mut self, network_path: &[NodeId]) -> Option<&mut NodeNetworkMetadata> {
		self.network_metadata.nested_metadata_mut(network_path)
	}

	fn node_metadata_mut(&mut self, node_id: &NodeId, network_path: &[NodeId]) -> Option<&mut DocumentNodeMetadata> {
		let Some(network_metadata) = self.network_metadata_mut(network_path) else {
			log::error!("Could not get nested network_metadata");
			return None;
		};
		let Some(node_metadata) = network_metadata.persistent_metadata.node_metadata.get_mut(node_id) else {
			log::error!("Could not get nested node_metadata for node {node_id} in network {network_path:?}");
			return None;
		};
		Some(node_metadata)
	}

	/// Mutably get the network which the encapsulating node of the currently viewed network is part of. Will always be None in the document network.
	fn encapsulating_network_metadata_mut(&mut self, network_path: &[NodeId]) -> Option<&mut NodeNetworkMetadata> {
		let mut encapsulating_path = network_path.to_vec();
		encapsulating_path.pop()?;
		let Some(parent_metadata) = self.network_metadata_mut(&encapsulating_path) else {
			log::error!("Could not get parent network in encapsulating_node_metadata");
			return None;
		};
		Some(parent_metadata)
	}

	/// Mutably get the node which encapsulates the currently viewed network. Will always be None in the document network.
	// fn encapsulating_node_mut(&mut self, network_path: &[NodeId]) -> Option<&mut DocumentNode> {
	// 	let mut encapsulating_path = network_path.to_vec();
	// 	let encapsulating_node_id = encapsulating_path.pop()?;
	// 	let Some(parent_network) = self.network_mut(&encapsulating_path) else {
	// 		log::error!("Could not get parent network in encapsulating_node_mut");
	// 		return None;
	// 	};
	// 	let Some(encapsulating_node) = parent_network.nodes.mut(&encapsulating_node_id) else {
	// 		log::error!("Could not get encapsulating node in encapsulating_node_mut");
	// 		return None;
	// 	};
	// 	Some(encapsulating_node)
	// }

	/// Get the node metadata for the node which encapsulates the currently viewed network. Will always be None in the document network.
	fn encapsulating_node_metadata_mut(&mut self, network_path: &[NodeId]) -> Option<&mut DocumentNodeMetadata> {
		let mut encapsulating_path = network_path.to_vec();
		let encapsulating_node_id = encapsulating_path.pop()?;
		let Some(parent_metadata) = self.network_metadata_mut(&encapsulating_path) else {
			log::error!("Could not get parent network in encapsulating_node_metadata");
			return None;
		};
		let Some(encapsulating_node_metadata) = parent_metadata.persistent_metadata.node_metadata.get_mut(&encapsulating_node_id) else {
			log::error!("Could not get encapsulating node metadata in encapsulating_node_metadata");
			return None;
		};
		Some(encapsulating_node_metadata)
	}
}

// Public mutable getters for data that involves transient network metadata
// Mutable methods never recalculate the transient metadata, they only unload it. loading metadata should only be done by the getter.
impl NodeNetworkInterface {
	/// Mutably get the selected nodes for the network at the network_path
	pub fn selected_nodes_mut(&mut self, network_path: &[NodeId]) -> Option<&mut SelectedNodes> {
		let Some(network_metadata) = self.network_metadata_mut(network_path) else {
			log::error!("Could not get nested network_metadata in selected_nodes");
			return None;
		};
		Some(&mut network_metadata.transient_metadata.selected_nodes)
	}

	pub fn import_ports(&mut self, network_path: &[NodeId]) -> Option<&Ports> {
		let Some(network_metadata) = self.network_metadata(network_path) else {
			log::error!("Could not get nested network_metadata in import_ports");
			return None;
		};
		if !network_metadata.transient_metadata.import_ports.is_loaded() {
			self.load_import_ports(network_path);
		}
		let Some(network_metadata) = self.network_metadata(network_path) else {
			log::error!("Could not get nested network_metadata in import_ports");
			return None;
		};
		let TransientMetadata::Loaded(ports) = &network_metadata.transient_metadata.import_ports else {
			log::error!("could not load import ports");
			return None;
		};
		Some(ports)
	}

	fn load_import_ports(&mut self, network_path: &[NodeId]) {
		let import_top_left = DVec2::new(0., 0.) * 24.;
		let mut import_ports = Ports::new();
		for import_index in 0..self.number_of_imports(network_path) {
			// Skip first row since the first row is reserved for the "Exports" name
			import_ports.insert_node_output(import_index, import_index + 1, import_top_left);
		}
		// If the network is the document network, then there are no import ports
		if network_path.is_empty() {
			import_ports = Ports::new()
		}
		let Some(network_metadata) = self.network_metadata_mut(network_path) else {
			log::error!("Could not get nested network_metadata in load_import_node_ports");
			return;
		};
		network_metadata.transient_metadata.import_ports = TransientMetadata::Loaded(import_ports);
	}

	pub fn export_ports(&mut self, network_path: &[NodeId]) -> Option<&Ports> {
		let Some(network_metadata) = self.network_metadata(network_path) else {
			log::error!("Could not get nested network_metadata in export_ports");
			return None;
		};
		if !network_metadata.transient_metadata.export_ports.is_loaded() {
			self.load_export_ports(network_path);
		}
		let Some(network_metadata) = self.network_metadata(network_path) else {
			log::error!("Could not get nested network_metadata in export_ports");
			return None;
		};
		let TransientMetadata::Loaded(ports) = &network_metadata.transient_metadata.export_ports else {
			log::error!("could not load import ports");
			return None;
		};
		Some(ports)
	}

	pub fn load_export_ports(&mut self, network_path: &[NodeId]) {
		let Some(network) = self.network(network_path) else {
			log::error!("Could not get current network in load_export_ports");
			return;
		};
		let export_top_left = DVec2::new(10., 0.) * 24.;
		let mut export_ports = Ports::new();
		for output_index in 0..network.exports.len() {
			// Skip first row since the first row is reserved for the "Exports" name
			export_ports.insert_node_input(output_index, output_index + 1, export_top_left);
		}
		let Some(network_metadata) = self.network_metadata_mut(network_path) else {
			log::error!("Could not get current network in load_export_ports");
			return;
		};
		network_metadata.transient_metadata.export_ports = TransientMetadata::Loaded(export_ports);
	}

	fn unload_export_ports(&mut self, network_path: &[NodeId]) {
		let Some(network_metadata) = self.network_metadata_mut(network_path) else {
			log::error!("Could not get nested network_metadata in unload_export_ports");
			return;
		};
		network_metadata.transient_metadata.export_ports.unload();
	}

	pub fn all_nodes_bounding_box(&mut self, network_path: &[NodeId]) -> Option<&[DVec2; 2]> {
		let Some(network_metadata) = self.network_metadata(network_path) else {
			log::error!("Could not get nested network_metadata in all_nodes_bounding_box");
			return None;
		};

		if !network_metadata.transient_metadata.all_nodes_bounding_box.is_loaded() {
			self.load_all_nodes_bounding_box(network_path);
		}

		let network_metadata = self.network_metadata(network_path)?;

		let TransientMetadata::Loaded(bounding_box) = &network_metadata.transient_metadata.all_nodes_bounding_box else {
			log::error!("could not load all nodes bounding box");
			return None;
		};

		Some(bounding_box)
	}

	pub fn load_all_nodes_bounding_box(&mut self, network_path: &[NodeId]) {
		let Some(network_metadata) = self.network_metadata(network_path) else {
			log::error!("Could not get nested network_metadata in load_all_nodes_bounding_box");
			return;
		};
		let nodes = network_metadata.persistent_metadata.node_metadata.keys().copied().collect::<Vec<_>>();

		let all_nodes_bounding_box = nodes
			.iter()
			.filter_map(|node_id| {
				self.node_click_targets(node_id, network_path)
					.and_then(|transient_node_metadata| transient_node_metadata.node_click_target.bounding_box())
			})
			.reduce(Quad::combine_bounds)
			.unwrap_or([DVec2::new(0., 0.), DVec2::new(0., 0.)]);

		let Some(network_metadata) = self.network_metadata_mut(network_path) else { return };

		network_metadata.transient_metadata.all_nodes_bounding_box = TransientMetadata::Loaded(all_nodes_bounding_box);
	}

	pub fn unload_all_nodes_bounding_box(&mut self, network_path: &[NodeId]) {
		let Some(network_metadata) = self.network_metadata_mut(network_path) else {
			log::error!("Could not get nested network_metadata in unload_all_nodes_bounding_box");
			return;
		};
		network_metadata.transient_metadata.all_nodes_bounding_box.unload();
	}

	pub fn outward_wires(&mut self, network_path: &[NodeId]) -> Option<&HashMap<OutputConnector, Vec<InputConnector>>> {
		let Some(network_metadata) = self.network_metadata(network_path) else {
			log::error!("Could not get nested network_metadata in outward_wires");
			return None;
		};

		if !network_metadata.transient_metadata.outward_wires.is_loaded() {
			self.load_outward_wires(network_path);
		}

		let network_metadata = self.network_metadata(network_path)?;

		let TransientMetadata::Loaded(outward_wires) = &network_metadata.transient_metadata.outward_wires else {
			log::error!("could not load outward wires");
			return None;
		};

		Some(outward_wires)
	}

	fn load_outward_wires(&mut self, network_path: &[NodeId]) {
		let mut outward_wires = HashMap::new();
		let Some(network) = self.network(network_path) else {
			log::error!("Could not get nested network in load_outward_wires");
			return;
		};
		// Initialize all output connectors for nodes
		for (node_id, _) in network.nodes.iter() {
			let number_of_outputs = self.number_of_outputs(node_id, network_path);
			for output_index in 0..number_of_outputs {
				outward_wires.insert(OutputConnector::node(*node_id, output_index), Vec::new());
			}
		}
		// Initialize output connectors for the import node
		for import_index in 0..self.number_of_imports(network_path) {
			outward_wires.insert(OutputConnector::Import(import_index), Vec::new());
		}
		// Collect wires between all nodes and the Imports
		for (current_node_id, node) in network.nodes.iter() {
			for (input_index, input) in node.inputs.iter().enumerate() {
				if let NodeInput::Node { node_id, output_index, .. } = input {
					let outward_wires_entry = outward_wires
						.get_mut(&OutputConnector::node(*node_id, *output_index))
						.expect("All output connectors should be initialized");
					outward_wires_entry.push(InputConnector::node(*current_node_id, input_index));
				} else if let NodeInput::Network { import_index, .. } = input {
					let outward_wires_entry = outward_wires.get_mut(&OutputConnector::Import(*import_index)).expect("All output connectors should be initialized");
					outward_wires_entry.push(InputConnector::node(*current_node_id, input_index));
				}
			}
		}
		for (export_index, export) in network.exports.iter().enumerate() {
			if let NodeInput::Node { node_id, output_index, .. } = export {
				let outward_wires_entry = outward_wires
					.get_mut(&OutputConnector::node(*node_id, *output_index))
					.expect("All output connectors should be initialized");
				outward_wires_entry.push(InputConnector::Export(export_index));
			} else if let NodeInput::Network { import_index, .. } = export {
				let outward_wires_entry = outward_wires.get_mut(&OutputConnector::Import(*import_index)).expect("All output connectors should be initialized");
				outward_wires_entry.push(InputConnector::Export(export_index));
			}
		}

		let Some(network_metadata) = self.network_metadata_mut(network_path) else { return };

		network_metadata.transient_metadata.outward_wires = TransientMetadata::Loaded(outward_wires);
	}

	fn unload_outward_wires(&mut self, network_path: &[NodeId]) {
		let Some(network_metadata) = self.network_metadata_mut(network_path) else {
			log::error!("Could not get nested network_metadata in unload_outward_wires");
			return;
		};
		network_metadata.transient_metadata.outward_wires.unload();
	}

	pub fn layer_width(&mut self, node_id: &NodeId, network_path: &[NodeId]) -> Option<u32> {
		let Some(node_metadata) = self.node_metadata(node_id, network_path) else {
			log::error!("Could not get nested node_metadata in layer_width");
			return None;
		};
		if !node_metadata.persistent_metadata.is_layer() {
			log::error!("Cannot get layer width for non layer node {node_id} in network {network_path:?}");
			return None;
		}

		let layer_width_loaded = if let NodeTypeTransientMetadata::Layer(layer_metadata) = &node_metadata.transient_metadata.node_type_metadata {
			layer_metadata.layer_width.is_loaded()
		} else {
			false
		};
		if !layer_width_loaded {
			self.load_layer_width(node_id, network_path);
		}

		let node_metadata = self.node_metadata(node_id, network_path)?;
		let NodeTypeTransientMetadata::Layer(layer_metadata) = &node_metadata.transient_metadata.node_type_metadata else {
			log::error!("Transient metadata should be layer metadata when getting layer width");
			return None;
		};
		let TransientMetadata::Loaded(layer_width) = layer_metadata.layer_width else {
			log::error!("Transient metadata was not loaded when getting layer width");
			return None;
		};

		Some(layer_width)
	}

	pub fn load_layer_width(&mut self, node_id: &NodeId, network_path: &[NodeId]) {
		let thumbnail_width = 3. * 24.;
		let gap_width = 8.;
		let text_width = self.text_width(node_id, network_path).unwrap_or_else(|| {
			log::error!("Could not get text width for node {node_id}");
			0.
		});
		let icon_width = 24.;
		let icon_overhang_width = icon_width / 2.;

		let text_right = thumbnail_width + gap_width + text_width;
		let layer_width_pixels = text_right + gap_width + icon_width - icon_overhang_width;
		let layer_width = ((layer_width_pixels / 24.) as u32).max(8);

		let Some(node_metadata) = self.node_metadata_mut(node_id, network_path) else {
			log::error!("Could not get nested node_metadata in load_layer_width");
			return;
		};

		// Ensure layer width is not loaded for a non layer node
		if node_metadata.persistent_metadata.is_layer() {
			// Set the entire transient node type metadata to be a layer, in case it was previously a node
			node_metadata.transient_metadata.node_type_metadata = NodeTypeTransientMetadata::Layer(LayerTransientMetadata {
				layer_width: TransientMetadata::Loaded(layer_width),
			});
		} else {
			log::warn!("Tried loading layer width for non layer node");
		}
	}

	/// Unloads layer width if the node is a layer
	pub fn try_unload_layer_width(&mut self, node_id: &NodeId, network_path: &[NodeId]) {
		let is_layer = self.is_layer(node_id, network_path);

		let Some(node_metadata) = self.node_metadata_mut(node_id, network_path) else {
			return;
		};

		// If the node is a layer, then the width and click targets need to be recalculated
		if is_layer {
			if let NodeTypeTransientMetadata::Layer(layer_metadata) = &mut node_metadata.transient_metadata.node_type_metadata {
				layer_metadata.layer_width.unload();
			}
		}
	}

	pub fn node_click_targets(&mut self, node_id: &NodeId, network_path: &[NodeId]) -> Option<&DocumentNodeClickTargets> {
		let Some(node_metadata) = self.node_metadata(node_id, network_path) else {
			log::error!("Could not get nested node_metadata in node_click_targets");
			return None;
		};
		if !node_metadata.transient_metadata.click_targets.is_loaded() {
			self.load_node_click_targets(node_id, network_path)
		};
		let node_metadata: &DocumentNodeMetadata = self.node_metadata(node_id, network_path)?;
		let TransientMetadata::Loaded(click_target) = &node_metadata.transient_metadata.click_targets else {
			log::error!("Could not load node type metadata when getting click targets");
			return None;
		};
		Some(click_target)
	}

	pub fn load_node_click_targets(&mut self, node_id: &NodeId, network_path: &[NodeId]) {
		let Some(node_position) = self.position_from_downstream_node(node_id, network_path) else {
			log::error!("Could not get node position in new DocumentNodeTransientMetadata for node {node_id}");
			return;
		};
		let Some(node_metadata) = self.node_metadata(node_id, network_path) else {
			log::error!("Could not get nested node_metadata in new DocumentNodeTransientMetadata");
			return;
		};
		let Some(network) = self.network(network_path) else {
			log::error!("Could not get network in new DocumentNodeTransientMetadata");
			return;
		};
		let Some(document_node) = network.nodes.get(node_id) else {
			log::error!("Could not get document node in new DocumentNodeTransientMetadata");
			return;
		};

		let node_top_left = node_position.as_dvec2() * 24.;
		let mut port_click_targets = Ports::new();
		let document_node_click_targets = if !node_metadata.persistent_metadata.is_layer() {
			// Create input/output click targets
			let mut input_row_count = 0;
			for (input_index, input) in document_node.inputs.iter().enumerate() {
				if input.is_exposed() {
					port_click_targets.insert_node_input(input_index, input_row_count, node_top_left);
				}
				// Primary input row is always displayed, even if the input is not exposed
				if input_index == 0 || input.is_exposed() {
					input_row_count += 1;
				}
			}

			let number_of_outputs = if let DocumentNodeImplementation::Network(network) = &document_node.implementation {
				network.exports.len()
			} else {
				1
			};
			// If the node does not have a primary output, shift all ports down a row
			let mut output_row_count = if !node_metadata.persistent_metadata.has_primary_output { 1 } else { 0 };
			for output_index in 0..number_of_outputs {
				port_click_targets.insert_node_output(output_index, output_row_count, node_top_left);
				output_row_count += 1;
			}

			let height = std::cmp::max(input_row_count, output_row_count) as u32 * crate::consts::GRID_SIZE;
			let width = 5 * crate::consts::GRID_SIZE;
			let node_click_target_top_left = node_top_left + DVec2::new(0., 12.);
			let node_click_target_bottom_right = node_click_target_top_left + DVec2::new(width as f64, height as f64);

			let radius = 3.;
			let subpath = bezier_rs::Subpath::new_rounded_rect(node_click_target_top_left, node_click_target_bottom_right, [radius; 4]);
			let node_click_target = ClickTarget::new(subpath, 0.);

			DocumentNodeClickTargets {
				node_click_target,
				port_click_targets,
				node_type_metadata: NodeTypeClickTargets::Node,
			}
		} else {
			// Layer inputs
			port_click_targets.insert_layer_input(0, node_top_left);
			if document_node.inputs.iter().filter(|input| input.is_exposed()).count() > 1 {
				port_click_targets.insert_layer_input(1, node_top_left);
			}
			port_click_targets.insert_layer_output(node_top_left);

			let layer_width_cells = self.layer_width(node_id, network_path).unwrap_or_else(|| {
				log::error!("Could not get layer width in load_node_click_targets");
				0
			});
			let width = layer_width_cells * crate::consts::GRID_SIZE;
			let height = 2 * crate::consts::GRID_SIZE;

			// Update visibility button click target
			let visibility_offset = node_top_left + DVec2::new(width as f64, 24.);
			let subpath = Subpath::new_rounded_rect(DVec2::new(-12., -12.) + visibility_offset, DVec2::new(12., 12.) + visibility_offset, [3.; 4]);
			let visibility_click_target = ClickTarget::new(subpath, 0.);

			// Create layer click target, which is contains the layer and the chain background
			let chain_width_grid_spaces = self.chain_width(node_id, network_path);

			let node_bottom_right = node_top_left + DVec2::new(width as f64, height as f64);
			let chain_top_left = node_top_left - DVec2::new((chain_width_grid_spaces * crate::consts::GRID_SIZE) as f64, 0.0);
			let radius = 10.;
			let subpath = bezier_rs::Subpath::new_rounded_rect(chain_top_left, node_bottom_right, [radius; 4]);
			let node_click_target = ClickTarget::new(subpath, 0.);

			DocumentNodeClickTargets {
				node_click_target,
				port_click_targets,
				node_type_metadata: NodeTypeClickTargets::Layer(LayerClickTargets { visibility_click_target }),
			}
		};

		let Some(node_metadata) = self.node_metadata_mut(node_id, network_path) else {
			log::error!("Could not get nested node_metadata in load_node_click_targets");
			return;
		};
		node_metadata.transient_metadata.click_targets = TransientMetadata::Loaded(document_node_click_targets);
	}

	/// Get the top left position in node graph coordinates for a node by recursively iterating downstream through cached positions, which means the iteration can be broken once a known position is reached.
	pub fn position_from_downstream_node(&mut self, node_id: &NodeId, network_path: &[NodeId]) -> Option<IVec2> {
		let Some(node_metadata) = self.node_metadata(node_id, network_path) else {
			log::error!("Could not get nested node_metadata in new DocumentNodeTransientMetadata");
			return None;
		};
		match &node_metadata.persistent_metadata.node_type_metadata {
			NodeTypePersistentMetadata::Layer(layer_metadata) => {
				match layer_metadata.position {
					LayerPosition::Absolute(position) => Some(position),
					LayerPosition::Stack(y_offset) => {
						// TODO: Use root node to restore if previewing
						let Some(downstream_node_connectors) = self
							.outward_wires(network_path)
							.and_then(|outward_wires| outward_wires.get(&OutputConnector::node(*node_id, 0)))
							.cloned()
						else {
							log::error!("Could not get downstream node in position_from_downstream_node");
							return None;
						};
						let Some((downstream_node_id, input_index)) = downstream_node_connectors
							.iter()
							.find_map(|input_connector| input_connector.node_id().map(|node_id| (node_id, input_connector.input_index())))
						else {
							log::error!("Could not get downstream node input connector with input index 0 for node {node_id}");
							return None;
						};
						// Ensure that the right edge of the layer is aligned with the vertical connection line if the input index is greater than 0
						let network = self.network(network_path)?;
						let downstream_node = network.nodes.get(&downstream_node_id)?;
						let inputs_len = downstream_node.inputs.len();
						let mut right_stack_nodes = Vec::new();
						for post_input_index in input_index..inputs_len {
							// Do not offset nodes directly below in the layer stack
							if input_index == 0 && self.is_layer(&downstream_node_id, network_path) {
								break;
							}
							let Some(stack_node) = downstream_node.inputs.get(post_input_index).and_then(|input| input.as_node()) else {
								continue;
							};
							if self.is_layer(&stack_node, network_path) {
								right_stack_nodes.push(stack_node);
							}
						}

						let mut right_offset = 0;
						for right_stack_node in right_stack_nodes {
							let Some(layer_width) = self.layer_width(&right_stack_node, network_path) else {
								log::error!("Could not get layer width in position_from_downstream_node");
								return None;
							};
							right_offset -= layer_width as i32;
						}

						// Get the height of the node to ensure nodes do not overlap
						let Some(node_height) = self.height_from_click_target(&downstream_node_id, network_path) else {
							log::error!("Could not get click target height in position_from_downstream_node");
							return None;
						};

						self.position(&downstream_node_id, network_path)
							.map(|position| position + IVec2::new(right_offset, (node_height + 1 + y_offset) as i32))
					}
				}
			}
			NodeTypePersistentMetadata::Node(node_metadata) => {
				match node_metadata.position {
					NodePosition::Absolute(position) => Some(position),
					NodePosition::Chain => {
						// Iterate through primary flow to find the first Layer
						let mut current_node_id = *node_id;
						let mut node_distance_from_layer = 1;
						loop {
							// TODO: Use root node to restore if previewing
							let Some(downstream_node_connectors) = self
								.outward_wires(network_path)
								.and_then(|outward_wires| outward_wires.get(&OutputConnector::node(current_node_id, 0)))
								.cloned()
							else {
								log::error!("Could not get downstream node for node {node_id} with Position::Chain");
								return None;
							};
							let Some(downstream_node_id) = downstream_node_connectors.iter().find_map(|input_connector| {
								if let InputConnector::Node { node_id, input_index } = input_connector {
									let downstream_input_index = if self.is_layer(node_id, network_path) { 1 } else { 0 };
									if *input_index == downstream_input_index {
										Some(node_id)
									} else {
										None
									}
								} else {
									None
								}
							}) else {
								log::error!("Could not get downstream node input connector with input index 1 for node with Position::Chain");
								return None;
							};
							let Some(downstream_node_metadata) = self.network_metadata(network_path)?.persistent_metadata.node_metadata.get(downstream_node_id) else {
								log::error!("Downstream node metadata not found in node_metadata for node with Position::Chain");
								return None;
							};
							if downstream_node_metadata.persistent_metadata.is_layer() {
								// Get the position of the layer
								let layer_position = self.position(downstream_node_id, network_path)?;
								return Some(layer_position + IVec2::new(-node_distance_from_layer * 7, 0));
							}
							node_distance_from_layer += 1;
							current_node_id = *downstream_node_id;
						}
					}
				}
			}
		}
	}

	pub fn unload_node_click_targets(&mut self, node_id: &NodeId, network_path: &[NodeId]) {
		let Some(node_metadata) = self.node_metadata_mut(node_id, network_path) else {
			log::error!("Could not get nested node_metadata in unload_node_click_target");
			return;
		};
		node_metadata.transient_metadata.click_targets.unload();
	}

	pub fn unload_upstream_node_click_targets(&mut self, node_ids: Vec<NodeId>, network_path: &[NodeId]) {
		let upstream_nodes = self.upstream_flow_back_from_nodes(node_ids, network_path, FlowType::UpstreamFlow).collect::<Vec<_>>();

		for upstream_id in &upstream_nodes {
			let Some(node_metadata) = self.node_metadata_mut(upstream_id, network_path) else {
				log::error!("Could not get node_metadata for node {upstream_id}");
				return;
			};
			node_metadata.transient_metadata.click_targets.unload();
		}
	}

	pub fn unload_all_nodes_click_targets(&mut self, network_path: &[NodeId]) {
		let Some(network) = self.network(network_path) else {
			log::error!("Could not get nested network in unload_all_nodes_click_targets");
			return;
		};
		let upstream_nodes = network.nodes.keys().cloned().collect::<Vec<_>>();

		for upstream_id in &upstream_nodes {
			let Some(node_metadata) = self.node_metadata_mut(upstream_id, network_path) else {
				log::error!("Could not get node_metadata for node {upstream_id}");
				return;
			};
			node_metadata.transient_metadata.click_targets.unload();
		}
	}
}

// Helper functions for mutable getters
impl NodeNetworkInterface {
	pub fn upstream_chain_nodes(&mut self, network_path: &[NodeId]) -> Vec<NodeId> {
		let Some(selected_nodes) = self.selected_nodes(network_path) else {
			log::error!("Could not get selected nodes in upstream_chain_nodes");
			return Vec::new();
		};
		let mut all_selected_nodes = selected_nodes.selected_nodes().cloned().collect::<Vec<_>>();
		for selected_node_id in selected_nodes.selected_nodes() {
			if self.is_layer(selected_node_id, network_path) {
				let unique_upstream_chain = self
					.upstream_flow_back_from_nodes(vec![*selected_node_id], network_path, FlowType::HorizontalFlow)
					.skip(1)
					.take_while(|node_id| self.is_chain(node_id, network_path))
					.filter(|upstream_node| all_selected_nodes.iter().all(|new_selected_node| new_selected_node != upstream_node))
					.collect::<Vec<_>>();
				all_selected_nodes.extend(unique_upstream_chain);
			}
		}
		all_selected_nodes
	}

	pub fn collect_front_end_click_targets(&mut self, network_path: &[NodeId]) -> FrontendClickTargets {
		let mut all_node_click_targets = Vec::new();
		let mut port_click_targets = Vec::new();
		let mut visibility_click_targets = Vec::new();
		let Some(network_metadata) = self.network_metadata(network_path) else {
			log::error!("Could not get nested network_metadata in collect_front_end_click_targets");
			return FrontendClickTargets::default();
		};
		network_metadata.persistent_metadata.node_metadata.keys().copied().collect::<Vec<_>>().into_iter().for_each(|node_id| {
			if let Some(node_click_targets) = self.node_click_targets(&node_id, network_path) {
				let mut node_path = String::new();

				let _ = node_click_targets.node_click_target.get_subpath().subpath_to_svg(&mut node_path, DAffine2::IDENTITY);
				all_node_click_targets.push((node_id, node_path));
				for port in node_click_targets.port_click_targets.click_targets() {
					let mut port_path = String::new();
					let _ = port.get_subpath().subpath_to_svg(&mut port_path, DAffine2::IDENTITY);
					port_click_targets.push(port_path);
				}
				if let NodeTypeClickTargets::Layer(layer_metadata) = &node_click_targets.node_type_metadata {
					let mut port_path = String::new();
					let _ = layer_metadata.visibility_click_target.get_subpath().subpath_to_svg(&mut port_path, DAffine2::IDENTITY);
					visibility_click_targets.push(port_path);
				}
			}
		});
		let mut layer_click_targets = Vec::new();
		let mut node_click_targets = Vec::new();
		all_node_click_targets.into_iter().for_each(|(node_id, path)| {
			if self.is_layer(&node_id, network_path) {
				layer_click_targets.push(path);
			} else {
				node_click_targets.push(path);
			}
		});
		let bounds = self.all_nodes_bounding_box(network_path).cloned().unwrap_or_else(|| [DVec2::ZERO, DVec2::ZERO]);
		let rect = bezier_rs::Subpath::<PointId>::new_rect(bounds[0], bounds[1]);
		let mut all_nodes_bounding_box = String::new();
		let _ = rect.subpath_to_svg(&mut all_nodes_bounding_box, DAffine2::IDENTITY);

		FrontendClickTargets {
			node_click_targets,
			layer_click_targets,
			port_click_targets,
			visibility_click_targets,
			all_nodes_bounding_box,
		}
	}

	pub fn set_document_to_viewport_transform(&mut self, transform: DAffine2) {
		let document_metadata = self.document_metadata_mut();
		document_metadata.document_to_viewport = transform;
	}

	pub fn vector_modify(&mut self, node_id: &NodeId, modification_type: VectorModificationType) {
		let Some(node) = self.network_mut(&[]).unwrap().nodes.get_mut(node_id) else {
			log::error!("Could not get node in vector_modification");
			return;
		};

		let mut value = node.inputs.get_mut(1).and_then(|input| input.as_value_mut());
		let Some(TaggedValue::VectorModification(ref mut modification)) = value.as_deref_mut() else {
			panic!("Path node does not have modification input");
		};

		modification.modify(&modification_type);
	}

	pub fn is_eligible_to_be_layer(&mut self, node_id: &NodeId, network_path: &[NodeId]) -> bool {
		let input_count = self.number_of_inputs(node_id, network_path);
		let output_count = self.number_of_outputs(node_id, network_path);

		let outward_wires = self
			.outward_wires(network_path)
			.and_then(|outward_wires| outward_wires.get(&OutputConnector::node(*node_id, 0)).cloned())
			.unwrap_or(Vec::new());

		let has_single_output_wire = outward_wires.len() <= 1;

		// TODO: Eventually allow nodes at the bottom of a stack to be layers, where `input_count` is 0
		self.node_metadata(node_id, network_path)
			.is_some_and(|node_metadata| node_metadata.persistent_metadata.has_primary_output)
			&& output_count == 1
			&& (input_count == 1 || input_count == 2)
			&& has_single_output_wire
	}

	pub fn node_graph_ptz_mut(&mut self, network_path: &[NodeId]) -> Option<&mut PTZ> {
		let Some(network_metadata) = self.network_metadata_mut(network_path) else {
			log::error!("Could not get nested network_metadata in node_graph_ptz_mut");
			return None;
		};
		Some(&mut network_metadata.persistent_metadata.navigation_metadata.node_graph_ptz)
	}

	// TODO: Optimize getting click target intersections from click by using a spacial data structure like a quadtree instead of linear search
	/// Click target getter methods
	pub fn node_from_click(&mut self, click: DVec2, network_path: &[NodeId]) -> Option<NodeId> {
		let Some(network_metadata) = self.network_metadata(network_path) else {
			log::error!("Could not get nested network_metadata in node_from_click");
			return None;
		};
		let Some(network) = self.network(network_path) else {
			log::error!("Could not get nested network in node_from_click");
			return None;
		};

		let point = network_metadata.persistent_metadata.navigation_metadata.node_graph_to_viewport.inverse().transform_point2(click);
		let nodes = network.nodes.keys().map(|node_id| *node_id).collect::<Vec<_>>();
		let clicked_nodes = nodes
			.iter()
			.filter(|node_id| {
				self.node_click_targets(node_id, network_path)
					.is_some_and(|transient_node_metadata| transient_node_metadata.node_click_target.intersect_point_no_stroke(point))
			})
			.cloned()
			.collect::<Vec<_>>();
		// Since nodes are placed on top of layer chains, find the first non layer node that was clicked, and if there way no non layer nodes clicked, then find the first layer node that was clicked
		clicked_nodes
			.iter()
			.find_map(|node_id| {
				let Some(node_metadata) = self.network_metadata(network_path)?.persistent_metadata.node_metadata.get(node_id) else {
					log::error!("Could not get node_metadata for node {node_id}");
					return None;
				};
				if !node_metadata.persistent_metadata.is_layer() {
					Some(node_id.clone())
				} else {
					None
				}
			})
			.or_else(|| clicked_nodes.into_iter().next())
	}

	pub fn visibility_from_click(&mut self, click: DVec2, network_path: &[NodeId]) -> Option<NodeId> {
		let Some(network_metadata) = self.network_metadata(network_path) else {
			log::error!("Could not get nested network_metadata in visibility_from_click");
			return None;
		};
		let Some(network) = self.network(network_path) else {
			log::error!("Could not get nested network in visibility_from_click");
			return None;
		};

		let point = network_metadata.persistent_metadata.navigation_metadata.node_graph_to_viewport.inverse().transform_point2(click);
		let node_ids: Vec<_> = network.nodes.iter().map(|(node_id, _)| *node_id).collect();

		node_ids
			.iter()
			.filter_map(|node_id| {
				self.node_click_targets(node_id, network_path).and_then(|transient_node_metadata| {
					if let NodeTypeClickTargets::Layer(layer) = &transient_node_metadata.node_type_metadata {
						layer.visibility_click_target.intersect_point_no_stroke(point).then(|| *node_id)
					} else {
						None
					}
				})
			})
			.next()
	}

	pub fn input_connector_from_click(&mut self, click: DVec2, network_path: &[NodeId]) -> Option<InputConnector> {
		let Some(network_metadata) = self.network_metadata(network_path) else {
			log::error!("Could not get nested network_metadata in input_connector_from_click");
			return None;
		};
		let Some(network) = self.network(network_path) else {
			log::error!("Could not get nested network in input_connector_from_click");
			return None;
		};

		let point = network_metadata.persistent_metadata.navigation_metadata.node_graph_to_viewport.inverse().transform_point2(click);
		network
			.nodes
			.keys()
			.copied()
			.collect::<Vec<_>>()
			.iter()
			.filter_map(|node_id| {
				self.node_click_targets(node_id, network_path)
					.and_then(|transient_node_metadata| {
						transient_node_metadata
							.port_click_targets
							.clicked_input_port_from_point(point)
							.map(|port| InputConnector::node(*node_id, port))
					})
					.or_else(|| {
						self.export_ports(network_path)
							.and_then(|export_ports| export_ports.clicked_input_port_from_point(point).map(|port| InputConnector::Export(port)))
					})
			})
			.next()
	}

	pub fn output_connector_from_click(&mut self, click: DVec2, network_path: &[NodeId]) -> Option<OutputConnector> {
		let Some(network_metadata) = self.network_metadata(network_path) else {
			log::error!("Could not get nested network_metadata in output_connector_from_click");
			return None;
		};
		let Some(network) = self.network(network_path) else {
			log::error!("Could not get nested network in output_connector_from_click");
			return None;
		};

		let point = network_metadata.persistent_metadata.navigation_metadata.node_graph_to_viewport.inverse().transform_point2(click);
		let nodes = network.nodes.iter().map(|(node_id, _)| *node_id).collect::<Vec<_>>();
		nodes
			.iter()
			.filter_map(|node_id| {
				self.node_click_targets(node_id, network_path)
					.and_then(|transient_node_metadata| {
						transient_node_metadata
							.port_click_targets
							.clicked_output_port_from_point(point)
							.map(|output_index| OutputConnector::node(*node_id, output_index))
					})
					.or_else(|| {
						self.export_ports(network_path)
							.and_then(|export_ports| export_ports.clicked_output_port_from_point(point).map(|output_index| OutputConnector::Import(output_index)))
					})
			})
			.next()
	}

	pub fn node_bounding_box(&mut self, node_id: NodeId, network_path: &[NodeId]) -> Option<[DVec2; 2]> {
		self.node_click_targets(&node_id, network_path)
			.and_then(|transient_node_metadata| transient_node_metadata.node_click_target.bounding_box())
	}

	pub fn input_position(&mut self, input_connector: &InputConnector, network_path: &[NodeId]) -> Option<DVec2> {
		match input_connector {
			InputConnector::Node { node_id, input_index } => {
				// Get the displayed index from the input index
				let Some(network) = self.network(network_path) else {
					log::error!("Could not get network in input_position");
					return None;
				};
				let Some(node) = network.nodes.get(node_id) else {
					log::error!("Could not get node in input_position");
					return None;
				};
				let mut displayed_index = 0;
				for i in 0..*input_index {
					if node.inputs[i].is_exposed_to_frontend(network_path.is_empty()) {
						displayed_index += 1;
					}
				}
				self.node_click_targets(node_id, network_path)
					.and_then(|transient_node_metadata| transient_node_metadata.port_click_targets.input_port_position(displayed_index))
			}
			InputConnector::Export(_import_index) => None, // TODO: Implement getting position for the new import connection UI
		}
	}

	pub fn output_position(&mut self, output_connector: &OutputConnector, network_path: &[NodeId]) -> Option<DVec2> {
		match output_connector {
			OutputConnector::Node { node_id, output_index } => self
				.node_click_targets(node_id, network_path)
				.and_then(|transient_node_metadata| transient_node_metadata.port_click_targets.output_port_position(*output_index)),
			OutputConnector::Import(_import_index) => None, // TODO: Implement getting position for the new import connection UI
		}
	}

	/// Get the combined bounding box of the click targets of the selected nodes in the node graph in viewport space
	pub fn selected_nodes_bounding_box_viewport(&mut self, network_path: &[NodeId]) -> Option<[DVec2; 2]> {
		// Always get the bounding box for nodes in the currently viewed network
		let Some(network_metadata) = self.network_metadata(network_path) else {
			log::error!("Could not get nested network_metadata in selected_nodes_bounding_box_viewport");
			return None;
		};
		let Some(selected_nodes) = self.selected_nodes(network_path) else {
			log::error!("Could not get selected nodes in selected_nodes_bounding_box_viewport");
			return None;
		};
		let node_graph_to_viewport = network_metadata.persistent_metadata.navigation_metadata.node_graph_to_viewport;
		selected_nodes
			.selected_nodes()
			.cloned()
			.collect::<Vec<_>>()
			.iter()
			.filter_map(|node_id| {
				self.node_click_targets(node_id, network_path)
					.and_then(|transient_node_metadata| transient_node_metadata.node_click_target.bounding_box_with_transform(node_graph_to_viewport))
			})
			.reduce(graphene_core::renderer::Quad::combine_bounds)
	}

	/// Gets the bounding box in viewport coordinates for each node in the node graph
	pub fn graph_bounds_viewport_space(&mut self, network_path: &[NodeId]) -> Option<[DVec2; 2]> {
		let bounds = *self.all_nodes_bounding_box(network_path)?;
		let Some(network_metadata) = self.network_metadata(network_path) else {
			log::error!("Could not get nested network_metadata in graph_bounds_viewport_space");
			return None;
		};

		let bounding_box_subpath = bezier_rs::Subpath::<PointId>::new_rect(bounds[0], bounds[1]);
		bounding_box_subpath.bounding_box_with_transform(network_metadata.persistent_metadata.navigation_metadata.node_graph_to_viewport)
	}

	pub fn collect_layer_widths(&mut self, network_path: &[NodeId]) -> (HashMap<NodeId, u32>, HashMap<NodeId, u32>) {
		let Some(network_metadata) = self.network_metadata(network_path) else {
			log::error!("Could not get nested network_metadata in collect_layer_widths");
			return (HashMap::new(), HashMap::new());
		};
		let nodes = network_metadata
			.persistent_metadata
			.node_metadata
			.iter()
			.filter_map(|(node_id, _)| if self.is_layer(node_id, network_path) { Some(*node_id) } else { None })
			.collect::<Vec<_>>();
		(
			nodes
				.iter()
				.filter_map(|node_id| self.layer_width(node_id, network_path).map(|layer_width| (*node_id, layer_width)))
				.collect::<HashMap<NodeId, u32>>(),
			nodes.iter().map(|node_id| (*node_id, self.chain_width(node_id, network_path))).collect::<HashMap<NodeId, u32>>(),
		)
	}

	/// Loads the structure of layer nodes from a node graph.
	pub fn load_structure(&mut self) {
		self.document_metadata.structure = HashMap::from_iter([(LayerNodeIdentifier::ROOT_PARENT, NodeRelations::default())]);

		// Only load structure if there is a root node
		let Some(root_node) = self.root_node(&[]) else {
			return;
		};

		let Some(first_root_layer) = self.upstream_flow_back_from_nodes(vec![root_node.node_id], &[], FlowType::PrimaryFlow).find_map(|node_id| {
			if self.is_layer(&node_id, &[]) {
				Some(LayerNodeIdentifier::new(node_id, self))
			} else {
				None
			}
		}) else {
			return;
		};
		// Should refer to output node
		let mut awaiting_horizontal_flow = vec![(first_root_layer.to_node(), first_root_layer)];
		let mut awaiting_primary_flow = vec![];

		while let Some((horizontal_root_node_id, mut parent_layer_node)) = awaiting_horizontal_flow.pop() {
			let horizontal_flow_iter = self.upstream_flow_back_from_nodes(vec![horizontal_root_node_id], &[], FlowType::HorizontalFlow);
			let mut children = Vec::new();
			// Special handling for the root layer, since it should not be skipped
			if horizontal_root_node_id == first_root_layer.to_node() {
				for current_node_id in horizontal_flow_iter {
					if self.is_layer(&current_node_id, &[]) {
						let current_layer_node = LayerNodeIdentifier::new(current_node_id, self);
						if !self.document_metadata.structure.contains_key(&current_layer_node) {
							if current_node_id == first_root_layer.to_node() {
								awaiting_primary_flow.push((current_node_id, LayerNodeIdentifier::ROOT_PARENT));
								children.push((LayerNodeIdentifier::ROOT_PARENT, current_layer_node));
							} else {
								awaiting_primary_flow.push((current_node_id, parent_layer_node));
								children.push((parent_layer_node, current_layer_node));
							}
							parent_layer_node = current_layer_node;
						}
					}
				}
			} else {
				// Skip the horizontal_root_node_id node
				for current_node_id in horizontal_flow_iter.skip(1) {
					if self.is_layer(&current_node_id, &[]) {
						let current_layer_node = LayerNodeIdentifier::new(current_node_id, self);
						if !self.document_metadata.structure.contains_key(&current_layer_node) {
							awaiting_primary_flow.push((current_node_id, parent_layer_node));
							children.push((parent_layer_node, current_layer_node));
							parent_layer_node = current_layer_node;
						}
					}
				}
			}
			for (parent, child) in children {
				parent.push_child(self.document_metadata_mut(), child);
			}
			while let Some((primary_root_node_id, parent_layer_node)) = awaiting_primary_flow.pop() {
				let primary_flow_iter = self.upstream_flow_back_from_nodes(vec![primary_root_node_id], &[], FlowType::PrimaryFlow);
				// Skip the primary_root_node_id node
				let mut children = Vec::new();
				for current_node_id in primary_flow_iter.skip(1) {
					if self.is_layer(&current_node_id, &[]) {
						// Create a new layer for the top of each stack, and add it as a child to the previous parent
						let current_layer_node = LayerNodeIdentifier::new(current_node_id, self);
						if !self.document_metadata.structure.contains_key(&current_layer_node) {
							children.push(current_layer_node);

							// The layer nodes for the horizontal flow is itself
							awaiting_horizontal_flow.push((current_node_id, current_layer_node));
						}
					}
				}
				for child in children {
					parent_layer_node.push_child(self.document_metadata_mut(), child);
				}
			}
		}

		let nodes: HashSet<NodeId> = self.network(&[]).unwrap().nodes.keys().cloned().collect::<HashSet<_>>();

		self.document_metadata.upstream_transforms.retain(|node, _| nodes.contains(node));
		self.document_metadata.vector_modify.retain(|node, _| nodes.contains(node));
		self.document_metadata.click_targets.retain(|layer, _| self.document_metadata.structure.contains_key(layer));
	}

	pub fn document_metadata_mut(&mut self) -> &mut DocumentMetadata {
		&mut self.document_metadata
	}
}

// Public mutable methods
impl NodeNetworkInterface {
	pub fn copy_all_navigation_metadata(&mut self, other_interface: &NodeNetworkInterface) {
		let mut stack = vec![vec![]];
		while let Some(path) = stack.pop() {
			let Some(self_network_metadata) = self.network_metadata_mut(&path) else {
				continue;
			};
			if let Some(other_network_metadata) = other_interface.network_metadata(&path) {
				self_network_metadata.persistent_metadata.navigation_metadata = other_network_metadata.persistent_metadata.navigation_metadata.clone();
			}

			stack.extend(self_network_metadata.persistent_metadata.node_metadata.keys().map(|node_id| {
				let mut current_path = path.clone();
				current_path.push(*node_id);
				current_path
			}));
		}
	}

	pub fn set_transform(&mut self, transform: DAffine2, network_path: &[NodeId]) {
		let Some(network_metadata) = self.network_metadata_mut(network_path) else {
			log::error!("Could not get nested network in set_transform");
			return;
		};
		network_metadata.persistent_metadata.navigation_metadata.node_graph_to_viewport = transform;
	}

	/// Inserts a new export at insert index. If the insert index is -1 it is inserted at the end. The output_name is used by the encapsulating node.
	pub fn add_export(&mut self, default_value: TaggedValue, insert_index: isize, output_name: String, network_path: &[NodeId]) {
		// Set the parent node (if it exists) to be a non layer if it is no longer eligible to be a layer
		if let Some(parent_id) = network_path.last().cloned() {
			if !self.is_eligible_to_be_layer(&parent_id, network_path) && self.is_layer(&parent_id, network_path) {
				self.set_to_node_or_layer(&parent_id, network_path, false);
			}
		};

		let Some(network) = self.network_mut(network_path) else {
			log::error!("Could not get nested network in add_export");
			return;
		};

		let input = NodeInput::value(default_value, true);
		if insert_index == -1 {
			network.exports.push(input);
		} else {
			network.exports.insert(insert_index as usize, input);
		}

		// There will not be an encapsulating node if the network is the document network
		if let Some(encapsulating_node_metadata) = self.encapsulating_node_metadata_mut(network_path) {
			if insert_index == -1 {
				encapsulating_node_metadata.persistent_metadata.output_names.push(output_name);
			} else {
				encapsulating_node_metadata.persistent_metadata.output_names.insert(insert_index as usize, output_name);
			}
		};

		// Update the export ports and outward wires for the current network
		self.unload_export_ports(network_path);
		self.unload_outward_wires(network_path);

		// Update the outward wires and bounding box for all nodes in the encapsulating network
		if let Some(encapsulating_network_metadata) = self.encapsulating_network_metadata_mut(network_path) {
			encapsulating_network_metadata.transient_metadata.outward_wires.unload();
			encapsulating_network_metadata.transient_metadata.all_nodes_bounding_box.unload();
		}

		// Update the click targets for the encapsulating node, if it exists. There is no encapsulating node if the network is the document network
		if let Some(encapsulating_node_metadata_mut) = self.encapsulating_node_metadata_mut(network_path) {
			encapsulating_node_metadata_mut.transient_metadata.click_targets.unload();
		};

		// If the export is inserted as the first input or second input, and the parent network is the document_network, then it may have affected the document metadata structure
		if network_path.len() == 1 && (insert_index == 0 || insert_index == 1) {
			self.load_structure();
		}
	}

	/// Inserts a new input at insert index. If the insert index is -1 it is inserted at the end. The output_name is used by the encapsulating node.
	pub fn add_input(&mut self, node_id: &NodeId, network_path: &[NodeId], default_value: TaggedValue, exposed: bool, insert_index: isize, input_name: String) {
		// Set the node to be a non layer if it is no longer eligible to be a layer
		if !self.is_eligible_to_be_layer(node_id, network_path) && self.is_layer(node_id, network_path) {
			self.set_to_node_or_layer(node_id, network_path, false);
		}

		let Some(network) = self.network_mut(network_path) else {
			log::error!("Could not get nested network in insert_input");
			return;
		};
		let Some(node) = network.nodes.get_mut(node_id) else {
			log::error!("Could not get node in insert_input");
			return;
		};

		let input = NodeInput::value(default_value, exposed);
		if insert_index == -1 {
			node.inputs.push(input);
		} else {
			node.inputs.insert(insert_index as usize, input);
		}

		let Some(node_metadata) = self.node_metadata_mut(node_id, network_path) else {
			log::error!("Could not get node_metadata in insert_input");
			return;
		};
		if insert_index == -1 {
			node_metadata.persistent_metadata.input_names.push(input_name);
		} else {
			node_metadata.persistent_metadata.input_names.insert(insert_index as usize, input_name);
		}

		// Update the internal network import ports and outwards connections (if has a network implementation)
		if let Some(internal_network) = &mut node_metadata.persistent_metadata.network_metadata {
			internal_network.transient_metadata.import_ports.unload();
			internal_network.transient_metadata.outward_wires.unload();
		}

		// Update the click targets for the node
		self.unload_node_click_targets(node_id, network_path);

		// Update the transient network metadata bounding box for all nodes and outward wires
		self.unload_all_nodes_bounding_box(network_path);
		self.unload_outward_wires(network_path);

		// If the input is inserted as the first input, then it may have affected the document metadata structure
		if network_path.is_empty() && (insert_index == 0 || insert_index == 1) {
			self.load_structure();
		}
	}

	/// Keep metadata in sync with the new implementation if this is used by anything other than the upgrade scripts
	pub fn set_implementation(&mut self, node_id: &NodeId, network_path: &[NodeId], implementation: DocumentNodeImplementation) {
		let Some(network) = self.network_mut(network_path) else {
			log::error!("Could not get nested network in set_implementation");
			return;
		};
		let Some(node) = network.nodes.get_mut(node_id) else {
			log::error!("Could not get node in set_implementation");
			return;
		};
		node.implementation = implementation;
	}

	/// Keep metadata in sync with the new implementation if this is used by anything other than the upgrade scripts
	pub fn replace_inputs(&mut self, node_id: &NodeId, inputs: Vec<NodeInput>, network_path: &[NodeId]) -> Vec<NodeInput> {
		let Some(network) = self.network_mut(network_path) else {
			log::error!("Could not get nested network in replace_inputs");
			return Vec::new();
		};
		let Some(node) = network.nodes.get_mut(node_id) else {
			log::error!("Could not get node in replace_inputs");
			return Vec::new();
		};
		std::mem::replace(&mut node.inputs, inputs)
	}

	pub fn set_input(&mut self, input_connector: &InputConnector, new_input: NodeInput, network_path: &[NodeId]) {
		if matches!(input_connector, InputConnector::Export(_)) && matches!(new_input, NodeInput::Network { .. }) {
			// TODO: Add support for flattening NodeInput::Network exports in flatten_with_fns https://github.com/GraphiteEditor/Graphite/issues/1762
			log::error!("Cannot connect a network to an export, see https://github.com/GraphiteEditor/Graphite/issues/1762");
			return;
		}

		let Some(previous_input) = self.input_from_connector(input_connector, network_path).cloned() else {
			log::error!("Could not get previous input in set_input");
			return;
		};

		// If the previous input is connected to a chain node, then set all upstream chain nodes to absolute position
		if let NodeInput::Node { node_id: previous_upstream_id, .. } = &previous_input {
			if self.is_chain(previous_upstream_id, network_path) {
				self.set_upstream_chain_to_absolute(previous_upstream_id, network_path);
			}
		}
		if let NodeInput::Node { node_id: new_upstream_id, .. } = &new_input {
			// If the new input is connected to a chain node, then break its chain
			if self.is_chain(new_upstream_id, network_path) {
				self.set_upstream_chain_to_absolute(new_upstream_id, network_path);
			}
		}

		let previous_metadata = if let NodeInput::Node { node_id, output_index, .. } = &previous_input {
			let previous_position = self.position(node_id, network_path).map(|position| (*node_id, position));
			let previous_outward_wires = self
				.outward_wires(network_path)
				.and_then(|outward_wires| outward_wires.get(&OutputConnector::node(*node_id, *output_index)).map(|outward_wires| outward_wires.len()));
			previous_position.zip(previous_outward_wires)
		} else {
			None
		};

		let Some(network) = self.network_mut(network_path) else {
			log::error!("Could not get nested network in set_input");
			return;
		};

		let old_input = match input_connector {
			InputConnector::Node { node_id, input_index } => {
				let Some(node) = network.nodes.get_mut(node_id) else {
					log::error!("Could not get node in set_input");
					return;
				};
				let Some(input) = node.inputs.get_mut(*input_index) else {
					log::error!("Could not get input in set_input");
					return;
				};
				std::mem::replace(input, new_input.clone())
			}
			InputConnector::Export(export_index) => {
				let Some(export) = network.exports.get_mut(*export_index) else {
					log::error!("Could not get export in set_input");
					return;
				};
				std::mem::replace(export, new_input.clone())
			}
		};

		// Ensure layer is toggled to non layer if it is no longer eligible to be a layer
		if let InputConnector::Node { node_id, .. } = &input_connector {
			if !self.is_eligible_to_be_layer(node_id, network_path) && self.is_layer(node_id, network_path) {
				self.set_to_node_or_layer(node_id, network_path, false);
			}
		}

		// Side effects
		match (&old_input, &new_input) {
			// If a node input is exposed or hidden reload the click targets and update the bounding box for all nodes
			(NodeInput::Value { exposed: new_exposed, .. }, NodeInput::Value { exposed: old_exposed, .. }) => {
				if let InputConnector::Node { node_id, .. } = input_connector {
					if new_exposed != old_exposed {
						self.unload_upstream_node_click_targets(vec![*node_id], network_path);
						self.unload_all_nodes_bounding_box(network_path);
					}
				}
			}
			(_, NodeInput::Node { node_id: upstream_node_id, .. }) => {
				// Load structure if the change is to the document network and to the first or second
				if network_path.is_empty() {
					if matches!(input_connector, InputConnector::Export(0)) {
						self.load_structure();
					} else if let InputConnector::Node { node_id, input_index } = &input_connector {
						// If the connection is made to the first or second input of a node connected to the output, then load the structure
						if self.connected_to_output(node_id, network_path) && (*input_index == 0 || *input_index == 1) {
							self.load_structure();
						}
					}
				}
				self.unload_outward_wires(network_path);
				// Layout system
				let Some(current_node_position) = self.position(upstream_node_id, network_path) else {
					log::error!("Could not get current node position in set_input for node {upstream_node_id}");
					return;
				};
				let Some(node_metadata) = self.node_metadata(upstream_node_id, network_path) else {
					log::error!("Could not get node_metadata in set_input");
					return;
				};
				match &node_metadata.persistent_metadata.node_type_metadata {
					NodeTypePersistentMetadata::Layer(_) => {
						match &input_connector {
							InputConnector::Export(_) => {
								// If a layer is connected to the exports, it should be set to absolute position without being moved.
								self.set_absolute_position(upstream_node_id, network_path, current_node_position)
							}
							InputConnector::Node { node_id: downstream_node_id, .. } => {
								// If a layer is connected to another node, it should be set to stack positioning
								let Some(downstream_node_metadata) = self.node_metadata(downstream_node_id, network_path) else {
									log::error!("Could not get downstream node_metadata in set_input");
									return;
								};
								match &downstream_node_metadata.persistent_metadata.node_type_metadata {
									// TODO: Layout system
									NodeTypePersistentMetadata::Layer(downstream_layer_metadata) => match downstream_layer_metadata.position {
										// If the layer feeds into an absolute positioned layer, set its y offset to 0
										LayerPosition::Absolute(_) => self.set_stack_position(upstream_node_id, network_path, 0),
										// If the layer is added to a stack, set its y offset based on the downstream node
										LayerPosition::Stack(_) => self.set_stack_position(upstream_node_id, network_path, 0),
									},
									NodeTypePersistentMetadata::Node(_) => {
										// If the layer feeds into a node, set its y offset to 0
										self.set_stack_position(upstream_node_id, network_path, 0);
									}
								}
							}
						}
					}
					NodeTypePersistentMetadata::Node(_) => {}
				}
				self.unload_upstream_node_click_targets(vec![*upstream_node_id], network_path);

				self.try_set_upstream_to_chain(input_connector, network_path);
			}
			// If a connection is made to the imports
			(NodeInput::Value { .. } | NodeInput::Scope { .. } | NodeInput::Inline { .. }, NodeInput::Network { .. }) => {
				self.unload_outward_wires(network_path);
			}
			// If a connection to the imports is disconnected
			(NodeInput::Network { .. }, NodeInput::Value { .. } | NodeInput::Scope { .. } | NodeInput::Inline { .. }) => {
				self.unload_outward_wires(network_path);
			}
			// If a node is disconnected.
			(NodeInput::Node { .. }, NodeInput::Value { .. } | NodeInput::Scope { .. } | NodeInput::Inline { .. }) => {
				// If a node was previously connected, and it is no longer connected to any nodes, then set its position to absolute at its previous position
				if let Some(((old_upstream_node_id, previous_position), previous_outward_wires_len)) = previous_metadata {
					let mut set_to_absolute = true;
					// Do not set to absolute if the node is connected to the same node
					if let NodeInput::Node { node_id: new_upstream_node_id, .. } = &new_input {
						if *new_upstream_node_id == old_upstream_node_id {
							set_to_absolute = false;
						}
					}
					// Do not set to absolute if the node is being disconnected, but still has another connection
					if matches!(new_input, NodeInput::Value { .. }) && previous_outward_wires_len > 1 {
						set_to_absolute = false;
					}

					if set_to_absolute {
						self.set_absolute_position(&old_upstream_node_id, network_path, previous_position);
					}
				}
				// Load structure if the change is to the document network and to the first or second
				if network_path.is_empty() {
					if matches!(input_connector, InputConnector::Export(0)) {
						self.load_structure();
					} else if let InputConnector::Node { node_id, input_index } = &input_connector {
						// If the connection is made to the first or second input of a node connected to the output, then load the structure
						if self.connected_to_output(node_id, network_path) && (*input_index == 0 || *input_index == 1) {
							self.load_structure();
						}
					}
				}
				self.unload_outward_wires(network_path);
			}
			_ => {}
		}
	}

	/// Ensure network metadata, positions, and other metadata is kept in sync
	pub fn disconnect_input(&mut self, input_connector: &InputConnector, network_path: &[NodeId]) {
		let Some(current_input) = self.input_from_connector(input_connector, network_path).cloned() else {
			log::error!("Could not get current input in disconnect_input");
			return;
		};
		// Do not disconnect an already disconnected input
		if matches!(current_input, NodeInput::Value { .. }) {
			return;
		}

		// If the node upstream from the disconnected input is a chain, then break the chain by setting it to absolute positioning
		if let NodeInput::Node { node_id: upstream_node_id, .. } = &current_input {
			if self.is_chain(upstream_node_id, network_path) {
				self.set_upstream_chain_to_absolute(upstream_node_id, network_path);
			}
		}

		let tagged_value = TaggedValue::from_type(&self.input_type(input_connector, network_path));

		let value_input = NodeInput::value(tagged_value, true);

		if matches!(input_connector, InputConnector::Node { .. }) {
			self.set_input(input_connector, value_input, network_path);
		} else {
			// Since it is only possible to drag the solid line, if previewing then there must be a dashed connection, which becomes the new export
			if matches!(self.previewing(network_path), Previewing::Yes { .. }) {
				self.start_previewing_without_restore(network_path);
			}
			// If there is no preview, then disconnect
			else {
				self.set_input(input_connector, value_input, network_path);
			}
		}
	}

	pub fn create_wire(&mut self, output_connector: &OutputConnector, input_connector: &InputConnector, network_path: &[NodeId]) {
		let input = match output_connector {
			OutputConnector::Node { node_id, output_index } => NodeInput::node(*node_id, *output_index),
			OutputConnector::Import(import_index) => NodeInput::Network {
				import_type: graph_craft::generic!(T),
				import_index: *import_index,
			},
		};

		self.set_input(input_connector, input, network_path);
	}

	/// Used to insert a group of nodes into the network
	pub fn insert_node_group(&mut self, nodes: Vec<(NodeId, NodeTemplate)>, new_ids: HashMap<NodeId, NodeId>, network_path: &[NodeId]) {
		for (old_node_id, mut node_template) in nodes {
			// Get the new node template
			node_template = self.map_ids(node_template, &old_node_id, &new_ids, network_path);
			// Insert node into network
			let node_id = *new_ids.get(&old_node_id).unwrap();
			let Some(network) = self.network_mut(network_path) else {
				log::error!("Network not found in insert_node");
				return;
			};
			network.nodes.insert(node_id, node_template.document_node);

			let Some(network_metadata) = self.network_metadata_mut(network_path) else {
				log::error!("Network not found in insert_node");
				return;
			};
			let node_metadata = DocumentNodeMetadata {
				persistent_metadata: node_template.persistent_node_metadata,
				transient_metadata: DocumentNodeTransientMetadata::default(),
			};
			network_metadata.persistent_metadata.node_metadata.insert(node_id, node_metadata);
		}
		for new_node_id in new_ids.values() {
			self.unload_node_click_targets(new_node_id, network_path);
		}
		self.unload_all_nodes_bounding_box(network_path);
		self.unload_outward_wires(network_path);
	}

	/// Used to insert a node template with no node/network inputs into the network.
	pub fn insert_node(&mut self, node_id: NodeId, node_template: NodeTemplate, network_path: &[NodeId]) {
		let has_node_or_network_input = node_template
			.document_node
			.inputs
			.iter()
			.all(|input| !(matches!(input, NodeInput::Node { .. }) || matches!(input, NodeInput::Network { .. })));
		assert!(has_node_or_network_input, "Cannot insert node with node or network inputs. Use insert_node_group instead");
		let Some(network) = self.network_mut(network_path) else {
			log::error!("Network not found in insert_node");
			return;
		};
		network.nodes.insert(node_id, node_template.document_node);

		let Some(network_metadata) = self.network_metadata_mut(network_path) else {
			log::error!("Network not found in insert_node");
			return;
		};
		let node_metadata = DocumentNodeMetadata {
			persistent_metadata: node_template.persistent_node_metadata,
			transient_metadata: DocumentNodeTransientMetadata::default(),
		};
		network_metadata.persistent_metadata.node_metadata.insert(node_id, node_metadata);
		// TODO: Update the bounding box around all nodes instead of unloading all data
		self.unload_all_nodes_bounding_box(network_path);
		self.unload_node_click_targets(&node_id, network_path)
	}

	/// Deletes all nodes in `node_ids` and any sole dependents in the horizontal chain if the node to delete is a layer node.
	pub fn delete_nodes(&mut self, nodes_to_delete: Vec<NodeId>, reconnect: bool, network_path: &[NodeId]) {
		let Some(outward_wires) = self.outward_wires(network_path).cloned() else {
			log::error!("Could not get outward wires in delete_nodes");
			return;
		};
		let Some(network) = self.network(network_path) else {
			return;
		};

		let mut delete_nodes = HashSet::new();
		for node_id in &nodes_to_delete {
			delete_nodes.insert(*node_id);

			if !reconnect {
				continue;
			};

			let _root_node = self.root_node(network_path);
			for upstream_id in self.upstream_flow_back_from_nodes(vec![*node_id], network_path, FlowType::LayerChildrenUpstreamFlow) {
				// This does a downstream traversal starting from the current node, and ending at either a node in the `delete_nodes` set or the output.
				// If the traversal find as child node of a node in the `delete_nodes` set, then it is a sole dependent. If the output node is eventually reached, then it is not a sole dependent.
				let mut stack = vec![OutputConnector::node(upstream_id, 0)];
				let mut can_delete = true;
				while let Some(current_node) = stack.pop() {
					let current_node_id = current_node.node_id().expect("The current node in the delete stack cannot be the export");
					let Some(downstream_nodes) = outward_wires.get(&current_node) else { continue };
					for downstream_node in downstream_nodes {
						if let InputConnector::Node { node_id: downstream_id, .. } = downstream_node {
							let downstream_node_output = OutputConnector::node(*downstream_id, 0);
							if !delete_nodes.contains(downstream_id) {
								stack.push(downstream_node_output);
							}
							// Continue traversing over the downstream sibling, if the current node is a sibling to a node that will be deleted and it is a layer
							else {
								for deleted_node_id in &nodes_to_delete {
									let Some(downstream_node) = network.nodes.get(deleted_node_id) else { continue };
									let Some(input) = downstream_node.inputs.first() else { continue };

									if let NodeInput::Node { node_id, .. } = input {
										if *node_id == current_node_id {
											stack.push(OutputConnector::node(*deleted_node_id, 0));
										}
									}
								}
							}
						}
						// If the traversal reaches the export, then the current node is not a sole dependent
						else {
							can_delete = false;
						}
					}
				}
				if can_delete {
					delete_nodes.insert(upstream_id);
				}
			}
		}

		for delete_node_id in &delete_nodes {
			if !self.remove_references_from_network(delete_node_id, reconnect, network_path) {
				log::error!("could not remove references from network");
				continue;
			}
			// Disconnect all inputs of the node to be deleted
			let Some(network) = self.network(network_path) else {
				log::error!("Could not get nested network in delete_nodes");
				continue;
			};
			let Some(number_of_inputs) = network.nodes.get(delete_node_id).map(|node| node.inputs.len()) else {
				log::error!("Could not get number of inputs for node {delete_node_id} when removing references");
				continue;
			};
			for input_index in 0..number_of_inputs {
				self.disconnect_input(&InputConnector::node(*delete_node_id, input_index), network_path);
			}
			let Some(network) = self.network_mut(network_path) else {
				log::error!("Could not get nested network in delete_nodes");
				continue;
			};
			network.nodes.remove(delete_node_id);
			let Some(network_metadata) = self.network_metadata_mut(network_path) else {
				log::error!("Could not get nested network_metadata in delete_nodes");
				continue;
			};
			network_metadata.persistent_metadata.node_metadata.remove(delete_node_id);
		}
		self.unload_all_nodes_bounding_box(network_path);
		// Instead of unloaded all node click targets, just unload the nodes upstream from the deleted nodes. unload_upstream_node_click_targets will not work since the nodes have been deleted.
		self.unload_all_nodes_click_targets(network_path);
		let Some(selected_nodes) = self.selected_nodes_mut(network_path) else {
			log::error!("Could not get selected nodes in NodeGraphMessage::DeleteNodes");
			return;
		};
		selected_nodes.retain_selected_nodes(|node_id| !nodes_to_delete.contains(node_id));
	}

	/// Removes all references to the node with the given id from the network, and reconnects the input to the node below (or the next layer below if the node to be deleted is layer) if `reconnect` is true.
	pub fn remove_references_from_network(&mut self, deleting_node_id: &NodeId, reconnect: bool, network_path: &[NodeId]) -> bool {
		// TODO: Add more logic to support retaining preview when removing references. Since there are so many edge cases/possible crashes, for now the preview is ended.
		self.stop_previewing(network_path);

		let Some(network) = self.network(network_path) else {
			log::error!("Could not get nested network in remove_references_from_network");
			return false;
		};

		let mut reconnect_to_input: Option<NodeInput> = None;

		if reconnect {
			// Check whether the being-deleted node's first (primary) input is a node
			if let Some(node) = network.nodes.get(deleting_node_id) {
				// Reconnect to the upstream node. If the layer or first upstream layer node if the deleting node is a layer
				if self.is_layer(deleting_node_id, network_path) {
					if let Some(upstream_layer_id) = self
						.upstream_flow_back_from_nodes(vec![*deleting_node_id], network_path, FlowType::PrimaryFlow)
						.skip(1) // Skip the node to delete
						.find(|node_id| self.is_layer(node_id, network_path))
					{
						reconnect_to_input = Some(NodeInput::node(upstream_layer_id, 0));
					}
				}
				// If the node is not a layer or an upstream layer is not found, reconnect to the first upstream node
				if reconnect_to_input.is_none() && (matches!(node.inputs.first(), Some(NodeInput::Node { .. })) || matches!(node.inputs.first(), Some(NodeInput::Network { .. }))) {
					reconnect_to_input = Some(node.inputs[0].clone());
				}
			}
		}

		// Disconnect all upstream references
		let number_of_outputs = self.number_of_outputs(deleting_node_id, network_path);
		let Some(all_outward_wires) = self.outward_wires(network_path) else {
			log::error!("Could not get outward wires in remove_references_from_network");
			return false;
		};
		let mut downstream_inputs_to_disconnect = Vec::new();
		for output_index in 0..number_of_outputs {
			if let Some(outward_wires) = all_outward_wires.get(&OutputConnector::node(*deleting_node_id, output_index)) {
				downstream_inputs_to_disconnect.extend(outward_wires.clone());
			}
		}

		for input_to_disconnect in &downstream_inputs_to_disconnect {
			if let Some(reconnect_input) = reconnect_to_input.take() {
				self.set_input(input_to_disconnect, reconnect_input, network_path)
			} else {
				self.disconnect_input(input_to_disconnect, network_path);
			}
		}
		true
	}

	fn start_previewing_without_restore(&mut self, network_path: &[NodeId]) {
		// Some logic will have to be performed to prevent the graph positions from being completely changed when the export changes to some previewed node
		let Some(network_metadata) = self.network_metadata_mut(network_path) else {
			log::error!("Could not get nested network_metadata in start_previewing_without_restore");
			return;
		};
		network_metadata.persistent_metadata.previewing = Previewing::Yes { root_node_to_restore: None };
	}

	fn stop_previewing(&mut self, network_path: &[NodeId]) {
		if let Previewing::Yes { root_node_to_restore } = self.previewing(network_path) {
			if let Some(root_node_to_restore) = root_node_to_restore {
				self.set_input(
					&InputConnector::Export(0),
					NodeInput::node(root_node_to_restore.node_id, root_node_to_restore.output_index),
					network_path,
				);
			}
		}
		let Some(network_metadata) = self.network_metadata_mut(network_path) else {
			log::error!("Could not get nested network_metadata in stop_previewing");
			return;
		};
		network_metadata.persistent_metadata.previewing = Previewing::No;
	}

	/// Sets the root node only if a node is being previewed
	// pub fn update_root_node(&mut self, node_id: NodeId, output_index: usize) {
	// 	if let Previewing::Yes { root_node_to_restore } = self.previewing {
	// 		// Only continue previewing if the new root node is not the same as the primary export. If it is the same, end the preview
	// 		if let Some(root_node_to_restore) = root_node_to_restore {
	// 			if root_node_to_restore.id != node_id {
	// 				self.start_previewing(node_id, output_index);
	// 			} else {
	// 				self.stop_preview();
	// 			}
	// 		} else {
	// 			self.stop_preview();
	// 		}
	// 	}
	// }

	pub fn set_display_name(&mut self, node_id: &NodeId, network_path: &[NodeId], display_name: String) {
		let Some(node_metadata) = self.node_metadata_mut(node_id, network_path) else {
			log::error!("Could not get node {node_id} in set_visibility");
			return;
		};

		node_metadata.persistent_metadata.display_name = display_name.clone();

		// Keep the alias in sync with the `ToArtboard` name input
		if node_metadata.persistent_metadata.reference.as_ref().is_some_and(|reference| reference == "Artboard") {
			let Some(nested_network) = self.network_mut(network_path) else {
				return;
			};
			let Some(artboard_node) = nested_network.nodes.get_mut(node_id) else {
				return;
			};
			let DocumentNodeImplementation::Network(network) = &mut artboard_node.implementation else {
				return;
			};
			// Keep this in sync with the definition
			let Some(to_artboard) = network.nodes.get_mut(&NodeId(0)) else {
				return;
			};

			let label_index = 1;
			let label = if !display_name.is_empty() { display_name } else { "Artboard".to_string() };
			let label_input = NodeInput::value(TaggedValue::String(label), false);
			to_artboard.inputs[label_index] = label_input;
		}

		self.try_unload_layer_width(node_id, network_path);
		self.unload_node_click_targets(node_id, network_path);
	}

	pub fn set_visibility(&mut self, node_id: &NodeId, network_path: &[NodeId], is_visible: bool) {
		let Some(network) = self.network_mut(network_path) else {
			return;
		};

		let Some(node) = network.nodes.get_mut(node_id) else {
			log::error!("Could not get node {node_id} in set_visibility");
			return;
		};

		node.visible = is_visible;
	}

	pub fn set_locked(&mut self, node_id: &NodeId, network_path: &[NodeId], locked: bool) {
		let Some(node_metadata) = self.node_metadata_mut(node_id, network_path) else {
			log::error!("Could not get node {node_id} in set_visibility");
			return;
		};

		node_metadata.persistent_metadata.locked = locked;
	}

	pub fn set_to_node_or_layer(&mut self, node_id: &NodeId, network_path: &[NodeId], is_layer: bool) {
		// If a node is set to a layer, or a layer is set to a node, set upstream nodes to absolute position
		if !self.is_layer(node_id, network_path) && is_layer || self.is_layer(node_id, network_path) && !is_layer {
			self.set_upstream_chain_to_absolute(node_id, network_path);
		}
		let Some(position) = self.position(node_id, network_path) else {
			log::error!("Could not get position in set_to_node_or_layer");
			return;
		};

		let Some(node_metadata) = self.node_metadata_mut(node_id, network_path) else {
			log::error!("Could not get node_metadata for node {node_id}");
			return;
		};
		// TODO: Set to LayerPosition::Stack if it has a downstream node
		node_metadata.persistent_metadata.node_type_metadata = if is_layer {
			NodeTypePersistentMetadata::Layer(LayerPersistentMetadata {
				position: LayerPosition::Absolute(position),
			})
		} else {
			NodeTypePersistentMetadata::Node(NodePersistentMetadata {
				position: NodePosition::Absolute(position),
			})
		};
		if is_layer {
			node_metadata.transient_metadata.node_type_metadata = NodeTypeTransientMetadata::Layer(LayerTransientMetadata::default());
		} else {
			node_metadata.transient_metadata.node_type_metadata = NodeTypeTransientMetadata::Node;
		}

		self.unload_upstream_node_click_targets(vec![*node_id], network_path);
		self.unload_all_nodes_bounding_box(network_path);
		self.load_structure();
	}

	pub fn toggle_preview(&mut self, toggle_id: NodeId, network_path: &[NodeId]) {
		let Some(network) = self.network(network_path) else {
			return;
		};
		// If new_export is None then disconnect
		let mut new_export = None;
		let mut new_previewing_state = Previewing::No;
		if let Some(export) = network.exports.get(0) {
			// If there currently an export
			if let NodeInput::Node { node_id, output_index, .. } = export {
				let previous_export_id = *node_id;
				let previous_output_index = *output_index;

				// The export is clicked
				if *node_id == toggle_id {
					// If the current export is clicked and is being previewed end the preview and set either export back to root node or disconnect
					if let Previewing::Yes { root_node_to_restore } = self.previewing(network_path) {
						new_export = root_node_to_restore.map(|root_node| root_node.to_connector());
						new_previewing_state = Previewing::No;
					}
					// The export is clicked and there is no preview
					else {
						new_previewing_state = Previewing::Yes {
							root_node_to_restore: Some(RootNode {
								node_id: previous_export_id,
								output_index: previous_output_index,
							}),
						};
					}
				}
				// The export is not clicked
				else {
					new_export = Some(OutputConnector::node(toggle_id, 0));

					// There is currently a dashed line being drawn
					if let Previewing::Yes { root_node_to_restore } = self.previewing(network_path) {
						// There is also a solid line being drawn
						if let Some(root_node_to_restore) = root_node_to_restore {
							// If the node with the solid line is clicked, then start previewing that node without restore
							if root_node_to_restore.node_id == toggle_id {
								new_export = Some(OutputConnector::node(toggle_id, 0));
								new_previewing_state = Previewing::Yes { root_node_to_restore: None };
							}
						}
						// There is a dashed line without a solid line.
						else {
							new_previewing_state = Previewing::Yes { root_node_to_restore: None };
						}
					}
					// Not previewing, there is no dashed line being drawn
					else {
						new_export = Some(OutputConnector::node(toggle_id, 0));
						new_previewing_state = Previewing::Yes {
							root_node_to_restore: Some(RootNode {
								node_id: previous_export_id,
								output_index: previous_output_index,
							}),
						};
					}
				}
			}
			// The primary export is disconnected
			else {
				// Set node as export and cancel any preview
				new_export = Some(OutputConnector::node(toggle_id, 0));
				self.start_previewing_without_restore(network_path);
			}
		}
		match new_export {
			Some(new_export) => {
				self.create_wire(&new_export, &InputConnector::Export(0), network_path);
			}
			None => {
				self.disconnect_input(&InputConnector::Export(0), network_path);
			}
		}
		let Some(network_metadata) = self.network_metadata_mut(network_path) else {
			return;
		};
		network_metadata.persistent_metadata.previewing = new_previewing_state;
	}

	/// Sets the position of a node to an absolute position
	fn set_absolute_position(&mut self, node_id: &NodeId, network_path: &[NodeId], position: IVec2) {
		let Some(node_metadata) = self.node_metadata_mut(node_id, network_path) else {
			log::error!("Could not get node_metadata for node {node_id}");
			return;
		};
		if let NodeTypePersistentMetadata::Node(node_metadata) = &mut node_metadata.persistent_metadata.node_type_metadata {
			node_metadata.position = NodePosition::Absolute(position);
		} else if let NodeTypePersistentMetadata::Layer(layer_metadata) = &mut node_metadata.persistent_metadata.node_type_metadata {
			layer_metadata.position = LayerPosition::Absolute(position);
		}
	}

	/// Sets the position of a layer to a stack position
	fn set_stack_position(&mut self, node_id: &NodeId, network_path: &[NodeId], y_offset: u32) {
		let Some(node_metadata) = self.node_metadata_mut(node_id, network_path) else {
			log::error!("Could not get node_metadata for node {node_id}");
			return;
		};
		if let NodeTypePersistentMetadata::Layer(layer_metadata) = &mut node_metadata.persistent_metadata.node_type_metadata {
			layer_metadata.position = LayerPosition::Stack(y_offset);
		} else {
			log::error!("Could not set stack position for non layer node {node_id}");
		}
	}

	/// Sets the position of a node to a chain position
	pub fn set_chain_position(&mut self, node_id: &NodeId, network_path: &[NodeId]) {
		let Some(node_metadata) = self.node_metadata_mut(node_id, network_path) else {
			log::error!("Could not get node_metadata for node {node_id}");
			return;
		};
		// Set any absolute nodes to chain positioning
		if let NodeTypePersistentMetadata::Node(NodePersistentMetadata { position }) = &mut node_metadata.persistent_metadata.node_type_metadata {
			*position = NodePosition::Chain;
		}
		// If there is an upstream layer then stop breaking the chain
		else {
			log::error!("Could not set chain position for layer node {node_id}");
		}
		self.unload_upstream_node_click_targets(vec![*node_id], network_path);
		// Reload click target of the layer which encapsulate the chain
		if let Some(downstream_layer) = self.downstream_layer(node_id, network_path) {
			self.unload_node_click_targets(&downstream_layer.to_node(), network_path);
		}
		self.unload_all_nodes_bounding_box(network_path);
	}

	pub fn try_set_upstream_to_chain(&mut self, input_connector: &InputConnector, network_path: &[NodeId]) {
		// If the new input is to a non layer node on the same y position as the input connector, and the input connector is the side input of a layer, then set it to chain position
		if let InputConnector::Node {
			node_id: input_connector_node_id,
			input_index,
		} = input_connector
		{
			if self.is_layer(input_connector_node_id, network_path) && *input_index == 1 || self.is_chain(input_connector_node_id, network_path) && *input_index == 0 {
				let mut downstream_id = *input_connector_node_id;
				for upstream_node in self
					.upstream_flow_back_from_nodes(vec![*input_connector_node_id], network_path, FlowType::HorizontalFlow)
					.skip(1)
					.collect::<Vec<_>>()
				{
					if self.is_layer(&upstream_node, network_path) {
						return;
					}
					if !self.has_primary_output(&upstream_node, network_path) {
						return;
					}
					let Some(outward_wires) = self.outward_wires(network_path).and_then(|outward_wires| outward_wires.get(&OutputConnector::node(upstream_node, 0))) else {
						log::error!("Could not get outward wires in try_set_upstream_to_chain");
						return;
					};
					if outward_wires.len() != 1 {
						return;
					}
					let downstream_position = self.position(&downstream_id, network_path);
					let upstream_node_position = self.position(&upstream_node, network_path);
					if let (Some(input_connector_position), Some(new_upstream_node_position)) = (downstream_position, upstream_node_position) {
						if input_connector_position.y == new_upstream_node_position.y
							&& new_upstream_node_position.x >= input_connector_position.x - 9
							&& new_upstream_node_position.x <= input_connector_position.x
						{
							self.set_chain_position(&upstream_node, network_path);
						} else {
							return;
						}
					} else {
						return;
					}
					downstream_id = upstream_node;
				}
			}
		}
	}

	pub fn force_set_upstream_to_chain(&mut self, node_id: &NodeId, network_path: &[NodeId]) {
		for upstream_id in self.upstream_flow_back_from_nodes(vec![*node_id], network_path, FlowType::HorizontalFlow).collect::<Vec<_>>().iter() {
			if !self.is_layer(upstream_id, network_path) && self.has_primary_output(node_id, network_path) {
				self.set_chain_position(upstream_id, network_path);
			}
			// If there is an upstream layer then stop breaking the chain
			else {
				break;
			}
		}
	}

	fn set_upstream_chain_to_absolute(&mut self, node_id: &NodeId, network_path: &[NodeId]) {
		for upstream_id in self.upstream_flow_back_from_nodes(vec![*node_id], network_path, FlowType::HorizontalFlow).collect::<Vec<_>>().iter() {
			let Some(previous_position) = self.position(upstream_id, network_path) else {
				log::error!("Could not get position in set_to_node_or_layer");
				return;
			};
			// Set any chain nodes to absolute positioning
			if self.is_chain(upstream_id, network_path) {
				self.set_absolute_position(upstream_id, network_path, previous_position);
			}
			// If there is an upstream layer then stop breaking the chain
			else {
				break;
			}
		}
		// Reload click target of the layer which used to encapsulate the chain
		if let Some(downstream_layer) = self.downstream_layer(node_id, network_path) {
			self.unload_node_click_targets(&downstream_layer.to_node(), network_path);
		}
	}

	/// Shifts a node by a certain offset without the auto layout system. If the node is a layer in a stack, the y_offset is shifted. If the node is a node in a chain, its position gets set to absolute.
	pub fn shift_node(&mut self, node_id: &NodeId, shift: IVec2, network_path: &[NodeId]) {
		let Some(node_metadata) = self.node_metadata_mut(node_id, network_path) else {
			log::error!("Could not get node_metadata for node {node_id}");
			return;
		};
		if let NodeTypePersistentMetadata::Layer(layer_metadata) = &mut node_metadata.persistent_metadata.node_type_metadata {
			if let LayerPosition::Absolute(layer_position) = &mut layer_metadata.position {
				*layer_position += shift;
			} else if let LayerPosition::Stack(y_offset) = &mut layer_metadata.position {
				let shifted_y_offset = *y_offset as i32 + shift.y;
				// A layer can only be shifted to a positive y_offset
				*y_offset = shifted_y_offset.max(0) as u32;
			}
		} else if let NodeTypePersistentMetadata::Node(node_metadata) = &mut node_metadata.persistent_metadata.node_type_metadata {
			if let NodePosition::Absolute(node_metadata) = &mut node_metadata.position {
				*node_metadata += shift;
			// let Some(outward_wires) = self
			// 	.outward_wires(network_path)
			// 	.and_then(|outward_wires| outward_wires.get(&OutputConnector::node(*node_id, 0)))
			// 	.cloned()
			// else {
			// 	log::error!("Could not get outward wires in shift_node");
			// 	return;
			// };
			// if outward_wires.len() == 1 {
			// 	self.try_set_upstream_to_chain(&outward_wires[0], network_path)
			// }
			} else if let NodePosition::Chain = node_metadata.position {
				// TODO: Dont't break the chain when shifting a node left or right. Instead, shift the entire chain (?).
				// TODO: Instead of outward wires to the export being based on the export (which changes when previewing), it should be based on the root node.
				self.set_upstream_chain_to_absolute(node_id, network_path);
				self.shift_node(node_id, shift, network_path);
			}
		}
		//TODO: Update transient metadata based on the movement. Unloading it means it will be recalculated next time it is needed, which is a simple solution.
		// Unload click targets for all nodes, since they may have been derived from the node that was shifted
		self.unload_upstream_node_click_targets(vec![*node_id], network_path);
		self.unload_all_nodes_bounding_box(network_path);
	}

	fn reconstruct_chain(&self, input_connector: &InputConnector, network_path: &[NodeId]) -> bool {
		let Some(previous_input) = self.input_from_connector(input_connector, network_path).cloned() else {
			log::error!("Could not get previous input in reconstruct_chain");
			return false;
		};
		//Reconstruct the chain if the upstream node is in a chain.
		if let NodeInput::Node { node_id: previous_node_id, .. } = &previous_input {
			self.is_chain(previous_node_id, network_path)
		} else {
			false
		}
	}

	// TODO: Run the auto layout system to make space for the new nodes
	// Disconnect the layers primary output and the input to the last non layer node feeding into it through primary flow, reconnects, then moves the layer to the new layer and stack index
	pub fn move_layer_to_stack(&mut self, layer: LayerNodeIdentifier, mut parent: LayerNodeIdentifier, mut insert_index: usize, network_path: &[NodeId]) {
		// If a non artboard layer is attempted to be connected to the exports, and there is already an artboard connected, then connect the layer to the artboard.
		if let Some(first_layer) = LayerNodeIdentifier::ROOT_PARENT.children(&self.document_metadata).next() {
			if parent == LayerNodeIdentifier::ROOT_PARENT
				&& !self.reference(&layer.to_node(), network_path).is_some_and(|reference| reference == "Artboard")
				&& self.is_artboard(&first_layer.to_node(), network_path)
			{
				parent = first_layer;
				insert_index = 0;
			}
		}

		// If the moved layer is a child of the new parent, then get its index
		if let Some(moved_layer_previous_index) = parent.children(&self.document_metadata).position(|child| child == layer) {
			// Adjust the insert index if the layer's previous index is less than the insert index
			if moved_layer_previous_index < insert_index {
				insert_index -= 1;
			}
		}

		// Disconnect layer to move
		self.remove_references_from_network(&layer.to_node(), true, network_path);
		self.disconnect_input(&InputConnector::node(layer.to_node(), 0), network_path);

		let post_node = ModifyInputsContext::get_post_node_with_index(self, parent, insert_index);

		// // Get the previous input to the post node before inserting the layer
		let Some(post_node_input) = self.input_from_connector(&post_node, network_path).cloned() else {
			log::error!("Could not get previous input in move_layer_to_stack for parent {parent:?} and insert_index {insert_index}");
			return;
		};

		// Connect the layer to the post node
		if matches!(post_node_input, NodeInput::Value { .. }) {
			self.create_wire(&OutputConnector::node(layer.to_node(), 0), &post_node, network_path);
		} else {
			self.insert_node_between(&layer.to_node(), &post_node, 0, network_path);
		}
	}

	// Insert a node onto a wire. Ensure insert_node_input_index is an exposed input
	pub fn insert_node_between(&mut self, node_id: &NodeId, input_connector: &InputConnector, insert_node_input_index: usize, network_path: &[NodeId]) {
		if self.number_of_inputs(node_id, network_path) == 0 {
			log::error!("Cannot insert a node onto a wire with no exposed inputs");
			return;
		}
		let reconstruct_chain = self.reconstruct_chain(input_connector, network_path);
		let Some(upstream_output) = self.upstream_output_connector(input_connector, network_path) else {
			log::error!("Could not get upstream output in insert_node_between");
			return;
		};

		// Disconnect the previous input
		self.disconnect_input(input_connector, network_path);

		// Connect the input connector to the new node
		self.create_wire(&OutputConnector::node(*node_id, 0), input_connector, network_path);

		// Connect the new node to the previous node
		self.create_wire(&upstream_output, &InputConnector::node(*node_id, insert_node_input_index), network_path);

		if reconstruct_chain {
			self.force_set_upstream_to_chain(node_id, network_path);
		}
	}

	// Moves a node and to the start of a layer chain (feeding into the secondary input of the layer)
	pub fn move_node_to_chain_start(&mut self, node_id: &NodeId, parent: LayerNodeIdentifier, network_path: &[NodeId]) {
		let Some(current_input) = self.input_from_connector(&InputConnector::node(parent.to_node(), 1), network_path) else {
			log::error!("Could not get input for node {node_id}");
			return;
		};
		if matches!(current_input, NodeInput::Value { .. }) {
			self.create_wire(&OutputConnector::node(*node_id, 0), &InputConnector::node(parent.to_node(), 1), network_path);
			self.set_chain_position(node_id, network_path);
		} else {
			self.insert_node_between(node_id, &InputConnector::node(parent.to_node(), 1), 0, network_path);
		}
	}
}
#[derive(PartialEq)]
pub enum FlowType {
	/// Iterate over all upstream nodes (inclusive) from every input (the primary and all secondary).
	UpstreamFlow,
	/// Iterate over nodes (inclusive) connected to the primary input.
	PrimaryFlow,
	/// Iterate over the secondary input (inclusive) for layer nodes and primary input for non layer nodes.
	HorizontalFlow,
	/// Upstream flow starting from the either the node (inclusive) or secondary input of the layer (not inclusive).
	LayerChildrenUpstreamFlow,
}
/// Iterate over upstream nodes. The behavior changes based on the `flow_type` that's set.
/// - [`FlowType::UpstreamFlow`]: iterates over all upstream nodes from every input (the primary and all secondary).
/// - [`FlowType::PrimaryFlow`]: iterates along the horizontal inputs of nodes, so in the case of a node chain `a -> b -> c`, this would yield `c, b, a` if we started from `c`.
/// - [`FlowType::HorizontalFlow`]: iterates over the secondary input for layer nodes and primary input for non layer nodes.
/// - [`FlowType::LayerChildrenUpstreamFlow`]: iterates over all upstream nodes from the secondary input of the node.
struct FlowIter<'a> {
	stack: Vec<NodeId>,
	network: &'a NodeNetwork,
	network_metadata: &'a NodeNetworkMetadata,
	flow_type: FlowType,
}
impl<'a> Iterator for FlowIter<'a> {
	type Item = NodeId;
	fn next(&mut self) -> Option<Self::Item> {
		loop {
			let node_id = self.stack.pop()?;

			if let (Some(document_node), Some(node_metadata)) = (self.network.nodes.get(&node_id), self.network_metadata.persistent_metadata.node_metadata.get(&node_id)) {
				let skip = if self.flow_type == FlowType::HorizontalFlow && node_metadata.persistent_metadata.is_layer() {
					1
				} else {
					0
				};
				let take = if self.flow_type == FlowType::UpstreamFlow { usize::MAX } else { 1 };
				let inputs = document_node.inputs.iter().skip(skip).take(take);

				let node_ids = inputs.filter_map(|input| if let NodeInput::Node { node_id, .. } = input { Some(node_id) } else { None });

				self.stack.extend(node_ids);

				return Some(node_id);
			}
		}
	}
}

/// Represents an input connector with index based on the [`DocumentNode::inputs`] index, not the visible input index
#[derive(Debug, Clone, PartialEq, Eq, serde::Serialize, serde::Deserialize, specta::Type)]
pub enum InputConnector {
	#[serde(rename = "node")]
	Node {
		#[serde(rename = "nodeId")]
		node_id: NodeId,
		#[serde(rename = "inputIndex")]
		input_index: usize,
	},
	#[serde(rename = "export")]
	Export(usize),
}

impl Default for InputConnector {
	fn default() -> Self {
		InputConnector::Export(0)
	}
}

impl InputConnector {
	pub fn node(node_id: NodeId, input_index: usize) -> Self {
		InputConnector::Node { node_id, input_index }
	}
	pub fn input_index(&self) -> usize {
		match self {
			InputConnector::Node { input_index, .. } => *input_index,
			InputConnector::Export(input_index) => *input_index,
		}
	}
	pub fn node_id(&self) -> Option<NodeId> {
		match self {
			InputConnector::Node { node_id, .. } => Some(*node_id),
			_ => None,
		}
	}
}

/// Represents an output connector
/// TODO: Layer could also be a variant, since the output index is always one. Layer(NodeId)
#[derive(Debug, Clone, Hash, PartialEq, Eq, serde::Serialize, serde::Deserialize, specta::Type)]
pub enum OutputConnector {
	#[serde(rename = "node")]
	Node {
		#[serde(rename = "nodeId")]
		node_id: NodeId,
		#[serde(rename = "outputIndex")]
		output_index: usize,
	},
	#[serde(rename = "import")]
	Import(usize),
}

impl Default for OutputConnector {
	fn default() -> Self {
		OutputConnector::Import(0)
	}
}

impl OutputConnector {
	pub fn node(node_id: NodeId, output_index: usize) -> Self {
		OutputConnector::Node { node_id, output_index }
	}
	pub fn index(&self) -> usize {
		match self {
			OutputConnector::Node { output_index, .. } => *output_index,
			OutputConnector::Import(output_index) => *output_index,
		}
	}
	pub fn node_id(&self) -> Option<NodeId> {
		match self {
			OutputConnector::Node { node_id, .. } => Some(*node_id),
			_ => None,
		}
	}
}

#[derive(Debug, Clone)]
pub struct Ports {
	input_ports: Vec<(usize, ClickTarget)>,
	output_ports: Vec<(usize, ClickTarget)>,
}

impl Ports {
	pub fn new() -> Ports {
		Ports {
			input_ports: Vec::new(),
			output_ports: Vec::new(),
		}
	}

	pub fn click_targets(&self) -> impl Iterator<Item = &ClickTarget> {
		self.input_ports
			.iter()
			.map(|(_, click_target)| click_target)
			.chain(self.output_ports.iter().map(|(_, click_target)| click_target))
	}

	fn insert_input_port_at_center(&mut self, input_index: usize, center: DVec2) {
		let subpath = Subpath::new_ellipse(center - DVec2::new(8., 8.), center + DVec2::new(8., 8.));
		self.input_ports.push((input_index, ClickTarget::new(subpath, 0.)));
	}

	fn insert_output_port_at_center(&mut self, output_index: usize, center: DVec2) {
		let subpath = Subpath::new_ellipse(center - DVec2::new(8., 8.), center + DVec2::new(8., 8.));
		self.output_ports.push((output_index, ClickTarget::new(subpath, 0.)));
	}

	fn insert_node_input(&mut self, input_index: usize, row_index: usize, node_top_left: DVec2) {
		// The center of the click target is always 24 px down from the top left corner of the node
		let center = node_top_left + DVec2::new(0., 24. + 24. * row_index as f64);
		self.insert_input_port_at_center(input_index, center);
	}
	fn insert_node_output(&mut self, output_index: usize, row_index: usize, node_top_left: DVec2) {
		// The center of the click target is always 24 px down from the top left corner of the node
		let center = node_top_left + DVec2::new(5. * 24., 24. + 24. * row_index as f64);
		self.insert_output_port_at_center(output_index, center);
	}

	fn insert_layer_input(&mut self, input_index: usize, node_top_left: DVec2) {
		let center = if input_index == 0 {
			node_top_left + DVec2::new(2. * 24., 24. * 2. + 8.)
		} else {
			node_top_left + DVec2::new(0., 24. * 1.)
		};
		self.insert_input_port_at_center(input_index, center);
	}

	fn insert_layer_output(&mut self, node_top_left: DVec2) {
		// The center of the click target is always 24 px down from the top left corner of the node
		let center = node_top_left + DVec2::new(2. * 24., -8.0);
		self.insert_output_port_at_center(0, center);
	}

	pub fn clicked_input_port_from_point(&self, point: DVec2) -> Option<usize> {
		self.input_ports.iter().find_map(|(port, click_target)| click_target.intersect_point_no_stroke(point).then(|| *port))
	}

	pub fn clicked_output_port_from_point(&self, point: DVec2) -> Option<usize> {
		self.output_ports.iter().find_map(|(port, click_target)| click_target.intersect_point_no_stroke(point).then(|| *port))
	}

	pub fn input_port_position(&self, index: usize) -> Option<DVec2> {
		self.input_ports
			.get(index)
			.and_then(|(_, click_target)| click_target.bounding_box().map(|bounds| bounds[0] + DVec2::new(8., 8.)))
	}

	pub fn output_port_position(&self, index: usize) -> Option<DVec2> {
		self.output_ports
			.get(index)
			.and_then(|(_, click_target)| click_target.bounding_box().map(|bounds| bounds[0] + DVec2::new(8., 8.)))
	}
}

#[derive(PartialEq, Debug, Clone, Copy, Hash, Default, serde::Serialize, serde::Deserialize)]
pub struct RootNode {
	pub node_id: NodeId,
	pub output_index: usize,
}

impl RootNode {
	pub fn to_connector(&self) -> OutputConnector {
		OutputConnector::Node {
			node_id: self.node_id,
			output_index: self.output_index,
		}
	}
}

#[derive(PartialEq, Debug, Clone, Copy, Hash, Default, serde::Serialize, serde::Deserialize)]
pub enum Previewing {
	/// If there is a node to restore the connection to the export for, then it is stored in the option.
	/// Otherwise, nothing gets restored and the primary export is disconnected.
	Yes { root_node_to_restore: Option<RootNode> },
	#[default]
	No,
}

/// All fields in NetworkMetadata should automatically be updated by using the network interface API. If a field is none then it should be calculated based on the network state.
#[derive(Debug, Default, serde::Serialize, serde::Deserialize)]
pub struct NodeNetworkMetadata {
	pub persistent_metadata: NodeNetworkPersistentMetadata,
	#[serde(skip)]
	pub transient_metadata: NodeNetworkTransientMetadata,
}

impl Clone for NodeNetworkMetadata {
	fn clone(&self) -> Self {
		NodeNetworkMetadata {
			persistent_metadata: self.persistent_metadata.clone(),
			transient_metadata: Default::default(),
		}
	}
}

impl PartialEq for NodeNetworkMetadata {
	fn eq(&self, other: &Self) -> bool {
		self.persistent_metadata == other.persistent_metadata
	}
}

impl NodeNetworkMetadata {
	pub fn nested_metadata(&self, nested_path: &[NodeId]) -> Option<&Self> {
		let mut network_metadata = Some(self);

		for segment in nested_path {
			network_metadata = network_metadata
				.and_then(|network| network.persistent_metadata.node_metadata.get(segment))
				.and_then(|node| node.persistent_metadata.network_metadata.as_ref());
		}
		network_metadata
	}

	/// Get the mutable nested network given by the path of node ids
	pub fn nested_metadata_mut(&mut self, nested_path: &[NodeId]) -> Option<&mut Self> {
		let mut network_metadata = Some(self);

		for segment in nested_path {
			network_metadata = network_metadata
				.and_then(|network| network.persistent_metadata.node_metadata.get_mut(segment))
				.and_then(|node| node.persistent_metadata.network_metadata.as_mut());
		}
		network_metadata
	}
}

#[derive(Debug, Clone, PartialEq, Default, serde::Serialize, serde::Deserialize)]
pub struct NodeNetworkPersistentMetadata {
	/// Node metadata must exist for every document node in the network
	#[serde(serialize_with = "graphene_std::vector::serialize_hashmap", deserialize_with = "graphene_std::vector::deserialize_hashmap")]
	pub node_metadata: HashMap<NodeId, DocumentNodeMetadata>,
	/// Cached metadata for each node, which is calculated when adding a node to node_metadata
	/// Indicates whether the network is currently rendered with a particular node that is previewed, and if so, which connection should be restored when the preview ends.
	pub previewing: Previewing,
	// Stores the transform and navigation state for the network
	pub navigation_metadata: NavigationMetadata,
}

/// This is the same as Option, but more clear in the context of having cached metadata either being loaded or unloaded
#[derive(Debug, Default, Clone)]
pub enum TransientMetadata<T> {
	Loaded(T),
	#[default]
	Unloaded,
}

impl<T> TransientMetadata<T> {
	/// Set the current transient metadata to unloaded
	pub fn unload(&mut self) {
		*self = TransientMetadata::Unloaded;
	}

	pub fn is_loaded(&self) -> bool {
		matches!(self, TransientMetadata::Loaded(_))
	}
}

/// If some network calculation is too slow to compute for every usage, cache the data here
#[derive(Debug, Default, Clone)]
pub struct NodeNetworkTransientMetadata {
	pub selected_nodes: SelectedNodes,
	/// Cache for the bounding box around all nodes in node graph space.
	pub all_nodes_bounding_box: TransientMetadata<[DVec2; 2]>,
	/// Cache bounding box for all "groups of nodes", which will be used to prevent overlapping nodes
	// node_group_bounding_box: Vec<(Subpath<ManipulatorGroupId>, Vec<Nodes>)>,
	/// Cache for all outward wire connections
	pub outward_wires: TransientMetadata<HashMap<OutputConnector, Vec<InputConnector>>>,
	/// TODO: Cache all wire paths instead of calculating in Graph.svelte
	// pub wire_paths: Vec<WirePath>
	/// All import connector click targets
	pub import_ports: TransientMetadata<Ports>,
	/// All export connector click targets
	pub export_ports: TransientMetadata<Ports>,
}

/// Utility function for providing a default boolean value to serde.
#[inline(always)]
fn return_true() -> bool {
	true
}

#[derive(Debug, Default, serde::Serialize, serde::Deserialize)]
pub struct DocumentNodeMetadata {
	pub persistent_metadata: DocumentNodePersistentMetadata,
	#[serde(skip)]
	pub transient_metadata: DocumentNodeTransientMetadata,
}

impl Clone for DocumentNodeMetadata {
	fn clone(&self) -> Self {
		DocumentNodeMetadata {
			persistent_metadata: self.persistent_metadata.clone(),
			transient_metadata: Default::default(),
		}
	}
}

impl PartialEq for DocumentNodeMetadata {
	fn eq(&self, other: &Self) -> bool {
		self.persistent_metadata == other.persistent_metadata
	}
}

/// Persistent metadata for each node in the network, which must be included when creating, serializing, and deserializing saving a node.
#[derive(Debug, Clone, PartialEq, serde::Serialize, serde::Deserialize)]
pub struct DocumentNodePersistentMetadata {
	/// The name of the node definition, as originally set by [`DocumentNodeDefinition`], used to display in the UI and to display the appropriate properties if no display name is set.
	/// Used during serialization/deserialization to prevent storing implementation or inputs (and possible other fields) if they are the same as the definition.
	pub reference: Option<String>,
	/// A name chosen by the user for this instance of the node. Empty indicates no given name, in which case the reference name is displayed to the user in italics.
	#[serde(default)]
	pub display_name: String,
	/// TODO: Should input/output names always be the same length as the inputs/outputs of the DocumentNode?
	pub input_names: Vec<String>,
	pub output_names: Vec<String>,
	/// Indicates to the UI if a primary output should be drawn for this node.
	/// True for most nodes, but the Split Channels node is an example of a node that has multiple secondary outputs but no primary output.
	#[serde(default = "return_true")]
	pub has_primary_output: bool,
	/// Represents the lock icon for locking/unlocking the node in the graph UI. When locked, a node cannot be moved in the graph UI.
	#[serde(default)]
	pub locked: bool,
	/// Metadata that is specific to either nodes or layers, which are chosen states for displaying as a left-to-right node or bottom-to-top layer.
	/// All fields in NodeTypePersistentMetadata should automatically be updated by using the network interface API
	pub node_type_metadata: NodeTypePersistentMetadata,
	/// This should always be Some for nodes with a [`DocumentNodeImplementation::Network`], and none for [`DocumentNodeImplementation::ProtoNode`]
	pub network_metadata: Option<NodeNetworkMetadata>,
}

impl Default for DocumentNodePersistentMetadata {
	fn default() -> Self {
		DocumentNodePersistentMetadata {
			reference: None,
			display_name: String::new(),
			input_names: Vec::new(),
			output_names: Vec::new(),
			has_primary_output: true,
			locked: false,
			node_type_metadata: NodeTypePersistentMetadata::default(),
			network_metadata: None,
		}
	}
}

impl DocumentNodePersistentMetadata {
	pub fn is_layer(&self) -> bool {
		matches!(self.node_type_metadata, NodeTypePersistentMetadata::Layer(_))
	}
}

#[derive(Debug, Clone, PartialEq, serde::Serialize, serde::Deserialize)]
pub enum NodeTypePersistentMetadata {
	Layer(LayerPersistentMetadata),
	Node(NodePersistentMetadata),
}

impl Default for NodeTypePersistentMetadata {
	fn default() -> Self {
		NodeTypePersistentMetadata::node(IVec2::ZERO)
	}
}

impl NodeTypePersistentMetadata {
	pub fn node(position: IVec2) -> NodeTypePersistentMetadata {
		NodeTypePersistentMetadata::Node(NodePersistentMetadata {
			position: NodePosition::Absolute(position),
		})
	}
	pub fn layer(position: IVec2) -> NodeTypePersistentMetadata {
		NodeTypePersistentMetadata::Layer(LayerPersistentMetadata {
			position: LayerPosition::Absolute(position),
		})
	}
}

/// All fields in LayerMetadata should automatically be updated by using the network interface API
#[derive(Debug, Clone, PartialEq, serde::Serialize, serde::Deserialize)]
pub struct LayerPersistentMetadata {
	// TODO: Store click target for the preview button, which will appear when the node is a selected/(hovered?) layer node
	// preview_click_target: Option<ClickTarget>,
	/// Stores the position of a layer node, which can either be Absolute or Stack
	pub position: LayerPosition,
}

/// A layer can either be position as Absolute or in a Stack
#[derive(Debug, Clone, PartialEq, serde::Serialize, serde::Deserialize)]
pub enum LayerPosition {
	// Position of the node in grid spaces
	Absolute(IVec2),
	// A layer is in a Stack when it feeds into the secondary input of a layer input. The Y position stores the vertical distance between the layer and its parent.
	// TODO: Store x offset
	Stack(u32),
}

#[derive(Debug, Clone, PartialEq, serde::Serialize, serde::Deserialize)]
pub struct NodePersistentMetadata {
	/// Stores the position of a non layer node, which can either be Absolute or Chain
	position: NodePosition,
}

/// A node can either be position as Absolute or in a Chain
#[derive(Debug, Clone, PartialEq, serde::Serialize, serde::Deserialize)]
pub enum NodePosition {
	// Position of the node in grid spaces
	Absolute(IVec2),
	// In a chain the position is based on the number of nodes to the first layer node
	Chain,
	// TODO: Add position for relative to a layer
}

/// Cached metadata that should be calculated when creating a node, and should be recalculated when modifying a node property that affects one of the cached fields.
#[derive(Debug, Default, Clone)]
pub struct DocumentNodeTransientMetadata {
	// The click targets are stored as a single struct since it is very rare for only one to be updated, and recomputing all click targets in one function is more efficient than storing them separately.
	pub click_targets: TransientMetadata<DocumentNodeClickTargets>,
	// Metadata that is specific to either nodes or layers, which are chosen states for displaying as a left-to-right node or bottom-to-top layer.
	pub node_type_metadata: NodeTypeTransientMetadata,
}

#[derive(Debug, Clone)]
pub struct DocumentNodeClickTargets {
	/// In order to keep the displayed position of the node in sync with the click target, the displayed position of a node is derived from the top left of the click target
	/// Ensure node_click_target is kept in sync when modifying a node property that changes its size. Currently this is alias, inputs, is_layer, and metadata
	pub node_click_target: ClickTarget,
	/// Stores all port click targets in node graph space.
	pub port_click_targets: Ports,
	// Click targets that are specific to either nodes or layers, which are chosen states for displaying as a left-to-right node or bottom-to-top layer.
	pub node_type_metadata: NodeTypeClickTargets,
}

#[derive(Debug, Default, Clone)]
pub enum NodeTypeTransientMetadata {
	Layer(LayerTransientMetadata),
	#[default]
	Node, // No transient data is stored exclusively for nodes
}

#[derive(Debug, Default, Clone)]
pub struct LayerTransientMetadata {
	// Stores the width in grid cell units for layer nodes from the left edge of the thumbnail (+12px padding since thumbnail ends between grid spaces) to the left end of the node
	/// This is necessary since calculating the layer width through web_sys is very slow
	pub layer_width: TransientMetadata<u32>,
	// Should not be a performance concern to calculate when needed with chain_width.
	// Stores the width in grid cell units for layer nodes from the left edge of the thumbnail to the end of the chain
	// chain_width: u32,
}

#[derive(Debug, Clone)]
pub enum NodeTypeClickTargets {
	Layer(LayerClickTargets),
	Node, // No transient click targets are stored exclusively for nodes
}

/// All fields in TransientLayerMetadata should automatically be updated by using the network interface API
#[derive(Debug, Clone)]
pub struct LayerClickTargets {
	/// Cache for all visibility buttons. Should be automatically updated when update_click_target is called
	pub visibility_click_target: ClickTarget,
	// TODO: Store click target for the preview button, which will appear when the node is a selected/(hovered?) layer node
	// preview_click_target: ClickTarget,
}

#[derive(Debug, Clone, PartialEq, serde::Serialize, serde::Deserialize)]
pub struct NavigationMetadata {
	/// The current pan, and zoom state of the viewport's view of the node graph.
	/// Ensure `DocumentMessage::UpdateDocumentTransform` is called when the pan, zoom, or transform changes.
	pub node_graph_ptz: PTZ,
	// TODO: Remove and replace with calculate_offset_transform from the node_graph_ptz. This will be difficult since it requires both the navigation message handler and the IPP
	/// Transform from node graph space to viewport space.
	pub node_graph_to_viewport: DAffine2,
}

impl Default for NavigationMetadata {
	fn default() -> NavigationMetadata {
		//Default PTZ and transform
		NavigationMetadata {
			node_graph_ptz: PTZ::default(),
			node_graph_to_viewport: DAffine2::IDENTITY,
		}
	}
}

// PartialEq required by message handlers
/// All persistent editor and Graphene data for a node. Used to serialize and deserialize a node, pass it through the editor, and create definitions.
#[derive(Debug, Clone, PartialEq, serde::Serialize, serde::Deserialize)]
pub struct NodeTemplate {
	pub document_node: DocumentNode,
	pub persistent_node_metadata: DocumentNodePersistentMetadata,
}<|MERGE_RESOLUTION|>--- conflicted
+++ resolved
@@ -371,23 +371,13 @@
 					};
 				} else {
 					// Disconnect node input if it is not connected to another node in new_ids
-<<<<<<< HEAD
 					let tagged_value = TaggedValue::from_type(&self.input_type(&InputConnector::node(*node_id, input_index), network_path));
-					*input = NodeInput::Value { tagged_value, exposed: true };
+					*input = NodeInput::value(tagged_value, true);
 				}
 			} else if let &mut NodeInput::Network { .. } = input {
 				// Always disconnect network node input
 				let tagged_value = TaggedValue::from_type(&self.input_type(&InputConnector::node(*node_id, input_index), network_path));
-				*input = NodeInput::Value { tagged_value, exposed: true };
-=======
-					let tagged_value = TaggedValue::from_type(&self.get_input_type(&InputConnector::node(*node_id, input_index), network_path));
-					*input = NodeInput::value(tagged_value, true);
-				}
-			} else if let &mut NodeInput::Network { .. } = input {
-				// Always disconnect network node input
-				let tagged_value = TaggedValue::from_type(&self.get_input_type(&InputConnector::node(*node_id, input_index), network_path));
 				*input = NodeInput::value(tagged_value, true);
->>>>>>> 8f452b85
 			}
 		}
 		node_template

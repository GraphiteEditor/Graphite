--- conflicted
+++ resolved
@@ -517,11 +517,7 @@
 		tool_type: &'a ToolType,
 		pen_handle: Option<&'a mut DVec2>,
 	) -> Self {
-<<<<<<< HEAD
-		// If user is using the Select tool then use the original layer transforms
-=======
 		// If user is using the Select tool or Shape tool then use the original layer transforms
->>>>>>> fd66f298
 		if (*tool_type == ToolType::Select || *tool_type == ToolType::Shape) && (*original_transforms == OriginalTransforms::Path(HashMap::new())) {
 			*original_transforms = OriginalTransforms::Layer(HashMap::new());
 		}

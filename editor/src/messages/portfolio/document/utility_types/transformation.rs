--- conflicted
+++ resolved
@@ -643,11 +643,7 @@
 		}
 	}
 
-<<<<<<< HEAD
-	pub fn update_transforms(&mut self, delta: DAffine2, pivot: Option<DVec2>) {
-=======
 	pub fn update_transforms(&mut self, delta: DAffine2, pivot: Option<DVec2>, transform_operation: Option<TransformOperation>) {
->>>>>>> 37b4e3d4
 		let pivot = DAffine2::from_translation(pivot.unwrap_or(*self.pivot));
 		let transformation = pivot * delta * pivot.inverse();
 		match self.tool_type {

use super::{
	document_metadata::{DocumentMetadata, LayerNodeIdentifier},
	network_interface::NodeNetworkInterface,
};

use graph_craft::document::{NodeId, NodeNetwork};

use serde::ser::SerializeStruct;

#[derive(Debug, Clone, serde::Serialize, serde::Deserialize, PartialEq, Eq, specta::Type)]
pub struct RawBuffer(Vec<u8>);

impl From<&[u64]> for RawBuffer {
	fn from(iter: &[u64]) -> Self {
		let v_from_raw: Vec<u8> = iter.iter().flat_map(|x| x.to_ne_bytes()).collect();
		Self(v_from_raw)
	}
}
#[derive(Debug, Clone, serde::Deserialize, PartialEq, Eq, specta::Type)]
pub struct JsRawBuffer(Vec<u8>);

impl From<RawBuffer> for JsRawBuffer {
	fn from(buffer: RawBuffer) -> Self {
		Self(buffer.0)
	}
}
impl serde::Serialize for JsRawBuffer {
	fn serialize<S: serde::Serializer>(&self, serializer: S) -> Result<S::Ok, S::Error> {
		let mut buffer = serializer.serialize_struct("Buffer", 2)?;
		buffer.serialize_field("pointer", &(self.0.as_ptr() as usize))?;
		buffer.serialize_field("length", &(self.0.len()))?;
		buffer.end()
	}
}

#[derive(Debug, Clone, serde::Serialize, serde::Deserialize, PartialEq, Eq, specta::Type)]
pub struct LayerPanelEntry {
	pub id: NodeId,
	pub alias: String,
	pub tooltip: String,
	#[serde(rename = "childrenAllowed")]
	pub children_allowed: bool,
	#[serde(rename = "childrenPresent")]
	pub children_present: bool,
	pub expanded: bool,
	pub depth: usize,
	pub visible: bool,
	#[serde(rename = "parentsVisible")]
	pub parents_visible: bool,
	pub unlocked: bool,
	#[serde(rename = "parentsUnlocked")]
	pub parents_unlocked: bool,
	#[serde(rename = "parentId")]
	pub parent_id: Option<NodeId>,
}

#[derive(Debug, Clone, Default, serde::Serialize, serde::Deserialize, PartialEq, Eq, specta::Type)]
pub struct SelectedNodes(pub Vec<NodeId>);

impl SelectedNodes {
	pub fn layer_visible(&self, layer: LayerNodeIdentifier, network_interface: &NodeNetworkInterface) -> bool {
		layer.ancestors(network_interface.document_metadata()).all(|layer| {
			if layer != LayerNodeIdentifier::ROOT_PARENT {
				network_interface.is_visible(&layer.to_node())
			} else {
				true
			}
		})
	}

	pub fn selected_visible_layers<'a>(&'a self, network_interface: &'a NodeNetworkInterface) -> impl Iterator<Item = LayerNodeIdentifier> + '_ {
		self.selected_layers(network_interface.document_metadata())
			.filter(move |&layer| self.layer_visible(layer, network_interface))
	}

	pub fn layer_locked(&self, layer: LayerNodeIdentifier, network_interface: &NodeNetworkInterface) -> bool {
		layer.ancestors(network_interface.document_metadata()).any(|layer| {
			if layer != LayerNodeIdentifier::ROOT_PARENT {
				network_interface.is_locked(&layer.to_node())
			} else {
				false
			}
		})
	}

	pub fn selected_unlocked_layers<'a>(&'a self, network_interface: &'a NodeNetworkInterface) -> impl Iterator<Item = LayerNodeIdentifier> + '_ {
		self.selected_layers(network_interface.document_metadata()).filter(move |&layer| !self.layer_locked(layer, network_interface))
	}

	pub fn selected_visible_and_unlocked_layers<'a>(&'a self, network_interface: &'a NodeNetworkInterface) -> impl Iterator<Item = LayerNodeIdentifier> + '_ {
		self.selected_layers(network_interface.document_metadata())
			.filter(move |&layer| self.layer_visible(layer, network_interface) && !self.layer_locked(layer, network_interface))
	}

	pub fn selected_layers<'a>(&'a self, metadata: &'a DocumentMetadata) -> impl Iterator<Item = LayerNodeIdentifier> + '_ {
		metadata.all_layers().filter(|layer| self.0.contains(&layer.to_node()))
	}

	pub fn selected_layers_except_artboards<'a>(&'a self, network_interface: &'a NodeNetworkInterface) -> impl Iterator<Item = LayerNodeIdentifier> + '_ {
		self.selected_layers(network_interface.document_metadata())
			.filter(move |&layer| !network_interface.is_artboard(&layer.to_node()))
	}

	pub fn selected_layers_contains(&self, layer: LayerNodeIdentifier, metadata: &DocumentMetadata) -> bool {
		self.selected_layers(metadata).any(|selected| selected == layer)
	}

	// Ensures all selected nodes must be in the same network
	pub fn selected_nodes<'a>(&'a self) -> impl Iterator<Item = &NodeId> + '_ {
		self.0.iter()
	}

	pub fn selected_nodes_ref(&self) -> &Vec<NodeId> {
		&self.0
	}

	pub fn network_has_selected_nodes(&self, network: &NodeNetwork) -> bool {
		self.0
			.iter()
			.any(|node_id| network.nodes.contains_key(node_id))
	}

	pub fn has_selected_nodes(&self) -> bool {
		!self.0.is_empty()
	}

	pub fn retain_selected_nodes(&mut self, f: impl FnMut(&NodeId) -> bool) {
		self.0.retain(f);
	}

	// Ensures new selected nodes are all in the same network
	// TODO: This function is run when a node in the layer panel is currently selected, and a new node is selected in the graph, as well as when a node is currently selected in the graph and a node in the layer panel is selected. These are fundamentally different operations, since different nodes should be selected in each case, but cannot be distinguished. Currently it is not possible to shift+click a node in the node graph while a layer is selected. Instead of set_selected_nodes, add_selected_nodes should be used.
<<<<<<< HEAD
	pub fn set_selected_nodes(&mut self, new: Vec<NodeId>, network_interface: &NodeNetworkInterface) {
		let Some(network) = network_interface.network(false) else { return };
		let document_network = network_interface.document_network();
=======
	pub fn set_selected_nodes(&mut self, new: Vec<NodeId>, document_network: &NodeNetwork, network_path: &[NodeId]) {
		let Some(network) = document_network.nested_network(network_path) else { return };
>>>>>>> 59a943f4

		let mut new_nodes = new;

		// If any nodes to add are in the document network, clear selected nodes in the current network
		if new_nodes.iter().any(|node_to_add| document_network.nodes.contains_key(node_to_add)) {
			new_nodes.retain(|selected_node| {
				document_network.nodes.contains_key(selected_node) 
			});
		}
		// If not, then clear any nodes that are not in the current network
		else {
			new_nodes.retain(|selected_node| network.nodes.contains_key(selected_node));
		}

		self.0 = new_nodes;
	}

<<<<<<< HEAD
	// Ensures all selected nodes are all in the same network
	pub fn add_selected_nodes(&mut self, new: Vec<NodeId>, network_interface: &NodeNetworkInterface) {
		let Some(network) = network_interface.network(false) else { return };
		let document_network = network_interface.document_network();
=======
	pub fn add_selected_nodes(&mut self, new: Vec<NodeId>, document_network: &NodeNetwork, network_path: &[NodeId]) {
		let Some(network) = document_network.nested_network(network_path) else { return };

>>>>>>> 59a943f4
		// If the nodes to add are in the document network, clear selected nodes in the current network
		if new.iter().any(|node_to_add| document_network.nodes.contains_key(node_to_add)) {
			self.retain_selected_nodes(|selected_node| {
				document_network.nodes.contains_key(selected_node)
			});
		} else {
			self.retain_selected_nodes(|selected_node| network.nodes.contains_key(selected_node));
		}

		self.0.extend(new);
	}

	pub fn clear_selected_nodes(&mut self) {
		self.0 = Vec::new();
	}
}

#[derive(Debug, Clone, Default, serde::Serialize, serde::Deserialize, PartialEq, Eq, specta::Type)]
pub struct CollapsedLayers(pub Vec<LayerNodeIdentifier>);<|MERGE_RESOLUTION|>--- conflicted
+++ resolved
@@ -84,7 +84,8 @@
 	}
 
 	pub fn selected_unlocked_layers<'a>(&'a self, network_interface: &'a NodeNetworkInterface) -> impl Iterator<Item = LayerNodeIdentifier> + '_ {
-		self.selected_layers(network_interface.document_metadata()).filter(move |&layer| !self.layer_locked(layer, network_interface))
+		self.selected_layers(network_interface.document_metadata())
+			.filter(move |&layer| !self.layer_locked(layer, network_interface))
 	}
 
 	pub fn selected_visible_and_unlocked_layers<'a>(&'a self, network_interface: &'a NodeNetworkInterface) -> impl Iterator<Item = LayerNodeIdentifier> + '_ {
@@ -115,9 +116,7 @@
 	}
 
 	pub fn network_has_selected_nodes(&self, network: &NodeNetwork) -> bool {
-		self.0
-			.iter()
-			.any(|node_id| network.nodes.contains_key(node_id))
+		self.0.iter().any(|node_id| network.nodes.contains_key(node_id))
 	}
 
 	pub fn has_selected_nodes(&self) -> bool {
@@ -130,22 +129,15 @@
 
 	// Ensures new selected nodes are all in the same network
 	// TODO: This function is run when a node in the layer panel is currently selected, and a new node is selected in the graph, as well as when a node is currently selected in the graph and a node in the layer panel is selected. These are fundamentally different operations, since different nodes should be selected in each case, but cannot be distinguished. Currently it is not possible to shift+click a node in the node graph while a layer is selected. Instead of set_selected_nodes, add_selected_nodes should be used.
-<<<<<<< HEAD
 	pub fn set_selected_nodes(&mut self, new: Vec<NodeId>, network_interface: &NodeNetworkInterface) {
 		let Some(network) = network_interface.network(false) else { return };
 		let document_network = network_interface.document_network();
-=======
-	pub fn set_selected_nodes(&mut self, new: Vec<NodeId>, document_network: &NodeNetwork, network_path: &[NodeId]) {
-		let Some(network) = document_network.nested_network(network_path) else { return };
->>>>>>> 59a943f4
 
 		let mut new_nodes = new;
 
 		// If any nodes to add are in the document network, clear selected nodes in the current network
 		if new_nodes.iter().any(|node_to_add| document_network.nodes.contains_key(node_to_add)) {
-			new_nodes.retain(|selected_node| {
-				document_network.nodes.contains_key(selected_node) 
-			});
+			new_nodes.retain(|selected_node| document_network.nodes.contains_key(selected_node));
 		}
 		// If not, then clear any nodes that are not in the current network
 		else {
@@ -155,21 +147,13 @@
 		self.0 = new_nodes;
 	}
 
-<<<<<<< HEAD
 	// Ensures all selected nodes are all in the same network
 	pub fn add_selected_nodes(&mut self, new: Vec<NodeId>, network_interface: &NodeNetworkInterface) {
 		let Some(network) = network_interface.network(false) else { return };
 		let document_network = network_interface.document_network();
-=======
-	pub fn add_selected_nodes(&mut self, new: Vec<NodeId>, document_network: &NodeNetwork, network_path: &[NodeId]) {
-		let Some(network) = document_network.nested_network(network_path) else { return };
-
->>>>>>> 59a943f4
 		// If the nodes to add are in the document network, clear selected nodes in the current network
 		if new.iter().any(|node_to_add| document_network.nodes.contains_key(node_to_add)) {
-			self.retain_selected_nodes(|selected_node| {
-				document_network.nodes.contains_key(selected_node)
-			});
+			self.retain_selected_nodes(|selected_node| document_network.nodes.contains_key(selected_node));
 		} else {
 			self.retain_selected_nodes(|selected_node| network.nodes.contains_key(selected_node));
 		}

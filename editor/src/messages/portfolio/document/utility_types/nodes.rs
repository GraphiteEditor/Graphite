use super::document_metadata::{DocumentMetadata, LayerNodeIdentifier};

use graph_craft::document::NodeId;

use serde::ser::SerializeStruct;

#[derive(Debug, Clone, serde::Serialize, serde::Deserialize, PartialEq, Eq, specta::Type)]
pub struct RawBuffer(Vec<u8>);

impl From<&[u64]> for RawBuffer {
	fn from(iter: &[u64]) -> Self {
		let v_from_raw: Vec<u8> = iter.iter().flat_map(|x| x.to_ne_bytes()).collect();
		Self(v_from_raw)
	}
}
#[derive(Debug, Clone, serde::Deserialize, PartialEq, Eq, specta::Type)]
pub struct JsRawBuffer(Vec<u8>);

impl From<RawBuffer> for JsRawBuffer {
	fn from(buffer: RawBuffer) -> Self {
		Self(buffer.0)
	}
}
impl serde::Serialize for JsRawBuffer {
	fn serialize<S: serde::Serializer>(&self, serializer: S) -> Result<S::Ok, S::Error> {
		let mut buffer = serializer.serialize_struct("Buffer", 2)?;
		buffer.serialize_field("pointer", &(self.0.as_ptr() as usize))?;
		buffer.serialize_field("length", &(self.0.len()))?;
		buffer.end()
	}
}

#[derive(Debug, Default, Clone, serde::Serialize, serde::Deserialize, PartialEq, Eq, specta::Type)]
pub enum LayerClassification {
	#[default]
	Folder,
	Artboard,
	Layer,
}

#[derive(Debug, Clone, serde::Serialize, serde::Deserialize, PartialEq, Eq, specta::Type)]
pub struct LayerPanelEntry {
	pub id: NodeId,
	pub name: String,
	pub tooltip: String,
	#[serde(rename = "layerClassification")]
	pub layer_classification: LayerClassification,
	pub expanded: bool,
<<<<<<< HEAD
	pub disabled: bool,
	pub locked: bool,
=======
	pub visible: bool,
>>>>>>> 46a9fc03
	#[serde(rename = "parentId")]
	pub parent_id: Option<NodeId>,
	pub depth: usize,
}

#[derive(Debug, Clone, Default, serde::Serialize, serde::Deserialize, PartialEq, Eq, specta::Type)]
pub struct SelectedNodes(pub Vec<NodeId>);

impl SelectedNodes {
	pub fn layer_visible(&self, layer: LayerNodeIdentifier, metadata: &DocumentMetadata) -> bool {
		layer.ancestors(metadata).all(|layer| metadata.node_is_visible(layer.to_node()))
	}

	pub fn selected_visible_layers<'a>(&'a self, metadata: &'a DocumentMetadata) -> impl Iterator<Item = LayerNodeIdentifier> + '_ {
		self.selected_layers(metadata).filter(move |&layer| self.layer_visible(layer, metadata))
	}

	pub fn layer_ulocked(&self, layer: LayerNodeIdentifier, network: &NodeNetwork, metadata: &DocumentMetadata) -> bool {
		!layer.ancestors(metadata).any(|layer| network.locked.contains(&layer.to_node()))
	}

	pub fn selected_ulocked_layers<'a>(&'a self, network: &'a NodeNetwork, metadata: &'a DocumentMetadata) -> impl Iterator<Item = LayerNodeIdentifier> + '_ {
		self.selected_layers(metadata).filter(move |&layer| self.layer_ulocked(layer, network, metadata))
	}

	pub fn selected_layers<'a>(&'a self, metadata: &'a DocumentMetadata) -> impl Iterator<Item = LayerNodeIdentifier> + '_ {
		metadata.all_layers().filter(|layer| self.0.contains(&layer.to_node()))
	}

	pub fn selected_layers_except_artboards<'a>(&'a self, metadata: &'a DocumentMetadata) -> impl Iterator<Item = LayerNodeIdentifier> + '_ {
		self.selected_layers(metadata).filter(move |&layer| !metadata.is_artboard(layer))
	}

	pub fn selected_layers_contains(&self, layer: LayerNodeIdentifier, metadata: &DocumentMetadata) -> bool {
		self.selected_layers(metadata).any(|selected| selected == layer)
	}

	pub fn selected_nodes(&self) -> core::slice::Iter<'_, NodeId> {
		self.0.iter()
	}

	pub fn selected_nodes_ref(&self) -> &Vec<NodeId> {
		&self.0
	}

	pub fn has_selected_nodes(&self) -> bool {
		!self.0.is_empty()
	}

	pub fn retain_selected_nodes(&mut self, f: impl FnMut(&NodeId) -> bool) {
		self.0.retain(f);
	}

	pub fn set_selected_nodes(&mut self, new: Vec<NodeId>) {
		self.0 = new;
	}

	pub fn add_selected_nodes(&mut self, iter: impl IntoIterator<Item = NodeId>) {
		self.0.extend(iter);
	}

	pub fn clear_selected_nodes(&mut self) {
		self.set_selected_nodes(Vec::new());
	}
}

#[derive(Debug, Clone, Default, serde::Serialize, serde::Deserialize, PartialEq, Eq, specta::Type)]
pub struct CollapsedLayers(pub Vec<LayerNodeIdentifier>);<|MERGE_RESOLUTION|>--- conflicted
+++ resolved
@@ -46,12 +46,7 @@
 	#[serde(rename = "layerClassification")]
 	pub layer_classification: LayerClassification,
 	pub expanded: bool,
-<<<<<<< HEAD
-	pub disabled: bool,
-	pub locked: bool,
-=======
 	pub visible: bool,
->>>>>>> 46a9fc03
 	#[serde(rename = "parentId")]
 	pub parent_id: Option<NodeId>,
 	pub depth: usize,

use crate::messages::frontend::utility_types::{ExportBounds, FileType};
use crate::messages::input_mapper::utility_types::input_keyboard::Key;
use crate::messages::portfolio::document::utility_types::layer_panel::LayerMetadata;
use crate::messages::portfolio::document::utility_types::misc::{AlignAggregate, AlignAxis, FlipAxis};
use crate::messages::prelude::*;

use document_legacy::boolean_ops::BooleanOperation as BooleanOperationType;
use document_legacy::document::Document as DocumentLegacy;
use document_legacy::layers::blend_mode::BlendMode;
use document_legacy::layers::style::ViewMode;
use document_legacy::LayerId;
use document_legacy::Operation as DocumentOperation;
use graph_craft::document::NodeId;
use graphene_core::raster::Image;
use serde::{Deserialize, Serialize};

#[remain::sorted]
#[impl_message(Message, PortfolioMessage, Document)]
#[derive(PartialEq, Clone, Debug, Serialize, Deserialize)]
pub enum DocumentMessage {
	// Sub-messages
	#[remain::unsorted]
	DispatchOperation(Box<DocumentOperation>),
	#[remain::unsorted]
	#[child]
	Artboard(ArtboardMessage),
	#[remain::unsorted]
	#[child]
	Navigation(NavigationMessage),
	#[remain::unsorted]
	#[child]
	Overlays(OverlaysMessage),
	#[remain::unsorted]
	#[child]
	PropertiesPanel(PropertiesPanelMessage),
	#[remain::unsorted]
	#[child]
	NodeGraph(NodeGraphMessage),
	#[remain::unsorted]
	#[child]
	GraphOperation(GraphOperationMessage),

	// Messages
	AbortTransaction,
	AddSelectedLayers {
		additional_layers: Vec<Vec<LayerId>>,
	},
	AlignSelectedLayers {
		axis: AlignAxis,
		aggregate: AlignAggregate,
	},
	BackupDocument {
		document: DocumentLegacy,
		artboard: Box<ArtboardMessageHandler>,
		layer_metadata: HashMap<Vec<LayerId>, LayerMetadata>,
	},
	BooleanOperation(BooleanOperationType),
	ClearLayerTree,
	CommitTransaction,
	CreateEmptyFolder {
		container_path: Vec<LayerId>,
	},
	DebugPrintDocument,
	DeleteLayer {
		layer_path: Vec<LayerId>,
	},
	DeleteSelectedLayers,
	DeselectAllLayers,
	DirtyRenderDocument,
	DirtyRenderDocumentInOutlineView,
	DocumentHistoryBackward,
	DocumentHistoryForward,
	DocumentStructureChanged,
	DuplicateSelectedLayers,
	ExportDocument {
		file_name: String,
		file_type: FileType,
		scale_factor: f64,
		bounds: ExportBounds,
	},
	FlipSelectedLayers {
		flip_axis: FlipAxis,
	},
	FolderChanged {
		affected_folder_path: Vec<LayerId>,
	},
	FrameClear,
	GroupSelectedLayers,
	LayerChanged {
		affected_layer_path: Vec<LayerId>,
	},
	MoveSelectedLayersTo {
		folder_path: Vec<LayerId>,
		insert_index: isize,
		reverse_index: bool,
	},
<<<<<<< HEAD
	NodeGraphFrameGenerate,
=======
	MoveSelectedManipulatorPoints {
		layer_path: Vec<LayerId>,
		delta: (f64, f64),
		mirror_distance: bool,
	},
	NodeGraphFrameClear {
		layer_path: Vec<LayerId>,
		node_id: NodeId,
		cached_index: usize,
	},
	NodeGraphFrameGenerate {
		layer_path: Vec<LayerId>,
	},
>>>>>>> 4645cdf3
	NodeGraphFrameImaginate {
		layer_path: Vec<LayerId>,
		imaginate_node: Vec<NodeId>,
	},
	NodeGraphFrameImaginateRandom {
		layer_path: Vec<LayerId>,
		imaginate_node: Vec<NodeId>,
		then_generate: bool,
	},
	NodeGraphFrameImaginateTerminate {
		layer_path: Vec<LayerId>,
		node_path: Vec<NodeId>,
	},
	NudgeSelectedLayers {
		delta_x: f64,
		delta_y: f64,
		resize: Key,
		resize_opposite_corner: Key,
	},
	PasteImage {
		image: Image,
		mouse: Option<(f64, f64)>,
	},
	Redo,
	RenameLayer {
		layer_path: Vec<LayerId>,
		new_name: String,
	},
	RenderDocument,
	RollbackTransaction,
	SaveDocument,
	SelectAllLayers,
	SelectedLayersLower,
	SelectedLayersLowerToBack,
	SelectedLayersRaise,
	SelectedLayersRaiseToFront,
	SelectedLayersReorder {
		relative_index_offset: isize,
	},
	SelectLayer {
		layer_path: Vec<LayerId>,
		ctrl: bool,
		shift: bool,
	},
	SetBlendModeForSelectedLayers {
		blend_mode: BlendMode,
	},
	SetImageBlobUrl {
		layer_path: Vec<LayerId>,
		blob_url: String,
		resolution: (f64, f64),
		document_id: u64,
	},
	SetLayerExpansion {
		layer_path: Vec<LayerId>,
		set_expanded: bool,
	},
	SetLayerName {
		layer_path: Vec<LayerId>,
		name: String,
	},
	SetOpacityForSelectedLayers {
		opacity: f64,
	},
	SetOverlaysVisibility {
		visible: bool,
	},
	SetSelectedLayers {
		replacement_selected_layers: Vec<Vec<LayerId>>,
	},
	SetSnapping {
		snap: bool,
	},
	SetTextboxEditability {
		path: Vec<LayerId>,
		editable: bool,
	},
	SetViewMode {
		view_mode: ViewMode,
	},
	StartTransaction,
	ToggleLayerExpansion {
		layer_path: Vec<LayerId>,
	},
	ToggleLayerVisibility {
		layer_path: Vec<LayerId>,
	},
	Undo,
	UndoFinished,
	UngroupLayers {
		folder_path: Vec<LayerId>,
	},
	UngroupSelectedLayers,
	UpdateLayerMetadata {
		layer_path: Vec<LayerId>,
		layer_metadata: LayerMetadata,
	},
	ZoomCanvasTo100Percent,
	ZoomCanvasTo200Percent,
	ZoomCanvasToFitAll,
}

impl From<DocumentOperation> for DocumentMessage {
	fn from(operation: DocumentOperation) -> DocumentMessage {
		DocumentMessage::DispatchOperation(Box::new(operation))
	}
}

impl From<DocumentOperation> for Message {
	fn from(operation: DocumentOperation) -> Message {
		DocumentMessage::DispatchOperation(Box::new(operation)).into()
	}
}<|MERGE_RESOLUTION|>--- conflicted
+++ resolved
@@ -94,14 +94,6 @@
 		insert_index: isize,
 		reverse_index: bool,
 	},
-<<<<<<< HEAD
-	NodeGraphFrameGenerate,
-=======
-	MoveSelectedManipulatorPoints {
-		layer_path: Vec<LayerId>,
-		delta: (f64, f64),
-		mirror_distance: bool,
-	},
 	NodeGraphFrameClear {
 		layer_path: Vec<LayerId>,
 		node_id: NodeId,
@@ -110,7 +102,6 @@
 	NodeGraphFrameGenerate {
 		layer_path: Vec<LayerId>,
 	},
->>>>>>> 4645cdf3
 	NodeGraphFrameImaginate {
 		layer_path: Vec<LayerId>,
 		imaginate_node: Vec<NodeId>,

use crate::messages::frontend::utility_types::{ExportBounds, FileType};
use crate::messages::portfolio::document::utility_types::layer_panel::LayerMetadata;
use crate::messages::portfolio::document::utility_types::misc::{AlignAggregate, AlignAxis, FlipAxis};
use crate::messages::prelude::*;

use document_legacy::boolean_ops::BooleanOperation as BooleanOperationType;
use document_legacy::document::Document as DocumentLegacy;
use document_legacy::layers::blend_mode::BlendMode;
use document_legacy::layers::style::ViewMode;
use document_legacy::LayerId;
use document_legacy::Operation as DocumentOperation;
use graph_craft::document::NodeId;
use graphene_core::raster::Image;
use serde::{Deserialize, Serialize};

#[remain::sorted]
#[impl_message(Message, PortfolioMessage, Document)]
#[derive(PartialEq, Clone, Debug, Serialize, Deserialize, specta::Type)]
pub enum DocumentMessage {
	// Sub-messages
	#[remain::unsorted]
	DispatchOperation(Box<DocumentOperation>),
	#[remain::unsorted]
	#[child]
	Artboard(ArtboardMessage),
	#[remain::unsorted]
	#[child]
	Navigation(NavigationMessage),
	#[remain::unsorted]
	#[child]
	Overlays(OverlaysMessage),
	#[remain::unsorted]
	#[child]
	TransformLayer(TransformLayerMessage),
	#[remain::unsorted]
	#[child]
	PropertiesPanel(PropertiesPanelMessage),
	#[remain::unsorted]
	#[child]
	NodeGraph(NodeGraphMessage),

	// Messages
	AbortTransaction,
	AddSelectedLayers {
		additional_layers: Vec<Vec<LayerId>>,
	},
	AlignSelectedLayers {
		axis: AlignAxis,
		aggregate: AlignAggregate,
	},
	BackupDocument {
		document: DocumentLegacy,
<<<<<<< HEAD
		#[specta(type = HashMap<String, LayerMetadata>)]
=======
		artboard: Box<ArtboardMessageHandler>,
>>>>>>> 0d732885
		layer_metadata: HashMap<Vec<LayerId>, LayerMetadata>,
	},
	BooleanOperation(BooleanOperationType),
	ClearLayerTree,
	CommitTransaction,
	CreateEmptyFolder {
		container_path: Vec<LayerId>,
	},
	DebugPrintDocument,
	DeleteLayer {
		layer_path: Vec<LayerId>,
	},
	DeleteSelectedLayers,
	DeleteSelectedManipulatorPoints,
	DeselectAllLayers,
	DeselectAllManipulatorPoints,
	DirtyRenderDocument,
	DirtyRenderDocumentInOutlineView,
	DocumentHistoryBackward,
	DocumentHistoryForward,
	DocumentStructureChanged,
	DuplicateSelectedLayers,
	ExportDocument {
		file_name: String,
		file_type: FileType,
		scale_factor: f64,
		bounds: ExportBounds,
	},
	FlipSelectedLayers {
		flip_axis: FlipAxis,
	},
	FolderChanged {
		affected_folder_path: Vec<LayerId>,
	},
	FrameClear,
	GroupSelectedLayers,
	LayerChanged {
		affected_layer_path: Vec<LayerId>,
	},
	MoveSelectedLayersTo {
		folder_path: Vec<LayerId>,
		insert_index: isize,
		reverse_index: bool,
	},
	MoveSelectedManipulatorPoints {
		layer_path: Vec<LayerId>,
		delta: (f64, f64),
		mirror_distance: bool,
	},
	NodeGraphFrameGenerate,
	NodeGraphFrameImaginate {
		imaginate_node: Vec<NodeId>,
	},
	NodeGraphFrameImaginateRandom {
		imaginate_node: Vec<NodeId>,
	},
	NodeGraphFrameImaginateTerminate {
		layer_path: Vec<LayerId>,
		node_path: Vec<NodeId>,
	},
	NudgeSelectedLayers {
		delta_x: f64,
		delta_y: f64,
	},
	PasteImage {
		image: Image,
		mouse: Option<(f64, f64)>,
	},
	Redo,
	RenameLayer {
		layer_path: Vec<LayerId>,
		new_name: String,
	},
	RenderDocument,
	RollbackTransaction,
	SaveDocument,
	SelectAllLayers,
	SelectedLayersLower,
	SelectedLayersLowerToBack,
	SelectedLayersRaise,
	SelectedLayersRaiseToFront,
	SelectedLayersReorder {
		relative_index_offset: isize,
	},
	SelectLayer {
		layer_path: Vec<LayerId>,
		ctrl: bool,
		shift: bool,
	},
	SetBlendModeForSelectedLayers {
		blend_mode: BlendMode,
	},
	SetImageBlobUrl {
		layer_path: Vec<LayerId>,
		blob_url: String,
		resolution: (f64, f64),
		document_id: u64,
	},
	SetLayerExpansion {
		layer_path: Vec<LayerId>,
		set_expanded: bool,
	},
	SetLayerName {
		layer_path: Vec<LayerId>,
		name: String,
	},
	SetOpacityForSelectedLayers {
		opacity: f64,
	},
	SetOverlaysVisibility {
		visible: bool,
	},
	SetSelectedLayers {
		replacement_selected_layers: Vec<Vec<LayerId>>,
	},
	SetSnapping {
		snap: bool,
	},
	SetTextboxEditability {
		path: Vec<LayerId>,
		editable: bool,
	},
	SetViewMode {
		view_mode: ViewMode,
	},
	StartTransaction,
	ToggleLayerExpansion {
		layer_path: Vec<LayerId>,
	},
	ToggleLayerVisibility {
		layer_path: Vec<LayerId>,
	},
	ToggleSelectedHandleMirroring {
		layer_path: Vec<LayerId>,
		toggle_angle: bool,
	},
	Undo,
	UndoFinished,
	UngroupLayers {
		folder_path: Vec<LayerId>,
	},
	UngroupSelectedLayers,
	UpdateLayerMetadata {
		layer_path: Vec<LayerId>,
		layer_metadata: LayerMetadata,
	},
	ZoomCanvasTo100Percent,
	ZoomCanvasTo200Percent,
	ZoomCanvasToFitAll,
}

impl From<DocumentOperation> for DocumentMessage {
	fn from(operation: DocumentOperation) -> DocumentMessage {
		DocumentMessage::DispatchOperation(Box::new(operation))
	}
}

impl From<DocumentOperation> for Message {
	fn from(operation: DocumentOperation) -> Message {
		DocumentMessage::DispatchOperation(Box::new(operation)).into()
	}
}<|MERGE_RESOLUTION|>--- conflicted
+++ resolved
@@ -50,11 +50,8 @@
 	},
 	BackupDocument {
 		document: DocumentLegacy,
-<<<<<<< HEAD
+		artboard: Box<ArtboardMessageHandler>,
 		#[specta(type = HashMap<String, LayerMetadata>)]
-=======
-		artboard: Box<ArtboardMessageHandler>,
->>>>>>> 0d732885
 		layer_metadata: HashMap<Vec<LayerId>, LayerMetadata>,
 	},
 	BooleanOperation(BooleanOperationType),

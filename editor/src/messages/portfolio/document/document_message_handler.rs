use super::node_graph::document_node_definitions;
use super::node_graph::utility_types::Transform;
use super::overlays::utility_types::Pivot;
use super::utility_types::error::EditorError;
use super::utility_types::misc::{GroupFolderType, SNAP_FUNCTIONS_FOR_BOUNDING_BOXES, SNAP_FUNCTIONS_FOR_PATHS, SnappingOptions, SnappingState};
use super::utility_types::network_interface::{self, NodeNetworkInterface, TransactionStatus};
use super::utility_types::nodes::{CollapsedLayers, SelectedNodes};
use crate::application::{GRAPHITE_GIT_COMMIT_HASH, generate_uuid};
use crate::consts::{ASYMPTOTIC_EFFECT, COLOR_OVERLAY_GRAY, DEFAULT_DOCUMENT_NAME, FILE_SAVE_SUFFIX, SCALE_EFFECT, SCROLLBAR_SPACING, VIEWPORT_ROTATE_SNAP_INTERVAL};
use crate::messages::input_mapper::utility_types::macros::action_keys;
use crate::messages::layout::utility_types::widget_prelude::*;
use crate::messages::portfolio::document::graph_operation::utility_types::TransformIn;
use crate::messages::portfolio::document::node_graph::NodeGraphHandlerData;
use crate::messages::portfolio::document::overlays::grid_overlays::{grid_overlay, overlay_options};
use crate::messages::portfolio::document::overlays::utility_types::{OverlaysType, OverlaysVisibilitySettings};
use crate::messages::portfolio::document::properties_panel::utility_types::PropertiesPanelMessageHandlerData;
use crate::messages::portfolio::document::utility_types::document_metadata::{DocumentMetadata, LayerNodeIdentifier};
use crate::messages::portfolio::document::utility_types::misc::{AlignAggregate, AlignAxis, DocumentMode, FlipAxis, PTZ};
use crate::messages::portfolio::document::utility_types::network_interface::{FlowType, InputConnector, NodeTemplate};
use crate::messages::portfolio::document::utility_types::nodes::RawBuffer;
use crate::messages::portfolio::utility_types::PersistentData;
use crate::messages::prelude::*;
use crate::messages::tool::common_functionality::graph_modification_utils::{self, get_blend_mode, get_opacity};
use crate::messages::tool::tool_messages::select_tool::SelectToolPointerKeys;
use crate::messages::tool::tool_messages::tool_prelude::Key;
use crate::messages::tool::utility_types::ToolType;
use crate::node_graph_executor::NodeGraphExecutor;
use bezier_rs::Subpath;
use glam::{DAffine2, DVec2, IVec2};
use graph_craft::document::value::TaggedValue;
use graph_craft::document::{NodeId, NodeInput, NodeNetwork, OldNodeNetwork};
use graphene_core::raster::BlendMode;
use graphene_core::raster::image::ImageFrameTable;
use graphene_core::vector::style::ViewMode;
use graphene_std::renderer::{ClickTarget, Quad};
use graphene_std::vector::{PointId, path_bool_lib};
use std::time::Duration;

pub struct DocumentMessageData<'a> {
	pub document_id: DocumentId,
	pub ipp: &'a InputPreprocessorMessageHandler,
	pub persistent_data: &'a PersistentData,
	pub executor: &'a mut NodeGraphExecutor,
	pub current_tool: &'a ToolType,
	pub preferences: &'a PreferencesMessageHandler,
	pub device_pixel_ratio: f64,
}

#[derive(Clone, Debug, serde::Serialize, serde::Deserialize)]
#[serde(default)]
pub struct DocumentMessageHandler {
	// ======================
	// Child message handlers
	// ======================
	//
	#[serde(skip)]
	pub navigation_handler: NavigationMessageHandler,
	#[serde(skip)]
	pub node_graph_handler: NodeGraphMessageHandler,
	#[serde(skip)]
	overlays_message_handler: OverlaysMessageHandler,
	#[serde(skip)]
	properties_panel_message_handler: PropertiesPanelMessageHandler,

	// ============================================
	// Fields that are saved in the document format
	// ============================================
	//
	// Contains the NodeNetwork and acts an an interface to manipulate the NodeNetwork with custom setters in order to keep NetworkMetadata in sync
	pub network_interface: NodeNetworkInterface,
	/// List of the [`LayerNodeIdentifier`]s that are currently collapsed by the user in the Layers panel.
	/// Collapsed means that the expansion arrow isn't set to show the children of these layers.
	pub collapsed: CollapsedLayers,
	/// The name of the document, which is displayed in the tab and title bar of the editor.
	pub name: String,
	/// The full Git commit hash of the Graphite repository that was used to build the editor.
	/// We save this to provide a hint about which version of the editor was used to create the document.
	pub commit_hash: String,
	/// The current pan, tilt, and zoom state of the viewport's view of the document canvas.
	pub document_ptz: PTZ,
	/// The current mode that the document is in, which starts out as Design Mode. This choice affects the editing behavior of the tools.
	pub document_mode: DocumentMode,
	/// The current view mode that the user has set for rendering the document within the viewport.
	/// This is usually "Normal" but can be set to "Outline" or "Pixels" to see the canvas differently.
	pub view_mode: ViewMode,
	/// Sets whether or not all the viewport overlays should be drawn on top of the artwork.
	/// This includes tool interaction visualizations (like the transform cage and path anchors/handles), the grid, and more.
	pub overlays_visibility_settings: OverlaysVisibilitySettings,
	/// Sets whether or not the rulers should be drawn along the top and left edges of the viewport area.
	pub rulers_visible: bool,
	/// The current user choices for snapping behavior, including whether snapping is enabled at all.
	pub snapping_state: SnappingState,
	/// Sets whether or not the node graph is drawn (as an overlay) on top of the viewport area, or otherwise if it's hidden.
	pub graph_view_overlay_open: bool,
	/// The current opacity of the faded node graph background that covers up the artwork.
	pub graph_fade_artwork_percentage: f64,

	// =============================================
	// Fields omitted from the saved document format
	// =============================================
	//
	/// Path to network currently viewed in the node graph overlay. This will eventually be stored in each panel, so that multiple panels can refer to different networks
	#[serde(skip)]
	breadcrumb_network_path: Vec<NodeId>,
	/// Path to network that is currently selected. Updated based on the most recently clicked panel.
	#[serde(skip)]
	selection_network_path: Vec<NodeId>,
	/// Stack of document network snapshots for previous history states.
	#[serde(skip)]
	document_undo_history: VecDeque<NodeNetworkInterface>,
	/// Stack of document network snapshots for future history states.
	#[serde(skip)]
	document_redo_history: VecDeque<NodeNetworkInterface>,
	/// Hash of the document snapshot that was most recently saved to disk by the user.
	#[serde(skip)]
	saved_hash: Option<u64>,
	/// Hash of the document snapshot that was most recently auto-saved to the IndexedDB storage that will reopen when the editor is reloaded.
	#[serde(skip)]
	auto_saved_hash: Option<u64>,
	/// The ID of the layer at the start of a range selection in the Layers panel.
	/// If the user clicks or Ctrl-clicks one layer, it becomes the start of the range selection and then Shift-clicking another layer selects all layers between the start and end.
	#[serde(skip)]
	layer_range_selection_reference: Option<LayerNodeIdentifier>,
	/// Whether or not the editor has executed the network to render the document yet. If this is opened as an inactive tab, it won't be loaded initially because the active tab is prioritized.
	#[serde(skip)]
	pub is_loaded: bool,
}

impl Default for DocumentMessageHandler {
	fn default() -> Self {
		Self {
			// ======================
			// Child message handlers
			// ======================
			navigation_handler: NavigationMessageHandler::default(),
			node_graph_handler: NodeGraphMessageHandler::default(),
			overlays_message_handler: OverlaysMessageHandler::default(),
			properties_panel_message_handler: PropertiesPanelMessageHandler::default(),
			// ============================================
			// Fields that are saved in the document format
			// ============================================
			network_interface: default_document_network_interface(),
			collapsed: CollapsedLayers::default(),
			name: DEFAULT_DOCUMENT_NAME.to_string(),
			commit_hash: GRAPHITE_GIT_COMMIT_HASH.to_string(),
			document_ptz: PTZ::default(),
			document_mode: DocumentMode::DesignMode,
			view_mode: ViewMode::default(),
			overlays_visibility_settings: OverlaysVisibilitySettings::default(),
			rulers_visible: true,
			graph_view_overlay_open: false,
			snapping_state: SnappingState::default(),
			graph_fade_artwork_percentage: 80.,
			// =============================================
			// Fields omitted from the saved document format
			// =============================================
			breadcrumb_network_path: Vec::new(),
			selection_network_path: Vec::new(),
			document_undo_history: VecDeque::new(),
			document_redo_history: VecDeque::new(),
			saved_hash: None,
			auto_saved_hash: None,
			layer_range_selection_reference: None,
			is_loaded: false,
		}
	}
}

impl MessageHandler<DocumentMessage, DocumentMessageData<'_>> for DocumentMessageHandler {
	fn process_message(&mut self, message: DocumentMessage, responses: &mut VecDeque<Message>, data: DocumentMessageData) {
		let DocumentMessageData {
			document_id,
			ipp,
			persistent_data,
			executor,
			current_tool,
			preferences,
			device_pixel_ratio,
		} = data;

		let selected_nodes_bounding_box_viewport = self.network_interface.selected_nodes_bounding_box_viewport(&self.breadcrumb_network_path);
		let selected_visible_layers_bounding_box_viewport = self.selected_visible_layers_bounding_box_viewport();
		match message {
			// Sub-messages
			DocumentMessage::Navigation(message) => {
				let data = NavigationMessageData {
					network_interface: &mut self.network_interface,
					breadcrumb_network_path: &self.breadcrumb_network_path,
					ipp,
					selection_bounds: if self.graph_view_overlay_open {
						selected_nodes_bounding_box_viewport
					} else {
						selected_visible_layers_bounding_box_viewport
					},
					document_ptz: &mut self.document_ptz,
					graph_view_overlay_open: self.graph_view_overlay_open,
					preferences,
				};

				self.navigation_handler.process_message(message, responses, data);
			}
			DocumentMessage::Overlays(message) => {
				let visibility_settings = self.overlays_visibility_settings;

				// Send the overlays message to the overlays message handler
				self.overlays_message_handler.process_message(
					message,
					responses,
					OverlaysMessageData {
						visibility_settings,
						ipp,
						device_pixel_ratio,
					},
				);
			}
			DocumentMessage::PropertiesPanel(message) => {
				let properties_panel_message_handler_data = PropertiesPanelMessageHandlerData {
					network_interface: &mut self.network_interface,
					selection_network_path: &self.selection_network_path,
					document_name: self.name.as_str(),
					executor,
				};
				self.properties_panel_message_handler
					.process_message(message, responses, (persistent_data, properties_panel_message_handler_data));
			}
			DocumentMessage::NodeGraph(message) => {
				self.node_graph_handler.process_message(
					message,
					responses,
					NodeGraphHandlerData {
						network_interface: &mut self.network_interface,
						selection_network_path: &self.selection_network_path,
						breadcrumb_network_path: &self.breadcrumb_network_path,
						document_id,
						collapsed: &mut self.collapsed,
						ipp,
						graph_view_overlay_open: self.graph_view_overlay_open,
						graph_fade_artwork_percentage: self.graph_fade_artwork_percentage,
						navigation_handler: &self.navigation_handler,
						preferences,
					},
				);
			}
			DocumentMessage::GraphOperation(message) => {
				let data = GraphOperationMessageData {
					network_interface: &mut self.network_interface,
					collapsed: &mut self.collapsed,
					node_graph: &mut self.node_graph_handler,
				};
				let mut graph_operation_message_handler = GraphOperationMessageHandler {};
				graph_operation_message_handler.process_message(message, responses, data);
			}
			DocumentMessage::AlignSelectedLayers { axis, aggregate } => {
				let axis = match axis {
					AlignAxis::X => DVec2::X,
					AlignAxis::Y => DVec2::Y,
				};
				let Some(combined_box) = self.selected_visible_layers_bounding_box_viewport() else {
					return;
				};

				let aggregated = match aggregate {
					AlignAggregate::Min => combined_box[0],
					AlignAggregate::Max => combined_box[1],
					AlignAggregate::Center => (combined_box[0] + combined_box[1]) / 2.,
				};

				let mut added_transaction = false;
				for layer in self.network_interface.selected_nodes().selected_unlocked_layers(&self.network_interface) {
					let Some(bbox) = self.metadata().bounding_box_viewport(layer) else {
						continue;
					};
					let center = match aggregate {
						AlignAggregate::Min => bbox[0],
						AlignAggregate::Max => bbox[1],
						_ => (bbox[0] + bbox[1]) / 2.,
					};
					let translation = (aggregated - center) * axis;
					if !added_transaction {
						responses.add(DocumentMessage::AddTransaction);
						added_transaction = true;
					}
					responses.add(GraphOperationMessage::TransformChange {
						layer,
						transform: DAffine2::from_translation(translation),
						transform_in: TransformIn::Viewport,
						skip_rerender: false,
					});
				}
			}
			DocumentMessage::RemoveArtboards => {
				responses.add(GraphOperationMessage::RemoveArtboards);
			}
			DocumentMessage::ClearLayersPanel => {
				// Send an empty layer list
				let data_buffer: RawBuffer = Self::default().serialize_root();
				responses.add(FrontendMessage::UpdateDocumentLayerStructure { data_buffer });

				// Clear the control bar
				responses.add(LayoutMessage::SendLayout {
					layout: Layout::WidgetLayout(Default::default()),
					layout_target: LayoutTarget::LayersPanelControlLeftBar,
				});
				responses.add(LayoutMessage::SendLayout {
					layout: Layout::WidgetLayout(Default::default()),
					layout_target: LayoutTarget::LayersPanelControlRightBar,
				});

				// Clear the bottom bar
				responses.add(LayoutMessage::SendLayout {
					layout: Layout::WidgetLayout(Default::default()),
					layout_target: LayoutTarget::LayersPanelBottomBar,
				});
			}
			DocumentMessage::CreateEmptyFolder => {
				let selected_nodes = self.network_interface.selected_nodes();
				let id = NodeId::new();

				let parent = self
					.network_interface
					.deepest_common_ancestor(&selected_nodes, &self.selection_network_path, true)
					.unwrap_or(LayerNodeIdentifier::ROOT_PARENT);

				let insert_index = DocumentMessageHandler::get_calculated_insert_index(self.metadata(), &self.network_interface.selected_nodes(), parent);
				responses.add(DocumentMessage::AddTransaction);
				responses.add(GraphOperationMessage::NewCustomLayer {
					id,
					nodes: Vec::new(),
					parent,
					insert_index,
				});
				responses.add(NodeGraphMessage::SelectedNodesSet { nodes: vec![id] });
			}
			DocumentMessage::DeleteNode { node_id } => {
				responses.add(DocumentMessage::StartTransaction);

				responses.add(NodeGraphMessage::DeleteNodes {
					node_ids: vec![node_id],
					delete_children: true,
				});
				responses.add(NodeGraphMessage::RunDocumentGraph);
				responses.add(NodeGraphMessage::SelectedNodesUpdated);
				responses.add(NodeGraphMessage::SendGraph);
				responses.add(DocumentMessage::EndTransaction);
			}
			DocumentMessage::DeleteSelectedLayers => {
				responses.add(NodeGraphMessage::DeleteSelectedNodes { delete_children: true });
			}
			DocumentMessage::DeselectAllLayers => {
				responses.add(NodeGraphMessage::SelectedNodesSet { nodes: vec![] });
				self.layer_range_selection_reference = None;
			}
			DocumentMessage::DocumentHistoryBackward => self.undo_with_history(ipp, responses),
			DocumentMessage::DocumentHistoryForward => self.redo_with_history(ipp, responses),
			DocumentMessage::DocumentStructureChanged => {
				self.update_layers_panel_control_bar_widgets(responses);
				self.update_layers_panel_bottom_bar_widgets(responses);

				self.network_interface.load_structure();
				let data_buffer: RawBuffer = self.serialize_root();
				responses.add(FrontendMessage::UpdateDocumentLayerStructure { data_buffer });
			}
			DocumentMessage::DrawArtboardOverlays(overlay_context) => {
				if !overlay_context.visibility_settings.artboard_name() {
					return;
				}

				for layer in self.metadata().all_layers() {
					if !self.network_interface.is_artboard(&layer.to_node(), &[]) {
						continue;
					}
					let Some(bounds) = self.metadata().bounding_box_document(layer) else { continue };
					let min = bounds[0].min(bounds[1]);
					let max = bounds[0].max(bounds[1]);

					let name = self.network_interface.display_name(&layer.to_node(), &[]);

					// Calculate position of the text
					let corner_pos = if !self.document_ptz.flip {
						// Use the top-left corner
						min
					} else {
						// Use the top-right corner, which appears to be the top-left due to being flipped
						DVec2::new(max.x, min.y)
					};

					// When the canvas is flipped, mirror the text so it appears correctly
					let scale = if !self.document_ptz.flip { DVec2::ONE } else { DVec2::new(-1., 1.) };

					// Create a transform that puts the text at the true top-left regardless of flip
					let transform = self.metadata().document_to_viewport
						* DAffine2::from_translation(corner_pos)
						* DAffine2::from_scale(DVec2::splat(self.document_ptz.zoom().recip()))
						* DAffine2::from_translation(-DVec2::Y * 4.)
						* DAffine2::from_scale(scale);

					overlay_context.text(&name, COLOR_OVERLAY_GRAY, None, transform, 0., [Pivot::Start, Pivot::End]);
				}
			}
			DocumentMessage::DuplicateSelectedLayers => {
				responses.add(DocumentMessage::AddTransaction);

				let mut new_dragging = Vec::new();
				let mut layers = self.network_interface.shallowest_unique_layers(&[]).collect::<Vec<_>>();

				layers.sort_by_key(|layer| {
					let Some(parent) = layer.parent(self.metadata()) else { return usize::MAX };
					DocumentMessageHandler::get_calculated_insert_index(self.metadata(), &SelectedNodes(vec![layer.to_node()]), parent)
				});

				for layer in layers.into_iter().rev() {
					let Some(parent) = layer.parent(self.metadata()) else { continue };

					// Copy the layer
					let mut copy_ids = HashMap::new();
					let node_id = layer.to_node();
					copy_ids.insert(node_id, NodeId(0));

					self.network_interface
						.upstream_flow_back_from_nodes(vec![layer.to_node()], &[], FlowType::LayerChildrenUpstreamFlow)
						.enumerate()
						.for_each(|(index, node_id)| {
							copy_ids.insert(node_id, NodeId((index + 1) as u64));
						});

					let nodes = self.network_interface.copy_nodes(&copy_ids, &[]).collect::<Vec<(NodeId, NodeTemplate)>>();

					let insert_index = DocumentMessageHandler::get_calculated_insert_index(self.metadata(), &SelectedNodes(vec![layer.to_node()]), parent);

					let new_ids: HashMap<_, _> = nodes.iter().map(|(id, _)| (*id, NodeId::new())).collect();

					let layer_id = *new_ids.get(&NodeId(0)).expect("Node Id 0 should be a layer");
					let layer = LayerNodeIdentifier::new_unchecked(layer_id);
					new_dragging.push(layer);
					responses.add(NodeGraphMessage::AddNodes { nodes, new_ids });
					responses.add(NodeGraphMessage::MoveLayerToStack { layer, parent, insert_index });
				}
				let nodes = new_dragging.iter().map(|layer| layer.to_node()).collect();
				responses.add(NodeGraphMessage::SelectedNodesSet { nodes });
				responses.add(NodeGraphMessage::RunDocumentGraph);
			}
			DocumentMessage::EnterNestedNetwork { node_id } => {
				self.breadcrumb_network_path.push(node_id);
				self.selection_network_path.clone_from(&self.breadcrumb_network_path);
				responses.add(NodeGraphMessage::SendGraph);
				responses.add(DocumentMessage::ZoomCanvasToFitAll);
				responses.add(NodeGraphMessage::SetGridAlignedEdges);
			}
			DocumentMessage::Escape => {
				if self.node_graph_handler.drag_start.is_some() {
					responses.add(DocumentMessage::AbortTransaction);
					self.node_graph_handler.drag_start = None;
				} else if self
					.node_graph_handler
					.context_menu
					.as_ref()
					.is_some_and(|context_menu| matches!(context_menu.context_menu_data, super::node_graph::utility_types::ContextMenuData::CreateNode { compatible_type: None }))
				{
					// Close the context menu
					self.node_graph_handler.context_menu = None;
					responses.add(FrontendMessage::UpdateContextMenuInformation { context_menu_information: None });
					self.node_graph_handler.wire_in_progress_from_connector = None;
					self.node_graph_handler.wire_in_progress_to_connector = None;
					responses.add(FrontendMessage::UpdateWirePathInProgress { wire_path: None });
				} else {
					responses.add(DocumentMessage::GraphViewOverlay { open: false });
				}
			}
			DocumentMessage::ExitNestedNetwork { steps_back } => {
				for _ in 0..steps_back {
					self.breadcrumb_network_path.pop();
					self.selection_network_path.clone_from(&self.breadcrumb_network_path);
				}
				responses.add(DocumentMessage::PTZUpdate);
				responses.add(NodeGraphMessage::SetGridAlignedEdges);
				responses.add(NodeGraphMessage::SendGraph);
			}
			DocumentMessage::FlipSelectedLayers { flip_axis } => {
				let scale = match flip_axis {
					FlipAxis::X => DVec2::new(-1., 1.),
					FlipAxis::Y => DVec2::new(1., -1.),
				};
				if let Some([min, max]) = self.selected_visible_and_unlock_layers_bounding_box_viewport() {
					let center = (max + min) / 2.;
					let bbox_trans = DAffine2::from_translation(-center);
					let mut added_transaction = false;
					for layer in self.network_interface.selected_nodes().selected_unlocked_layers(&self.network_interface) {
						if !added_transaction {
							responses.add(DocumentMessage::AddTransaction);
							added_transaction = true;
						}
						responses.add(GraphOperationMessage::TransformChange {
							layer,
							transform: DAffine2::from_scale(scale),
							transform_in: TransformIn::Scope { scope: bbox_trans },
							skip_rerender: false,
						});
					}
				}
			}
			DocumentMessage::RotateSelectedLayers { degrees } => {
				// Get the bounding box of selected layers in viewport space
				if let Some([min, max]) = self.selected_visible_and_unlock_layers_bounding_box_viewport() {
					// Calculate the center of the bounding box to use as rotation pivot
					let center = (max + min) / 2.;
					// Transform that moves pivot point to origin
					let bbox_trans = DAffine2::from_translation(-center);

					let mut added_transaction = false;
					for layer in self.network_interface.selected_nodes().selected_unlocked_layers(&self.network_interface) {
						if !added_transaction {
							responses.add(DocumentMessage::AddTransaction);
							added_transaction = true;
						}

						responses.add(GraphOperationMessage::TransformChange {
							layer,
							transform: DAffine2::from_angle(degrees.to_radians()),
							transform_in: TransformIn::Scope { scope: bbox_trans },
							skip_rerender: false,
						});
					}
				}
			}
			DocumentMessage::GraphViewOverlay { open } => {
				self.graph_view_overlay_open = open;

				responses.add(FrontendMessage::UpdateGraphViewOverlay { open });
				responses.add(FrontendMessage::UpdateGraphFadeArtwork {
					percentage: self.graph_fade_artwork_percentage,
				});

				// Update the tilt menu bar buttons to be disabled when the graph is open
				responses.add(MenuBarMessage::SendLayout);

				responses.add(DocumentMessage::RenderRulers);
				responses.add(DocumentMessage::RenderScrollbars);
				if open {
					responses.add(ToolMessage::DeactivateTools);
					responses.add(OverlaysMessage::Draw); // Clear the overlays
					responses.add(NavigationMessage::CanvasTiltSet { angle_radians: 0. });
					responses.add(NodeGraphMessage::SetGridAlignedEdges);
					responses.add(NodeGraphMessage::UpdateGraphBarRight);
					responses.add(NodeGraphMessage::SendGraph);
					responses.add(NodeGraphMessage::UpdateHints);
				} else {
					responses.add(ToolMessage::ActivateTool { tool_type: *current_tool });
				}
			}
			DocumentMessage::GraphViewOverlayToggle => {
				responses.add(DocumentMessage::GraphViewOverlay { open: !self.graph_view_overlay_open });
			}
			DocumentMessage::GridOptions(grid) => {
				self.snapping_state.grid = grid;
				self.snapping_state.grid_snapping = true;
				responses.add(OverlaysMessage::Draw);
				responses.add(PortfolioMessage::UpdateDocumentWidgets);
			}
			DocumentMessage::GridOverlays(mut overlay_context) => {
				if self.snapping_state.grid_snapping {
					grid_overlay(self, &mut overlay_context)
				}
			}
			DocumentMessage::GridVisibility(enabled) => {
				self.snapping_state.grid_snapping = enabled;
				responses.add(OverlaysMessage::Draw);
			}
			DocumentMessage::GroupSelectedLayers { group_folder_type } => {
				responses.add(DocumentMessage::AddTransaction);

				let mut parent_per_selected_nodes: HashMap<LayerNodeIdentifier, Vec<NodeId>> = HashMap::new();
				let artboards = LayerNodeIdentifier::ROOT_PARENT
					.children(self.metadata())
					.filter(|x| self.network_interface.is_artboard(&x.to_node(), &self.selection_network_path))
					.collect::<Vec<_>>();
				let selected_nodes = self.network_interface.selected_nodes();

				// Non-artboard (infinite canvas) workflow
				if artboards.is_empty() {
					let Some(parent) = self.network_interface.deepest_common_ancestor(&selected_nodes, &self.selection_network_path, false) else {
						return;
					};
					let Some(selected_nodes) = &self.network_interface.selected_nodes_in_nested_network(&self.selection_network_path) else {
						return;
					};
					let insert_index = DocumentMessageHandler::get_calculated_insert_index(self.metadata(), selected_nodes, parent);

					DocumentMessageHandler::group_layers(responses, insert_index, parent, group_folder_type, &mut self.network_interface);
				}
				// Artboard workflow
				else {
					for artboard in artboards {
						let selected_descendants = artboard.descendants(self.metadata()).filter(|x| selected_nodes.selected_layers_contains(*x, self.metadata()));
						for selected_descendant in selected_descendants {
							parent_per_selected_nodes.entry(artboard).or_default().push(selected_descendant.to_node());
						}
					}

					let mut new_folders: Vec<NodeId> = Vec::new();

					for children in parent_per_selected_nodes.into_values() {
						let child_selected_nodes = SelectedNodes(children);
						let Some(parent) = self.network_interface.deepest_common_ancestor(&child_selected_nodes, &self.selection_network_path, false) else {
							continue;
						};
						let insert_index = DocumentMessageHandler::get_calculated_insert_index(self.metadata(), &child_selected_nodes, parent);

						responses.add(NodeGraphMessage::SelectedNodesSet { nodes: child_selected_nodes.0 });

						new_folders.push(DocumentMessageHandler::group_layers(responses, insert_index, parent, group_folder_type, &mut self.network_interface));
					}

					responses.add(NodeGraphMessage::SelectedNodesSet { nodes: new_folders });
				}
			}
			// DocumentMessage::ImaginateGenerate { imaginate_node } => {
			// 	let random_value = generate_uuid();
			// 	responses.add(NodeGraphMessage::SetInputValue {
			// 		node_id: *imaginate_node.last().unwrap(),
			// 		// Needs to match the index of the seed parameter in `pub const IMAGINATE_NODE: DocumentNodeDefinition` in `document_node_type.rs`
			// 		input_index: 17,
			// 		value: graph_craft::document::value::TaggedValue::U64(random_value),
			// 	});

			// 	responses.add(PortfolioMessage::SubmitGraphRender { document_id, ignore_hash: false });
			// }
			// DocumentMessage::ImaginateRandom { imaginate_node, then_generate } => {
			// 	// Generate a random seed. We only want values between -2^53 and 2^53, because integer values
			// 	// outside of this range can get rounded in f64
			// 	let random_bits = generate_uuid();
			// 	let random_value = ((random_bits >> 11) as f64).copysign(f64::from_bits(random_bits & (1 << 63)));

			// 	responses.add(DocumentMessage::AddTransaction);
			// 	// Set a random seed input
			// 	responses.add(NodeGraphMessage::SetInputValue {
			// 		node_id: *imaginate_node.last().unwrap(),
			// 		// Needs to match the index of the seed parameter in `pub const IMAGINATE_NODE: DocumentNodeDefinition` in `document_node_type.rs`
			// 		input_index: 3,
			// 		value: graph_craft::document::value::TaggedValue::F64(random_value),
			// 	});

			// 	// Generate the image
			// 	if then_generate {
			// 		responses.add(DocumentMessage::ImaginateGenerate { imaginate_node });
			// 	}
			// }
			DocumentMessage::MoveSelectedLayersTo { parent, insert_index } => {
				if !self.selection_network_path.is_empty() {
					log::error!("Moving selected layers is only supported for the Document Network");
					return;
				}

				// Disallow trying to insert into self.
				if self
					.network_interface
					.selected_nodes()
					.selected_layers(self.metadata())
					.any(|layer| parent.ancestors(self.metadata()).any(|ancestor| ancestor == layer))
				{
					return;
				}
				// Artboards can only have `ROOT_PARENT` as the parent.
				let any_artboards = self
					.network_interface
					.selected_nodes()
					.selected_layers(self.metadata())
					.any(|layer| self.network_interface.is_artboard(&layer.to_node(), &self.selection_network_path));
				if any_artboards && parent != LayerNodeIdentifier::ROOT_PARENT {
					return;
				}

				// Non-artboards cannot be put at the top level if artboards also exist there
				let selected_any_non_artboards = self
					.network_interface
					.selected_nodes()
					.selected_layers(self.metadata())
					.any(|layer| !self.network_interface.is_artboard(&layer.to_node(), &self.selection_network_path));

				let top_level_artboards = LayerNodeIdentifier::ROOT_PARENT
					.children(self.metadata())
					.any(|layer| self.network_interface.is_artboard(&layer.to_node(), &self.selection_network_path));

				if selected_any_non_artboards && parent == LayerNodeIdentifier::ROOT_PARENT && top_level_artboards {
					return;
				}

				let layers_to_move = self.network_interface.shallowest_unique_layers_sorted(&self.selection_network_path);
				// Offset the index for layers to move that are below another layer to move. For example when moving 1 and 2 between 3 and 4, 2 should be inserted at the same index as 1 since 1 is moved first.
				let layers_to_move_with_insert_offset = layers_to_move
					.iter()
					.map(|layer| {
						if layer.parent(self.metadata()) != Some(parent) {
							(*layer, 0)
						} else {
							let upstream_selected_siblings = layer
								.downstream_siblings(self.network_interface.document_metadata())
								.filter(|sibling| {
									sibling != layer
										&& layers_to_move.iter().any(|layer| {
											layer == sibling
												&& layer
													.parent(self.metadata())
													.is_some_and(|parent| parent.children(self.metadata()).position(|child| child == *layer) < Some(insert_index))
										})
								})
								.count();
							(*layer, upstream_selected_siblings)
						}
					})
					.collect::<Vec<_>>();

				responses.add(DocumentMessage::AddTransaction);
				for (layer_index, (layer_to_move, insert_offset)) in layers_to_move_with_insert_offset.into_iter().enumerate() {
					let calculated_insert_index = insert_index + layer_index - insert_offset;
					responses.add(NodeGraphMessage::MoveLayerToStack {
						layer: layer_to_move,
						parent,
						insert_index: calculated_insert_index,
					});

					if layer_to_move.parent(self.metadata()) != Some(parent) {
						let layer_local_transform = self.network_interface.document_metadata().transform_to_viewport(layer_to_move);
						let undo_transform = self.network_interface.document_metadata().transform_to_viewport(parent).inverse();
						let transform = undo_transform * layer_local_transform;
						responses.add(GraphOperationMessage::TransformSet {
							layer: layer_to_move,
							transform,
							transform_in: TransformIn::Local,
							skip_rerender: false,
						});
					}
				}

				responses.add(NodeGraphMessage::RunDocumentGraph);
				responses.add(NodeGraphMessage::SendGraph);
			}
			DocumentMessage::MoveSelectedLayersToGroup { parent } => {
				// Group all shallowest unique selected layers in order
				let all_layers_to_group_sorted = self.network_interface.shallowest_unique_layers_sorted(&self.selection_network_path);

				for layer_to_group in all_layers_to_group_sorted.into_iter().rev() {
					responses.add(NodeGraphMessage::MoveLayerToStack {
						layer: layer_to_group,
						parent,
						insert_index: 0,
					});
				}

				responses.add(NodeGraphMessage::SelectedNodesSet { nodes: vec![parent.to_node()] });
				responses.add(NodeGraphMessage::RunDocumentGraph);
				responses.add(DocumentMessage::DocumentStructureChanged);
				responses.add(NodeGraphMessage::SendGraph);
			}
			DocumentMessage::NudgeSelectedLayers {
				delta_x,
				delta_y,
				resize,
				resize_opposite_corner,
			} => {
				responses.add(DocumentMessage::AddTransaction);

				let resize = ipp.keyboard.key(resize);
				let resize_opposite_corner = ipp.keyboard.key(resize_opposite_corner);

				let can_move = |layer| {
					let selected = self.network_interface.selected_nodes();
					selected.layer_visible(layer, &self.network_interface) && !selected.layer_locked(layer, &self.network_interface)
				};

				// Nudge translation without resizing
				if !resize {
					let transform = DAffine2::from_translation(DVec2::from_angle(-self.document_ptz.tilt()).rotate(DVec2::new(delta_x, delta_y)));

					for layer in self.network_interface.shallowest_unique_layers(&[]).filter(|layer| can_move(*layer)) {
						responses.add(GraphOperationMessage::TransformChange {
							layer,
							transform,
							transform_in: TransformIn::Local,
							skip_rerender: false,
						});
					}

					return;
				}

				let selected_bounding_box = self.network_interface.selected_bounds_document_space(false, &[]);
				let Some([existing_top_left, existing_bottom_right]) = selected_bounding_box else { return };

				// Swap and negate coordinates as needed to match the resize direction that's closest to the current tilt angle
				let tilt = (self.document_ptz.tilt() + std::f64::consts::TAU) % std::f64::consts::TAU;
				let (delta_x, delta_y, opposite_x, opposite_y) = match ((tilt + std::f64::consts::FRAC_PI_4) / std::f64::consts::FRAC_PI_2).floor() as i32 % 4 {
					0 => (delta_x, delta_y, false, false),
					1 => (delta_y, -delta_x, false, true),
					2 => (-delta_x, -delta_y, true, true),
					3 => (-delta_y, delta_x, true, false),
					_ => unreachable!(),
				};

				let size = existing_bottom_right - existing_top_left;
				// TODO: This is a hacky band-aid. It still results in the shape becoming zero-sized. Properly fix this using the correct math.
				// If size is zero we clamp it to minimun value to avoid dividing by zero vector to calculate enlargement.
				let size = size.max(DVec2::ONE);
				let enlargement = DVec2::new(
					if resize_opposite_corner != opposite_x { -delta_x } else { delta_x },
					if resize_opposite_corner != opposite_y { -delta_y } else { delta_y },
				);
				let enlargement_factor = (enlargement + size) / size;

				let position = DVec2::new(
					existing_top_left.x + if resize_opposite_corner != opposite_x { delta_x } else { 0. },
					existing_top_left.y + if resize_opposite_corner != opposite_y { delta_y } else { 0. },
				);
				let mut pivot = (existing_top_left * enlargement_factor - position) / (enlargement_factor - DVec2::ONE);
				if !pivot.x.is_finite() {
					pivot.x = 0.;
				}
				if !pivot.y.is_finite() {
					pivot.y = 0.;
				}
				let scale = DAffine2::from_scale(enlargement_factor);
				let pivot = DAffine2::from_translation(pivot);
				let transformation = pivot * scale * pivot.inverse();
				let document_to_viewport = self.navigation_handler.calculate_offset_transform(ipp.viewport_bounds.center(), &self.document_ptz);

				for layer in self.network_interface.shallowest_unique_layers(&[]).filter(|layer| can_move(*layer)) {
					let to = document_to_viewport.inverse() * self.metadata().downstream_transform_to_viewport(layer);
					let original_transform = self.metadata().upstream_transform(layer.to_node());
					let new = to.inverse() * transformation * to * original_transform;
					responses.add(GraphOperationMessage::TransformSet {
						layer,
						transform: new,
						transform_in: TransformIn::Local,
						skip_rerender: false,
					});
				}
			}
			DocumentMessage::PasteImage {
				name,
				image,
				mouse,
				parent_and_insert_index,
			} => {
				// All the image's pixels have been converted to 0..=1, linear, and premultiplied by `Color::from_rgba8_srgb`

				let image_size = DVec2::new(image.width as f64, image.height as f64);

				// Align the layer with the mouse or center of viewport
				let viewport_location = mouse.map_or(ipp.viewport_bounds.center() + ipp.viewport_bounds.top_left, |pos| pos.into());

				let document_to_viewport = self.navigation_handler.calculate_offset_transform(ipp.viewport_bounds.center(), &self.document_ptz);
				let center_in_viewport = DAffine2::from_translation(document_to_viewport.inverse().transform_point2(viewport_location - ipp.viewport_bounds.top_left));
				let center_in_viewport_layerspace = center_in_viewport;

				// Make layer the size of the image
				let fit_image_size = DAffine2::from_scale_angle_translation(image_size, 0., image_size / -2.);

				let transform = center_in_viewport_layerspace * fit_image_size;

				let layer_node_id = NodeId::new();
				let layer_id = LayerNodeIdentifier::new_unchecked(layer_node_id);

				responses.add(DocumentMessage::AddTransaction);

				let layer = graph_modification_utils::new_image_layer(ImageFrameTable::new(image), layer_node_id, self.new_layer_parent(true), responses);

				if let Some(name) = name {
					responses.add(NodeGraphMessage::SetDisplayName {
						node_id: layer.to_node(),
						alias: name,
						skip_adding_history_step: false,
					});
				}
				if let Some((parent, insert_index)) = parent_and_insert_index {
					responses.add(NodeGraphMessage::MoveLayerToStack {
						layer: layer_id,
						parent,
						insert_index,
					});
				}

				// `layer` cannot be `ROOT_PARENT` since it is the newly created layer
				responses.add(NodeGraphMessage::SelectedNodesSet { nodes: vec![layer.to_node()] });

				responses.add(GraphOperationMessage::TransformSet {
					layer,
					transform,
					transform_in: TransformIn::Local,
					skip_rerender: false,
				});

				// Force chosen tool to be Select Tool after importing image.
				responses.add(ToolMessage::ActivateTool { tool_type: ToolType::Select });
			}
			DocumentMessage::PasteSvg {
				name,
				svg,
				mouse,
				parent_and_insert_index,
			} => {
				let document_to_viewport = self.navigation_handler.calculate_offset_transform(ipp.viewport_bounds.center(), &self.document_ptz);
				let viewport_location = mouse.map_or(ipp.viewport_bounds.center() + ipp.viewport_bounds.top_left, |pos| pos.into());
				let center_in_viewport = DAffine2::from_translation(document_to_viewport.inverse().transform_point2(viewport_location - ipp.viewport_bounds.top_left));

				let layer_node_id = NodeId::new();
				let layer_id = LayerNodeIdentifier::new_unchecked(layer_node_id);

				responses.add(DocumentMessage::AddTransaction);

				let layer = graph_modification_utils::new_svg_layer(svg, center_in_viewport, layer_node_id, self.new_layer_parent(true), responses);

				if let Some(name) = name {
					responses.add(NodeGraphMessage::SetDisplayName {
						node_id: layer.to_node(),
						alias: name,
						skip_adding_history_step: false,
					});
				}
				if let Some((parent, insert_index)) = parent_and_insert_index {
					responses.add(NodeGraphMessage::MoveLayerToStack {
						layer: layer_id,
						parent,
						insert_index,
					});
				}

				responses.add(NodeGraphMessage::SelectedNodesSet { nodes: vec![layer.to_node()] });
				responses.add(ToolMessage::ActivateTool { tool_type: ToolType::Select });
			}
			DocumentMessage::Redo => {
				if self.network_interface.transaction_status() != TransactionStatus::Finished {
					return;
				}
				responses.add(SelectToolMessage::Abort);
				responses.add(DocumentMessage::DocumentHistoryForward);
				responses.add(ToolMessage::Redo);
				responses.add(OverlaysMessage::Draw);
			}
			DocumentMessage::RenameDocument { new_name } => {
				self.name = new_name;
				responses.add(PortfolioMessage::UpdateOpenDocumentsList);
				responses.add(NodeGraphMessage::UpdateNewNodeGraph);
			}
			DocumentMessage::RenderRulers => {
				let current_ptz = if self.graph_view_overlay_open {
					let Some(network_metadata) = self.network_interface.network_metadata(&self.breadcrumb_network_path) else {
						return;
					};
					&network_metadata.persistent_metadata.navigation_metadata.node_graph_ptz
				} else {
					&self.document_ptz
				};
				let document_to_viewport = self.navigation_handler.calculate_offset_transform(ipp.viewport_bounds.center(), current_ptz);

				let ruler_scale = if !self.graph_view_overlay_open {
					self.navigation_handler.snapped_zoom(current_ptz.zoom())
				} else {
					self.navigation_handler.snapped_zoom(current_ptz.zoom() * (crate::consts::GRID_SIZE as f64))
				};

				let ruler_origin = document_to_viewport.transform_point2(DVec2::ZERO);
				let log = ruler_scale.log2();
				let mut ruler_interval: f64 = if log < 0. { 100. * 2_f64.powf(-log.ceil()) } else { 100. / 2_f64.powf(log.ceil()) };

				// When the interval becomes too small, force it to be a whole number, then to powers of 10.
				// The progression of intervals is:
				// ..., 100, 50, 25, 12.5, 6 (6.25), 4 (3.125), 2 (1.5625), 1, 0.1, 0.01, ...
				if ruler_interval < 1. {
					ruler_interval = 10_f64.powf(ruler_interval.log10().ceil());
				} else if ruler_interval < 12.5 {
					// Round to nearest even number
					ruler_interval = 2. * (ruler_interval / 2.).round();
				}

				if self.graph_view_overlay_open {
					ruler_interval = ruler_interval.max(1.);
				}

				let ruler_spacing = ruler_interval * ruler_scale;

				responses.add(FrontendMessage::UpdateDocumentRulers {
					origin: ruler_origin.into(),
					spacing: ruler_spacing,
					interval: ruler_interval,
					visible: self.rulers_visible,
				});
			}
			DocumentMessage::RenderScrollbars => {
				let document_transform_scale = self.navigation_handler.snapped_zoom(self.document_ptz.zoom());

				let scale = 0.5 + ASYMPTOTIC_EFFECT + document_transform_scale * SCALE_EFFECT;

				let viewport_size = ipp.viewport_bounds.size();
				let viewport_mid = ipp.viewport_bounds.center();
				let [bounds1, bounds2] = if !self.graph_view_overlay_open {
					self.metadata().document_bounds_viewport_space().unwrap_or([viewport_mid; 2])
				} else {
					self.network_interface.graph_bounds_viewport_space(&self.breadcrumb_network_path).unwrap_or([viewport_mid; 2])
				};
				let bounds1 = bounds1.min(viewport_mid) - viewport_size * scale;
				let bounds2 = bounds2.max(viewport_mid) + viewport_size * scale;
				let bounds_length = (bounds2 - bounds1) * (1. + SCROLLBAR_SPACING);
				let scrollbar_position = DVec2::splat(0.5) - (bounds1.lerp(bounds2, 0.5) - viewport_mid) / (bounds_length - viewport_size);
				let scrollbar_multiplier = bounds_length - viewport_size;
				let scrollbar_size = viewport_size / bounds_length;

				responses.add(FrontendMessage::UpdateDocumentScrollbars {
					position: scrollbar_position.into(),
					size: scrollbar_size.into(),
					multiplier: scrollbar_multiplier.into(),
				});
			}
			DocumentMessage::SaveDocument => {
				self.set_save_state(true);
				responses.add(PortfolioMessage::AutoSaveActiveDocument);
				// Update the save status of the just saved document
				responses.add(PortfolioMessage::UpdateOpenDocumentsList);

				let name = match self.name.ends_with(FILE_SAVE_SUFFIX) {
					true => self.name.clone(),
					false => self.name.clone() + FILE_SAVE_SUFFIX,
				};
				responses.add(FrontendMessage::TriggerDownloadTextFile {
					document: self.serialize_document(),
					name,
				})
			}
			DocumentMessage::SelectParentLayer => {
				let selected_nodes = self.network_interface.selected_nodes();
				let selected_layers = selected_nodes.selected_layers(self.metadata());

				let mut parent_layers = HashSet::new();

				// Find the parent of each selected layer
				for layer in selected_layers {
					// Get this layer's parent
					let Some(parent) = layer.parent(self.metadata()) else { continue };

					// Either use the parent, or keep the same layer if it's already at the top level
					let to_insert = if parent == LayerNodeIdentifier::ROOT_PARENT { layer } else { parent };

					// Add the layer to the set of those which will become selected
					parent_layers.insert(to_insert.to_node());
				}

				// Select each parent layer
				if !parent_layers.is_empty() {
					let nodes = parent_layers.into_iter().collect();
					responses.add(NodeGraphMessage::SelectedNodesSet { nodes });
					responses.add(BroadcastEvent::SelectionChanged);
				}
			}
			DocumentMessage::SelectAllLayers => {
				if !self.overlays_visibility_settings.selection_outline() {
					return;
				}

				let metadata = self.metadata();
				let all_layers_except_artboards_invisible_and_locked = metadata.all_layers().filter(|&layer| !self.network_interface.is_artboard(&layer.to_node(), &[])).filter(|&layer| {
					self.network_interface.selected_nodes().layer_visible(layer, &self.network_interface) && !self.network_interface.selected_nodes().layer_locked(layer, &self.network_interface)
				});
				let nodes = all_layers_except_artboards_invisible_and_locked.map(|layer| layer.to_node()).collect();
				responses.add(NodeGraphMessage::SelectedNodesSet { nodes });
			}
			DocumentMessage::SelectedLayersLower => {
				responses.add(DocumentMessage::SelectedLayersReorder { relative_index_offset: 1 });
			}
			DocumentMessage::SelectedLayersLowerToBack => {
				responses.add(DocumentMessage::SelectedLayersReorder { relative_index_offset: isize::MAX });
			}
			DocumentMessage::SelectedLayersRaise => {
				responses.add(DocumentMessage::SelectedLayersReorder { relative_index_offset: -1 });
			}
			DocumentMessage::SelectedLayersRaiseToFront => {
				responses.add(DocumentMessage::SelectedLayersReorder { relative_index_offset: isize::MIN });
			}
			DocumentMessage::SelectedLayersReverse => {
				self.selected_layers_reverse(responses);
			}
			DocumentMessage::SelectedLayersReorder { relative_index_offset } => {
				self.selected_layers_reorder(relative_index_offset, responses);
			}
			DocumentMessage::ClipLayer { id } => {
				let layer = LayerNodeIdentifier::new(id, &self.network_interface, &[]);

				responses.add(DocumentMessage::AddTransaction);
				responses.add(GraphOperationMessage::ClipModeToggle { layer });
			}
			DocumentMessage::SelectLayer { id, ctrl, shift } => {
				let layer = LayerNodeIdentifier::new(id, &self.network_interface, &[]);

				let mut nodes = vec![];

				// If we have shift pressed and a layer already selected then fill the range
				if let Some(last_selected) = self.layer_range_selection_reference.filter(|_| shift) {
					if last_selected == LayerNodeIdentifier::ROOT_PARENT {
						log::error!("ROOT_PARENT cannot be selected in SelectLayer");
						return;
					}

					nodes.push(last_selected.to_node());
					nodes.push(id);

					// Fill the selection range
					self.metadata()
						.all_layers()
						.skip_while(|&node| node != layer && node != last_selected)
						.skip(1)
						.take_while(|&node| node != layer && node != last_selected)
						.for_each(|node| {
							if node == LayerNodeIdentifier::ROOT_PARENT {
								log::error!("ROOT_PARENT should not exist in all_layers")
							} else {
								nodes.push(node.to_node())
							}
						});
				} else {
					if ctrl {
						// Toggle selection when holding ctrl
						if self.network_interface.selected_nodes().selected_layers_contains(layer, self.metadata()) {
							responses.add_front(NodeGraphMessage::SelectedNodesRemove { nodes: vec![id] });
						} else {
							responses.add_front(NodeGraphMessage::SelectedNodesAdd { nodes: vec![id] });
						}
						responses.add(BroadcastEvent::SelectionChanged);
					} else {
						nodes.push(id);
					}

					// Set our last selection reference
					self.layer_range_selection_reference = Some(layer);
				}

				// Don't create messages for empty operations
				if !nodes.is_empty() {
					// Add or set our selected layers
					if ctrl {
						responses.add_front(NodeGraphMessage::SelectedNodesAdd { nodes });
					} else {
						responses.add_front(NodeGraphMessage::SelectedNodesSet { nodes });
					}
				}
			}
			DocumentMessage::SetActivePanel { active_panel: panel } => {
				use crate::messages::portfolio::utility_types::PanelType;
				match panel {
					PanelType::Document => {
						if self.graph_view_overlay_open {
							self.selection_network_path.clone_from(&self.breadcrumb_network_path);
						} else {
							self.selection_network_path = vec![]
						}
					}
					PanelType::Layers => self.selection_network_path = vec![],
					_ => {}
				}
				responses.add(PropertiesPanelMessage::Refresh);
				responses.add(NodeGraphMessage::UpdateLayerPanel);
				responses.add(NodeGraphMessage::UpdateInSelectedNetwork);
			}
			DocumentMessage::SetBlendModeForSelectedLayers { blend_mode } => {
				for layer in self.network_interface.selected_nodes().selected_layers_except_artboards(&self.network_interface) {
					responses.add(GraphOperationMessage::BlendModeSet { layer, blend_mode });
				}
			}
			DocumentMessage::SetGraphFadeArtwork { percentage } => {
				self.graph_fade_artwork_percentage = percentage;
				responses.add(FrontendMessage::UpdateGraphFadeArtwork { percentage });
			}
			DocumentMessage::SetNodePinned { node_id, pinned } => {
				responses.add(DocumentMessage::AddTransaction);
				responses.add(NodeGraphMessage::SetPinned { node_id, pinned });
				responses.add(NodeGraphMessage::RunDocumentGraph);
				responses.add(NodeGraphMessage::SelectedNodesUpdated);
				responses.add(NodeGraphMessage::SendGraph);
			}
			DocumentMessage::SetOpacityForSelectedLayers { opacity } => {
				let opacity = opacity.clamp(0., 1.);
				for layer in self.network_interface.selected_nodes().selected_layers_except_artboards(&self.network_interface) {
					responses.add(GraphOperationMessage::OpacitySet { layer, opacity });
				}
			}
			DocumentMessage::SetFillForSelectedLayers { fill } => {
				let fill = fill.clamp(0., 1.);
				for layer in self.network_interface.selected_nodes().selected_layers_except_artboards(&self.network_interface) {
					responses.add(GraphOperationMessage::BlendingFillSet { layer, fill });
				}
			}
			DocumentMessage::SetOverlaysVisibility { visible, overlays_type } => {
				let visibility_settings = &mut self.overlays_visibility_settings;
				let overlays_type = match overlays_type {
					Some(overlays_type) => overlays_type,
					None => {
						visibility_settings.all = visible;
						responses.add(BroadcastEvent::ToolAbort);
						responses.add(OverlaysMessage::Draw);
						return;
					}
				};
				match overlays_type {
					OverlaysType::ArtboardName => visibility_settings.artboard_name = visible,
					OverlaysType::CompassRose => visibility_settings.compass_rose = visible,
					OverlaysType::QuickMeasurement => visibility_settings.quick_measurement = visible,
					OverlaysType::TransformMeasurement => visibility_settings.transform_measurement = visible,
					OverlaysType::TransformCage => visibility_settings.transform_cage = visible,
					OverlaysType::HoverOutline => visibility_settings.hover_outline = visible,
					OverlaysType::SelectionOutline => visibility_settings.selection_outline = visible,
					OverlaysType::Pivot => visibility_settings.pivot = visible,
					OverlaysType::Path => visibility_settings.path = visible,
					OverlaysType::Anchors => {
						visibility_settings.anchors = visible;
						responses.add(PortfolioMessage::UpdateDocumentWidgets);
					}
					OverlaysType::Handles => visibility_settings.handles = visible,
				}

				responses.add(BroadcastEvent::ToolAbort);
				responses.add(OverlaysMessage::Draw);
			}
			DocumentMessage::SetRangeSelectionLayer { new_layer } => {
				self.layer_range_selection_reference = new_layer;
			}
			DocumentMessage::SetSnapping { closure, snapping_state } => {
				if let Some(closure) = closure {
					*closure(&mut self.snapping_state) = snapping_state;
				}
			}
			DocumentMessage::SetToNodeOrLayer { node_id, is_layer } => {
				responses.add(DocumentMessage::StartTransaction);
				responses.add(NodeGraphMessage::SetToNodeOrLayer { node_id, is_layer });
				responses.add(DocumentMessage::EndTransaction);
			}
			DocumentMessage::SetViewMode { view_mode } => {
				self.view_mode = view_mode;
				responses.add_front(NodeGraphMessage::RunDocumentGraph);
			}
			DocumentMessage::AddTransaction => {
				// Reverse order since they are added to the front
				responses.add_front(DocumentMessage::CommitTransaction);
				responses.add_front(DocumentMessage::StartTransaction);
			}
			// Note: A transaction should never be started in a scope that mutates the network interface, since it will only be run after that scope ends.
			DocumentMessage::StartTransaction => {
				self.network_interface.start_transaction();
				let network_interface_clone = self.network_interface.clone();
				self.document_undo_history.push_back(network_interface_clone);
				if self.document_undo_history.len() > crate::consts::MAX_UNDO_HISTORY_LEN {
					self.document_undo_history.pop_front();
				}
				// Push the UpdateOpenDocumentsList message to the bus in order to update the save status of the open documents
				responses.add(PortfolioMessage::UpdateOpenDocumentsList);
			}
			// Commits the transaction if the network was mutated since the transaction started, otherwise it aborts the transaction
			DocumentMessage::EndTransaction => match self.network_interface.transaction_status() {
				TransactionStatus::Started => {
					responses.add_front(DocumentMessage::AbortTransaction);
				}
				TransactionStatus::Modified => {
					responses.add_front(DocumentMessage::CommitTransaction);
				}
				TransactionStatus::Finished => {}
			},
			DocumentMessage::CommitTransaction => {
				if self.network_interface.transaction_status() == TransactionStatus::Finished {
					return;
				}
				self.network_interface.finish_transaction();
				self.document_redo_history.clear();
			}
			DocumentMessage::AbortTransaction => {
				responses.add(DocumentMessage::RepeatedAbortTransaction { undo_count: 1 });
			}
			DocumentMessage::RepeatedAbortTransaction { undo_count } => {
				if self.network_interface.transaction_status() == TransactionStatus::Finished {
					return;
				}

				for _ in 0..undo_count {
					self.undo(ipp, responses);
				}

				self.network_interface.finish_transaction();
				responses.add(OverlaysMessage::Draw);
			}
			DocumentMessage::ToggleLayerExpansion { id, recursive } => {
				let layer = LayerNodeIdentifier::new(id, &self.network_interface, &[]);
				let metadata = self.metadata();

				let is_collapsed = self.collapsed.0.contains(&layer);

				if is_collapsed {
					if recursive {
						let children: HashSet<_> = layer.descendants(metadata).collect();
						self.collapsed.0.retain(|collapsed_layer| !children.contains(collapsed_layer) && collapsed_layer != &layer);
					} else {
						self.collapsed.0.retain(|collapsed_layer| collapsed_layer != &layer);
					}
				} else {
					if recursive {
						let children_to_add: Vec<_> = layer.descendants(metadata).filter(|child| !self.collapsed.0.contains(child)).collect();
						self.collapsed.0.extend(children_to_add);
					}
					self.collapsed.0.push(layer);
				}

				responses.add(NodeGraphMessage::SendGraph);
			}
			DocumentMessage::ToggleSelectedLocked => responses.add(NodeGraphMessage::ToggleSelectedLocked),
			DocumentMessage::ToggleSelectedVisibility => {
				responses.add(NodeGraphMessage::ToggleSelectedVisibility);
			}
			DocumentMessage::ToggleGridVisibility => {
				self.snapping_state.grid_snapping = !self.snapping_state.grid_snapping;
				responses.add(OverlaysMessage::Draw);
				responses.add(PortfolioMessage::UpdateDocumentWidgets);
			}
			DocumentMessage::ToggleOverlaysVisibility => {
				self.overlays_visibility_settings.all = !self.overlays_visibility_settings.all();
				responses.add(OverlaysMessage::Draw);
				responses.add(PortfolioMessage::UpdateDocumentWidgets);
			}
			DocumentMessage::ToggleSnapping => {
				self.snapping_state.snapping_enabled = !self.snapping_state.snapping_enabled;
				responses.add(PortfolioMessage::UpdateDocumentWidgets);
			}
			DocumentMessage::UpdateUpstreamTransforms {
				upstream_footprints,
				local_transforms,
			} => {
				self.network_interface.update_transforms(upstream_footprints, local_transforms);
			}
			DocumentMessage::UpdateClickTargets { click_targets } => {
				// TODO: Allow non layer nodes to have click targets
				let layer_click_targets = click_targets
					.into_iter()
					.filter(|(node_id, _)|
						// Ensure that the layer is in the document network to prevent logging an error
						self.network_interface.document_network().nodes.contains_key(node_id))
					.filter_map(|(node_id, click_targets)| {
						self.network_interface.is_layer(&node_id, &[]).then(|| {
							let layer = LayerNodeIdentifier::new(node_id, &self.network_interface, &[]);
							(layer, click_targets)
						})
					})
					.collect();
				self.network_interface.update_click_targets(layer_click_targets);
			}
			DocumentMessage::UpdateClipTargets { clip_targets } => {
				self.network_interface.update_clip_targets(clip_targets);
			}
			DocumentMessage::Undo => {
				if self.network_interface.transaction_status() != TransactionStatus::Finished {
					return;
				}
				responses.add(ToolMessage::PreUndo);
				responses.add(DocumentMessage::DocumentHistoryBackward);
				responses.add(OverlaysMessage::Draw);
				responses.add(ToolMessage::Undo);
			}
			DocumentMessage::UngroupSelectedLayers => {
				if !self.selection_network_path.is_empty() {
					log::error!("Ungrouping selected layers is only supported for the Document Network");
					return;
				}
				responses.add(DocumentMessage::AddTransaction);

				let folder_paths = self.network_interface.folders_sorted_by_most_nested(&self.selection_network_path);
				for folder in folder_paths {
					if folder == LayerNodeIdentifier::ROOT_PARENT {
						log::error!("ROOT_PARENT cannot be selected when ungrouping selected layers");
						continue;
					}

					// Cannot ungroup artboard
					if self.network_interface.is_artboard(&folder.to_node(), &self.selection_network_path) {
						return;
					}

					responses.add(DocumentMessage::UngroupLayer { layer: folder });
				}

				responses.add(NodeGraphMessage::RunDocumentGraph);
				responses.add(DocumentMessage::DocumentStructureChanged);
				responses.add(NodeGraphMessage::SendGraph);
			}
			DocumentMessage::UngroupLayer { layer } => {
				let parent = layer.parent(self.metadata()).expect("Ungrouped folder must have a parent");
				let folder_index = parent.children(self.metadata()).position(|child| child == layer).unwrap_or(0);

				// Move all children of the folder above the folder in reverse order since each children is moved above the previous one
				for child in layer.children(self.metadata()).collect::<Vec<_>>().into_iter().rev() {
					responses.add(NodeGraphMessage::MoveLayerToStack {
						layer: child,
						parent,
						insert_index: folder_index,
					});

					let metadata = self.network_interface.document_metadata();
					let layer_local_transform = metadata.transform_to_viewport(child);
					let undo_parent_transform = if parent == LayerNodeIdentifier::ROOT_PARENT {
						// This is functionally the same as transform_to_viewport for the root, however to_node cannot run on the root in debug mode.
						metadata.document_to_viewport.inverse()
					} else {
						metadata.transform_to_viewport(parent).inverse()
					};
					let transform = undo_parent_transform * layer_local_transform;
					responses.add(GraphOperationMessage::TransformSet {
						layer: child,
						transform,
						transform_in: TransformIn::Local,
						skip_rerender: false,
					});
				}

				// Delete empty group folder
				responses.add(NodeGraphMessage::DeleteNodes {
					node_ids: vec![layer.to_node()],
					delete_children: true,
				});
				responses.add(NodeGraphMessage::RunDocumentGraph);
				responses.add(NodeGraphMessage::SelectedNodesUpdated);
				responses.add(NodeGraphMessage::SendGraph);
			}
			DocumentMessage::PTZUpdate => {
				if !self.graph_view_overlay_open {
					let transform = self.navigation_handler.calculate_offset_transform(ipp.viewport_bounds.center(), &self.document_ptz);
					self.network_interface.set_document_to_viewport_transform(transform);
					// Ensure selection box is kept in sync with the pointer when the PTZ changes
					responses.add(SelectToolMessage::PointerMove(SelectToolPointerKeys {
						axis_align: Key::Shift,
						snap_angle: Key::Shift,
						center: Key::Alt,
						duplicate: Key::Alt,
					}));
					responses.add(NodeGraphMessage::RunDocumentGraph);
				} else {
					let Some(network_metadata) = self.network_interface.network_metadata(&self.breadcrumb_network_path) else {
						return;
					};

					let transform = self
						.navigation_handler
						.calculate_offset_transform(ipp.viewport_bounds.center(), &network_metadata.persistent_metadata.navigation_metadata.node_graph_ptz);
					self.network_interface.set_transform(transform, &self.breadcrumb_network_path);

					responses.add(DocumentMessage::RenderRulers);
					responses.add(DocumentMessage::RenderScrollbars);
					responses.add(NodeGraphMessage::UpdateEdges);
					responses.add(NodeGraphMessage::UpdateBoxSelection);
					responses.add(NodeGraphMessage::UpdateImportsExports);

					responses.add(FrontendMessage::UpdateNodeGraphTransform {
						transform: Transform {
							scale: transform.matrix2.x_axis.x,
							x: transform.translation.x,
							y: transform.translation.y,
						},
					})
				}
			}
			DocumentMessage::SelectionStepBack => {
				self.network_interface.selection_step_back(&self.selection_network_path);
				responses.add(BroadcastEvent::SelectionChanged);
			}
			DocumentMessage::SelectionStepForward => {
				self.network_interface.selection_step_forward(&self.selection_network_path);
				responses.add(BroadcastEvent::SelectionChanged);
			}
			DocumentMessage::WrapContentInArtboard { place_artboard_at_origin } => {
				// Get bounding box of all layers
				let bounds = self.network_interface.document_bounds_document_space(false);
				let Some(bounds) = bounds else { return };
				let bounds_rounded_dimensions = (bounds[1] - bounds[0]).round();

				// Create an artboard and set its dimensions to the bounding box size and location
				let node_id = NodeId::new();
				let node_layer_id = LayerNodeIdentifier::new_unchecked(node_id);
				let new_artboard_node = document_node_definitions::resolve_document_node_type("Artboard")
					.expect("Failed to create artboard node")
					.default_node_template();
				responses.add(NodeGraphMessage::InsertNode {
					node_id,
					node_template: new_artboard_node,
				});
				responses.add(NodeGraphMessage::ShiftNodePosition { node_id, x: 15, y: -3 });
				responses.add(GraphOperationMessage::ResizeArtboard {
					layer: LayerNodeIdentifier::new_unchecked(node_id),
					location: if place_artboard_at_origin { IVec2::ZERO } else { bounds[0].round().as_ivec2() },
					dimensions: bounds_rounded_dimensions.as_ivec2(),
				});

				// Connect the current output data to the artboard's input data, and the artboard's output to the document output
				responses.add(NodeGraphMessage::InsertNodeBetween {
					node_id,
					input_connector: network_interface::InputConnector::Export(0),
					insert_node_input_index: 1,
				});

				// Shift the content by half its width and height so it gets centered in the artboard
				responses.add(GraphOperationMessage::TransformChange {
					layer: node_layer_id,
					transform: DAffine2::from_translation(bounds_rounded_dimensions / 2.),
					transform_in: TransformIn::Local,
					skip_rerender: false,
				});
			}
			DocumentMessage::ZoomCanvasTo100Percent => {
				responses.add_front(NavigationMessage::CanvasZoomSet { zoom_factor: 1. });
			}
			DocumentMessage::ZoomCanvasTo200Percent => {
				responses.add_front(NavigationMessage::CanvasZoomSet { zoom_factor: 2. });
			}
			DocumentMessage::ZoomCanvasToFitAll => {
				let bounds = if self.graph_view_overlay_open {
					self.network_interface.all_nodes_bounding_box(&self.breadcrumb_network_path).cloned()
				} else {
					self.network_interface.document_bounds_document_space(true)
				};
				if let Some(bounds) = bounds {
					if self.document_ptz.flip {
						responses.add(NavigationMessage::CanvasFlip);
					}
					responses.add(NavigationMessage::CanvasTiltSet { angle_radians: 0. });
					responses.add(NavigationMessage::FitViewportToBounds { bounds, prevent_zoom_past_100: true });
				} else {
					warn!("Cannot zoom due to no bounds")
				}
			}
			DocumentMessage::Noop => (),
		}
	}

	fn actions(&self) -> ActionList {
		let mut common = actions!(DocumentMessageDiscriminant;
			CreateEmptyFolder,
			DeselectAllLayers,
			GraphViewOverlayToggle,
			Noop,
			Redo,
			SaveDocument,
			SelectAllLayers,
			SetSnapping,
			ToggleGridVisibility,
			ToggleOverlaysVisibility,
			ToggleSnapping,
			Undo,
			SelectParentLayer,
			SelectionStepForward,
			SelectionStepBack,
			ZoomCanvasTo100Percent,
			ZoomCanvasTo200Percent,
			ZoomCanvasToFitAll,
		);

		// Additional actions if there are any selected layers
		if self.network_interface.selected_nodes().selected_layers(self.metadata()).next().is_some() {
			let mut select = actions!(DocumentMessageDiscriminant;
				DeleteSelectedLayers,
				DuplicateSelectedLayers,
				GroupSelectedLayers,
				SelectedLayersLower,
				SelectedLayersLowerToBack,
				SelectedLayersRaise,
				SelectedLayersRaiseToFront,
				UngroupSelectedLayers,
				ToggleSelectedLocked
			);
			if !self.graph_view_overlay_open {
				select.extend(actions!(DocumentMessageDiscriminant;
					NudgeSelectedLayers,
					ToggleSelectedVisibility,
				));
			}
			common.extend(select);
		}

		// Additional actions if the node graph is open
		if self.graph_view_overlay_open {
			common.extend(actions!(DocumentMessageDiscriminant;
				Escape
			));
			common.extend(self.node_graph_handler.actions_additional_if_node_graph_is_open());
		}
		// More additional actions
		common.extend(self.navigation_handler.actions());
		common.extend(self.node_graph_handler.actions());
		common
	}
}

impl DocumentMessageHandler {
	/// Runs an intersection test with all layers and a viewport space quad
	pub fn intersect_quad<'a>(&'a self, viewport_quad: graphene_core::renderer::Quad, ipp: &InputPreprocessorMessageHandler) -> impl Iterator<Item = LayerNodeIdentifier> + use<'a> {
		let document_to_viewport = self.navigation_handler.calculate_offset_transform(ipp.viewport_bounds.center(), &self.document_ptz);
		let document_quad = document_to_viewport.inverse() * viewport_quad;

		ClickXRayIter::new(&self.network_interface, XRayTarget::Quad(document_quad))
	}

	/// Runs an intersection test with all layers and a viewport space quad; ignoring artboards
	pub fn intersect_quad_no_artboards<'a>(&'a self, viewport_quad: graphene_core::renderer::Quad, ipp: &InputPreprocessorMessageHandler) -> impl Iterator<Item = LayerNodeIdentifier> + use<'a> {
		self.intersect_quad(viewport_quad, ipp).filter(|layer| !self.network_interface.is_artboard(&layer.to_node(), &[]))
	}

	/// Runs an intersection test with all layers and a viewport space subpath
	pub fn intersect_polygon<'a>(&'a self, mut viewport_polygon: Subpath<PointId>, ipp: &InputPreprocessorMessageHandler) -> impl Iterator<Item = LayerNodeIdentifier> + use<'a> {
		let document_to_viewport = self.navigation_handler.calculate_offset_transform(ipp.viewport_bounds.center(), &self.document_ptz);
		viewport_polygon.apply_transform(document_to_viewport.inverse());

		ClickXRayIter::new(&self.network_interface, XRayTarget::Polygon(viewport_polygon))
	}

	/// Runs an intersection test with all layers and a viewport space subpath; ignoring artboards
	pub fn intersect_polygon_no_artboards<'a>(&'a self, viewport_polygon: Subpath<PointId>, ipp: &InputPreprocessorMessageHandler) -> impl Iterator<Item = LayerNodeIdentifier> + use<'a> {
		self.intersect_polygon(viewport_polygon, ipp).filter(|layer| !self.network_interface.is_artboard(&layer.to_node(), &[]))
	}

	pub fn is_layer_fully_inside(&self, layer: &LayerNodeIdentifier, quad: graphene_core::renderer::Quad) -> bool {
		// Get the bounding box of the layer in document space
		let Some(bounding_box) = self.metadata().bounding_box_viewport(*layer) else { return false };

		// Check if the bounding box is fully within the selection quad
		let [top_left, bottom_right] = bounding_box;

		let quad_bbox = quad.bounding_box();

		let quad_left = quad_bbox[0].x;
		let quad_right = quad_bbox[1].x;
		let quad_top = quad_bbox[0].y.max(quad_bbox[1].y); // Correct top
		let quad_bottom = quad_bbox[0].y.min(quad_bbox[1].y); // Correct bottom

		// Extract layer's bounding box coordinates
		let layer_left = top_left.x;
		let layer_right = bottom_right.x;
		let layer_top = bottom_right.y;
		let layer_bottom = top_left.y;

		layer_left >= quad_left && layer_right <= quad_right && layer_top <= quad_top && layer_bottom >= quad_bottom
	}

	pub fn is_layer_fully_inside_polygon(&self, layer: &LayerNodeIdentifier, ipp: &InputPreprocessorMessageHandler, mut viewport_polygon: Subpath<PointId>) -> bool {
		let document_to_viewport = self.navigation_handler.calculate_offset_transform(ipp.viewport_bounds.center(), &self.document_ptz);
		viewport_polygon.apply_transform(document_to_viewport.inverse());

		let layer_click_targets = self.network_interface.document_metadata().click_targets(*layer);
		let layer_transform = self.network_interface.document_metadata().transform_to_document(*layer);

		layer_click_targets.is_some_and(|targets| {
			targets.iter().all(|target| {
				let mut subpath = target.subpath().clone();
				subpath.apply_transform(layer_transform);
				subpath.is_inside_subpath(&viewport_polygon, None, None)
			})
		})
	}

	/// Find all of the layers that were clicked on from a viewport space location
	pub fn click_xray(&self, ipp: &InputPreprocessorMessageHandler) -> impl Iterator<Item = LayerNodeIdentifier> + use<'_> {
		let document_to_viewport = self.navigation_handler.calculate_offset_transform(ipp.viewport_bounds.center(), &self.document_ptz);
		let point = document_to_viewport.inverse().transform_point2(ipp.mouse.position);
		ClickXRayIter::new(&self.network_interface, XRayTarget::Point(point))
	}

	/// Find the deepest layer given in the sorted array (by returning the one which is not a folder from the list of layers under the click location).
	pub fn find_deepest(&self, node_list: &[LayerNodeIdentifier]) -> Option<LayerNodeIdentifier> {
		node_list
			.iter()
			.find(|&&layer| {
				if layer != LayerNodeIdentifier::ROOT_PARENT {
					!layer.has_children(self.network_interface.document_metadata())
				} else {
					log::error!("ROOT_PARENT should not exist in find_deepest");
					false
				}
			})
			.copied()
	}

	/// Find layers under the location in viewport space that was clicked, listed by their depth in the layer tree hierarchy.
	pub fn click_list<'a>(&'a self, ipp: &InputPreprocessorMessageHandler) -> impl Iterator<Item = LayerNodeIdentifier> + use<'a> {
		self.click_xray(ipp)
			.filter(move |&layer| !self.network_interface.is_artboard(&layer.to_node(), &[]))
			.skip_while(|&layer| layer == LayerNodeIdentifier::ROOT_PARENT)
			.scan(true, |last_had_children, layer| {
				if *last_had_children {
					*last_had_children = layer.has_children(self.network_interface.document_metadata());
					Some(layer)
				} else {
					None
				}
			})
	}

	/// Find the deepest layer that has been clicked on from a location in viewport space.
	pub fn click(&self, ipp: &InputPreprocessorMessageHandler) -> Option<LayerNodeIdentifier> {
		self.click_list(ipp).last()
	}

	/// Get the combined bounding box of the click targets of the selected visible layers in viewport space
	pub fn selected_visible_layers_bounding_box_viewport(&self) -> Option<[DVec2; 2]> {
		self.network_interface
			.selected_nodes()
			.selected_visible_layers(&self.network_interface)
			.filter_map(|layer| self.metadata().bounding_box_viewport(layer))
			.reduce(graphene_core::renderer::Quad::combine_bounds)
	}

	pub fn selected_visible_and_unlock_layers_bounding_box_viewport(&self) -> Option<[DVec2; 2]> {
		self.network_interface
			.selected_nodes()
			.selected_visible_and_unlocked_layers(&self.network_interface)
			.filter_map(|layer| self.metadata().bounding_box_viewport(layer))
			.reduce(graphene_core::renderer::Quad::combine_bounds)
	}

	pub fn document_network(&self) -> &NodeNetwork {
		self.network_interface.document_network()
	}

	pub fn metadata(&self) -> &DocumentMetadata {
		self.network_interface.document_metadata()
	}

	pub fn serialize_document(&self) -> String {
		let val = serde_json::to_string(self);
		// We fully expect the serialization to succeed
		val.unwrap()
	}

	pub fn deserialize_document(serialized_content: &str) -> Result<Self, EditorError> {
		let document_message_handler = serde_json::from_str::<DocumentMessageHandler>(serialized_content)
			.or_else(|_| {
				// TODO: Eventually remove this document upgrade code
				#[derive(Debug, serde::Serialize, serde::Deserialize)]
				pub struct OldDocumentMessageHandler {
					// ============================================
					// Fields that are saved in the document format
					// ============================================
					//
					/// The node graph that generates this document's artwork.
					/// It recursively stores its sub-graphs, so this root graph is the whole snapshot of the document content.
					pub network: OldNodeNetwork,
					/// List of the [`NodeId`]s that are currently selected by the user.
					pub selected_nodes: SelectedNodes,
					/// List of the [`LayerNodeIdentifier`]s that are currently collapsed by the user in the Layers panel.
					/// Collapsed means that the expansion arrow isn't set to show the children of these layers.
					pub collapsed: CollapsedLayers,
					/// The name of the document, which is displayed in the tab and title bar of the editor.
					pub name: String,
					/// The full Git commit hash of the Graphite repository that was used to build the editor.
					/// We save this to provide a hint about which version of the editor was used to create the document.
					pub commit_hash: String,
					/// The current pan, tilt, and zoom state of the viewport's view of the document canvas.
					pub document_ptz: PTZ,
					/// The current mode that the document is in, which starts out as Design Mode. This choice affects the editing behavior of the tools.
					pub document_mode: DocumentMode,
					/// The current view mode that the user has set for rendering the document within the viewport.
					/// This is usually "Normal" but can be set to "Outline" or "Pixels" to see the canvas differently.
					pub view_mode: ViewMode,
					/// Sets whether or not all the viewport overlays should be drawn on top of the artwork.
					/// This includes tool interaction visualizations (like the transform cage and path anchors/handles), the grid, and more.
					pub overlays_visibility_settings: OverlaysVisibilitySettings,
					/// Sets whether or not the rulers should be drawn along the top and left edges of the viewport area.
					pub rulers_visible: bool,
					/// Sets whether or not the node graph is drawn (as an overlay) on top of the viewport area, or otherwise if it's hidden.
					pub graph_view_overlay_open: bool,
					/// The current user choices for snapping behavior, including whether snapping is enabled at all.
					pub snapping_state: SnappingState,
				}

				serde_json::from_str::<OldDocumentMessageHandler>(serialized_content).map(|old_message_handler| DocumentMessageHandler {
					network_interface: NodeNetworkInterface::from_old_network(old_message_handler.network),
					collapsed: old_message_handler.collapsed,
					commit_hash: old_message_handler.commit_hash,
					document_ptz: old_message_handler.document_ptz,
					document_mode: old_message_handler.document_mode,
					view_mode: old_message_handler.view_mode,
					overlays_visibility_settings: old_message_handler.overlays_visibility_settings,
					rulers_visible: old_message_handler.rulers_visible,
					graph_view_overlay_open: old_message_handler.graph_view_overlay_open,
					snapping_state: old_message_handler.snapping_state,
					..Default::default()
				})
			})
			.map_err(|e| EditorError::DocumentDeserialization(e.to_string()))?;
		Ok(document_message_handler)
	}

	/// Called recursively by the entry function [`serialize_root`].
	fn serialize_structure(&self, folder: LayerNodeIdentifier, structure_section: &mut Vec<u64>, data_section: &mut Vec<u64>, path: &mut Vec<LayerNodeIdentifier>) {
		let mut space = 0;
		for layer_node in folder.children(self.metadata()) {
			data_section.push(layer_node.to_node().0);
			space += 1;
			if layer_node.has_children(self.metadata()) && !self.collapsed.0.contains(&layer_node) {
				path.push(layer_node);

				// TODO: Skip if folder is not expanded.
				structure_section.push(space);
				self.serialize_structure(layer_node, structure_section, data_section, path);
				space = 0;

				path.pop();
			}
		}
		structure_section.push(space | (1 << 63));
	}

	/// Serializes the layer structure into a condensed 1D structure.
	///
	/// # Format
	/// It is a string of numbers broken into three sections:
	///
	/// | Data                                                                                                                          | Description                                                   | Length           |
	/// |------------------------------------------------------------------------------------------------------------------------------ |---------------------------------------------------------------|------------------|
	/// | `4,` `2, 1, -2, -0,` `16533113728871998040,3427872634365736244,18115028555707261608,15878401910454357952,449479075714955186`  | Encoded example data                                          |                  |
	/// | _____________________________________________________________________________________________________________________________ | _____________________________________________________________ | ________________ |
	/// | **Length** section: `4`                                                                                                       | Length of the **Structure** section (`L` = `structure.len()`) | First value      |
	/// | **Structure** section: `2, 1, -2, -0`                                                                                         | The **Structure** section                                     | Next `L` values  |
	/// | **Data** section: `16533113728871998040, 3427872634365736244, 18115028555707261608, 15878401910454357952, 449479075714955186` | The **Data** section (layer IDs)                              | Remaining values |
	///
	/// The data section lists the layer IDs for all folders/layers in the tree as read from top to bottom.
	/// The structure section lists signed numbers. The sign indicates a folder indentation change (`+` is down a level, `-` is up a level).
	/// The numbers in the structure block encode the indentation. For example:
	/// - `2` means read two elements from the data section, then place a `[`.
	/// - `-x` means read `x` elements from the data section and then insert a `]`.
	///
	/// ```text
	/// 2     V 1  V -2  A -0 A
	/// 16533113728871998040,3427872634365736244,  18115028555707261608, 15878401910454357952,449479075714955186
	/// 16533113728871998040,3427872634365736244,[ 18115028555707261608,[15878401910454357952,449479075714955186]    ]
	/// ```
	///
	/// Resulting layer panel:
	/// ```text
	/// 16533113728871998040
	/// 3427872634365736244
	/// [3427872634365736244,18115028555707261608]
	/// [3427872634365736244,18115028555707261608,15878401910454357952]
	/// [3427872634365736244,18115028555707261608,449479075714955186]
	/// ```
	pub fn serialize_root(&self) -> RawBuffer {
		let mut structure_section = vec![NodeId(0).0];
		let mut data_section = Vec::new();
		self.serialize_structure(LayerNodeIdentifier::ROOT_PARENT, &mut structure_section, &mut data_section, &mut vec![]);

		// Remove the ROOT element. Prepend `L`, the length (excluding the ROOT) of the structure section (which happens to be where the ROOT element was).
		structure_section[0] = structure_section.len() as u64 - 1;
		// Append the data section to the end.
		structure_section.extend(data_section);

		structure_section.as_slice().into()
	}

	pub fn undo_with_history(&mut self, ipp: &InputPreprocessorMessageHandler, responses: &mut VecDeque<Message>) {
		let Some(previous_network) = self.undo(ipp, responses) else { return };

		self.document_redo_history.push_back(previous_network);
		if self.document_redo_history.len() > crate::consts::MAX_UNDO_HISTORY_LEN {
			self.document_redo_history.pop_front();
		}
	}

	pub fn undo(&mut self, ipp: &InputPreprocessorMessageHandler, responses: &mut VecDeque<Message>) -> Option<NodeNetworkInterface> {
		// If there is no history return and don't broadcast SelectionChanged
		let mut network_interface = self.document_undo_history.pop_back()?;

		// Set the previous network navigation metadata to the current navigation metadata
		network_interface.copy_all_navigation_metadata(&self.network_interface);
		std::mem::swap(&mut network_interface.resolved_types, &mut self.network_interface.resolved_types);

		//Update the metadata transform based on document PTZ
		let transform = self.navigation_handler.calculate_offset_transform(ipp.viewport_bounds.center(), &self.document_ptz);
		network_interface.set_document_to_viewport_transform(transform);

		// Ensure document structure is loaded so that updating the selected nodes has the correct metadata
		network_interface.load_structure();

		let previous_network = std::mem::replace(&mut self.network_interface, network_interface);

		// Push the UpdateOpenDocumentsList message to the bus in order to update the save status of the open documents
		responses.add(PortfolioMessage::UpdateOpenDocumentsList);
		responses.add(NodeGraphMessage::SelectedNodesUpdated);
		responses.add(NodeGraphMessage::ForceRunDocumentGraph);
		// TODO: Remove once the footprint is used to load the imports/export distances from the edge
		responses.add(NodeGraphMessage::SetGridAlignedEdges);
		responses.add(Message::StartBuffer);
		Some(previous_network)
	}
	pub fn redo_with_history(&mut self, ipp: &InputPreprocessorMessageHandler, responses: &mut VecDeque<Message>) {
		// Push the UpdateOpenDocumentsList message to the queue in order to update the save status of the open documents
		let Some(previous_network) = self.redo(ipp, responses) else { return };

		self.document_undo_history.push_back(previous_network);
		if self.document_undo_history.len() > crate::consts::MAX_UNDO_HISTORY_LEN {
			self.document_undo_history.pop_front();
		}
	}

	pub fn redo(&mut self, ipp: &InputPreprocessorMessageHandler, responses: &mut VecDeque<Message>) -> Option<NodeNetworkInterface> {
		// If there is no history return and don't broadcast SelectionChanged
		let mut network_interface = self.document_redo_history.pop_back()?;

		// Set the previous network navigation metadata to the current navigation metadata
		network_interface.copy_all_navigation_metadata(&self.network_interface);
		std::mem::swap(&mut network_interface.resolved_types, &mut self.network_interface.resolved_types);

		//Update the metadata transform based on document PTZ
		let transform = self.navigation_handler.calculate_offset_transform(ipp.viewport_bounds.center(), &self.document_ptz);
		network_interface.set_document_to_viewport_transform(transform);

		let previous_network = std::mem::replace(&mut self.network_interface, network_interface);
		// Push the UpdateOpenDocumentsList message to the bus in order to update the save status of the open documents
		responses.add(PortfolioMessage::UpdateOpenDocumentsList);
		responses.add(NodeGraphMessage::SelectedNodesUpdated);
		responses.add(NodeGraphMessage::ForceRunDocumentGraph);

		Some(previous_network)
	}

	pub fn current_hash(&self) -> Option<u64> {
		self.document_undo_history.iter().last().map(|network| network.document_network().current_hash())
	}

	pub fn is_auto_saved(&self) -> bool {
		self.current_hash() == self.auto_saved_hash
	}

	pub fn is_saved(&self) -> bool {
		self.current_hash() == self.saved_hash
	}

	pub fn is_graph_overlay_open(&self) -> bool {
		self.graph_view_overlay_open
	}

	pub fn set_auto_save_state(&mut self, is_saved: bool) {
		if is_saved {
			self.auto_saved_hash = self.current_hash();
		} else {
			self.auto_saved_hash = None;
		}
	}

	pub fn set_save_state(&mut self, is_saved: bool) {
		if is_saved {
			self.saved_hash = self.current_hash();
		} else {
			self.saved_hash = None;
		}
	}

	/// Finds the artboard that bounds the point in viewport space and be the container of any newly added layers.
	pub fn new_layer_bounding_artboard(&self, ipp: &InputPreprocessorMessageHandler) -> LayerNodeIdentifier {
		let container_based_on_selection = self.new_layer_parent(true);

		let container_based_on_clicked_artboard = self
			.click_xray(ipp)
			.find(|layer| self.network_interface.is_artboard(&layer.to_node(), &[]))
			.unwrap_or(LayerNodeIdentifier::ROOT_PARENT);

		if container_based_on_selection.ancestors(self.metadata()).any(|ancestor| ancestor == container_based_on_clicked_artboard) {
			container_based_on_selection
		} else {
			container_based_on_clicked_artboard
		}
	}

	/// Finds the parent folder which, based on the current selections, should be the container of any newly added layers.
	pub fn new_layer_parent(&self, include_self: bool) -> LayerNodeIdentifier {
		let Some(selected_nodes) = self.network_interface.selected_nodes_in_nested_network(&self.selection_network_path) else {
			warn!("No selected nodes found in new_layer_parent. Defaulting to ROOT_PARENT.");
			return LayerNodeIdentifier::ROOT_PARENT;
		};

		self.network_interface
			.deepest_common_ancestor(&selected_nodes, &self.selection_network_path, include_self)
			.unwrap_or_else(|| self.network_interface.all_artboards().iter().next().copied().unwrap_or(LayerNodeIdentifier::ROOT_PARENT))
	}

	pub fn get_calculated_insert_index(metadata: &DocumentMetadata, selected_nodes: &SelectedNodes, parent: LayerNodeIdentifier) -> usize {
		parent
			.children(metadata)
			.enumerate()
			.find_map(|(index, direct_child)| {
				if selected_nodes.selected_layers(metadata).any(|selected| selected == direct_child) {
					return Some(index);
				}

				for descendant in direct_child.descendants(metadata) {
					if selected_nodes.selected_layers(metadata).any(|selected| selected == descendant) {
						return Some(index);
					}
				}

				None
			})
			.unwrap_or(0)
	}

	pub fn group_layers(
		responses: &mut VecDeque<Message>,
		insert_index: usize,
		parent: LayerNodeIdentifier,
		group_folder_type: GroupFolderType,
		network_interface: &mut NodeNetworkInterface,
	) -> NodeId {
		let folder_id = NodeId(generate_uuid());

		match group_folder_type {
			GroupFolderType::Layer => responses.add(GraphOperationMessage::NewCustomLayer {
				id: folder_id,
				nodes: Vec::new(),
				parent,
				insert_index,
			}),
			GroupFolderType::BooleanOperation(operation) => {
				// Get the ID of the one selected layer, if exactly one is selected
				let only_selected_layer = {
					let selected_nodes = network_interface.selected_nodes();
					let mut layers = selected_nodes.selected_layers(network_interface.document_metadata());

					match (layers.next(), layers.next()) {
						(Some(id), None) => Some(id),
						_ => None,
					}
				};

				// If there is a single selected layer, check if there is a boolean operation upstream from it
				let upstream_boolean_op = only_selected_layer.and_then(|selected_id| {
					network_interface.upstream_flow_back_from_nodes(vec![selected_id.to_node()], &[], FlowType::HorizontalFlow).find(|id| {
						network_interface
							.reference(id, &[])
							.map(|name| name.as_deref().unwrap_or_default() == "Boolean Operation")
							.unwrap_or_default()
					})
				});

				// If there's already a boolean operation on the selected layer, update it with the new operation
				if let (Some(upstream_boolean_op), Some(only_selected_layer)) = (upstream_boolean_op, only_selected_layer) {
					network_interface.set_input(&InputConnector::node(upstream_boolean_op, 1), NodeInput::value(TaggedValue::BooleanOperation(operation), false), &[]);

					responses.add(NodeGraphMessage::RunDocumentGraph);

					return only_selected_layer.to_node();
				}
				// Otherwise, create a new boolean operation node group
				else {
					responses.add(GraphOperationMessage::NewBooleanOperationLayer {
						id: folder_id,
						operation,
						parent,
						insert_index,
					});
				}
			}
		}

		let new_group_folder = LayerNodeIdentifier::new_unchecked(folder_id);
		// Move the new folder to the correct position
		responses.add(NodeGraphMessage::MoveLayerToStack {
			layer: new_group_folder,
			parent,
			insert_index,
		});
		responses.add(DocumentMessage::MoveSelectedLayersToGroup { parent: new_group_folder });

		folder_id
	}

	/// Loads all of the fonts in the document.
	pub fn load_layer_resources(&self, responses: &mut VecDeque<Message>) {
		let mut fonts = HashSet::new();
		for (_node_id, node) in self.document_network().recursive_nodes() {
			for input in &node.inputs {
				if let Some(TaggedValue::Font(font)) = input.as_value() {
					fonts.insert(font.clone());
				}
			}
		}
		for font in fonts {
			responses.add_front(FrontendMessage::TriggerFontLoad { font });
		}
	}

	pub fn update_document_widgets(&self, responses: &mut VecDeque<Message>, animation_is_playing: bool, time: Duration) {
		// Document mode (dropdown menu at the left of the bar above the viewport, before the tool options)

		let document_mode_layout = WidgetLayout::new(vec![LayoutGroup::Row {
			widgets: vec![
				// DropdownInput::new(
				// 	vec![vec![
				// 		MenuListEntry::new(format!("{:?}", DocumentMode::DesignMode))
				// 			.label(DocumentMode::DesignMode.to_string())
				// 			.icon(DocumentMode::DesignMode.icon_name()),
				// 		MenuListEntry::new(format!("{:?}", DocumentMode::SelectMode))
				// 			.label(DocumentMode::SelectMode.to_string())
				// 			.icon(DocumentMode::SelectMode.icon_name())
				// 			.on_commit(|_| DialogMessage::RequestComingSoonDialog { issue: Some(330) }.into()),
				// 		MenuListEntry::new(format!("{:?}", DocumentMode::GuideMode))
				// 			.label(DocumentMode::GuideMode.to_string())
				// 			.icon(DocumentMode::GuideMode.icon_name())
				// 			.on_commit(|_| DialogMessage::RequestComingSoonDialog { issue: Some(331) }.into()),
				// 	]])
				// 	.selected_index(Some(self.document_mode as u32))
				// 	.draw_icon(true)
				// 	.interactive(false) // TODO: set to true when dialogs are not spawned
				// 	.widget_holder(),
				// Separator::new(SeparatorType::Section).widget_holder(),
			],
		}]);

		responses.add(LayoutMessage::SendLayout {
			layout: Layout::WidgetLayout(document_mode_layout),
			layout_target: LayoutTarget::DocumentMode,
		});

		// Document bar (right portion of the bar above the viewport)

		let mut snapping_state = self.snapping_state.clone();
		let mut snapping_state2 = self.snapping_state.clone();

		let mut widgets = vec![
			IconButton::new("PlaybackToStart", 24)
				.tooltip("Restart Animation")
				.tooltip_shortcut(action_keys!(AnimationMessageDiscriminant::RestartAnimation))
				.on_update(|_| AnimationMessage::RestartAnimation.into())
				.disabled(time == Duration::ZERO)
				.widget_holder(),
			IconButton::new(if animation_is_playing { "PlaybackPause" } else { "PlaybackPlay" }, 24)
				.tooltip(if animation_is_playing { "Pause Animation" } else { "Play Animation" })
				.tooltip_shortcut(action_keys!(AnimationMessageDiscriminant::ToggleLivePreview))
				.on_update(|_| AnimationMessage::ToggleLivePreview.into())
				.widget_holder(),
			Separator::new(SeparatorType::Unrelated).widget_holder(),
			CheckboxInput::new(self.overlays_visibility_settings.all)
				.icon("Overlays")
				.tooltip("Overlays")
				.tooltip_shortcut(action_keys!(DocumentMessageDiscriminant::ToggleOverlaysVisibility))
				.on_update(|optional_input: &CheckboxInput| {
					DocumentMessage::SetOverlaysVisibility {
						visible: optional_input.checked,
						overlays_type: None,
					}
					.into()
				})
				.widget_holder(),
			PopoverButton::new()
				.popover_layout(vec![
					LayoutGroup::Row {
						widgets: vec![TextLabel::new("Overlays").bold(true).widget_holder()],
					},
					LayoutGroup::Row {
						widgets: vec![TextLabel::new("General").widget_holder()],
					},
					LayoutGroup::Row {
						widgets: vec![
							CheckboxInput::new(self.overlays_visibility_settings.artboard_name)
								.on_update(|optional_input: &CheckboxInput| {
									DocumentMessage::SetOverlaysVisibility {
										visible: optional_input.checked,
										overlays_type: Some(OverlaysType::ArtboardName),
									}
									.into()
								})
								.widget_holder(),
							TextLabel::new("Artboard Name".to_string()).widget_holder(),
						],
					},
					LayoutGroup::Row {
						widgets: vec![
							CheckboxInput::new(self.overlays_visibility_settings.transform_measurement)
								.on_update(|optional_input: &CheckboxInput| {
									DocumentMessage::SetOverlaysVisibility {
										visible: optional_input.checked,
										overlays_type: Some(OverlaysType::TransformMeasurement),
									}
									.into()
								})
								.widget_holder(),
							TextLabel::new("G/R/S Measurement".to_string()).widget_holder(),
						],
					},
					LayoutGroup::Row {
						widgets: vec![TextLabel::new("Select Tool").widget_holder()],
					},
					LayoutGroup::Row {
						widgets: vec![
							CheckboxInput::new(self.overlays_visibility_settings.quick_measurement)
								.on_update(|optional_input: &CheckboxInput| {
									DocumentMessage::SetOverlaysVisibility {
										visible: optional_input.checked,
										overlays_type: Some(OverlaysType::QuickMeasurement),
									}
									.into()
								})
								.widget_holder(),
							TextLabel::new("Quick Measurement".to_string()).widget_holder(),
						],
					},
					LayoutGroup::Row {
						widgets: vec![
							CheckboxInput::new(self.overlays_visibility_settings.transform_cage)
								.on_update(|optional_input: &CheckboxInput| {
									DocumentMessage::SetOverlaysVisibility {
										visible: optional_input.checked,
										overlays_type: Some(OverlaysType::TransformCage),
									}
									.into()
								})
								.widget_holder(),
							TextLabel::new("Transform Cage".to_string()).widget_holder(),
						],
					},
					LayoutGroup::Row {
						widgets: vec![
							CheckboxInput::new(self.overlays_visibility_settings.compass_rose)
								.on_update(|optional_input: &CheckboxInput| {
									DocumentMessage::SetOverlaysVisibility {
										visible: optional_input.checked,
										overlays_type: Some(OverlaysType::CompassRose),
									}
									.into()
								})
								.widget_holder(),
							TextLabel::new("Transform Dial".to_string()).widget_holder(),
						],
					},
					LayoutGroup::Row {
						widgets: vec![
							CheckboxInput::new(self.overlays_visibility_settings.pivot)
								.on_update(|optional_input: &CheckboxInput| {
									DocumentMessage::SetOverlaysVisibility {
										visible: optional_input.checked,
										overlays_type: Some(OverlaysType::Pivot),
									}
									.into()
								})
								.widget_holder(),
							TextLabel::new("Transform Pivot".to_string()).widget_holder(),
						],
					},
					LayoutGroup::Row {
						widgets: vec![
							CheckboxInput::new(self.overlays_visibility_settings.hover_outline)
								.on_update(|optional_input: &CheckboxInput| {
									DocumentMessage::SetOverlaysVisibility {
										visible: optional_input.checked,
										overlays_type: Some(OverlaysType::HoverOutline),
									}
									.into()
								})
								.widget_holder(),
							TextLabel::new("Hover Outline".to_string()).widget_holder(),
						],
					},
					LayoutGroup::Row {
						widgets: vec![
							CheckboxInput::new(self.overlays_visibility_settings.selection_outline)
								.on_update(|optional_input: &CheckboxInput| {
									DocumentMessage::SetOverlaysVisibility {
										visible: optional_input.checked,
										overlays_type: Some(OverlaysType::SelectionOutline),
									}
									.into()
								})
								.widget_holder(),
							TextLabel::new("Selection Outline".to_string()).widget_holder(),
						],
					},
					LayoutGroup::Row {
						widgets: vec![TextLabel::new("Pen & Path Tools").widget_holder()],
					},
					LayoutGroup::Row {
						widgets: vec![
							CheckboxInput::new(self.overlays_visibility_settings.path)
								.on_update(|optional_input: &CheckboxInput| {
									DocumentMessage::SetOverlaysVisibility {
										visible: optional_input.checked,
										overlays_type: Some(OverlaysType::Path),
									}
									.into()
								})
								.widget_holder(),
							TextLabel::new("Path".to_string()).widget_holder(),
						],
					},
					LayoutGroup::Row {
						widgets: vec![
							CheckboxInput::new(self.overlays_visibility_settings.anchors)
								.on_update(|optional_input: &CheckboxInput| {
									DocumentMessage::SetOverlaysVisibility {
										visible: optional_input.checked,
										overlays_type: Some(OverlaysType::Anchors),
									}
									.into()
								})
								.widget_holder(),
							TextLabel::new("Anchors".to_string()).widget_holder(),
						],
					},
					LayoutGroup::Row {
						widgets: vec![
							CheckboxInput::new(self.overlays_visibility_settings.handles)
								.disabled(!self.overlays_visibility_settings.anchors)
								.on_update(|optional_input: &CheckboxInput| {
									DocumentMessage::SetOverlaysVisibility {
										visible: optional_input.checked,
										overlays_type: Some(OverlaysType::Handles),
									}
									.into()
								})
								.widget_holder(),
							TextLabel::new("Handles".to_string()).disabled(!self.overlays_visibility_settings.anchors).widget_holder(),
						],
					},
				])
				.widget_holder(),
			Separator::new(SeparatorType::Related).widget_holder(),
			CheckboxInput::new(snapping_state.snapping_enabled)
				.icon("Snapping")
				.tooltip("Snapping")
				.tooltip_shortcut(action_keys!(DocumentMessageDiscriminant::ToggleSnapping))
				.on_update(move |optional_input: &CheckboxInput| {
					DocumentMessage::SetSnapping {
						closure: Some(|snapping_state| &mut snapping_state.snapping_enabled),
						snapping_state: optional_input.checked,
					}
					.into()
				})
				.widget_holder(),
			PopoverButton::new()
				.popover_layout(
					[
						LayoutGroup::Row {
							widgets: vec![TextLabel::new("Snapping").bold(true).widget_holder()],
						},
						LayoutGroup::Row {
							widgets: vec![TextLabel::new(SnappingOptions::BoundingBoxes.to_string()).widget_holder()],
						},
					]
					.into_iter()
					.chain(SNAP_FUNCTIONS_FOR_BOUNDING_BOXES.into_iter().map(|(name, closure, tooltip)| LayoutGroup::Row {
						widgets: vec![
									CheckboxInput::new(*closure(&mut snapping_state))
										.on_update(move |input: &CheckboxInput| DocumentMessage::SetSnapping { closure: Some(closure), snapping_state: input.checked }.into())
										.tooltip(tooltip)
										.widget_holder(),
									TextLabel::new(name).tooltip(tooltip).widget_holder(),
								],
					}))
					.chain([LayoutGroup::Row {
						widgets: vec![TextLabel::new(SnappingOptions::Paths.to_string()).widget_holder()],
					}])
					.chain(SNAP_FUNCTIONS_FOR_PATHS.into_iter().map(|(name, closure, tooltip)| LayoutGroup::Row {
						widgets: vec![
									CheckboxInput::new(*closure(&mut snapping_state2))
										.on_update(move |input: &CheckboxInput| DocumentMessage::SetSnapping { closure: Some(closure), snapping_state: input.checked }.into())
										.tooltip(tooltip)
										.widget_holder(),
									TextLabel::new(name).tooltip(tooltip).widget_holder(),
								],
					}))
					.collect(),
				)
				.widget_holder(),
			Separator::new(SeparatorType::Related).widget_holder(),
			CheckboxInput::new(self.snapping_state.grid_snapping)
				.icon("Grid")
				.tooltip("Grid")
				.tooltip_shortcut(action_keys!(DocumentMessageDiscriminant::ToggleGridVisibility))
				.on_update(|optional_input: &CheckboxInput| DocumentMessage::GridVisibility(optional_input.checked).into())
				.widget_holder(),
			PopoverButton::new()
				.popover_layout(overlay_options(&self.snapping_state.grid))
				.popover_min_width(Some(320))
				.widget_holder(),
			Separator::new(SeparatorType::Unrelated).widget_holder(),
			RadioInput::new(vec![
				RadioEntryData::new("normal")
					.icon("ViewModeNormal")
					.tooltip("View Mode: Normal")
					.on_update(|_| DocumentMessage::SetViewMode { view_mode: ViewMode::Normal }.into()),
				RadioEntryData::new("outline")
					.icon("ViewModeOutline")
					.tooltip("View Mode: Outline")
					.on_update(|_| DocumentMessage::SetViewMode { view_mode: ViewMode::Outline }.into()),
				RadioEntryData::new("pixels")
					.icon("ViewModePixels")
					.tooltip("View Mode: Pixels")
					.on_update(|_| DialogMessage::RequestComingSoonDialog { issue: Some(320) }.into()),
			])
			.selected_index(match self.view_mode {
				ViewMode::Normal => Some(0),
				_ => Some(1),
			})
			.widget_holder(),
			// PopoverButton::new()
			// 	.popover_layout(vec![
			// 		LayoutGroup::Row {
			// 			widgets: vec![TextLabel::new("View Mode").bold(true).widget_holder()],
			// 		},
			// 		LayoutGroup::Row {
			// 			widgets: vec![TextLabel::new("Coming soon").widget_holder()],
			// 		},
			// 	])
			// 	.widget_holder(),
			Separator::new(SeparatorType::Unrelated).widget_holder(),
		];

		widgets.extend(navigation_controls(&self.document_ptz, &self.navigation_handler, false));

		let tilt_value = self.navigation_handler.snapped_tilt(self.document_ptz.tilt()) / (std::f64::consts::PI / 180.);
		if tilt_value.abs() > 0.00001 {
			widgets.extend([
				Separator::new(SeparatorType::Related).widget_holder(),
				NumberInput::new(Some(tilt_value))
					.unit("°")
					.increment_behavior(NumberInputIncrementBehavior::Callback)
					.increment_callback_increase(|number_input: &NumberInput| {
						let one = 1. + f64::EPSILON * 100.;
						NavigationMessage::CanvasTiltSet {
							angle_radians: ((number_input.value.unwrap() / VIEWPORT_ROTATE_SNAP_INTERVAL + one).floor() * VIEWPORT_ROTATE_SNAP_INTERVAL).to_radians(),
						}
						.into()
					})
					.increment_callback_decrease(|number_input: &NumberInput| {
						let one = 1. + f64::EPSILON * 100.;
						NavigationMessage::CanvasTiltSet {
							angle_radians: ((number_input.value.unwrap() / VIEWPORT_ROTATE_SNAP_INTERVAL - one).ceil() * VIEWPORT_ROTATE_SNAP_INTERVAL).to_radians(),
						}
						.into()
					})
					.tooltip("Canvas Tilt")
					.on_update(|number_input: &NumberInput| {
						NavigationMessage::CanvasTiltSet {
							angle_radians: number_input.value.unwrap().to_radians(),
						}
						.into()
					})
					.widget_holder(),
			]);
		}

		widgets.extend([
			Separator::new(SeparatorType::Unrelated).widget_holder(),
			TextButton::new("Node Graph")
				.icon(Some((if self.graph_view_overlay_open { "GraphViewOpen" } else { "GraphViewClosed" }).into()))
				.hover_icon(Some((if self.graph_view_overlay_open { "GraphViewClosed" } else { "GraphViewOpen" }).into()))
				.tooltip(if self.graph_view_overlay_open { "Hide Node Graph" } else { "Show Node Graph" })
				.tooltip_shortcut(action_keys!(DocumentMessageDiscriminant::GraphViewOverlayToggle))
				.on_update(move |_| DocumentMessage::GraphViewOverlayToggle.into())
				.widget_holder(),
		]);

		let document_bar_layout = WidgetLayout::new(vec![LayoutGroup::Row { widgets }]);

		responses.add(LayoutMessage::SendLayout {
			layout: Layout::WidgetLayout(document_bar_layout),
			layout_target: LayoutTarget::DocumentBar,
		});
		responses.add(NodeGraphMessage::ForceRunDocumentGraph);
	}

	pub fn update_layers_panel_control_bar_widgets(&self, responses: &mut VecDeque<Message>) {
		// Get an iterator over the selected layers (excluding artboards which don't have an opacity or blend mode).
		let selected_nodes = self.network_interface.selected_nodes();
		let selected_layers_except_artboards = selected_nodes.selected_layers_except_artboards(&self.network_interface);

		// Look up the current opacity and blend mode of the selected layers (if any), and split the iterator into the first tuple and the rest.
		let mut opacity_and_blend_mode = selected_layers_except_artboards.map(|layer| {
			(
				get_opacity(layer, &self.network_interface).unwrap_or(100.),
				get_blend_mode(layer, &self.network_interface).unwrap_or_default(),
			)
		});
		let first_opacity_and_blend_mode = opacity_and_blend_mode.next();
		let result_opacity_and_blend_mode = opacity_and_blend_mode;

		// If there are no selected layers, disable the opacity and blend mode widgets.
		let disabled = first_opacity_and_blend_mode.is_none();

		// Amongst the selected layers, check if the opacities and blend modes are identical across all layers.
		// The result is setting `option` and `blend_mode` to Some value if all their values are identical, or None if they are not.
		// If identical, we display the value in the widget. If not, we display a dash indicating dissimilarity.
		let (opacity, blend_mode) = first_opacity_and_blend_mode
			.map(|(first_opacity, first_blend_mode)| {
				let mut opacity_identical = true;
				let mut blend_mode_identical = true;

				for (opacity, blend_mode) in result_opacity_and_blend_mode {
					if (opacity - first_opacity).abs() > (f64::EPSILON * 100.) {
						opacity_identical = false;
					}
					if blend_mode != first_blend_mode {
						blend_mode_identical = false;
					}
				}

				(opacity_identical.then_some(first_opacity), blend_mode_identical.then_some(first_blend_mode))
			})
			.unwrap_or((None, None));

		let blend_mode_menu_entries = BlendMode::list_svg_subset()
			.iter()
			.map(|modes| {
				modes
					.iter()
					.map(|&blend_mode| {
						MenuListEntry::new(format!("{blend_mode:?}"))
							.label(blend_mode.to_string())
							.on_update(move |_| DocumentMessage::SetBlendModeForSelectedLayers { blend_mode }.into())
							.on_commit(|_| DocumentMessage::AddTransaction.into())
					})
					.collect()
			})
			.collect();

		let has_selection = self.network_interface.selected_nodes().selected_layers(self.metadata()).next().is_some();
		let selection_all_visible = self
			.network_interface
			.selected_nodes()
			.selected_layers(self.metadata())
			.all(|layer| self.network_interface.is_visible(&layer.to_node(), &[]));
		let selection_all_locked = self
			.network_interface
			.selected_nodes()
			.selected_layers(self.metadata())
			.all(|layer| self.network_interface.is_locked(&layer.to_node(), &[]));

		let widgets = vec![
			DropdownInput::new(blend_mode_menu_entries)
				.selected_index(blend_mode.and_then(|blend_mode| blend_mode.index_in_list_svg_subset()).map(|index| index as u32))
				.disabled(disabled)
				.draw_icon(false)
				.max_width(100)
				.tooltip("Blend Mode")
				.widget_holder(),
			Separator::new(SeparatorType::Related).widget_holder(),
			NumberInput::new(opacity)
				.label("Opacity")
				.unit("%")
				.display_decimal_places(0)
				.disabled(disabled)
				.min(0.)
				.max(100.)
				.range_min(Some(0.))
				.range_max(Some(100.))
				.mode_range()
				.on_update(|number_input: &NumberInput| {
					if let Some(value) = number_input.value {
						DocumentMessage::SetOpacityForSelectedLayers { opacity: value / 100. }.into()
					} else {
						Message::NoOp
					}
				})
				.on_commit(|_| DocumentMessage::AddTransaction.into())
				.max_width(100)
				.tooltip("Opacity")
				.widget_holder(),
<<<<<<< HEAD
			Separator::new(SeparatorType::Related).widget_holder(),
			NumberInput::new(opacity)
				.label("Fill")
				.unit("%")
				.display_decimal_places(2)
				.disabled(disabled)
				.min(0.)
				.max(100.)
				.range_min(Some(0.))
				.range_max(Some(100.))
				.mode_range()
				.on_update(|number_input: &NumberInput| {
					if let Some(value) = number_input.value {
						DocumentMessage::SetFillForSelectedLayers { fill: value / 100. }.into()
					} else {
						Message::NoOp
					}
				})
				.on_commit(|_| DocumentMessage::AddTransaction.into())
				.widget_holder(),
			//
			Separator::new(SeparatorType::Unrelated).widget_holder(),
			//
			IconButton::new("NewLayer", 24)
				.tooltip("New Layer")
				.tooltip_shortcut(action_keys!(DocumentMessageDiscriminant::CreateEmptyFolder))
				.on_update(|_| DocumentMessage::CreateEmptyFolder.into())
=======
		];
		let layers_panel_control_bar_left = WidgetLayout::new(vec![LayoutGroup::Row { widgets }]);

		let widgets = vec![
			IconButton::new(if selection_all_locked { "PadlockLocked" } else { "PadlockUnlocked" }, 24)
				.hover_icon(Some((if selection_all_locked { "PadlockUnlocked" } else { "PadlockLocked" }).into()))
				.tooltip(if selection_all_locked { "Unlock Selected" } else { "Lock Selected" })
				.tooltip_shortcut(action_keys!(DocumentMessageDiscriminant::ToggleSelectedLocked))
				.on_update(|_| NodeGraphMessage::ToggleSelectedLocked.into())
				.disabled(!has_selection)
>>>>>>> 899ed5ad
				.widget_holder(),
			IconButton::new(if selection_all_visible { "EyeVisible" } else { "EyeHidden" }, 24)
				.hover_icon(Some((if selection_all_visible { "EyeHide" } else { "EyeShow" }).into()))
				.tooltip(if selection_all_visible { "Hide Selected" } else { "Show Selected" })
				.tooltip_shortcut(action_keys!(DocumentMessageDiscriminant::ToggleSelectedVisibility))
				.on_update(|_| DocumentMessage::ToggleSelectedVisibility.into())
				.disabled(!has_selection)
				.widget_holder(),
		];
		let layers_panel_control_bar_right = WidgetLayout::new(vec![LayoutGroup::Row { widgets }]);

		responses.add(LayoutMessage::SendLayout {
			layout: Layout::WidgetLayout(layers_panel_control_bar_left),
			layout_target: LayoutTarget::LayersPanelControlLeftBar,
		});
		responses.add(LayoutMessage::SendLayout {
			layout: Layout::WidgetLayout(layers_panel_control_bar_right),
			layout_target: LayoutTarget::LayersPanelControlRightBar,
		});
	}

	pub fn update_layers_panel_bottom_bar_widgets(&self, responses: &mut VecDeque<Message>) {
		let selected_nodes = self.network_interface.selected_nodes();
		let mut selected_layers = selected_nodes.selected_layers(self.metadata());
		let selected_layer = selected_layers.next();
		let has_selection = selected_layer.is_some();
		let has_multiple_selection = selected_layers.next().is_some();

		let widgets = vec![
			PopoverButton::new()
				.icon(Some("Node".to_string()))
				.menu_direction(Some(MenuDirection::Top))
				.tooltip("Add an operation to the end of this layer's chain of nodes")
				.disabled(!has_selection || has_multiple_selection)
				.popover_layout({
					let node_chooser = NodeCatalog::new()
						.on_update(move |node_type| {
							if let Some(layer) = selected_layer {
								NodeGraphMessage::CreateNodeInLayerWithTransaction {
									node_type: node_type.clone(),
									layer: LayerNodeIdentifier::new_unchecked(layer.to_node()),
								}
								.into()
							} else {
								Message::NoOp
							}
						})
						.widget_holder();
					vec![LayoutGroup::Row { widgets: vec![node_chooser] }]
				})
				.widget_holder(),
			Separator::new(SeparatorType::Unrelated).widget_holder(),
			IconButton::new("Folder", 24)
				.tooltip("Group Selected")
				.tooltip_shortcut(action_keys!(DocumentMessageDiscriminant::GroupSelectedLayers))
				.on_update(|_| {
					let group_folder_type = GroupFolderType::Layer;
					DocumentMessage::GroupSelectedLayers { group_folder_type }.into()
				})
				.disabled(!has_selection)
				.widget_holder(),
			IconButton::new("NewLayer", 24)
				.tooltip("New Layer")
				.tooltip_shortcut(action_keys!(DocumentMessageDiscriminant::CreateEmptyFolder))
				.on_update(|_| DocumentMessage::CreateEmptyFolder.into())
				.widget_holder(),
			IconButton::new("Trash", 24)
				.tooltip("Delete Selected")
				.tooltip_shortcut(action_keys!(DocumentMessageDiscriminant::DeleteSelectedLayers))
				.on_update(|_| DocumentMessage::DeleteSelectedLayers.into())
				.disabled(!has_selection)
				.widget_holder(),
		];
		let layers_panel_bottom_bar = WidgetLayout::new(vec![LayoutGroup::Row { widgets }]);

		responses.add(LayoutMessage::SendLayout {
			layout: Layout::WidgetLayout(layers_panel_bottom_bar),
			layout_target: LayoutTarget::LayersPanelBottomBar,
		});
	}

	pub fn selected_layers_reverse(&mut self, responses: &mut VecDeque<Message>) {
		let selected_layers = self.network_interface.selected_nodes();
		let metadata = self.metadata();
		let selected_layer_set = selected_layers.selected_layers(metadata).collect::<HashSet<_>>();

		// Ignore those with selected ancestors
		let mut top_level_layers = Vec::new();
		for &layer in &selected_layer_set {
			let mut is_top_level = true;
			let mut current_layer = layer;

			while let Some(parent) = current_layer.parent(metadata) {
				if selected_layer_set.contains(&parent) {
					is_top_level = false;
					break;
				}
				current_layer = parent;
			}

			if is_top_level {
				top_level_layers.push(layer);
			}
		}

		// Group selected layers by their parent
		let mut grouped_layers: HashMap<LayerNodeIdentifier, Vec<(usize, LayerNodeIdentifier)>> = HashMap::new();
		for &layer in &top_level_layers {
			if let Some(parent) = layer.parent(metadata) {
				let index = parent.children(metadata).position(|child| child == layer).unwrap_or(usize::MAX);

				grouped_layers.entry(parent).or_default().push((index, layer));
			}
		}

		let mut modified = false;

		// Process each group separately
		for (parent, mut layers) in grouped_layers {
			// Retrieve all children under the parent
			let all_children = parent.children(metadata).collect::<Vec<_>>();

			// Separate unselected layers with their original indices
			let unselected_layers = all_children
				.iter()
				.enumerate()
				.filter_map(|(index, &layer)| if !selected_layer_set.contains(&layer) { Some((index, layer)) } else { None })
				.collect::<Vec<_>>();

			layers.sort_by_key(|(index, _)| *index);

			let reversed_layers = layers.iter().rev().map(|(_, layer)| *layer).collect::<Vec<_>>();
			let selected_positions = layers.iter().map(|(index, _)| *index).collect::<Vec<_>>();
			let selected_iter = reversed_layers.into_iter();
			let mut merged_layers = vec![None; all_children.len()];

			for (&original_index, new_layer) in selected_positions.iter().zip(selected_iter) {
				merged_layers[original_index] = Some(new_layer);
			}

			// Place unselected layers at their original positions
			for (index, layer) in unselected_layers {
				if merged_layers[index].is_none() {
					merged_layers[index] = Some(layer);
				}
			}

			let final_layers = merged_layers.into_iter().flatten().collect::<Vec<_>>();
			if final_layers.is_empty() {
				continue;
			}

			if !modified {
				responses.add(DocumentMessage::AddTransaction);
			}

			for (index, layer) in final_layers.iter().enumerate() {
				responses.add(NodeGraphMessage::MoveLayerToStack {
					layer: *layer,
					parent,
					insert_index: index,
				});
			}

			modified = true;
		}

		if modified {
			responses.add(NodeGraphMessage::RunDocumentGraph);
			responses.add(NodeGraphMessage::SendGraph);
		}
	}

	pub fn selected_layers_reorder(&mut self, relative_index_offset: isize, responses: &mut VecDeque<Message>) {
		let selected_nodes = self.network_interface.selected_nodes();
		let mut selected_layers = selected_nodes.selected_layers(self.metadata());

		let first_or_last_selected_layer = match relative_index_offset.signum() {
			-1 => selected_layers.next(),
			1 => selected_layers.last(),
			_ => panic!("selected_layers_reorder() must be given a non-zero value"),
		};

		let Some(pivot_layer) = first_or_last_selected_layer else {
			return;
		};
		let parent = pivot_layer.parent(self.metadata()).unwrap_or(LayerNodeIdentifier::ROOT_PARENT);

		let sibling_layer_paths: Vec<_> = parent.children(self.metadata()).collect();
		let Some(pivot_index) = sibling_layer_paths.iter().position(|path| *path == pivot_layer) else {
			return;
		};

		let max = sibling_layer_paths.len() as i64 - 1;
		let insert_index = (pivot_index as i64 + relative_index_offset as i64).clamp(0, max) as usize;

		let Some(&neighbor) = sibling_layer_paths.get(insert_index) else {
			return;
		};
		let Some(neighbor_index) = sibling_layer_paths.iter().position(|path| *path == neighbor) else {
			return;
		};

		// If moving down, insert below this layer. If moving up, insert above this layer.
		let insert_index = if relative_index_offset < 0 { neighbor_index } else { neighbor_index + 1 };
		responses.add(DocumentMessage::MoveSelectedLayersTo { parent, insert_index });
	}

	pub fn graph_view_overlay_open(&self) -> bool {
		self.graph_view_overlay_open
	}
}

/// Create a network interface with a single export
fn default_document_network_interface() -> NodeNetworkInterface {
	let mut network_interface = NodeNetworkInterface::default();
	network_interface.add_export(TaggedValue::ArtboardGroup(graphene_core::ArtboardGroupTable::default()), -1, "", &[]);
	network_interface
}

/// Targets for the [`ClickXRayIter`]. In order to reduce computation, we prefer just a point/path test where possible.
#[derive(Clone)]
enum XRayTarget {
	Point(DVec2),
	Quad(Quad),
	Path(Vec<path_bool_lib::PathSegment>),
	Polygon(Subpath<PointId>),
}

/// The result for the [`ClickXRayIter`] on the layer
struct XRayResult {
	clicked: bool,
	use_children: bool,
}

/// An iterator for finding layers within an [`XRayTarget`]. Constructed by [`DocumentMessageHandler::intersect_quad`] and [`DocumentMessageHandler::click_xray`].
#[derive(Clone)]
pub struct ClickXRayIter<'a> {
	next_layer: Option<LayerNodeIdentifier>,
	network_interface: &'a NodeNetworkInterface,
	parent_targets: Vec<(LayerNodeIdentifier, XRayTarget)>,
}

fn quad_to_path_lib_segments(quad: Quad) -> Vec<path_bool_lib::PathSegment> {
	quad.all_edges().into_iter().map(|[start, end]| path_bool_lib::PathSegment::Line(start, end)).collect()
}

fn click_targets_to_path_lib_segments<'a>(click_targets: impl Iterator<Item = &'a ClickTarget>, transform: DAffine2) -> Vec<path_bool_lib::PathSegment> {
	let segment = |bezier: bezier_rs::Bezier| match bezier.handles {
		bezier_rs::BezierHandles::Linear => path_bool_lib::PathSegment::Line(bezier.start, bezier.end),
		bezier_rs::BezierHandles::Quadratic { handle } => path_bool_lib::PathSegment::Quadratic(bezier.start, handle, bezier.end),
		bezier_rs::BezierHandles::Cubic { handle_start, handle_end } => path_bool_lib::PathSegment::Cubic(bezier.start, handle_start, handle_end, bezier.end),
	};
	click_targets
		.flat_map(|target| target.subpath().iter())
		.map(|bezier| segment(bezier.apply_transformation(|x| transform.transform_point2(x))))
		.collect()
}

impl<'a> ClickXRayIter<'a> {
	fn new(network_interface: &'a NodeNetworkInterface, target: XRayTarget) -> Self {
		if let Some(first_layer) = LayerNodeIdentifier::ROOT_PARENT.first_child(network_interface.document_metadata()) {
			Self {
				network_interface,
				next_layer: Some(first_layer),
				parent_targets: vec![(LayerNodeIdentifier::ROOT_PARENT, target)],
			}
		} else {
			Self {
				network_interface,
				next_layer: Default::default(),
				parent_targets: Default::default(),
			}
		}
	}

	/// Handles the checking of the layer where the target is a rect or path
	fn check_layer_area_target(&mut self, click_targets: Option<&Vec<ClickTarget>>, clip: bool, layer: LayerNodeIdentifier, path: Vec<path_bool_lib::PathSegment>, transform: DAffine2) -> XRayResult {
		// Convert back to Bezier-rs types for intersections
		let segment = |bezier: &path_bool_lib::PathSegment| match *bezier {
			path_bool_lib::PathSegment::Line(start, end) => bezier_rs::Bezier::from_linear_dvec2(start, end),
			path_bool_lib::PathSegment::Cubic(start, h1, h2, end) => bezier_rs::Bezier::from_cubic_dvec2(start, h1, h2, end),
			path_bool_lib::PathSegment::Quadratic(start, h1, end) => bezier_rs::Bezier::from_quadratic_dvec2(start, h1, end),
			path_bool_lib::PathSegment::Arc(_, _, _, _, _, _, _) => unimplemented!(),
		};
		let get_clip = || path.iter().map(segment);

		let intersects = click_targets.is_some_and(|targets| targets.iter().any(|target| target.intersect_path(get_clip, transform)));
		let clicked = intersects;
		let mut use_children = !clip || intersects;

		// In the case of a clip path where the area partially intersects, it is necessary to do a boolean operation.
		// We do this on this using the target area to reduce computation (as the target area is usually very simple).
		if clip && intersects {
			let clip_path = click_targets_to_path_lib_segments(click_targets.iter().flat_map(|x| x.iter()), transform);
			let subtracted = graphene_std::vector::boolean_intersect(path, clip_path).into_iter().flatten().collect::<Vec<_>>();
			if subtracted.is_empty() {
				use_children = false;
			} else {
				// All child layers will use the new clipped target area
				self.parent_targets.push((layer, XRayTarget::Path(subtracted)));
			}
		}
		XRayResult { clicked, use_children }
	}

	/// Handles the checking of the layer to find if it has been clicked
	fn check_layer(&mut self, layer: LayerNodeIdentifier) -> XRayResult {
		let selected_layers = self.network_interface.selected_nodes();
		// Discard invisible and locked layers
		if !selected_layers.layer_visible(layer, self.network_interface) || selected_layers.layer_locked(layer, self.network_interface) {
			return XRayResult { clicked: false, use_children: false };
		}

		let click_targets = self.network_interface.document_metadata().click_targets(layer);
		let transform = self.network_interface.document_metadata().transform_to_document(layer);
		let target = &self.parent_targets.last().expect("In `check_layer()`: there should be a `target`").1;
		let clip = self.network_interface.document_metadata().is_clip(layer.to_node());

		match target {
			// Single points are much cheaper than paths so have their own special case
			XRayTarget::Point(point) => {
				let intersects = click_targets.is_some_and(|targets| targets.iter().any(|target| target.intersect_point(*point, transform)));
				XRayResult {
					clicked: intersects,
					use_children: !clip || intersects,
				}
			}
			XRayTarget::Quad(quad) => self.check_layer_area_target(click_targets, clip, layer, quad_to_path_lib_segments(*quad), transform),
			XRayTarget::Path(path) => self.check_layer_area_target(click_targets, clip, layer, path.clone(), transform),
			XRayTarget::Polygon(polygon) => {
				let polygon = polygon.iter_closed().map(|line| path_bool_lib::PathSegment::Line(line.start, line.end)).collect();
				self.check_layer_area_target(click_targets, clip, layer, polygon, transform)
			}
		}
	}
}

pub fn navigation_controls(ptz: &PTZ, navigation_handler: &NavigationMessageHandler, node_graph: bool) -> Vec<WidgetHolder> {
	let mut list = vec![
		IconButton::new("ZoomIn", 24)
			.tooltip("Zoom In")
			.tooltip_shortcut(action_keys!(NavigationMessageDiscriminant::CanvasZoomIncrease))
			.on_update(|_| NavigationMessage::CanvasZoomIncrease { center_on_mouse: false }.into())
			.widget_holder(),
		IconButton::new("ZoomOut", 24)
			.tooltip("Zoom Out")
			.tooltip_shortcut(action_keys!(NavigationMessageDiscriminant::CanvasZoomDecrease))
			.on_update(|_| NavigationMessage::CanvasZoomDecrease { center_on_mouse: false }.into())
			.widget_holder(),
		IconButton::new("ZoomReset", 24)
			.tooltip("Reset Tilt and Zoom to 100%")
			.tooltip_shortcut(action_keys!(NavigationMessageDiscriminant::CanvasTiltResetAndZoomTo100Percent))
			.on_update(|_| NavigationMessage::CanvasTiltResetAndZoomTo100Percent.into())
			.disabled(ptz.tilt().abs() < 1e-4 && (ptz.zoom() - 1.).abs() < 1e-4)
			.widget_holder(),
	];
	if ptz.flip && !node_graph {
		list.push(
			IconButton::new("Reverse", 24)
				.tooltip("Flip the canvas back to its standard orientation")
				.tooltip_shortcut(action_keys!(NavigationMessageDiscriminant::CanvasFlip))
				.on_update(|_| NavigationMessage::CanvasFlip.into())
				.widget_holder(),
		);
	}
	list.extend([
		Separator::new(SeparatorType::Related).widget_holder(),
		NumberInput::new(Some(navigation_handler.snapped_zoom(ptz.zoom()) * 100.))
			.unit("%")
			.min(0.000001)
			.max(1000000.)
			.tooltip(if node_graph { "Node Graph Zoom" } else { "Canvas Zoom" })
			.on_update(|number_input: &NumberInput| {
				NavigationMessage::CanvasZoomSet {
					zoom_factor: number_input.value.unwrap() / 100.,
				}
				.into()
			})
			.increment_behavior(NumberInputIncrementBehavior::Callback)
			.increment_callback_decrease(|_| NavigationMessage::CanvasZoomDecrease { center_on_mouse: false }.into())
			.increment_callback_increase(|_| NavigationMessage::CanvasZoomIncrease { center_on_mouse: false }.into())
			.widget_holder(),
	]);
	list
}

impl Iterator for ClickXRayIter<'_> {
	type Item = LayerNodeIdentifier;

	fn next(&mut self) -> Option<Self::Item> {
		// While there are still layers in the layer tree
		while let Some(layer) = self.next_layer.take() {
			let XRayResult { clicked, use_children } = self.check_layer(layer);
			let metadata = self.network_interface.document_metadata();
			// If we should use the children and also there is a child, that child is the next layer.
			self.next_layer = use_children.then(|| layer.first_child(metadata)).flatten();

			// If we aren't using children, iterate up the ancestors until there is a layer with a sibling
			for ancestor in layer.ancestors(metadata) {
				if self.next_layer.is_some() {
					break;
				}
				// If there is a clipped area for this ancestor (that we are now exiting), discard it.
				if self.parent_targets.last().is_some_and(|(id, _)| *id == ancestor) {
					self.parent_targets.pop();
				}
				self.next_layer = ancestor.next_sibling(metadata)
			}

			if clicked {
				return Some(layer);
			}
		}
		assert!(self.parent_targets.is_empty(), "The parent targets should always be empty (since we have left all layers)");
		None
	}
}

#[cfg(test)]
mod document_message_handler_tests {
	use super::*;
	use crate::test_utils::test_prelude::*;

	#[tokio::test]
	async fn test_layer_selection_with_shift_and_ctrl() {
		let mut editor = EditorTestUtils::create();
		editor.new_document().await;
		// Three rectangle layers
		editor.drag_tool(ToolType::Rectangle, 0., 0., 100., 100., ModifierKeys::empty()).await;
		editor.drag_tool(ToolType::Rectangle, 50., 50., 150., 150., ModifierKeys::empty()).await;
		editor.drag_tool(ToolType::Rectangle, 100., 100., 200., 200., ModifierKeys::empty()).await;

		let layers: Vec<_> = editor.active_document().metadata().all_layers().collect();

		// Case 1: Basic selection (no modifier)
		editor
			.handle_message(DocumentMessage::SelectLayer {
				id: layers[0].to_node(),
				ctrl: false,
				shift: false,
			})
			.await;
		// Fresh document reference for verification
		let document = editor.active_document();
		let selected_nodes = document.network_interface.selected_nodes();
		assert_eq!(selected_nodes.selected_nodes_ref().len(), 1);
		assert!(selected_nodes.selected_layers_contains(layers[0], document.metadata()));

		// Case 2: Ctrl + click to add another layer
		editor
			.handle_message(DocumentMessage::SelectLayer {
				id: layers[2].to_node(),
				ctrl: true,
				shift: false,
			})
			.await;
		let document = editor.active_document();
		let selected_nodes = document.network_interface.selected_nodes();
		assert_eq!(selected_nodes.selected_nodes_ref().len(), 2);
		assert!(selected_nodes.selected_layers_contains(layers[0], document.metadata()));
		assert!(selected_nodes.selected_layers_contains(layers[2], document.metadata()));

		// Case 3: Shift + click to select a range
		editor
			.handle_message(DocumentMessage::SelectLayer {
				id: layers[1].to_node(),
				ctrl: false,
				shift: true,
			})
			.await;
		let document = editor.active_document();
		let selected_nodes = document.network_interface.selected_nodes();
		// We expect 2 layers to be selected (layers 1 and 2) - not 3
		assert_eq!(selected_nodes.selected_nodes_ref().len(), 2);
		assert!(!selected_nodes.selected_layers_contains(layers[0], document.metadata()));
		assert!(selected_nodes.selected_layers_contains(layers[1], document.metadata()));
		assert!(selected_nodes.selected_layers_contains(layers[2], document.metadata()));

		// Case 4: Ctrl + click to toggle selection (deselect)
		editor
			.handle_message(DocumentMessage::SelectLayer {
				id: layers[1].to_node(),
				ctrl: true,
				shift: false,
			})
			.await;

		// Final fresh document reference
		let document = editor.active_document();
		let selected_nodes = document.network_interface.selected_nodes();
		assert_eq!(selected_nodes.selected_nodes_ref().len(), 1);
		assert!(!selected_nodes.selected_layers_contains(layers[0], document.metadata()));
		assert!(!selected_nodes.selected_layers_contains(layers[1], document.metadata()));
		assert!(selected_nodes.selected_layers_contains(layers[2], document.metadata()));
	}

	#[tokio::test]
	async fn test_layer_rearrangement() {
		let mut editor = EditorTestUtils::create();
		editor.new_document().await;
		// Create three rectangle layers
		editor.drag_tool(ToolType::Rectangle, 0., 0., 100., 100., ModifierKeys::empty()).await;
		editor.drag_tool(ToolType::Rectangle, 50., 50., 150., 150., ModifierKeys::empty()).await;
		editor.drag_tool(ToolType::Rectangle, 100., 100., 200., 200., ModifierKeys::empty()).await;

		// Helper function to identify layers by bounds
		async fn get_layer_by_bounds(editor: &mut EditorTestUtils, min_x: f64, min_y: f64) -> Option<LayerNodeIdentifier> {
			let document = editor.active_document();
			for layer in document.metadata().all_layers() {
				if let Some(bbox) = document.metadata().bounding_box_viewport(layer) {
					if (bbox[0].x - min_x).abs() < 1. && (bbox[0].y - min_y).abs() < 1. {
						return Some(layer);
					}
				}
			}
			None
		}

		async fn get_layer_index(editor: &mut EditorTestUtils, layer: LayerNodeIdentifier) -> Option<usize> {
			let document = editor.active_document();
			let parent = layer.parent(document.metadata())?;
			parent.children(document.metadata()).position(|child| child == layer)
		}

		let layer_middle = get_layer_by_bounds(&mut editor, 50., 50.).await.unwrap();
		let layer_top = get_layer_by_bounds(&mut editor, 100., 100.).await.unwrap();

		let initial_index_top = get_layer_index(&mut editor, layer_top).await.unwrap();
		let initial_index_middle = get_layer_index(&mut editor, layer_middle).await.unwrap();

		// Test 1: Lower the top layer
		editor.handle_message(NodeGraphMessage::SelectedNodesSet { nodes: vec![layer_top.to_node()] }).await;
		editor.handle_message(DocumentMessage::SelectedLayersLower).await;
		let new_index_top = get_layer_index(&mut editor, layer_top).await.unwrap();
		assert!(new_index_top > initial_index_top, "Top layer should have moved down");

		// Test 2: Raise the middle layer
		editor.handle_message(NodeGraphMessage::SelectedNodesSet { nodes: vec![layer_middle.to_node()] }).await;
		editor.handle_message(DocumentMessage::SelectedLayersRaise).await;
		let new_index_middle = get_layer_index(&mut editor, layer_middle).await.unwrap();
		assert!(new_index_middle < initial_index_middle, "Middle layer should have moved up");
	}

	#[tokio::test]
	async fn test_move_folder_into_itself_doesnt_crash() {
		let mut editor = EditorTestUtils::create();
		editor.new_document().await;

		// Creating a parent folder
		editor.handle_message(DocumentMessage::CreateEmptyFolder).await;
		let parent_folder = editor.active_document().metadata().all_layers().next().unwrap();

		// Creating a child folder inside the parent folder
		editor.handle_message(NodeGraphMessage::SelectedNodesSet { nodes: vec![parent_folder.to_node()] }).await;
		editor.handle_message(DocumentMessage::CreateEmptyFolder).await;
		let child_folder = editor.active_document().metadata().all_layers().next().unwrap();

		// Attempt to move parent folder into child folder
		editor.handle_message(NodeGraphMessage::SelectedNodesSet { nodes: vec![parent_folder.to_node()] }).await;
		editor
			.handle_message(DocumentMessage::MoveSelectedLayersTo {
				parent: child_folder,
				insert_index: 0,
			})
			.await;

		// The operation completed without crashing
		// Verifying application still functions by performing another operation
		editor.handle_message(DocumentMessage::CreateEmptyFolder).await;
		assert!(true, "Application didn't crash after folder move operation");
	}
	#[tokio::test]
	async fn test_moving_folder_with_children() {
		let mut editor = EditorTestUtils::create();
		editor.new_document().await;

		// Creating two folders at root level
		editor.handle_message(DocumentMessage::CreateEmptyFolder).await;
		editor.handle_message(DocumentMessage::CreateEmptyFolder).await;

		let folder1 = editor.active_document().metadata().all_layers().next().unwrap();
		let folder2 = editor.active_document().metadata().all_layers().nth(1).unwrap();

		editor.drag_tool(ToolType::Rectangle, 0., 0., 100., 100., ModifierKeys::empty()).await;
		let rect_layer = editor.active_document().metadata().all_layers().next().unwrap();

		// First move rectangle into folder1
		editor.handle_message(NodeGraphMessage::SelectedNodesSet { nodes: vec![rect_layer.to_node()] }).await;
		editor.handle_message(DocumentMessage::MoveSelectedLayersTo { parent: folder1, insert_index: 0 }).await;

		// Verifying rectagle is now in folder1
		let rect_parent = rect_layer.parent(editor.active_document().metadata()).unwrap();
		assert_eq!(rect_parent, folder1, "Rectangle should be inside folder1");

		// Moving folder1 into folder2
		editor.handle_message(NodeGraphMessage::SelectedNodesSet { nodes: vec![folder1.to_node()] }).await;
		editor.handle_message(DocumentMessage::MoveSelectedLayersTo { parent: folder2, insert_index: 0 }).await;

		// Verifing hirarchy: folder2 > folder1 > rectangle
		let document = editor.active_document();
		let folder1_parent = folder1.parent(document.metadata()).unwrap();
		assert_eq!(folder1_parent, folder2, "Folder1 should be inside folder2");

		// Verifing rectangle moved with its parent
		let rect_parent = rect_layer.parent(document.metadata()).unwrap();
		assert_eq!(rect_parent, folder1, "Rectangle should still be inside folder1");

		let rect_grandparent = rect_parent.parent(document.metadata()).unwrap();
		assert_eq!(rect_grandparent, folder2, "Rectangle's grandparent should be folder2");
	}

	#[tokio::test]
	async fn test_moving_layers_retains_transforms() {
		let mut editor = EditorTestUtils::create();
		editor.new_document().await;

		editor.handle_message(DocumentMessage::CreateEmptyFolder).await;
		editor.handle_message(DocumentMessage::CreateEmptyFolder).await;

		let folder2 = editor.active_document().metadata().all_layers().next().unwrap();
		let folder1 = editor.active_document().metadata().all_layers().nth(1).unwrap();

		// Applying transform to folder1 (translation)
		editor.handle_message(NodeGraphMessage::SelectedNodesSet { nodes: vec![folder1.to_node()] }).await;
		editor.handle_message(TransformLayerMessage::BeginGrab).await;
		editor.move_mouse(100., 50., ModifierKeys::empty(), MouseKeys::NONE).await;
		editor
			.handle_message(TransformLayerMessage::PointerMove {
				slow_key: Key::Shift,
				increments_key: Key::Control,
			})
			.await;
		editor.handle_message(TransformLayerMessage::ApplyTransformOperation { final_transform: true }).await;

		// Applying different transform to folder2 (translation)
		editor.handle_message(NodeGraphMessage::SelectedNodesSet { nodes: vec![folder2.to_node()] }).await;
		editor.handle_message(TransformLayerMessage::BeginGrab).await;
		editor.move_mouse(200., 100., ModifierKeys::empty(), MouseKeys::NONE).await;
		editor
			.handle_message(TransformLayerMessage::PointerMove {
				slow_key: Key::Shift,
				increments_key: Key::Control,
			})
			.await;
		editor.handle_message(TransformLayerMessage::ApplyTransformOperation { final_transform: true }).await;

		// Creating rectangle in folder1
		editor.handle_message(NodeGraphMessage::SelectedNodesSet { nodes: vec![folder1.to_node()] }).await;
		editor.drag_tool(ToolType::Rectangle, 0., 0., 100., 100., ModifierKeys::empty()).await;
		let rect_layer = editor.active_document().metadata().all_layers().next().unwrap();

		// Moving the rectangle to folder1 to ensure it's inside
		editor.handle_message(NodeGraphMessage::SelectedNodesSet { nodes: vec![rect_layer.to_node()] }).await;
		editor.handle_message(DocumentMessage::MoveSelectedLayersTo { parent: folder1, insert_index: 0 }).await;

		editor.handle_message(TransformLayerMessage::BeginGrab).await;
		editor.move_mouse(50., 25., ModifierKeys::empty(), MouseKeys::NONE).await;
		editor
			.handle_message(TransformLayerMessage::PointerMove {
				slow_key: Key::Shift,
				increments_key: Key::Control,
			})
			.await;
		editor.handle_message(TransformLayerMessage::ApplyTransformOperation { final_transform: true }).await;

		// Rectangle's viewport position before moving
		let document = editor.active_document();
		let rect_bbox_before = document.metadata().bounding_box_viewport(rect_layer).unwrap();

		// Moving rectangle from folder1 --> folder2
		editor.handle_message(DocumentMessage::MoveSelectedLayersTo { parent: folder2, insert_index: 0 }).await;

		// Rectangle's viewport position after moving
		let document = editor.active_document();
		let rect_bbox_after = document.metadata().bounding_box_viewport(rect_layer).unwrap();

		// Verifing the rectangle maintains approximately the same position in viewport space
		let before_center = (rect_bbox_before[0] + rect_bbox_before[1]) / 2.;
		let after_center = (rect_bbox_after[0] + rect_bbox_after[1]) / 2.;
		let distance = before_center.distance(after_center);

		assert!(distance < 1., "Rectangle should maintain its viewport position after moving between transformed groups");
	}
}<|MERGE_RESOLUTION|>--- conflicted
+++ resolved
@@ -2557,12 +2557,11 @@
 				.max_width(100)
 				.tooltip("Opacity")
 				.widget_holder(),
-<<<<<<< HEAD
 			Separator::new(SeparatorType::Related).widget_holder(),
 			NumberInput::new(opacity)
 				.label("Fill")
 				.unit("%")
-				.display_decimal_places(2)
+				.display_decimal_places(0)
 				.disabled(disabled)
 				.min(0.)
 				.max(100.)
@@ -2577,15 +2576,9 @@
 					}
 				})
 				.on_commit(|_| DocumentMessage::AddTransaction.into())
+				.max_width(100)
+				.tooltip("Fill")
 				.widget_holder(),
-			//
-			Separator::new(SeparatorType::Unrelated).widget_holder(),
-			//
-			IconButton::new("NewLayer", 24)
-				.tooltip("New Layer")
-				.tooltip_shortcut(action_keys!(DocumentMessageDiscriminant::CreateEmptyFolder))
-				.on_update(|_| DocumentMessage::CreateEmptyFolder.into())
-=======
 		];
 		let layers_panel_control_bar_left = WidgetLayout::new(vec![LayoutGroup::Row { widgets }]);
 
@@ -2596,7 +2589,6 @@
 				.tooltip_shortcut(action_keys!(DocumentMessageDiscriminant::ToggleSelectedLocked))
 				.on_update(|_| NodeGraphMessage::ToggleSelectedLocked.into())
 				.disabled(!has_selection)
->>>>>>> 899ed5ad
 				.widget_holder(),
 			IconButton::new(if selection_all_visible { "EyeVisible" } else { "EyeHidden" }, 24)
 				.hover_icon(Some((if selection_all_visible { "EyeHide" } else { "EyeShow" }).into()))

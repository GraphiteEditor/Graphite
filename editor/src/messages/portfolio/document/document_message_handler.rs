--- conflicted
+++ resolved
@@ -753,7 +753,6 @@
 				responses.add(NodeGraphMessage::UpdateNewNodeGraph);
 			}
 			DocumentMessage::RenderRulers => {
-<<<<<<< HEAD
 				let current_ptz = if self.graph_view_overlay_open {
 					let Some(network_metadata) = self.network_interface.network_metadata(&self.breadcrumb_network_path) else {
 						return;
@@ -763,9 +762,6 @@
 					&self.document_ptz
 				};
 				let document_to_viewport = self.navigation_handler.calculate_offset_transform(ipp.viewport_bounds.center(), current_ptz);
-=======
-				let document_transform_scale = self.navigation_handler.snapped_zoom(self.document_ptz.zoom());
->>>>>>> 44ffb635
 
 				let ruler_scale = if !self.graph_view_overlay_open {
 					self.navigation_handler.snapped_zoom(current_ptz.zoom)
@@ -786,12 +782,7 @@
 				});
 			}
 			DocumentMessage::RenderScrollbars => {
-<<<<<<< HEAD
-				//TODO: This could be an issue for the node graph
-				let document_transform_scale = self.navigation_handler.snapped_zoom(self.document_ptz.zoom);
-=======
 				let document_transform_scale = self.navigation_handler.snapped_zoom(self.document_ptz.zoom());
->>>>>>> 44ffb635
 
 				let scale = 0.5 + ASYMPTOTIC_EFFECT + document_transform_scale * SCALE_EFFECT;
 

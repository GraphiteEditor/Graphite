--- conflicted
+++ resolved
@@ -186,13 +186,9 @@
 					.process_message(message, responses, (persistent_data, properties_panel_message_handler_data));
 			}
 			#[remain::unsorted]
-<<<<<<< HEAD
-			NodeGraph(message) => self.node_graph_handler.process_message(message, responses, (&mut self.document_legacy, executor, document_id)),
-=======
 			NodeGraph(message) => {
-				self.node_graph_handler.process_message(message, responses, (&mut self.document_legacy, executor));
-			}
->>>>>>> 88c4713e
+				self.node_graph_handler.process_message(message, responses, (&mut self.document_legacy, executor, document_id));
+			}
 			#[remain::unsorted]
 			GraphOperation(message) => GraphOperationMessageHandler.process_message(message, responses, (&mut self.document_legacy, &mut self.node_graph_handler)),
 

use super::node_graph::document_node_definitions;
use super::node_graph::utility_types::Transform;
use super::overlays::utility_types::Pivot;
use super::utility_types::error::EditorError;
use super::utility_types::misc::{GroupFolderType, SNAP_FUNCTIONS_FOR_BOUNDING_BOXES, SNAP_FUNCTIONS_FOR_PATHS, SnappingOptions, SnappingState};
use super::utility_types::network_interface::{self, NodeNetworkInterface, TransactionStatus};
use super::utility_types::nodes::{CollapsedLayers, SelectedNodes};
use crate::application::{GRAPHITE_GIT_COMMIT_HASH, generate_uuid};
use crate::consts::{ASYMPTOTIC_EFFECT, COLOR_OVERLAY_GRAY, DEFAULT_DOCUMENT_NAME, FILE_SAVE_SUFFIX, SCALE_EFFECT, SCROLLBAR_SPACING, VIEWPORT_ROTATE_SNAP_INTERVAL};
use crate::messages::input_mapper::utility_types::macros::action_keys;
use crate::messages::layout::utility_types::widget_prelude::*;
use crate::messages::portfolio::document::graph_operation::utility_types::TransformIn;
use crate::messages::portfolio::document::node_graph::NodeGraphHandlerData;
use crate::messages::portfolio::document::overlays::grid_overlays::{grid_overlay, overlay_options};
use crate::messages::portfolio::document::overlays::utility_types::{OverlaysType, OverlaysVisibilitySettings};
use crate::messages::portfolio::document::properties_panel::utility_types::PropertiesPanelMessageHandlerData;
use crate::messages::portfolio::document::utility_types::document_metadata::{DocumentMetadata, LayerNodeIdentifier};
use crate::messages::portfolio::document::utility_types::misc::{AlignAggregate, AlignAxis, DocumentMode, FlipAxis, PTZ};
use crate::messages::portfolio::document::utility_types::network_interface::{FlowType, InputConnector, NodeTemplate};
use crate::messages::portfolio::document::utility_types::nodes::RawBuffer;
use crate::messages::portfolio::utility_types::PersistentData;
use crate::messages::prelude::*;
use crate::messages::tool::common_functionality::graph_modification_utils::{self, get_blend_mode, get_fill, get_opacity};
use crate::messages::tool::tool_messages::select_tool::SelectToolPointerKeys;
use crate::messages::tool::tool_messages::tool_prelude::Key;
use crate::messages::tool::utility_types::ToolType;
use crate::node_graph_executor::NodeGraphExecutor;
use bezier_rs::Subpath;
use glam::{DAffine2, DVec2, IVec2};
use graph_craft::document::value::TaggedValue;
use graph_craft::document::{NodeId, NodeInput, NodeNetwork, OldNodeNetwork};
<<<<<<< HEAD
use graphene_core::raster::BlendMode;
use graphene_core::raster::image::RasterDataTable;
use graphene_core::vector::style::ViewMode;
use graphene_std::renderer::{ClickTarget, ClickTargetType, Quad};
use graphene_std::vector::{PointId, path_bool_lib};
=======
use graphene_std::math::quad::Quad;
use graphene_std::path_bool::{boolean_intersect, path_bool_lib};
use graphene_std::raster::BlendMode;
use graphene_std::raster_types::{Raster, RasterDataTable};
use graphene_std::vector::PointId;
use graphene_std::vector::click_target::{ClickTarget, ClickTargetType};
use graphene_std::vector::style::ViewMode;
>>>>>>> a4fbea91
use std::time::Duration;

pub struct DocumentMessageData<'a> {
	pub document_id: DocumentId,
	pub ipp: &'a InputPreprocessorMessageHandler,
	pub persistent_data: &'a PersistentData,
	pub executor: &'a mut NodeGraphExecutor,
	pub current_tool: &'a ToolType,
	pub preferences: &'a PreferencesMessageHandler,
	pub device_pixel_ratio: f64,
}

#[derive(Clone, Debug, serde::Serialize, serde::Deserialize)]
#[serde(default)]
pub struct DocumentMessageHandler {
	// ======================
	// Child message handlers
	// ======================
	//
	#[serde(skip)]
	pub navigation_handler: NavigationMessageHandler,
	#[serde(skip)]
	pub node_graph_handler: NodeGraphMessageHandler,
	#[serde(skip)]
	overlays_message_handler: OverlaysMessageHandler,
	#[serde(skip)]
	properties_panel_message_handler: PropertiesPanelMessageHandler,

	// ============================================
	// Fields that are saved in the document format
	// ============================================
	//
	// Contains the NodeNetwork and acts an an interface to manipulate the NodeNetwork with custom setters in order to keep NetworkMetadata in sync
	pub network_interface: NodeNetworkInterface,
	/// List of the [`LayerNodeIdentifier`]s that are currently collapsed by the user in the Layers panel.
	/// Collapsed means that the expansion arrow isn't set to show the children of these layers.
	pub collapsed: CollapsedLayers,
	/// The name of the document, which is displayed in the tab and title bar of the editor.
	pub name: String,
	/// The full Git commit hash of the Graphite repository that was used to build the editor.
	/// We save this to provide a hint about which version of the editor was used to create the document.
	pub commit_hash: String,
	/// The current pan, tilt, and zoom state of the viewport's view of the document canvas.
	pub document_ptz: PTZ,
	/// The current mode that the document is in, which starts out as Design Mode. This choice affects the editing behavior of the tools.
	pub document_mode: DocumentMode,
	/// The current view mode that the user has set for rendering the document within the viewport.
	/// This is usually "Normal" but can be set to "Outline" or "Pixels" to see the canvas differently.
	pub view_mode: ViewMode,
	/// Sets whether or not all the viewport overlays should be drawn on top of the artwork.
	/// This includes tool interaction visualizations (like the transform cage and path anchors/handles), the grid, and more.
	pub overlays_visibility_settings: OverlaysVisibilitySettings,
	/// Sets whether or not the rulers should be drawn along the top and left edges of the viewport area.
	pub rulers_visible: bool,
	/// The current user choices for snapping behavior, including whether snapping is enabled at all.
	pub snapping_state: SnappingState,
	/// Sets whether or not the node graph is drawn (as an overlay) on top of the viewport area, or otherwise if it's hidden.
	pub graph_view_overlay_open: bool,
	/// The current opacity of the faded node graph background that covers up the artwork.
	pub graph_fade_artwork_percentage: f64,

	// =============================================
	// Fields omitted from the saved document format
	// =============================================
	//
	/// Path to network currently viewed in the node graph overlay. This will eventually be stored in each panel, so that multiple panels can refer to different networks
	#[serde(skip)]
	breadcrumb_network_path: Vec<NodeId>,
	/// Path to network that is currently selected. Updated based on the most recently clicked panel.
	#[serde(skip)]
	selection_network_path: Vec<NodeId>,
	/// Stack of document network snapshots for previous history states.
	#[serde(skip)]
	document_undo_history: VecDeque<NodeNetworkInterface>,
	/// Stack of document network snapshots for future history states.
	#[serde(skip)]
	document_redo_history: VecDeque<NodeNetworkInterface>,
	/// Hash of the document snapshot that was most recently saved to disk by the user.
	#[serde(skip)]
	saved_hash: Option<u64>,
	/// Hash of the document snapshot that was most recently auto-saved to the IndexedDB storage that will reopen when the editor is reloaded.
	#[serde(skip)]
	auto_saved_hash: Option<u64>,
	/// The ID of the layer at the start of a range selection in the Layers panel.
	/// If the user clicks or Ctrl-clicks one layer, it becomes the start of the range selection and then Shift-clicking another layer selects all layers between the start and end.
	#[serde(skip)]
	layer_range_selection_reference: Option<LayerNodeIdentifier>,
	/// Whether or not the editor has executed the network to render the document yet. If this is opened as an inactive tab, it won't be loaded initially because the active tab is prioritized.
	#[serde(skip)]
	pub is_loaded: bool,
}

impl Default for DocumentMessageHandler {
	fn default() -> Self {
		Self {
			// ======================
			// Child message handlers
			// ======================
			navigation_handler: NavigationMessageHandler::default(),
			node_graph_handler: NodeGraphMessageHandler::default(),
			overlays_message_handler: OverlaysMessageHandler::default(),
			properties_panel_message_handler: PropertiesPanelMessageHandler::default(),
			// ============================================
			// Fields that are saved in the document format
			// ============================================
			network_interface: default_document_network_interface(),
			collapsed: CollapsedLayers::default(),
			name: DEFAULT_DOCUMENT_NAME.to_string(),
			commit_hash: GRAPHITE_GIT_COMMIT_HASH.to_string(),
			document_ptz: PTZ::default(),
			document_mode: DocumentMode::DesignMode,
			view_mode: ViewMode::default(),
			overlays_visibility_settings: OverlaysVisibilitySettings::default(),
			rulers_visible: true,
			graph_view_overlay_open: false,
			snapping_state: SnappingState::default(),
			graph_fade_artwork_percentage: 80.,
			// =============================================
			// Fields omitted from the saved document format
			// =============================================
			breadcrumb_network_path: Vec::new(),
			selection_network_path: Vec::new(),
			document_undo_history: VecDeque::new(),
			document_redo_history: VecDeque::new(),
			saved_hash: None,
			auto_saved_hash: None,
			layer_range_selection_reference: None,
			is_loaded: false,
		}
	}
}

impl MessageHandler<DocumentMessage, DocumentMessageData<'_>> for DocumentMessageHandler {
	fn process_message(&mut self, message: DocumentMessage, responses: &mut VecDeque<Message>, data: DocumentMessageData) {
		let DocumentMessageData {
			document_id,
			ipp,
			persistent_data,
			executor,
			current_tool,
			preferences,
			device_pixel_ratio,
		} = data;

		let selected_nodes_bounding_box_viewport = self.network_interface.selected_nodes_bounding_box_viewport(&self.breadcrumb_network_path);
		let selected_visible_layers_bounding_box_viewport = self.selected_visible_layers_bounding_box_viewport();
		match message {
			// Sub-messages
			DocumentMessage::Navigation(message) => {
				let data = NavigationMessageData {
					network_interface: &mut self.network_interface,
					breadcrumb_network_path: &self.breadcrumb_network_path,
					ipp,
					selection_bounds: if self.graph_view_overlay_open {
						selected_nodes_bounding_box_viewport
					} else {
						selected_visible_layers_bounding_box_viewport
					},
					document_ptz: &mut self.document_ptz,
					graph_view_overlay_open: self.graph_view_overlay_open,
					preferences,
				};

				self.navigation_handler.process_message(message, responses, data);
			}
			DocumentMessage::Overlays(message) => {
				let visibility_settings = self.overlays_visibility_settings;

				// Send the overlays message to the overlays message handler
				self.overlays_message_handler.process_message(
					message,
					responses,
					OverlaysMessageData {
						visibility_settings,
						ipp,
						device_pixel_ratio,
					},
				);
			}
			DocumentMessage::PropertiesPanel(message) => {
				let properties_panel_message_handler_data = PropertiesPanelMessageHandlerData {
					network_interface: &mut self.network_interface,
					selection_network_path: &self.selection_network_path,
					document_name: self.name.as_str(),
					executor,
				};
				self.properties_panel_message_handler
					.process_message(message, responses, (persistent_data, properties_panel_message_handler_data));
			}
			DocumentMessage::NodeGraph(message) => {
				self.node_graph_handler.process_message(
					message,
					responses,
					NodeGraphHandlerData {
						network_interface: &mut self.network_interface,
						selection_network_path: &self.selection_network_path,
						breadcrumb_network_path: &self.breadcrumb_network_path,
						document_id,
						collapsed: &mut self.collapsed,
						ipp,
						graph_view_overlay_open: self.graph_view_overlay_open,
						graph_fade_artwork_percentage: self.graph_fade_artwork_percentage,
						navigation_handler: &self.navigation_handler,
						preferences,
					},
				);
			}
			DocumentMessage::GraphOperation(message) => {
				let data = GraphOperationMessageData {
					network_interface: &mut self.network_interface,
					collapsed: &mut self.collapsed,
					node_graph: &mut self.node_graph_handler,
				};
				let mut graph_operation_message_handler = GraphOperationMessageHandler {};
				graph_operation_message_handler.process_message(message, responses, data);
			}
			DocumentMessage::AlignSelectedLayers { axis, aggregate } => {
				let axis = match axis {
					AlignAxis::X => DVec2::X,
					AlignAxis::Y => DVec2::Y,
				};
				let Some(combined_box) = self.selected_visible_layers_bounding_box_viewport() else {
					return;
				};

				let aggregated = match aggregate {
					AlignAggregate::Min => combined_box[0],
					AlignAggregate::Max => combined_box[1],
					AlignAggregate::Center => (combined_box[0] + combined_box[1]) / 2.,
				};

				let mut added_transaction = false;
				for layer in self.network_interface.selected_nodes().selected_unlocked_layers(&self.network_interface) {
					let Some(bbox) = self.metadata().bounding_box_viewport(layer) else {
						continue;
					};
					let center = match aggregate {
						AlignAggregate::Min => bbox[0],
						AlignAggregate::Max => bbox[1],
						_ => (bbox[0] + bbox[1]) / 2.,
					};
					let translation = (aggregated - center) * axis;
					if !added_transaction {
						responses.add(DocumentMessage::AddTransaction);
						added_transaction = true;
					}
					responses.add(GraphOperationMessage::TransformChange {
						layer,
						transform: DAffine2::from_translation(translation),
						transform_in: TransformIn::Viewport,
						skip_rerender: false,
					});
				}
			}
			DocumentMessage::RemoveArtboards => {
				responses.add(GraphOperationMessage::RemoveArtboards);
			}
			DocumentMessage::ClearLayersPanel => {
				// Send an empty layer list
				let data_buffer: RawBuffer = Self::default().serialize_root();
				responses.add(FrontendMessage::UpdateDocumentLayerStructure { data_buffer });

				// Clear the control bar
				responses.add(LayoutMessage::SendLayout {
					layout: Layout::WidgetLayout(Default::default()),
					layout_target: LayoutTarget::LayersPanelControlLeftBar,
				});
				responses.add(LayoutMessage::SendLayout {
					layout: Layout::WidgetLayout(Default::default()),
					layout_target: LayoutTarget::LayersPanelControlRightBar,
				});

				// Clear the bottom bar
				responses.add(LayoutMessage::SendLayout {
					layout: Layout::WidgetLayout(Default::default()),
					layout_target: LayoutTarget::LayersPanelBottomBar,
				});
			}
			DocumentMessage::CreateEmptyFolder => {
				let selected_nodes = self.network_interface.selected_nodes();
				let id = NodeId::new();

				let parent = self
					.network_interface
					.deepest_common_ancestor(&selected_nodes, &self.selection_network_path, true)
					.unwrap_or(LayerNodeIdentifier::ROOT_PARENT);

				let insert_index = DocumentMessageHandler::get_calculated_insert_index(self.metadata(), &self.network_interface.selected_nodes(), parent);
				responses.add(DocumentMessage::AddTransaction);
				responses.add(GraphOperationMessage::NewCustomLayer {
					id,
					nodes: Vec::new(),
					parent,
					insert_index,
				});
				responses.add(NodeGraphMessage::SelectedNodesSet { nodes: vec![id] });
			}
			DocumentMessage::DeleteNode { node_id } => {
				responses.add(DocumentMessage::StartTransaction);

				responses.add(NodeGraphMessage::DeleteNodes {
					node_ids: vec![node_id],
					delete_children: true,
				});
				responses.add(NodeGraphMessage::RunDocumentGraph);
				responses.add(NodeGraphMessage::SelectedNodesUpdated);
				responses.add(NodeGraphMessage::SendGraph);
				responses.add(DocumentMessage::EndTransaction);
			}
			DocumentMessage::DeleteSelectedLayers => {
				responses.add(NodeGraphMessage::DeleteSelectedNodes { delete_children: true });
			}
			DocumentMessage::DeselectAllLayers => {
				responses.add(NodeGraphMessage::SelectedNodesSet { nodes: vec![] });
				self.layer_range_selection_reference = None;
			}
			DocumentMessage::DocumentHistoryBackward => self.undo_with_history(ipp, responses),
			DocumentMessage::DocumentHistoryForward => self.redo_with_history(ipp, responses),
			DocumentMessage::DocumentStructureChanged => {
				self.update_layers_panel_control_bar_widgets(responses);
				self.update_layers_panel_bottom_bar_widgets(responses);

				self.network_interface.load_structure();
				let data_buffer: RawBuffer = self.serialize_root();
				responses.add(FrontendMessage::UpdateDocumentLayerStructure { data_buffer });
			}
			DocumentMessage::DrawArtboardOverlays(overlay_context) => {
				if !overlay_context.visibility_settings.artboard_name() {
					return;
				}

				for layer in self.metadata().all_layers() {
					if !self.network_interface.is_artboard(&layer.to_node(), &[]) {
						continue;
					}
					let Some(bounds) = self.metadata().bounding_box_document(layer) else { continue };
					let min = bounds[0].min(bounds[1]);
					let max = bounds[0].max(bounds[1]);

					let name = self.network_interface.display_name(&layer.to_node(), &[]);

					// Calculate position of the text
					let corner_pos = if !self.document_ptz.flip {
						// Use the top-left corner
						min
					} else {
						// Use the top-right corner, which appears to be the top-left due to being flipped
						DVec2::new(max.x, min.y)
					};

					// When the canvas is flipped, mirror the text so it appears correctly
					let scale = if !self.document_ptz.flip { DVec2::ONE } else { DVec2::new(-1., 1.) };

					// Create a transform that puts the text at the true top-left regardless of flip
					let transform = self.metadata().document_to_viewport
						* DAffine2::from_translation(corner_pos)
						* DAffine2::from_scale(DVec2::splat(self.document_ptz.zoom().recip()))
						* DAffine2::from_translation(-DVec2::Y * 4.)
						* DAffine2::from_scale(scale);

					overlay_context.text(&name, COLOR_OVERLAY_GRAY, None, transform, 0., [Pivot::Start, Pivot::End]);
				}
			}
			DocumentMessage::DuplicateSelectedLayers => {
				responses.add(DocumentMessage::AddTransaction);

				let mut new_dragging = Vec::new();
				let mut layers = self.network_interface.shallowest_unique_layers(&[]).collect::<Vec<_>>();

				layers.sort_by_key(|layer| {
					let Some(parent) = layer.parent(self.metadata()) else { return usize::MAX };
					DocumentMessageHandler::get_calculated_insert_index(self.metadata(), &SelectedNodes(vec![layer.to_node()]), parent)
				});

				for layer in layers.into_iter().rev() {
					let Some(parent) = layer.parent(self.metadata()) else { continue };

					// Copy the layer
					let mut copy_ids = HashMap::new();
					let node_id = layer.to_node();
					copy_ids.insert(node_id, NodeId(0));

					self.network_interface
						.upstream_flow_back_from_nodes(vec![layer.to_node()], &[], FlowType::LayerChildrenUpstreamFlow)
						.enumerate()
						.for_each(|(index, node_id)| {
							copy_ids.insert(node_id, NodeId((index + 1) as u64));
						});

					let nodes = self.network_interface.copy_nodes(&copy_ids, &[]).collect::<Vec<(NodeId, NodeTemplate)>>();

					let insert_index = DocumentMessageHandler::get_calculated_insert_index(self.metadata(), &SelectedNodes(vec![layer.to_node()]), parent);

					let new_ids: HashMap<_, _> = nodes.iter().map(|(id, _)| (*id, NodeId::new())).collect();

					let layer_id = *new_ids.get(&NodeId(0)).expect("Node Id 0 should be a layer");
					let layer = LayerNodeIdentifier::new_unchecked(layer_id);
					new_dragging.push(layer);
					responses.add(NodeGraphMessage::AddNodes { nodes, new_ids });
					responses.add(NodeGraphMessage::MoveLayerToStack { layer, parent, insert_index });
				}
				let nodes = new_dragging.iter().map(|layer| layer.to_node()).collect();
				responses.add(NodeGraphMessage::SelectedNodesSet { nodes });
				responses.add(NodeGraphMessage::RunDocumentGraph);
			}
			DocumentMessage::EnterNestedNetwork { node_id } => {
				self.breadcrumb_network_path.push(node_id);
				self.selection_network_path.clone_from(&self.breadcrumb_network_path);
				responses.add(NodeGraphMessage::SendGraph);
				responses.add(DocumentMessage::ZoomCanvasToFitAll);
				responses.add(NodeGraphMessage::SetGridAlignedEdges);
			}
			DocumentMessage::Escape => {
				if self.node_graph_handler.drag_start.is_some() {
					responses.add(DocumentMessage::AbortTransaction);
					self.node_graph_handler.drag_start = None;
				} else if self
					.node_graph_handler
					.context_menu
					.as_ref()
					.is_some_and(|context_menu| matches!(context_menu.context_menu_data, super::node_graph::utility_types::ContextMenuData::CreateNode { compatible_type: None }))
				{
					// Close the context menu
					self.node_graph_handler.context_menu = None;
					responses.add(FrontendMessage::UpdateContextMenuInformation { context_menu_information: None });
					self.node_graph_handler.wire_in_progress_from_connector = None;
					self.node_graph_handler.wire_in_progress_to_connector = None;
					responses.add(FrontendMessage::UpdateWirePathInProgress { wire_path: None });
				} else {
					responses.add(DocumentMessage::GraphViewOverlay { open: false });
				}
			}
			DocumentMessage::ExitNestedNetwork { steps_back } => {
				for _ in 0..steps_back {
					self.breadcrumb_network_path.pop();
					self.selection_network_path.clone_from(&self.breadcrumb_network_path);
				}
				responses.add(DocumentMessage::PTZUpdate);
				responses.add(NodeGraphMessage::SetGridAlignedEdges);
				responses.add(NodeGraphMessage::SendGraph);
			}
			DocumentMessage::FlipSelectedLayers { flip_axis } => {
				let scale = match flip_axis {
					FlipAxis::X => DVec2::new(-1., 1.),
					FlipAxis::Y => DVec2::new(1., -1.),
				};
				if let Some([min, max]) = self.selected_visible_and_unlock_layers_bounding_box_viewport() {
					let center = (max + min) / 2.;
					let bbox_trans = DAffine2::from_translation(-center);
					let mut added_transaction = false;
					for layer in self.network_interface.selected_nodes().selected_unlocked_layers(&self.network_interface) {
						if !added_transaction {
							responses.add(DocumentMessage::AddTransaction);
							added_transaction = true;
						}
						responses.add(GraphOperationMessage::TransformChange {
							layer,
							transform: DAffine2::from_scale(scale),
							transform_in: TransformIn::Scope { scope: bbox_trans },
							skip_rerender: false,
						});
					}
				}
			}
			DocumentMessage::RotateSelectedLayers { degrees } => {
				// Get the bounding box of selected layers in viewport space
				if let Some([min, max]) = self.selected_visible_and_unlock_layers_bounding_box_viewport() {
					// Calculate the center of the bounding box to use as rotation pivot
					let center = (max + min) / 2.;
					// Transform that moves pivot point to origin
					let bbox_trans = DAffine2::from_translation(-center);

					let mut added_transaction = false;
					for layer in self.network_interface.selected_nodes().selected_unlocked_layers(&self.network_interface) {
						if !added_transaction {
							responses.add(DocumentMessage::AddTransaction);
							added_transaction = true;
						}

						responses.add(GraphOperationMessage::TransformChange {
							layer,
							transform: DAffine2::from_angle(degrees.to_radians()),
							transform_in: TransformIn::Scope { scope: bbox_trans },
							skip_rerender: false,
						});
					}
				}
			}
			DocumentMessage::GraphViewOverlay { open } => {
				self.graph_view_overlay_open = open;

				responses.add(FrontendMessage::UpdateGraphViewOverlay { open });
				responses.add(FrontendMessage::UpdateGraphFadeArtwork {
					percentage: self.graph_fade_artwork_percentage,
				});

				// Update the tilt menu bar buttons to be disabled when the graph is open
				responses.add(MenuBarMessage::SendLayout);

				responses.add(DocumentMessage::RenderRulers);
				responses.add(DocumentMessage::RenderScrollbars);
				if open {
					responses.add(ToolMessage::DeactivateTools);
					responses.add(OverlaysMessage::Draw); // Clear the overlays
					responses.add(NavigationMessage::CanvasTiltSet { angle_radians: 0. });
					responses.add(NodeGraphMessage::SetGridAlignedEdges);
					responses.add(NodeGraphMessage::UpdateGraphBarRight);
					responses.add(NodeGraphMessage::SendGraph);
					responses.add(NodeGraphMessage::UpdateHints);
				} else {
					responses.add(ToolMessage::ActivateTool { tool_type: *current_tool });
				}
			}
			DocumentMessage::GraphViewOverlayToggle => {
				responses.add(DocumentMessage::GraphViewOverlay { open: !self.graph_view_overlay_open });
			}
			DocumentMessage::GridOptions(grid) => {
				self.snapping_state.grid = grid;
				self.snapping_state.grid_snapping = true;
				responses.add(OverlaysMessage::Draw);
				responses.add(PortfolioMessage::UpdateDocumentWidgets);
			}
			DocumentMessage::GridOverlays(mut overlay_context) => {
				if self.snapping_state.grid_snapping {
					grid_overlay(self, &mut overlay_context)
				}
			}
			DocumentMessage::GridVisibility(enabled) => {
				self.snapping_state.grid_snapping = enabled;
				responses.add(OverlaysMessage::Draw);
			}
			DocumentMessage::GroupSelectedLayers { group_folder_type } => {
				responses.add(DocumentMessage::AddTransaction);

				let mut parent_per_selected_nodes: HashMap<LayerNodeIdentifier, Vec<NodeId>> = HashMap::new();
				let artboards = LayerNodeIdentifier::ROOT_PARENT
					.children(self.metadata())
					.filter(|x| self.network_interface.is_artboard(&x.to_node(), &self.selection_network_path))
					.collect::<Vec<_>>();
				let selected_nodes = self.network_interface.selected_nodes();

				// Non-artboard (infinite canvas) workflow
				if artboards.is_empty() {
					let Some(parent) = self.network_interface.deepest_common_ancestor(&selected_nodes, &self.selection_network_path, false) else {
						return;
					};
					let Some(selected_nodes) = &self.network_interface.selected_nodes_in_nested_network(&self.selection_network_path) else {
						return;
					};
					let insert_index = DocumentMessageHandler::get_calculated_insert_index(self.metadata(), selected_nodes, parent);

					DocumentMessageHandler::group_layers(responses, insert_index, parent, group_folder_type, &mut self.network_interface);
				}
				// Artboard workflow
				else {
					for artboard in artboards {
						let selected_descendants = artboard.descendants(self.metadata()).filter(|x| selected_nodes.selected_layers_contains(*x, self.metadata()));
						for selected_descendant in selected_descendants {
							parent_per_selected_nodes.entry(artboard).or_default().push(selected_descendant.to_node());
						}
					}

					let mut new_folders: Vec<NodeId> = Vec::new();

					for children in parent_per_selected_nodes.into_values() {
						let child_selected_nodes = SelectedNodes(children);
						let Some(parent) = self.network_interface.deepest_common_ancestor(&child_selected_nodes, &self.selection_network_path, false) else {
							continue;
						};
						let insert_index = DocumentMessageHandler::get_calculated_insert_index(self.metadata(), &child_selected_nodes, parent);

						responses.add(NodeGraphMessage::SelectedNodesSet { nodes: child_selected_nodes.0 });

						new_folders.push(DocumentMessageHandler::group_layers(responses, insert_index, parent, group_folder_type, &mut self.network_interface));
					}

					responses.add(NodeGraphMessage::SelectedNodesSet { nodes: new_folders });
				}
			}
			DocumentMessage::MoveSelectedLayersTo { parent, insert_index } => {
				if !self.selection_network_path.is_empty() {
					log::error!("Moving selected layers is only supported for the Document Network");
					return;
				}

				// Disallow trying to insert into self.
				if self
					.network_interface
					.selected_nodes()
					.selected_layers(self.metadata())
					.any(|layer| parent.ancestors(self.metadata()).any(|ancestor| ancestor == layer))
				{
					return;
				}
				// Artboards can only have `ROOT_PARENT` as the parent.
				let any_artboards = self
					.network_interface
					.selected_nodes()
					.selected_layers(self.metadata())
					.any(|layer| self.network_interface.is_artboard(&layer.to_node(), &self.selection_network_path));
				if any_artboards && parent != LayerNodeIdentifier::ROOT_PARENT {
					return;
				}

				// Non-artboards cannot be put at the top level if artboards also exist there
				let selected_any_non_artboards = self
					.network_interface
					.selected_nodes()
					.selected_layers(self.metadata())
					.any(|layer| !self.network_interface.is_artboard(&layer.to_node(), &self.selection_network_path));

				let top_level_artboards = LayerNodeIdentifier::ROOT_PARENT
					.children(self.metadata())
					.any(|layer| self.network_interface.is_artboard(&layer.to_node(), &self.selection_network_path));

				if selected_any_non_artboards && parent == LayerNodeIdentifier::ROOT_PARENT && top_level_artboards {
					return;
				}

				let layers_to_move = self.network_interface.shallowest_unique_layers_sorted(&self.selection_network_path);
				// Offset the index for layers to move that are below another layer to move. For example when moving 1 and 2 between 3 and 4, 2 should be inserted at the same index as 1 since 1 is moved first.
				let layers_to_move_with_insert_offset = layers_to_move
					.iter()
					.map(|layer| {
						if layer.parent(self.metadata()) != Some(parent) {
							return (*layer, 0);
						}

						let upstream_selected_siblings = layer
							.downstream_siblings(self.network_interface.document_metadata())
							.filter(|sibling| {
								sibling != layer
									&& layers_to_move.iter().any(|layer| {
										layer == sibling
											&& layer
												.parent(self.metadata())
												.is_some_and(|parent| parent.children(self.metadata()).position(|child| child == *layer) < Some(insert_index))
									})
							})
							.count();
						(*layer, upstream_selected_siblings)
					})
					.collect::<Vec<_>>();

				responses.add(DocumentMessage::AddTransaction);

				for (layer_index, (layer_to_move, insert_offset)) in layers_to_move_with_insert_offset.into_iter().enumerate() {
					responses.add(NodeGraphMessage::MoveLayerToStack {
						layer: layer_to_move,
						parent,
						insert_index: insert_index + layer_index - insert_offset,
					});

					if layer_to_move.parent(self.metadata()) != Some(parent) {
						// TODO: Fix this so it works when dragging a layer into a group parent which has a Transform node, which used to work before #2689 caused this regression by removing the empty VectorData table row.
						// TODO: See #2688 for this issue.
						let layer_local_transform = self.network_interface.document_metadata().transform_to_viewport(layer_to_move);
						let undo_transform = self.network_interface.document_metadata().transform_to_viewport(parent).inverse();
						let transform = undo_transform * layer_local_transform;

						responses.add(GraphOperationMessage::TransformSet {
							layer: layer_to_move,
							transform,
							transform_in: TransformIn::Local,
							skip_rerender: false,
						});
					}
				}

				responses.add(NodeGraphMessage::RunDocumentGraph);
				responses.add(NodeGraphMessage::SendGraph);
			}
			DocumentMessage::MoveSelectedLayersToGroup { parent } => {
				// Group all shallowest unique selected layers in order
				let all_layers_to_group_sorted = self.network_interface.shallowest_unique_layers_sorted(&self.selection_network_path);

				for layer_to_group in all_layers_to_group_sorted.into_iter().rev() {
					responses.add(NodeGraphMessage::MoveLayerToStack {
						layer: layer_to_group,
						parent,
						insert_index: 0,
					});
				}

				responses.add(NodeGraphMessage::SelectedNodesSet { nodes: vec![parent.to_node()] });
				responses.add(NodeGraphMessage::RunDocumentGraph);
				responses.add(DocumentMessage::DocumentStructureChanged);
				responses.add(NodeGraphMessage::SendGraph);
			}
			DocumentMessage::NudgeSelectedLayers {
				delta_x,
				delta_y,
				resize,
				resize_opposite_corner,
			} => {
				responses.add(DocumentMessage::AddTransaction);

				let resize = ipp.keyboard.key(resize);
				let resize_opposite_corner = ipp.keyboard.key(resize_opposite_corner);

				let can_move = |layer| {
					let selected = self.network_interface.selected_nodes();
					selected.layer_visible(layer, &self.network_interface) && !selected.layer_locked(layer, &self.network_interface)
				};

				// Nudge translation without resizing
				if !resize {
					let transform = DAffine2::from_translation(DVec2::from_angle(-self.document_ptz.tilt()).rotate(DVec2::new(delta_x, delta_y)));

					for layer in self.network_interface.shallowest_unique_layers(&[]).filter(|layer| can_move(*layer)) {
						responses.add(GraphOperationMessage::TransformChange {
							layer,
							transform,
							transform_in: TransformIn::Local,
							skip_rerender: false,
						});
					}

					return;
				}

				let selected_bounding_box = self.network_interface.selected_bounds_document_space(false, &[]);
				let Some([existing_top_left, existing_bottom_right]) = selected_bounding_box else { return };

				// Swap and negate coordinates as needed to match the resize direction that's closest to the current tilt angle
				let tilt = (self.document_ptz.tilt() + std::f64::consts::TAU) % std::f64::consts::TAU;
				let (delta_x, delta_y, opposite_x, opposite_y) = match ((tilt + std::f64::consts::FRAC_PI_4) / std::f64::consts::FRAC_PI_2).floor() as i32 % 4 {
					0 => (delta_x, delta_y, false, false),
					1 => (delta_y, -delta_x, false, true),
					2 => (-delta_x, -delta_y, true, true),
					3 => (-delta_y, delta_x, true, false),
					_ => unreachable!(),
				};

				let size = existing_bottom_right - existing_top_left;
				// TODO: This is a hacky band-aid. It still results in the shape becoming zero-sized. Properly fix this using the correct math.
				// If size is zero we clamp it to minimun value to avoid dividing by zero vector to calculate enlargement.
				let size = size.max(DVec2::ONE);
				let enlargement = DVec2::new(
					if resize_opposite_corner != opposite_x { -delta_x } else { delta_x },
					if resize_opposite_corner != opposite_y { -delta_y } else { delta_y },
				);
				let enlargement_factor = (enlargement + size) / size;

				let position = DVec2::new(
					existing_top_left.x + if resize_opposite_corner != opposite_x { delta_x } else { 0. },
					existing_top_left.y + if resize_opposite_corner != opposite_y { delta_y } else { 0. },
				);
				let mut pivot = (existing_top_left * enlargement_factor - position) / (enlargement_factor - DVec2::ONE);
				if !pivot.x.is_finite() {
					pivot.x = 0.;
				}
				if !pivot.y.is_finite() {
					pivot.y = 0.;
				}
				let scale = DAffine2::from_scale(enlargement_factor);
				let pivot = DAffine2::from_translation(pivot);
				let transformation = pivot * scale * pivot.inverse();
				let document_to_viewport = self.navigation_handler.calculate_offset_transform(ipp.viewport_bounds.center(), &self.document_ptz);

				for layer in self.network_interface.shallowest_unique_layers(&[]).filter(|layer| can_move(*layer)) {
					let to = document_to_viewport.inverse() * self.metadata().downstream_transform_to_viewport(layer);
					let original_transform = self.metadata().upstream_transform(layer.to_node());
					let new = to.inverse() * transformation * to * original_transform;
					responses.add(GraphOperationMessage::TransformSet {
						layer,
						transform: new,
						transform_in: TransformIn::Local,
						skip_rerender: false,
					});
				}
			}
			DocumentMessage::PasteImage {
				name,
				image,
				mouse,
				parent_and_insert_index,
			} => {
				// All the image's pixels have been converted to 0..=1, linear, and premultiplied by `Color::from_rgba8_srgb`

				let image_size = DVec2::new(image.width as f64, image.height as f64);

				// Align the layer with the mouse or center of viewport
				let viewport_location = mouse.map_or(ipp.viewport_bounds.center() + ipp.viewport_bounds.top_left, |pos| pos.into());

				let document_to_viewport = self.navigation_handler.calculate_offset_transform(ipp.viewport_bounds.center(), &self.document_ptz);
				let center_in_viewport = DAffine2::from_translation(document_to_viewport.inverse().transform_point2(viewport_location - ipp.viewport_bounds.top_left));
				let center_in_viewport_layerspace = center_in_viewport;

				// Make layer the size of the image
				let fit_image_size = DAffine2::from_scale_angle_translation(image_size, 0., image_size / -2.);

				let transform = center_in_viewport_layerspace * fit_image_size;

				let layer_node_id = NodeId::new();
				let layer_id = LayerNodeIdentifier::new_unchecked(layer_node_id);

				responses.add(DocumentMessage::AddTransaction);

<<<<<<< HEAD
				let layer = graph_modification_utils::new_image_layer(RasterDataTable::new(image), layer_node_id, self.new_layer_parent(true), responses);
=======
				let layer = graph_modification_utils::new_image_layer(RasterDataTable::new(Raster::new_cpu(image)), layer_node_id, self.new_layer_parent(true), responses);
>>>>>>> a4fbea91

				if let Some(name) = name {
					responses.add(NodeGraphMessage::SetDisplayName {
						node_id: layer.to_node(),
						alias: name,
						skip_adding_history_step: false,
					});
				}
				if let Some((parent, insert_index)) = parent_and_insert_index {
					responses.add(NodeGraphMessage::MoveLayerToStack {
						layer: layer_id,
						parent,
						insert_index,
					});
				}

				// `layer` cannot be `ROOT_PARENT` since it is the newly created layer
				responses.add(NodeGraphMessage::SelectedNodesSet { nodes: vec![layer.to_node()] });

				responses.add(GraphOperationMessage::TransformSet {
					layer,
					transform,
					transform_in: TransformIn::Local,
					skip_rerender: false,
				});

				// Force chosen tool to be Select Tool after importing image.
				responses.add(ToolMessage::ActivateTool { tool_type: ToolType::Select });
			}
			DocumentMessage::PasteSvg {
				name,
				svg,
				mouse,
				parent_and_insert_index,
			} => {
				let document_to_viewport = self.navigation_handler.calculate_offset_transform(ipp.viewport_bounds.center(), &self.document_ptz);
				let viewport_location = mouse.map_or(ipp.viewport_bounds.center() + ipp.viewport_bounds.top_left, |pos| pos.into());
				let center_in_viewport = DAffine2::from_translation(document_to_viewport.inverse().transform_point2(viewport_location - ipp.viewport_bounds.top_left));

				let layer_node_id = NodeId::new();
				let layer_id = LayerNodeIdentifier::new_unchecked(layer_node_id);

				responses.add(DocumentMessage::AddTransaction);

				let layer = graph_modification_utils::new_svg_layer(svg, center_in_viewport, layer_node_id, self.new_layer_parent(true), responses);

				if let Some(name) = name {
					responses.add(NodeGraphMessage::SetDisplayName {
						node_id: layer.to_node(),
						alias: name,
						skip_adding_history_step: false,
					});
				}
				if let Some((parent, insert_index)) = parent_and_insert_index {
					responses.add(NodeGraphMessage::MoveLayerToStack {
						layer: layer_id,
						parent,
						insert_index,
					});
				}

				responses.add(NodeGraphMessage::SelectedNodesSet { nodes: vec![layer.to_node()] });
				responses.add(ToolMessage::ActivateTool { tool_type: ToolType::Select });
			}
			DocumentMessage::Redo => {
				if self.network_interface.transaction_status() != TransactionStatus::Finished {
					return;
				}
				responses.add(SelectToolMessage::Abort);
				responses.add(DocumentMessage::DocumentHistoryForward);
				responses.add(ToolMessage::Redo);
				responses.add(OverlaysMessage::Draw);
			}
			DocumentMessage::RenameDocument { new_name } => {
				self.name = new_name;
				responses.add(PortfolioMessage::UpdateOpenDocumentsList);
				responses.add(NodeGraphMessage::UpdateNewNodeGraph);
			}
			DocumentMessage::RenderRulers => {
				let current_ptz = if self.graph_view_overlay_open {
					let Some(network_metadata) = self.network_interface.network_metadata(&self.breadcrumb_network_path) else {
						return;
					};
					&network_metadata.persistent_metadata.navigation_metadata.node_graph_ptz
				} else {
					&self.document_ptz
				};
				let document_to_viewport = self.navigation_handler.calculate_offset_transform(ipp.viewport_bounds.center(), current_ptz);

				let ruler_scale = if !self.graph_view_overlay_open {
					self.navigation_handler.snapped_zoom(current_ptz.zoom())
				} else {
					self.navigation_handler.snapped_zoom(current_ptz.zoom() * (crate::consts::GRID_SIZE as f64))
				};

				let ruler_origin = document_to_viewport.transform_point2(DVec2::ZERO);
				let log = ruler_scale.log2();
				let mut ruler_interval: f64 = if log < 0. { 100. * 2_f64.powf(-log.ceil()) } else { 100. / 2_f64.powf(log.ceil()) };

				// When the interval becomes too small, force it to be a whole number, then to powers of 10.
				// The progression of intervals is:
				// ..., 100, 50, 25, 12.5, 6 (6.25), 4 (3.125), 2 (1.5625), 1, 0.1, 0.01, ...
				if ruler_interval < 1. {
					ruler_interval = 10_f64.powf(ruler_interval.log10().ceil());
				} else if ruler_interval < 12.5 {
					// Round to nearest even number
					ruler_interval = 2. * (ruler_interval / 2.).round();
				}

				if self.graph_view_overlay_open {
					ruler_interval = ruler_interval.max(1.);
				}

				let ruler_spacing = ruler_interval * ruler_scale;

				responses.add(FrontendMessage::UpdateDocumentRulers {
					origin: ruler_origin.into(),
					spacing: ruler_spacing,
					interval: ruler_interval,
					visible: self.rulers_visible,
				});
			}
			DocumentMessage::RenderScrollbars => {
				let document_transform_scale = self.navigation_handler.snapped_zoom(self.document_ptz.zoom());

				let scale = 0.5 + ASYMPTOTIC_EFFECT + document_transform_scale * SCALE_EFFECT;

				let viewport_size = ipp.viewport_bounds.size();
				let viewport_mid = ipp.viewport_bounds.center();
				let [bounds1, bounds2] = if !self.graph_view_overlay_open {
					self.metadata().document_bounds_viewport_space().unwrap_or([viewport_mid; 2])
				} else {
					self.network_interface.graph_bounds_viewport_space(&self.breadcrumb_network_path).unwrap_or([viewport_mid; 2])
				};
				let bounds1 = bounds1.min(viewport_mid) - viewport_size * scale;
				let bounds2 = bounds2.max(viewport_mid) + viewport_size * scale;
				let bounds_length = (bounds2 - bounds1) * (1. + SCROLLBAR_SPACING);
				let scrollbar_position = DVec2::splat(0.5) - (bounds1.lerp(bounds2, 0.5) - viewport_mid) / (bounds_length - viewport_size);
				let scrollbar_multiplier = bounds_length - viewport_size;
				let scrollbar_size = viewport_size / bounds_length;

				responses.add(FrontendMessage::UpdateDocumentScrollbars {
					position: scrollbar_position.into(),
					size: scrollbar_size.into(),
					multiplier: scrollbar_multiplier.into(),
				});
			}
			DocumentMessage::SaveDocument => {
				self.set_save_state(true);
				responses.add(PortfolioMessage::AutoSaveActiveDocument);
				// Update the save status of the just saved document
				responses.add(PortfolioMessage::UpdateOpenDocumentsList);

				let name = match self.name.ends_with(FILE_SAVE_SUFFIX) {
					true => self.name.clone(),
					false => self.name.clone() + FILE_SAVE_SUFFIX,
				};
				responses.add(FrontendMessage::TriggerDownloadTextFile {
					document: self.serialize_document(),
					name,
				})
			}
			DocumentMessage::SelectParentLayer => {
				let selected_nodes = self.network_interface.selected_nodes();
				let selected_layers = selected_nodes.selected_layers(self.metadata());

				let mut parent_layers = HashSet::new();

				// Find the parent of each selected layer
				for layer in selected_layers {
					// Get this layer's parent
					let Some(parent) = layer.parent(self.metadata()) else { continue };

					// Either use the parent, or keep the same layer if it's already at the top level
					let to_insert = if parent == LayerNodeIdentifier::ROOT_PARENT { layer } else { parent };

					// Add the layer to the set of those which will become selected
					parent_layers.insert(to_insert.to_node());
				}

				// Select each parent layer
				if !parent_layers.is_empty() {
					let nodes = parent_layers.into_iter().collect();
					responses.add(NodeGraphMessage::SelectedNodesSet { nodes });
					responses.add(BroadcastEvent::SelectionChanged);
				}
			}
			DocumentMessage::SelectAllLayers => {
				if !self.overlays_visibility_settings.selection_outline() {
					return;
				}

				let metadata = self.metadata();
				let all_layers_except_artboards_invisible_and_locked = metadata.all_layers().filter(|&layer| !self.network_interface.is_artboard(&layer.to_node(), &[])).filter(|&layer| {
					self.network_interface.selected_nodes().layer_visible(layer, &self.network_interface) && !self.network_interface.selected_nodes().layer_locked(layer, &self.network_interface)
				});
				let nodes = all_layers_except_artboards_invisible_and_locked.map(|layer| layer.to_node()).collect();
				responses.add(NodeGraphMessage::SelectedNodesSet { nodes });
			}
			DocumentMessage::SelectedLayersLower => {
				responses.add(DocumentMessage::SelectedLayersReorder { relative_index_offset: 1 });
			}
			DocumentMessage::SelectedLayersLowerToBack => {
				responses.add(DocumentMessage::SelectedLayersReorder { relative_index_offset: isize::MAX });
			}
			DocumentMessage::SelectedLayersRaise => {
				responses.add(DocumentMessage::SelectedLayersReorder { relative_index_offset: -1 });
			}
			DocumentMessage::SelectedLayersRaiseToFront => {
				responses.add(DocumentMessage::SelectedLayersReorder { relative_index_offset: isize::MIN });
			}
			DocumentMessage::SelectedLayersReverse => {
				self.selected_layers_reverse(responses);
			}
			DocumentMessage::SelectedLayersReorder { relative_index_offset } => {
				self.selected_layers_reorder(relative_index_offset, responses);
			}
			DocumentMessage::ClipLayer { id } => {
				let layer = LayerNodeIdentifier::new(id, &self.network_interface, &[]);

				responses.add(DocumentMessage::AddTransaction);
				responses.add(GraphOperationMessage::ClipModeToggle { layer });
			}
			DocumentMessage::SelectLayer { id, ctrl, shift } => {
				let layer = LayerNodeIdentifier::new(id, &self.network_interface, &[]);

				let mut nodes = vec![];

				// If we have shift pressed and a layer already selected then fill the range
				if let Some(last_selected) = self.layer_range_selection_reference.filter(|_| shift) {
					if last_selected == LayerNodeIdentifier::ROOT_PARENT {
						log::error!("ROOT_PARENT cannot be selected in SelectLayer");
						return;
					}

					nodes.push(last_selected.to_node());
					nodes.push(id);

					// Fill the selection range
					self.metadata()
						.all_layers()
						.skip_while(|&node| node != layer && node != last_selected)
						.skip(1)
						.take_while(|&node| node != layer && node != last_selected)
						.for_each(|node| {
							if node == LayerNodeIdentifier::ROOT_PARENT {
								log::error!("ROOT_PARENT should not exist in all_layers")
							} else {
								nodes.push(node.to_node())
							}
						});
				} else {
					if ctrl {
						// Toggle selection when holding ctrl
						if self.network_interface.selected_nodes().selected_layers_contains(layer, self.metadata()) {
							responses.add_front(NodeGraphMessage::SelectedNodesRemove { nodes: vec![id] });
						} else {
							responses.add_front(NodeGraphMessage::SelectedNodesAdd { nodes: vec![id] });
						}
						responses.add(BroadcastEvent::SelectionChanged);
					} else {
						nodes.push(id);
					}

					// Set our last selection reference
					self.layer_range_selection_reference = Some(layer);
				}

				// Don't create messages for empty operations
				if !nodes.is_empty() {
					// Add or set our selected layers
					if ctrl {
						responses.add_front(NodeGraphMessage::SelectedNodesAdd { nodes });
					} else {
						responses.add_front(NodeGraphMessage::SelectedNodesSet { nodes });
					}
				}
			}
			DocumentMessage::SetActivePanel { active_panel: panel } => {
				use crate::messages::portfolio::utility_types::PanelType;
				match panel {
					PanelType::Document => {
						if self.graph_view_overlay_open {
							self.selection_network_path.clone_from(&self.breadcrumb_network_path);
						} else {
							self.selection_network_path = vec![]
						}
					}
					PanelType::Layers => self.selection_network_path = vec![],
					_ => {}
				}
				responses.add(PropertiesPanelMessage::Refresh);
				responses.add(NodeGraphMessage::UpdateLayerPanel);
				responses.add(NodeGraphMessage::UpdateInSelectedNetwork);
			}
			DocumentMessage::SetBlendModeForSelectedLayers { blend_mode } => {
				for layer in self.network_interface.selected_nodes().selected_layers_except_artboards(&self.network_interface) {
					responses.add(GraphOperationMessage::BlendModeSet { layer, blend_mode });
				}
			}
			DocumentMessage::SetGraphFadeArtwork { percentage } => {
				self.graph_fade_artwork_percentage = percentage;
				responses.add(FrontendMessage::UpdateGraphFadeArtwork { percentage });
			}
			DocumentMessage::SetNodePinned { node_id, pinned } => {
				responses.add(DocumentMessage::AddTransaction);
				responses.add(NodeGraphMessage::SetPinned { node_id, pinned });
				responses.add(NodeGraphMessage::RunDocumentGraph);
				responses.add(NodeGraphMessage::SelectedNodesUpdated);
				responses.add(NodeGraphMessage::SendGraph);
			}
			DocumentMessage::SetOpacityForSelectedLayers { opacity } => {
				let opacity = opacity.clamp(0., 1.);
				for layer in self.network_interface.selected_nodes().selected_layers_except_artboards(&self.network_interface) {
					responses.add(GraphOperationMessage::OpacitySet { layer, opacity });
				}
			}
			DocumentMessage::SetFillForSelectedLayers { fill } => {
				let fill = fill.clamp(0., 1.);
				for layer in self.network_interface.selected_nodes().selected_layers_except_artboards(&self.network_interface) {
					responses.add(GraphOperationMessage::BlendingFillSet { layer, fill });
				}
			}
			DocumentMessage::SetOverlaysVisibility { visible, overlays_type } => {
				let visibility_settings = &mut self.overlays_visibility_settings;
				let overlays_type = match overlays_type {
					Some(overlays_type) => overlays_type,
					None => {
						visibility_settings.all = visible;
						responses.add(BroadcastEvent::ToolAbort);
						responses.add(OverlaysMessage::Draw);
						return;
					}
				};
				match overlays_type {
					OverlaysType::ArtboardName => visibility_settings.artboard_name = visible,
					OverlaysType::CompassRose => visibility_settings.compass_rose = visible,
					OverlaysType::QuickMeasurement => visibility_settings.quick_measurement = visible,
					OverlaysType::TransformMeasurement => visibility_settings.transform_measurement = visible,
					OverlaysType::TransformCage => visibility_settings.transform_cage = visible,
					OverlaysType::HoverOutline => visibility_settings.hover_outline = visible,
					OverlaysType::SelectionOutline => visibility_settings.selection_outline = visible,
					OverlaysType::Pivot => visibility_settings.pivot = visible,
					OverlaysType::Path => visibility_settings.path = visible,
					OverlaysType::Anchors => {
						visibility_settings.anchors = visible;
						responses.add(PortfolioMessage::UpdateDocumentWidgets);
					}
					OverlaysType::Handles => visibility_settings.handles = visible,
				}

				responses.add(BroadcastEvent::ToolAbort);
				responses.add(OverlaysMessage::Draw);
			}
			DocumentMessage::SetRangeSelectionLayer { new_layer } => {
				self.layer_range_selection_reference = new_layer;
			}
			DocumentMessage::SetSnapping { closure, snapping_state } => {
				if let Some(closure) = closure {
					*closure(&mut self.snapping_state) = snapping_state;
				}
			}
			DocumentMessage::SetToNodeOrLayer { node_id, is_layer } => {
				responses.add(DocumentMessage::StartTransaction);
				responses.add(NodeGraphMessage::SetToNodeOrLayer { node_id, is_layer });
				responses.add(DocumentMessage::EndTransaction);
			}
			DocumentMessage::SetViewMode { view_mode } => {
				self.view_mode = view_mode;
				responses.add_front(NodeGraphMessage::RunDocumentGraph);
			}
			DocumentMessage::AddTransaction => {
				// Reverse order since they are added to the front
				responses.add_front(DocumentMessage::CommitTransaction);
				responses.add_front(DocumentMessage::StartTransaction);
			}
			// Note: A transaction should never be started in a scope that mutates the network interface, since it will only be run after that scope ends.
			DocumentMessage::StartTransaction => {
				self.network_interface.start_transaction();
				let network_interface_clone = self.network_interface.clone();
				self.document_undo_history.push_back(network_interface_clone);
				if self.document_undo_history.len() > crate::consts::MAX_UNDO_HISTORY_LEN {
					self.document_undo_history.pop_front();
				}
				// Push the UpdateOpenDocumentsList message to the bus in order to update the save status of the open documents
				responses.add(PortfolioMessage::UpdateOpenDocumentsList);
			}
			// Commits the transaction if the network was mutated since the transaction started, otherwise it aborts the transaction
			DocumentMessage::EndTransaction => match self.network_interface.transaction_status() {
				TransactionStatus::Started => {
					responses.add_front(DocumentMessage::AbortTransaction);
				}
				TransactionStatus::Modified => {
					responses.add_front(DocumentMessage::CommitTransaction);
				}
				TransactionStatus::Finished => {}
			},
			DocumentMessage::CommitTransaction => {
				if self.network_interface.transaction_status() == TransactionStatus::Finished {
					return;
				}
				self.network_interface.finish_transaction();
				self.document_redo_history.clear();
			}
			DocumentMessage::AbortTransaction => {
				responses.add(DocumentMessage::RepeatedAbortTransaction { undo_count: 1 });
			}
			DocumentMessage::RepeatedAbortTransaction { undo_count } => {
				if self.network_interface.transaction_status() == TransactionStatus::Finished {
					return;
				}

				for _ in 0..undo_count {
					self.undo(ipp, responses);
				}

				self.network_interface.finish_transaction();
				responses.add(OverlaysMessage::Draw);
			}
			DocumentMessage::ToggleLayerExpansion { id, recursive } => {
				let layer = LayerNodeIdentifier::new(id, &self.network_interface, &[]);
				let metadata = self.metadata();

				let is_collapsed = self.collapsed.0.contains(&layer);

				if is_collapsed {
					if recursive {
						let children: HashSet<_> = layer.descendants(metadata).collect();
						self.collapsed.0.retain(|collapsed_layer| !children.contains(collapsed_layer) && collapsed_layer != &layer);
					} else {
						self.collapsed.0.retain(|collapsed_layer| collapsed_layer != &layer);
					}
				} else {
					if recursive {
						let children_to_add: Vec<_> = layer.descendants(metadata).filter(|child| !self.collapsed.0.contains(child)).collect();
						self.collapsed.0.extend(children_to_add);
					}
					self.collapsed.0.push(layer);
				}

				responses.add(NodeGraphMessage::SendGraph);
			}
			DocumentMessage::ToggleSelectedLocked => responses.add(NodeGraphMessage::ToggleSelectedLocked),
			DocumentMessage::ToggleSelectedVisibility => {
				responses.add(NodeGraphMessage::ToggleSelectedVisibility);
			}
			DocumentMessage::ToggleGridVisibility => {
				self.snapping_state.grid_snapping = !self.snapping_state.grid_snapping;
				responses.add(OverlaysMessage::Draw);
				responses.add(PortfolioMessage::UpdateDocumentWidgets);
			}
			DocumentMessage::ToggleOverlaysVisibility => {
				self.overlays_visibility_settings.all = !self.overlays_visibility_settings.all();
				responses.add(OverlaysMessage::Draw);
				responses.add(PortfolioMessage::UpdateDocumentWidgets);
			}
			DocumentMessage::ToggleSnapping => {
				self.snapping_state.snapping_enabled = !self.snapping_state.snapping_enabled;
				responses.add(PortfolioMessage::UpdateDocumentWidgets);
			}
			DocumentMessage::UpdateUpstreamTransforms {
				upstream_footprints,
				local_transforms,
			} => {
				self.network_interface.update_transforms(upstream_footprints, local_transforms);
			}
			DocumentMessage::UpdateClickTargets { click_targets } => {
				// TODO: Allow non layer nodes to have click targets
				let layer_click_targets = click_targets
					.into_iter()
					.filter(|(node_id, _)|
						// Ensure that the layer is in the document network to prevent logging an error
						self.network_interface.document_network().nodes.contains_key(node_id))
					.filter_map(|(node_id, click_targets)| {
						self.network_interface.is_layer(&node_id, &[]).then(|| {
							let layer = LayerNodeIdentifier::new(node_id, &self.network_interface, &[]);
							(layer, click_targets)
						})
					})
					.collect();
				self.network_interface.update_click_targets(layer_click_targets);
			}
			DocumentMessage::UpdateClipTargets { clip_targets } => {
				self.network_interface.update_clip_targets(clip_targets);
			}
			DocumentMessage::Undo => {
				if self.network_interface.transaction_status() != TransactionStatus::Finished {
					return;
				}
				responses.add(ToolMessage::PreUndo);
				responses.add(DocumentMessage::DocumentHistoryBackward);
				responses.add(OverlaysMessage::Draw);
				responses.add(ToolMessage::Undo);
			}
			DocumentMessage::UngroupSelectedLayers => {
				if !self.selection_network_path.is_empty() {
					log::error!("Ungrouping selected layers is only supported for the Document Network");
					return;
				}
				responses.add(DocumentMessage::AddTransaction);

				let folder_paths = self.network_interface.folders_sorted_by_most_nested(&self.selection_network_path);
				for folder in folder_paths {
					if folder == LayerNodeIdentifier::ROOT_PARENT {
						log::error!("ROOT_PARENT cannot be selected when ungrouping selected layers");
						continue;
					}

					// Cannot ungroup artboard
					if self.network_interface.is_artboard(&folder.to_node(), &self.selection_network_path) {
						return;
					}

					responses.add(DocumentMessage::UngroupLayer { layer: folder });
				}

				responses.add(NodeGraphMessage::RunDocumentGraph);
				responses.add(DocumentMessage::DocumentStructureChanged);
				responses.add(NodeGraphMessage::SendGraph);
			}
			DocumentMessage::UngroupLayer { layer } => {
				let parent = layer.parent(self.metadata()).expect("Ungrouped folder must have a parent");
				let folder_index = parent.children(self.metadata()).position(|child| child == layer).unwrap_or(0);

				// Move all children of the folder above the folder in reverse order since each children is moved above the previous one
				for child in layer.children(self.metadata()).collect::<Vec<_>>().into_iter().rev() {
					responses.add(NodeGraphMessage::MoveLayerToStack {
						layer: child,
						parent,
						insert_index: folder_index,
					});

					let metadata = self.network_interface.document_metadata();
					let layer_local_transform = metadata.transform_to_viewport(child);
					let undo_parent_transform = if parent == LayerNodeIdentifier::ROOT_PARENT {
						// This is functionally the same as transform_to_viewport for the root, however to_node cannot run on the root in debug mode.
						metadata.document_to_viewport.inverse()
					} else {
						metadata.transform_to_viewport(parent).inverse()
					};
					let transform = undo_parent_transform * layer_local_transform;
					responses.add(GraphOperationMessage::TransformSet {
						layer: child,
						transform,
						transform_in: TransformIn::Local,
						skip_rerender: false,
					});
				}

				// Delete empty group folder
				responses.add(NodeGraphMessage::DeleteNodes {
					node_ids: vec![layer.to_node()],
					delete_children: true,
				});
				responses.add(NodeGraphMessage::RunDocumentGraph);
				responses.add(NodeGraphMessage::SelectedNodesUpdated);
				responses.add(NodeGraphMessage::SendGraph);
			}
			DocumentMessage::PTZUpdate => {
				if !self.graph_view_overlay_open {
					let transform = self.navigation_handler.calculate_offset_transform(ipp.viewport_bounds.center(), &self.document_ptz);
					self.network_interface.set_document_to_viewport_transform(transform);
					// Ensure selection box is kept in sync with the pointer when the PTZ changes
					responses.add(SelectToolMessage::PointerMove(SelectToolPointerKeys {
						axis_align: Key::Shift,
						snap_angle: Key::Shift,
						center: Key::Alt,
						duplicate: Key::Alt,
					}));
					responses.add(NodeGraphMessage::RunDocumentGraph);
				} else {
					let Some(network_metadata) = self.network_interface.network_metadata(&self.breadcrumb_network_path) else {
						return;
					};

					let transform = self
						.navigation_handler
						.calculate_offset_transform(ipp.viewport_bounds.center(), &network_metadata.persistent_metadata.navigation_metadata.node_graph_ptz);
					self.network_interface.set_transform(transform, &self.breadcrumb_network_path);

					responses.add(DocumentMessage::RenderRulers);
					responses.add(DocumentMessage::RenderScrollbars);
					responses.add(NodeGraphMessage::UpdateEdges);
					responses.add(NodeGraphMessage::UpdateBoxSelection);
					responses.add(NodeGraphMessage::UpdateImportsExports);

					responses.add(FrontendMessage::UpdateNodeGraphTransform {
						transform: Transform {
							scale: transform.matrix2.x_axis.x,
							x: transform.translation.x,
							y: transform.translation.y,
						},
					})
				}
			}
			DocumentMessage::SelectionStepBack => {
				self.network_interface.selection_step_back(&self.selection_network_path);
				responses.add(BroadcastEvent::SelectionChanged);
			}
			DocumentMessage::SelectionStepForward => {
				self.network_interface.selection_step_forward(&self.selection_network_path);
				responses.add(BroadcastEvent::SelectionChanged);
			}
			DocumentMessage::WrapContentInArtboard { place_artboard_at_origin } => {
				// Get bounding box of all layers
				let bounds = self.network_interface.document_bounds_document_space(false);
				let Some(bounds) = bounds else { return };
				let bounds_rounded_dimensions = (bounds[1] - bounds[0]).round();

				// Create an artboard and set its dimensions to the bounding box size and location
				let node_id = NodeId::new();
				let node_layer_id = LayerNodeIdentifier::new_unchecked(node_id);
				let new_artboard_node = document_node_definitions::resolve_document_node_type("Artboard")
					.expect("Failed to create artboard node")
					.default_node_template();
				responses.add(NodeGraphMessage::InsertNode {
					node_id,
					node_template: new_artboard_node,
				});
				responses.add(NodeGraphMessage::ShiftNodePosition { node_id, x: 15, y: -3 });
				responses.add(GraphOperationMessage::ResizeArtboard {
					layer: LayerNodeIdentifier::new_unchecked(node_id),
					location: if place_artboard_at_origin { IVec2::ZERO } else { bounds[0].round().as_ivec2() },
					dimensions: bounds_rounded_dimensions.as_ivec2(),
				});

				// Connect the current output data to the artboard's input data, and the artboard's output to the document output
				responses.add(NodeGraphMessage::InsertNodeBetween {
					node_id,
					input_connector: network_interface::InputConnector::Export(0),
					insert_node_input_index: 1,
				});

				// Shift the content by half its width and height so it gets centered in the artboard
				responses.add(GraphOperationMessage::TransformChange {
					layer: node_layer_id,
					transform: DAffine2::from_translation(bounds_rounded_dimensions / 2.),
					transform_in: TransformIn::Local,
					skip_rerender: false,
				});
			}
			DocumentMessage::ZoomCanvasTo100Percent => {
				responses.add_front(NavigationMessage::CanvasZoomSet { zoom_factor: 1. });
			}
			DocumentMessage::ZoomCanvasTo200Percent => {
				responses.add_front(NavigationMessage::CanvasZoomSet { zoom_factor: 2. });
			}
			DocumentMessage::ZoomCanvasToFitAll => {
				let bounds = if self.graph_view_overlay_open {
					self.network_interface.all_nodes_bounding_box(&self.breadcrumb_network_path).cloned()
				} else {
					self.network_interface.document_bounds_document_space(true)
				};
				if let Some(bounds) = bounds {
					if self.document_ptz.flip {
						responses.add(NavigationMessage::CanvasFlip);
					}
					responses.add(NavigationMessage::CanvasTiltSet { angle_radians: 0. });
					responses.add(NavigationMessage::FitViewportToBounds { bounds, prevent_zoom_past_100: true });
				} else {
					warn!("Cannot zoom due to no bounds")
				}
			}
			DocumentMessage::Noop => (),
		}
	}

	fn actions(&self) -> ActionList {
		let mut common = actions!(DocumentMessageDiscriminant;
			CreateEmptyFolder,
			DeselectAllLayers,
			GraphViewOverlayToggle,
			Noop,
			Redo,
			SaveDocument,
			SelectAllLayers,
			SetSnapping,
			ToggleGridVisibility,
			ToggleOverlaysVisibility,
			ToggleSnapping,
			Undo,
			SelectParentLayer,
			SelectionStepForward,
			SelectionStepBack,
			ZoomCanvasTo100Percent,
			ZoomCanvasTo200Percent,
			ZoomCanvasToFitAll,
		);

		// Additional actions if there are any selected layers
		if self.network_interface.selected_nodes().selected_layers(self.metadata()).next().is_some() {
			let mut select = actions!(DocumentMessageDiscriminant;
				DeleteSelectedLayers,
				DuplicateSelectedLayers,
				GroupSelectedLayers,
				SelectedLayersLower,
				SelectedLayersLowerToBack,
				SelectedLayersRaise,
				SelectedLayersRaiseToFront,
				UngroupSelectedLayers,
				ToggleSelectedLocked
			);
			if !self.graph_view_overlay_open {
				select.extend(actions!(DocumentMessageDiscriminant;
					NudgeSelectedLayers,
					ToggleSelectedVisibility,
				));
			}
			common.extend(select);
		}

		// Additional actions if the node graph is open
		if self.graph_view_overlay_open {
			common.extend(actions!(DocumentMessageDiscriminant;
				Escape
			));
			common.extend(self.node_graph_handler.actions_additional_if_node_graph_is_open());
		}
		// More additional actions
		common.extend(self.navigation_handler.actions());
		common.extend(self.node_graph_handler.actions());
		common
	}
}

impl DocumentMessageHandler {
	/// Runs an intersection test with all layers and a viewport space quad
	pub fn intersect_quad<'a>(&'a self, viewport_quad: graphene_std::renderer::Quad, ipp: &InputPreprocessorMessageHandler) -> impl Iterator<Item = LayerNodeIdentifier> + use<'a> {
		let document_to_viewport = self.navigation_handler.calculate_offset_transform(ipp.viewport_bounds.center(), &self.document_ptz);
		let document_quad = document_to_viewport.inverse() * viewport_quad;

		ClickXRayIter::new(&self.network_interface, XRayTarget::Quad(document_quad))
	}

	/// Runs an intersection test with all layers and a viewport space quad; ignoring artboards
	pub fn intersect_quad_no_artboards<'a>(&'a self, viewport_quad: graphene_std::renderer::Quad, ipp: &InputPreprocessorMessageHandler) -> impl Iterator<Item = LayerNodeIdentifier> + use<'a> {
		self.intersect_quad(viewport_quad, ipp).filter(|layer| !self.network_interface.is_artboard(&layer.to_node(), &[]))
	}

	/// Runs an intersection test with all layers and a viewport space subpath
	pub fn intersect_polygon<'a>(&'a self, mut viewport_polygon: Subpath<PointId>, ipp: &InputPreprocessorMessageHandler) -> impl Iterator<Item = LayerNodeIdentifier> + use<'a> {
		let document_to_viewport = self.navigation_handler.calculate_offset_transform(ipp.viewport_bounds.center(), &self.document_ptz);
		viewport_polygon.apply_transform(document_to_viewport.inverse());

		ClickXRayIter::new(&self.network_interface, XRayTarget::Polygon(viewport_polygon))
	}

	/// Runs an intersection test with all layers and a viewport space subpath; ignoring artboards
	pub fn intersect_polygon_no_artboards<'a>(&'a self, viewport_polygon: Subpath<PointId>, ipp: &InputPreprocessorMessageHandler) -> impl Iterator<Item = LayerNodeIdentifier> + use<'a> {
		self.intersect_polygon(viewport_polygon, ipp).filter(|layer| !self.network_interface.is_artboard(&layer.to_node(), &[]))
	}

	pub fn is_layer_fully_inside(&self, layer: &LayerNodeIdentifier, quad: graphene_std::renderer::Quad) -> bool {
		// Get the bounding box of the layer in document space
		let Some(bounding_box) = self.metadata().bounding_box_viewport(*layer) else { return false };

		// Check if the bounding box is fully within the selection quad
		let [top_left, bottom_right] = bounding_box;

		let quad_bbox = quad.bounding_box();

		let quad_left = quad_bbox[0].x;
		let quad_right = quad_bbox[1].x;
		let quad_top = quad_bbox[0].y.max(quad_bbox[1].y); // Correct top
		let quad_bottom = quad_bbox[0].y.min(quad_bbox[1].y); // Correct bottom

		// Extract layer's bounding box coordinates
		let layer_left = top_left.x;
		let layer_right = bottom_right.x;
		let layer_top = bottom_right.y;
		let layer_bottom = top_left.y;

		layer_left >= quad_left && layer_right <= quad_right && layer_top <= quad_top && layer_bottom >= quad_bottom
	}

	pub fn is_layer_fully_inside_polygon(&self, layer: &LayerNodeIdentifier, ipp: &InputPreprocessorMessageHandler, mut viewport_polygon: Subpath<PointId>) -> bool {
		let document_to_viewport = self.navigation_handler.calculate_offset_transform(ipp.viewport_bounds.center(), &self.document_ptz);
		viewport_polygon.apply_transform(document_to_viewport.inverse());

		let layer_click_targets = self.network_interface.document_metadata().click_targets(*layer);
		let layer_transform = self.network_interface.document_metadata().transform_to_document(*layer);

		layer_click_targets.is_some_and(|targets| {
			targets.iter().all(|target| match target.target_type() {
				ClickTargetType::Subpath(subpath) => {
					let mut subpath = subpath.clone();
					subpath.apply_transform(layer_transform);
					subpath.is_inside_subpath(&viewport_polygon, None, None)
				}
				ClickTargetType::FreePoint(point) => {
<<<<<<< HEAD
					let mut point = point.clone();
=======
					let mut point = *point;
>>>>>>> a4fbea91
					point.apply_transform(layer_transform);
					viewport_polygon.contains_point(point.position)
				}
			})
		})
	}

	/// Find all of the layers that were clicked on from a viewport space location
	pub fn click_xray(&self, ipp: &InputPreprocessorMessageHandler) -> impl Iterator<Item = LayerNodeIdentifier> + use<'_> {
		let document_to_viewport = self.navigation_handler.calculate_offset_transform(ipp.viewport_bounds.center(), &self.document_ptz);
		let point = document_to_viewport.inverse().transform_point2(ipp.mouse.position);
		ClickXRayIter::new(&self.network_interface, XRayTarget::Point(point))
	}

	/// Find the deepest layer given in the sorted array (by returning the one which is not a folder from the list of layers under the click location).
	pub fn find_deepest(&self, node_list: &[LayerNodeIdentifier]) -> Option<LayerNodeIdentifier> {
		node_list
			.iter()
			.find(|&&layer| {
				if layer != LayerNodeIdentifier::ROOT_PARENT {
					!layer.has_children(self.network_interface.document_metadata())
				} else {
					log::error!("ROOT_PARENT should not exist in find_deepest");
					false
				}
			})
			.copied()
	}

	/// Find layers under the location in viewport space that was clicked, listed by their depth in the layer tree hierarchy.
	pub fn click_list<'a>(&'a self, ipp: &InputPreprocessorMessageHandler) -> impl Iterator<Item = LayerNodeIdentifier> + use<'a> {
		self.click_xray(ipp)
			.filter(move |&layer| !self.network_interface.is_artboard(&layer.to_node(), &[]))
			.skip_while(|&layer| layer == LayerNodeIdentifier::ROOT_PARENT)
			.scan(true, |last_had_children, layer| {
				if *last_had_children {
					*last_had_children = layer.has_children(self.network_interface.document_metadata());
					Some(layer)
				} else {
					None
				}
			})
	}

	/// Find the deepest layer that has been clicked on from a location in viewport space.
	pub fn click(&self, ipp: &InputPreprocessorMessageHandler) -> Option<LayerNodeIdentifier> {
		self.click_list(ipp).last()
	}

	pub fn click_based_on_position(&self, mouse_snapped_positon: DVec2) -> Option<LayerNodeIdentifier> {
		ClickXRayIter::new(&self.network_interface, XRayTarget::Point(mouse_snapped_positon))
			.filter(move |&layer| !self.network_interface.is_artboard(&layer.to_node(), &[]))
			.skip_while(|&layer| layer == LayerNodeIdentifier::ROOT_PARENT)
			.scan(true, |last_had_children, layer| {
				if *last_had_children {
					*last_had_children = layer.has_children(self.network_interface.document_metadata());
					Some(layer)
				} else {
					None
				}
			})
			.last()
	}

	/// Get the combined bounding box of the click targets of the selected visible layers in viewport space
	pub fn selected_visible_layers_bounding_box_viewport(&self) -> Option<[DVec2; 2]> {
		self.network_interface
			.selected_nodes()
			.selected_visible_layers(&self.network_interface)
			.filter_map(|layer| self.metadata().bounding_box_viewport(layer))
			.reduce(graphene_std::renderer::Quad::combine_bounds)
	}

	pub fn selected_visible_and_unlock_layers_bounding_box_viewport(&self) -> Option<[DVec2; 2]> {
		self.network_interface
			.selected_nodes()
			.selected_visible_and_unlocked_layers(&self.network_interface)
			.filter_map(|layer| self.metadata().bounding_box_viewport(layer))
			.reduce(graphene_std::renderer::Quad::combine_bounds)
	}

	pub fn document_network(&self) -> &NodeNetwork {
		self.network_interface.document_network()
	}

	pub fn metadata(&self) -> &DocumentMetadata {
		self.network_interface.document_metadata()
	}

	pub fn serialize_document(&self) -> String {
		let val = serde_json::to_string(self);
		// We fully expect the serialization to succeed
		val.unwrap()
	}

	pub fn deserialize_document(serialized_content: &str) -> Result<Self, EditorError> {
		let document_message_handler = serde_json::from_str::<DocumentMessageHandler>(serialized_content)
			.or_else(|_| {
				// TODO: Eventually remove this document upgrade code
				#[derive(Debug, serde::Serialize, serde::Deserialize)]
				pub struct OldDocumentMessageHandler {
					// ============================================
					// Fields that are saved in the document format
					// ============================================
					//
					/// The node graph that generates this document's artwork.
					/// It recursively stores its sub-graphs, so this root graph is the whole snapshot of the document content.
					pub network: OldNodeNetwork,
					/// List of the [`NodeId`]s that are currently selected by the user.
					pub selected_nodes: SelectedNodes,
					/// List of the [`LayerNodeIdentifier`]s that are currently collapsed by the user in the Layers panel.
					/// Collapsed means that the expansion arrow isn't set to show the children of these layers.
					pub collapsed: CollapsedLayers,
					/// The name of the document, which is displayed in the tab and title bar of the editor.
					pub name: String,
					/// The full Git commit hash of the Graphite repository that was used to build the editor.
					/// We save this to provide a hint about which version of the editor was used to create the document.
					pub commit_hash: String,
					/// The current pan, tilt, and zoom state of the viewport's view of the document canvas.
					pub document_ptz: PTZ,
					/// The current mode that the document is in, which starts out as Design Mode. This choice affects the editing behavior of the tools.
					pub document_mode: DocumentMode,
					/// The current view mode that the user has set for rendering the document within the viewport.
					/// This is usually "Normal" but can be set to "Outline" or "Pixels" to see the canvas differently.
					pub view_mode: ViewMode,
					/// Sets whether or not all the viewport overlays should be drawn on top of the artwork.
					/// This includes tool interaction visualizations (like the transform cage and path anchors/handles), the grid, and more.
					pub overlays_visibility_settings: OverlaysVisibilitySettings,
					/// Sets whether or not the rulers should be drawn along the top and left edges of the viewport area.
					pub rulers_visible: bool,
					/// Sets whether or not the node graph is drawn (as an overlay) on top of the viewport area, or otherwise if it's hidden.
					pub graph_view_overlay_open: bool,
					/// The current user choices for snapping behavior, including whether snapping is enabled at all.
					pub snapping_state: SnappingState,
				}

				serde_json::from_str::<OldDocumentMessageHandler>(serialized_content).map(|old_message_handler| DocumentMessageHandler {
					network_interface: NodeNetworkInterface::from_old_network(old_message_handler.network),
					collapsed: old_message_handler.collapsed,
					commit_hash: old_message_handler.commit_hash,
					document_ptz: old_message_handler.document_ptz,
					document_mode: old_message_handler.document_mode,
					view_mode: old_message_handler.view_mode,
					overlays_visibility_settings: old_message_handler.overlays_visibility_settings,
					rulers_visible: old_message_handler.rulers_visible,
					graph_view_overlay_open: old_message_handler.graph_view_overlay_open,
					snapping_state: old_message_handler.snapping_state,
					..Default::default()
				})
			})
			.map_err(|e| EditorError::DocumentDeserialization(e.to_string()))?;
		Ok(document_message_handler)
	}

	/// Called recursively by the entry function [`serialize_root`].
	fn serialize_structure(&self, folder: LayerNodeIdentifier, structure_section: &mut Vec<u64>, data_section: &mut Vec<u64>, path: &mut Vec<LayerNodeIdentifier>) {
		let mut space = 0;
		for layer_node in folder.children(self.metadata()) {
			data_section.push(layer_node.to_node().0);
			space += 1;
			if layer_node.has_children(self.metadata()) && !self.collapsed.0.contains(&layer_node) {
				path.push(layer_node);

				// TODO: Skip if folder is not expanded.
				structure_section.push(space);
				self.serialize_structure(layer_node, structure_section, data_section, path);
				space = 0;

				path.pop();
			}
		}
		structure_section.push(space | (1 << 63));
	}

	/// Serializes the layer structure into a condensed 1D structure.
	///
	/// # Format
	/// It is a string of numbers broken into three sections:
	///
	/// | Data                                                                                                                          | Description                                                   | Length           |
	/// |------------------------------------------------------------------------------------------------------------------------------ |---------------------------------------------------------------|------------------|
	/// | `4,` `2, 1, -2, -0,` `16533113728871998040,3427872634365736244,18115028555707261608,15878401910454357952,449479075714955186`  | Encoded example data                                          |                  |
	/// | _____________________________________________________________________________________________________________________________ | _____________________________________________________________ | ________________ |
	/// | **Length** section: `4`                                                                                                       | Length of the **Structure** section (`L` = `structure.len()`) | First value      |
	/// | **Structure** section: `2, 1, -2, -0`                                                                                         | The **Structure** section                                     | Next `L` values  |
	/// | **Data** section: `16533113728871998040, 3427872634365736244, 18115028555707261608, 15878401910454357952, 449479075714955186` | The **Data** section (layer IDs)                              | Remaining values |
	///
	/// The data section lists the layer IDs for all folders/layers in the tree as read from top to bottom.
	/// The structure section lists signed numbers. The sign indicates a folder indentation change (`+` is down a level, `-` is up a level).
	/// The numbers in the structure block encode the indentation. For example:
	/// - `2` means read two elements from the data section, then place a `[`.
	/// - `-x` means read `x` elements from the data section and then insert a `]`.
	///
	/// ```text
	/// 2     V 1  V -2  A -0 A
	/// 16533113728871998040,3427872634365736244,  18115028555707261608, 15878401910454357952,449479075714955186
	/// 16533113728871998040,3427872634365736244,[ 18115028555707261608,[15878401910454357952,449479075714955186]    ]
	/// ```
	///
	/// Resulting layer panel:
	/// ```text
	/// 16533113728871998040
	/// 3427872634365736244
	/// [3427872634365736244,18115028555707261608]
	/// [3427872634365736244,18115028555707261608,15878401910454357952]
	/// [3427872634365736244,18115028555707261608,449479075714955186]
	/// ```
	pub fn serialize_root(&self) -> RawBuffer {
		let mut structure_section = vec![NodeId(0).0];
		let mut data_section = Vec::new();
		self.serialize_structure(LayerNodeIdentifier::ROOT_PARENT, &mut structure_section, &mut data_section, &mut vec![]);

		// Remove the ROOT element. Prepend `L`, the length (excluding the ROOT) of the structure section (which happens to be where the ROOT element was).
		structure_section[0] = structure_section.len() as u64 - 1;
		// Append the data section to the end.
		structure_section.extend(data_section);

		structure_section.as_slice().into()
	}

	pub fn undo_with_history(&mut self, ipp: &InputPreprocessorMessageHandler, responses: &mut VecDeque<Message>) {
		let Some(previous_network) = self.undo(ipp, responses) else { return };

		self.document_redo_history.push_back(previous_network);
		if self.document_redo_history.len() > crate::consts::MAX_UNDO_HISTORY_LEN {
			self.document_redo_history.pop_front();
		}
	}

	pub fn undo(&mut self, ipp: &InputPreprocessorMessageHandler, responses: &mut VecDeque<Message>) -> Option<NodeNetworkInterface> {
		// If there is no history return and don't broadcast SelectionChanged
		let mut network_interface = self.document_undo_history.pop_back()?;

		// Set the previous network navigation metadata to the current navigation metadata
		network_interface.copy_all_navigation_metadata(&self.network_interface);
		std::mem::swap(&mut network_interface.resolved_types, &mut self.network_interface.resolved_types);

		//Update the metadata transform based on document PTZ
		let transform = self.navigation_handler.calculate_offset_transform(ipp.viewport_bounds.center(), &self.document_ptz);
		network_interface.set_document_to_viewport_transform(transform);

		// Ensure document structure is loaded so that updating the selected nodes has the correct metadata
		network_interface.load_structure();

		let previous_network = std::mem::replace(&mut self.network_interface, network_interface);

		// Push the UpdateOpenDocumentsList message to the bus in order to update the save status of the open documents
		responses.add(PortfolioMessage::UpdateOpenDocumentsList);
		responses.add(NodeGraphMessage::SelectedNodesUpdated);
		responses.add(NodeGraphMessage::ForceRunDocumentGraph);
		// TODO: Remove once the footprint is used to load the imports/export distances from the edge
		responses.add(NodeGraphMessage::SetGridAlignedEdges);
		responses.add(Message::StartBuffer);
		Some(previous_network)
	}
	pub fn redo_with_history(&mut self, ipp: &InputPreprocessorMessageHandler, responses: &mut VecDeque<Message>) {
		// Push the UpdateOpenDocumentsList message to the queue in order to update the save status of the open documents
		let Some(previous_network) = self.redo(ipp, responses) else { return };

		self.document_undo_history.push_back(previous_network);
		if self.document_undo_history.len() > crate::consts::MAX_UNDO_HISTORY_LEN {
			self.document_undo_history.pop_front();
		}
	}

	pub fn redo(&mut self, ipp: &InputPreprocessorMessageHandler, responses: &mut VecDeque<Message>) -> Option<NodeNetworkInterface> {
		// If there is no history return and don't broadcast SelectionChanged
		let mut network_interface = self.document_redo_history.pop_back()?;

		// Set the previous network navigation metadata to the current navigation metadata
		network_interface.copy_all_navigation_metadata(&self.network_interface);
		std::mem::swap(&mut network_interface.resolved_types, &mut self.network_interface.resolved_types);

		//Update the metadata transform based on document PTZ
		let transform = self.navigation_handler.calculate_offset_transform(ipp.viewport_bounds.center(), &self.document_ptz);
		network_interface.set_document_to_viewport_transform(transform);

		let previous_network = std::mem::replace(&mut self.network_interface, network_interface);
		// Push the UpdateOpenDocumentsList message to the bus in order to update the save status of the open documents
		responses.add(PortfolioMessage::UpdateOpenDocumentsList);
		responses.add(NodeGraphMessage::SelectedNodesUpdated);
		responses.add(NodeGraphMessage::ForceRunDocumentGraph);

		Some(previous_network)
	}

	pub fn current_hash(&self) -> Option<u64> {
		self.document_undo_history.iter().last().map(|network| network.document_network().current_hash())
	}

	pub fn is_auto_saved(&self) -> bool {
		self.current_hash() == self.auto_saved_hash
	}

	pub fn is_saved(&self) -> bool {
		self.current_hash() == self.saved_hash
	}

	pub fn is_graph_overlay_open(&self) -> bool {
		self.graph_view_overlay_open
	}

	pub fn set_auto_save_state(&mut self, is_saved: bool) {
		if is_saved {
			self.auto_saved_hash = self.current_hash();
		} else {
			self.auto_saved_hash = None;
		}
	}

	pub fn set_save_state(&mut self, is_saved: bool) {
		if is_saved {
			self.saved_hash = self.current_hash();
		} else {
			self.saved_hash = None;
		}
	}

	/// Finds the artboard that bounds the point in viewport space and be the container of any newly added layers.
	pub fn new_layer_bounding_artboard(&self, ipp: &InputPreprocessorMessageHandler) -> LayerNodeIdentifier {
		let container_based_on_selection = self.new_layer_parent(true);

		let container_based_on_clicked_artboard = self
			.click_xray(ipp)
			.find(|layer| self.network_interface.is_artboard(&layer.to_node(), &[]))
			.unwrap_or(LayerNodeIdentifier::ROOT_PARENT);

		if container_based_on_selection.ancestors(self.metadata()).any(|ancestor| ancestor == container_based_on_clicked_artboard) {
			container_based_on_selection
		} else {
			container_based_on_clicked_artboard
		}
	}

	/// Finds the parent folder which, based on the current selections, should be the container of any newly added layers.
	pub fn new_layer_parent(&self, include_self: bool) -> LayerNodeIdentifier {
		let Some(selected_nodes) = self.network_interface.selected_nodes_in_nested_network(&self.selection_network_path) else {
			warn!("No selected nodes found in new_layer_parent. Defaulting to ROOT_PARENT.");
			return LayerNodeIdentifier::ROOT_PARENT;
		};

		self.network_interface
			.deepest_common_ancestor(&selected_nodes, &self.selection_network_path, include_self)
			.unwrap_or_else(|| self.network_interface.all_artboards().iter().next().copied().unwrap_or(LayerNodeIdentifier::ROOT_PARENT))
	}

	pub fn get_calculated_insert_index(metadata: &DocumentMetadata, selected_nodes: &SelectedNodes, parent: LayerNodeIdentifier) -> usize {
		parent
			.children(metadata)
			.enumerate()
			.find_map(|(index, direct_child)| {
				if selected_nodes.selected_layers(metadata).any(|selected| selected == direct_child) {
					return Some(index);
				}

				for descendant in direct_child.descendants(metadata) {
					if selected_nodes.selected_layers(metadata).any(|selected| selected == descendant) {
						return Some(index);
					}
				}

				None
			})
			.unwrap_or(0)
	}

	pub fn group_layers(
		responses: &mut VecDeque<Message>,
		insert_index: usize,
		parent: LayerNodeIdentifier,
		group_folder_type: GroupFolderType,
		network_interface: &mut NodeNetworkInterface,
	) -> NodeId {
		let folder_id = NodeId(generate_uuid());

		match group_folder_type {
			GroupFolderType::Layer => responses.add(GraphOperationMessage::NewCustomLayer {
				id: folder_id,
				nodes: Vec::new(),
				parent,
				insert_index,
			}),
			GroupFolderType::BooleanOperation(operation) => {
				// Get the ID of the one selected layer, if exactly one is selected
				let only_selected_layer = {
					let selected_nodes = network_interface.selected_nodes();
					let mut layers = selected_nodes.selected_layers(network_interface.document_metadata());

					match (layers.next(), layers.next()) {
						(Some(id), None) => Some(id),
						_ => None,
					}
				};

				// If there is a single selected layer, check if there is a boolean operation upstream from it
				let upstream_boolean_op = only_selected_layer.and_then(|selected_id| {
					network_interface.upstream_flow_back_from_nodes(vec![selected_id.to_node()], &[], FlowType::HorizontalFlow).find(|id| {
						network_interface
							.reference(id, &[])
							.map(|name| name.as_deref().unwrap_or_default() == "Boolean Operation")
							.unwrap_or_default()
					})
				});

				// If there's already a boolean operation on the selected layer, update it with the new operation
				if let (Some(upstream_boolean_op), Some(only_selected_layer)) = (upstream_boolean_op, only_selected_layer) {
					network_interface.set_input(&InputConnector::node(upstream_boolean_op, 1), NodeInput::value(TaggedValue::BooleanOperation(operation), false), &[]);

					responses.add(NodeGraphMessage::RunDocumentGraph);

					return only_selected_layer.to_node();
				}
				// Otherwise, create a new boolean operation node group
				else {
					responses.add(GraphOperationMessage::NewBooleanOperationLayer {
						id: folder_id,
						operation,
						parent,
						insert_index,
					});
				}
			}
		}

		let new_group_folder = LayerNodeIdentifier::new_unchecked(folder_id);
		// Move the new folder to the correct position
		responses.add(NodeGraphMessage::MoveLayerToStack {
			layer: new_group_folder,
			parent,
			insert_index,
		});
		responses.add(DocumentMessage::MoveSelectedLayersToGroup { parent: new_group_folder });

		folder_id
	}

	/// Loads all of the fonts in the document.
	pub fn load_layer_resources(&self, responses: &mut VecDeque<Message>) {
		let mut fonts = HashSet::new();
		for (_node_id, node) in self.document_network().recursive_nodes() {
			for input in &node.inputs {
				if let Some(TaggedValue::Font(font)) = input.as_value() {
					fonts.insert(font.clone());
				}
			}
		}
		for font in fonts {
			responses.add_front(FrontendMessage::TriggerFontLoad { font });
		}
	}

	pub fn update_document_widgets(&self, responses: &mut VecDeque<Message>, animation_is_playing: bool, time: Duration) {
		// Document mode (dropdown menu at the left of the bar above the viewport, before the tool options)

		let document_mode_layout = WidgetLayout::new(vec![LayoutGroup::Row {
			widgets: vec![
				// DropdownInput::new(
				// 	vec![vec![
				// 		MenuListEntry::new(format!("{:?}", DocumentMode::DesignMode))
				// 			.label(DocumentMode::DesignMode.to_string())
				// 			.icon(DocumentMode::DesignMode.icon_name()),
				// 		MenuListEntry::new(format!("{:?}", DocumentMode::SelectMode))
				// 			.label(DocumentMode::SelectMode.to_string())
				// 			.icon(DocumentMode::SelectMode.icon_name())
				// 			.on_commit(|_| DialogMessage::RequestComingSoonDialog { issue: Some(330) }.into()),
				// 		MenuListEntry::new(format!("{:?}", DocumentMode::GuideMode))
				// 			.label(DocumentMode::GuideMode.to_string())
				// 			.icon(DocumentMode::GuideMode.icon_name())
				// 			.on_commit(|_| DialogMessage::RequestComingSoonDialog { issue: Some(331) }.into()),
				// 	]])
				// 	.selected_index(Some(self.document_mode as u32))
				// 	.draw_icon(true)
				// 	.interactive(false) // TODO: set to true when dialogs are not spawned
				// 	.widget_holder(),
				// Separator::new(SeparatorType::Section).widget_holder(),
			],
		}]);

		responses.add(LayoutMessage::SendLayout {
			layout: Layout::WidgetLayout(document_mode_layout),
			layout_target: LayoutTarget::DocumentMode,
		});

		// Document bar (right portion of the bar above the viewport)

		let mut snapping_state = self.snapping_state.clone();
		let mut snapping_state2 = self.snapping_state.clone();

		let mut widgets = vec![
			IconButton::new("PlaybackToStart", 24)
				.tooltip("Restart Animation")
				.tooltip_shortcut(action_keys!(AnimationMessageDiscriminant::RestartAnimation))
				.on_update(|_| AnimationMessage::RestartAnimation.into())
				.disabled(time == Duration::ZERO)
				.widget_holder(),
			IconButton::new(if animation_is_playing { "PlaybackPause" } else { "PlaybackPlay" }, 24)
				.tooltip(if animation_is_playing { "Pause Animation" } else { "Play Animation" })
				.tooltip_shortcut(action_keys!(AnimationMessageDiscriminant::ToggleLivePreview))
				.on_update(|_| AnimationMessage::ToggleLivePreview.into())
				.widget_holder(),
			Separator::new(SeparatorType::Unrelated).widget_holder(),
			CheckboxInput::new(self.overlays_visibility_settings.all)
				.icon("Overlays")
				.tooltip("Overlays")
				.tooltip_shortcut(action_keys!(DocumentMessageDiscriminant::ToggleOverlaysVisibility))
				.on_update(|optional_input: &CheckboxInput| {
					DocumentMessage::SetOverlaysVisibility {
						visible: optional_input.checked,
						overlays_type: None,
					}
					.into()
				})
				.widget_holder(),
			PopoverButton::new()
				.popover_layout(vec![
					LayoutGroup::Row {
						widgets: vec![TextLabel::new("Overlays").bold(true).widget_holder()],
					},
					LayoutGroup::Row {
						widgets: vec![TextLabel::new("General").widget_holder()],
					},
					LayoutGroup::Row {
						widgets: {
							let mut checkbox_id = CheckboxId::default();
							vec![
								CheckboxInput::new(self.overlays_visibility_settings.artboard_name)
									.on_update(|optional_input: &CheckboxInput| {
										DocumentMessage::SetOverlaysVisibility {
											visible: optional_input.checked,
											overlays_type: Some(OverlaysType::ArtboardName),
										}
										.into()
									})
									.for_label(checkbox_id.clone())
									.widget_holder(),
								TextLabel::new("Artboard Name".to_string()).for_checkbox(&mut checkbox_id).widget_holder(),
							]
						},
					},
					LayoutGroup::Row {
						widgets: {
							let mut checkbox_id = CheckboxId::default();
							vec![
								CheckboxInput::new(self.overlays_visibility_settings.transform_measurement)
									.on_update(|optional_input: &CheckboxInput| {
										DocumentMessage::SetOverlaysVisibility {
											visible: optional_input.checked,
											overlays_type: Some(OverlaysType::TransformMeasurement),
										}
										.into()
									})
									.for_label(checkbox_id.clone())
									.widget_holder(),
								TextLabel::new("G/R/S Measurement".to_string()).for_checkbox(&mut checkbox_id).widget_holder(),
							]
						},
					},
					LayoutGroup::Row {
						widgets: vec![TextLabel::new("Select Tool").widget_holder()],
					},
					LayoutGroup::Row {
						widgets: {
							let mut checkbox_id = CheckboxId::default();
							vec![
								CheckboxInput::new(self.overlays_visibility_settings.quick_measurement)
									.on_update(|optional_input: &CheckboxInput| {
										DocumentMessage::SetOverlaysVisibility {
											visible: optional_input.checked,
											overlays_type: Some(OverlaysType::QuickMeasurement),
										}
										.into()
									})
									.for_label(checkbox_id.clone())
									.widget_holder(),
								TextLabel::new("Quick Measurement".to_string()).for_checkbox(&mut checkbox_id).widget_holder(),
							]
						},
					},
					LayoutGroup::Row {
						widgets: {
							let mut checkbox_id = CheckboxId::default();
							vec![
								CheckboxInput::new(self.overlays_visibility_settings.transform_cage)
									.on_update(|optional_input: &CheckboxInput| {
										DocumentMessage::SetOverlaysVisibility {
											visible: optional_input.checked,
											overlays_type: Some(OverlaysType::TransformCage),
										}
										.into()
									})
									.for_label(checkbox_id.clone())
									.widget_holder(),
								TextLabel::new("Transform Cage".to_string()).for_checkbox(&mut checkbox_id).widget_holder(),
							]
						},
					},
					LayoutGroup::Row {
						widgets: {
							let mut checkbox_id = CheckboxId::default();
							vec![
								CheckboxInput::new(self.overlays_visibility_settings.compass_rose)
									.on_update(|optional_input: &CheckboxInput| {
										DocumentMessage::SetOverlaysVisibility {
											visible: optional_input.checked,
											overlays_type: Some(OverlaysType::CompassRose),
										}
										.into()
									})
									.for_label(checkbox_id.clone())
									.widget_holder(),
								TextLabel::new("Transform Dial".to_string()).for_checkbox(&mut checkbox_id).widget_holder(),
							]
						},
					},
					LayoutGroup::Row {
						widgets: {
							let mut checkbox_id = CheckboxId::default();
							vec![
								CheckboxInput::new(self.overlays_visibility_settings.pivot)
									.on_update(|optional_input: &CheckboxInput| {
										DocumentMessage::SetOverlaysVisibility {
											visible: optional_input.checked,
											overlays_type: Some(OverlaysType::Pivot),
										}
										.into()
									})
									.for_label(checkbox_id.clone())
									.widget_holder(),
								TextLabel::new("Transform Pivot".to_string()).for_checkbox(&mut checkbox_id).widget_holder(),
							]
						},
					},
					LayoutGroup::Row {
						widgets: {
							let mut checkbox_id = CheckboxId::default();
							vec![
								CheckboxInput::new(self.overlays_visibility_settings.hover_outline)
									.on_update(|optional_input: &CheckboxInput| {
										DocumentMessage::SetOverlaysVisibility {
											visible: optional_input.checked,
											overlays_type: Some(OverlaysType::HoverOutline),
										}
										.into()
									})
									.for_label(checkbox_id.clone())
									.widget_holder(),
								TextLabel::new("Hover Outline".to_string()).for_checkbox(&mut checkbox_id).widget_holder(),
							]
						},
					},
					LayoutGroup::Row {
						widgets: {
							let mut checkbox_id = CheckboxId::default();
							vec![
								CheckboxInput::new(self.overlays_visibility_settings.selection_outline)
									.on_update(|optional_input: &CheckboxInput| {
										DocumentMessage::SetOverlaysVisibility {
											visible: optional_input.checked,
											overlays_type: Some(OverlaysType::SelectionOutline),
										}
										.into()
									})
									.for_label(checkbox_id.clone())
									.widget_holder(),
								TextLabel::new("Selection Outline".to_string()).for_checkbox(&mut checkbox_id).widget_holder(),
							]
						},
					},
					LayoutGroup::Row {
						widgets: vec![TextLabel::new("Pen & Path Tools").widget_holder()],
					},
					LayoutGroup::Row {
						widgets: {
							let mut checkbox_id = CheckboxId::default();
							vec![
								CheckboxInput::new(self.overlays_visibility_settings.path)
									.on_update(|optional_input: &CheckboxInput| {
										DocumentMessage::SetOverlaysVisibility {
											visible: optional_input.checked,
											overlays_type: Some(OverlaysType::Path),
										}
										.into()
									})
									.for_label(checkbox_id.clone())
									.widget_holder(),
								TextLabel::new("Path".to_string()).for_checkbox(&mut checkbox_id).widget_holder(),
							]
						},
					},
					LayoutGroup::Row {
						widgets: {
							let mut checkbox_id = CheckboxId::default();
							vec![
								CheckboxInput::new(self.overlays_visibility_settings.anchors)
									.on_update(|optional_input: &CheckboxInput| {
										DocumentMessage::SetOverlaysVisibility {
											visible: optional_input.checked,
											overlays_type: Some(OverlaysType::Anchors),
										}
										.into()
									})
									.for_label(checkbox_id.clone())
									.widget_holder(),
								TextLabel::new("Anchors".to_string()).for_checkbox(&mut checkbox_id).widget_holder(),
							]
						},
					},
					LayoutGroup::Row {
						widgets: {
							let mut checkbox_id = CheckboxId::default();
							vec![
								CheckboxInput::new(self.overlays_visibility_settings.handles)
									.disabled(!self.overlays_visibility_settings.anchors)
									.on_update(|optional_input: &CheckboxInput| {
										DocumentMessage::SetOverlaysVisibility {
											visible: optional_input.checked,
											overlays_type: Some(OverlaysType::Handles),
										}
										.into()
									})
									.for_label(checkbox_id.clone())
									.widget_holder(),
								TextLabel::new("Handles".to_string())
									.disabled(!self.overlays_visibility_settings.anchors)
									.for_checkbox(&mut checkbox_id)
									.widget_holder(),
							]
						},
					},
				])
				.widget_holder(),
			Separator::new(SeparatorType::Related).widget_holder(),
			CheckboxInput::new(snapping_state.snapping_enabled)
				.icon("Snapping")
				.tooltip("Snapping")
				.tooltip_shortcut(action_keys!(DocumentMessageDiscriminant::ToggleSnapping))
				.on_update(move |optional_input: &CheckboxInput| {
					DocumentMessage::SetSnapping {
						closure: Some(|snapping_state| &mut snapping_state.snapping_enabled),
						snapping_state: optional_input.checked,
					}
					.into()
				})
				.widget_holder(),
			PopoverButton::new()
				.popover_layout(
					[
						LayoutGroup::Row {
							widgets: vec![TextLabel::new("Snapping").bold(true).widget_holder()],
						},
						LayoutGroup::Row {
							widgets: vec![TextLabel::new(SnappingOptions::BoundingBoxes.to_string()).widget_holder()],
						},
					]
					.into_iter()
					.chain(SNAP_FUNCTIONS_FOR_BOUNDING_BOXES.into_iter().map(|(name, closure, tooltip)| LayoutGroup::Row {
						widgets: {
							let mut checkbox_id = CheckboxId::default();
							vec![
								CheckboxInput::new(*closure(&mut snapping_state))
									.on_update(move |input: &CheckboxInput| {
										DocumentMessage::SetSnapping {
											closure: Some(closure),
											snapping_state: input.checked,
										}
										.into()
									})
									.tooltip(tooltip)
									.for_label(checkbox_id.clone())
									.widget_holder(),
								TextLabel::new(name).tooltip(tooltip).for_checkbox(&mut checkbox_id).widget_holder(),
							]
						},
					}))
					.chain([LayoutGroup::Row {
						widgets: vec![TextLabel::new(SnappingOptions::Paths.to_string()).widget_holder()],
					}])
					.chain(SNAP_FUNCTIONS_FOR_PATHS.into_iter().map(|(name, closure, tooltip)| LayoutGroup::Row {
						widgets: {
							let mut checkbox_id = CheckboxId::default();
							vec![
								CheckboxInput::new(*closure(&mut snapping_state2))
									.on_update(move |input: &CheckboxInput| {
										DocumentMessage::SetSnapping {
											closure: Some(closure),
											snapping_state: input.checked,
										}
										.into()
									})
									.tooltip(tooltip)
									.for_label(checkbox_id.clone())
									.widget_holder(),
								TextLabel::new(name).tooltip(tooltip).for_checkbox(&mut checkbox_id).widget_holder(),
							]
						},
					}))
					.collect(),
				)
				.widget_holder(),
			Separator::new(SeparatorType::Related).widget_holder(),
			CheckboxInput::new(self.snapping_state.grid_snapping)
				.icon("Grid")
				.tooltip("Grid")
				.tooltip_shortcut(action_keys!(DocumentMessageDiscriminant::ToggleGridVisibility))
				.on_update(|optional_input: &CheckboxInput| DocumentMessage::GridVisibility(optional_input.checked).into())
				.widget_holder(),
			PopoverButton::new()
				.popover_layout(overlay_options(&self.snapping_state.grid))
				.popover_min_width(Some(320))
				.widget_holder(),
			Separator::new(SeparatorType::Unrelated).widget_holder(),
			RadioInput::new(vec![
				RadioEntryData::new("normal")
					.icon("ViewModeNormal")
					.tooltip("View Mode: Normal")
					.on_update(|_| DocumentMessage::SetViewMode { view_mode: ViewMode::Normal }.into()),
				RadioEntryData::new("outline")
					.icon("ViewModeOutline")
					.tooltip("View Mode: Outline")
					.on_update(|_| DocumentMessage::SetViewMode { view_mode: ViewMode::Outline }.into()),
				RadioEntryData::new("pixels")
					.icon("ViewModePixels")
					.tooltip("View Mode: Pixels")
					.on_update(|_| DialogMessage::RequestComingSoonDialog { issue: Some(320) }.into()),
			])
			.selected_index(match self.view_mode {
				ViewMode::Normal => Some(0),
				_ => Some(1),
			})
			.widget_holder(),
			// PopoverButton::new()
			// 	.popover_layout(vec![
			// 		LayoutGroup::Row {
			// 			widgets: vec![TextLabel::new("View Mode").bold(true).widget_holder()],
			// 		},
			// 		LayoutGroup::Row {
			// 			widgets: vec![TextLabel::new("Coming soon").widget_holder()],
			// 		},
			// 	])
			// 	.widget_holder(),
			Separator::new(SeparatorType::Unrelated).widget_holder(),
		];

		widgets.extend(navigation_controls(&self.document_ptz, &self.navigation_handler, false));

		let tilt_value = self.navigation_handler.snapped_tilt(self.document_ptz.tilt()) / (std::f64::consts::PI / 180.);
		if tilt_value.abs() > 0.00001 {
			widgets.extend([
				Separator::new(SeparatorType::Related).widget_holder(),
				NumberInput::new(Some(tilt_value))
					.unit("°")
					.increment_behavior(NumberInputIncrementBehavior::Callback)
					.increment_callback_increase(|number_input: &NumberInput| {
						let one = 1. + f64::EPSILON * 100.;
						NavigationMessage::CanvasTiltSet {
							angle_radians: ((number_input.value.unwrap() / VIEWPORT_ROTATE_SNAP_INTERVAL + one).floor() * VIEWPORT_ROTATE_SNAP_INTERVAL).to_radians(),
						}
						.into()
					})
					.increment_callback_decrease(|number_input: &NumberInput| {
						let one = 1. + f64::EPSILON * 100.;
						NavigationMessage::CanvasTiltSet {
							angle_radians: ((number_input.value.unwrap() / VIEWPORT_ROTATE_SNAP_INTERVAL - one).ceil() * VIEWPORT_ROTATE_SNAP_INTERVAL).to_radians(),
						}
						.into()
					})
					.tooltip("Canvas Tilt")
					.on_update(|number_input: &NumberInput| {
						NavigationMessage::CanvasTiltSet {
							angle_radians: number_input.value.unwrap().to_radians(),
						}
						.into()
					})
					.widget_holder(),
			]);
		}

		widgets.extend([
			Separator::new(SeparatorType::Unrelated).widget_holder(),
			TextButton::new("Node Graph")
				.icon(Some((if self.graph_view_overlay_open { "GraphViewOpen" } else { "GraphViewClosed" }).into()))
				.hover_icon(Some((if self.graph_view_overlay_open { "GraphViewClosed" } else { "GraphViewOpen" }).into()))
				.tooltip(if self.graph_view_overlay_open { "Hide Node Graph" } else { "Show Node Graph" })
				.tooltip_shortcut(action_keys!(DocumentMessageDiscriminant::GraphViewOverlayToggle))
				.on_update(move |_| DocumentMessage::GraphViewOverlayToggle.into())
				.widget_holder(),
		]);

		let document_bar_layout = WidgetLayout::new(vec![LayoutGroup::Row { widgets }]);

		responses.add(LayoutMessage::SendLayout {
			layout: Layout::WidgetLayout(document_bar_layout),
			layout_target: LayoutTarget::DocumentBar,
		});
		responses.add(NodeGraphMessage::ForceRunDocumentGraph);
	}

	pub fn update_layers_panel_control_bar_widgets(&self, responses: &mut VecDeque<Message>) {
		// Get an iterator over the selected layers (excluding artboards which don't have an opacity or blend mode).
		let selected_nodes = self.network_interface.selected_nodes();
		let selected_layers_except_artboards = selected_nodes.selected_layers_except_artboards(&self.network_interface);

		// Look up the current opacity and blend mode of the selected layers (if any), and split the iterator into the first tuple and the rest.
		let mut blending_options = selected_layers_except_artboards.map(|layer| {
			(
				get_opacity(layer, &self.network_interface).unwrap_or(100.),
				get_fill(layer, &self.network_interface).unwrap_or(100.),
				get_blend_mode(layer, &self.network_interface).unwrap_or_default(),
			)
		});
		let first_blending_options = blending_options.next();
		let result_blending_options = blending_options;

		// If there are no selected layers, disable the opacity and blend mode widgets.
		let disabled = first_blending_options.is_none();

		// Amongst the selected layers, check if the opacities and blend modes are identical across all layers.
		// The result is setting `option` and `blend_mode` to Some value if all their values are identical, or None if they are not.
		// If identical, we display the value in the widget. If not, we display a dash indicating dissimilarity.
		let (opacity, fill, blend_mode) = first_blending_options
			.map(|(first_opacity, first_fill, first_blend_mode)| {
				let mut opacity_identical = true;
				let mut fill_identical = true;
				let mut blend_mode_identical = true;

				for (opacity, fill, blend_mode) in result_blending_options {
					if (opacity - first_opacity).abs() > (f64::EPSILON * 100.) {
						opacity_identical = false;
					}
					if (fill - first_fill).abs() > (f64::EPSILON * 100.) {
						fill_identical = false;
					}
					if blend_mode != first_blend_mode {
						blend_mode_identical = false;
					}
				}

				(
					opacity_identical.then_some(first_opacity),
					fill_identical.then_some(first_fill),
					blend_mode_identical.then_some(first_blend_mode),
				)
			})
			.unwrap_or((None, None, None));

		let blend_mode_menu_entries = BlendMode::list_svg_subset()
			.iter()
			.map(|modes| {
				modes
					.iter()
					.map(|&blend_mode| {
						MenuListEntry::new(format!("{blend_mode:?}"))
							.label(blend_mode.to_string())
							.on_update(move |_| DocumentMessage::SetBlendModeForSelectedLayers { blend_mode }.into())
							.on_commit(|_| DocumentMessage::AddTransaction.into())
					})
					.collect()
			})
			.collect();

		let has_selection = self.network_interface.selected_nodes().selected_layers(self.metadata()).next().is_some();
		let selection_all_visible = self
			.network_interface
			.selected_nodes()
			.selected_layers(self.metadata())
			.all(|layer| self.network_interface.is_visible(&layer.to_node(), &[]));
		let selection_all_locked = self
			.network_interface
			.selected_nodes()
			.selected_layers(self.metadata())
			.all(|layer| self.network_interface.is_locked(&layer.to_node(), &[]));

		let widgets = vec![
			DropdownInput::new(blend_mode_menu_entries)
				.selected_index(blend_mode.and_then(|blend_mode| blend_mode.index_in_list_svg_subset()).map(|index| index as u32))
				.disabled(disabled)
				.draw_icon(false)
				.max_width(100)
				.tooltip("Blend Mode")
				.widget_holder(),
			Separator::new(SeparatorType::Related).widget_holder(),
			NumberInput::new(opacity)
				.label("Opacity")
				.unit("%")
				.display_decimal_places(0)
				.disabled(disabled)
				.min(0.)
				.max(100.)
				.range_min(Some(0.))
				.range_max(Some(100.))
				.mode_range()
				.on_update(|number_input: &NumberInput| {
					if let Some(value) = number_input.value {
						DocumentMessage::SetOpacityForSelectedLayers { opacity: value / 100. }.into()
					} else {
						Message::NoOp
					}
				})
				.on_commit(|_| DocumentMessage::AddTransaction.into())
				.max_width(100)
				.tooltip("Opacity")
				.widget_holder(),
			Separator::new(SeparatorType::Related).widget_holder(),
			NumberInput::new(fill)
				.label("Fill")
				.unit("%")
				.display_decimal_places(0)
				.disabled(disabled)
				.min(0.)
				.max(100.)
				.range_min(Some(0.))
				.range_max(Some(100.))
				.mode_range()
				.on_update(|number_input: &NumberInput| {
					if let Some(value) = number_input.value {
						DocumentMessage::SetFillForSelectedLayers { fill: value / 100. }.into()
					} else {
						Message::NoOp
					}
				})
				.on_commit(|_| DocumentMessage::AddTransaction.into())
				.max_width(100)
				.tooltip("Fill")
				.widget_holder(),
		];
		let layers_panel_control_bar_left = WidgetLayout::new(vec![LayoutGroup::Row { widgets }]);

		let widgets = vec![
			IconButton::new(if selection_all_locked { "PadlockLocked" } else { "PadlockUnlocked" }, 24)
				.hover_icon(Some((if selection_all_locked { "PadlockUnlocked" } else { "PadlockLocked" }).into()))
				.tooltip(if selection_all_locked { "Unlock Selected" } else { "Lock Selected" })
				.tooltip_shortcut(action_keys!(DocumentMessageDiscriminant::ToggleSelectedLocked))
				.on_update(|_| NodeGraphMessage::ToggleSelectedLocked.into())
				.disabled(!has_selection)
				.widget_holder(),
			IconButton::new(if selection_all_visible { "EyeVisible" } else { "EyeHidden" }, 24)
				.hover_icon(Some((if selection_all_visible { "EyeHide" } else { "EyeShow" }).into()))
				.tooltip(if selection_all_visible { "Hide Selected" } else { "Show Selected" })
				.tooltip_shortcut(action_keys!(DocumentMessageDiscriminant::ToggleSelectedVisibility))
				.on_update(|_| DocumentMessage::ToggleSelectedVisibility.into())
				.disabled(!has_selection)
				.widget_holder(),
		];
		let layers_panel_control_bar_right = WidgetLayout::new(vec![LayoutGroup::Row { widgets }]);

		responses.add(LayoutMessage::SendLayout {
			layout: Layout::WidgetLayout(layers_panel_control_bar_left),
			layout_target: LayoutTarget::LayersPanelControlLeftBar,
		});
		responses.add(LayoutMessage::SendLayout {
			layout: Layout::WidgetLayout(layers_panel_control_bar_right),
			layout_target: LayoutTarget::LayersPanelControlRightBar,
		});
	}

	pub fn update_layers_panel_bottom_bar_widgets(&self, responses: &mut VecDeque<Message>) {
		let selected_nodes = self.network_interface.selected_nodes();
		let mut selected_layers = selected_nodes.selected_layers(self.metadata());
		let selected_layer = selected_layers.next();
		let has_selection = selected_layer.is_some();
		let has_multiple_selection = selected_layers.next().is_some();

		let widgets = vec![
			PopoverButton::new()
				.icon(Some("Node".to_string()))
				.menu_direction(Some(MenuDirection::Top))
				.tooltip("Add an operation to the end of this layer's chain of nodes")
				.disabled(!has_selection || has_multiple_selection)
				.popover_layout({
					let node_chooser = NodeCatalog::new()
						.on_update(move |node_type| {
							if let Some(layer) = selected_layer {
								NodeGraphMessage::CreateNodeInLayerWithTransaction {
									node_type: node_type.clone(),
									layer: LayerNodeIdentifier::new_unchecked(layer.to_node()),
								}
								.into()
							} else {
								Message::NoOp
							}
						})
						.widget_holder();
					vec![LayoutGroup::Row { widgets: vec![node_chooser] }]
				})
				.widget_holder(),
			Separator::new(SeparatorType::Unrelated).widget_holder(),
			IconButton::new("Folder", 24)
				.tooltip("Group Selected")
				.tooltip_shortcut(action_keys!(DocumentMessageDiscriminant::GroupSelectedLayers))
				.on_update(|_| {
					let group_folder_type = GroupFolderType::Layer;
					DocumentMessage::GroupSelectedLayers { group_folder_type }.into()
				})
				.disabled(!has_selection)
				.widget_holder(),
			IconButton::new("NewLayer", 24)
				.tooltip("New Layer")
				.tooltip_shortcut(action_keys!(DocumentMessageDiscriminant::CreateEmptyFolder))
				.on_update(|_| DocumentMessage::CreateEmptyFolder.into())
				.widget_holder(),
			IconButton::new("Trash", 24)
				.tooltip("Delete Selected")
				.tooltip_shortcut(action_keys!(DocumentMessageDiscriminant::DeleteSelectedLayers))
				.on_update(|_| DocumentMessage::DeleteSelectedLayers.into())
				.disabled(!has_selection)
				.widget_holder(),
		];
		let layers_panel_bottom_bar = WidgetLayout::new(vec![LayoutGroup::Row { widgets }]);

		responses.add(LayoutMessage::SendLayout {
			layout: Layout::WidgetLayout(layers_panel_bottom_bar),
			layout_target: LayoutTarget::LayersPanelBottomBar,
		});
	}

	pub fn selected_layers_reverse(&mut self, responses: &mut VecDeque<Message>) {
		let selected_layers = self.network_interface.selected_nodes();
		let metadata = self.metadata();
		let selected_layer_set = selected_layers.selected_layers(metadata).collect::<HashSet<_>>();

		// Ignore those with selected ancestors
		let mut top_level_layers = Vec::new();
		for &layer in &selected_layer_set {
			let mut is_top_level = true;
			let mut current_layer = layer;

			while let Some(parent) = current_layer.parent(metadata) {
				if selected_layer_set.contains(&parent) {
					is_top_level = false;
					break;
				}
				current_layer = parent;
			}

			if is_top_level {
				top_level_layers.push(layer);
			}
		}

		// Group selected layers by their parent
		let mut grouped_layers: HashMap<LayerNodeIdentifier, Vec<(usize, LayerNodeIdentifier)>> = HashMap::new();
		for &layer in &top_level_layers {
			if let Some(parent) = layer.parent(metadata) {
				let index = parent.children(metadata).position(|child| child == layer).unwrap_or(usize::MAX);

				grouped_layers.entry(parent).or_default().push((index, layer));
			}
		}

		let mut modified = false;

		// Process each group separately
		for (parent, mut layers) in grouped_layers {
			// Retrieve all children under the parent
			let all_children = parent.children(metadata).collect::<Vec<_>>();

			// Separate unselected layers with their original indices
			let unselected_layers = all_children
				.iter()
				.enumerate()
				.filter_map(|(index, &layer)| if !selected_layer_set.contains(&layer) { Some((index, layer)) } else { None })
				.collect::<Vec<_>>();

			layers.sort_by_key(|(index, _)| *index);

			let reversed_layers = layers.iter().rev().map(|(_, layer)| *layer).collect::<Vec<_>>();
			let selected_positions = layers.iter().map(|(index, _)| *index).collect::<Vec<_>>();
			let selected_iter = reversed_layers.into_iter();
			let mut merged_layers = vec![None; all_children.len()];

			for (&original_index, new_layer) in selected_positions.iter().zip(selected_iter) {
				merged_layers[original_index] = Some(new_layer);
			}

			// Place unselected layers at their original positions
			for (index, layer) in unselected_layers {
				if merged_layers[index].is_none() {
					merged_layers[index] = Some(layer);
				}
			}

			let final_layers = merged_layers.into_iter().flatten().collect::<Vec<_>>();
			if final_layers.is_empty() {
				continue;
			}

			if !modified {
				responses.add(DocumentMessage::AddTransaction);
			}

			for (index, layer) in final_layers.iter().enumerate() {
				responses.add(NodeGraphMessage::MoveLayerToStack {
					layer: *layer,
					parent,
					insert_index: index,
				});
			}

			modified = true;
		}

		if modified {
			responses.add(NodeGraphMessage::RunDocumentGraph);
			responses.add(NodeGraphMessage::SendGraph);
		}
	}

	pub fn selected_layers_reorder(&mut self, relative_index_offset: isize, responses: &mut VecDeque<Message>) {
		let selected_nodes = self.network_interface.selected_nodes();
		let mut selected_layers = selected_nodes.selected_layers(self.metadata());

		let first_or_last_selected_layer = match relative_index_offset.signum() {
			-1 => selected_layers.next(),
			1 => selected_layers.last(),
			_ => panic!("selected_layers_reorder() must be given a non-zero value"),
		};

		let Some(pivot_layer) = first_or_last_selected_layer else {
			return;
		};
		let parent = pivot_layer.parent(self.metadata()).unwrap_or(LayerNodeIdentifier::ROOT_PARENT);

		let sibling_layer_paths: Vec<_> = parent.children(self.metadata()).collect();
		let Some(pivot_index) = sibling_layer_paths.iter().position(|path| *path == pivot_layer) else {
			return;
		};

		let max = sibling_layer_paths.len() as i64 - 1;
		let insert_index = (pivot_index as i64 + relative_index_offset as i64).clamp(0, max) as usize;

		let Some(&neighbor) = sibling_layer_paths.get(insert_index) else {
			return;
		};
		let Some(neighbor_index) = sibling_layer_paths.iter().position(|path| *path == neighbor) else {
			return;
		};

		// If moving down, insert below this layer. If moving up, insert above this layer.
		let insert_index = if relative_index_offset < 0 { neighbor_index } else { neighbor_index + 1 };
		responses.add(DocumentMessage::MoveSelectedLayersTo { parent, insert_index });
	}

	pub fn graph_view_overlay_open(&self) -> bool {
		self.graph_view_overlay_open
	}
}

/// Create a network interface with a single export
fn default_document_network_interface() -> NodeNetworkInterface {
	let mut network_interface = NodeNetworkInterface::default();
	network_interface.add_export(TaggedValue::ArtboardGroup(graphene_std::ArtboardGroupTable::default()), -1, "", &[]);
	network_interface
}

/// Targets for the [`ClickXRayIter`]. In order to reduce computation, we prefer just a point/path test where possible.
#[derive(Clone)]
enum XRayTarget {
	Point(DVec2),
	Quad(Quad),
	Path(Vec<path_bool_lib::PathSegment>),
	Polygon(Subpath<PointId>),
}

/// The result for the [`ClickXRayIter`] on the layer
struct XRayResult {
	clicked: bool,
	use_children: bool,
}

/// An iterator for finding layers within an [`XRayTarget`]. Constructed by [`DocumentMessageHandler::intersect_quad`] and [`DocumentMessageHandler::click_xray`].
#[derive(Clone)]
pub struct ClickXRayIter<'a> {
	next_layer: Option<LayerNodeIdentifier>,
	network_interface: &'a NodeNetworkInterface,
	parent_targets: Vec<(LayerNodeIdentifier, XRayTarget)>,
}

fn quad_to_path_lib_segments(quad: Quad) -> Vec<path_bool_lib::PathSegment> {
	quad.all_edges().into_iter().map(|[start, end]| path_bool_lib::PathSegment::Line(start, end)).collect()
}

fn click_targets_to_path_lib_segments<'a>(click_targets: impl Iterator<Item = &'a ClickTarget>, transform: DAffine2) -> Vec<path_bool_lib::PathSegment> {
	let segment = |bezier: bezier_rs::Bezier| match bezier.handles {
		bezier_rs::BezierHandles::Linear => path_bool_lib::PathSegment::Line(bezier.start, bezier.end),
		bezier_rs::BezierHandles::Quadratic { handle } => path_bool_lib::PathSegment::Quadratic(bezier.start, handle, bezier.end),
		bezier_rs::BezierHandles::Cubic { handle_start, handle_end } => path_bool_lib::PathSegment::Cubic(bezier.start, handle_start, handle_end, bezier.end),
	};
	click_targets
		.filter_map(|target| {
			if let ClickTargetType::Subpath(subpath) = target.target_type() {
				Some(subpath.iter())
			} else {
				None
			}
		})
		.flatten()
		.map(|bezier| segment(bezier.apply_transformation(|x| transform.transform_point2(x))))
		.collect()
}

impl<'a> ClickXRayIter<'a> {
	fn new(network_interface: &'a NodeNetworkInterface, target: XRayTarget) -> Self {
		if let Some(first_layer) = LayerNodeIdentifier::ROOT_PARENT.first_child(network_interface.document_metadata()) {
			Self {
				network_interface,
				next_layer: Some(first_layer),
				parent_targets: vec![(LayerNodeIdentifier::ROOT_PARENT, target)],
			}
		} else {
			Self {
				network_interface,
				next_layer: Default::default(),
				parent_targets: Default::default(),
			}
		}
	}

	/// Handles the checking of the layer where the target is a rect or path
	fn check_layer_area_target(&mut self, click_targets: Option<&Vec<ClickTarget>>, clip: bool, layer: LayerNodeIdentifier, path: Vec<path_bool_lib::PathSegment>, transform: DAffine2) -> XRayResult {
		// Convert back to Bezier-rs types for intersections
		let segment = |bezier: &path_bool_lib::PathSegment| match *bezier {
			path_bool_lib::PathSegment::Line(start, end) => bezier_rs::Bezier::from_linear_dvec2(start, end),
			path_bool_lib::PathSegment::Cubic(start, h1, h2, end) => bezier_rs::Bezier::from_cubic_dvec2(start, h1, h2, end),
			path_bool_lib::PathSegment::Quadratic(start, h1, end) => bezier_rs::Bezier::from_quadratic_dvec2(start, h1, end),
			path_bool_lib::PathSegment::Arc(_, _, _, _, _, _, _) => unimplemented!(),
		};
		let get_clip = || path.iter().map(segment);

		let intersects = click_targets.is_some_and(|targets| targets.iter().any(|target| target.intersect_path(get_clip, transform)));
		let clicked = intersects;
		let mut use_children = !clip || intersects;

		// In the case of a clip path where the area partially intersects, it is necessary to do a boolean operation.
		// We do this on this using the target area to reduce computation (as the target area is usually very simple).
		if clip && intersects {
			let clip_path = click_targets_to_path_lib_segments(click_targets.iter().flat_map(|x| x.iter()), transform);
			let subtracted = boolean_intersect(path, clip_path).into_iter().flatten().collect::<Vec<_>>();
			if subtracted.is_empty() {
				use_children = false;
			} else {
				// All child layers will use the new clipped target area
				self.parent_targets.push((layer, XRayTarget::Path(subtracted)));
			}
		}
		XRayResult { clicked, use_children }
	}

	/// Handles the checking of the layer to find if it has been clicked
	fn check_layer(&mut self, layer: LayerNodeIdentifier) -> XRayResult {
		let selected_layers = self.network_interface.selected_nodes();
		// Discard invisible and locked layers
		if !selected_layers.layer_visible(layer, self.network_interface) || selected_layers.layer_locked(layer, self.network_interface) {
			return XRayResult { clicked: false, use_children: false };
		}

		let click_targets = self.network_interface.document_metadata().click_targets(layer);
		let transform = self.network_interface.document_metadata().transform_to_document(layer);
		let target = &self.parent_targets.last().expect("In `check_layer()`: there should be a `target`").1;
		let clip = self.network_interface.document_metadata().is_clip(layer.to_node());

		match target {
			// Single points are much cheaper than paths so have their own special case
			XRayTarget::Point(point) => {
				let intersects = click_targets.is_some_and(|targets| targets.iter().any(|target| target.intersect_point(*point, transform)));
				XRayResult {
					clicked: intersects,
					use_children: !clip || intersects,
				}
			}
			XRayTarget::Quad(quad) => self.check_layer_area_target(click_targets, clip, layer, quad_to_path_lib_segments(*quad), transform),
			XRayTarget::Path(path) => self.check_layer_area_target(click_targets, clip, layer, path.clone(), transform),
			XRayTarget::Polygon(polygon) => {
				let polygon = polygon.iter_closed().map(|line| path_bool_lib::PathSegment::Line(line.start, line.end)).collect();
				self.check_layer_area_target(click_targets, clip, layer, polygon, transform)
			}
		}
	}
}

pub fn navigation_controls(ptz: &PTZ, navigation_handler: &NavigationMessageHandler, node_graph: bool) -> Vec<WidgetHolder> {
	let mut list = vec![
		IconButton::new("ZoomIn", 24)
			.tooltip("Zoom In")
			.tooltip_shortcut(action_keys!(NavigationMessageDiscriminant::CanvasZoomIncrease))
			.on_update(|_| NavigationMessage::CanvasZoomIncrease { center_on_mouse: false }.into())
			.widget_holder(),
		IconButton::new("ZoomOut", 24)
			.tooltip("Zoom Out")
			.tooltip_shortcut(action_keys!(NavigationMessageDiscriminant::CanvasZoomDecrease))
			.on_update(|_| NavigationMessage::CanvasZoomDecrease { center_on_mouse: false }.into())
			.widget_holder(),
		IconButton::new("ZoomReset", 24)
			.tooltip("Reset Tilt and Zoom to 100%")
			.tooltip_shortcut(action_keys!(NavigationMessageDiscriminant::CanvasTiltResetAndZoomTo100Percent))
			.on_update(|_| NavigationMessage::CanvasTiltResetAndZoomTo100Percent.into())
			.disabled(ptz.tilt().abs() < 1e-4 && (ptz.zoom() - 1.).abs() < 1e-4)
			.widget_holder(),
	];
	if ptz.flip && !node_graph {
		list.push(
			IconButton::new("Reverse", 24)
				.tooltip("Flip the canvas back to its standard orientation")
				.tooltip_shortcut(action_keys!(NavigationMessageDiscriminant::CanvasFlip))
				.on_update(|_| NavigationMessage::CanvasFlip.into())
				.widget_holder(),
		);
	}
	list.extend([
		Separator::new(SeparatorType::Related).widget_holder(),
		NumberInput::new(Some(navigation_handler.snapped_zoom(ptz.zoom()) * 100.))
			.unit("%")
			.min(0.000001)
			.max(1000000.)
			.tooltip(if node_graph { "Node Graph Zoom" } else { "Canvas Zoom" })
			.on_update(|number_input: &NumberInput| {
				NavigationMessage::CanvasZoomSet {
					zoom_factor: number_input.value.unwrap() / 100.,
				}
				.into()
			})
			.increment_behavior(NumberInputIncrementBehavior::Callback)
			.increment_callback_decrease(|_| NavigationMessage::CanvasZoomDecrease { center_on_mouse: false }.into())
			.increment_callback_increase(|_| NavigationMessage::CanvasZoomIncrease { center_on_mouse: false }.into())
			.widget_holder(),
	]);
	list
}

impl Iterator for ClickXRayIter<'_> {
	type Item = LayerNodeIdentifier;

	fn next(&mut self) -> Option<Self::Item> {
		// While there are still layers in the layer tree
		while let Some(layer) = self.next_layer.take() {
			let XRayResult { clicked, use_children } = self.check_layer(layer);
			let metadata = self.network_interface.document_metadata();
			// If we should use the children and also there is a child, that child is the next layer.
			self.next_layer = use_children.then(|| layer.first_child(metadata)).flatten();

			// If we aren't using children, iterate up the ancestors until there is a layer with a sibling
			for ancestor in layer.ancestors(metadata) {
				if self.next_layer.is_some() {
					break;
				}
				// If there is a clipped area for this ancestor (that we are now exiting), discard it.
				if self.parent_targets.last().is_some_and(|(id, _)| *id == ancestor) {
					self.parent_targets.pop();
				}
				self.next_layer = ancestor.next_sibling(metadata)
			}

			if clicked {
				return Some(layer);
			}
		}
		assert!(self.parent_targets.is_empty(), "The parent targets should always be empty (since we have left all layers)");
		None
	}
}

#[cfg(test)]
mod document_message_handler_tests {
	use super::*;
	use crate::test_utils::test_prelude::*;

	#[tokio::test]
	async fn test_layer_selection_with_shift_and_ctrl() {
		let mut editor = EditorTestUtils::create();
		editor.new_document().await;
		// Three rectangle layers
		editor.drag_tool(ToolType::Rectangle, 0., 0., 100., 100., ModifierKeys::empty()).await;
		editor.drag_tool(ToolType::Rectangle, 50., 50., 150., 150., ModifierKeys::empty()).await;
		editor.drag_tool(ToolType::Rectangle, 100., 100., 200., 200., ModifierKeys::empty()).await;

		let layers: Vec<_> = editor.active_document().metadata().all_layers().collect();

		// Case 1: Basic selection (no modifier)
		editor
			.handle_message(DocumentMessage::SelectLayer {
				id: layers[0].to_node(),
				ctrl: false,
				shift: false,
			})
			.await;
		// Fresh document reference for verification
		let document = editor.active_document();
		let selected_nodes = document.network_interface.selected_nodes();
		assert_eq!(selected_nodes.selected_nodes_ref().len(), 1);
		assert!(selected_nodes.selected_layers_contains(layers[0], document.metadata()));

		// Case 2: Ctrl + click to add another layer
		editor
			.handle_message(DocumentMessage::SelectLayer {
				id: layers[2].to_node(),
				ctrl: true,
				shift: false,
			})
			.await;
		let document = editor.active_document();
		let selected_nodes = document.network_interface.selected_nodes();
		assert_eq!(selected_nodes.selected_nodes_ref().len(), 2);
		assert!(selected_nodes.selected_layers_contains(layers[0], document.metadata()));
		assert!(selected_nodes.selected_layers_contains(layers[2], document.metadata()));

		// Case 3: Shift + click to select a range
		editor
			.handle_message(DocumentMessage::SelectLayer {
				id: layers[1].to_node(),
				ctrl: false,
				shift: true,
			})
			.await;
		let document = editor.active_document();
		let selected_nodes = document.network_interface.selected_nodes();
		// We expect 2 layers to be selected (layers 1 and 2) - not 3
		assert_eq!(selected_nodes.selected_nodes_ref().len(), 2);
		assert!(!selected_nodes.selected_layers_contains(layers[0], document.metadata()));
		assert!(selected_nodes.selected_layers_contains(layers[1], document.metadata()));
		assert!(selected_nodes.selected_layers_contains(layers[2], document.metadata()));

		// Case 4: Ctrl + click to toggle selection (deselect)
		editor
			.handle_message(DocumentMessage::SelectLayer {
				id: layers[1].to_node(),
				ctrl: true,
				shift: false,
			})
			.await;

		// Final fresh document reference
		let document = editor.active_document();
		let selected_nodes = document.network_interface.selected_nodes();
		assert_eq!(selected_nodes.selected_nodes_ref().len(), 1);
		assert!(!selected_nodes.selected_layers_contains(layers[0], document.metadata()));
		assert!(!selected_nodes.selected_layers_contains(layers[1], document.metadata()));
		assert!(selected_nodes.selected_layers_contains(layers[2], document.metadata()));
	}

	#[tokio::test]
	async fn test_layer_rearrangement() {
		let mut editor = EditorTestUtils::create();
		editor.new_document().await;
		// Create three rectangle layers
		editor.drag_tool(ToolType::Rectangle, 0., 0., 100., 100., ModifierKeys::empty()).await;
		editor.drag_tool(ToolType::Rectangle, 50., 50., 150., 150., ModifierKeys::empty()).await;
		editor.drag_tool(ToolType::Rectangle, 100., 100., 200., 200., ModifierKeys::empty()).await;

		// Helper function to identify layers by bounds
		async fn get_layer_by_bounds(editor: &mut EditorTestUtils, min_x: f64, min_y: f64) -> Option<LayerNodeIdentifier> {
			let document = editor.active_document();
			for layer in document.metadata().all_layers() {
				if let Some(bbox) = document.metadata().bounding_box_viewport(layer) {
					if (bbox[0].x - min_x).abs() < 1. && (bbox[0].y - min_y).abs() < 1. {
						return Some(layer);
					}
				}
			}
			None
		}

		async fn get_layer_index(editor: &mut EditorTestUtils, layer: LayerNodeIdentifier) -> Option<usize> {
			let document = editor.active_document();
			let parent = layer.parent(document.metadata())?;
			parent.children(document.metadata()).position(|child| child == layer)
		}

		let layer_middle = get_layer_by_bounds(&mut editor, 50., 50.).await.unwrap();
		let layer_top = get_layer_by_bounds(&mut editor, 100., 100.).await.unwrap();

		let initial_index_top = get_layer_index(&mut editor, layer_top).await.unwrap();
		let initial_index_middle = get_layer_index(&mut editor, layer_middle).await.unwrap();

		// Test 1: Lower the top layer
		editor.handle_message(NodeGraphMessage::SelectedNodesSet { nodes: vec![layer_top.to_node()] }).await;
		editor.handle_message(DocumentMessage::SelectedLayersLower).await;
		let new_index_top = get_layer_index(&mut editor, layer_top).await.unwrap();
		assert!(new_index_top > initial_index_top, "Top layer should have moved down");

		// Test 2: Raise the middle layer
		editor.handle_message(NodeGraphMessage::SelectedNodesSet { nodes: vec![layer_middle.to_node()] }).await;
		editor.handle_message(DocumentMessage::SelectedLayersRaise).await;
		let new_index_middle = get_layer_index(&mut editor, layer_middle).await.unwrap();
		assert!(new_index_middle < initial_index_middle, "Middle layer should have moved up");
	}

	#[tokio::test]
	async fn test_move_folder_into_itself_doesnt_crash() {
		let mut editor = EditorTestUtils::create();
		editor.new_document().await;

		// Creating a parent folder
		editor.handle_message(DocumentMessage::CreateEmptyFolder).await;
		let parent_folder = editor.active_document().metadata().all_layers().next().unwrap();

		// Creating a child folder inside the parent folder
		editor.handle_message(NodeGraphMessage::SelectedNodesSet { nodes: vec![parent_folder.to_node()] }).await;
		editor.handle_message(DocumentMessage::CreateEmptyFolder).await;
		let child_folder = editor.active_document().metadata().all_layers().next().unwrap();

		// Attempt to move parent folder into child folder
		editor.handle_message(NodeGraphMessage::SelectedNodesSet { nodes: vec![parent_folder.to_node()] }).await;
		editor
			.handle_message(DocumentMessage::MoveSelectedLayersTo {
				parent: child_folder,
				insert_index: 0,
			})
			.await;

		// The operation completed without crashing
		// Verifying application still functions by performing another operation
		editor.handle_message(DocumentMessage::CreateEmptyFolder).await;
		assert!(true, "Application didn't crash after folder move operation");
	}
	#[tokio::test]
	async fn test_moving_folder_with_children() {
		let mut editor = EditorTestUtils::create();
		editor.new_document().await;

		// Creating two folders at root level
		editor.handle_message(DocumentMessage::CreateEmptyFolder).await;
		editor.handle_message(DocumentMessage::CreateEmptyFolder).await;

		let folder1 = editor.active_document().metadata().all_layers().next().unwrap();
		let folder2 = editor.active_document().metadata().all_layers().nth(1).unwrap();

		editor.drag_tool(ToolType::Rectangle, 0., 0., 100., 100., ModifierKeys::empty()).await;
		let rect_layer = editor.active_document().metadata().all_layers().next().unwrap();

		// First move rectangle into folder1
		editor.handle_message(NodeGraphMessage::SelectedNodesSet { nodes: vec![rect_layer.to_node()] }).await;
		editor.handle_message(DocumentMessage::MoveSelectedLayersTo { parent: folder1, insert_index: 0 }).await;

		// Verifying rectagle is now in folder1
		let rect_parent = rect_layer.parent(editor.active_document().metadata()).unwrap();
		assert_eq!(rect_parent, folder1, "Rectangle should be inside folder1");

		// Moving folder1 into folder2
		editor.handle_message(NodeGraphMessage::SelectedNodesSet { nodes: vec![folder1.to_node()] }).await;
		editor.handle_message(DocumentMessage::MoveSelectedLayersTo { parent: folder2, insert_index: 0 }).await;

		// Verifing hirarchy: folder2 > folder1 > rectangle
		let document = editor.active_document();
		let folder1_parent = folder1.parent(document.metadata()).unwrap();
		assert_eq!(folder1_parent, folder2, "Folder1 should be inside folder2");

		// Verifing rectangle moved with its parent
		let rect_parent = rect_layer.parent(document.metadata()).unwrap();
		assert_eq!(rect_parent, folder1, "Rectangle should still be inside folder1");

		let rect_grandparent = rect_parent.parent(document.metadata()).unwrap();
		assert_eq!(rect_grandparent, folder2, "Rectangle's grandparent should be folder2");
	}

	// TODO: Fix https://github.com/GraphiteEditor/Graphite/issues/2688 and reenable this as part of that fix.
	#[ignore]
	#[tokio::test]
	async fn test_moving_layers_retains_transforms() {
		let mut editor = EditorTestUtils::create();
		editor.new_document().await;

		editor.handle_message(DocumentMessage::CreateEmptyFolder).await;
		editor.handle_message(DocumentMessage::CreateEmptyFolder).await;

		let folder2 = editor.active_document().metadata().all_layers().next().unwrap();
		let folder1 = editor.active_document().metadata().all_layers().nth(1).unwrap();

		// Applying transform to folder1 (translation)
		editor.handle_message(NodeGraphMessage::SelectedNodesSet { nodes: vec![folder1.to_node()] }).await;
		editor.handle_message(TransformLayerMessage::BeginGrab).await;
		editor.move_mouse(100., 50., ModifierKeys::empty(), MouseKeys::NONE).await;
		editor
			.handle_message(TransformLayerMessage::PointerMove {
				slow_key: Key::Shift,
				increments_key: Key::Control,
			})
			.await;
		editor.handle_message(TransformLayerMessage::ApplyTransformOperation { final_transform: true }).await;

		// Applying different transform to folder2 (translation)
		editor.handle_message(NodeGraphMessage::SelectedNodesSet { nodes: vec![folder2.to_node()] }).await;
		editor.handle_message(TransformLayerMessage::BeginGrab).await;
		editor.move_mouse(200., 100., ModifierKeys::empty(), MouseKeys::NONE).await;
		editor
			.handle_message(TransformLayerMessage::PointerMove {
				slow_key: Key::Shift,
				increments_key: Key::Control,
			})
			.await;
		editor.handle_message(TransformLayerMessage::ApplyTransformOperation { final_transform: true }).await;

		// Creating rectangle in folder1
		editor.handle_message(NodeGraphMessage::SelectedNodesSet { nodes: vec![folder1.to_node()] }).await;
		editor.drag_tool(ToolType::Rectangle, 0., 0., 100., 100., ModifierKeys::empty()).await;
		let rect_layer = editor.active_document().metadata().all_layers().next().unwrap();

		// Moving the rectangle to folder1 to ensure it's inside
		editor.handle_message(NodeGraphMessage::SelectedNodesSet { nodes: vec![rect_layer.to_node()] }).await;
		editor.handle_message(DocumentMessage::MoveSelectedLayersTo { parent: folder1, insert_index: 0 }).await;

		editor.handle_message(TransformLayerMessage::BeginGrab).await;
		editor.move_mouse(50., 25., ModifierKeys::empty(), MouseKeys::NONE).await;
		editor
			.handle_message(TransformLayerMessage::PointerMove {
				slow_key: Key::Shift,
				increments_key: Key::Control,
			})
			.await;
		editor.handle_message(TransformLayerMessage::ApplyTransformOperation { final_transform: true }).await;

		// Rectangle's viewport position before moving
		let document = editor.active_document();
		let rect_bbox_before = document.metadata().bounding_box_viewport(rect_layer).unwrap();

		// Moving rectangle from folder1 to folder2
		editor.handle_message(DocumentMessage::MoveSelectedLayersTo { parent: folder2, insert_index: 0 }).await;

		// Rectangle's viewport position after moving
		let document = editor.active_document();
		let rect_bbox_after = document.metadata().bounding_box_viewport(rect_layer).unwrap();

		// Verifing the rectangle maintains approximately the same position in viewport space
		let before_center = (rect_bbox_before[0] + rect_bbox_before[1]) / 2.; // TODO: Should be: DVec2(0., -25.), regression (#2688) causes it to be: DVec2(100., 25.)
		let after_center = (rect_bbox_after[0] + rect_bbox_after[1]) / 2.; // TODO:    Should be: DVec2(0., -25.), regression (#2688) causes it to be: DVec2(200., 75.)
		let distance = before_center.distance(after_center); // TODO:                    Should be: 0.,               regression (#2688) causes it to be: 111.80339887498948

		assert!(
			distance < 1.,
			"Rectangle should maintain its viewport position after moving between transformed groups.\n\
			Before: {before_center:?}\n\
			After:  {after_center:?}\n\
			Dist:   {distance} (should be < 1)"
		);
	}
}<|MERGE_RESOLUTION|>--- conflicted
+++ resolved
@@ -29,13 +29,6 @@
 use glam::{DAffine2, DVec2, IVec2};
 use graph_craft::document::value::TaggedValue;
 use graph_craft::document::{NodeId, NodeInput, NodeNetwork, OldNodeNetwork};
-<<<<<<< HEAD
-use graphene_core::raster::BlendMode;
-use graphene_core::raster::image::RasterDataTable;
-use graphene_core::vector::style::ViewMode;
-use graphene_std::renderer::{ClickTarget, ClickTargetType, Quad};
-use graphene_std::vector::{PointId, path_bool_lib};
-=======
 use graphene_std::math::quad::Quad;
 use graphene_std::path_bool::{boolean_intersect, path_bool_lib};
 use graphene_std::raster::BlendMode;
@@ -43,7 +36,6 @@
 use graphene_std::vector::PointId;
 use graphene_std::vector::click_target::{ClickTarget, ClickTargetType};
 use graphene_std::vector::style::ViewMode;
->>>>>>> a4fbea91
 use std::time::Duration;
 
 pub struct DocumentMessageData<'a> {
@@ -843,11 +835,7 @@
 
 				responses.add(DocumentMessage::AddTransaction);
 
-<<<<<<< HEAD
-				let layer = graph_modification_utils::new_image_layer(RasterDataTable::new(image), layer_node_id, self.new_layer_parent(true), responses);
-=======
 				let layer = graph_modification_utils::new_image_layer(RasterDataTable::new(Raster::new_cpu(image)), layer_node_id, self.new_layer_parent(true), responses);
->>>>>>> a4fbea91
 
 				if let Some(name) = name {
 					responses.add(NodeGraphMessage::SetDisplayName {
@@ -1638,11 +1626,7 @@
 					subpath.is_inside_subpath(&viewport_polygon, None, None)
 				}
 				ClickTargetType::FreePoint(point) => {
-<<<<<<< HEAD
-					let mut point = point.clone();
-=======
 					let mut point = *point;
->>>>>>> a4fbea91
 					point.apply_transform(layer_transform);
 					viewport_polygon.contains_point(point.position)
 				}

use super::node_graph::document_node_definitions;
use super::node_graph::utility_types::Transform;
use super::overlays::utility_types::Pivot;
use super::utility_types::error::EditorError;
use super::utility_types::misc::{GroupFolderType, SNAP_FUNCTIONS_FOR_BOUNDING_BOXES, SNAP_FUNCTIONS_FOR_PATHS, SnappingOptions, SnappingState};
use super::utility_types::network_interface::{self, NodeNetworkInterface, TransactionStatus};
use super::utility_types::nodes::{CollapsedLayers, SelectedNodes};
use crate::application::{GRAPHITE_GIT_COMMIT_HASH, generate_uuid};
use crate::consts::{ASYMPTOTIC_EFFECT, COLOR_OVERLAY_GRAY, DEFAULT_DOCUMENT_NAME, FILE_SAVE_SUFFIX, SCALE_EFFECT, SCROLLBAR_SPACING, VIEWPORT_ROTATE_SNAP_INTERVAL};
use crate::messages::input_mapper::utility_types::macros::action_keys;
use crate::messages::layout::utility_types::widget_prelude::*;
use crate::messages::portfolio::document::graph_operation::utility_types::TransformIn;
use crate::messages::portfolio::document::node_graph::NodeGraphHandlerData;
use crate::messages::portfolio::document::overlays::grid_overlays::{grid_overlay, overlay_options};
use crate::messages::portfolio::document::properties_panel::utility_types::PropertiesPanelMessageHandlerData;
use crate::messages::portfolio::document::utility_types::document_metadata::{DocumentMetadata, LayerNodeIdentifier};
use crate::messages::portfolio::document::utility_types::misc::{AlignAggregate, AlignAxis, DocumentMode, FlipAxis, PTZ};
use crate::messages::portfolio::document::utility_types::network_interface::{FlowType, InputConnector, NodeTemplate};
use crate::messages::portfolio::document::utility_types::nodes::RawBuffer;
use crate::messages::portfolio::utility_types::PersistentData;
use crate::messages::prelude::*;
use crate::messages::tool::common_functionality::graph_modification_utils::{self, get_blend_mode, get_opacity};
use crate::messages::tool::tool_messages::select_tool::SelectToolPointerKeys;
use crate::messages::tool::tool_messages::tool_prelude::Key;
use crate::messages::tool::utility_types::ToolType;
use crate::node_graph_executor::NodeGraphExecutor;
use bezier_rs::Subpath;
use glam::{DAffine2, DVec2, IVec2};
use graph_craft::document::value::TaggedValue;
use graph_craft::document::{NodeId, NodeInput, NodeNetwork, OldNodeNetwork};
use graphene_core::raster::BlendMode;
use graphene_core::raster::image::ImageFrameTable;
use graphene_core::vector::style::ViewMode;
use graphene_std::renderer::{ClickTarget, Quad};
use graphene_std::vector::{PointId, path_bool_lib};
use std::time::Duration;

pub struct DocumentMessageData<'a> {
	pub document_id: DocumentId,
	pub ipp: &'a InputPreprocessorMessageHandler,
	pub persistent_data: &'a PersistentData,
	pub executor: &'a mut NodeGraphExecutor,
	pub current_tool: &'a ToolType,
	pub preferences: &'a PreferencesMessageHandler,
	pub device_pixel_ratio: f64,
}

#[derive(Clone, Debug, serde::Serialize, serde::Deserialize)]
#[serde(default)]
pub struct DocumentMessageHandler {
	// ======================
	// Child message handlers
	// ======================
	//
	#[serde(skip)]
	pub navigation_handler: NavigationMessageHandler,
	#[serde(skip)]
	pub node_graph_handler: NodeGraphMessageHandler,
	#[serde(skip)]
	overlays_message_handler: OverlaysMessageHandler,
	#[serde(skip)]
	properties_panel_message_handler: PropertiesPanelMessageHandler,

	// ============================================
	// Fields that are saved in the document format
	// ============================================
	//
	// Contains the NodeNetwork and acts an an interface to manipulate the NodeNetwork with custom setters in order to keep NetworkMetadata in sync
	pub network_interface: NodeNetworkInterface,
	/// List of the [`LayerNodeIdentifier`]s that are currently collapsed by the user in the Layers panel.
	/// Collapsed means that the expansion arrow isn't set to show the children of these layers.
	pub collapsed: CollapsedLayers,
	/// The name of the document, which is displayed in the tab and title bar of the editor.
	pub name: String,
	/// The full Git commit hash of the Graphite repository that was used to build the editor.
	/// We save this to provide a hint about which version of the editor was used to create the document.
	pub commit_hash: String,
	/// The current pan, tilt, and zoom state of the viewport's view of the document canvas.
	pub document_ptz: PTZ,
	/// The current mode that the document is in, which starts out as Design Mode. This choice affects the editing behavior of the tools.
	pub document_mode: DocumentMode,
	/// The current view mode that the user has set for rendering the document within the viewport.
	/// This is usually "Normal" but can be set to "Outline" or "Pixels" to see the canvas differently.
	pub view_mode: ViewMode,
	/// Sets whether or not all the viewport overlays should be drawn on top of the artwork.
	/// This includes tool interaction visualizations (like the transform cage and path anchors/handles), the grid, and more.
	pub overlays_visible: bool,
	/// Sets whether or not the rulers should be drawn along the top and left edges of the viewport area.
	pub rulers_visible: bool,
	/// The current user choices for snapping behavior, including whether snapping is enabled at all.
	pub snapping_state: SnappingState,
	/// Sets whether or not the node graph is drawn (as an overlay) on top of the viewport area, or otherwise if it's hidden.
	pub graph_view_overlay_open: bool,
	/// The current opacity of the faded node graph background that covers up the artwork.
	pub graph_fade_artwork_percentage: f64,

	// =============================================
	// Fields omitted from the saved document format
	// =============================================
	//
	/// Path to network currently viewed in the node graph overlay. This will eventually be stored in each panel, so that multiple panels can refer to different networks
	#[serde(skip)]
	breadcrumb_network_path: Vec<NodeId>,
	/// Path to network that is currently selected. Updated based on the most recently clicked panel.
	#[serde(skip)]
	selection_network_path: Vec<NodeId>,
	/// Stack of document network snapshots for previous history states.
	#[serde(skip)]
	document_undo_history: VecDeque<NodeNetworkInterface>,
	/// Stack of document network snapshots for future history states.
	#[serde(skip)]
	document_redo_history: VecDeque<NodeNetworkInterface>,
	/// Hash of the document snapshot that was most recently saved to disk by the user.
	#[serde(skip)]
	saved_hash: Option<u64>,
	/// Hash of the document snapshot that was most recently auto-saved to the IndexedDB storage that will reopen when the editor is reloaded.
	#[serde(skip)]
	auto_saved_hash: Option<u64>,
	/// The ID of the layer at the start of a range selection in the Layers panel.
	/// If the user clicks or Ctrl-clicks one layer, it becomes the start of the range selection and then Shift-clicking another layer selects all layers between the start and end.
	#[serde(skip)]
	layer_range_selection_reference: Option<LayerNodeIdentifier>,
	/// Whether or not the editor has executed the network to render the document yet. If this is opened as an inactive tab, it won't be loaded initially because the active tab is prioritized.
	#[serde(skip)]
	pub is_loaded: bool,
}

impl Default for DocumentMessageHandler {
	fn default() -> Self {
		Self {
			// ======================
			// Child message handlers
			// ======================
			navigation_handler: NavigationMessageHandler::default(),
			node_graph_handler: NodeGraphMessageHandler::default(),
			overlays_message_handler: OverlaysMessageHandler::default(),
			properties_panel_message_handler: PropertiesPanelMessageHandler::default(),
			// ============================================
			// Fields that are saved in the document format
			// ============================================
			network_interface: default_document_network_interface(),
			collapsed: CollapsedLayers::default(),
			name: DEFAULT_DOCUMENT_NAME.to_string(),
			commit_hash: GRAPHITE_GIT_COMMIT_HASH.to_string(),
			document_ptz: PTZ::default(),
			document_mode: DocumentMode::DesignMode,
			view_mode: ViewMode::default(),
			overlays_visible: true,
			rulers_visible: true,
			graph_view_overlay_open: false,
			snapping_state: SnappingState::default(),
			graph_fade_artwork_percentage: 80.,
			// =============================================
			// Fields omitted from the saved document format
			// =============================================
			breadcrumb_network_path: Vec::new(),
			selection_network_path: Vec::new(),
			document_undo_history: VecDeque::new(),
			document_redo_history: VecDeque::new(),
			saved_hash: None,
			auto_saved_hash: None,
			layer_range_selection_reference: None,
			is_loaded: false,
		}
	}
}

impl MessageHandler<DocumentMessage, DocumentMessageData<'_>> for DocumentMessageHandler {
	fn process_message(&mut self, message: DocumentMessage, responses: &mut VecDeque<Message>, data: DocumentMessageData) {
		let DocumentMessageData {
			document_id,
			ipp,
			persistent_data,
			executor,
			current_tool,
			preferences,
			device_pixel_ratio,
		} = data;

		let selected_nodes_bounding_box_viewport = self.network_interface.selected_nodes_bounding_box_viewport(&self.breadcrumb_network_path);
		let selected_visible_layers_bounding_box_viewport = self.selected_visible_layers_bounding_box_viewport();
		match message {
			// Sub-messages
			DocumentMessage::Navigation(message) => {
				let data = NavigationMessageData {
					network_interface: &mut self.network_interface,
					breadcrumb_network_path: &self.breadcrumb_network_path,
					ipp,
					selection_bounds: if self.graph_view_overlay_open {
						selected_nodes_bounding_box_viewport
					} else {
						selected_visible_layers_bounding_box_viewport
					},
					document_ptz: &mut self.document_ptz,
					graph_view_overlay_open: self.graph_view_overlay_open,
					preferences,
				};

				self.navigation_handler.process_message(message, responses, data);
			}
			DocumentMessage::Overlays(message) => {
				let overlays_visible = self.overlays_visible;
				self.overlays_message_handler.process_message(
					message,
					responses,
					OverlaysMessageData {
						overlays_visible,
						ipp,
						device_pixel_ratio,
					},
				);
			}
			DocumentMessage::PropertiesPanel(message) => {
				let properties_panel_message_handler_data = PropertiesPanelMessageHandlerData {
					network_interface: &mut self.network_interface,
					selection_network_path: &self.selection_network_path,
					document_name: self.name.as_str(),
					executor,
				};
				self.properties_panel_message_handler
					.process_message(message, responses, (persistent_data, properties_panel_message_handler_data));
			}
			DocumentMessage::NodeGraph(message) => {
				self.node_graph_handler.process_message(
					message,
					responses,
					NodeGraphHandlerData {
						network_interface: &mut self.network_interface,
						selection_network_path: &self.selection_network_path,
						breadcrumb_network_path: &self.breadcrumb_network_path,
						document_id,
						collapsed: &mut self.collapsed,
						ipp,
						graph_view_overlay_open: self.graph_view_overlay_open,
						graph_fade_artwork_percentage: self.graph_fade_artwork_percentage,
						navigation_handler: &self.navigation_handler,
						preferences,
					},
				);
			}
			DocumentMessage::GraphOperation(message) => {
				let data = GraphOperationMessageData {
					network_interface: &mut self.network_interface,
					collapsed: &mut self.collapsed,
					node_graph: &mut self.node_graph_handler,
				};
				let mut graph_operation_message_handler = GraphOperationMessageHandler {};
				graph_operation_message_handler.process_message(message, responses, data);
			}
			DocumentMessage::AlignSelectedLayers { axis, aggregate } => {
				let axis = match axis {
					AlignAxis::X => DVec2::X,
					AlignAxis::Y => DVec2::Y,
				};
				let Some(combined_box) = self.selected_visible_layers_bounding_box_viewport() else {
					return;
				};

				let aggregated = match aggregate {
					AlignAggregate::Min => combined_box[0],
					AlignAggregate::Max => combined_box[1],
					AlignAggregate::Center => (combined_box[0] + combined_box[1]) / 2.,
				};

				let mut added_transaction = false;
				for layer in self.network_interface.selected_nodes().selected_unlocked_layers(&self.network_interface) {
					let Some(bbox) = self.metadata().bounding_box_viewport(layer) else {
						continue;
					};
					let center = match aggregate {
						AlignAggregate::Min => bbox[0],
						AlignAggregate::Max => bbox[1],
						_ => (bbox[0] + bbox[1]) / 2.,
					};
					let translation = (aggregated - center) * axis;
					if !added_transaction {
						responses.add(DocumentMessage::AddTransaction);
						added_transaction = true;
					}
					responses.add(GraphOperationMessage::TransformChange {
						layer,
						transform: DAffine2::from_translation(translation),
						transform_in: TransformIn::Viewport,
						skip_rerender: false,
					});
				}
			}
			DocumentMessage::RemoveArtboards => {
				responses.add(GraphOperationMessage::RemoveArtboards);
			}
			DocumentMessage::ClearLayersPanel => {
				// Send an empty layer list
				let data_buffer: RawBuffer = Self::default().serialize_root();
				responses.add(FrontendMessage::UpdateDocumentLayerStructure { data_buffer });

				// Clear the control bar
				responses.add(LayoutMessage::SendLayout {
					layout: Layout::WidgetLayout(Default::default()),
					layout_target: LayoutTarget::LayersPanelControlBar,
				});
			}
			DocumentMessage::CreateEmptyFolder => {
				let selected_nodes = self.network_interface.selected_nodes();
				let id = NodeId::new();

				let parent = self
					.network_interface
					.deepest_common_ancestor(&selected_nodes, &self.selection_network_path, true)
					.unwrap_or(LayerNodeIdentifier::ROOT_PARENT);

				let insert_index = DocumentMessageHandler::get_calculated_insert_index(self.metadata(), &self.network_interface.selected_nodes(), parent);
				responses.add(DocumentMessage::AddTransaction);
				responses.add(GraphOperationMessage::NewCustomLayer {
					id,
					nodes: Vec::new(),
					parent,
					insert_index,
				});
				responses.add(NodeGraphMessage::SelectedNodesSet { nodes: vec![id] });
			}
			DocumentMessage::DeleteNode { node_id } => {
				responses.add(DocumentMessage::StartTransaction);

				responses.add(NodeGraphMessage::DeleteNodes {
					node_ids: vec![node_id],
					delete_children: true,
				});
				responses.add(NodeGraphMessage::RunDocumentGraph);
				responses.add(NodeGraphMessage::SelectedNodesUpdated);
				responses.add(NodeGraphMessage::SendGraph);
				responses.add(DocumentMessage::EndTransaction);
			}
			DocumentMessage::DeleteSelectedLayers => {
				responses.add(NodeGraphMessage::DeleteSelectedNodes { delete_children: true });
			}
			DocumentMessage::DeselectAllLayers => {
				responses.add(NodeGraphMessage::SelectedNodesSet { nodes: vec![] });
				self.layer_range_selection_reference = None;
			}
			DocumentMessage::DocumentHistoryBackward => self.undo_with_history(ipp, responses),
			DocumentMessage::DocumentHistoryForward => self.redo_with_history(ipp, responses),
			DocumentMessage::DocumentStructureChanged => {
				self.update_layers_panel_control_bar_widgets(responses);

				self.network_interface.load_structure();
				let data_buffer: RawBuffer = self.serialize_root();
				responses.add(FrontendMessage::UpdateDocumentLayerStructure { data_buffer });
			}
			DocumentMessage::DrawArtboardOverlays(overlay_context) => {
				for layer in self.metadata().all_layers() {
					if !self.network_interface.is_artboard(&layer.to_node(), &[]) {
						continue;
					}
					let Some(bounds) = self.metadata().bounding_box_document(layer) else { continue };

					let name = self.network_interface.display_name(&layer.to_node(), &[]);

					let transform = self.metadata().document_to_viewport
						* DAffine2::from_translation(bounds[0].min(bounds[1]))
						* DAffine2::from_scale(DVec2::splat(self.document_ptz.zoom().recip()))
						* DAffine2::from_translation(-DVec2::Y * 4.);

					overlay_context.text(&name, COLOR_OVERLAY_GRAY, None, transform, 0., [Pivot::Start, Pivot::End]);
				}
			}
			DocumentMessage::DuplicateSelectedLayers => {
				responses.add(DocumentMessage::AddTransaction);

				let mut new_dragging = Vec::new();
				let mut layers = self.network_interface.shallowest_unique_layers(&[]).collect::<Vec<_>>();

				layers.sort_by_key(|layer| {
					let Some(parent) = layer.parent(self.metadata()) else { return usize::MAX };
					DocumentMessageHandler::get_calculated_insert_index(self.metadata(), &SelectedNodes(vec![layer.to_node()]), parent)
				});

				for layer in layers.into_iter().rev() {
					let Some(parent) = layer.parent(self.metadata()) else { continue };

					// Copy the layer
					let mut copy_ids = HashMap::new();
					let node_id = layer.to_node();
					copy_ids.insert(node_id, NodeId(0));

					self.network_interface
						.upstream_flow_back_from_nodes(vec![layer.to_node()], &[], FlowType::LayerChildrenUpstreamFlow)
						.enumerate()
						.for_each(|(index, node_id)| {
							copy_ids.insert(node_id, NodeId((index + 1) as u64));
						});

					let nodes = self.network_interface.copy_nodes(&copy_ids, &[]).collect::<Vec<(NodeId, NodeTemplate)>>();

					let insert_index = DocumentMessageHandler::get_calculated_insert_index(self.metadata(), &SelectedNodes(vec![layer.to_node()]), parent);

					let new_ids: HashMap<_, _> = nodes.iter().map(|(id, _)| (*id, NodeId::new())).collect();

					let layer_id = *new_ids.get(&NodeId(0)).expect("Node Id 0 should be a layer");
					let layer = LayerNodeIdentifier::new_unchecked(layer_id);
					new_dragging.push(layer);
					responses.add(NodeGraphMessage::AddNodes { nodes, new_ids });
					responses.add(NodeGraphMessage::MoveLayerToStack { layer, parent, insert_index });
				}
				let nodes = new_dragging.iter().map(|layer| layer.to_node()).collect();
				responses.add(NodeGraphMessage::SelectedNodesSet { nodes });
				responses.add(NodeGraphMessage::RunDocumentGraph);
			}
			DocumentMessage::EnterNestedNetwork { node_id } => {
				self.breadcrumb_network_path.push(node_id);
				self.selection_network_path.clone_from(&self.breadcrumb_network_path);
				responses.add(NodeGraphMessage::SendGraph);
				responses.add(DocumentMessage::ZoomCanvasToFitAll);
				responses.add(NodeGraphMessage::SetGridAlignedEdges);
			}
			DocumentMessage::Escape => {
				if self.node_graph_handler.drag_start.is_some() {
					responses.add(DocumentMessage::AbortTransaction);
					self.node_graph_handler.drag_start = None;
				} else if self
					.node_graph_handler
					.context_menu
					.as_ref()
					.is_some_and(|context_menu| matches!(context_menu.context_menu_data, super::node_graph::utility_types::ContextMenuData::CreateNode { compatible_type: None }))
				{
					// Close the context menu
					self.node_graph_handler.context_menu = None;
					responses.add(FrontendMessage::UpdateContextMenuInformation { context_menu_information: None });
					self.node_graph_handler.wire_in_progress_from_connector = None;
					self.node_graph_handler.wire_in_progress_to_connector = None;
					responses.add(FrontendMessage::UpdateWirePathInProgress { wire_path: None });
				} else {
					responses.add(DocumentMessage::GraphViewOverlay { open: false });
				}
			}
			DocumentMessage::ExitNestedNetwork { steps_back } => {
				for _ in 0..steps_back {
					self.breadcrumb_network_path.pop();
					self.selection_network_path.clone_from(&self.breadcrumb_network_path);
				}
				responses.add(DocumentMessage::PTZUpdate);
				responses.add(NodeGraphMessage::SetGridAlignedEdges);
				responses.add(NodeGraphMessage::SendGraph);
			}
			DocumentMessage::FlipSelectedLayers { flip_axis } => {
				let scale = match flip_axis {
					FlipAxis::X => DVec2::new(-1., 1.),
					FlipAxis::Y => DVec2::new(1., -1.),
				};
				if let Some([min, max]) = self.selected_visible_and_unlock_layers_bounding_box_viewport() {
					let center = (max + min) / 2.;
					let bbox_trans = DAffine2::from_translation(-center);
					let mut added_transaction = false;
					for layer in self.network_interface.selected_nodes().selected_unlocked_layers(&self.network_interface) {
						if !added_transaction {
							responses.add(DocumentMessage::AddTransaction);
							added_transaction = true;
						}
						responses.add(GraphOperationMessage::TransformChange {
							layer,
							transform: DAffine2::from_scale(scale),
							transform_in: TransformIn::Scope { scope: bbox_trans },
							skip_rerender: false,
						});
					}
				}
			}
			DocumentMessage::RotateSelectedLayers { degrees } => {
				// Get the bounding box of selected layers in viewport space
				if let Some([min, max]) = self.selected_visible_and_unlock_layers_bounding_box_viewport() {
					// Calculate the center of the bounding box to use as rotation pivot
					let center = (max + min) / 2.;
					// Transform that moves pivot point to origin
					let bbox_trans = DAffine2::from_translation(-center);

					let mut added_transaction = false;
					for layer in self.network_interface.selected_nodes().selected_unlocked_layers(&self.network_interface) {
						if !added_transaction {
							responses.add(DocumentMessage::AddTransaction);
							added_transaction = true;
						}

						responses.add(GraphOperationMessage::TransformChange {
							layer,
							transform: DAffine2::from_angle(degrees.to_radians()),
							transform_in: TransformIn::Scope { scope: bbox_trans },
							skip_rerender: false,
						});
					}
				}
			}
			DocumentMessage::GraphViewOverlay { open } => {
				self.graph_view_overlay_open = open;

				responses.add(FrontendMessage::UpdateGraphViewOverlay { open });
				responses.add(FrontendMessage::UpdateGraphFadeArtwork {
					percentage: self.graph_fade_artwork_percentage,
				});

				// Update the tilt menu bar buttons to be disabled when the graph is open
				responses.add(MenuBarMessage::SendLayout);

				responses.add(DocumentMessage::RenderRulers);
				responses.add(DocumentMessage::RenderScrollbars);
				if open {
					responses.add(ToolMessage::DeactivateTools);
					responses.add(OverlaysMessage::Draw); // Clear the overlays
					responses.add(NavigationMessage::CanvasTiltSet { angle_radians: 0. });
					responses.add(NodeGraphMessage::SetGridAlignedEdges);
					responses.add(NodeGraphMessage::UpdateGraphBarRight);
					responses.add(NodeGraphMessage::SendGraph);
					responses.add(NodeGraphMessage::UpdateHints);
				} else {
					responses.add(ToolMessage::ActivateTool { tool_type: *current_tool });
				}
			}
			DocumentMessage::GraphViewOverlayToggle => {
				responses.add(DocumentMessage::GraphViewOverlay { open: !self.graph_view_overlay_open });
			}
			DocumentMessage::GridOptions(grid) => {
				self.snapping_state.grid = grid;
				self.snapping_state.grid_snapping = true;
				responses.add(OverlaysMessage::Draw);
				responses.add(PortfolioMessage::UpdateDocumentWidgets);
			}
			DocumentMessage::GridOverlays(mut overlay_context) => {
				if self.snapping_state.grid_snapping {
					grid_overlay(self, &mut overlay_context)
				}
			}
			DocumentMessage::GridVisibility(enabled) => {
				self.snapping_state.grid_snapping = enabled;
				responses.add(OverlaysMessage::Draw);
			}
			DocumentMessage::GroupSelectedLayers { group_folder_type } => {
				responses.add(DocumentMessage::AddTransaction);

				let mut parent_per_selected_nodes: HashMap<LayerNodeIdentifier, Vec<NodeId>> = HashMap::new();
				let artboards = LayerNodeIdentifier::ROOT_PARENT
					.children(self.metadata())
					.filter(|x| self.network_interface.is_artboard(&x.to_node(), &self.selection_network_path))
					.collect::<Vec<_>>();
				let selected_nodes = self.network_interface.selected_nodes();

				// Non-artboard (infinite canvas) workflow
				if artboards.is_empty() {
					let Some(parent) = self.network_interface.deepest_common_ancestor(&selected_nodes, &self.selection_network_path, false) else {
						return;
					};
					let Some(selected_nodes) = &self.network_interface.selected_nodes_in_nested_network(&self.selection_network_path) else {
						return;
					};
					let insert_index = DocumentMessageHandler::get_calculated_insert_index(self.metadata(), selected_nodes, parent);

					DocumentMessageHandler::group_layers(responses, insert_index, parent, group_folder_type, &mut self.network_interface);
				}
				// Artboard workflow
				else {
					for artboard in artboards {
						let selected_descendants = artboard.descendants(self.metadata()).filter(|x| selected_nodes.selected_layers_contains(*x, self.metadata()));
						for selected_descendant in selected_descendants {
							parent_per_selected_nodes.entry(artboard).or_default().push(selected_descendant.to_node());
						}
					}

					let mut new_folders: Vec<NodeId> = Vec::new();

					for children in parent_per_selected_nodes.into_values() {
						let child_selected_nodes = SelectedNodes(children);
						let Some(parent) = self.network_interface.deepest_common_ancestor(&child_selected_nodes, &self.selection_network_path, false) else {
							continue;
						};
						let insert_index = DocumentMessageHandler::get_calculated_insert_index(self.metadata(), &child_selected_nodes, parent);

						responses.add(NodeGraphMessage::SelectedNodesSet { nodes: child_selected_nodes.0 });

						new_folders.push(DocumentMessageHandler::group_layers(responses, insert_index, parent, group_folder_type, &mut self.network_interface));
					}

					responses.add(NodeGraphMessage::SelectedNodesSet { nodes: new_folders });
				}
			}
			// DocumentMessage::ImaginateGenerate { imaginate_node } => {
			// 	let random_value = generate_uuid();
			// 	responses.add(NodeGraphMessage::SetInputValue {
			// 		node_id: *imaginate_node.last().unwrap(),
			// 		// Needs to match the index of the seed parameter in `pub const IMAGINATE_NODE: DocumentNodeDefinition` in `document_node_type.rs`
			// 		input_index: 17,
			// 		value: graph_craft::document::value::TaggedValue::U64(random_value),
			// 	});

			// 	responses.add(PortfolioMessage::SubmitGraphRender { document_id, ignore_hash: false });
			// }
			// DocumentMessage::ImaginateRandom { imaginate_node, then_generate } => {
			// 	// Generate a random seed. We only want values between -2^53 and 2^53, because integer values
			// 	// outside of this range can get rounded in f64
			// 	let random_bits = generate_uuid();
			// 	let random_value = ((random_bits >> 11) as f64).copysign(f64::from_bits(random_bits & (1 << 63)));

			// 	responses.add(DocumentMessage::AddTransaction);
			// 	// Set a random seed input
			// 	responses.add(NodeGraphMessage::SetInputValue {
			// 		node_id: *imaginate_node.last().unwrap(),
			// 		// Needs to match the index of the seed parameter in `pub const IMAGINATE_NODE: DocumentNodeDefinition` in `document_node_type.rs`
			// 		input_index: 3,
			// 		value: graph_craft::document::value::TaggedValue::F64(random_value),
			// 	});

			// 	// Generate the image
			// 	if then_generate {
			// 		responses.add(DocumentMessage::ImaginateGenerate { imaginate_node });
			// 	}
			// }
			DocumentMessage::MoveSelectedLayersTo { parent, insert_index } => {
				if !self.selection_network_path.is_empty() {
					log::error!("Moving selected layers is only supported for the Document Network");
					return;
				}

				// Disallow trying to insert into self.
				if self
					.network_interface
					.selected_nodes()
					.selected_layers(self.metadata())
					.any(|layer| parent.ancestors(self.metadata()).any(|ancestor| ancestor == layer))
				{
					return;
				}
				// Artboards can only have `ROOT_PARENT` as the parent.
				let any_artboards = self
					.network_interface
					.selected_nodes()
					.selected_layers(self.metadata())
					.any(|layer| self.network_interface.is_artboard(&layer.to_node(), &self.selection_network_path));
				if any_artboards && parent != LayerNodeIdentifier::ROOT_PARENT {
					return;
				}

				// Non-artboards cannot be put at the top level if artboards also exist there
				let selected_any_non_artboards = self
					.network_interface
					.selected_nodes()
					.selected_layers(self.metadata())
					.any(|layer| !self.network_interface.is_artboard(&layer.to_node(), &self.selection_network_path));

				let top_level_artboards = LayerNodeIdentifier::ROOT_PARENT
					.children(self.metadata())
					.any(|layer| self.network_interface.is_artboard(&layer.to_node(), &self.selection_network_path));

				if selected_any_non_artboards && parent == LayerNodeIdentifier::ROOT_PARENT && top_level_artboards {
					return;
				}

				let layers_to_move = self.network_interface.shallowest_unique_layers_sorted(&self.selection_network_path);
				// Offset the index for layers to move that are below another layer to move. For example when moving 1 and 2 between 3 and 4, 2 should be inserted at the same index as 1 since 1 is moved first.
				let layers_to_move_with_insert_offset = layers_to_move
					.iter()
					.map(|layer| {
						if layer.parent(self.metadata()) != Some(parent) {
							(*layer, 0)
						} else {
							let upstream_selected_siblings = layer
								.downstream_siblings(self.network_interface.document_metadata())
								.filter(|sibling| {
									sibling != layer
										&& layers_to_move.iter().any(|layer| {
											layer == sibling
												&& layer
													.parent(self.metadata())
													.is_some_and(|parent| parent.children(self.metadata()).position(|child| child == *layer) < Some(insert_index))
										})
								})
								.count();
							(*layer, upstream_selected_siblings)
						}
					})
					.collect::<Vec<_>>();

				responses.add(DocumentMessage::AddTransaction);
				for (layer_index, (layer_to_move, insert_offset)) in layers_to_move_with_insert_offset.into_iter().enumerate() {
					let calculated_insert_index = insert_index + layer_index - insert_offset;
					responses.add(NodeGraphMessage::MoveLayerToStack {
						layer: layer_to_move,
						parent,
						insert_index: calculated_insert_index,
					});

					let layer_local_transform = self.network_interface.document_metadata().transform_to_viewport(layer_to_move);
					let undo_transform = self.network_interface.document_metadata().transform_to_viewport(parent).inverse();
					let transform = undo_transform * layer_local_transform;
					responses.add(GraphOperationMessage::TransformSet {
						layer: layer_to_move,
						transform,
						transform_in: TransformIn::Local,
						skip_rerender: false,
					});
				}

				responses.add(NodeGraphMessage::RunDocumentGraph);
				responses.add(NodeGraphMessage::SendGraph);
			}
			DocumentMessage::MoveSelectedLayersToGroup { parent } => {
				// Group all shallowest unique selected layers in order
				let all_layers_to_group_sorted = self.network_interface.shallowest_unique_layers_sorted(&self.selection_network_path);

				for layer_to_group in all_layers_to_group_sorted.into_iter().rev() {
					responses.add(NodeGraphMessage::MoveLayerToStack {
						layer: layer_to_group,
						parent,
						insert_index: 0,
					});
				}

				responses.add(NodeGraphMessage::SelectedNodesSet { nodes: vec![parent.to_node()] });
				responses.add(NodeGraphMessage::RunDocumentGraph);
				responses.add(DocumentMessage::DocumentStructureChanged);
				responses.add(NodeGraphMessage::SendGraph);
			}
			DocumentMessage::NudgeSelectedLayers {
				delta_x,
				delta_y,
				resize,
				resize_opposite_corner,
			} => {
				responses.add(DocumentMessage::AddTransaction);

				let resize = ipp.keyboard.key(resize);
				let resize_opposite_corner = ipp.keyboard.key(resize_opposite_corner);

				let can_move = |layer| {
					let selected = self.network_interface.selected_nodes();
					selected.layer_visible(layer, &self.network_interface) && !selected.layer_locked(layer, &self.network_interface)
				};

				// Nudge translation without resizing
				if !resize {
					let transform = DAffine2::from_translation(DVec2::from_angle(-self.document_ptz.tilt()).rotate(DVec2::new(delta_x, delta_y)));

					for layer in self.network_interface.shallowest_unique_layers(&[]).filter(|layer| can_move(*layer)) {
						responses.add(GraphOperationMessage::TransformChange {
							layer,
							transform,
							transform_in: TransformIn::Local,
							skip_rerender: false,
						});
					}

					return;
				}

				let selected_bounding_box = self.network_interface.selected_bounds_document_space(false, &[]);
				let Some([existing_top_left, existing_bottom_right]) = selected_bounding_box else { return };

				// Swap and negate coordinates as needed to match the resize direction that's closest to the current tilt angle
				let tilt = (self.document_ptz.tilt() + std::f64::consts::TAU) % std::f64::consts::TAU;
				let (delta_x, delta_y, opposite_x, opposite_y) = match ((tilt + std::f64::consts::FRAC_PI_4) / std::f64::consts::FRAC_PI_2).floor() as i32 % 4 {
					0 => (delta_x, delta_y, false, false),
					1 => (delta_y, -delta_x, false, true),
					2 => (-delta_x, -delta_y, true, true),
					3 => (-delta_y, delta_x, true, false),
					_ => unreachable!(),
				};

				let size = existing_bottom_right - existing_top_left;
				// TODO: This is a hacky band-aid. It still results in the shape becoming zero-sized. Properly fix this using the correct math.
				// If size is zero we clamp it to minimun value to avoid dividing by zero vector to calculate enlargement.
				let size = size.max(DVec2::ONE);
				let enlargement = DVec2::new(
					if resize_opposite_corner != opposite_x { -delta_x } else { delta_x },
					if resize_opposite_corner != opposite_y { -delta_y } else { delta_y },
				);
				let enlargement_factor = (enlargement + size) / size;

				let position = DVec2::new(
					existing_top_left.x + if resize_opposite_corner != opposite_x { delta_x } else { 0. },
					existing_top_left.y + if resize_opposite_corner != opposite_y { delta_y } else { 0. },
				);
				let mut pivot = (existing_top_left * enlargement_factor - position) / (enlargement_factor - DVec2::ONE);
				if !pivot.x.is_finite() {
					pivot.x = 0.;
				}
				if !pivot.y.is_finite() {
					pivot.y = 0.;
				}
				let scale = DAffine2::from_scale(enlargement_factor);
				let pivot = DAffine2::from_translation(pivot);
				let transformation = pivot * scale * pivot.inverse();
				let document_to_viewport = self.navigation_handler.calculate_offset_transform(ipp.viewport_bounds.center(), &self.document_ptz);

				for layer in self.network_interface.shallowest_unique_layers(&[]).filter(|layer| can_move(*layer)) {
					let to = document_to_viewport.inverse() * self.metadata().downstream_transform_to_viewport(layer);
					let original_transform = self.metadata().upstream_transform(layer.to_node());
					let new = to.inverse() * transformation * to * original_transform;
					responses.add(GraphOperationMessage::TransformSet {
						layer,
						transform: new,
						transform_in: TransformIn::Local,
						skip_rerender: false,
					});
				}
			}
			DocumentMessage::PasteImage {
				name,
				image,
				mouse,
				parent_and_insert_index,
			} => {
				// All the image's pixels have been converted to 0..=1, linear, and premultiplied by `Color::from_rgba8_srgb`

				let image_size = DVec2::new(image.width as f64, image.height as f64);

				// Align the layer with the mouse or center of viewport
				let viewport_location = mouse.map_or(ipp.viewport_bounds.center() + ipp.viewport_bounds.top_left, |pos| pos.into());

				let document_to_viewport = self.navigation_handler.calculate_offset_transform(ipp.viewport_bounds.center(), &self.document_ptz);
				let center_in_viewport = DAffine2::from_translation(document_to_viewport.inverse().transform_point2(viewport_location - ipp.viewport_bounds.top_left));
				let center_in_viewport_layerspace = center_in_viewport;

				// Make layer the size of the image
				let fit_image_size = DAffine2::from_scale_angle_translation(image_size, 0., image_size / -2.);

				let transform = center_in_viewport_layerspace * fit_image_size;

				let layer_node_id = NodeId::new();
				let layer_id = LayerNodeIdentifier::new_unchecked(layer_node_id);

				responses.add(DocumentMessage::AddTransaction);

				let layer = graph_modification_utils::new_image_layer(ImageFrameTable::new(image), layer_node_id, self.new_layer_parent(true), responses);

				if let Some(name) = name {
					responses.add(NodeGraphMessage::SetDisplayName {
						node_id: layer.to_node(),
						alias: name,
						skip_adding_history_step: false,
					});
				}
				if let Some((parent, insert_index)) = parent_and_insert_index {
					responses.add(NodeGraphMessage::MoveLayerToStack {
						layer: layer_id,
						parent,
						insert_index,
					});
				}

				// `layer` cannot be `ROOT_PARENT` since it is the newly created layer
				responses.add(NodeGraphMessage::SelectedNodesSet { nodes: vec![layer.to_node()] });

				responses.add(GraphOperationMessage::TransformSet {
					layer,
					transform,
					transform_in: TransformIn::Local,
					skip_rerender: false,
				});

				// Force chosen tool to be Select Tool after importing image.
				responses.add(ToolMessage::ActivateTool { tool_type: ToolType::Select });
			}
			DocumentMessage::PasteSvg {
				name,
				svg,
				mouse,
				parent_and_insert_index,
			} => {
				let document_to_viewport = self.navigation_handler.calculate_offset_transform(ipp.viewport_bounds.center(), &self.document_ptz);
				let viewport_location = mouse.map_or(ipp.viewport_bounds.center() + ipp.viewport_bounds.top_left, |pos| pos.into());
				let center_in_viewport = DAffine2::from_translation(document_to_viewport.inverse().transform_point2(viewport_location - ipp.viewport_bounds.top_left));

				let layer_node_id = NodeId::new();
				let layer_id = LayerNodeIdentifier::new_unchecked(layer_node_id);

				responses.add(DocumentMessage::AddTransaction);

				let layer = graph_modification_utils::new_svg_layer(svg, center_in_viewport, layer_node_id, self.new_layer_parent(true), responses);

				if let Some(name) = name {
					responses.add(NodeGraphMessage::SetDisplayName {
						node_id: layer.to_node(),
						alias: name,
						skip_adding_history_step: false,
					});
				}
				if let Some((parent, insert_index)) = parent_and_insert_index {
					responses.add(NodeGraphMessage::MoveLayerToStack {
						layer: layer_id,
						parent,
						insert_index,
					});
				}

				responses.add(NodeGraphMessage::SelectedNodesSet { nodes: vec![layer.to_node()] });
				responses.add(ToolMessage::ActivateTool { tool_type: ToolType::Select });
			}
			DocumentMessage::Redo => {
				if self.network_interface.transaction_status() != TransactionStatus::Finished {
					return;
				}
				responses.add(SelectToolMessage::Abort);
				responses.add(DocumentMessage::DocumentHistoryForward);
				responses.add(ToolMessage::Redo);
				responses.add(OverlaysMessage::Draw);
			}
			DocumentMessage::RenameDocument { new_name } => {
				self.name = new_name;
				responses.add(PortfolioMessage::UpdateOpenDocumentsList);
				responses.add(NodeGraphMessage::UpdateNewNodeGraph);
			}
			DocumentMessage::RenderRulers => {
				let current_ptz = if self.graph_view_overlay_open {
					let Some(network_metadata) = self.network_interface.network_metadata(&self.breadcrumb_network_path) else {
						return;
					};
					&network_metadata.persistent_metadata.navigation_metadata.node_graph_ptz
				} else {
					&self.document_ptz
				};
				let document_to_viewport = self.navigation_handler.calculate_offset_transform(ipp.viewport_bounds.center(), current_ptz);

				let ruler_scale = if !self.graph_view_overlay_open {
					self.navigation_handler.snapped_zoom(current_ptz.zoom())
				} else {
					self.navigation_handler.snapped_zoom(current_ptz.zoom() * (crate::consts::GRID_SIZE as f64))
				};

				let ruler_origin = document_to_viewport.transform_point2(DVec2::ZERO);
				let log = ruler_scale.log2();
				let mut ruler_interval: f64 = if log < 0. { 100. * 2_f64.powf(-log.ceil()) } else { 100. / 2_f64.powf(log.ceil()) };

				// When the interval becomes too small, force it to be a whole number, then to powers of 10.
				// The progression of intervals is:
				// ..., 100, 50, 25, 12.5, 6 (6.25), 4 (3.125), 2 (1.5625), 1, 0.1, 0.01, ...
				if ruler_interval < 1. {
					ruler_interval = 10_f64.powf(ruler_interval.log10().ceil());
				} else if ruler_interval < 12.5 {
					// Round to nearest even number
					ruler_interval = 2. * (ruler_interval / 2.).round();
				}

				if self.graph_view_overlay_open {
					ruler_interval = ruler_interval.max(1.);
				}

				let ruler_spacing = ruler_interval * ruler_scale;

				responses.add(FrontendMessage::UpdateDocumentRulers {
					origin: ruler_origin.into(),
					spacing: ruler_spacing,
					interval: ruler_interval,
					visible: self.rulers_visible,
				});
			}
			DocumentMessage::RenderScrollbars => {
				let document_transform_scale = self.navigation_handler.snapped_zoom(self.document_ptz.zoom());

				let scale = 0.5 + ASYMPTOTIC_EFFECT + document_transform_scale * SCALE_EFFECT;

				let viewport_size = ipp.viewport_bounds.size();
				let viewport_mid = ipp.viewport_bounds.center();
				let [bounds1, bounds2] = if !self.graph_view_overlay_open {
					self.metadata().document_bounds_viewport_space().unwrap_or([viewport_mid; 2])
				} else {
					self.network_interface.graph_bounds_viewport_space(&self.breadcrumb_network_path).unwrap_or([viewport_mid; 2])
				};
				let bounds1 = bounds1.min(viewport_mid) - viewport_size * scale;
				let bounds2 = bounds2.max(viewport_mid) + viewport_size * scale;
				let bounds_length = (bounds2 - bounds1) * (1. + SCROLLBAR_SPACING);
				let scrollbar_position = DVec2::splat(0.5) - (bounds1.lerp(bounds2, 0.5) - viewport_mid) / (bounds_length - viewport_size);
				let scrollbar_multiplier = bounds_length - viewport_size;
				let scrollbar_size = viewport_size / bounds_length;

				responses.add(FrontendMessage::UpdateDocumentScrollbars {
					position: scrollbar_position.into(),
					size: scrollbar_size.into(),
					multiplier: scrollbar_multiplier.into(),
				});
			}
			DocumentMessage::SaveDocument => {
				self.set_save_state(true);
				responses.add(PortfolioMessage::AutoSaveActiveDocument);
				// Update the save status of the just saved document
				responses.add(PortfolioMessage::UpdateOpenDocumentsList);

				let name = match self.name.ends_with(FILE_SAVE_SUFFIX) {
					true => self.name.clone(),
					false => self.name.clone() + FILE_SAVE_SUFFIX,
				};
				responses.add(FrontendMessage::TriggerDownloadTextFile {
					document: self.serialize_document(),
					name,
				})
			}
			DocumentMessage::SelectParentLayer => {
				let selected_nodes = self.network_interface.selected_nodes();
				let selected_layers = selected_nodes.selected_layers(self.metadata());

				let mut parent_layers = HashSet::new();

				// Find the parent of each selected layer
				for layer in selected_layers {
					// Get this layer's parent
					let Some(parent) = layer.parent(self.metadata()) else { continue };

					// Either use the parent, or keep the same layer if it's already at the top level
					let to_insert = if parent == LayerNodeIdentifier::ROOT_PARENT { layer } else { parent };

					// Add the layer to the set of those which will become selected
					parent_layers.insert(to_insert.to_node());
				}

				// Select each parent layer
				if !parent_layers.is_empty() {
					let nodes = parent_layers.into_iter().collect();
					responses.add(NodeGraphMessage::SelectedNodesSet { nodes });
					responses.add(BroadcastEvent::SelectionChanged);
				}
			}
			DocumentMessage::SelectAllLayers => {
				let metadata = self.metadata();
				let all_layers_except_artboards_invisible_and_locked = metadata.all_layers().filter(|&layer| !self.network_interface.is_artboard(&layer.to_node(), &[])).filter(|&layer| {
					self.network_interface.selected_nodes().layer_visible(layer, &self.network_interface) && !self.network_interface.selected_nodes().layer_locked(layer, &self.network_interface)
				});
				let nodes = all_layers_except_artboards_invisible_and_locked.map(|layer| layer.to_node()).collect();
				responses.add(NodeGraphMessage::SelectedNodesSet { nodes });
			}
			DocumentMessage::SelectedLayersLower => {
				responses.add(DocumentMessage::SelectedLayersReorder { relative_index_offset: 1 });
			}
			DocumentMessage::SelectedLayersLowerToBack => {
				responses.add(DocumentMessage::SelectedLayersReorder { relative_index_offset: isize::MAX });
			}
			DocumentMessage::SelectedLayersRaise => {
				responses.add(DocumentMessage::SelectedLayersReorder { relative_index_offset: -1 });
			}
			DocumentMessage::SelectedLayersRaiseToFront => {
				responses.add(DocumentMessage::SelectedLayersReorder { relative_index_offset: isize::MIN });
			}
			DocumentMessage::SelectedLayersReverse => {
				self.selected_layers_reverse(responses);
			}
			DocumentMessage::SelectedLayersReorder { relative_index_offset } => {
				self.selected_layers_reorder(relative_index_offset, responses);
			}
			DocumentMessage::SelectLayer { id, ctrl, shift } => {
				let layer = LayerNodeIdentifier::new(id, &self.network_interface, &[]);

				let mut nodes = vec![];

				// If we have shift pressed and a layer already selected then fill the range
				if let Some(last_selected) = self.layer_range_selection_reference.filter(|_| shift) {
					if last_selected == LayerNodeIdentifier::ROOT_PARENT {
						log::error!("ROOT_PARENT cannot be selected in SelectLayer");
						return;
					}

					nodes.push(last_selected.to_node());
					nodes.push(id);

					// Fill the selection range
					self.metadata()
						.all_layers()
						.skip_while(|&node| node != layer && node != last_selected)
						.skip(1)
						.take_while(|&node| node != layer && node != last_selected)
						.for_each(|node| {
							if node == LayerNodeIdentifier::ROOT_PARENT {
								log::error!("ROOT_PARENT should not exist in all_layers")
							} else {
								nodes.push(node.to_node())
							}
						});
				} else {
					if ctrl {
						// Toggle selection when holding ctrl
						if self.network_interface.selected_nodes().selected_layers_contains(layer, self.metadata()) {
							responses.add_front(NodeGraphMessage::SelectedNodesRemove { nodes: vec![id] });
						} else {
							responses.add_front(NodeGraphMessage::SelectedNodesAdd { nodes: vec![id] });
						}
						responses.add(BroadcastEvent::SelectionChanged);
					} else {
						nodes.push(id);
					}

					// Set our last selection reference
					self.layer_range_selection_reference = Some(layer);
				}

				// Don't create messages for empty operations
				if !nodes.is_empty() {
					// Add or set our selected layers
					if ctrl {
						responses.add_front(NodeGraphMessage::SelectedNodesAdd { nodes });
					} else {
						responses.add_front(NodeGraphMessage::SelectedNodesSet { nodes });
					}
				}
			}
			DocumentMessage::SetActivePanel { active_panel: panel } => {
				use crate::messages::portfolio::utility_types::PanelType;
				match panel {
					PanelType::Document => {
						if self.graph_view_overlay_open {
							self.selection_network_path.clone_from(&self.breadcrumb_network_path);
						} else {
							self.selection_network_path = vec![]
						}
					}
					PanelType::Layers => self.selection_network_path = vec![],
					_ => {}
				}
				responses.add(PropertiesPanelMessage::Refresh);
				responses.add(NodeGraphMessage::UpdateLayerPanel);
				responses.add(NodeGraphMessage::UpdateInSelectedNetwork);
			}
			DocumentMessage::SetBlendModeForSelectedLayers { blend_mode } => {
				for layer in self.network_interface.selected_nodes().selected_layers_except_artboards(&self.network_interface) {
					responses.add(GraphOperationMessage::BlendModeSet { layer, blend_mode });
				}
			}
			DocumentMessage::SetGraphFadeArtwork { percentage } => {
				self.graph_fade_artwork_percentage = percentage;
				responses.add(FrontendMessage::UpdateGraphFadeArtwork { percentage });
			}
			DocumentMessage::SetNodePinned { node_id, pinned } => {
				responses.add(DocumentMessage::AddTransaction);
				responses.add(NodeGraphMessage::SetPinned { node_id, pinned });
				responses.add(NodeGraphMessage::RunDocumentGraph);
				responses.add(NodeGraphMessage::SelectedNodesUpdated);
				responses.add(NodeGraphMessage::SendGraph);
			}
			DocumentMessage::SetOpacityForSelectedLayers { opacity } => {
				let opacity = opacity.clamp(0., 1.);
				for layer in self.network_interface.selected_nodes().selected_layers_except_artboards(&self.network_interface) {
					responses.add(GraphOperationMessage::OpacitySet { layer, opacity });
				}
			}
			DocumentMessage::SetOverlaysVisibility { visible } => {
				self.overlays_visible = visible;
				responses.add(BroadcastEvent::ToolAbort);
				responses.add(OverlaysMessage::Draw);
			}
			DocumentMessage::SetRangeSelectionLayer { new_layer } => {
				self.layer_range_selection_reference = new_layer;
			}
			DocumentMessage::SetSnapping { closure, snapping_state } => {
				if let Some(closure) = closure {
					*closure(&mut self.snapping_state) = snapping_state;
				}
			}
			DocumentMessage::SetToNodeOrLayer { node_id, is_layer } => {
				responses.add(DocumentMessage::StartTransaction);
				responses.add(NodeGraphMessage::SetToNodeOrLayer { node_id, is_layer });
				responses.add(DocumentMessage::EndTransaction);
			}
			DocumentMessage::SetViewMode { view_mode } => {
				self.view_mode = view_mode;
				responses.add_front(NodeGraphMessage::RunDocumentGraph);
			}
			DocumentMessage::AddTransaction => {
				// Reverse order since they are added to the front
				responses.add_front(DocumentMessage::CommitTransaction);
				responses.add_front(DocumentMessage::StartTransaction);
			}
			// Note: A transaction should never be started in a scope that mutates the network interface, since it will only be run after that scope ends.
			DocumentMessage::StartTransaction => {
				self.network_interface.start_transaction();
				let network_interface_clone = self.network_interface.clone();
				self.document_undo_history.push_back(network_interface_clone);
				if self.document_undo_history.len() > crate::consts::MAX_UNDO_HISTORY_LEN {
					self.document_undo_history.pop_front();
				}
				// Push the UpdateOpenDocumentsList message to the bus in order to update the save status of the open documents
				responses.add(PortfolioMessage::UpdateOpenDocumentsList);
			}
			// Commits the transaction if the network was mutated since the transaction started, otherwise it aborts the transaction
			DocumentMessage::EndTransaction => match self.network_interface.transaction_status() {
				TransactionStatus::Started => {
					responses.add_front(DocumentMessage::AbortTransaction);
				}
				TransactionStatus::Modified => {
					responses.add_front(DocumentMessage::CommitTransaction);
				}
				TransactionStatus::Finished => {}
			},
			DocumentMessage::CommitTransaction => {
				if self.network_interface.transaction_status() == TransactionStatus::Finished {
					return;
				}
				self.network_interface.finish_transaction();
				self.document_redo_history.clear();
			}
			DocumentMessage::AbortTransaction => {
				responses.add(DocumentMessage::RepeatedAbortTransaction { undo_count: 1 });
			}
			DocumentMessage::RepeatedAbortTransaction { undo_count } => {
				if self.network_interface.transaction_status() == TransactionStatus::Finished {
					return;
				}

				for _ in 0..undo_count {
					self.undo(ipp, responses);
				}

				self.network_interface.finish_transaction();
				responses.add(OverlaysMessage::Draw);
			}
			DocumentMessage::ToggleLayerExpansion { id, recursive } => {
				let layer = LayerNodeIdentifier::new(id, &self.network_interface, &[]);
				let metadata = self.metadata();

				let is_collapsed = self.collapsed.0.contains(&layer);

				if is_collapsed {
					if recursive {
						let children: HashSet<_> = layer.descendants(metadata).collect();
						self.collapsed.0.retain(|collapsed_layer| !children.contains(collapsed_layer) && collapsed_layer != &layer);
					} else {
						self.collapsed.0.retain(|collapsed_layer| collapsed_layer != &layer);
					}
				} else {
					if recursive {
						let children_to_add: Vec<_> = layer.descendants(metadata).filter(|child| !self.collapsed.0.contains(child)).collect();
						self.collapsed.0.extend(children_to_add);
					}
					self.collapsed.0.push(layer);
				}

				responses.add(NodeGraphMessage::SendGraph);
			}
			DocumentMessage::ToggleSelectedLocked => responses.add(NodeGraphMessage::ToggleSelectedLocked),
			DocumentMessage::ToggleSelectedVisibility => {
				responses.add(NodeGraphMessage::ToggleSelectedVisibility);
			}
			DocumentMessage::ToggleGridVisibility => {
				self.snapping_state.grid_snapping = !self.snapping_state.grid_snapping;
				responses.add(OverlaysMessage::Draw);
				responses.add(PortfolioMessage::UpdateDocumentWidgets);
			}
			DocumentMessage::ToggleOverlaysVisibility => {
				self.overlays_visible = !self.overlays_visible;
				responses.add(OverlaysMessage::Draw);
				responses.add(PortfolioMessage::UpdateDocumentWidgets);
			}
			DocumentMessage::ToggleSnapping => {
				self.snapping_state.snapping_enabled = !self.snapping_state.snapping_enabled;
				responses.add(PortfolioMessage::UpdateDocumentWidgets);
			}
			DocumentMessage::UpdateUpstreamTransforms {
				upstream_footprints,
				local_transforms,
			} => {
				self.network_interface.update_transforms(upstream_footprints, local_transforms);
			}
			DocumentMessage::UpdateClickTargets { click_targets } => {
				// TODO: Allow non layer nodes to have click targets
				let layer_click_targets = click_targets
					.into_iter()
					.filter(|(node_id, _)|
						// Ensure that the layer is in the document network to prevent logging an error
						self.network_interface.document_network().nodes.contains_key(node_id))
					.filter_map(|(node_id, click_targets)| {
						self.network_interface.is_layer(&node_id, &[]).then(|| {
							let layer = LayerNodeIdentifier::new(node_id, &self.network_interface, &[]);
							(layer, click_targets)
						})
					})
					.collect();
				self.network_interface.update_click_targets(layer_click_targets);
			}
			DocumentMessage::UpdateClipTargets { clip_targets } => {
				self.network_interface.update_clip_targets(clip_targets);
			}
			DocumentMessage::Undo => {
				if self.network_interface.transaction_status() != TransactionStatus::Finished {
					return;
				}
				responses.add(ToolMessage::PreUndo);
				responses.add(DocumentMessage::DocumentHistoryBackward);
				responses.add(OverlaysMessage::Draw);
				responses.add(ToolMessage::Undo);
			}
			DocumentMessage::UngroupSelectedLayers => {
				if !self.selection_network_path.is_empty() {
					log::error!("Ungrouping selected layers is only supported for the Document Network");
					return;
				}
				responses.add(DocumentMessage::AddTransaction);

				let folder_paths = self.network_interface.folders_sorted_by_most_nested(&self.selection_network_path);
				for folder in folder_paths {
					if folder == LayerNodeIdentifier::ROOT_PARENT {
						log::error!("ROOT_PARENT cannot be selected when ungrouping selected layers");
						continue;
					}

					// Cannot ungroup artboard
					if self.network_interface.is_artboard(&folder.to_node(), &self.selection_network_path) {
						return;
					}

					responses.add(DocumentMessage::UngroupLayer { layer: folder });
				}

				responses.add(NodeGraphMessage::RunDocumentGraph);
				responses.add(DocumentMessage::DocumentStructureChanged);
				responses.add(NodeGraphMessage::SendGraph);
			}
			DocumentMessage::UngroupLayer { layer } => {
				let parent = layer.parent(self.metadata()).expect("Ungrouped folder must have a parent");
				let folder_index = parent.children(self.metadata()).position(|child| child == layer).unwrap_or(0);

				// Move all children of the folder above the folder in reverse order since each children is moved above the previous one
				for child in layer.children(self.metadata()).collect::<Vec<_>>().into_iter().rev() {
					responses.add(NodeGraphMessage::MoveLayerToStack {
						layer: child,
						parent,
						insert_index: folder_index,
					});

					let metadata = self.network_interface.document_metadata();
					let layer_local_transform = metadata.transform_to_viewport(child);
					let undo_parent_transform = if parent == LayerNodeIdentifier::ROOT_PARENT {
						// This is functionally the same as transform_to_viewport for the root, however to_node cannot run on the root in debug mode.
						metadata.document_to_viewport.inverse()
					} else {
						metadata.transform_to_viewport(parent).inverse()
					};
					let transform = undo_parent_transform * layer_local_transform;
					responses.add(GraphOperationMessage::TransformSet {
						layer: child,
						transform,
						transform_in: TransformIn::Local,
						skip_rerender: false,
					});
				}

				// Delete empty group folder
				responses.add(NodeGraphMessage::DeleteNodes {
					node_ids: vec![layer.to_node()],
					delete_children: true,
				});
				responses.add(NodeGraphMessage::RunDocumentGraph);
				responses.add(NodeGraphMessage::SelectedNodesUpdated);
				responses.add(NodeGraphMessage::SendGraph);
			}
			DocumentMessage::PTZUpdate => {
				if !self.graph_view_overlay_open {
					let transform = self.navigation_handler.calculate_offset_transform(ipp.viewport_bounds.center(), &self.document_ptz);
					self.network_interface.set_document_to_viewport_transform(transform);
					// Ensure selection box is kept in sync with the pointer when the PTZ changes
					responses.add(SelectToolMessage::PointerMove(SelectToolPointerKeys {
						axis_align: Key::Shift,
						snap_angle: Key::Shift,
						center: Key::Alt,
						duplicate: Key::Alt,
					}));
					responses.add(NodeGraphMessage::RunDocumentGraph);
				} else {
					let Some(network_metadata) = self.network_interface.network_metadata(&self.breadcrumb_network_path) else {
						return;
					};

					let transform = self
						.navigation_handler
						.calculate_offset_transform(ipp.viewport_bounds.center(), &network_metadata.persistent_metadata.navigation_metadata.node_graph_ptz);
					self.network_interface.set_transform(transform, &self.breadcrumb_network_path);

					responses.add(DocumentMessage::RenderRulers);
					responses.add(DocumentMessage::RenderScrollbars);
					responses.add(NodeGraphMessage::UpdateEdges);
					responses.add(NodeGraphMessage::UpdateBoxSelection);
					responses.add(NodeGraphMessage::UpdateImportsExports);

					responses.add(FrontendMessage::UpdateNodeGraphTransform {
						transform: Transform {
							scale: transform.matrix2.x_axis.x,
							x: transform.translation.x,
							y: transform.translation.y,
						},
					})
				}
			}
			DocumentMessage::SelectionStepBack => {
				self.network_interface.selection_step_back(&self.selection_network_path);
				responses.add(BroadcastEvent::SelectionChanged);
			}
			DocumentMessage::SelectionStepForward => {
				self.network_interface.selection_step_forward(&self.selection_network_path);
				responses.add(BroadcastEvent::SelectionChanged);
			}
			DocumentMessage::WrapContentInArtboard { place_artboard_at_origin } => {
				// Get bounding box of all layers
				let bounds = self.network_interface.document_bounds_document_space(false);
				let Some(bounds) = bounds else { return };
				let bounds_rounded_dimensions = (bounds[1] - bounds[0]).round();

				// Create an artboard and set its dimensions to the bounding box size and location
				let node_id = NodeId::new();
				let node_layer_id = LayerNodeIdentifier::new_unchecked(node_id);
				let new_artboard_node = document_node_definitions::resolve_document_node_type("Artboard")
					.expect("Failed to create artboard node")
					.default_node_template();
				responses.add(NodeGraphMessage::InsertNode {
					node_id,
					node_template: new_artboard_node,
				});
				responses.add(NodeGraphMessage::ShiftNodePosition { node_id, x: 15, y: -3 });
				responses.add(GraphOperationMessage::ResizeArtboard {
					layer: LayerNodeIdentifier::new_unchecked(node_id),
					location: if place_artboard_at_origin { IVec2::ZERO } else { bounds[0].round().as_ivec2() },
					dimensions: bounds_rounded_dimensions.as_ivec2(),
				});

				// Connect the current output data to the artboard's input data, and the artboard's output to the document output
				responses.add(NodeGraphMessage::InsertNodeBetween {
					node_id,
					input_connector: network_interface::InputConnector::Export(0),
					insert_node_input_index: 1,
				});

				// Shift the content by half its width and height so it gets centered in the artboard
				responses.add(GraphOperationMessage::TransformChange {
					layer: node_layer_id,
					transform: DAffine2::from_translation(bounds_rounded_dimensions / 2.),
					transform_in: TransformIn::Local,
					skip_rerender: false,
				});
			}
			DocumentMessage::ZoomCanvasTo100Percent => {
				responses.add_front(NavigationMessage::CanvasZoomSet { zoom_factor: 1. });
			}
			DocumentMessage::ZoomCanvasTo200Percent => {
				responses.add_front(NavigationMessage::CanvasZoomSet { zoom_factor: 2. });
			}
			DocumentMessage::ZoomCanvasToFitAll => {
				let bounds = if self.graph_view_overlay_open {
					self.network_interface.all_nodes_bounding_box(&self.breadcrumb_network_path).cloned()
				} else {
					self.network_interface.document_bounds_document_space(true)
				};
				if let Some(bounds) = bounds {
					responses.add(NavigationMessage::CanvasTiltSet { angle_radians: 0. });
					responses.add(NavigationMessage::FitViewportToBounds { bounds, prevent_zoom_past_100: true });
				} else {
					warn!("Cannot zoom due to no bounds")
				}
			}
			DocumentMessage::Noop => (),
		}
	}

	fn actions(&self) -> ActionList {
		let mut common = actions!(DocumentMessageDiscriminant;
			CreateEmptyFolder,
			DeselectAllLayers,
			GraphViewOverlayToggle,
			Noop,
			Redo,
			SaveDocument,
			SelectAllLayers,
			SetSnapping,
			ToggleGridVisibility,
			ToggleOverlaysVisibility,
			ToggleSnapping,
			Undo,
			SelectParentLayer,
			SelectionStepForward,
			SelectionStepBack,
			ZoomCanvasTo100Percent,
			ZoomCanvasTo200Percent,
			ZoomCanvasToFitAll,
		);

		// Additional actions if there are any selected layers
		if self.network_interface.selected_nodes().selected_layers(self.metadata()).next().is_some() {
			let mut select = actions!(DocumentMessageDiscriminant;
				DeleteSelectedLayers,
				DuplicateSelectedLayers,
				GroupSelectedLayers,
				SelectedLayersLower,
				SelectedLayersLowerToBack,
				SelectedLayersRaise,
				SelectedLayersRaiseToFront,
				UngroupSelectedLayers,
				ToggleSelectedLocked
			);
			if !self.graph_view_overlay_open {
				select.extend(actions!(DocumentMessageDiscriminant;
					NudgeSelectedLayers,
					ToggleSelectedVisibility,
				));
			}
			common.extend(select);
		}

		// Additional actions if the node graph is open
		if self.graph_view_overlay_open {
			common.extend(actions!(DocumentMessageDiscriminant;
				Escape
			));
			common.extend(self.node_graph_handler.actions_additional_if_node_graph_is_open());
		}
		// More additional actions
		common.extend(self.navigation_handler.actions());
		common.extend(self.node_graph_handler.actions());
		common
	}
}

impl DocumentMessageHandler {
	/// Runs an intersection test with all layers and a viewport space quad
	pub fn intersect_quad<'a>(&'a self, viewport_quad: graphene_core::renderer::Quad, ipp: &InputPreprocessorMessageHandler) -> impl Iterator<Item = LayerNodeIdentifier> + use<'a> {
		let document_to_viewport = self.navigation_handler.calculate_offset_transform(ipp.viewport_bounds.center(), &self.document_ptz);
		let document_quad = document_to_viewport.inverse() * viewport_quad;

		ClickXRayIter::new(&self.network_interface, XRayTarget::Quad(document_quad))
	}

	/// Runs an intersection test with all layers and a viewport space quad; ignoring artboards
	pub fn intersect_quad_no_artboards<'a>(&'a self, viewport_quad: graphene_core::renderer::Quad, ipp: &InputPreprocessorMessageHandler) -> impl Iterator<Item = LayerNodeIdentifier> + use<'a> {
		self.intersect_quad(viewport_quad, ipp).filter(|layer| !self.network_interface.is_artboard(&layer.to_node(), &[]))
	}

	/// Runs an intersection test with all layers and a viewport space subpath
	pub fn intersect_polygon<'a>(&'a self, mut viewport_polygon: Subpath<PointId>, ipp: &InputPreprocessorMessageHandler) -> impl Iterator<Item = LayerNodeIdentifier> + use<'a> {
		let document_to_viewport = self.navigation_handler.calculate_offset_transform(ipp.viewport_bounds.center(), &self.document_ptz);
		viewport_polygon.apply_transform(document_to_viewport.inverse());

		ClickXRayIter::new(&self.network_interface, XRayTarget::Polygon(viewport_polygon))
	}

	/// Runs an intersection test with all layers and a viewport space subpath; ignoring artboards
	pub fn intersect_polygon_no_artboards<'a>(&'a self, viewport_polygon: Subpath<PointId>, ipp: &InputPreprocessorMessageHandler) -> impl Iterator<Item = LayerNodeIdentifier> + use<'a> {
		self.intersect_polygon(viewport_polygon, ipp).filter(|layer| !self.network_interface.is_artboard(&layer.to_node(), &[]))
	}

	pub fn is_layer_fully_inside(&self, layer: &LayerNodeIdentifier, quad: graphene_core::renderer::Quad) -> bool {
		// Get the bounding box of the layer in document space
		let Some(bounding_box) = self.metadata().bounding_box_viewport(*layer) else { return false };

		// Check if the bounding box is fully within the selection quad
		let [top_left, bottom_right] = bounding_box;

		let quad_bbox = quad.bounding_box();

		let quad_left = quad_bbox[0].x;
		let quad_right = quad_bbox[1].x;
		let quad_top = quad_bbox[0].y.max(quad_bbox[1].y); // Correct top
		let quad_bottom = quad_bbox[0].y.min(quad_bbox[1].y); // Correct bottom

		// Extract layer's bounding box coordinates
		let layer_left = top_left.x;
		let layer_right = bottom_right.x;
		let layer_top = bottom_right.y;
		let layer_bottom = top_left.y;

		layer_left >= quad_left && layer_right <= quad_right && layer_top <= quad_top && layer_bottom >= quad_bottom
	}

	pub fn is_layer_fully_inside_polygon(&self, layer: &LayerNodeIdentifier, ipp: &InputPreprocessorMessageHandler, mut viewport_polygon: Subpath<PointId>) -> bool {
		let document_to_viewport = self.navigation_handler.calculate_offset_transform(ipp.viewport_bounds.center(), &self.document_ptz);
		viewport_polygon.apply_transform(document_to_viewport.inverse());

		let layer_click_targets = self.network_interface.document_metadata().click_targets(*layer);
		let layer_transform = self.network_interface.document_metadata().transform_to_document(*layer);

		layer_click_targets.is_some_and(|targets| {
			targets.iter().all(|target| {
				let mut subpath = target.subpath().clone();
				subpath.apply_transform(layer_transform);
				subpath.is_inside_subpath(&viewport_polygon, None, None)
			})
		})
	}

	/// Find all of the layers that were clicked on from a viewport space location
	pub fn click_xray(&self, ipp: &InputPreprocessorMessageHandler) -> impl Iterator<Item = LayerNodeIdentifier> + use<'_> {
		let document_to_viewport = self.navigation_handler.calculate_offset_transform(ipp.viewport_bounds.center(), &self.document_ptz);
		let point = document_to_viewport.inverse().transform_point2(ipp.mouse.position);
		ClickXRayIter::new(&self.network_interface, XRayTarget::Point(point))
	}

	/// Find the deepest layer given in the sorted array (by returning the one which is not a folder from the list of layers under the click location).
	pub fn find_deepest(&self, node_list: &[LayerNodeIdentifier]) -> Option<LayerNodeIdentifier> {
		node_list
			.iter()
			.find(|&&layer| {
				if layer != LayerNodeIdentifier::ROOT_PARENT {
					!layer.has_children(self.network_interface.document_metadata())
				} else {
					log::error!("ROOT_PARENT should not exist in find_deepest");
					false
				}
			})
			.copied()
	}

	/// Find layers under the location in viewport space that was clicked, listed by their depth in the layer tree hierarchy.
	pub fn click_list<'a>(&'a self, ipp: &InputPreprocessorMessageHandler) -> impl Iterator<Item = LayerNodeIdentifier> + use<'a> {
		self.click_xray(ipp)
			.filter(move |&layer| !self.network_interface.is_artboard(&layer.to_node(), &[]))
			.skip_while(|&layer| layer == LayerNodeIdentifier::ROOT_PARENT)
			.scan(true, |last_had_children, layer| {
				if *last_had_children {
					*last_had_children = layer.has_children(self.network_interface.document_metadata());
					Some(layer)
				} else {
					None
				}
			})
	}

	/// Find the deepest layer that has been clicked on from a location in viewport space.
	pub fn click(&self, ipp: &InputPreprocessorMessageHandler) -> Option<LayerNodeIdentifier> {
		self.click_list(ipp).last()
	}

	/// Get the combined bounding box of the click targets of the selected visible layers in viewport space
	pub fn selected_visible_layers_bounding_box_viewport(&self) -> Option<[DVec2; 2]> {
		self.network_interface
			.selected_nodes()
			.selected_visible_layers(&self.network_interface)
			.filter_map(|layer| self.metadata().bounding_box_viewport(layer))
			.reduce(graphene_core::renderer::Quad::combine_bounds)
	}

	pub fn selected_visible_and_unlock_layers_bounding_box_viewport(&self) -> Option<[DVec2; 2]> {
		self.network_interface
			.selected_nodes()
			.selected_visible_and_unlocked_layers(&self.network_interface)
			.filter_map(|layer| self.metadata().bounding_box_viewport(layer))
			.reduce(graphene_core::renderer::Quad::combine_bounds)
	}

	pub fn document_network(&self) -> &NodeNetwork {
		self.network_interface.document_network()
	}

	pub fn metadata(&self) -> &DocumentMetadata {
		self.network_interface.document_metadata()
	}

	pub fn serialize_document(&self) -> String {
		let val = serde_json::to_string(self);
		// We fully expect the serialization to succeed
		val.unwrap()
	}

	pub fn deserialize_document(serialized_content: &str) -> Result<Self, EditorError> {
		let document_message_handler = serde_json::from_str::<DocumentMessageHandler>(serialized_content)
			.or_else(|_| {
				// TODO: Eventually remove this document upgrade code
				#[derive(Debug, serde::Serialize, serde::Deserialize)]
				pub struct OldDocumentMessageHandler {
					// ============================================
					// Fields that are saved in the document format
					// ============================================
					//
					/// The node graph that generates this document's artwork.
					/// It recursively stores its sub-graphs, so this root graph is the whole snapshot of the document content.
					pub network: OldNodeNetwork,
					/// List of the [`NodeId`]s that are currently selected by the user.
					pub selected_nodes: SelectedNodes,
					/// List of the [`LayerNodeIdentifier`]s that are currently collapsed by the user in the Layers panel.
					/// Collapsed means that the expansion arrow isn't set to show the children of these layers.
					pub collapsed: CollapsedLayers,
					/// The name of the document, which is displayed in the tab and title bar of the editor.
					pub name: String,
					/// The full Git commit hash of the Graphite repository that was used to build the editor.
					/// We save this to provide a hint about which version of the editor was used to create the document.
					pub commit_hash: String,
					/// The current pan, tilt, and zoom state of the viewport's view of the document canvas.
					pub document_ptz: PTZ,
					/// The current mode that the document is in, which starts out as Design Mode. This choice affects the editing behavior of the tools.
					pub document_mode: DocumentMode,
					/// The current view mode that the user has set for rendering the document within the viewport.
					/// This is usually "Normal" but can be set to "Outline" or "Pixels" to see the canvas differently.
					pub view_mode: ViewMode,
					/// Sets whether or not all the viewport overlays should be drawn on top of the artwork.
					/// This includes tool interaction visualizations (like the transform cage and path anchors/handles), the grid, and more.
					pub overlays_visible: bool,
					/// Sets whether or not the rulers should be drawn along the top and left edges of the viewport area.
					pub rulers_visible: bool,
					/// Sets whether or not the node graph is drawn (as an overlay) on top of the viewport area, or otherwise if it's hidden.
					pub graph_view_overlay_open: bool,
					/// The current user choices for snapping behavior, including whether snapping is enabled at all.
					pub snapping_state: SnappingState,
				}

				serde_json::from_str::<OldDocumentMessageHandler>(serialized_content).map(|old_message_handler| DocumentMessageHandler {
					network_interface: NodeNetworkInterface::from_old_network(old_message_handler.network),
					collapsed: old_message_handler.collapsed,
					commit_hash: old_message_handler.commit_hash,
					document_ptz: old_message_handler.document_ptz,
					document_mode: old_message_handler.document_mode,
					view_mode: old_message_handler.view_mode,
					overlays_visible: old_message_handler.overlays_visible,
					rulers_visible: old_message_handler.rulers_visible,
					graph_view_overlay_open: old_message_handler.graph_view_overlay_open,
					snapping_state: old_message_handler.snapping_state,
					..Default::default()
				})
			})
			.map_err(|e| EditorError::DocumentDeserialization(e.to_string()))?;
		Ok(document_message_handler)
	}

	/// Called recursively by the entry function [`serialize_root`].
	fn serialize_structure(&self, folder: LayerNodeIdentifier, structure_section: &mut Vec<u64>, data_section: &mut Vec<u64>, path: &mut Vec<LayerNodeIdentifier>) {
		let mut space = 0;
		for layer_node in folder.children(self.metadata()) {
			data_section.push(layer_node.to_node().0);
			space += 1;
			if layer_node.has_children(self.metadata()) && !self.collapsed.0.contains(&layer_node) {
				path.push(layer_node);

				// TODO: Skip if folder is not expanded.
				structure_section.push(space);
				self.serialize_structure(layer_node, structure_section, data_section, path);
				space = 0;

				path.pop();
			}
		}
		structure_section.push(space | (1 << 63));
	}

	/// Serializes the layer structure into a condensed 1D structure.
	///
	/// # Format
	/// It is a string of numbers broken into three sections:
	///
	/// | Data                                                                                                                          | Description                                                   | Length           |
	/// |------------------------------------------------------------------------------------------------------------------------------ |---------------------------------------------------------------|------------------|
	/// | `4,` `2, 1, -2, -0,` `16533113728871998040,3427872634365736244,18115028555707261608,15878401910454357952,449479075714955186`  | Encoded example data                                          |                  |
	/// | _____________________________________________________________________________________________________________________________ | _____________________________________________________________ | ________________ |
	/// | **Length** section: `4`                                                                                                       | Length of the **Structure** section (`L` = `structure.len()`) | First value      |
	/// | **Structure** section: `2, 1, -2, -0`                                                                                         | The **Structure** section                                     | Next `L` values  |
	/// | **Data** section: `16533113728871998040, 3427872634365736244, 18115028555707261608, 15878401910454357952, 449479075714955186` | The **Data** section (layer IDs)                              | Remaining values |
	///
	/// The data section lists the layer IDs for all folders/layers in the tree as read from top to bottom.
	/// The structure section lists signed numbers. The sign indicates a folder indentation change (`+` is down a level, `-` is up a level).
	/// The numbers in the structure block encode the indentation. For example:
	/// - `2` means read two elements from the data section, then place a `[`.
	/// - `-x` means read `x` elements from the data section and then insert a `]`.
	///
	/// ```text
	/// 2     V 1  V -2  A -0 A
	/// 16533113728871998040,3427872634365736244,  18115028555707261608, 15878401910454357952,449479075714955186
	/// 16533113728871998040,3427872634365736244,[ 18115028555707261608,[15878401910454357952,449479075714955186]    ]
	/// ```
	///
	/// Resulting layer panel:
	/// ```text
	/// 16533113728871998040
	/// 3427872634365736244
	/// [3427872634365736244,18115028555707261608]
	/// [3427872634365736244,18115028555707261608,15878401910454357952]
	/// [3427872634365736244,18115028555707261608,449479075714955186]
	/// ```
	pub fn serialize_root(&self) -> RawBuffer {
		let mut structure_section = vec![NodeId(0).0];
		let mut data_section = Vec::new();
		self.serialize_structure(LayerNodeIdentifier::ROOT_PARENT, &mut structure_section, &mut data_section, &mut vec![]);

		// Remove the ROOT element. Prepend `L`, the length (excluding the ROOT) of the structure section (which happens to be where the ROOT element was).
		structure_section[0] = structure_section.len() as u64 - 1;
		// Append the data section to the end.
		structure_section.extend(data_section);

		structure_section.as_slice().into()
	}

	pub fn undo_with_history(&mut self, ipp: &InputPreprocessorMessageHandler, responses: &mut VecDeque<Message>) {
		let Some(previous_network) = self.undo(ipp, responses) else { return };

		self.document_redo_history.push_back(previous_network);
		if self.document_redo_history.len() > crate::consts::MAX_UNDO_HISTORY_LEN {
			self.document_redo_history.pop_front();
		}
	}

	pub fn undo(&mut self, ipp: &InputPreprocessorMessageHandler, responses: &mut VecDeque<Message>) -> Option<NodeNetworkInterface> {
		// If there is no history return and don't broadcast SelectionChanged
		let mut network_interface = self.document_undo_history.pop_back()?;

		// Set the previous network navigation metadata to the current navigation metadata
		network_interface.copy_all_navigation_metadata(&self.network_interface);
		std::mem::swap(&mut network_interface.resolved_types, &mut self.network_interface.resolved_types);

		//Update the metadata transform based on document PTZ
		let transform = self.navigation_handler.calculate_offset_transform(ipp.viewport_bounds.center(), &self.document_ptz);
		network_interface.set_document_to_viewport_transform(transform);

		// Ensure document structure is loaded so that updating the selected nodes has the correct metadata
		network_interface.load_structure();

		let previous_network = std::mem::replace(&mut self.network_interface, network_interface);

		// Push the UpdateOpenDocumentsList message to the bus in order to update the save status of the open documents
		responses.add(PortfolioMessage::UpdateOpenDocumentsList);
		responses.add(NodeGraphMessage::SelectedNodesUpdated);
		responses.add(NodeGraphMessage::ForceRunDocumentGraph);
		// TODO: Remove once the footprint is used to load the imports/export distances from the edge
		responses.add(NodeGraphMessage::SetGridAlignedEdges);
		responses.add(Message::StartBuffer);
		Some(previous_network)
	}
	pub fn redo_with_history(&mut self, ipp: &InputPreprocessorMessageHandler, responses: &mut VecDeque<Message>) {
		// Push the UpdateOpenDocumentsList message to the queue in order to update the save status of the open documents
		let Some(previous_network) = self.redo(ipp, responses) else { return };

		self.document_undo_history.push_back(previous_network);
		if self.document_undo_history.len() > crate::consts::MAX_UNDO_HISTORY_LEN {
			self.document_undo_history.pop_front();
		}
	}

	pub fn redo(&mut self, ipp: &InputPreprocessorMessageHandler, responses: &mut VecDeque<Message>) -> Option<NodeNetworkInterface> {
		// If there is no history return and don't broadcast SelectionChanged
		let mut network_interface = self.document_redo_history.pop_back()?;

		// Set the previous network navigation metadata to the current navigation metadata
		network_interface.copy_all_navigation_metadata(&self.network_interface);
		std::mem::swap(&mut network_interface.resolved_types, &mut self.network_interface.resolved_types);

		//Update the metadata transform based on document PTZ
		let transform = self.navigation_handler.calculate_offset_transform(ipp.viewport_bounds.center(), &self.document_ptz);
		network_interface.set_document_to_viewport_transform(transform);

		let previous_network = std::mem::replace(&mut self.network_interface, network_interface);
		// Push the UpdateOpenDocumentsList message to the bus in order to update the save status of the open documents
		responses.add(PortfolioMessage::UpdateOpenDocumentsList);
		responses.add(NodeGraphMessage::SelectedNodesUpdated);
		responses.add(NodeGraphMessage::ForceRunDocumentGraph);

		Some(previous_network)
	}

	pub fn current_hash(&self) -> Option<u64> {
		self.document_undo_history.iter().last().map(|network| network.document_network().current_hash())
	}

	pub fn is_auto_saved(&self) -> bool {
		self.current_hash() == self.auto_saved_hash
	}

	pub fn is_saved(&self) -> bool {
		self.current_hash() == self.saved_hash
	}

	pub fn is_graph_overlay_open(&self) -> bool {
		self.graph_view_overlay_open
	}

	pub fn set_auto_save_state(&mut self, is_saved: bool) {
		if is_saved {
			self.auto_saved_hash = self.current_hash();
		} else {
			self.auto_saved_hash = None;
		}
	}

	pub fn set_save_state(&mut self, is_saved: bool) {
		if is_saved {
			self.saved_hash = self.current_hash();
		} else {
			self.saved_hash = None;
		}
	}

	/// Finds the artboard that bounds the point in viewport space and be the container of any newly added layers.
	pub fn new_layer_bounding_artboard(&self, ipp: &InputPreprocessorMessageHandler) -> LayerNodeIdentifier {
		let container_based_on_selection = self.new_layer_parent(true);

		let container_based_on_clicked_artboard = self
			.click_xray(ipp)
			.find(|layer| self.network_interface.is_artboard(&layer.to_node(), &[]))
			.unwrap_or(LayerNodeIdentifier::ROOT_PARENT);

		if container_based_on_selection.ancestors(self.metadata()).any(|ancestor| ancestor == container_based_on_clicked_artboard) {
			container_based_on_selection
		} else {
			container_based_on_clicked_artboard
		}
	}

	/// Finds the parent folder which, based on the current selections, should be the container of any newly added layers.
	pub fn new_layer_parent(&self, include_self: bool) -> LayerNodeIdentifier {
		let Some(selected_nodes) = self.network_interface.selected_nodes_in_nested_network(&self.selection_network_path) else {
			warn!("No selected nodes found in new_layer_parent. Defaulting to ROOT_PARENT.");
			return LayerNodeIdentifier::ROOT_PARENT;
		};

		self.network_interface
			.deepest_common_ancestor(&selected_nodes, &self.selection_network_path, include_self)
			.unwrap_or_else(|| self.network_interface.all_artboards().iter().next().copied().unwrap_or(LayerNodeIdentifier::ROOT_PARENT))
	}

	pub fn get_calculated_insert_index(metadata: &DocumentMetadata, selected_nodes: &SelectedNodes, parent: LayerNodeIdentifier) -> usize {
		parent
			.children(metadata)
			.enumerate()
			.find_map(|(index, direct_child)| {
				if selected_nodes.selected_layers(metadata).any(|selected| selected == direct_child) {
					return Some(index);
				}

				for descendant in direct_child.descendants(metadata) {
					if selected_nodes.selected_layers(metadata).any(|selected| selected == descendant) {
						return Some(index);
					}
				}

				None
			})
			.unwrap_or(0)
	}

	pub fn group_layers(
		responses: &mut VecDeque<Message>,
		insert_index: usize,
		parent: LayerNodeIdentifier,
		group_folder_type: GroupFolderType,
		network_interface: &mut NodeNetworkInterface,
	) -> NodeId {
		let folder_id = NodeId(generate_uuid());

		match group_folder_type {
			GroupFolderType::Layer => responses.add(GraphOperationMessage::NewCustomLayer {
				id: folder_id,
				nodes: Vec::new(),
				parent,
				insert_index,
			}),
			GroupFolderType::BooleanOperation(operation) => {
				// Get the ID of the one selected layer, if exactly one is selected
				let only_selected_layer = {
					let selected_nodes = network_interface.selected_nodes();
					let mut layers = selected_nodes.selected_layers(network_interface.document_metadata());

					match (layers.next(), layers.next()) {
						(Some(id), None) => Some(id),
						_ => None,
					}
				};

				// If there is a single selected layer, check if there is a boolean operation upstream from it
				let upstream_boolean_op = only_selected_layer.and_then(|selected_id| {
					network_interface.upstream_flow_back_from_nodes(vec![selected_id.to_node()], &[], FlowType::HorizontalFlow).find(|id| {
						network_interface
							.reference(id, &[])
							.map(|name| name.as_deref().unwrap_or_default() == "Boolean Operation")
							.unwrap_or_default()
					})
				});

				// If there's already a boolean operation on the selected layer, update it with the new operation
				if let (Some(upstream_boolean_op), Some(only_selected_layer)) = (upstream_boolean_op, only_selected_layer) {
					network_interface.set_input(&InputConnector::node(upstream_boolean_op, 1), NodeInput::value(TaggedValue::BooleanOperation(operation), false), &[]);

					responses.add(NodeGraphMessage::RunDocumentGraph);

					return only_selected_layer.to_node();
				}
				// Otherwise, create a new boolean operation node group
				else {
					responses.add(GraphOperationMessage::NewBooleanOperationLayer {
						id: folder_id,
						operation,
						parent,
						insert_index,
					});
				}
			}
		}

		let new_group_folder = LayerNodeIdentifier::new_unchecked(folder_id);
		// Move the new folder to the correct position
		responses.add(NodeGraphMessage::MoveLayerToStack {
			layer: new_group_folder,
			parent,
			insert_index,
		});
		responses.add(DocumentMessage::MoveSelectedLayersToGroup { parent: new_group_folder });

		folder_id
	}

	/// Loads all of the fonts in the document.
	pub fn load_layer_resources(&self, responses: &mut VecDeque<Message>) {
		let mut fonts = HashSet::new();
		for (_node_id, node) in self.document_network().recursive_nodes() {
			for input in &node.inputs {
				if let Some(TaggedValue::Font(font)) = input.as_value() {
					fonts.insert(font.clone());
				}
			}
		}
		for font in fonts {
			responses.add_front(FrontendMessage::TriggerFontLoad { font });
		}
	}

	pub fn update_document_widgets(&self, responses: &mut VecDeque<Message>, animation_is_playing: bool, time: Duration) {
		// Document mode (dropdown menu at the left of the bar above the viewport, before the tool options)

		let document_mode_layout = WidgetLayout::new(vec![LayoutGroup::Row {
			widgets: vec![
				// DropdownInput::new(
				// 	vec![vec![
				// 		MenuListEntry::new(format!("{:?}", DocumentMode::DesignMode))
				// 			.label(DocumentMode::DesignMode.to_string())
				// 			.icon(DocumentMode::DesignMode.icon_name()),
				// 		MenuListEntry::new(format!("{:?}", DocumentMode::SelectMode))
				// 			.label(DocumentMode::SelectMode.to_string())
				// 			.icon(DocumentMode::SelectMode.icon_name())
				// 			.on_commit(|_| DialogMessage::RequestComingSoonDialog { issue: Some(330) }.into()),
				// 		MenuListEntry::new(format!("{:?}", DocumentMode::GuideMode))
				// 			.label(DocumentMode::GuideMode.to_string())
				// 			.icon(DocumentMode::GuideMode.icon_name())
				// 			.on_commit(|_| DialogMessage::RequestComingSoonDialog { issue: Some(331) }.into()),
				// 	]])
				// 	.selected_index(Some(self.document_mode as u32))
				// 	.draw_icon(true)
				// 	.interactive(false) // TODO: set to true when dialogs are not spawned
				// 	.widget_holder(),
				// Separator::new(SeparatorType::Section).widget_holder(),
			],
		}]);

		responses.add(LayoutMessage::SendLayout {
			layout: Layout::WidgetLayout(document_mode_layout),
			layout_target: LayoutTarget::DocumentMode,
		});

		// Document bar (right portion of the bar above the viewport)

		let mut snapping_state = self.snapping_state.clone();
		let mut snapping_state2 = self.snapping_state.clone();

		let mut widgets = vec![
			IconButton::new("PlaybackToStart", 24)
				.tooltip("Restart Animation")
				.tooltip_shortcut(action_keys!(AnimationMessageDiscriminant::RestartAnimation))
				.on_update(|_| AnimationMessage::RestartAnimation.into())
				.disabled(time == Duration::ZERO)
				.widget_holder(),
			IconButton::new(if animation_is_playing { "PlaybackPause" } else { "PlaybackPlay" }, 24)
				.tooltip(if animation_is_playing { "Pause Animation" } else { "Play Animation" })
				.tooltip_shortcut(action_keys!(AnimationMessageDiscriminant::ToggleLivePreview))
				.on_update(|_| AnimationMessage::ToggleLivePreview.into())
				.widget_holder(),
			Separator::new(SeparatorType::Unrelated).widget_holder(),
			CheckboxInput::new(self.overlays_visible)
				.icon("Overlays")
				.tooltip("Overlays")
				.tooltip_shortcut(action_keys!(DocumentMessageDiscriminant::ToggleOverlaysVisibility))
				.on_update(|optional_input: &CheckboxInput| DocumentMessage::SetOverlaysVisibility { visible: optional_input.checked }.into())
				.widget_holder(),
			PopoverButton::new()
				.popover_layout(vec![
					LayoutGroup::Row {
						widgets: vec![TextLabel::new("Overlays").bold(true).widget_holder()],
					},
					LayoutGroup::Row {
						widgets: vec![TextLabel::new("Granular settings in this menu are coming soon").widget_holder()],
					},
				])
				.widget_holder(),
			Separator::new(SeparatorType::Related).widget_holder(),
			CheckboxInput::new(snapping_state.snapping_enabled)
				.icon("Snapping")
				.tooltip("Snapping")
				.tooltip_shortcut(action_keys!(DocumentMessageDiscriminant::ToggleSnapping))
				.on_update(move |optional_input: &CheckboxInput| {
					DocumentMessage::SetSnapping {
						closure: Some(|snapping_state| &mut snapping_state.snapping_enabled),
						snapping_state: optional_input.checked,
					}
					.into()
				})
				.widget_holder(),
			PopoverButton::new()
				.popover_layout(
					[
						LayoutGroup::Row {
							widgets: vec![TextLabel::new("Snapping").bold(true).widget_holder()],
						},
						LayoutGroup::Row {
							widgets: vec![TextLabel::new(SnappingOptions::BoundingBoxes.to_string()).widget_holder()],
						},
					]
					.into_iter()
					.chain(SNAP_FUNCTIONS_FOR_BOUNDING_BOXES.into_iter().map(|(name, closure, tooltip)| LayoutGroup::Row {
						widgets: vec![
									CheckboxInput::new(*closure(&mut snapping_state))
										.on_update(move |input: &CheckboxInput| DocumentMessage::SetSnapping { closure: Some(closure), snapping_state: input.checked }.into())
										.tooltip(tooltip)
										.widget_holder(),
									TextLabel::new(name).tooltip(tooltip).widget_holder(),
								],
					}))
					.chain([LayoutGroup::Row {
						widgets: vec![TextLabel::new(SnappingOptions::Paths.to_string()).widget_holder()],
					}])
					.chain(SNAP_FUNCTIONS_FOR_PATHS.into_iter().map(|(name, closure, tooltip)| LayoutGroup::Row {
						widgets: vec![
									CheckboxInput::new(*closure(&mut snapping_state2))
										.on_update(move |input: &CheckboxInput| DocumentMessage::SetSnapping { closure: Some(closure), snapping_state: input.checked }.into())
										.tooltip(tooltip)
										.widget_holder(),
									TextLabel::new(name).tooltip(tooltip).widget_holder(),
								],
					}))
					.collect(),
				)
				.widget_holder(),
			Separator::new(SeparatorType::Related).widget_holder(),
			CheckboxInput::new(self.snapping_state.grid_snapping)
				.icon("Grid")
				.tooltip("Grid")
				.tooltip_shortcut(action_keys!(DocumentMessageDiscriminant::ToggleGridVisibility))
				.on_update(|optional_input: &CheckboxInput| DocumentMessage::GridVisibility(optional_input.checked).into())
				.widget_holder(),
			PopoverButton::new()
				.popover_layout(overlay_options(&self.snapping_state.grid))
				.popover_min_width(Some(320))
				.widget_holder(),
			Separator::new(SeparatorType::Unrelated).widget_holder(),
			RadioInput::new(vec![
				RadioEntryData::new("normal")
					.icon("ViewModeNormal")
					.tooltip("View Mode: Normal")
					.on_update(|_| DocumentMessage::SetViewMode { view_mode: ViewMode::Normal }.into()),
				RadioEntryData::new("outline")
					.icon("ViewModeOutline")
					.tooltip("View Mode: Outline")
					.on_update(|_| DocumentMessage::SetViewMode { view_mode: ViewMode::Outline }.into()),
				RadioEntryData::new("pixels")
					.icon("ViewModePixels")
					.tooltip("View Mode: Pixels")
					.on_update(|_| DialogMessage::RequestComingSoonDialog { issue: Some(320) }.into()),
			])
			.selected_index(match self.view_mode {
				ViewMode::Normal => Some(0),
				_ => Some(1),
			})
			.widget_holder(),
			// PopoverButton::new()
			// 	.popover_layout(vec![
			// 		LayoutGroup::Row {
			// 			widgets: vec![TextLabel::new("View Mode").bold(true).widget_holder()],
			// 		},
			// 		LayoutGroup::Row {
			// 			widgets: vec![TextLabel::new("Coming soon").widget_holder()],
			// 		},
			// 	])
			// 	.widget_holder(),
			Separator::new(SeparatorType::Unrelated).widget_holder(),
		];

		widgets.extend(navigation_controls(&self.document_ptz, &self.navigation_handler, "Canvas"));

		let tilt_value = self.navigation_handler.snapped_tilt(self.document_ptz.tilt()) / (std::f64::consts::PI / 180.);
		if tilt_value.abs() > 0.00001 {
			widgets.extend([
				Separator::new(SeparatorType::Related).widget_holder(),
				NumberInput::new(Some(tilt_value))
					.unit("°")
					.increment_behavior(NumberInputIncrementBehavior::Callback)
					.increment_callback_increase(|number_input: &NumberInput| {
						let one = 1. + f64::EPSILON * 100.;
						NavigationMessage::CanvasTiltSet {
							angle_radians: ((number_input.value.unwrap() / VIEWPORT_ROTATE_SNAP_INTERVAL + one).floor() * VIEWPORT_ROTATE_SNAP_INTERVAL).to_radians(),
						}
						.into()
					})
					.increment_callback_decrease(|number_input: &NumberInput| {
						let one = 1. + f64::EPSILON * 100.;
						NavigationMessage::CanvasTiltSet {
							angle_radians: ((number_input.value.unwrap() / VIEWPORT_ROTATE_SNAP_INTERVAL - one).ceil() * VIEWPORT_ROTATE_SNAP_INTERVAL).to_radians(),
						}
						.into()
					})
					.tooltip("Canvas Tilt")
					.on_update(|number_input: &NumberInput| {
						NavigationMessage::CanvasTiltSet {
							angle_radians: number_input.value.unwrap().to_radians(),
						}
						.into()
					})
					.widget_holder(),
			]);
		}

		widgets.extend([
			Separator::new(SeparatorType::Unrelated).widget_holder(),
			TextButton::new("Node Graph")
				.icon(Some((if self.graph_view_overlay_open { "GraphViewOpen" } else { "GraphViewClosed" }).into()))
				.hover_icon(Some((if self.graph_view_overlay_open { "GraphViewClosed" } else { "GraphViewOpen" }).into()))
				.tooltip(if self.graph_view_overlay_open { "Hide Node Graph" } else { "Show Node Graph" })
				.tooltip_shortcut(action_keys!(DocumentMessageDiscriminant::GraphViewOverlayToggle))
				.on_update(move |_| DocumentMessage::GraphViewOverlayToggle.into())
				.widget_holder(),
		]);

		let document_bar_layout = WidgetLayout::new(vec![LayoutGroup::Row { widgets }]);

		responses.add(LayoutMessage::SendLayout {
			layout: Layout::WidgetLayout(document_bar_layout),
			layout_target: LayoutTarget::DocumentBar,
		});
	}

	pub fn update_layers_panel_control_bar_widgets(&self, responses: &mut VecDeque<Message>) {
		// Get an iterator over the selected layers (excluding artboards which don't have an opacity or blend mode).
		let selected_nodes = self.network_interface.selected_nodes();
		let selected_layers_except_artboards = selected_nodes.selected_layers_except_artboards(&self.network_interface);

		// Look up the current opacity and blend mode of the selected layers (if any), and split the iterator into the first tuple and the rest.
		let mut opacity_and_blend_mode = selected_layers_except_artboards.map(|layer| {
			(
				get_opacity(layer, &self.network_interface).unwrap_or(100.),
				get_blend_mode(layer, &self.network_interface).unwrap_or_default(),
			)
		});
		let first_opacity_and_blend_mode = opacity_and_blend_mode.next();
		let result_opacity_and_blend_mode = opacity_and_blend_mode;

		// If there are no selected layers, disable the opacity and blend mode widgets.
		let disabled = first_opacity_and_blend_mode.is_none();

		// Amongst the selected layers, check if the opacities and blend modes are identical across all layers.
		// The result is setting `option` and `blend_mode` to Some value if all their values are identical, or None if they are not.
		// If identical, we display the value in the widget. If not, we display a dash indicating dissimilarity.
		let (opacity, blend_mode) = first_opacity_and_blend_mode
			.map(|(first_opacity, first_blend_mode)| {
				let mut opacity_identical = true;
				let mut blend_mode_identical = true;

				for (opacity, blend_mode) in result_opacity_and_blend_mode {
					if (opacity - first_opacity).abs() > (f64::EPSILON * 100.) {
						opacity_identical = false;
					}
					if blend_mode != first_blend_mode {
						blend_mode_identical = false;
					}
				}

				(opacity_identical.then_some(first_opacity), blend_mode_identical.then_some(first_blend_mode))
			})
			.unwrap_or((None, None));

		let blend_mode_menu_entries = BlendMode::list_svg_subset()
			.iter()
			.map(|modes| {
				modes
					.iter()
					.map(|&blend_mode| {
						MenuListEntry::new(format!("{blend_mode:?}"))
							.label(blend_mode.to_string())
							.on_update(move |_| DocumentMessage::SetBlendModeForSelectedLayers { blend_mode }.into())
							.on_commit(|_| DocumentMessage::AddTransaction.into())
					})
					.collect()
			})
			.collect();

		let has_selection = self.network_interface.selected_nodes().selected_layers(self.metadata()).next().is_some();
		let selection_all_visible = self
			.network_interface
			.selected_nodes()
			.selected_layers(self.metadata())
			.all(|layer| self.network_interface.is_visible(&layer.to_node(), &[]));
		let selection_all_locked = self
			.network_interface
			.selected_nodes()
			.selected_layers(self.metadata())
			.all(|layer| self.network_interface.is_locked(&layer.to_node(), &[]));

		let layers_panel_control_bar = WidgetLayout::new(vec![LayoutGroup::Row {
			widgets: vec![
				DropdownInput::new(blend_mode_menu_entries)
					.selected_index(blend_mode.and_then(|blend_mode| blend_mode.index_in_list_svg_subset()).map(|index| index as u32))
					.disabled(disabled)
					.draw_icon(false)
					.widget_holder(),
				Separator::new(SeparatorType::Related).widget_holder(),
				NumberInput::new(opacity)
					.label("Opacity")
					.unit("%")
					.display_decimal_places(2)
					.disabled(disabled)
					.min(0.)
					.max(100.)
					.range_min(Some(0.))
					.range_max(Some(100.))
					.mode_range()
					.on_update(|number_input: &NumberInput| {
						if let Some(value) = number_input.value {
							DocumentMessage::SetOpacityForSelectedLayers { opacity: value / 100. }.into()
						} else {
							Message::NoOp
						}
					})
					.on_commit(|_| DocumentMessage::AddTransaction.into())
					.widget_holder(),
				//
				Separator::new(SeparatorType::Unrelated).widget_holder(),
				//
				IconButton::new("NewLayer", 24)
					.tooltip("New Layer")
					.tooltip_shortcut(action_keys!(DocumentMessageDiscriminant::CreateEmptyFolder))
					.on_update(|_| DocumentMessage::CreateEmptyFolder.into())
					.widget_holder(),
				IconButton::new("Folder", 24)
					.tooltip("Group Selected")
					.tooltip_shortcut(action_keys!(DocumentMessageDiscriminant::GroupSelectedLayers))
					.on_update(|_| {
						let group_folder_type = GroupFolderType::Layer;
						DocumentMessage::GroupSelectedLayers { group_folder_type }.into()
					})
					.disabled(!has_selection)
					.widget_holder(),
				IconButton::new("Trash", 24)
					.tooltip("Delete Selected")
					.tooltip_shortcut(action_keys!(DocumentMessageDiscriminant::DeleteSelectedLayers))
					.on_update(|_| DocumentMessage::DeleteSelectedLayers.into())
					.disabled(!has_selection)
					.widget_holder(),
				//
				Separator::new(SeparatorType::Unrelated).widget_holder(),
				//
				IconButton::new(if selection_all_locked { "PadlockLocked" } else { "PadlockUnlocked" }, 24)
					.hover_icon(Some((if selection_all_locked { "PadlockUnlocked" } else { "PadlockLocked" }).into()))
					.tooltip(if selection_all_locked { "Unlock Selected" } else { "Lock Selected" })
					.tooltip_shortcut(action_keys!(DocumentMessageDiscriminant::ToggleSelectedLocked))
					.on_update(|_| NodeGraphMessage::ToggleSelectedLocked.into())
					.disabled(!has_selection)
					.widget_holder(),
				IconButton::new(if selection_all_visible { "EyeVisible" } else { "EyeHidden" }, 24)
					.hover_icon(Some((if selection_all_visible { "EyeHide" } else { "EyeShow" }).into()))
					.tooltip(if selection_all_visible { "Hide Selected" } else { "Show Selected" })
					.tooltip_shortcut(action_keys!(DocumentMessageDiscriminant::ToggleSelectedVisibility))
					.on_update(|_| DocumentMessage::ToggleSelectedVisibility.into())
					.disabled(!has_selection)
					.widget_holder(),
			],
		}]);

		responses.add(LayoutMessage::SendLayout {
			layout: Layout::WidgetLayout(layers_panel_control_bar),
			layout_target: LayoutTarget::LayersPanelControlBar,
		});
	}

	pub fn selected_layers_reverse(&mut self, responses: &mut VecDeque<Message>) {
		let selected_layers = self.network_interface.selected_nodes();
		let metadata = self.metadata();
		let selected_layer_set = selected_layers.selected_layers(metadata).collect::<HashSet<_>>();

		// Ignore those with selected ancestors
		let mut top_level_layers = Vec::new();
		for &layer in &selected_layer_set {
			let mut is_top_level = true;
			let mut current_layer = layer;

			while let Some(parent) = current_layer.parent(metadata) {
				if selected_layer_set.contains(&parent) {
					is_top_level = false;
					break;
				}
				current_layer = parent;
			}

			if is_top_level {
				top_level_layers.push(layer);
			}
		}

		// Group selected layers by their parent
		let mut grouped_layers: HashMap<LayerNodeIdentifier, Vec<(usize, LayerNodeIdentifier)>> = HashMap::new();
		for &layer in &top_level_layers {
			if let Some(parent) = layer.parent(metadata) {
				let index = parent.children(metadata).position(|child| child == layer).unwrap_or(usize::MAX);

				grouped_layers.entry(parent).or_default().push((index, layer));
			}
		}

		let mut modified = false;

		// Process each group separately
		for (parent, mut layers) in grouped_layers {
			// Retrieve all children under the parent
			let all_children = parent.children(metadata).collect::<Vec<_>>();

			// Separate unselected layers with their original indices
			let unselected_layers = all_children
				.iter()
				.enumerate()
				.filter_map(|(index, &layer)| if !selected_layer_set.contains(&layer) { Some((index, layer)) } else { None })
				.collect::<Vec<_>>();

			layers.sort_by_key(|(index, _)| *index);

			let reversed_layers = layers.iter().rev().map(|(_, layer)| *layer).collect::<Vec<_>>();
			let selected_positions = layers.iter().map(|(index, _)| *index).collect::<Vec<_>>();
			let selected_iter = reversed_layers.into_iter();
			let mut merged_layers = vec![None; all_children.len()];

			for (&original_index, new_layer) in selected_positions.iter().zip(selected_iter) {
				merged_layers[original_index] = Some(new_layer);
			}

			// Place unselected layers at their original positions
			for (index, layer) in unselected_layers {
				if merged_layers[index].is_none() {
					merged_layers[index] = Some(layer);
				}
			}

			let final_layers = merged_layers.into_iter().flatten().collect::<Vec<_>>();
			if final_layers.is_empty() {
				continue;
			}

			if !modified {
				responses.add(DocumentMessage::AddTransaction);
			}

			for (index, layer) in final_layers.iter().enumerate() {
				responses.add(NodeGraphMessage::MoveLayerToStack {
					layer: *layer,
					parent,
					insert_index: index,
				});
			}

			modified = true;
		}

		if modified {
			responses.add(NodeGraphMessage::RunDocumentGraph);
			responses.add(NodeGraphMessage::SendGraph);
		}
	}

	pub fn selected_layers_reorder(&mut self, relative_index_offset: isize, responses: &mut VecDeque<Message>) {
		let selected_nodes = self.network_interface.selected_nodes();
		let mut selected_layers = selected_nodes.selected_layers(self.metadata());

		let first_or_last_selected_layer = match relative_index_offset.signum() {
			-1 => selected_layers.next(),
			1 => selected_layers.last(),
			_ => panic!("selected_layers_reorder() must be given a non-zero value"),
		};

		let Some(pivot_layer) = first_or_last_selected_layer else {
			return;
		};
		let parent = pivot_layer.parent(self.metadata()).unwrap_or(LayerNodeIdentifier::ROOT_PARENT);

		let sibling_layer_paths: Vec<_> = parent.children(self.metadata()).collect();
		let Some(pivot_index) = sibling_layer_paths.iter().position(|path| *path == pivot_layer) else {
			return;
		};

		let max = sibling_layer_paths.len() as i64 - 1;
		let insert_index = (pivot_index as i64 + relative_index_offset as i64).clamp(0, max) as usize;

		let Some(&neighbor) = sibling_layer_paths.get(insert_index) else {
			return;
		};
		let Some(neighbor_index) = sibling_layer_paths.iter().position(|path| *path == neighbor) else {
			return;
		};

		// If moving down, insert below this layer. If moving up, insert above this layer.
		let insert_index = if relative_index_offset < 0 { neighbor_index } else { neighbor_index + 1 };
		responses.add(DocumentMessage::MoveSelectedLayersTo { parent, insert_index });
	}

	pub fn graph_view_overlay_open(&self) -> bool {
		self.graph_view_overlay_open
	}
}

/// Create a network interface with a single export
fn default_document_network_interface() -> NodeNetworkInterface {
	let mut network_interface = NodeNetworkInterface::default();
	network_interface.add_export(TaggedValue::ArtboardGroup(graphene_core::ArtboardGroupTable::default()), -1, "", &[]);
	network_interface
}

/// Targets for the [`ClickXRayIter`]. In order to reduce computation, we prefer just a point/path test where possible.
#[derive(Clone)]
enum XRayTarget {
	Point(DVec2),
	Quad(Quad),
	Path(Vec<path_bool_lib::PathSegment>),
	Polygon(Subpath<PointId>),
}

/// The result for the [`ClickXRayIter`] on the layer
struct XRayResult {
	clicked: bool,
	use_children: bool,
}

/// An iterator for finding layers within an [`XRayTarget`]. Constructed by [`DocumentMessageHandler::intersect_quad`] and [`DocumentMessageHandler::click_xray`].
#[derive(Clone)]
pub struct ClickXRayIter<'a> {
	next_layer: Option<LayerNodeIdentifier>,
	network_interface: &'a NodeNetworkInterface,
	parent_targets: Vec<(LayerNodeIdentifier, XRayTarget)>,
}

fn quad_to_path_lib_segments(quad: Quad) -> Vec<path_bool_lib::PathSegment> {
	quad.all_edges().into_iter().map(|[start, end]| path_bool_lib::PathSegment::Line(start, end)).collect()
}

fn click_targets_to_path_lib_segments<'a>(click_targets: impl Iterator<Item = &'a ClickTarget>, transform: DAffine2) -> Vec<path_bool_lib::PathSegment> {
	let segment = |bezier: bezier_rs::Bezier| match bezier.handles {
		bezier_rs::BezierHandles::Linear => path_bool_lib::PathSegment::Line(bezier.start, bezier.end),
		bezier_rs::BezierHandles::Quadratic { handle } => path_bool_lib::PathSegment::Quadratic(bezier.start, handle, bezier.end),
		bezier_rs::BezierHandles::Cubic { handle_start, handle_end } => path_bool_lib::PathSegment::Cubic(bezier.start, handle_start, handle_end, bezier.end),
	};
	click_targets
		.flat_map(|target| target.subpath().iter())
		.map(|bezier| segment(bezier.apply_transformation(|x| transform.transform_point2(x))))
		.collect()
}

impl<'a> ClickXRayIter<'a> {
	fn new(network_interface: &'a NodeNetworkInterface, target: XRayTarget) -> Self {
		if let Some(first_layer) = LayerNodeIdentifier::ROOT_PARENT.first_child(network_interface.document_metadata()) {
			Self {
				network_interface,
				next_layer: Some(first_layer),
				parent_targets: vec![(LayerNodeIdentifier::ROOT_PARENT, target)],
			}
		} else {
			Self {
				network_interface,
				next_layer: Default::default(),
				parent_targets: Default::default(),
			}
		}
	}

	/// Handles the checking of the layer where the target is a rect or path
	fn check_layer_area_target(&mut self, click_targets: Option<&Vec<ClickTarget>>, clip: bool, layer: LayerNodeIdentifier, path: Vec<path_bool_lib::PathSegment>, transform: DAffine2) -> XRayResult {
		// Convert back to Bezier-rs types for intersections
		let segment = |bezier: &path_bool_lib::PathSegment| match *bezier {
			path_bool_lib::PathSegment::Line(start, end) => bezier_rs::Bezier::from_linear_dvec2(start, end),
			path_bool_lib::PathSegment::Cubic(start, h1, h2, end) => bezier_rs::Bezier::from_cubic_dvec2(start, h1, h2, end),
			path_bool_lib::PathSegment::Quadratic(start, h1, end) => bezier_rs::Bezier::from_quadratic_dvec2(start, h1, end),
			path_bool_lib::PathSegment::Arc(_, _, _, _, _, _, _) => unimplemented!(),
		};
		let get_clip = || path.iter().map(segment);

		let intersects = click_targets.is_some_and(|targets| targets.iter().any(|target| target.intersect_path(get_clip, transform)));
		let clicked = intersects;
		let mut use_children = !clip || intersects;

		// In the case of a clip path where the area partially intersects, it is necessary to do a boolean operation.
		// We do this on this using the target area to reduce computation (as the target area is usually very simple).
		if clip && intersects {
			let clip_path = click_targets_to_path_lib_segments(click_targets.iter().flat_map(|x| x.iter()), transform);
			let subtracted = graphene_std::vector::boolean_intersect(path, clip_path).into_iter().flatten().collect::<Vec<_>>();
			if subtracted.is_empty() {
				use_children = false;
			} else {
				// All child layers will use the new clipped target area
				self.parent_targets.push((layer, XRayTarget::Path(subtracted)));
			}
		}
		XRayResult { clicked, use_children }
	}

	/// Handles the checking of the layer to find if it has been clicked
	fn check_layer(&mut self, layer: LayerNodeIdentifier) -> XRayResult {
		let selected_layers = self.network_interface.selected_nodes();
		// Discard invisible and locked layers
		if !selected_layers.layer_visible(layer, self.network_interface) || selected_layers.layer_locked(layer, self.network_interface) {
			return XRayResult { clicked: false, use_children: false };
		}

		let click_targets = self.network_interface.document_metadata().click_targets(layer);
		let transform = self.network_interface.document_metadata().transform_to_document(layer);
		let target = &self.parent_targets.last().expect("In `check_layer()`: there should be a `target`").1;
		let clip = self.network_interface.document_metadata().is_clip(layer.to_node());

		match target {
			// Single points are much cheaper than paths so have their own special case
			XRayTarget::Point(point) => {
				let intersects = click_targets.is_some_and(|targets| targets.iter().any(|target| target.intersect_point(*point, transform)));
				XRayResult {
					clicked: intersects,
					use_children: !clip || intersects,
				}
			}
			XRayTarget::Quad(quad) => self.check_layer_area_target(click_targets, clip, layer, quad_to_path_lib_segments(*quad), transform),
			XRayTarget::Path(path) => self.check_layer_area_target(click_targets, clip, layer, path.clone(), transform),
			XRayTarget::Polygon(polygon) => {
				let polygon = polygon.iter_closed().map(|line| path_bool_lib::PathSegment::Line(line.start, line.end)).collect();
				self.check_layer_area_target(click_targets, clip, layer, polygon, transform)
			}
		}
	}
}

pub fn navigation_controls(ptz: &PTZ, navigation_handler: &NavigationMessageHandler, tooltip_name: &str) -> [WidgetHolder; 5] {
	[
		IconButton::new("ZoomIn", 24)
			.tooltip("Zoom In")
			.tooltip_shortcut(action_keys!(NavigationMessageDiscriminant::CanvasZoomIncrease))
			.on_update(|_| NavigationMessage::CanvasZoomIncrease { center_on_mouse: false }.into())
			.widget_holder(),
		IconButton::new("ZoomOut", 24)
			.tooltip("Zoom Out")
			.tooltip_shortcut(action_keys!(NavigationMessageDiscriminant::CanvasZoomDecrease))
			.on_update(|_| NavigationMessage::CanvasZoomDecrease { center_on_mouse: false }.into())
			.widget_holder(),
		IconButton::new("ZoomReset", 24)
			.tooltip("Reset Tilt and Zoom to 100%")
			.tooltip_shortcut(action_keys!(NavigationMessageDiscriminant::CanvasTiltResetAndZoomTo100Percent))
			.on_update(|_| NavigationMessage::CanvasTiltResetAndZoomTo100Percent.into())
			.disabled(ptz.tilt().abs() < 1e-4 && (ptz.zoom() - 1.).abs() < 1e-4)
			.widget_holder(),
		// PopoverButton::new()
		// 	.popover_layout(vec![
		// 		LayoutGroup::Row {
		// 			widgets: vec![TextLabel::new(format!("{tooltip_name} Navigation")).bold(true).widget_holder()],
		// 		},
		// 		LayoutGroup::Row {
		// 			widgets: vec![TextLabel::new({
		// 				let tilt = if tooltip_name == "Canvas" { "Tilt:\n• Alt + Middle Click Drag\n\n" } else { "" };
		// 				format!(
		// 					"
		// 					Interactive controls in this\n\
		// 					menu are coming soon.\n\
		// 					\n\
		// 					Pan:\n\
		// 					• Middle Click Drag\n\
		// 					\n\
		// 					{tilt}Zoom:\n\
		// 					• Shift + Middle Click Drag\n\
		// 					• Ctrl + Scroll Wheel Roll
		// 					"
		// 				)
		// 				.trim()
		// 			})
		// 			.multiline(true)
		// 			.widget_holder()],
		// 		},
		// 	])
		// 	.widget_holder(),
		Separator::new(SeparatorType::Related).widget_holder(),
		NumberInput::new(Some(navigation_handler.snapped_zoom(ptz.zoom()) * 100.))
			.unit("%")
			.min(0.000001)
			.max(1000000.)
			.tooltip(format!("{tooltip_name} Zoom"))
			.on_update(|number_input: &NumberInput| {
				NavigationMessage::CanvasZoomSet {
					zoom_factor: number_input.value.unwrap() / 100.,
				}
				.into()
			})
			.increment_behavior(NumberInputIncrementBehavior::Callback)
			.increment_callback_decrease(|_| NavigationMessage::CanvasZoomDecrease { center_on_mouse: false }.into())
			.increment_callback_increase(|_| NavigationMessage::CanvasZoomIncrease { center_on_mouse: false }.into())
			.widget_holder(),
	]
}

impl Iterator for ClickXRayIter<'_> {
	type Item = LayerNodeIdentifier;

	fn next(&mut self) -> Option<Self::Item> {
		// While there are still layers in the layer tree
		while let Some(layer) = self.next_layer.take() {
			let XRayResult { clicked, use_children } = self.check_layer(layer);
			let metadata = self.network_interface.document_metadata();
			// If we should use the children and also there is a child, that child is the next layer.
			self.next_layer = use_children.then(|| layer.first_child(metadata)).flatten();

			// If we aren't using children, iterate up the ancestors until there is a layer with a sibling
			for ancestor in layer.ancestors(metadata) {
				if self.next_layer.is_some() {
					break;
				}
				// If there is a clipped area for this ancestor (that we are now exiting), discard it.
				if self.parent_targets.last().is_some_and(|(id, _)| *id == ancestor) {
					self.parent_targets.pop();
				}
				self.next_layer = ancestor.next_sibling(metadata)
			}

			if clicked {
				return Some(layer);
			}
		}
		assert!(self.parent_targets.is_empty(), "The parent targets should always be empty (since we have left all layers)");
		None
	}
}

#[cfg(test)]
mod document_message_handler_tests {
	use super::*;
	use crate::test_utils::test_prelude::*;

	#[tokio::test]
<<<<<<< HEAD
	async fn test_moving_folder_with_children() {
		let mut editor = EditorTestUtils::create();
		editor.new_document().await;

		// Creating two folders at root level
		editor.handle_message(DocumentMessage::CreateEmptyFolder).await;
		editor.handle_message(DocumentMessage::CreateEmptyFolder).await;

		let folder1 = editor.active_document().metadata().all_layers().next().unwrap();
		let folder2 = editor.active_document().metadata().all_layers().nth(1).unwrap();

		editor.drag_tool(ToolType::Rectangle, 0., 0., 100., 100., ModifierKeys::empty()).await;
		let rect_layer = editor.active_document().metadata().all_layers().next().unwrap();

		// First move rectangle into folder1
		editor.handle_message(NodeGraphMessage::SelectedNodesSet { nodes: vec![rect_layer.to_node()] }).await;
		editor.handle_message(DocumentMessage::MoveSelectedLayersTo { parent: folder1, insert_index: 0 }).await;

		// Verifying rectagle is now in folder1
		let rect_parent = rect_layer.parent(editor.active_document().metadata()).unwrap();
		assert_eq!(rect_parent, folder1, "Rectangle should be inside folder1");

		// Moving folder1 into folder2
		editor.handle_message(NodeGraphMessage::SelectedNodesSet { nodes: vec![folder1.to_node()] }).await;
		editor.handle_message(DocumentMessage::MoveSelectedLayersTo { parent: folder2, insert_index: 0 }).await;

		// Verifing hirarchy: folder2 > folder1 > rectangle
		let document = editor.active_document();
		let folder1_parent = folder1.parent(document.metadata()).unwrap();
		assert_eq!(folder1_parent, folder2, "Folder1 should be inside folder2");

		// Verifing rectangle moved with its parent
		let rect_parent = rect_layer.parent(document.metadata()).unwrap();
		assert_eq!(rect_parent, folder1, "Rectangle should still be inside folder1");

		let rect_grandparent = rect_parent.parent(document.metadata()).unwrap();
		assert_eq!(rect_grandparent, folder2, "Rectangle's grandparent should be folder2");
=======
	async fn test_layer_selection_with_shift_and_ctrl() {
		let mut editor = EditorTestUtils::create();
		editor.new_document().await;
		// Three rectangle layers
		editor.drag_tool(ToolType::Rectangle, 0., 0., 100., 100., ModifierKeys::empty()).await;
		editor.drag_tool(ToolType::Rectangle, 50., 50., 150., 150., ModifierKeys::empty()).await;
		editor.drag_tool(ToolType::Rectangle, 100., 100., 200., 200., ModifierKeys::empty()).await;

		let layers: Vec<_> = editor.active_document().metadata().all_layers().collect();

		// Case 1: Basic selection (no modifier)
		editor
			.handle_message(DocumentMessage::SelectLayer {
				id: layers[0].to_node(),
				ctrl: false,
				shift: false,
			})
			.await;
		// Fresh document reference for verification
		let document = editor.active_document();
		let selected_nodes = document.network_interface.selected_nodes();
		assert_eq!(selected_nodes.selected_nodes_ref().len(), 1);
		assert!(selected_nodes.selected_layers_contains(layers[0], document.metadata()));

		// Case 2: Ctrl + click to add another layer
		editor
			.handle_message(DocumentMessage::SelectLayer {
				id: layers[2].to_node(),
				ctrl: true,
				shift: false,
			})
			.await;
		let document = editor.active_document();
		let selected_nodes = document.network_interface.selected_nodes();
		assert_eq!(selected_nodes.selected_nodes_ref().len(), 2);
		assert!(selected_nodes.selected_layers_contains(layers[0], document.metadata()));
		assert!(selected_nodes.selected_layers_contains(layers[2], document.metadata()));

		// Case 3: Shift + click to select a range
		editor
			.handle_message(DocumentMessage::SelectLayer {
				id: layers[1].to_node(),
				ctrl: false,
				shift: true,
			})
			.await;
		let document = editor.active_document();
		let selected_nodes = document.network_interface.selected_nodes();
		// We expect 2 layers to be selected (layers 1 and 2) - not 3
		assert_eq!(selected_nodes.selected_nodes_ref().len(), 2);
		assert!(!selected_nodes.selected_layers_contains(layers[0], document.metadata()));
		assert!(selected_nodes.selected_layers_contains(layers[1], document.metadata()));
		assert!(selected_nodes.selected_layers_contains(layers[2], document.metadata()));

		// Case 4: Ctrl + click to toggle selection (deselect)
		editor
			.handle_message(DocumentMessage::SelectLayer {
				id: layers[1].to_node(),
				ctrl: true,
				shift: false,
			})
			.await;

		// Final fresh document reference
		let document = editor.active_document();
		let selected_nodes = document.network_interface.selected_nodes();
		assert_eq!(selected_nodes.selected_nodes_ref().len(), 1);
		assert!(!selected_nodes.selected_layers_contains(layers[0], document.metadata()));
		assert!(!selected_nodes.selected_layers_contains(layers[1], document.metadata()));
		assert!(selected_nodes.selected_layers_contains(layers[2], document.metadata()));
	}
	#[tokio::test]
	async fn test_layer_rearrangement() {
		let mut editor = EditorTestUtils::create();
		editor.new_document().await;
		// Create three rectangle layers
		editor.drag_tool(ToolType::Rectangle, 0., 0., 100., 100., ModifierKeys::empty()).await;
		editor.drag_tool(ToolType::Rectangle, 50., 50., 150., 150., ModifierKeys::empty()).await;
		editor.drag_tool(ToolType::Rectangle, 100., 100., 200., 200., ModifierKeys::empty()).await;

		// Helper function to identify layers by bounds
		async fn get_layer_by_bounds(editor: &mut EditorTestUtils, min_x: f64, min_y: f64) -> Option<LayerNodeIdentifier> {
			let document = editor.active_document();
			for layer in document.metadata().all_layers() {
				if let Some(bbox) = document.metadata().bounding_box_viewport(layer) {
					if (bbox[0].x - min_x).abs() < 1.0 && (bbox[0].y - min_y).abs() < 1.0 {
						return Some(layer);
					}
				}
			}
			None
		}

		async fn get_layer_index(editor: &mut EditorTestUtils, layer: LayerNodeIdentifier) -> Option<usize> {
			let document = editor.active_document();
			let parent = layer.parent(document.metadata())?;
			parent.children(document.metadata()).position(|child| child == layer)
		}

		let layer_middle = get_layer_by_bounds(&mut editor, 50.0, 50.0).await.unwrap();
		let layer_top = get_layer_by_bounds(&mut editor, 100.0, 100.0).await.unwrap();

		let initial_index_top = get_layer_index(&mut editor, layer_top).await.unwrap();
		let initial_index_middle = get_layer_index(&mut editor, layer_middle).await.unwrap();

		// Test 1: Lower the top layer
		editor.handle_message(NodeGraphMessage::SelectedNodesSet { nodes: vec![layer_top.to_node()] }).await;
		editor.handle_message(DocumentMessage::SelectedLayersLower).await;
		let new_index_top = get_layer_index(&mut editor, layer_top).await.unwrap();
		assert!(new_index_top > initial_index_top, "Top layer should have moved down");

		// Test 2: Raise the middle layer
		editor.handle_message(NodeGraphMessage::SelectedNodesSet { nodes: vec![layer_middle.to_node()] }).await;
		editor.handle_message(DocumentMessage::SelectedLayersRaise).await;
		let new_index_middle = get_layer_index(&mut editor, layer_middle).await.unwrap();
		assert!(new_index_middle < initial_index_middle, "Middle layer should have moved up");
	}
	#[tokio::test]
	async fn test_move_folder_into_itself_doesnt_crash() {
		let mut editor = EditorTestUtils::create();
		editor.new_document().await;

		// Creating a parent folder
		editor.handle_message(DocumentMessage::CreateEmptyFolder).await;
		let parent_folder = editor.active_document().metadata().all_layers().next().unwrap();

		// Creating a child folder inside the parent folder
		editor.handle_message(NodeGraphMessage::SelectedNodesSet { nodes: vec![parent_folder.to_node()] }).await;
		editor.handle_message(DocumentMessage::CreateEmptyFolder).await;
		let child_folder = editor.active_document().metadata().all_layers().next().unwrap();

		// Attempt to move parent folder into child folder
		editor.handle_message(NodeGraphMessage::SelectedNodesSet { nodes: vec![parent_folder.to_node()] }).await;
		editor
			.handle_message(DocumentMessage::MoveSelectedLayersTo {
				parent: child_folder,
				insert_index: 0,
			})
			.await;

		// The operation completed without crashing
		// Verifying application still functions by performing another operation
		editor.handle_message(DocumentMessage::CreateEmptyFolder).await;
		assert!(true, "Application didn't crash after folder move operation");
>>>>>>> adfcff75
	}
}<|MERGE_RESOLUTION|>--- conflicted
+++ resolved
@@ -2714,45 +2714,6 @@
 	use crate::test_utils::test_prelude::*;
 
 	#[tokio::test]
-<<<<<<< HEAD
-	async fn test_moving_folder_with_children() {
-		let mut editor = EditorTestUtils::create();
-		editor.new_document().await;
-
-		// Creating two folders at root level
-		editor.handle_message(DocumentMessage::CreateEmptyFolder).await;
-		editor.handle_message(DocumentMessage::CreateEmptyFolder).await;
-
-		let folder1 = editor.active_document().metadata().all_layers().next().unwrap();
-		let folder2 = editor.active_document().metadata().all_layers().nth(1).unwrap();
-
-		editor.drag_tool(ToolType::Rectangle, 0., 0., 100., 100., ModifierKeys::empty()).await;
-		let rect_layer = editor.active_document().metadata().all_layers().next().unwrap();
-
-		// First move rectangle into folder1
-		editor.handle_message(NodeGraphMessage::SelectedNodesSet { nodes: vec![rect_layer.to_node()] }).await;
-		editor.handle_message(DocumentMessage::MoveSelectedLayersTo { parent: folder1, insert_index: 0 }).await;
-
-		// Verifying rectagle is now in folder1
-		let rect_parent = rect_layer.parent(editor.active_document().metadata()).unwrap();
-		assert_eq!(rect_parent, folder1, "Rectangle should be inside folder1");
-
-		// Moving folder1 into folder2
-		editor.handle_message(NodeGraphMessage::SelectedNodesSet { nodes: vec![folder1.to_node()] }).await;
-		editor.handle_message(DocumentMessage::MoveSelectedLayersTo { parent: folder2, insert_index: 0 }).await;
-
-		// Verifing hirarchy: folder2 > folder1 > rectangle
-		let document = editor.active_document();
-		let folder1_parent = folder1.parent(document.metadata()).unwrap();
-		assert_eq!(folder1_parent, folder2, "Folder1 should be inside folder2");
-
-		// Verifing rectangle moved with its parent
-		let rect_parent = rect_layer.parent(document.metadata()).unwrap();
-		assert_eq!(rect_parent, folder1, "Rectangle should still be inside folder1");
-
-		let rect_grandparent = rect_parent.parent(document.metadata()).unwrap();
-		assert_eq!(rect_grandparent, folder2, "Rectangle's grandparent should be folder2");
-=======
 	async fn test_layer_selection_with_shift_and_ctrl() {
 		let mut editor = EditorTestUtils::create();
 		editor.new_document().await;
@@ -2897,6 +2858,44 @@
 		// Verifying application still functions by performing another operation
 		editor.handle_message(DocumentMessage::CreateEmptyFolder).await;
 		assert!(true, "Application didn't crash after folder move operation");
->>>>>>> adfcff75
+	}
+	#[tokio::test]
+	async fn test_moving_folder_with_children() {
+		let mut editor = EditorTestUtils::create();
+		editor.new_document().await;
+
+		// Creating two folders at root level
+		editor.handle_message(DocumentMessage::CreateEmptyFolder).await;
+		editor.handle_message(DocumentMessage::CreateEmptyFolder).await;
+
+		let folder1 = editor.active_document().metadata().all_layers().next().unwrap();
+		let folder2 = editor.active_document().metadata().all_layers().nth(1).unwrap();
+
+		editor.drag_tool(ToolType::Rectangle, 0., 0., 100., 100., ModifierKeys::empty()).await;
+		let rect_layer = editor.active_document().metadata().all_layers().next().unwrap();
+
+		// First move rectangle into folder1
+		editor.handle_message(NodeGraphMessage::SelectedNodesSet { nodes: vec![rect_layer.to_node()] }).await;
+		editor.handle_message(DocumentMessage::MoveSelectedLayersTo { parent: folder1, insert_index: 0 }).await;
+
+		// Verifying rectagle is now in folder1
+		let rect_parent = rect_layer.parent(editor.active_document().metadata()).unwrap();
+		assert_eq!(rect_parent, folder1, "Rectangle should be inside folder1");
+
+		// Moving folder1 into folder2
+		editor.handle_message(NodeGraphMessage::SelectedNodesSet { nodes: vec![folder1.to_node()] }).await;
+		editor.handle_message(DocumentMessage::MoveSelectedLayersTo { parent: folder2, insert_index: 0 }).await;
+
+		// Verifing hirarchy: folder2 > folder1 > rectangle
+		let document = editor.active_document();
+		let folder1_parent = folder1.parent(document.metadata()).unwrap();
+		assert_eq!(folder1_parent, folder2, "Folder1 should be inside folder2");
+
+		// Verifing rectangle moved with its parent
+		let rect_parent = rect_layer.parent(document.metadata()).unwrap();
+		assert_eq!(rect_parent, folder1, "Rectangle should still be inside folder1");
+
+		let rect_grandparent = rect_parent.parent(document.metadata()).unwrap();
+		assert_eq!(rect_grandparent, folder2, "Rectangle's grandparent should be folder2");
 	}
 }
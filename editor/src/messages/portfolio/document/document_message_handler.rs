use super::utility_types::error::EditorError;
use super::utility_types::misc::DocumentRenderMode;
use crate::application::generate_uuid;
use crate::consts::{ASYMPTOTIC_EFFECT, DEFAULT_DOCUMENT_NAME, FILE_SAVE_SUFFIX, GRAPHITE_DOCUMENT_VERSION, SCALE_EFFECT, SCROLLBAR_SPACING, VIEWPORT_ZOOM_TO_FIT_PADDING_SCALE_FACTOR};
use crate::messages::frontend::utility_types::ExportBounds;
use crate::messages::frontend::utility_types::{FileType, FrontendImageData};
use crate::messages::input_mapper::utility_types::macros::action_keys;
use crate::messages::layout::utility_types::layout_widget::{Layout, LayoutGroup, Widget, WidgetCallback, WidgetHolder, WidgetLayout};
use crate::messages::layout::utility_types::misc::LayoutTarget;
use crate::messages::layout::utility_types::widgets::button_widgets::{IconButton, PopoverButton};
use crate::messages::layout::utility_types::widgets::input_widgets::{
	DropdownEntryData, DropdownInput, NumberInput, NumberInputIncrementBehavior, NumberInputMode, OptionalInput, RadioEntryData, RadioInput,
};
use crate::messages::layout::utility_types::widgets::label_widgets::{Separator, SeparatorDirection, SeparatorType};
use crate::messages::portfolio::document::properties_panel::utility_types::PropertiesPanelMessageHandlerData;
use crate::messages::portfolio::document::utility_types::clipboards::Clipboard;
use crate::messages::portfolio::document::utility_types::layer_panel::{LayerMetadata, LayerPanelEntry, RawBuffer};
use crate::messages::portfolio::document::utility_types::misc::DocumentMode;
use crate::messages::portfolio::document::utility_types::misc::{AlignAggregate, AlignAxis, DocumentSave, FlipAxis};
use crate::messages::portfolio::document::utility_types::vectorize_layer_metadata;
use crate::messages::portfolio::utility_types::PersistentData;
use crate::messages::prelude::*;
use crate::messages::tool::utility_types::ToolType;
use crate::node_graph_executor::NodeGraphExecutor;

use document_legacy::boolean_ops::BooleanOperationError;
use document_legacy::document::Document as DocumentLegacy;
use document_legacy::layers::blend_mode::BlendMode;
use document_legacy::layers::folder_layer::FolderLayer;
use document_legacy::layers::layer_info::{LayerDataType, LayerDataTypeDiscriminant};
use document_legacy::layers::style::{Fill, RenderData, ViewMode};
use document_legacy::layers::text_layer::Font;
use document_legacy::{DocumentError, DocumentResponse, LayerId, Operation as DocumentOperation};
use graph_craft::document::NodeId;
use graphene_core::raster::{Color, ImageFrame};

use glam::{DAffine2, DVec2};
use serde::{Deserialize, Serialize};

#[derive(Clone, Debug, Serialize, Deserialize)]
pub struct DocumentMessageHandler {
	pub document_legacy: DocumentLegacy,
	pub saved_document_identifier: u64,
	pub auto_saved_document_identifier: u64,
	pub name: String,
	pub version: String,

	pub document_mode: DocumentMode,
	pub view_mode: ViewMode,
	pub snapping_enabled: bool,
	pub overlays_visible: bool,

	#[serde(skip)]
	pub document_undo_history: VecDeque<DocumentSave>,
	#[serde(skip)]
	pub document_redo_history: VecDeque<DocumentSave>,
	/// Don't allow aborting transactions whilst undoing to avoid #559
	#[serde(skip)]
	undo_in_progress: bool,

	#[serde(with = "vectorize_layer_metadata")]
	pub layer_metadata: HashMap<Vec<LayerId>, LayerMetadata>,
	layer_range_selection_reference: Vec<LayerId>,

	navigation_handler: NavigationMessageHandler,
	#[serde(skip)]
	overlays_message_handler: OverlaysMessageHandler,
	pub artboard_message_handler: ArtboardMessageHandler,
	properties_panel_message_handler: PropertiesPanelMessageHandler,
	#[serde(skip)]
	node_graph_handler: NodeGraphMessageHandler,
}

impl Default for DocumentMessageHandler {
	fn default() -> Self {
		Self {
			document_legacy: DocumentLegacy::default(),
			saved_document_identifier: 0,
			auto_saved_document_identifier: 0,
			name: String::from("Untitled Document"),
			version: GRAPHITE_DOCUMENT_VERSION.to_string(),

			document_mode: DocumentMode::DesignMode,
			view_mode: ViewMode::default(),
			snapping_enabled: true,
			overlays_visible: true,

			document_undo_history: VecDeque::new(),
			document_redo_history: VecDeque::new(),
			undo_in_progress: false,

			layer_metadata: vec![(vec![], LayerMetadata::new(true))].into_iter().collect(),
			layer_range_selection_reference: Vec::new(),

			navigation_handler: NavigationMessageHandler::default(),
			overlays_message_handler: OverlaysMessageHandler::default(),
			artboard_message_handler: ArtboardMessageHandler::default(),
			properties_panel_message_handler: PropertiesPanelMessageHandler::default(),
			node_graph_handler: Default::default(),
		}
	}
}

impl MessageHandler<DocumentMessage, (u64, &InputPreprocessorMessageHandler, &PersistentData, &PreferencesMessageHandler, &mut NodeGraphExecutor)> for DocumentMessageHandler {
	#[remain::check]
	fn process_message(
		&mut self,
		message: DocumentMessage,
		responses: &mut VecDeque<Message>,
		(document_id, ipp, persistent_data, preferences, executor): (u64, &InputPreprocessorMessageHandler, &PersistentData, &PreferencesMessageHandler, &mut NodeGraphExecutor),
	) {
		use DocumentMessage::*;

		let render_data = RenderData::new(&persistent_data.font_cache, self.view_mode, Some(ipp.document_bounds()));

		#[remain::sorted]
		match message {
			// Sub-messages
			#[remain::unsorted]
			DispatchOperation(op) => {
				match self.document_legacy.handle_operation(*op, &render_data) {
					Ok(Some(document_responses)) => {
						for response in document_responses {
							match &response {
								DocumentResponse::FolderChanged { path } => responses.push_back(FolderChanged { affected_folder_path: path.clone() }.into()),
								DocumentResponse::DeletedLayer { path } => {
									self.layer_metadata.remove(path);
								}
								DocumentResponse::LayerChanged { path } => responses.push_back(LayerChanged { affected_layer_path: path.clone() }.into()),
								DocumentResponse::CreatedLayer { path } => {
									if self.layer_metadata.contains_key(path) {
										warn!("CreatedLayer overrides existing layer metadata.");
									}
									self.layer_metadata.insert(path.clone(), LayerMetadata::new(false));

									responses.push_back(LayerChanged { affected_layer_path: path.clone() }.into());
									self.layer_range_selection_reference = path.clone();
									responses.push_back(
										AddSelectedLayers {
											additional_layers: vec![path.clone()],
										}
										.into(),
									);
								}
								DocumentResponse::DocumentChanged => responses.push_back(RenderDocument.into()),
								DocumentResponse::DeletedSelectedManipulatorPoints => {
									// Clear Properties panel after deleting all points by updating backend widget state.
									responses.push_back(
										LayoutMessage::SendLayout {
											layout: Layout::WidgetLayout(WidgetLayout::new(vec![])),
											layout_target: LayoutTarget::PropertiesOptions,
										}
										.into(),
									);
									responses.push_back(
										LayoutMessage::SendLayout {
											layout: Layout::WidgetLayout(WidgetLayout::new(vec![])),
											layout_target: LayoutTarget::PropertiesSections,
										}
										.into(),
									);
								}
							};
							responses.push_back(BroadcastEvent::DocumentIsDirty.into());
						}
					}
					// Display boolean operation error to the user (except if it is a nothing done error).
					Err(DocumentError::BooleanOperationError(boolean_operation_error)) if boolean_operation_error != BooleanOperationError::NothingDone => responses.push_back(
						DialogMessage::DisplayDialogError {
							title: "Failed to calculate boolean operation".into(),
							description: format!("Unfortunately, this feature not that robust yet.\n\nError: {boolean_operation_error:?}"),
						}
						.into(),
					),
					Err(e) => error!("DocumentError: {:?}", e),
					Ok(_) => (),
				}
			}
			#[remain::unsorted]
			Artboard(message) => {
				self.artboard_message_handler.process_message(message, responses, persistent_data);
			}
			#[remain::unsorted]
			Navigation(message) => {
				self.navigation_handler
					.process_message(message, responses, (&self.document_legacy, ipp, self.selected_visible_layers_bounding_box(&render_data)));
			}
			#[remain::unsorted]
			Overlays(message) => {
				self.overlays_message_handler.process_message(message, responses, (self.overlays_visible, persistent_data, ipp));
			}
			#[remain::unsorted]
			PropertiesPanel(message) => {
				let properties_panel_message_handler_data = PropertiesPanelMessageHandlerData {
					artwork_document: &self.document_legacy,
					artboard_document: &self.artboard_message_handler.artboards_document,
					selected_layers: &mut self.layer_metadata.iter().filter_map(|(path, data)| data.selected.then_some(path.as_slice())),
					node_graph_message_handler: &self.node_graph_handler,
					executor,
				};
				self.properties_panel_message_handler
					.process_message(message, responses, (persistent_data, properties_panel_message_handler_data));
			}
			#[remain::unsorted]
			NodeGraph(message) => {
				let selected_layers = &mut self.layer_metadata.iter().filter_map(|(path, data)| data.selected.then_some(path.as_slice()));
				self.node_graph_handler.process_message(message, responses, (&mut self.document_legacy, selected_layers));
			}
			#[remain::unsorted]
			GraphOperation(message) => GraphOperationMessageHandler.process_message(message, responses, (&mut self.document_legacy, &mut self.node_graph_handler)),

			// Messages
			AbortTransaction => {
				if !self.undo_in_progress {
					self.undo(responses).unwrap_or_else(|e| warn!("{}", e));
					responses.extend([RenderDocument.into(), DocumentStructureChanged.into()]);
				}
			}
			AddSelectedLayers { additional_layers } => {
				for layer_path in &additional_layers {
					responses.extend(self.select_layer(layer_path, &render_data));
				}

				// TODO: Correctly update layer panel in clear_selection instead of here
				responses.push_back(FolderChanged { affected_folder_path: vec![] }.into());
				responses.push_back(BroadcastEvent::SelectionChanged.into());

				self.update_layer_tree_options_bar_widgets(responses, &render_data);
			}
			AlignSelectedLayers { axis, aggregate } => {
				self.backup(responses);
				let (paths, boxes): (Vec<_>, Vec<_>) = self
					.selected_layers()
					.filter_map(|path| self.document_legacy.viewport_bounding_box(path, &render_data).ok()?.map(|b| (path, b)))
					.unzip();

				let axis = match axis {
					AlignAxis::X => DVec2::X,
					AlignAxis::Y => DVec2::Y,
				};
				let lerp = |bbox: &[DVec2; 2]| bbox[0].lerp(bbox[1], 0.5);
				if let Some(combined_box) = self.document_legacy.combined_viewport_bounding_box(self.selected_layers(), &render_data) {
					let aggregated = match aggregate {
						AlignAggregate::Min => combined_box[0],
						AlignAggregate::Max => combined_box[1],
						AlignAggregate::Center => lerp(&combined_box),
						AlignAggregate::Average => boxes.iter().map(|b| lerp(b)).reduce(|a, b| a + b).map(|b| b / boxes.len() as f64).unwrap(),
					};
					for (path, bbox) in paths.into_iter().zip(boxes) {
						let center = match aggregate {
							AlignAggregate::Min => bbox[0],
							AlignAggregate::Max => bbox[1],
							_ => lerp(&bbox),
						};
						let translation = (aggregated - center) * axis;
						responses.add(GraphOperationMessage::TransformChange {
							layer: path.to_vec(),
							transform: DAffine2::from_translation(translation),
							transform_in: TransformIn::Viewport,
						});
					}
					responses.push_back(BroadcastEvent::DocumentIsDirty.into());
				}
			}
			BackupDocument { document, artboard, layer_metadata } => self.backup_with_document(document, *artboard, layer_metadata, responses),
			BooleanOperation(op) => {
				// Convert Vec<&[LayerId]> to Vec<Vec<&LayerId>> because Vec<&[LayerId]> does not implement several traits (Debug, Serialize, Deserialize, ...) required by DocumentOperation enum
				responses.push_back(StartTransaction.into());
				responses.push_back(BroadcastEvent::ToolAbort.into());
				responses.push_back(
					DocumentOperation::BooleanOperation {
						operation: op,
						selected: self.selected_layers_sorted().iter().map(|slice| (*slice).into()).collect(),
					}
					.into(),
				);
				responses.push_back(CommitTransaction.into());
			}
			ClearLayerTree => {
				// Send an empty layer tree
				let data_buffer: RawBuffer = Self::default().serialize_root().as_slice().into();
				responses.push_back(FrontendMessage::UpdateDocumentLayerTreeStructure { data_buffer }.into());

				// Clear the options bar
				responses.push_back(
					LayoutMessage::SendLayout {
						layout: Layout::WidgetLayout(Default::default()),
						layout_target: LayoutTarget::LayerTreeOptions,
					}
					.into(),
				);
			}
			CommitTransaction => (),
			CreateEmptyFolder { mut container_path } => {
				let id = generate_uuid();
				container_path.push(id);
				responses.push_back(DocumentMessage::DeselectAllLayers.into());
				responses.push_back(DocumentOperation::CreateFolder { path: container_path.clone() }.into());
				responses.push_back(
					DocumentMessage::SetLayerExpansion {
						layer_path: container_path,
						set_expanded: true,
					}
					.into(),
				);
			}
			DebugPrintDocument => {
				info!("{:#?}\n{:#?}", self.document_legacy, self.layer_metadata);
			}
			DeleteLayer { layer_path } => {
				responses.push_front(DocumentOperation::DeleteLayer { path: layer_path.clone() }.into());
				responses.push_front(BroadcastEvent::ToolAbort.into());
				responses.push_back(PropertiesPanelMessage::CheckSelectedWasDeleted { path: layer_path }.into());
			}
			DeleteSelectedLayers => {
				self.backup(responses);

				for path in self.selected_layers_without_children() {
					responses.push_front(DocumentMessage::DeleteLayer { layer_path: path.to_vec() }.into());
				}

				responses.push_front(BroadcastEvent::SelectionChanged.into());
				responses.push_back(BroadcastEvent::DocumentIsDirty.into());
			}
			DeselectAllLayers => {
				responses.push_front(SetSelectedLayers { replacement_selected_layers: vec![] }.into());
				self.layer_range_selection_reference.clear();
			}
			DirtyRenderDocument => {
				// Mark all non-overlay caches as dirty
				DocumentLegacy::mark_children_as_dirty(&mut self.document_legacy.root);
				responses.push_back(DocumentMessage::RenderDocument.into());
			}
			DirtyRenderDocumentInOutlineView => {
				if self.view_mode == ViewMode::Outline {
					responses.push_front(DocumentMessage::DirtyRenderDocument.into());
				}
			}
			DocumentHistoryBackward => self.undo(responses).unwrap_or_else(|e| warn!("{}", e)),
			DocumentHistoryForward => self.redo(responses).unwrap_or_else(|e| warn!("{}", e)),
			DocumentStructureChanged => {
				let data_buffer: RawBuffer = self.serialize_root().as_slice().into();
				responses.push_back(FrontendMessage::UpdateDocumentLayerTreeStructure { data_buffer }.into())
			}
			DuplicateSelectedLayers => {
				self.backup(responses);
				for path in self.selected_layers_sorted() {
					responses.push_back(DocumentOperation::DuplicateLayer { path: path.to_vec() }.into());
				}
			}
			ExportDocument {
				file_name,
				file_type,
				scale_factor,
				bounds,
			} => {
				let old_transforms = self.remove_document_transform();

				// Calculate the bounding box of the region to be exported
				let bounds = match bounds {
					ExportBounds::AllArtwork => self.all_layer_bounds(&render_data),
					ExportBounds::Selection => self.selected_visible_layers_bounding_box(&render_data),
					ExportBounds::Artboard(id) => self.artboard_message_handler.artboards_document.layer(&[id]).ok().and_then(|layer| layer.aabb(&render_data)),
				}
				.unwrap_or_default();
				let size = bounds[1] - bounds[0];
				let transform = (DAffine2::from_translation(bounds[0]) * DAffine2::from_scale(size)).inverse();

				let document = self.render_document(size, transform, persistent_data, DocumentRenderMode::Root);
				self.restore_document_transform(old_transforms);

				let file_suffix = &format!(".{file_type:?}").to_lowercase();
				let name = match file_name.ends_with(FILE_SAVE_SUFFIX) {
					true => file_name.replace(FILE_SAVE_SUFFIX, file_suffix),
					false => file_name + file_suffix,
				};

				if file_type == FileType::Svg {
					responses.push_back(FrontendMessage::TriggerFileDownload { document, name }.into());
				} else {
					let mime = file_type.to_mime().to_string();
					let size = (size * scale_factor).into();
					responses.push_back(FrontendMessage::TriggerRasterDownload { svg: document, name, mime, size }.into());
				}
			}
			FlipSelectedLayers { flip_axis } => {
				self.backup(responses);
				let scale = match flip_axis {
					FlipAxis::X => DVec2::new(-1., 1.),
					FlipAxis::Y => DVec2::new(1., -1.),
				};
				if let Some([min, max]) = self.document_legacy.combined_viewport_bounding_box(self.selected_layers(), &render_data) {
					let center = (max + min) / 2.;
					let bbox_trans = DAffine2::from_translation(-center);
					for path in self.selected_layers() {
						responses.add(GraphOperationMessage::TransformChange {
							layer: path.to_vec(),
							transform: DAffine2::from_scale(scale),
							transform_in: TransformIn::Scope { scope: bbox_trans },
						});
					}
					responses.push_back(BroadcastEvent::DocumentIsDirty.into());
				}
			}
			FolderChanged { affected_folder_path } => {
				let affected_layer_path = affected_folder_path;
				responses.extend([LayerChanged { affected_layer_path }.into(), DocumentStructureChanged.into()]);
			}
			FrameClear => {
				let mut selected_frame_layers = self.selected_layers_with_type(LayerDataTypeDiscriminant::NodeGraphFrame);
				// Get what is hopefully the only selected NodeGraphFrame layer
				let layer_path = selected_frame_layers.next();
				// Abort if we didn't have any NodeGraphFrame layer, or if there are additional ones also selected
				if layer_path.is_none() || selected_frame_layers.next().is_some() {
					return;
				}
				let layer_path = layer_path.unwrap();

				let layer = self.document_legacy.layer(layer_path).expect("Clearing NodeGraphFrame image for invalid layer");
				let previous_blob_url = match &layer.data {
					LayerDataType::NodeGraphFrame(node_graph_frame) => &node_graph_frame.blob_url,
					x => panic!("Cannot find blob url for layer type {}", LayerDataTypeDiscriminant::from(x)),
				};

				if let Some(url) = previous_blob_url {
					responses.push_back(FrontendMessage::TriggerRevokeBlobUrl { url: url.clone() }.into());
				}
				responses.push_back(DocumentOperation::ClearBlobURL { path: layer_path.into() }.into());
			}
			GroupSelectedLayers => {
				let mut new_folder_path = self.document_legacy.shallowest_common_folder(self.selected_layers()).unwrap_or(&[]).to_vec();

				// Required for grouping parent folders with their own children
				if !new_folder_path.is_empty() && self.selected_layers_contains(&new_folder_path) {
					new_folder_path.remove(new_folder_path.len() - 1);
				}

				new_folder_path.push(generate_uuid());

				responses.push_back(PortfolioMessage::Copy { clipboard: Clipboard::Internal }.into());
				responses.push_back(DocumentMessage::DeleteSelectedLayers.into());
				responses.push_back(DocumentOperation::CreateFolder { path: new_folder_path.clone() }.into());
				responses.push_back(DocumentMessage::ToggleLayerExpansion { layer_path: new_folder_path.clone() }.into());
				responses.push_back(
					PortfolioMessage::PasteIntoFolder {
						clipboard: Clipboard::Internal,
						folder_path: new_folder_path.clone(),
						insert_index: -1,
					}
					.into(),
				);
				responses.push_back(
					DocumentMessage::SetSelectedLayers {
						replacement_selected_layers: vec![new_folder_path],
					}
					.into(),
				);
			}
			LayerChanged { affected_layer_path } => {
				if let Ok(layer_entry) = self.layer_panel_entry(affected_layer_path.clone(), &render_data) {
					responses.push_back(FrontendMessage::UpdateDocumentLayerDetails { data: layer_entry }.into());
				}
				responses.push_back(PropertiesPanelMessage::CheckSelectedWasUpdated { path: affected_layer_path }.into());
				self.update_layer_tree_options_bar_widgets(responses, &render_data);
			}
			MoveSelectedLayersTo {
				folder_path,
				insert_index,
				reverse_index,
			} => {
				let selected_layers = self.selected_layers().collect::<Vec<_>>();

				// Prevent trying to insert into self
				if selected_layers.iter().any(|layer| folder_path.starts_with(layer)) {
					return;
				}

				let insert_index = self.update_insert_index(&selected_layers, &folder_path, insert_index, reverse_index).unwrap();

				responses.push_back(PortfolioMessage::Copy { clipboard: Clipboard::Internal }.into());
				responses.push_back(DocumentMessage::DeleteSelectedLayers.into());
				responses.push_back(
					PortfolioMessage::PasteIntoFolder {
						clipboard: Clipboard::Internal,
						folder_path,
						insert_index,
					}
					.into(),
				);
			}
<<<<<<< HEAD
			NodeGraphFrameGenerate => {
				if let Some(message) = self.call_node_graph_frame(document_id, preferences, persistent_data, None) {
=======
			MoveSelectedManipulatorPoints { layer_path, delta, mirror_distance } => {
				if let Ok(_layer) = self.document_legacy.layer(&layer_path) {
					responses.push_back(DocumentOperation::MoveSelectedManipulatorPoints { layer_path, delta, mirror_distance }.into());
				}
			}
			NodeGraphFrameClear {
				layer_path,
				node_id,
				cached_index: input_index,
			} => {
				let value = graph_craft::document::value::TaggedValue::RcImage(None);
				responses.push_back(NodeGraphMessage::SetInputValue { node_id, input_index, value }.into());
				responses.push_back(NodeGraphFrameGenerate { layer_path }.into());
			}
			NodeGraphFrameGenerate { layer_path } => {
				if let Some(message) = self.call_node_graph_frame(document_id, layer_path, preferences, persistent_data, None) {
>>>>>>> 4645cdf3
					responses.push_back(message);
				}
			}
			NodeGraphFrameImaginate { layer_path, imaginate_node } => {
				if let Some(message) = self.call_node_graph_frame(document_id, layer_path, preferences, persistent_data, Some(imaginate_node)) {
					responses.push_back(message);
				}
			}
			NodeGraphFrameImaginateRandom {
				layer_path,
				imaginate_node,
				then_generate,
			} => {
				// Set a random seed input
				responses.push_back(
					NodeGraphMessage::SetInputValue {
						node_id: *imaginate_node.last().unwrap(),
						// Needs to match the index of the seed parameter in `pub const IMAGINATE_NODE: DocumentNodeType` in `document_node_type.rs`
						input_index: 1,
						value: graph_craft::document::value::TaggedValue::F64((generate_uuid() >> 1) as f64),
					}
					.into(),
				);

				// Generate the image
				if then_generate {
					responses.push_back(DocumentMessage::NodeGraphFrameImaginate { layer_path, imaginate_node }.into());
				}
			}
			NodeGraphFrameImaginateTerminate { layer_path, node_path } => {
				responses.push_back(
					FrontendMessage::TriggerImaginateTerminate {
						document_id,
						layer_path,
						node_path,
						hostname: preferences.imaginate_server_hostname.clone(),
					}
					.into(),
				);
			}
			NudgeSelectedLayers {
				delta_x,
				delta_y,
				resize,
				resize_opposite_corner,
			} => {
				self.backup(responses);

				let opposite_corner = ipp.keyboard.key(resize_opposite_corner);
				let sign = if opposite_corner { -1. } else { 1. };

				for path in self.selected_layers().map(|path| path.to_vec()) {
					// Nudge translation
					let transform = if !ipp.keyboard.key(resize) {
						Some(DAffine2::from_translation((delta_x, delta_y).into()))
					}
					// Nudge resize
					else {
						self.document_legacy
							.viewport_bounding_box(&path, &render_data)
							.ok()
							.flatten()
							.map(|[existing_top_left, existing_bottom_right]| {
								let width = existing_bottom_right.x - existing_top_left.x;
								let height = existing_bottom_right.y - existing_top_left.y;

								let new_width = (width + delta_x * sign).max(1.);
								let new_height = (height + delta_y * sign).max(1.);

								let offset = DAffine2::from_translation(if opposite_corner { -existing_bottom_right } else { -existing_top_left });
								let scale = DAffine2::from_scale((new_width / width, new_height / height).into());

								offset.inverse() * scale * offset
							})
					};

					if let Some(transform) = transform {
						let transform_in = TransformIn::Viewport;
						responses.add(GraphOperationMessage::TransformChange { layer: path, transform, transform_in });
					}
				}
				responses.push_back(BroadcastEvent::DocumentIsDirty.into());
			}
			PasteImage { image, mouse } => {
				let image_size = DVec2::new(image.width as f64, image.height as f64);

				let Some(image_node_type) = crate::messages::portfolio::document::node_graph::resolve_document_node_type("Image") else {
					warn!("Image node should be in registry");
					return;
				};

				let path = vec![generate_uuid()];
				let image_node_id = 100;
				let mut network = crate::messages::portfolio::document::node_graph::new_image_network(32, image_node_id);

				// Transform of parent folder
				let to_parent_folder = self.document_legacy.generate_transform_across_scope(&path[..path.len() - 1], None).unwrap_or_default();

				// Align the layer with the mouse or center of viewport
				let viewport_location = mouse.map_or(ipp.viewport_bounds.center(), |pos| pos.into());
				let center_in_viewport = DAffine2::from_translation(viewport_location - ipp.viewport_bounds.top_left);
				let center_in_viewport_layerspace = to_parent_folder.inverse() * center_in_viewport;

				// Scale the image to fit into a 512x512 box
				let image_size = image_size / DVec2::splat((image_size.max_element() / 512.).max(1.));

				// Make layer the size of the image
				let fit_image_size = DAffine2::from_scale_angle_translation(image_size, 0., image_size / -2.);

				let transform = center_in_viewport_layerspace * fit_image_size;

				responses.push_back(DocumentMessage::StartTransaction.into());

				network.nodes.insert(
					image_node_id,
					image_node_type.to_document_node(
						[graph_craft::document::NodeInput::value(
							graph_craft::document::value::TaggedValue::ImageFrame(ImageFrame { image, transform }),
							false,
						)],
						graph_craft::document::DocumentNodeMetadata::position((20, 4)),
					),
				);

				responses.push_back(
					DocumentOperation::AddNodeGraphFrame {
						path: path.clone(),
						insert_index: -1,
						transform: DAffine2::ZERO.to_cols_array(),
						network,
					}
					.into(),
				);
				responses.push_back(
					DocumentMessage::SetSelectedLayers {
						replacement_selected_layers: vec![path.clone()],
					}
					.into(),
				);

<<<<<<< HEAD
				responses.add(GraphOperationMessage::TransformSet {
					layer: path,
					transform: transform,
					transform_in: TransformIn::Local,
				});
=======
				responses.push_back(
					DocumentOperation::SetLayerTransform {
						path: path.clone(),
						transform: transform.to_cols_array(),
					}
					.into(),
				);
>>>>>>> 4645cdf3

				responses.push_back(DocumentMessage::NodeGraphFrameGenerate { layer_path: path }.into());

				// Force chosen tool to be Select Tool after importing image.
				responses.push_back(ToolMessage::ActivateTool { tool_type: ToolType::Select }.into());
			}
			Redo => {
				responses.push_back(SelectToolMessage::Abort.into());
				responses.push_back(DocumentHistoryForward.into());
				responses.push_back(BroadcastEvent::DocumentIsDirty.into());
				responses.push_back(RenderDocument.into());
				responses.push_back(FolderChanged { affected_folder_path: vec![] }.into());
			}
			RenameLayer { layer_path, new_name } => responses.push_back(DocumentOperation::RenameLayer { layer_path, new_name }.into()),
			RenderDocument => {
				responses.push_back(
					FrontendMessage::UpdateDocumentArtwork {
						svg: self.document_legacy.render_root(&render_data),
					}
					.into(),
				);
				responses.push_back(ArtboardMessage::RenderArtboards.into());

				let document_transform_scale = self.navigation_handler.snapped_scale();
				let scale = 0.5 + ASYMPTOTIC_EFFECT + document_transform_scale * SCALE_EFFECT;
				let viewport_size = ipp.viewport_bounds.size();
				let viewport_mid = ipp.viewport_bounds.center();
				let [bounds1, bounds2] = self.document_bounds(&render_data).unwrap_or([viewport_mid; 2]);
				let bounds1 = bounds1.min(viewport_mid) - viewport_size * scale;
				let bounds2 = bounds2.max(viewport_mid) + viewport_size * scale;
				let bounds_length = (bounds2 - bounds1) * (1. + SCROLLBAR_SPACING);
				let scrollbar_position = DVec2::splat(0.5) - (bounds1.lerp(bounds2, 0.5) - viewport_mid) / (bounds_length - viewport_size);
				let scrollbar_multiplier = bounds_length - viewport_size;
				let scrollbar_size = viewport_size / bounds_length;

				let log = document_transform_scale.log2();
				let ruler_interval = if log < 0. { 100. * 2_f64.powf(-log.ceil()) } else { 100. / 2_f64.powf(log.ceil()) };
				let ruler_spacing = ruler_interval * document_transform_scale;

				let ruler_origin = self.document_legacy.root.transform.transform_point2(DVec2::ZERO);

				responses.push_back(
					FrontendMessage::UpdateDocumentScrollbars {
						position: scrollbar_position.into(),
						size: scrollbar_size.into(),
						multiplier: scrollbar_multiplier.into(),
					}
					.into(),
				);

				responses.push_back(
					FrontendMessage::UpdateDocumentRulers {
						origin: ruler_origin.into(),
						spacing: ruler_spacing,
						interval: ruler_interval,
					}
					.into(),
				);
			}
			RollbackTransaction => {
				self.rollback(responses).unwrap_or_else(|e| warn!("{}", e));
				responses.extend([RenderDocument.into(), DocumentStructureChanged.into()]);
			}
			SaveDocument => {
				self.set_save_state(true);
				responses.push_back(PortfolioMessage::AutoSaveActiveDocument.into());
				// Update the save status of the just saved document
				responses.push_back(PortfolioMessage::UpdateOpenDocumentsList.into());

				let name = match self.name.ends_with(FILE_SAVE_SUFFIX) {
					true => self.name.clone(),
					false => self.name.clone() + FILE_SAVE_SUFFIX,
				};
				responses.push_back(
					FrontendMessage::TriggerFileDownload {
						document: self.serialize_document(),
						name,
					}
					.into(),
				)
			}
			SelectAllLayers => {
				let all = self.all_layers().map(|path| path.to_vec()).collect();
				responses.push_front(SetSelectedLayers { replacement_selected_layers: all }.into());
			}
			SelectedLayersLower => {
				responses.push_front(DocumentMessage::SelectedLayersReorder { relative_index_offset: -1 }.into());
			}
			SelectedLayersLowerToBack => {
				responses.push_front(DocumentMessage::SelectedLayersReorder { relative_index_offset: isize::MIN }.into());
			}
			SelectedLayersRaise => {
				responses.push_front(DocumentMessage::SelectedLayersReorder { relative_index_offset: 1 }.into());
			}
			SelectedLayersRaiseToFront => {
				responses.push_front(DocumentMessage::SelectedLayersReorder { relative_index_offset: isize::MAX }.into());
			}
			SelectedLayersReorder { relative_index_offset } => {
				self.selected_layers_reorder(relative_index_offset, responses);
			}
			SelectLayer { layer_path, ctrl, shift } => {
				let mut paths = vec![];
				let last_selection_exists = !self.layer_range_selection_reference.is_empty();

				// If we have shift pressed and a layer already selected then fill the range
				if shift && last_selection_exists {
					// Fill the selection range
					self.layer_metadata
						.iter()
						.filter(|(target, _)| self.document_legacy.layer_is_between(target, &layer_path, &self.layer_range_selection_reference))
						.for_each(|(layer_path, _)| {
							paths.push(layer_path.clone());
						});
				} else {
					if ctrl {
						// Toggle selection when holding ctrl
						let layer = self.layer_metadata_mut(&layer_path);
						layer.selected = !layer.selected;
						responses.push_back(
							LayerChanged {
								affected_layer_path: layer_path.clone(),
							}
							.into(),
						);
						responses.push_back(BroadcastEvent::SelectionChanged.into());
					} else {
						paths.push(layer_path.clone());
					}

					// Set our last selection reference
					self.layer_range_selection_reference = layer_path;
				}

				// Don't create messages for empty operations
				if !paths.is_empty() {
					// Add or set our selected layers
					if ctrl {
						responses.push_front(AddSelectedLayers { additional_layers: paths }.into());
					} else {
						responses.push_front(SetSelectedLayers { replacement_selected_layers: paths }.into());
					}
				}
			}
			SetBlendModeForSelectedLayers { blend_mode } => {
				self.backup(responses);
				for path in self.selected_layers() {
					responses.push_back(DocumentOperation::SetLayerBlendMode { path: path.to_vec(), blend_mode }.into());
				}
			}
			SetImageBlobUrl {
				layer_path,
				blob_url,
				resolution,
				document_id,
			} => {
				let layer = self.document_legacy.layer(&layer_path).expect("Setting blob URL for invalid layer");

				// Revoke the old blob URL
				match &layer.data {
					LayerDataType::NodeGraphFrame(node_graph_frame) => {
						if let Some(url) = &node_graph_frame.blob_url {
							responses.push_back(FrontendMessage::TriggerRevokeBlobUrl { url: url.clone() }.into());
						}
					}
					other => panic!(
						"Setting blob URL for invalid layer type, which must be an `Imaginate`, `NodeGraphFrame` or `Image`. Found: `{:?}`",
						other
					),
				}

				responses.push_back(
					PortfolioMessage::DocumentPassMessage {
						document_id,
						message: DocumentOperation::SetLayerBlobUrl { layer_path, blob_url, resolution }.into(),
					}
					.into(),
				);
			}
			SetLayerExpansion { layer_path, set_expanded } => {
				self.layer_metadata_mut(&layer_path).expanded = set_expanded;
				responses.push_back(DocumentStructureChanged.into());
				responses.push_back(LayerChanged { affected_layer_path: layer_path }.into())
			}
			SetLayerName { layer_path, name } => {
				if let Some(layer) = self.layer_panel_entry_from_path(&layer_path, &render_data) {
					// Only save the history state if the name actually changed to something different
					if layer.name != name {
						self.backup(responses);
						responses.push_back(DocumentOperation::SetLayerName { path: layer_path, name }.into());
					}
				}
			}
			SetOpacityForSelectedLayers { opacity } => {
				self.backup(responses);
				let opacity = opacity.clamp(0., 1.);

				for path in self.selected_layers().map(|path| path.to_vec()) {
					responses.push_back(DocumentOperation::SetLayerOpacity { path, opacity }.into());
				}
			}
			SetOverlaysVisibility { visible } => {
				self.overlays_visible = visible;
				responses.push_back(BroadcastEvent::ToolAbort.into());
				responses.push_back(OverlaysMessage::ClearAllOverlays.into());
				responses.push_back(OverlaysMessage::Rerender.into());
			}
			SetSelectedLayers { replacement_selected_layers } => {
				let selected = self.layer_metadata.iter_mut().filter(|(_, layer_metadata)| layer_metadata.selected);
				selected.for_each(|(path, layer_metadata)| {
					layer_metadata.selected = false;
					responses.push_back(LayerChanged { affected_layer_path: path.clone() }.into())
				});

				let additional_layers = replacement_selected_layers;
				responses.push_front(AddSelectedLayers { additional_layers }.into());
			}
			SetSnapping { snap } => {
				self.snapping_enabled = snap;
			}
			SetTextboxEditability { path, editable } => {
				let text = self.document_legacy.layer(&path).unwrap().as_text().unwrap();
				responses.push_back(DocumentOperation::SetTextEditability { path, editable }.into());
				if editable {
					let color = if let Fill::Solid(solid_color) = text.path_style.fill() { *solid_color } else { Color::BLACK };
					responses.push_back(
						FrontendMessage::DisplayEditableTextbox {
							text: text.text.clone(),
							line_width: text.line_width,
							font_size: text.size,
							color,
						}
						.into(),
					);
				} else {
					responses.push_back(FrontendMessage::DisplayRemoveEditableTextbox.into());
				}
			}
			SetViewMode { view_mode } => {
				self.view_mode = view_mode;
				responses.push_front(DocumentMessage::DirtyRenderDocument.into());
			}
			StartTransaction => self.backup(responses),
			ToggleLayerExpansion { layer_path } => {
				self.layer_metadata_mut(&layer_path).expanded ^= true;
				responses.push_back(DocumentStructureChanged.into());
				responses.push_back(LayerChanged { affected_layer_path: layer_path }.into())
			}
			ToggleLayerVisibility { layer_path } => {
				responses.push_back(DocumentOperation::ToggleLayerVisibility { path: layer_path }.into());
				responses.push_back(BroadcastEvent::DocumentIsDirty.into());
			}
			Undo => {
				self.undo_in_progress = true;
				responses.push_back(BroadcastEvent::ToolAbort.into());
				responses.push_back(DocumentHistoryBackward.into());
				responses.push_back(BroadcastEvent::DocumentIsDirty.into());
				responses.push_back(RenderDocument.into());
				responses.push_back(FolderChanged { affected_folder_path: vec![] }.into());
				responses.push_back(UndoFinished.into());
			}
			UndoFinished => self.undo_in_progress = false,
			UngroupLayers { folder_path } => {
				// Select all the children of the folder
				let select = self.document_legacy.folder_children_paths(&folder_path);

				let message_buffer = [
					// Select them
					DocumentMessage::SetSelectedLayers { replacement_selected_layers: select }.into(),
					// Copy them
					PortfolioMessage::Copy { clipboard: Clipboard::Internal }.into(),
					// Paste them into the folder above
					PortfolioMessage::PasteIntoFolder {
						clipboard: Clipboard::Internal,
						folder_path: folder_path[..folder_path.len() - 1].to_vec(),
						insert_index: -1,
					}
					.into(),
					// Delete the parent folder
					DocumentMessage::DeleteLayer { layer_path: folder_path }.into(),
				];

				// Push these messages in reverse due to push_front
				for message in message_buffer.into_iter().rev() {
					responses.push_front(message);
				}
			}
			UngroupSelectedLayers => {
				responses.push_back(DocumentMessage::StartTransaction.into());
				let folder_paths = self.document_legacy.sorted_folders_by_depth(self.selected_layers());
				for folder_path in folder_paths {
					responses.push_back(DocumentMessage::UngroupLayers { folder_path: folder_path.to_vec() }.into());
				}
				responses.push_back(DocumentMessage::CommitTransaction.into());
			}
			UpdateLayerMetadata { layer_path, layer_metadata } => {
				self.layer_metadata.insert(layer_path, layer_metadata);
			}
			ZoomCanvasTo100Percent => {
				responses.push_front(NavigationMessage::SetCanvasZoom { zoom_factor: 1. }.into());
			}
			ZoomCanvasTo200Percent => {
				responses.push_front(NavigationMessage::SetCanvasZoom { zoom_factor: 2. }.into());
			}
			ZoomCanvasToFitAll => {
				if let Some(bounds) = self.document_bounds(&render_data) {
					responses.push_back(
						NavigationMessage::FitViewportToBounds {
							bounds,
							padding_scale_factor: Some(VIEWPORT_ZOOM_TO_FIT_PADDING_SCALE_FACTOR),
							prevent_zoom_past_100: true,
						}
						.into(),
					)
				}
			}
		}
	}

	fn actions(&self) -> ActionList {
		let mut common = actions!(DocumentMessageDiscriminant;
			Undo,
			Redo,
			SelectAllLayers,
			DeselectAllLayers,
			RenderDocument,
			ExportDocument,
			SaveDocument,
			SetSnapping,
			DebugPrintDocument,
			ZoomCanvasToFitAll,
			ZoomCanvasTo100Percent,
			ZoomCanvasTo200Percent,
			CreateEmptyFolder,
		);

		if self.layer_metadata.values().any(|data| data.selected) {
			let select = actions!(DocumentMessageDiscriminant;
				DeleteSelectedLayers,
				DuplicateSelectedLayers,
				NudgeSelectedLayers,
				SelectedLayersLower,
				SelectedLayersLowerToBack,
				SelectedLayersRaise,
				SelectedLayersRaiseToFront,
				GroupSelectedLayers,
				UngroupSelectedLayers,
			);
			common.extend(select);
		}
		common.extend(self.navigation_handler.actions());
		common.extend(self.node_graph_handler.actions());
		common
	}
}

impl DocumentMessageHandler {
	pub fn call_node_graph_frame(
		&mut self,
		document_id: u64,
		layer_path: Vec<LayerId>,
		_preferences: &PreferencesMessageHandler,
		persistent_data: &PersistentData,
		imaginate_node: Option<Vec<NodeId>>,
	) -> Option<Message> {
		// Prepare the node graph input image

		let Some(node_network) = self.document_legacy.layer(&layer_path).ok().and_then(|layer|layer.as_node_graph().ok()) else {
			return None;
		};

		// Skip processing under node graph frame input if not connected
		if !node_network.connected_to_output(node_network.inputs[0], false) {
			return Some(
				PortfolioMessage::ProcessNodeGraphFrame {
					document_id,
					layer_path,
					image_data: Default::default(),
					size: (0, 0),
					imaginate_node,
				}
				.into(),
			);
		}

		// Calculate the size of the region to be exported

		let old_transforms = self.remove_document_transform();
		let transform = self.document_legacy.multiply_transforms(&layer_path).unwrap();
		let size = DVec2::new(transform.transform_vector2(DVec2::new(1., 0.)).length(), transform.transform_vector2(DVec2::new(0., 1.)).length());

		let svg = self.render_document(size, transform.inverse(), persistent_data, DocumentRenderMode::OnlyBelowLayerInFolder(&layer_path));
		self.restore_document_transform(old_transforms);

		Some(
			FrontendMessage::TriggerNodeGraphFrameGenerate {
				document_id,
				layer_path,
				svg,
				size,
				imaginate_node,
			}
			.into(),
		)
	}

	/// Remove the artwork and artboard pan/tilt/zoom to render it without the user's viewport navigation, and save it to be restored at the end
	pub(crate) fn remove_document_transform(&mut self) -> [DAffine2; 2] {
		let old_artwork_transform = self.document_legacy.root.transform;
		self.document_legacy.root.transform = DAffine2::IDENTITY;
		DocumentLegacy::mark_children_as_dirty(&mut self.document_legacy.root);

		let old_artboard_transform = self.artboard_message_handler.artboards_document.root.transform;
		self.artboard_message_handler.artboards_document.root.transform = DAffine2::IDENTITY;
		DocumentLegacy::mark_children_as_dirty(&mut self.artboard_message_handler.artboards_document.root);

		[old_artwork_transform, old_artboard_transform]
	}

	/// Transform the artwork and artboard back to their original scales
	pub(crate) fn restore_document_transform(&mut self, [old_artwork_transform, old_artboard_transform]: [DAffine2; 2]) {
		self.document_legacy.root.transform = old_artwork_transform;
		DocumentLegacy::mark_children_as_dirty(&mut self.document_legacy.root);

		self.artboard_message_handler.artboards_document.root.transform = old_artboard_transform;
		DocumentLegacy::mark_children_as_dirty(&mut self.artboard_message_handler.artboards_document.root);
	}

	pub fn render_document(&mut self, size: DVec2, transform: DAffine2, persistent_data: &PersistentData, render_mode: DocumentRenderMode) -> String {
		// Render the document SVG code

		let render_data = RenderData::new(&persistent_data.font_cache, ViewMode::Normal, None);

		let (artwork, outside) = match render_mode {
			DocumentRenderMode::Root => (self.document_legacy.render_root(&render_data), None),
			DocumentRenderMode::OnlyBelowLayerInFolder(below_layer_path) => (self.document_legacy.render_layers_below(below_layer_path, &render_data).unwrap(), None),
			DocumentRenderMode::LayerCutout(layer_path, background) => (self.document_legacy.render_layer(layer_path, &render_data).unwrap(), Some(background)),
		};
		let artboards = self.artboard_message_handler.artboards_document.render_root(&render_data);
		let outside_artboards_color = outside.map_or_else(
			|| if self.artboard_message_handler.artboard_ids.is_empty() { "ffffff" } else { "222222" }.to_string(),
			|col| col.rgba_hex(),
		);
		let outside_artboards = format!(r##"<rect x="0" y="0" width="100%" height="100%" fill="#{}" />"##, outside_artboards_color);
		let matrix = transform
			.to_cols_array()
			.iter()
			.enumerate()
			.fold(String::new(), |acc, (i, entry)| acc + &(entry.to_string() + if i == 5 { "" } else { "," }));
		let svg = format!(
			r#"<svg xmlns="http://www.w3.org/2000/svg" preserveAspectRatio="none" viewBox="0 0 1 1" width="{}" height="{}">{}{}<g transform="matrix({})">{}{}</g></svg>"#,
			size.x, size.y, "\n", outside_artboards, matrix, artboards, artwork
		);

		svg
	}

	pub fn serialize_document(&self) -> String {
		let val = serde_json::to_string(self);
		// We fully expect the serialization to succeed
		val.unwrap()
	}

	pub fn deserialize_document(serialized_content: &str) -> Result<Self, DocumentError> {
		let deserialized_result: Result<Self, DocumentError> = serde_json::from_str(serialized_content).map_err(|e| DocumentError::InvalidFile(e.to_string()));
		match deserialized_result {
			Ok(document) => {
				if document.version == GRAPHITE_DOCUMENT_VERSION {
					Ok(document)
				} else {
					Err(DocumentError::InvalidFile("Graphite document version mismatch".to_string()))
				}
			}
			Err(e) => Err(e),
		}
	}

	pub fn with_name(name: String, ipp: &InputPreprocessorMessageHandler) -> Self {
		let mut document = Self { name, ..Self::default() };
		let starting_root_transform = document.navigation_handler.calculate_offset_transform(ipp.viewport_bounds.size() / 2.);
		document.document_legacy.root.transform = starting_root_transform;
		document.artboard_message_handler.artboards_document.root.transform = starting_root_transform;
		document
	}

	pub fn with_name_and_content(name: String, serialized_content: String) -> Result<Self, EditorError> {
		match Self::deserialize_document(&serialized_content) {
			Ok(mut document) => {
				document.name = name;
				Ok(document)
			}
			Err(DocumentError::InvalidFile(msg)) => Err(EditorError::DocumentDeserialization(msg)),
			_ => Err(EditorError::Document(String::from("Failed to open file"))),
		}
	}

	pub fn is_unmodified_default(&self) -> bool {
		self.serialize_root().len() == Self::default().serialize_root().len()
			&& self.document_undo_history.is_empty()
			&& self.document_redo_history.is_empty()
			&& self.name.starts_with(DEFAULT_DOCUMENT_NAME)
	}

	fn select_layer(&mut self, path: &[LayerId], render_data: &RenderData) -> Option<Message> {
		println!("Select_layer fail: {:?}", self.all_layers_sorted());

		if let Some(layer) = self.layer_metadata.get_mut(path) {
			let render_data = RenderData::new(render_data.font_cache, self.view_mode, None);

			layer.selected = true;
			let data = self.layer_panel_entry(path.to_vec(), &render_data).ok()?;
			(!path.is_empty()).then(|| FrontendMessage::UpdateDocumentLayerDetails { data }.into())
		} else {
			warn!("Tried to select non existing layer {:?}", path);
			None
		}
	}

	pub fn selected_visible_layers_bounding_box(&self, render_data: &RenderData) -> Option<[DVec2; 2]> {
		let paths = self.selected_visible_layers();
		self.document_legacy.combined_viewport_bounding_box(paths, render_data)
	}

	pub fn artboard_bounding_box_and_transform(&self, path: &[LayerId], render_data: &RenderData) -> Option<([DVec2; 2], DAffine2)> {
		self.artboard_message_handler.artboards_document.bounding_box_and_transform(path, render_data).unwrap_or(None)
	}

	pub fn selected_layers(&self) -> impl Iterator<Item = &[LayerId]> {
		self.layer_metadata.iter().filter_map(|(path, data)| data.selected.then_some(path.as_slice()))
	}

	pub fn selected_layers_with_type(&self, discriminant: LayerDataTypeDiscriminant) -> impl Iterator<Item = &[LayerId]> {
		self.selected_layers().filter(move |path| {
			self.document_legacy
				.layer(path)
				.map(|layer| LayerDataTypeDiscriminant::from(&layer.data) == discriminant)
				.unwrap_or(false)
		})
	}

	pub fn non_selected_layers(&self) -> impl Iterator<Item = &[LayerId]> {
		self.layer_metadata.iter().filter_map(|(path, data)| (!data.selected).then_some(path.as_slice()))
	}

	pub fn selected_layers_without_children(&self) -> Vec<&[LayerId]> {
		let unique_layers = DocumentLegacy::shallowest_unique_layers(self.selected_layers());

		// We need to maintain layer ordering
		self.sort_layers(unique_layers.iter().copied())
	}

	pub fn selected_layers_contains(&self, path: &[LayerId]) -> bool {
		self.layer_metadata.get(path).map(|layer| layer.selected).unwrap_or(false)
	}

	pub fn selected_visible_layers(&self) -> impl Iterator<Item = &[LayerId]> {
		self.selected_layers().filter(|path| match self.document_legacy.layer(path) {
			Ok(layer) => layer.visible,
			Err(_) => false,
		})
	}

	pub fn selected_visible_text_layers(&self) -> impl Iterator<Item = &[LayerId]> {
		self.selected_layers().filter(|path| match self.document_legacy.layer(path) {
			Ok(layer) => {
				let discriminant: LayerDataTypeDiscriminant = (&layer.data).into();
				layer.visible && discriminant == LayerDataTypeDiscriminant::Text
			}
			Err(_) => false,
		})
	}

	pub fn visible_layers(&self) -> impl Iterator<Item = &[LayerId]> {
		self.all_layers().filter(|path| match self.document_legacy.layer(path) {
			Ok(layer) => layer.visible,
			Err(_) => false,
		})
	}

	/// Returns the bounding boxes for all visible layers and artboards, optionally excluding any paths.
	pub fn bounding_boxes<'a>(&'a self, ignore_document: Option<&'a Vec<Vec<LayerId>>>, ignore_artboard: Option<LayerId>, render_data: &'a RenderData) -> impl Iterator<Item = [DVec2; 2]> + 'a {
		self.visible_layers()
			.filter(move |path| ignore_document.map_or(true, |ignore_document| !ignore_document.iter().any(|ig| ig.as_slice() == *path)))
			.filter_map(|path| self.document_legacy.viewport_bounding_box(path, render_data).ok()?)
			.chain(
				self.artboard_message_handler
					.artboard_ids
					.iter()
					.filter(move |&&id| Some(id) != ignore_artboard)
					.filter_map(|&path| self.artboard_message_handler.artboards_document.viewport_bounding_box(&[path], render_data).ok()?),
			)
	}

	fn serialize_structure(&self, folder: &FolderLayer, structure: &mut Vec<u64>, data: &mut Vec<LayerId>, path: &mut Vec<LayerId>) {
		let mut space = 0;
		for (id, layer) in folder.layer_ids.iter().zip(folder.layers()).rev() {
			data.push(*id);
			space += 1;
			if let LayerDataType::Folder(ref folder) = layer.data {
				path.push(*id);
				if self.layer_metadata(path).expanded {
					structure.push(space);
					self.serialize_structure(folder, structure, data, path);
					space = 0;
				}
				path.pop();
			}
		}
		structure.push(space | 1 << 63);
	}

	/// Serializes the layer structure into a condensed 1D structure.
	///
	/// # Format
	/// It is a string of numbers broken into three sections:
	///
	/// | Data                                                                                                                           | Description                                  | Length           |
	/// |--------------------------------------------------------------------------------------------------------------------------------|----------------------------------------------|------------------|
	/// | `4,` `2, 1, -2, -0,` `16533113728871998040,3427872634365736244,18115028555707261608,15878401910454357952,449479075714955186`   | Encoded example data                         |                  |
	/// | `L` = `4` = `structure.len()`                                                                                                  | `L`, the length of the **Structure** section | First value      |
	/// | **Structure** section = `2, 1, -2, -0`                                                                                         | The **Structure** section                    | Next `L` values  |
	/// | **Data** section = `16533113728871998040, 3427872634365736244, 18115028555707261608, 15878401910454357952, 449479075714955186` | The **Data** section (layer IDs)             | Remaining values |
	///
	/// The data section lists the layer IDs for all folders/layers in the tree as read from top to bottom.
	/// The structure section lists signed numbers. The sign indicates a folder indentation change (`+` is down a level, `-` is up a level).
	/// The numbers in the structure block encode the indentation. For example:
	/// - `2` means read two element from the data section, then place a `[`.
	/// - `-x` means read `x` elements from the data section and then insert a `]`.
	///
	/// ```text
	/// 2     V 1  V -2  A -0 A
	/// 16533113728871998040,3427872634365736244,  18115028555707261608, 15878401910454357952,449479075714955186
	/// 16533113728871998040,3427872634365736244,[ 18115028555707261608,[15878401910454357952,449479075714955186]    ]
	/// ```
	///
	/// Resulting layer panel:
	/// ```text
	/// 16533113728871998040
	/// 3427872634365736244
	/// [3427872634365736244,18115028555707261608]
	/// [3427872634365736244,18115028555707261608,15878401910454357952]
	/// [3427872634365736244,18115028555707261608,449479075714955186]
	/// ```
	pub fn serialize_root(&self) -> Vec<u64> {
		let (mut structure, mut data) = (vec![0], Vec::new());
		self.serialize_structure(self.document_legacy.root.as_folder().unwrap(), &mut structure, &mut data, &mut vec![]);
		structure[0] = structure.len() as u64 - 1;
		structure.extend(data);

		structure
	}

	/// Returns an unsorted list of all layer paths including folders at all levels, except the document's top-level root folder itself
	pub fn all_layers(&self) -> impl Iterator<Item = &[LayerId]> {
		self.layer_metadata.keys().filter_map(|path| (!path.is_empty()).then_some(path.as_slice()))
	}

	/// Returns the paths to all layers in order
	fn sort_layers<'a>(&self, paths: impl Iterator<Item = &'a [LayerId]>) -> Vec<&'a [LayerId]> {
		// Compute the indices for each layer to be able to sort them
		let mut layers_with_indices: Vec<(&[LayerId], Vec<usize>)> = paths
			// 'path.len() > 0' filters out root layer since it has no indices
			.filter_map(|path| (!path.is_empty()).then_some(path))
			.filter_map(|path| {
				// TODO: `indices_for_path` can return an error. We currently skip these layers and log a warning. Once this problem is solved this code can be simplified.
				match self.document_legacy.indices_for_path(path) {
					Err(err) => {
						warn!("layers_sorted: Could not get indices for the layer {:?}: {:?}", path, err);
						None
					}
					Ok(indices) => Some((path, indices)),
				}
			})
			.collect();

		layers_with_indices.sort_by_key(|(_, indices)| indices.clone());
		layers_with_indices.into_iter().map(|(path, _)| path).collect()
	}

	/// Returns the paths to all layers in order
	pub fn all_layers_sorted(&self) -> Vec<&[LayerId]> {
		self.sort_layers(self.all_layers())
	}

	/// Returns the paths to all selected layers in order
	pub fn selected_layers_sorted(&self) -> Vec<&[LayerId]> {
		self.sort_layers(self.selected_layers())
	}

	/// Returns the paths to all non_selected layers in order
	#[allow(dead_code)] // used for test cases
	pub fn non_selected_layers_sorted(&self) -> Vec<&[LayerId]> {
		self.sort_layers(self.non_selected_layers())
	}

	pub fn layer_metadata(&self, path: &[LayerId]) -> &LayerMetadata {
		self.layer_metadata.get(path).unwrap_or_else(|| panic!("Editor's layer metadata for {:?} does not exist", path))
	}

	pub fn layer_metadata_mut(&mut self, path: &[LayerId]) -> &mut LayerMetadata {
		Self::layer_metadata_mut_no_borrow_self(&mut self.layer_metadata, path)
	}

	pub fn layer_metadata_mut_no_borrow_self<'a>(layer_metadata: &'a mut HashMap<Vec<LayerId>, LayerMetadata>, path: &[LayerId]) -> &'a mut LayerMetadata {
		layer_metadata
			.get_mut(path)
			.unwrap_or_else(|| panic!("Layer data cannot be found because the path {:?} does not exist", path))
	}

	/// Places a document into the history system
	fn backup_with_document(&mut self, document: DocumentLegacy, artboard: ArtboardMessageHandler, layer_metadata: HashMap<Vec<LayerId>, LayerMetadata>, responses: &mut VecDeque<Message>) {
		self.document_redo_history.clear();
		self.document_undo_history.push_back(DocumentSave { document, artboard, layer_metadata });
		if self.document_undo_history.len() > crate::consts::MAX_UNDO_HISTORY_LEN {
			self.document_undo_history.pop_front();
		}

		// Push the UpdateOpenDocumentsList message to the bus in order to update the save status of the open documents
		responses.push_back(PortfolioMessage::UpdateOpenDocumentsList.into());
	}

	/// Copies the entire document into the history system
	pub fn backup(&mut self, responses: &mut VecDeque<Message>) {
		self.backup_with_document(self.document_legacy.clone(), self.artboard_message_handler.clone(), self.layer_metadata.clone(), responses);
	}

	/// Push a message backing up the document in its current state
	pub fn backup_nonmut(&self, responses: &mut VecDeque<Message>) {
		responses.push_back(
			DocumentMessage::BackupDocument {
				document: self.document_legacy.clone(),
				artboard: Box::new(self.artboard_message_handler.clone()),
				layer_metadata: self.layer_metadata.clone(),
			}
			.into(),
		);
	}

	pub fn rollback(&mut self, responses: &mut VecDeque<Message>) -> Result<(), EditorError> {
		self.backup(responses);
		self.undo(responses)
		// TODO: Consider if we should check if the document is saved
	}

	/// Replace the document with a new document save, returning the document save.
	pub fn replace_document(&mut self, DocumentSave { document, artboard, layer_metadata }: DocumentSave) -> DocumentSave {
		// Keeping the root is required if the bounds of the viewport have changed during the operation
		let old_root = self.document_legacy.root.transform;
		let old_artboard_root = self.artboard_message_handler.artboards_document.root.transform;
		let document = std::mem::replace(&mut self.document_legacy, document);
		let artboard = std::mem::replace(&mut self.artboard_message_handler, artboard);
		self.document_legacy.root.transform = old_root;
		self.artboard_message_handler.artboards_document.root.transform = old_artboard_root;
		self.document_legacy.root.cache_dirty = true;
		self.artboard_message_handler.artboards_document.root.cache_dirty = true;

		let layer_metadata = std::mem::replace(&mut self.layer_metadata, layer_metadata);

		DocumentSave { document, artboard, layer_metadata }
	}

	pub fn undo(&mut self, responses: &mut VecDeque<Message>) -> Result<(), EditorError> {
		// Push the UpdateOpenDocumentsList message to the bus in order to update the save status of the open documents
		responses.push_back(PortfolioMessage::UpdateOpenDocumentsList.into());

		let selected_paths: Vec<Vec<LayerId>> = self.selected_layers().map(|path| path.to_vec()).collect();

		match self.document_undo_history.pop_back() {
			Some(DocumentSave { document, artboard, layer_metadata }) => {
				// Update the currently displayed layer on the Properties panel if the selection changes after an undo action
				// Also appropriately update the Properties panel if an undo action results in a layer being deleted
				let prev_selected_paths: Vec<Vec<LayerId>> = layer_metadata.iter().filter_map(|(layer_id, metadata)| metadata.selected.then_some(layer_id.clone())).collect();

				if prev_selected_paths != selected_paths {
					responses.push_back(BroadcastEvent::SelectionChanged.into());
				}

				let document_save = self.replace_document(DocumentSave { document, artboard, layer_metadata });

				self.document_redo_history.push_back(document_save);
				if self.document_redo_history.len() > crate::consts::MAX_UNDO_HISTORY_LEN {
					self.document_redo_history.pop_front();
				}

				for layer in self.layer_metadata.keys() {
					responses.push_back(DocumentMessage::LayerChanged { affected_layer_path: layer.clone() }.into())
				}

				responses.push_back(NodeGraphMessage::SendGraph { should_rerender: true }.into());

				Ok(())
			}
			None => Err(EditorError::NoTransactionInProgress),
		}
	}

	pub fn redo(&mut self, responses: &mut VecDeque<Message>) -> Result<(), EditorError> {
		// Push the UpdateOpenDocumentsList message to the bus in order to update the save status of the open documents
		responses.push_back(PortfolioMessage::UpdateOpenDocumentsList.into());

		let selected_paths: Vec<Vec<LayerId>> = self.selected_layers().map(|path| path.to_vec()).collect();

		match self.document_redo_history.pop_back() {
			Some(DocumentSave { document, artboard, layer_metadata }) => {
				// Update currently displayed layer on property panel if selection changes after redo action
				// Also appropriately update property panel if redo action results in a layer being added
				let next_selected_paths: Vec<Vec<LayerId>> = layer_metadata.iter().filter_map(|(layer_id, metadata)| metadata.selected.then_some(layer_id.clone())).collect();

				if next_selected_paths != selected_paths {
					responses.push_back(BroadcastEvent::SelectionChanged.into());
				}

				let document_save = self.replace_document(DocumentSave { document, artboard, layer_metadata });
				self.document_undo_history.push_back(document_save);
				if self.document_undo_history.len() > crate::consts::MAX_UNDO_HISTORY_LEN {
					self.document_undo_history.pop_front();
				}

				for layer in self.layer_metadata.keys() {
					responses.push_back(DocumentMessage::LayerChanged { affected_layer_path: layer.clone() }.into())
				}

				responses.push_back(NodeGraphMessage::SendGraph { should_rerender: true }.into());

				Ok(())
			}
			None => Err(EditorError::NoTransactionInProgress),
		}
	}

	pub fn current_identifier(&self) -> u64 {
		// We can use the last state of the document to serve as the identifier to compare against
		// This is useful since when the document is empty the identifier will be 0
		self.document_undo_history
			.iter()
			.last()
			.map(|DocumentSave { document, .. }| document.current_state_identifier())
			.unwrap_or(0)
	}

	pub fn is_auto_saved(&self) -> bool {
		self.current_identifier() == self.auto_saved_document_identifier
	}

	pub fn is_saved(&self) -> bool {
		self.current_identifier() == self.saved_document_identifier
	}

	pub fn set_auto_save_state(&mut self, is_saved: bool) {
		if is_saved {
			self.auto_saved_document_identifier = self.current_identifier();
		} else {
			self.auto_saved_document_identifier = generate_uuid();
		}
	}

	pub fn set_save_state(&mut self, is_saved: bool) {
		if is_saved {
			self.saved_document_identifier = self.current_identifier();
		} else {
			self.saved_document_identifier = generate_uuid();
		}
	}

	// TODO: This should probably take a slice not a vec, also why does this even exist when `layer_panel_entry_from_path` also exists?
	pub fn layer_panel_entry(&mut self, path: Vec<LayerId>, render_data: &RenderData) -> Result<LayerPanelEntry, EditorError> {
		let data: LayerMetadata = *self
			.layer_metadata
			.get_mut(&path)
			.ok_or_else(|| EditorError::Document(format!("Could not get layer metadata for {:?}", path)))?;
		let layer = self.document_legacy.layer(&path)?;
		let entry = LayerPanelEntry::new(&data, self.document_legacy.multiply_transforms(&path)?, layer, path, render_data);
		Ok(entry)
	}

	/// Returns a list of `LayerPanelEntry`s intended for display purposes. These don't contain
	/// any actual data, but rather attributes such as visibility and names of the layers.
	pub fn layer_panel(&mut self, path: &[LayerId], render_data: &RenderData) -> Result<Vec<LayerPanelEntry>, EditorError> {
		let folder = self.document_legacy.folder(path)?;
		let paths: Vec<Vec<LayerId>> = folder.layer_ids.iter().map(|id| [path, &[*id]].concat()).collect();
		let entries = paths.iter().rev().filter_map(|path| self.layer_panel_entry_from_path(path, render_data)).collect();
		Ok(entries)
	}

	pub fn layer_panel_entry_from_path(&self, path: &[LayerId], render_data: &RenderData) -> Option<LayerPanelEntry> {
		let layer_metadata = self.layer_metadata(path);
		let transform = self.document_legacy.generate_transform_across_scope(path, Some(self.document_legacy.root.transform.inverse())).ok()?;
		let layer = self.document_legacy.layer(path).ok()?;

		Some(LayerPanelEntry::new(layer_metadata, transform, layer, path.to_vec(), render_data))
	}

	/// When working with an insert index, deleting the layers may cause the insert index to point to a different location (if the layer being deleted was located before the insert index).
	///
	/// This function updates the insert index so that it points to the same place after the specified `layers` are deleted.
	fn update_insert_index<'a>(&self, layers: &[&'a [LayerId]], path: &[LayerId], insert_index: isize, reverse_index: bool) -> Result<isize, DocumentError> {
		let folder = self.document_legacy.folder(path)?;
		let insert_index = if reverse_index { folder.layer_ids.len() as isize - insert_index } else { insert_index };
		let layer_ids_above = if insert_index < 0 { &folder.layer_ids } else { &folder.layer_ids[..(insert_index as usize)] };

		Ok(insert_index - layer_ids_above.iter().filter(|layer_id| layers.iter().any(|x| *x == [path, &[**layer_id]].concat())).count() as isize)
	}

	/// Calculates the bounding box of all layers in the document
	pub fn all_layer_bounds(&self, render_data: &RenderData) -> Option<[DVec2; 2]> {
		self.document_legacy.viewport_bounding_box(&[], render_data).ok().flatten()
	}

	/// Calculates the document bounds used for scrolling and centring (the layer bounds or the artboard (if applicable))
	pub fn document_bounds(&self, render_data: &RenderData) -> Option<[DVec2; 2]> {
		if self.artboard_message_handler.is_infinite_canvas() {
			self.all_layer_bounds(render_data)
		} else {
			self.artboard_message_handler.artboards_document.viewport_bounding_box(&[], render_data).ok().flatten()
		}
	}

	/// Calculate the path that new layers should be inserted to.
	/// Depends on the selected layers as well as their types (Folder/Non-Folder)
	pub fn get_path_for_new_layer(&self) -> Vec<u64> {
		// If the selected layers don't actually exist, a new uuid for the
		// root folder will be returned
		let mut path = self.document_legacy.shallowest_common_folder(self.selected_layers()).map_or(vec![], |v| v.to_vec());
		path.push(generate_uuid());
		path
	}

	/// Loads layer resources such as creating the blob URLs for the images and loading all of the fonts in the document
	pub fn load_layer_resources(&self, responses: &mut VecDeque<Message>, root: &LayerDataType, mut path: Vec<LayerId>, document_id: u64) {
		fn walk_layers(data: &LayerDataType, path: &mut Vec<LayerId>, image_data: &mut Vec<FrontendImageData>, fonts: &mut HashSet<Font>) {
			match data {
				LayerDataType::Folder(folder) => {
					for (id, layer) in folder.layer_ids.iter().zip(folder.layers().iter()) {
						path.push(*id);
						walk_layers(&layer.data, path, image_data, fonts);
						path.pop();
					}
				}
				LayerDataType::Text(text) => {
					fonts.insert(text.font.clone());
				}
				LayerDataType::NodeGraphFrame(node_graph_frame) => {
					if let Some(data) = &node_graph_frame.image_data {
						image_data.push(FrontendImageData {
							path: path.clone(),
							image_data: data.image_data.clone(),
							mime: node_graph_frame.mime.clone(),
						});
					}
				}
				_ => {}
			}
		}

		let mut image_data = Vec::new();
		let mut fonts = HashSet::new();
		walk_layers(root, &mut path, &mut image_data, &mut fonts);
		if !image_data.is_empty() {
			responses.push_front(FrontendMessage::UpdateImageData { document_id, image_data }.into());
		}
		for font in fonts {
			responses.push_front(FrontendMessage::TriggerFontLoad { font, is_default: false }.into());
		}
	}

	pub fn update_document_widgets(&self, responses: &mut VecDeque<Message>) {
		let mut widgets = vec![
			WidgetHolder::new(Widget::OptionalInput(OptionalInput {
				checked: self.snapping_enabled,
				icon: "Snapping".into(),
				tooltip: "Snapping".into(),
				on_update: WidgetCallback::new(|optional_input: &OptionalInput| DocumentMessage::SetSnapping { snap: optional_input.checked }.into()),
				..Default::default()
			})),
			WidgetHolder::new(Widget::PopoverButton(PopoverButton {
				header: "Snapping".into(),
				text: "Coming soon".into(),
				..Default::default()
			})),
			WidgetHolder::new(Widget::Separator(Separator {
				separator_type: SeparatorType::Unrelated,
				direction: SeparatorDirection::Horizontal,
			})),
			WidgetHolder::new(Widget::OptionalInput(OptionalInput {
				checked: true,
				icon: "Grid".into(),
				tooltip: "Grid".into(),
				on_update: WidgetCallback::new(|_| DialogMessage::RequestComingSoonDialog { issue: Some(318) }.into()),
				..Default::default()
			})),
			WidgetHolder::new(Widget::PopoverButton(PopoverButton {
				header: "Grid".into(),
				text: "Coming soon".into(),
				..Default::default()
			})),
			WidgetHolder::new(Widget::Separator(Separator {
				separator_type: SeparatorType::Unrelated,
				direction: SeparatorDirection::Horizontal,
			})),
			WidgetHolder::new(Widget::OptionalInput(OptionalInput {
				checked: self.overlays_visible,
				icon: "Overlays".into(),
				tooltip: "Overlays".into(),
				on_update: WidgetCallback::new(|optional_input: &OptionalInput| DocumentMessage::SetOverlaysVisibility { visible: optional_input.checked }.into()),
				..Default::default()
			})),
			WidgetHolder::new(Widget::PopoverButton(PopoverButton {
				header: "Overlays".into(),
				text: "Coming soon".into(),
				..Default::default()
			})),
			WidgetHolder::new(Widget::Separator(Separator {
				separator_type: SeparatorType::Unrelated,
				direction: SeparatorDirection::Horizontal,
			})),
			WidgetHolder::new(Widget::RadioInput(RadioInput {
				selected_index: match self.view_mode {
					ViewMode::Normal => 0,
					_ => 1,
				},
				entries: vec![
					RadioEntryData {
						value: "normal".into(),
						icon: "ViewModeNormal".into(),
						tooltip: "View Mode: Normal".into(),
						on_update: WidgetCallback::new(|_| DocumentMessage::SetViewMode { view_mode: ViewMode::Normal }.into()),
						..RadioEntryData::default()
					},
					RadioEntryData {
						value: "outline".into(),
						icon: "ViewModeOutline".into(),
						tooltip: "View Mode: Outline".into(),
						on_update: WidgetCallback::new(|_| DocumentMessage::SetViewMode { view_mode: ViewMode::Outline }.into()),
						..RadioEntryData::default()
					},
					RadioEntryData {
						value: "pixels".into(),
						icon: "ViewModePixels".into(),
						tooltip: "View Mode: Pixels".into(),
						on_update: WidgetCallback::new(|_| DialogMessage::RequestComingSoonDialog { issue: Some(320) }.into()),
						..RadioEntryData::default()
					},
				],
				..Default::default()
			})),
			WidgetHolder::new(Widget::PopoverButton(PopoverButton {
				header: "View Mode".into(),
				text: "Coming soon".into(),
				..Default::default()
			})),
			WidgetHolder::new(Widget::Separator(Separator {
				separator_type: SeparatorType::Section,
				direction: SeparatorDirection::Horizontal,
			})),
			WidgetHolder::new(Widget::IconButton(IconButton {
				size: 24,
				icon: "ZoomIn".into(),
				tooltip: "Zoom In".into(),
				tooltip_shortcut: action_keys!(NavigationMessageDiscriminant::IncreaseCanvasZoom),
				on_update: WidgetCallback::new(|_| NavigationMessage::IncreaseCanvasZoom { center_on_mouse: false }.into()),
				..IconButton::default()
			})),
			WidgetHolder::new(Widget::IconButton(IconButton {
				size: 24,
				icon: "ZoomOut".into(),
				tooltip: "Zoom Out".into(),
				tooltip_shortcut: action_keys!(NavigationMessageDiscriminant::DecreaseCanvasZoom),
				on_update: WidgetCallback::new(|_| NavigationMessage::DecreaseCanvasZoom { center_on_mouse: false }.into()),
				..IconButton::default()
			})),
			WidgetHolder::new(Widget::IconButton(IconButton {
				size: 24,
				icon: "ZoomReset".into(),
				tooltip: "Zoom to 100%".into(),
				tooltip_shortcut: action_keys!(DocumentMessageDiscriminant::ZoomCanvasTo100Percent),
				on_update: WidgetCallback::new(|_| NavigationMessage::SetCanvasZoom { zoom_factor: 1. }.into()),
				..IconButton::default()
			})),
			WidgetHolder::new(Widget::Separator(Separator {
				separator_type: SeparatorType::Related,
				direction: SeparatorDirection::Horizontal,
			})),
			WidgetHolder::new(Widget::NumberInput(NumberInput {
				unit: "%".into(),
				value: Some(self.navigation_handler.snapped_scale() * 100.),
				min: Some(0.000001),
				max: Some(1000000.),
				on_update: WidgetCallback::new(|number_input: &NumberInput| {
					NavigationMessage::SetCanvasZoom {
						zoom_factor: number_input.value.unwrap() / 100.,
					}
					.into()
				}),
				increment_behavior: NumberInputIncrementBehavior::Callback,
				increment_callback_decrease: WidgetCallback::new(|_| NavigationMessage::DecreaseCanvasZoom { center_on_mouse: false }.into()),
				increment_callback_increase: WidgetCallback::new(|_| NavigationMessage::IncreaseCanvasZoom { center_on_mouse: false }.into()),
				..NumberInput::default()
			})),
		];
		let rotation_value = self.navigation_handler.snapped_angle() / (std::f64::consts::PI / 180.);
		if rotation_value.abs() > 0.00001 {
			widgets.extend([
				WidgetHolder::new(Widget::Separator(Separator {
					separator_type: SeparatorType::Related,
					direction: SeparatorDirection::Horizontal,
				})),
				WidgetHolder::new(Widget::NumberInput(NumberInput {
					unit: "°".into(),
					value: Some(rotation_value),
					step: 15.,
					on_update: WidgetCallback::new(|number_input: &NumberInput| {
						NavigationMessage::SetCanvasRotation {
							angle_radians: number_input.value.unwrap() * (std::f64::consts::PI / 180.),
						}
						.into()
					}),
					..NumberInput::default()
				})),
			]);
		}
		widgets.extend([
			WidgetHolder::new(Widget::Separator(Separator {
				separator_type: SeparatorType::Related,
				direction: SeparatorDirection::Horizontal,
			})),
			WidgetHolder::new(Widget::PopoverButton(PopoverButton {
				header: "Canvas Navigation".into(),
				text: "Interactive options in this popover menu are coming soon.\nZoom with Shift + MMB Drag or Ctrl + Scroll Wheel Roll.\nRotate with Ctrl + MMB Drag.".into(),
				..Default::default()
			})),
		]);
		let document_bar_layout = WidgetLayout::new(vec![LayoutGroup::Row { widgets }]);

		let document_mode_layout = WidgetLayout::new(vec![LayoutGroup::Row {
			widgets: vec![
				WidgetHolder::new(Widget::DropdownInput(DropdownInput {
					entries: vec![vec![
						DropdownEntryData {
							label: DocumentMode::DesignMode.to_string(),
							icon: DocumentMode::DesignMode.icon_name(),
							..DropdownEntryData::default()
						},
						DropdownEntryData {
							label: DocumentMode::SelectMode.to_string(),
							icon: DocumentMode::SelectMode.icon_name(),
							on_update: WidgetCallback::new(|_| DialogMessage::RequestComingSoonDialog { issue: Some(330) }.into()),
							..DropdownEntryData::default()
						},
						DropdownEntryData {
							label: DocumentMode::GuideMode.to_string(),
							icon: DocumentMode::GuideMode.icon_name(),
							on_update: WidgetCallback::new(|_| DialogMessage::RequestComingSoonDialog { issue: Some(331) }.into()),
							..DropdownEntryData::default()
						},
					]],
					selected_index: Some(self.document_mode as u32),
					draw_icon: true,
					interactive: false, // TODO: set to true when dialogs are not spawned
					..Default::default()
				})),
				WidgetHolder::new(Widget::Separator(Separator {
					separator_type: SeparatorType::Section,
					direction: SeparatorDirection::Horizontal,
				})),
			],
		}]);

		responses.push_back(
			LayoutMessage::SendLayout {
				layout: Layout::WidgetLayout(document_bar_layout),
				layout_target: LayoutTarget::DocumentBar,
			}
			.into(),
		);

		responses.push_back(
			LayoutMessage::SendLayout {
				layout: Layout::WidgetLayout(document_mode_layout),
				layout_target: LayoutTarget::DocumentMode,
			}
			.into(),
		);
	}

	pub fn update_layer_tree_options_bar_widgets(&self, responses: &mut VecDeque<Message>, render_data: &RenderData) {
		let mut opacity = None;
		let mut opacity_is_mixed = false;

		let mut blend_mode = None;
		let mut blend_mode_is_mixed = false;

		self.layer_metadata
			.keys()
			.filter_map(|path| self.layer_panel_entry_from_path(path, render_data))
			.filter(|layer_panel_entry| layer_panel_entry.layer_metadata.selected)
			.flat_map(|layer_panel_entry| self.document_legacy.layer(layer_panel_entry.path.as_slice()))
			.for_each(|layer| {
				match opacity {
					None => opacity = Some(layer.opacity),
					Some(opacity) => {
						if (opacity - layer.opacity).abs() > (1. / 1_000_000.) {
							opacity_is_mixed = true;
						}
					}
				}

				match blend_mode {
					None => blend_mode = Some(layer.blend_mode),
					Some(blend_mode) => {
						if blend_mode != layer.blend_mode {
							blend_mode_is_mixed = true;
						}
					}
				}
			});

		if opacity_is_mixed {
			opacity = None;
		}
		if blend_mode_is_mixed {
			blend_mode = None;
		}

		let blend_mode_menu_entries = BlendMode::list_modes_in_groups()
			.iter()
			.map(|modes| {
				modes
					.iter()
					.map(|mode| DropdownEntryData {
						label: mode.to_string(),
						value: mode.to_string(),
						on_update: WidgetCallback::new(|_| DocumentMessage::SetBlendModeForSelectedLayers { blend_mode: *mode }.into()),
						..Default::default()
					})
					.collect()
			})
			.collect();

		let layer_tree_options = WidgetLayout::new(vec![LayoutGroup::Row {
			widgets: vec![
				WidgetHolder::new(Widget::DropdownInput(DropdownInput {
					entries: blend_mode_menu_entries,
					selected_index: blend_mode.map(|blend_mode| blend_mode as u32),
					disabled: blend_mode.is_none() && !blend_mode_is_mixed,
					draw_icon: false,
					..Default::default()
				})),
				WidgetHolder::new(Widget::Separator(Separator {
					separator_type: SeparatorType::Related,
					direction: SeparatorDirection::Horizontal,
				})),
				WidgetHolder::new(Widget::NumberInput(NumberInput {
					label: "Opacity".into(),
					unit: "%".into(),
					display_decimal_places: 2,
					disabled: opacity.is_none() && !opacity_is_mixed,
					value: opacity.map(|opacity| opacity * 100.),
					min: Some(0.),
					max: Some(100.),
					range_min: Some(0.),
					range_max: Some(100.),
					mode: NumberInputMode::Range,
					on_update: WidgetCallback::new(|number_input: &NumberInput| {
						if let Some(value) = number_input.value {
							DocumentMessage::SetOpacityForSelectedLayers { opacity: value / 100. }.into()
						} else {
							Message::NoOp
						}
					}),
					..NumberInput::default()
				})),
				WidgetHolder::new(Widget::Separator(Separator {
					separator_type: SeparatorType::Section,
					direction: SeparatorDirection::Horizontal,
				})),
				WidgetHolder::new(Widget::IconButton(IconButton {
					icon: "NodeFolder".into(),
					tooltip: "New Folder".into(),
					tooltip_shortcut: action_keys!(DocumentMessageDiscriminant::CreateEmptyFolder),
					size: 24,
					on_update: WidgetCallback::new(|_| DocumentMessage::CreateEmptyFolder { container_path: vec![] }.into()),
					..Default::default()
				})),
				WidgetHolder::new(Widget::IconButton(IconButton {
					icon: "Trash".into(),
					tooltip: "Delete Selected".into(),
					tooltip_shortcut: action_keys!(DocumentMessageDiscriminant::DeleteSelectedLayers),
					size: 24,
					on_update: WidgetCallback::new(|_| DocumentMessage::DeleteSelectedLayers.into()),
					..Default::default()
				})),
			],
		}]);

		responses.push_back(
			LayoutMessage::SendLayout {
				layout: Layout::WidgetLayout(layer_tree_options),
				layout_target: LayoutTarget::LayerTreeOptions,
			}
			.into(),
		);
	}

	pub fn selected_layers_reorder(&mut self, relative_index_offset: isize, responses: &mut VecDeque<Message>) {
		self.backup(responses);

		let all_layer_paths = self.all_layers_sorted();
		let selected_layers = self.selected_layers_sorted();

		let first_or_last_selected_layer = match relative_index_offset.signum() {
			-1 => selected_layers.first(),
			1 => selected_layers.last(),
			_ => panic!("selected_layers_reorder() must be given a non-zero value"),
		};

		if let Some(pivot_layer) = first_or_last_selected_layer {
			let sibling_layer_paths: Vec<_> = all_layer_paths
				.iter()
				.filter(|layer| {
					// Check if this is a sibling of the pivot layer
					// TODO: Break this out into a reusable function `fn are_layers_siblings(layer_a, layer_b) -> bool`
					let containing_folder_path = &pivot_layer[0..pivot_layer.len() - 1];
					layer.starts_with(containing_folder_path) && pivot_layer.len() == layer.len()
				})
				.collect();

			// TODO: Break this out into a reusable function: `fn layer_index_in_containing_folder(layer_path) -> usize`
			let pivot_index_among_siblings = sibling_layer_paths.iter().position(|path| *path == pivot_layer);

			if let Some(pivot_index) = pivot_index_among_siblings {
				let max = sibling_layer_paths.len() as i64 - 1;
				let insert_index = (pivot_index as i64 + relative_index_offset as i64).clamp(0, max) as usize;

				let existing_layer_to_insert_beside = sibling_layer_paths.get(insert_index);

				// TODO: Break this block out into a call to a message called `MoveSelectedLayersNextToLayer { neighbor_path, above_or_below }`
				if let Some(neighbor_path) = existing_layer_to_insert_beside {
					let (neighbor_id, folder_path) = neighbor_path.split_last().expect("Can't move the root folder");

					if let Some(folder) = self.document_legacy.layer(folder_path).ok().and_then(|layer| layer.as_folder().ok()) {
						let neighbor_layer_index = folder.layer_ids.iter().position(|id| id == neighbor_id).unwrap() as isize;

						// If moving down, insert below this layer. If moving up, insert above this layer.
						let insert_index = if relative_index_offset < 0 { neighbor_layer_index } else { neighbor_layer_index + 1 };

						responses.push_back(
							DocumentMessage::MoveSelectedLayersTo {
								folder_path: folder_path.to_vec(),
								insert_index,
								reverse_index: false,
							}
							.into(),
						);
					}
				}
			}
		}
	}
}<|MERGE_RESOLUTION|>--- conflicted
+++ resolved
@@ -488,15 +488,6 @@
 					.into(),
 				);
 			}
-<<<<<<< HEAD
-			NodeGraphFrameGenerate => {
-				if let Some(message) = self.call_node_graph_frame(document_id, preferences, persistent_data, None) {
-=======
-			MoveSelectedManipulatorPoints { layer_path, delta, mirror_distance } => {
-				if let Ok(_layer) = self.document_legacy.layer(&layer_path) {
-					responses.push_back(DocumentOperation::MoveSelectedManipulatorPoints { layer_path, delta, mirror_distance }.into());
-				}
-			}
 			NodeGraphFrameClear {
 				layer_path,
 				node_id,
@@ -508,7 +499,6 @@
 			}
 			NodeGraphFrameGenerate { layer_path } => {
 				if let Some(message) = self.call_node_graph_frame(document_id, layer_path, preferences, persistent_data, None) {
->>>>>>> 4645cdf3
 					responses.push_back(message);
 				}
 			}
@@ -649,21 +639,11 @@
 					.into(),
 				);
 
-<<<<<<< HEAD
 				responses.add(GraphOperationMessage::TransformSet {
 					layer: path,
 					transform: transform,
 					transform_in: TransformIn::Local,
 				});
-=======
-				responses.push_back(
-					DocumentOperation::SetLayerTransform {
-						path: path.clone(),
-						transform: transform.to_cols_array(),
-					}
-					.into(),
-				);
->>>>>>> 4645cdf3
 
 				responses.push_back(DocumentMessage::NodeGraphFrameGenerate { layer_path: path }.into());
 

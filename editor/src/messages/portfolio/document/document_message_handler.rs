--- conflicted
+++ resolved
@@ -2023,22 +2023,9 @@
 	}
 }
 
-<<<<<<< HEAD
 /// Create a network interface with a single export
 fn default_document_network_interface() -> NodeNetworkInterface {
 	let mut network_interface = NodeNetworkInterface::default();
 	network_interface.add_export(TaggedValue::ArtboardGroup(graphene_core::ArtboardGroup::EMPTY), -1, "".to_string(), &[]);
 	network_interface
-=======
-fn root_network() -> NodeNetwork {
-	{
-		NodeNetwork {
-			exports: vec![NodeInput::Value {
-				tagged_value: TaggedValue::ArtboardGroup(graphene_core::ArtboardGroup::EMPTY).into(),
-				exposed: true,
-			}],
-			..Default::default()
-		}
-	}
->>>>>>> a6af5d48
 }
use super::node_graph::document_node_definitions;
use super::node_graph::utility_types::Transform;
use super::overlays::utility_types::Pivot;
use super::utility_types::error::EditorError;
use super::utility_types::misc::{GroupFolderType, SNAP_FUNCTIONS_FOR_BOUNDING_BOXES, SNAP_FUNCTIONS_FOR_PATHS, SnappingOptions, SnappingState};
use super::utility_types::network_interface::{self, NodeNetworkInterface, TransactionStatus};
use super::utility_types::nodes::{CollapsedLayers, SelectedNodes};
use crate::application::{GRAPHITE_GIT_COMMIT_HASH, generate_uuid};
use crate::consts::{ASYMPTOTIC_EFFECT, COLOR_OVERLAY_GRAY, DEFAULT_DOCUMENT_NAME, FILE_SAVE_SUFFIX, SCALE_EFFECT, SCROLLBAR_SPACING, VIEWPORT_ROTATE_SNAP_INTERVAL};
use crate::messages::input_mapper::utility_types::macros::action_keys;
use crate::messages::layout::utility_types::widget_prelude::*;
use crate::messages::portfolio::document::graph_operation::utility_types::TransformIn;
use crate::messages::portfolio::document::node_graph::NodeGraphHandlerData;
use crate::messages::portfolio::document::overlays::grid_overlays::{grid_overlay, overlay_options};
use crate::messages::portfolio::document::properties_panel::utility_types::PropertiesPanelMessageHandlerData;
use crate::messages::portfolio::document::utility_types::document_metadata::{DocumentMetadata, LayerNodeIdentifier};
use crate::messages::portfolio::document::utility_types::misc::{AlignAggregate, AlignAxis, DocumentMode, FlipAxis, PTZ};
use crate::messages::portfolio::document::utility_types::network_interface::{FlowType, InputConnector, NodeTemplate};
use crate::messages::portfolio::document::utility_types::nodes::RawBuffer;
use crate::messages::portfolio::utility_types::PersistentData;
use crate::messages::prelude::*;
use crate::messages::tool::common_functionality::graph_modification_utils::{self, get_blend_mode, get_opacity};
use crate::messages::tool::tool_messages::select_tool::SelectToolPointerKeys;
use crate::messages::tool::tool_messages::tool_prelude::Key;
use crate::messages::tool::utility_types::ToolType;
use crate::node_graph_executor::NodeGraphExecutor;
use bezier_rs::Subpath;
use glam::{DAffine2, DVec2, IVec2};
use graph_craft::document::value::TaggedValue;
use graph_craft::document::{NodeId, NodeInput, NodeNetwork, OldNodeNetwork};
use graphene_core::raster::BlendMode;
use graphene_core::raster::image::ImageFrameTable;
use graphene_core::vector::style::ViewMode;
use graphene_std::renderer::{ClickTarget, Quad};
use graphene_std::vector::{PointId, path_bool_lib};
use std::time::Duration;

pub struct DocumentMessageData<'a> {
	pub document_id: DocumentId,
	pub ipp: &'a InputPreprocessorMessageHandler,
	pub persistent_data: &'a PersistentData,
	pub executor: &'a mut NodeGraphExecutor,
	pub current_tool: &'a ToolType,
	pub preferences: &'a PreferencesMessageHandler,
	pub device_pixel_ratio: f64,
}

#[derive(Clone, Debug, serde::Serialize, serde::Deserialize)]
#[serde(default)]
pub struct DocumentMessageHandler {
	// ======================
	// Child message handlers
	// ======================
	//
	#[serde(skip)]
	pub navigation_handler: NavigationMessageHandler,
	#[serde(skip)]
	pub node_graph_handler: NodeGraphMessageHandler,
	#[serde(skip)]
	overlays_message_handler: OverlaysMessageHandler,
	#[serde(skip)]
	properties_panel_message_handler: PropertiesPanelMessageHandler,

	// ============================================
	// Fields that are saved in the document format
	// ============================================
	//
	// Contains the NodeNetwork and acts an an interface to manipulate the NodeNetwork with custom setters in order to keep NetworkMetadata in sync
	pub network_interface: NodeNetworkInterface,
	/// List of the [`LayerNodeIdentifier`]s that are currently collapsed by the user in the Layers panel.
	/// Collapsed means that the expansion arrow isn't set to show the children of these layers.
	pub collapsed: CollapsedLayers,
	/// The name of the document, which is displayed in the tab and title bar of the editor.
	pub name: String,
	/// The full Git commit hash of the Graphite repository that was used to build the editor.
	/// We save this to provide a hint about which version of the editor was used to create the document.
	pub commit_hash: String,
	/// The current pan, tilt, and zoom state of the viewport's view of the document canvas.
	pub document_ptz: PTZ,
	/// The current mode that the document is in, which starts out as Design Mode. This choice affects the editing behavior of the tools.
	pub document_mode: DocumentMode,
	/// The current view mode that the user has set for rendering the document within the viewport.
	/// This is usually "Normal" but can be set to "Outline" or "Pixels" to see the canvas differently.
	pub view_mode: ViewMode,
	/// Sets whether or not all the viewport overlays should be drawn on top of the artwork.
	/// This includes tool interaction visualizations (like the transform cage and path anchors/handles), the grid, and more.
	pub overlays_visible: bool,
	/// Sets whether or not the rulers should be drawn along the top and left edges of the viewport area.
	pub rulers_visible: bool,
	/// The current user choices for snapping behavior, including whether snapping is enabled at all.
	pub snapping_state: SnappingState,
	/// Sets whether or not the node graph is drawn (as an overlay) on top of the viewport area, or otherwise if it's hidden.
	pub graph_view_overlay_open: bool,
	/// The current opacity of the faded node graph background that covers up the artwork.
	pub graph_fade_artwork_percentage: f64,

	// =============================================
	// Fields omitted from the saved document format
	// =============================================
	//
	/// Path to network currently viewed in the node graph overlay. This will eventually be stored in each panel, so that multiple panels can refer to different networks
	#[serde(skip)]
	breadcrumb_network_path: Vec<NodeId>,
	/// Path to network that is currently selected. Updated based on the most recently clicked panel.
	#[serde(skip)]
	selection_network_path: Vec<NodeId>,
	/// Stack of document network snapshots for previous history states.
	#[serde(skip)]
	document_undo_history: VecDeque<NodeNetworkInterface>,
	/// Stack of document network snapshots for future history states.
	#[serde(skip)]
	document_redo_history: VecDeque<NodeNetworkInterface>,
	/// Hash of the document snapshot that was most recently saved to disk by the user.
	#[serde(skip)]
	saved_hash: Option<u64>,
	/// Hash of the document snapshot that was most recently auto-saved to the IndexedDB storage that will reopen when the editor is reloaded.
	#[serde(skip)]
	auto_saved_hash: Option<u64>,
	/// The ID of the layer at the start of a range selection in the Layers panel.
	/// If the user clicks or Ctrl-clicks one layer, it becomes the start of the range selection and then Shift-clicking another layer selects all layers between the start and end.
	#[serde(skip)]
	layer_range_selection_reference: Option<LayerNodeIdentifier>,
	/// Whether or not the editor has executed the network to render the document yet. If this is opened as an inactive tab, it won't be loaded initially because the active tab is prioritized.
	#[serde(skip)]
	pub is_loaded: bool,
}

impl Default for DocumentMessageHandler {
	fn default() -> Self {
		Self {
			// ======================
			// Child message handlers
			// ======================
			navigation_handler: NavigationMessageHandler::default(),
			node_graph_handler: NodeGraphMessageHandler::default(),
			overlays_message_handler: OverlaysMessageHandler::default(),
			properties_panel_message_handler: PropertiesPanelMessageHandler::default(),
			// ============================================
			// Fields that are saved in the document format
			// ============================================
			network_interface: default_document_network_interface(),
			collapsed: CollapsedLayers::default(),
			name: DEFAULT_DOCUMENT_NAME.to_string(),
			commit_hash: GRAPHITE_GIT_COMMIT_HASH.to_string(),
			document_ptz: PTZ::default(),
			document_mode: DocumentMode::DesignMode,
			view_mode: ViewMode::default(),
			overlays_visible: true,
			rulers_visible: true,
			graph_view_overlay_open: false,
			snapping_state: SnappingState::default(),
			graph_fade_artwork_percentage: 80.,
			// =============================================
			// Fields omitted from the saved document format
			// =============================================
			breadcrumb_network_path: Vec::new(),
			selection_network_path: Vec::new(),
			document_undo_history: VecDeque::new(),
			document_redo_history: VecDeque::new(),
			saved_hash: None,
			auto_saved_hash: None,
			layer_range_selection_reference: None,
			is_loaded: false,
		}
	}
}

impl MessageHandler<DocumentMessage, DocumentMessageData<'_>> for DocumentMessageHandler {
	fn process_message(&mut self, message: DocumentMessage, responses: &mut VecDeque<Message>, data: DocumentMessageData) {
		let DocumentMessageData {
			document_id,
			ipp,
			persistent_data,
			executor,
			current_tool,
			preferences,
			device_pixel_ratio,
		} = data;

		let selected_nodes_bounding_box_viewport = self.network_interface.selected_nodes_bounding_box_viewport(&self.breadcrumb_network_path);
		let selected_visible_layers_bounding_box_viewport = self.selected_visible_layers_bounding_box_viewport();
		match message {
			// Sub-messages
			DocumentMessage::Navigation(message) => {
				let data = NavigationMessageData {
					network_interface: &mut self.network_interface,
					breadcrumb_network_path: &self.breadcrumb_network_path,
					ipp,
					selection_bounds: if self.graph_view_overlay_open {
						selected_nodes_bounding_box_viewport
					} else {
						selected_visible_layers_bounding_box_viewport
					},
					document_ptz: &mut self.document_ptz,
					graph_view_overlay_open: self.graph_view_overlay_open,
					preferences,
				};

				self.navigation_handler.process_message(message, responses, data);
			}
			DocumentMessage::Overlays(message) => {
				let overlays_visible = self.overlays_visible;
				self.overlays_message_handler.process_message(
					message,
					responses,
					OverlaysMessageData {
						overlays_visible,
						ipp,
						device_pixel_ratio,
					},
				);
			}
			DocumentMessage::PropertiesPanel(message) => {
				let properties_panel_message_handler_data = PropertiesPanelMessageHandlerData {
					network_interface: &mut self.network_interface,
					selection_network_path: &self.selection_network_path,
					document_name: self.name.as_str(),
					executor,
				};
				self.properties_panel_message_handler
					.process_message(message, responses, (persistent_data, properties_panel_message_handler_data));
			}
			DocumentMessage::NodeGraph(message) => {
				self.node_graph_handler.process_message(
					message,
					responses,
					NodeGraphHandlerData {
						network_interface: &mut self.network_interface,
						selection_network_path: &self.selection_network_path,
						breadcrumb_network_path: &self.breadcrumb_network_path,
						document_id,
						collapsed: &mut self.collapsed,
						ipp,
						graph_view_overlay_open: self.graph_view_overlay_open,
						graph_fade_artwork_percentage: self.graph_fade_artwork_percentage,
						navigation_handler: &self.navigation_handler,
						preferences,
					},
				);
			}
			DocumentMessage::GraphOperation(message) => {
				let data = GraphOperationMessageData {
					network_interface: &mut self.network_interface,
					collapsed: &mut self.collapsed,
					node_graph: &mut self.node_graph_handler,
				};
				let mut graph_operation_message_handler = GraphOperationMessageHandler {};
				graph_operation_message_handler.process_message(message, responses, data);
			}
			DocumentMessage::AlignSelectedLayers { axis, aggregate } => {
				let axis = match axis {
					AlignAxis::X => DVec2::X,
					AlignAxis::Y => DVec2::Y,
				};
				let Some(combined_box) = self.selected_visible_layers_bounding_box_viewport() else {
					return;
				};

				let aggregated = match aggregate {
					AlignAggregate::Min => combined_box[0],
					AlignAggregate::Max => combined_box[1],
					AlignAggregate::Center => (combined_box[0] + combined_box[1]) / 2.,
				};

				let mut added_transaction = false;
				for layer in self.network_interface.selected_nodes().selected_unlocked_layers(&self.network_interface) {
					let Some(bbox) = self.metadata().bounding_box_viewport(layer) else {
						continue;
					};
					let center = match aggregate {
						AlignAggregate::Min => bbox[0],
						AlignAggregate::Max => bbox[1],
						_ => (bbox[0] + bbox[1]) / 2.,
					};
					let translation = (aggregated - center) * axis;
					if !added_transaction {
						responses.add(DocumentMessage::AddTransaction);
						added_transaction = true;
					}
					responses.add(GraphOperationMessage::TransformChange {
						layer,
						transform: DAffine2::from_translation(translation),
						transform_in: TransformIn::Viewport,
						skip_rerender: false,
					});
				}
			}
			DocumentMessage::RemoveArtboards => {
				responses.add(GraphOperationMessage::RemoveArtboards);
			}
			DocumentMessage::ClearLayersPanel => {
				// Send an empty layer list
				let data_buffer: RawBuffer = Self::default().serialize_root();
				responses.add(FrontendMessage::UpdateDocumentLayerStructure { data_buffer });

				// Clear the control bar
				responses.add(LayoutMessage::SendLayout {
					layout: Layout::WidgetLayout(Default::default()),
					layout_target: LayoutTarget::LayersPanelControlBar,
				});
			}
			DocumentMessage::CreateEmptyFolder => {
				let selected_nodes = self.network_interface.selected_nodes();
				let id = NodeId::new();

				let parent = self
					.network_interface
					.deepest_common_ancestor(&selected_nodes, &self.selection_network_path, true)
					.unwrap_or(LayerNodeIdentifier::ROOT_PARENT);

				let insert_index = DocumentMessageHandler::get_calculated_insert_index(self.metadata(), &self.network_interface.selected_nodes(), parent);
				responses.add(DocumentMessage::AddTransaction);
				responses.add(GraphOperationMessage::NewCustomLayer {
					id,
					nodes: Vec::new(),
					parent,
					insert_index,
				});
				responses.add(NodeGraphMessage::SelectedNodesSet { nodes: vec![id] });
			}
			DocumentMessage::DeleteNode { node_id } => {
				responses.add(DocumentMessage::StartTransaction);

				responses.add(NodeGraphMessage::DeleteNodes {
					node_ids: vec![node_id],
					delete_children: true,
				});
				responses.add(NodeGraphMessage::RunDocumentGraph);
				responses.add(NodeGraphMessage::SelectedNodesUpdated);
				responses.add(NodeGraphMessage::SendGraph);
				responses.add(DocumentMessage::EndTransaction);
			}
			DocumentMessage::DeleteSelectedLayers => {
				responses.add(NodeGraphMessage::DeleteSelectedNodes { delete_children: true });
			}
			DocumentMessage::DeselectAllLayers => {
				responses.add(NodeGraphMessage::SelectedNodesSet { nodes: vec![] });
				self.layer_range_selection_reference = None;
			}
			DocumentMessage::DocumentHistoryBackward => self.undo_with_history(ipp, responses),
			DocumentMessage::DocumentHistoryForward => self.redo_with_history(ipp, responses),
			DocumentMessage::DocumentStructureChanged => {
				self.update_layers_panel_control_bar_widgets(responses);

				self.network_interface.load_structure();
				let data_buffer: RawBuffer = self.serialize_root();
				responses.add(FrontendMessage::UpdateDocumentLayerStructure { data_buffer });
			}
			DocumentMessage::DrawArtboardOverlays(overlay_context) => {
				for layer in self.metadata().all_layers() {
					if !self.network_interface.is_artboard(&layer.to_node(), &[]) {
						continue;
					}
					let Some(bounds) = self.metadata().bounding_box_document(layer) else { continue };

					let name = self.network_interface.frontend_display_name(&layer.to_node(), &[]);

					let transform = self.metadata().document_to_viewport
						* DAffine2::from_translation(bounds[0].min(bounds[1]))
						* DAffine2::from_scale(DVec2::splat(self.document_ptz.zoom().recip()))
						* DAffine2::from_translation(-DVec2::Y * 4.);

					overlay_context.text(&name, COLOR_OVERLAY_GRAY, None, transform, 0., [Pivot::Start, Pivot::End]);
				}
			}
			DocumentMessage::DuplicateSelectedLayers => {
				responses.add(DocumentMessage::AddTransaction);

				let mut new_dragging = Vec::new();
				let mut layers = self.network_interface.shallowest_unique_layers(&[]).collect::<Vec<_>>();

				layers.sort_by_key(|layer| {
					let Some(parent) = layer.parent(self.metadata()) else { return usize::MAX };
					DocumentMessageHandler::get_calculated_insert_index(self.metadata(), &SelectedNodes(vec![layer.to_node()]), parent)
				});

				for layer in layers.into_iter().rev() {
					let Some(parent) = layer.parent(self.metadata()) else { continue };

					// Copy the layer
					let mut copy_ids = HashMap::new();
					let node_id = layer.to_node();
					copy_ids.insert(node_id, NodeId(0));

					self.network_interface
						.upstream_flow_back_from_nodes(vec![layer.to_node()], &[], FlowType::LayerChildrenUpstreamFlow)
						.enumerate()
						.for_each(|(index, node_id)| {
							copy_ids.insert(node_id, NodeId((index + 1) as u64));
						});

					let nodes = self.network_interface.copy_nodes(&copy_ids, &[]).collect::<Vec<(NodeId, NodeTemplate)>>();

					let insert_index = DocumentMessageHandler::get_calculated_insert_index(self.metadata(), &SelectedNodes(vec![layer.to_node()]), parent);

					let new_ids: HashMap<_, _> = nodes.iter().map(|(id, _)| (*id, NodeId::new())).collect();

					let layer_id = *new_ids.get(&NodeId(0)).expect("Node Id 0 should be a layer");
					let layer = LayerNodeIdentifier::new_unchecked(layer_id);
					new_dragging.push(layer);
					responses.add(NodeGraphMessage::AddNodes { nodes, new_ids });
					responses.add(NodeGraphMessage::MoveLayerToStack { layer, parent, insert_index });
				}
				let nodes = new_dragging.iter().map(|layer| layer.to_node()).collect();
				responses.add(NodeGraphMessage::SelectedNodesSet { nodes });
				responses.add(NodeGraphMessage::RunDocumentGraph);
			}
			DocumentMessage::EnterNestedNetwork { node_id } => {
				self.breadcrumb_network_path.push(node_id);
				self.selection_network_path.clone_from(&self.breadcrumb_network_path);
				responses.add(NodeGraphMessage::SendGraph);
				responses.add(DocumentMessage::ZoomCanvasToFitAll);
				responses.add(NodeGraphMessage::SetGridAlignedEdges);
			}
			DocumentMessage::Escape => {
				if self.node_graph_handler.drag_start.is_some() {
					responses.add(DocumentMessage::AbortTransaction);
					self.node_graph_handler.drag_start = None;
				} else if self
					.node_graph_handler
					.context_menu
					.as_ref()
					.is_some_and(|context_menu| matches!(context_menu.context_menu_data, super::node_graph::utility_types::ContextMenuData::CreateNode { compatible_type: None }))
				{
					// Close the context menu
					self.node_graph_handler.context_menu = None;
					responses.add(FrontendMessage::UpdateContextMenuInformation { context_menu_information: None });
					self.node_graph_handler.wire_in_progress_from_connector = None;
					self.node_graph_handler.wire_in_progress_to_connector = None;
					responses.add(FrontendMessage::UpdateWirePathInProgress { wire_path: None });
				} else {
					responses.add(DocumentMessage::GraphViewOverlay { open: false });
				}
			}
			DocumentMessage::ExitNestedNetwork { steps_back } => {
				for _ in 0..steps_back {
					self.breadcrumb_network_path.pop();
					self.selection_network_path.clone_from(&self.breadcrumb_network_path);
				}
				responses.add(DocumentMessage::PTZUpdate);
				responses.add(NodeGraphMessage::SetGridAlignedEdges);
				responses.add(NodeGraphMessage::SendGraph);
			}
			DocumentMessage::FlipSelectedLayers { flip_axis } => {
				let scale = match flip_axis {
					FlipAxis::X => DVec2::new(-1., 1.),
					FlipAxis::Y => DVec2::new(1., -1.),
				};
				if let Some([min, max]) = self.selected_visible_and_unlock_layers_bounding_box_viewport() {
					let center = (max + min) / 2.;
					let bbox_trans = DAffine2::from_translation(-center);
					let mut added_transaction = false;
					for layer in self.network_interface.selected_nodes().selected_unlocked_layers(&self.network_interface) {
						if !added_transaction {
							responses.add(DocumentMessage::AddTransaction);
							added_transaction = true;
						}
						responses.add(GraphOperationMessage::TransformChange {
							layer,
							transform: DAffine2::from_scale(scale),
							transform_in: TransformIn::Scope { scope: bbox_trans },
							skip_rerender: false,
						});
					}
				}
			}
			DocumentMessage::RotateSelectedLayers { degrees } => {
				// Get the bounding box of selected layers in viewport space
				if let Some([min, max]) = self.selected_visible_and_unlock_layers_bounding_box_viewport() {
					// Calculate the center of the bounding box to use as rotation pivot
					let center = (max + min) / 2.;
					// Transform that moves pivot point to origin
					let bbox_trans = DAffine2::from_translation(-center);

					let mut added_transaction = false;
					for layer in self.network_interface.selected_nodes().selected_unlocked_layers(&self.network_interface) {
						if !added_transaction {
							responses.add(DocumentMessage::AddTransaction);
							added_transaction = true;
						}

						responses.add(GraphOperationMessage::TransformChange {
							layer,
							transform: DAffine2::from_angle(degrees.to_radians()),
							transform_in: TransformIn::Scope { scope: bbox_trans },
							skip_rerender: false,
						});
					}
				}
			}
			DocumentMessage::GraphViewOverlay { open } => {
				self.graph_view_overlay_open = open;

				responses.add(FrontendMessage::UpdateGraphViewOverlay { open });
				responses.add(FrontendMessage::UpdateGraphFadeArtwork {
					percentage: self.graph_fade_artwork_percentage,
				});

				// Update the tilt menu bar buttons to be disabled when the graph is open
				responses.add(MenuBarMessage::SendLayout);

				responses.add(DocumentMessage::RenderRulers);
				responses.add(DocumentMessage::RenderScrollbars);
				if open {
					responses.add(ToolMessage::DeactivateTools);
					responses.add(OverlaysMessage::Draw); // Clear the overlays
					responses.add(NavigationMessage::CanvasTiltSet { angle_radians: 0. });
					responses.add(NodeGraphMessage::SetGridAlignedEdges);
					responses.add(NodeGraphMessage::UpdateGraphBarRight);
					responses.add(NodeGraphMessage::SendGraph);
					responses.add(NodeGraphMessage::UpdateHints);
				} else {
					responses.add(ToolMessage::ActivateTool { tool_type: *current_tool });
				}
			}
			DocumentMessage::GraphViewOverlayToggle => {
				responses.add(DocumentMessage::GraphViewOverlay { open: !self.graph_view_overlay_open });
			}
			DocumentMessage::GridOptions(grid) => {
				self.snapping_state.grid = grid;
				self.snapping_state.grid_snapping = true;
				responses.add(OverlaysMessage::Draw);
				responses.add(PortfolioMessage::UpdateDocumentWidgets);
			}
			DocumentMessage::GridOverlays(mut overlay_context) => {
				if self.snapping_state.grid_snapping {
					grid_overlay(self, &mut overlay_context)
				}
			}
			DocumentMessage::GridVisibility(enabled) => {
				self.snapping_state.grid_snapping = enabled;
				responses.add(OverlaysMessage::Draw);
			}
			DocumentMessage::GroupSelectedLayers { group_folder_type } => {
				responses.add(DocumentMessage::AddTransaction);

				let mut parent_per_selected_nodes: HashMap<LayerNodeIdentifier, Vec<NodeId>> = HashMap::new();
				let artboards = LayerNodeIdentifier::ROOT_PARENT
					.children(self.metadata())
					.filter(|x| self.network_interface.is_artboard(&x.to_node(), &self.selection_network_path))
					.collect::<Vec<_>>();
				let selected_nodes = self.network_interface.selected_nodes();

				// Non-artboard (infinite canvas) workflow
				if artboards.is_empty() {
					let Some(parent) = self.network_interface.deepest_common_ancestor(&selected_nodes, &self.selection_network_path, false) else {
						return;
					};
					let Some(selected_nodes) = &self.network_interface.selected_nodes_in_nested_network(&self.selection_network_path) else {
						return;
					};
					let insert_index = DocumentMessageHandler::get_calculated_insert_index(self.metadata(), selected_nodes, parent);

					DocumentMessageHandler::group_layers(responses, insert_index, parent, group_folder_type, &mut self.network_interface);
				}
				// Artboard workflow
				else {
					for artboard in artboards {
						let selected_descendants = artboard.descendants(self.metadata()).filter(|x| selected_nodes.selected_layers_contains(*x, self.metadata()));
						for selected_descendant in selected_descendants {
							parent_per_selected_nodes.entry(artboard).or_default().push(selected_descendant.to_node());
						}
					}

					let mut new_folders: Vec<NodeId> = Vec::new();

					for children in parent_per_selected_nodes.into_values() {
						let child_selected_nodes = SelectedNodes(children);
						let Some(parent) = self.network_interface.deepest_common_ancestor(&child_selected_nodes, &self.selection_network_path, false) else {
							continue;
						};
						let insert_index = DocumentMessageHandler::get_calculated_insert_index(self.metadata(), &child_selected_nodes, parent);

						responses.add(NodeGraphMessage::SelectedNodesSet { nodes: child_selected_nodes.0 });

						new_folders.push(DocumentMessageHandler::group_layers(responses, insert_index, parent, group_folder_type, &mut self.network_interface));
					}

					responses.add(NodeGraphMessage::SelectedNodesSet { nodes: new_folders });
				}
			}
			// DocumentMessage::ImaginateGenerate { imaginate_node } => {
			// 	let random_value = generate_uuid();
			// 	responses.add(NodeGraphMessage::SetInputValue {
			// 		node_id: *imaginate_node.last().unwrap(),
			// 		// Needs to match the index of the seed parameter in `pub const IMAGINATE_NODE: DocumentNodeDefinition` in `document_node_type.rs`
			// 		input_index: 17,
			// 		value: graph_craft::document::value::TaggedValue::U64(random_value),
			// 	});

			// 	responses.add(PortfolioMessage::SubmitGraphRender { document_id, ignore_hash: false });
			// }
			// DocumentMessage::ImaginateRandom { imaginate_node, then_generate } => {
			// 	// Generate a random seed. We only want values between -2^53 and 2^53, because integer values
			// 	// outside of this range can get rounded in f64
			// 	let random_bits = generate_uuid();
			// 	let random_value = ((random_bits >> 11) as f64).copysign(f64::from_bits(random_bits & (1 << 63)));

			// 	responses.add(DocumentMessage::AddTransaction);
			// 	// Set a random seed input
			// 	responses.add(NodeGraphMessage::SetInputValue {
			// 		node_id: *imaginate_node.last().unwrap(),
			// 		// Needs to match the index of the seed parameter in `pub const IMAGINATE_NODE: DocumentNodeDefinition` in `document_node_type.rs`
			// 		input_index: 3,
			// 		value: graph_craft::document::value::TaggedValue::F64(random_value),
			// 	});

			// 	// Generate the image
			// 	if then_generate {
			// 		responses.add(DocumentMessage::ImaginateGenerate { imaginate_node });
			// 	}
			// }
			DocumentMessage::MoveSelectedLayersTo { parent, insert_index } => {
				if !self.selection_network_path.is_empty() {
					log::error!("Moving selected layers is only supported for the Document Network");
					return;
				}

				// Disallow trying to insert into self.
				if self
					.network_interface
					.selected_nodes()
					.selected_layers(self.metadata())
					.any(|layer| parent.ancestors(self.metadata()).any(|ancestor| ancestor == layer))
				{
					return;
				}
				// Artboards can only have `ROOT_PARENT` as the parent.
				let any_artboards = self
					.network_interface
					.selected_nodes()
					.selected_layers(self.metadata())
					.any(|layer| self.network_interface.is_artboard(&layer.to_node(), &self.selection_network_path));
				if any_artboards && parent != LayerNodeIdentifier::ROOT_PARENT {
					return;
				}

				// Non-artboards cannot be put at the top level if artboards also exist there
				let selected_any_non_artboards = self
					.network_interface
					.selected_nodes()
					.selected_layers(self.metadata())
					.any(|layer| !self.network_interface.is_artboard(&layer.to_node(), &self.selection_network_path));

				let top_level_artboards = LayerNodeIdentifier::ROOT_PARENT
					.children(self.metadata())
					.any(|layer| self.network_interface.is_artboard(&layer.to_node(), &self.selection_network_path));

				if selected_any_non_artboards && parent == LayerNodeIdentifier::ROOT_PARENT && top_level_artboards {
					return;
				}

				let layers_to_move = self.network_interface.shallowest_unique_layers_sorted(&self.selection_network_path);
				// Offset the index for layers to move that are below another layer to move. For example when moving 1 and 2 between 3 and 4, 2 should be inserted at the same index as 1 since 1 is moved first.
				let layers_to_move_with_insert_offset = layers_to_move
					.iter()
					.map(|layer| {
						if layer.parent(self.metadata()) != Some(parent) {
							(*layer, 0)
						} else {
							let upstream_selected_siblings = layer
								.downstream_siblings(self.network_interface.document_metadata())
								.filter(|sibling| {
									sibling != layer
										&& layers_to_move.iter().any(|layer| {
											layer == sibling
												&& layer
													.parent(self.metadata())
													.is_some_and(|parent| parent.children(self.metadata()).position(|child| child == *layer) < Some(insert_index))
										})
								})
								.count();
							(*layer, upstream_selected_siblings)
						}
					})
					.collect::<Vec<_>>();

				responses.add(DocumentMessage::AddTransaction);
				for (layer_index, (layer_to_move, insert_offset)) in layers_to_move_with_insert_offset.into_iter().enumerate() {
					let calculated_insert_index = insert_index + layer_index - insert_offset;
					responses.add(NodeGraphMessage::MoveLayerToStack {
						layer: layer_to_move,
						parent,
						insert_index: calculated_insert_index,
					});

					let layer_local_transform = self.network_interface.document_metadata().transform_to_viewport(layer_to_move);
					let undo_transform = self.network_interface.document_metadata().transform_to_viewport(parent).inverse();
					let transform = undo_transform * layer_local_transform;
					responses.add(GraphOperationMessage::TransformSet {
						layer: layer_to_move,
						transform,
						transform_in: TransformIn::Local,
						skip_rerender: false,
					});
				}

				responses.add(NodeGraphMessage::RunDocumentGraph);
				responses.add(NodeGraphMessage::SendGraph);
			}
			DocumentMessage::MoveSelectedLayersToGroup { parent } => {
				// Group all shallowest unique selected layers in order
				let all_layers_to_group_sorted = self.network_interface.shallowest_unique_layers_sorted(&self.selection_network_path);

				for layer_to_group in all_layers_to_group_sorted.into_iter().rev() {
					responses.add(NodeGraphMessage::MoveLayerToStack {
						layer: layer_to_group,
						parent,
						insert_index: 0,
					});
				}

				responses.add(NodeGraphMessage::SelectedNodesSet { nodes: vec![parent.to_node()] });
				responses.add(NodeGraphMessage::RunDocumentGraph);
				responses.add(DocumentMessage::DocumentStructureChanged);
				responses.add(NodeGraphMessage::SendGraph);
			}
			DocumentMessage::NudgeSelectedLayers {
				delta_x,
				delta_y,
				resize,
				resize_opposite_corner,
			} => {
				responses.add(DocumentMessage::AddTransaction);

				let resize = ipp.keyboard.key(resize);
				let resize_opposite_corner = ipp.keyboard.key(resize_opposite_corner);

				let can_move = |layer| {
					let selected = self.network_interface.selected_nodes();
					selected.layer_visible(layer, &self.network_interface) && !selected.layer_locked(layer, &self.network_interface)
				};

				// Nudge translation without resizing
				if !resize {
					let transform = DAffine2::from_translation(DVec2::from_angle(-self.document_ptz.tilt()).rotate(DVec2::new(delta_x, delta_y)));

					for layer in self.network_interface.shallowest_unique_layers(&[]).filter(|layer| can_move(*layer)) {
						responses.add(GraphOperationMessage::TransformChange {
							layer,
							transform,
							transform_in: TransformIn::Local,
							skip_rerender: false,
						});
					}

					return;
				}

				let selected_bounding_box = self.network_interface.selected_bounds_document_space(false, &[]);
				let Some([existing_top_left, existing_bottom_right]) = selected_bounding_box else { return };

				// Swap and negate coordinates as needed to match the resize direction that's closest to the current tilt angle
				let tilt = (self.document_ptz.tilt() + std::f64::consts::TAU) % std::f64::consts::TAU;
				let (delta_x, delta_y, opposite_x, opposite_y) = match ((tilt + std::f64::consts::FRAC_PI_4) / std::f64::consts::FRAC_PI_2).floor() as i32 % 4 {
					0 => (delta_x, delta_y, false, false),
					1 => (delta_y, -delta_x, false, true),
					2 => (-delta_x, -delta_y, true, true),
					3 => (-delta_y, delta_x, true, false),
					_ => unreachable!(),
				};

				let size = existing_bottom_right - existing_top_left;
				// TODO: This is a hacky band-aid. It still results in the shape becoming zero-sized. Properly fix this using the correct math.
				// If size is zero we clamp it to minimun value to avoid dividing by zero vector to calculate enlargement.
				let size = size.max(DVec2::ONE);
				let enlargement = DVec2::new(
					if resize_opposite_corner != opposite_x { -delta_x } else { delta_x },
					if resize_opposite_corner != opposite_y { -delta_y } else { delta_y },
				);
				let enlargement_factor = (enlargement + size) / size;

				let position = DVec2::new(
					existing_top_left.x + if resize_opposite_corner != opposite_x { delta_x } else { 0. },
					existing_top_left.y + if resize_opposite_corner != opposite_y { delta_y } else { 0. },
				);
				let mut pivot = (existing_top_left * enlargement_factor - position) / (enlargement_factor - DVec2::ONE);
				if !pivot.x.is_finite() {
					pivot.x = 0.;
				}
				if !pivot.y.is_finite() {
					pivot.y = 0.;
				}
				let scale = DAffine2::from_scale(enlargement_factor);
				let pivot = DAffine2::from_translation(pivot);
				let transformation = pivot * scale * pivot.inverse();
				let document_to_viewport = self.navigation_handler.calculate_offset_transform(ipp.viewport_bounds.center(), &self.document_ptz);

				for layer in self.network_interface.shallowest_unique_layers(&[]).filter(|layer| can_move(*layer)) {
					let to = document_to_viewport.inverse() * self.metadata().downstream_transform_to_viewport(layer);
					let original_transform = self.metadata().upstream_transform(layer.to_node());
					let new = to.inverse() * transformation * to * original_transform;
					responses.add(GraphOperationMessage::TransformSet {
						layer,
						transform: new,
						transform_in: TransformIn::Local,
						skip_rerender: false,
					});
				}
			}
			DocumentMessage::PasteImage {
				name,
				image,
				mouse,
				parent_and_insert_index,
			} => {
				// All the image's pixels have been converted to 0..=1, linear, and premultiplied by `Color::from_rgba8_srgb`

				let image_size = DVec2::new(image.width as f64, image.height as f64);

				// Align the layer with the mouse or center of viewport
				let viewport_location = mouse.map_or(ipp.viewport_bounds.center() + ipp.viewport_bounds.top_left, |pos| pos.into());

				let document_to_viewport = self.navigation_handler.calculate_offset_transform(ipp.viewport_bounds.center(), &self.document_ptz);
				let center_in_viewport = DAffine2::from_translation(document_to_viewport.inverse().transform_point2(viewport_location - ipp.viewport_bounds.top_left));
				let center_in_viewport_layerspace = center_in_viewport;

				// Make layer the size of the image
				let fit_image_size = DAffine2::from_scale_angle_translation(image_size, 0., image_size / -2.);

				let transform = center_in_viewport_layerspace * fit_image_size;

				let layer_node_id = NodeId::new();
				let layer_id = LayerNodeIdentifier::new_unchecked(layer_node_id);

				responses.add(DocumentMessage::AddTransaction);

				let layer = graph_modification_utils::new_image_layer(ImageFrameTable::new(image), layer_node_id, self.new_layer_parent(true), responses);

				if let Some(name) = name {
					responses.add(NodeGraphMessage::SetDisplayName {
						node_id: layer.to_node(),
						alias: name,
						skip_adding_history_step: false,
					});
				}
				if let Some((parent, insert_index)) = parent_and_insert_index {
					responses.add(NodeGraphMessage::MoveLayerToStack {
						layer: layer_id,
						parent,
						insert_index,
					});
				}

				// `layer` cannot be `ROOT_PARENT` since it is the newly created layer
				responses.add(NodeGraphMessage::SelectedNodesSet { nodes: vec![layer.to_node()] });

				responses.add(GraphOperationMessage::TransformSet {
					layer,
					transform,
					transform_in: TransformIn::Local,
					skip_rerender: false,
				});

				// Force chosen tool to be Select Tool after importing image.
				responses.add(ToolMessage::ActivateTool { tool_type: ToolType::Select });
			}
			DocumentMessage::PasteSvg {
				name,
				svg,
				mouse,
				parent_and_insert_index,
			} => {
				let document_to_viewport = self.navigation_handler.calculate_offset_transform(ipp.viewport_bounds.center(), &self.document_ptz);
				let viewport_location = mouse.map_or(ipp.viewport_bounds.center() + ipp.viewport_bounds.top_left, |pos| pos.into());
				let center_in_viewport = DAffine2::from_translation(document_to_viewport.inverse().transform_point2(viewport_location - ipp.viewport_bounds.top_left));

				let layer_node_id = NodeId::new();
				let layer_id = LayerNodeIdentifier::new_unchecked(layer_node_id);

				responses.add(DocumentMessage::AddTransaction);

				let layer = graph_modification_utils::new_svg_layer(svg, center_in_viewport, layer_node_id, self.new_layer_parent(true), responses);

				if let Some(name) = name {
					responses.add(NodeGraphMessage::SetDisplayName {
						node_id: layer.to_node(),
						alias: name,
						skip_adding_history_step: false,
					});
				}
				if let Some((parent, insert_index)) = parent_and_insert_index {
					responses.add(NodeGraphMessage::MoveLayerToStack {
						layer: layer_id,
						parent,
						insert_index,
					});
				}

				responses.add(NodeGraphMessage::SelectedNodesSet { nodes: vec![layer.to_node()] });
				responses.add(ToolMessage::ActivateTool { tool_type: ToolType::Select });
			}
			DocumentMessage::Redo => {
				if self.network_interface.transaction_status() != TransactionStatus::Finished {
					return;
				}
				responses.add(SelectToolMessage::Abort);
				responses.add(DocumentMessage::DocumentHistoryForward);
				responses.add(ToolMessage::Redo);
				responses.add(OverlaysMessage::Draw);
			}
			DocumentMessage::RenameDocument { new_name } => {
				self.name = new_name;
				responses.add(PortfolioMessage::UpdateOpenDocumentsList);
				responses.add(NodeGraphMessage::UpdateNewNodeGraph);
			}
			DocumentMessage::RenderRulers => {
				let current_ptz = if self.graph_view_overlay_open {
					let Some(network_metadata) = self.network_interface.network_metadata(&self.breadcrumb_network_path) else {
						return;
					};
					&network_metadata.persistent_metadata.navigation_metadata.node_graph_ptz
				} else {
					&self.document_ptz
				};
				let document_to_viewport = self.navigation_handler.calculate_offset_transform(ipp.viewport_bounds.center(), current_ptz);

				let ruler_scale = if !self.graph_view_overlay_open {
					self.navigation_handler.snapped_zoom(current_ptz.zoom())
				} else {
					self.navigation_handler.snapped_zoom(current_ptz.zoom() * (crate::consts::GRID_SIZE as f64))
				};

				let ruler_origin = document_to_viewport.transform_point2(DVec2::ZERO);
				let log = ruler_scale.log2();
				let mut ruler_interval: f64 = if log < 0. { 100. * 2_f64.powf(-log.ceil()) } else { 100. / 2_f64.powf(log.ceil()) };

				// When the interval becomes too small, force it to be a whole number, then to powers of 10.
				// The progression of intervals is:
				// ..., 100, 50, 25, 12.5, 6 (6.25), 4 (3.125), 2 (1.5625), 1, 0.1, 0.01, ...
				if ruler_interval < 1. {
					ruler_interval = 10_f64.powf(ruler_interval.log10().ceil());
				} else if ruler_interval < 12.5 {
					// Round to nearest even number
					ruler_interval = 2. * (ruler_interval / 2.).round();
				}

				if self.graph_view_overlay_open {
					ruler_interval = ruler_interval.max(1.);
				}

				let ruler_spacing = ruler_interval * ruler_scale;

				responses.add(FrontendMessage::UpdateDocumentRulers {
					origin: ruler_origin.into(),
					spacing: ruler_spacing,
					interval: ruler_interval,
					visible: self.rulers_visible,
				});
			}
			DocumentMessage::RenderScrollbars => {
				let document_transform_scale = self.navigation_handler.snapped_zoom(self.document_ptz.zoom());

				let scale = 0.5 + ASYMPTOTIC_EFFECT + document_transform_scale * SCALE_EFFECT;

				let viewport_size = ipp.viewport_bounds.size();
				let viewport_mid = ipp.viewport_bounds.center();
				let [bounds1, bounds2] = if !self.graph_view_overlay_open {
					self.metadata().document_bounds_viewport_space().unwrap_or([viewport_mid; 2])
				} else {
					self.network_interface.graph_bounds_viewport_space(&self.breadcrumb_network_path).unwrap_or([viewport_mid; 2])
				};
				let bounds1 = bounds1.min(viewport_mid) - viewport_size * scale;
				let bounds2 = bounds2.max(viewport_mid) + viewport_size * scale;
				let bounds_length = (bounds2 - bounds1) * (1. + SCROLLBAR_SPACING);
				let scrollbar_position = DVec2::splat(0.5) - (bounds1.lerp(bounds2, 0.5) - viewport_mid) / (bounds_length - viewport_size);
				let scrollbar_multiplier = bounds_length - viewport_size;
				let scrollbar_size = viewport_size / bounds_length;

				responses.add(FrontendMessage::UpdateDocumentScrollbars {
					position: scrollbar_position.into(),
					size: scrollbar_size.into(),
					multiplier: scrollbar_multiplier.into(),
				});
			}
			DocumentMessage::SaveDocument => {
				self.set_save_state(true);
				responses.add(PortfolioMessage::AutoSaveActiveDocument);
				// Update the save status of the just saved document
				responses.add(PortfolioMessage::UpdateOpenDocumentsList);

				let name = match self.name.ends_with(FILE_SAVE_SUFFIX) {
					true => self.name.clone(),
					false => self.name.clone() + FILE_SAVE_SUFFIX,
				};
				responses.add(FrontendMessage::TriggerDownloadTextFile {
					document: self.serialize_document(),
					name,
				})
			}
			DocumentMessage::SelectParentLayer => {
				let selected_nodes = self.network_interface.selected_nodes();
				let selected_layers = selected_nodes.selected_layers(self.metadata());

				let mut parent_layers = HashSet::new();

				// Find the parent of each selected layer
				for layer in selected_layers {
					// Get this layer's parent
					let Some(parent) = layer.parent(self.metadata()) else { continue };

					// Either use the parent, or keep the same layer if it's already at the top level
					let to_insert = if parent == LayerNodeIdentifier::ROOT_PARENT { layer } else { parent };

					// Add the layer to the set of those which will become selected
					parent_layers.insert(to_insert.to_node());
				}

				// Select each parent layer
				if !parent_layers.is_empty() {
					let nodes = parent_layers.into_iter().collect();
					responses.add(NodeGraphMessage::SelectedNodesSet { nodes });
					responses.add(BroadcastEvent::SelectionChanged);
				}
			}
			DocumentMessage::SelectAllLayers => {
				let metadata = self.metadata();
				let all_layers_except_artboards_invisible_and_locked = metadata.all_layers().filter(|&layer| !self.network_interface.is_artboard(&layer.to_node(), &[])).filter(|&layer| {
					self.network_interface.selected_nodes().layer_visible(layer, &self.network_interface) && !self.network_interface.selected_nodes().layer_locked(layer, &self.network_interface)
				});
				let nodes = all_layers_except_artboards_invisible_and_locked.map(|layer| layer.to_node()).collect();
				responses.add(NodeGraphMessage::SelectedNodesSet { nodes });
			}
			DocumentMessage::SelectedLayersLower => {
				responses.add(DocumentMessage::SelectedLayersReorder { relative_index_offset: 1 });
			}
			DocumentMessage::SelectedLayersLowerToBack => {
				responses.add(DocumentMessage::SelectedLayersReorder { relative_index_offset: isize::MAX });
			}
			DocumentMessage::SelectedLayersRaise => {
				responses.add(DocumentMessage::SelectedLayersReorder { relative_index_offset: -1 });
			}
			DocumentMessage::SelectedLayersRaiseToFront => {
				responses.add(DocumentMessage::SelectedLayersReorder { relative_index_offset: isize::MIN });
			}
			DocumentMessage::SelectedLayersReverse => {
				self.selected_layers_reverse(responses);
			}
			DocumentMessage::SelectedLayersReorder { relative_index_offset } => {
				self.selected_layers_reorder(relative_index_offset, responses);
			}
			DocumentMessage::SelectLayer { id, ctrl, shift } => {
				let layer = LayerNodeIdentifier::new(id, &self.network_interface, &[]);

				let mut nodes = vec![];

				// If we have shift pressed and a layer already selected then fill the range
				if let Some(last_selected) = self.layer_range_selection_reference.filter(|_| shift) {
					if last_selected == LayerNodeIdentifier::ROOT_PARENT {
						log::error!("ROOT_PARENT cannot be selected in SelectLayer");
						return;
					}

					nodes.push(last_selected.to_node());
					nodes.push(id);

					// Fill the selection range
					self.metadata()
						.all_layers()
						.skip_while(|&node| node != layer && node != last_selected)
						.skip(1)
						.take_while(|&node| node != layer && node != last_selected)
						.for_each(|node| {
							if node == LayerNodeIdentifier::ROOT_PARENT {
								log::error!("ROOT_PARENT should not exist in all_layers")
							} else {
								nodes.push(node.to_node())
							}
						});
				} else {
					if ctrl {
						// Toggle selection when holding ctrl
						if self.network_interface.selected_nodes().selected_layers_contains(layer, self.metadata()) {
							responses.add_front(NodeGraphMessage::SelectedNodesRemove { nodes: vec![id] });
						} else {
							responses.add_front(NodeGraphMessage::SelectedNodesAdd { nodes: vec![id] });
						}
						responses.add(BroadcastEvent::SelectionChanged);
					} else {
						nodes.push(id);
					}

					// Set our last selection reference
					self.layer_range_selection_reference = Some(layer);
				}

				// Don't create messages for empty operations
				if !nodes.is_empty() {
					// Add or set our selected layers
					if ctrl {
						responses.add_front(NodeGraphMessage::SelectedNodesAdd { nodes });
					} else {
						responses.add_front(NodeGraphMessage::SelectedNodesSet { nodes });
					}
				}
			}
			DocumentMessage::SetActivePanel { active_panel: panel } => {
				use crate::messages::portfolio::utility_types::PanelType;
				match panel {
					PanelType::Document => {
						if self.graph_view_overlay_open {
							self.selection_network_path.clone_from(&self.breadcrumb_network_path);
						} else {
							self.selection_network_path = vec![]
						}
					}
					PanelType::Layers => self.selection_network_path = vec![],
					_ => {}
				}
				responses.add(PropertiesPanelMessage::Refresh);
				responses.add(NodeGraphMessage::UpdateLayerPanel);
				responses.add(NodeGraphMessage::UpdateInSelectedNetwork);
			}
			DocumentMessage::SetBlendModeForSelectedLayers { blend_mode } => {
				for layer in self.network_interface.selected_nodes().selected_layers_except_artboards(&self.network_interface) {
					responses.add(GraphOperationMessage::BlendModeSet { layer, blend_mode });
				}
			}
			DocumentMessage::SetGraphFadeArtwork { percentage } => {
				self.graph_fade_artwork_percentage = percentage;
				responses.add(FrontendMessage::UpdateGraphFadeArtwork { percentage });
			}
			DocumentMessage::SetNodePinned { node_id, pinned } => {
				responses.add(DocumentMessage::AddTransaction);
				responses.add(NodeGraphMessage::SetPinned { node_id, pinned });
				responses.add(NodeGraphMessage::RunDocumentGraph);
				responses.add(NodeGraphMessage::SelectedNodesUpdated);
				responses.add(NodeGraphMessage::SendGraph);
			}
			DocumentMessage::SetOpacityForSelectedLayers { opacity } => {
				let opacity = opacity.clamp(0., 1.);
				for layer in self.network_interface.selected_nodes().selected_layers_except_artboards(&self.network_interface) {
					responses.add(GraphOperationMessage::OpacitySet { layer, opacity });
				}
			}
			DocumentMessage::SetOverlaysVisibility { visible } => {
				self.overlays_visible = visible;
				responses.add(BroadcastEvent::ToolAbort);
				responses.add(OverlaysMessage::Draw);
			}
			DocumentMessage::SetRangeSelectionLayer { new_layer } => {
				self.layer_range_selection_reference = new_layer;
			}
			DocumentMessage::SetSnapping { closure, snapping_state } => {
				if let Some(closure) = closure {
					*closure(&mut self.snapping_state) = snapping_state;
				}
			}
			DocumentMessage::SetToNodeOrLayer { node_id, is_layer } => {
				responses.add(DocumentMessage::StartTransaction);
				responses.add(NodeGraphMessage::SetToNodeOrLayer { node_id, is_layer });
				responses.add(DocumentMessage::EndTransaction);
			}
			DocumentMessage::SetViewMode { view_mode } => {
				self.view_mode = view_mode;
				responses.add_front(NodeGraphMessage::RunDocumentGraph);
			}
			// Note: A transaction should never be started in a scope that mutates the network interface, since it will only be run after that scope ends.
			DocumentMessage::StartTransaction => {
				self.network_interface.start_transaction();
				let network_interface_clone = self.network_interface.clone();
				self.document_undo_history.push_back(network_interface_clone);
				if self.document_undo_history.len() > crate::consts::MAX_UNDO_HISTORY_LEN {
					self.document_undo_history.pop_front();
				}
				// Push the UpdateOpenDocumentsList message to the bus in order to update the save status of the open documents
				responses.add(PortfolioMessage::UpdateOpenDocumentsList);
			}
			// Commits the transaction if the network was mutated since the transaction started, otherwise it aborts the transaction
			DocumentMessage::EndTransaction => match self.network_interface.transaction_status() {
				TransactionStatus::Started => {
					responses.add_front(DocumentMessage::AbortTransaction);
				}
				TransactionStatus::Modified => {
					responses.add_front(DocumentMessage::CommitTransaction);
				}
				TransactionStatus::Finished => {}
			},
			DocumentMessage::CommitTransaction => {
				if self.network_interface.transaction_status() == TransactionStatus::Finished {
					return;
				}
				self.network_interface.finish_transaction();
				self.document_redo_history.clear();
			}
			DocumentMessage::AbortTransaction => {
				responses.add(DocumentMessage::RepeatedAbortTransaction { undo_count: 1 });
			}
			DocumentMessage::RepeatedAbortTransaction { undo_count } => {
				if self.network_interface.transaction_status() == TransactionStatus::Finished {
					return;
				}

				for _ in 0..undo_count {
					self.undo(ipp, responses);
				}

				self.network_interface.finish_transaction();
				responses.add(OverlaysMessage::Draw);
			}
			DocumentMessage::AddTransaction => {
				// Reverse order since they are added to the front
				responses.add_front(DocumentMessage::CommitTransaction);
				responses.add_front(DocumentMessage::StartTransaction);
			}
			DocumentMessage::ToggleLayerExpansion { id, recursive } => {
				let layer = LayerNodeIdentifier::new(id, &self.network_interface, &[]);
				let metadata = self.metadata();

				let is_collapsed = self.collapsed.0.contains(&layer);

				if is_collapsed {
					if recursive {
						let children: HashSet<_> = layer.descendants(metadata).collect();
						self.collapsed.0.retain(|collapsed_layer| !children.contains(collapsed_layer) && collapsed_layer != &layer);
					} else {
						self.collapsed.0.retain(|collapsed_layer| collapsed_layer != &layer);
					}
				} else {
					if recursive {
						let children_to_add: Vec<_> = layer.descendants(metadata).filter(|child| !self.collapsed.0.contains(child)).collect();
						self.collapsed.0.extend(children_to_add);
					}
					self.collapsed.0.push(layer);
				}

				responses.add(NodeGraphMessage::SendGraph);
			}
			DocumentMessage::ToggleSelectedLocked => responses.add(NodeGraphMessage::ToggleSelectedLocked),
			DocumentMessage::ToggleSelectedVisibility => {
				responses.add(NodeGraphMessage::ToggleSelectedVisibility);
			}
			DocumentMessage::ToggleGridVisibility => {
				self.snapping_state.grid_snapping = !self.snapping_state.grid_snapping;
				responses.add(OverlaysMessage::Draw);
				responses.add(PortfolioMessage::UpdateDocumentWidgets);
			}
			DocumentMessage::ToggleOverlaysVisibility => {
				self.overlays_visible = !self.overlays_visible;
				responses.add(OverlaysMessage::Draw);
				responses.add(PortfolioMessage::UpdateDocumentWidgets);
			}
			DocumentMessage::ToggleSnapping => {
				self.snapping_state.snapping_enabled = !self.snapping_state.snapping_enabled;
				responses.add(PortfolioMessage::UpdateDocumentWidgets);
			}
			DocumentMessage::UpdateUpstreamTransforms {
				upstream_footprints,
				local_transforms,
			} => {
				self.network_interface.update_transforms(upstream_footprints, local_transforms);
			}
			DocumentMessage::UpdateClickTargets { click_targets } => {
				// TODO: Allow non layer nodes to have click targets
				let layer_click_targets = click_targets
					.into_iter()
					.filter(|(node_id, _)|
						// Ensure that the layer is in the document network to prevent logging an error
						self.network_interface.document_network().nodes.contains_key(node_id))
					.filter_map(|(node_id, click_targets)| {
						self.network_interface.is_layer(&node_id, &[]).then(|| {
							let layer = LayerNodeIdentifier::new(node_id, &self.network_interface, &[]);
							(layer, click_targets)
						})
					})
					.collect();
				self.network_interface.update_click_targets(layer_click_targets);
			}
			DocumentMessage::UpdateClipTargets { clip_targets } => {
				self.network_interface.update_clip_targets(clip_targets);
			}
			DocumentMessage::Undo => {
				if self.network_interface.transaction_status() != TransactionStatus::Finished {
					return;
				}
				responses.add(ToolMessage::PreUndo);
				responses.add(DocumentMessage::DocumentHistoryBackward);
				responses.add(OverlaysMessage::Draw);
				responses.add(ToolMessage::Undo);
			}
			DocumentMessage::UngroupSelectedLayers => {
				if !self.selection_network_path.is_empty() {
					log::error!("Ungrouping selected layers is only supported for the Document Network");
					return;
				}
				responses.add(DocumentMessage::AddTransaction);

				let folder_paths = self.network_interface.folders_sorted_by_most_nested(&self.selection_network_path);
				for folder in folder_paths {
					if folder == LayerNodeIdentifier::ROOT_PARENT {
						log::error!("ROOT_PARENT cannot be selected when ungrouping selected layers");
						continue;
					}

					// Cannot ungroup artboard
					if self.network_interface.is_artboard(&folder.to_node(), &self.selection_network_path) {
						return;
					}

					responses.add(DocumentMessage::UngroupLayer { layer: folder });
				}

				responses.add(NodeGraphMessage::RunDocumentGraph);
				responses.add(DocumentMessage::DocumentStructureChanged);
				responses.add(NodeGraphMessage::SendGraph);
			}
			DocumentMessage::UngroupLayer { layer } => {
				let parent = layer.parent(self.metadata()).expect("Ungrouped folder must have a parent");
				let folder_index = parent.children(self.metadata()).position(|child| child == layer).unwrap_or(0);

				// Move all children of the folder above the folder in reverse order since each children is moved above the previous one
				for child in layer.children(self.metadata()).collect::<Vec<_>>().into_iter().rev() {
					responses.add(NodeGraphMessage::MoveLayerToStack {
						layer: child,
						parent,
						insert_index: folder_index,
					});

					let metadata = self.network_interface.document_metadata();
					let layer_local_transform = metadata.transform_to_viewport(child);
					let undo_parent_transform = if parent == LayerNodeIdentifier::ROOT_PARENT {
						// This is functionally the same as transform_to_viewport for the root, however to_node cannot run on the root in debug mode.
						metadata.document_to_viewport.inverse()
					} else {
						metadata.transform_to_viewport(parent).inverse()
					};
					let transform = undo_parent_transform * layer_local_transform;
					responses.add(GraphOperationMessage::TransformSet {
						layer: child,
						transform,
						transform_in: TransformIn::Local,
						skip_rerender: false,
					});
				}

				// Delete empty group folder
				responses.add(NodeGraphMessage::DeleteNodes {
					node_ids: vec![layer.to_node()],
					delete_children: true,
				});
				responses.add(NodeGraphMessage::RunDocumentGraph);
				responses.add(NodeGraphMessage::SelectedNodesUpdated);
				responses.add(NodeGraphMessage::SendGraph);
			}
			DocumentMessage::PTZUpdate => {
				if !self.graph_view_overlay_open {
					let transform = self.navigation_handler.calculate_offset_transform(ipp.viewport_bounds.center(), &self.document_ptz);
					self.network_interface.set_document_to_viewport_transform(transform);
					// Ensure selection box is kept in sync with the pointer when the PTZ changes
					responses.add(SelectToolMessage::PointerMove(SelectToolPointerKeys {
						axis_align: Key::Shift,
						snap_angle: Key::Shift,
						center: Key::Alt,
						duplicate: Key::Alt,
					}));
					responses.add(NodeGraphMessage::RunDocumentGraph);
				} else {
					let Some(network_metadata) = self.network_interface.network_metadata(&self.breadcrumb_network_path) else {
						return;
					};

					let transform = self
						.navigation_handler
						.calculate_offset_transform(ipp.viewport_bounds.center(), &network_metadata.persistent_metadata.navigation_metadata.node_graph_ptz);
					self.network_interface.set_transform(transform, &self.breadcrumb_network_path);

					responses.add(DocumentMessage::RenderRulers);
					responses.add(DocumentMessage::RenderScrollbars);
					responses.add(NodeGraphMessage::UpdateEdges);
					responses.add(NodeGraphMessage::UpdateBoxSelection);
					responses.add(NodeGraphMessage::UpdateImportsExports);

					responses.add(FrontendMessage::UpdateNodeGraphTransform {
						transform: Transform {
							scale: transform.matrix2.x_axis.x,
							x: transform.translation.x,
							y: transform.translation.y,
						},
					})
				}
			}
			DocumentMessage::SelectionStepBack => {
				self.network_interface.selection_step_back(&self.selection_network_path);
				responses.add(BroadcastEvent::SelectionChanged);
			}
			DocumentMessage::SelectionStepForward => {
				self.network_interface.selection_step_forward(&self.selection_network_path);
				responses.add(BroadcastEvent::SelectionChanged);
			}
			DocumentMessage::WrapContentInArtboard { place_artboard_at_origin } => {
				// Get bounding box of all layers
				let bounds = self.network_interface.document_bounds_document_space(false);
				let Some(bounds) = bounds else { return };
				let bounds_rounded_dimensions = (bounds[1] - bounds[0]).round();

				// Create an artboard and set its dimensions to the bounding box size and location
				let node_id = NodeId::new();
				let node_layer_id = LayerNodeIdentifier::new_unchecked(node_id);
				let new_artboard_node = document_node_definitions::resolve_document_node_type("Artboard")
					.expect("Failed to create artboard node")
					.default_node_template();
				responses.add(NodeGraphMessage::InsertNode {
					node_id,
					node_template: new_artboard_node,
				});
				responses.add(NodeGraphMessage::ShiftNodePosition { node_id, x: 15, y: -3 });
				responses.add(GraphOperationMessage::ResizeArtboard {
					layer: LayerNodeIdentifier::new_unchecked(node_id),
					location: if place_artboard_at_origin { IVec2::ZERO } else { bounds[0].round().as_ivec2() },
					dimensions: bounds_rounded_dimensions.as_ivec2(),
				});

				// Connect the current output data to the artboard's input data, and the artboard's output to the document output
				responses.add(NodeGraphMessage::InsertNodeBetween {
					node_id,
					input_connector: network_interface::InputConnector::Export(0),
					insert_node_input_index: 1,
				});

				// Shift the content by half its width and height so it gets centered in the artboard
				responses.add(GraphOperationMessage::TransformChange {
					layer: node_layer_id,
					transform: DAffine2::from_translation(bounds_rounded_dimensions / 2.),
					transform_in: TransformIn::Local,
					skip_rerender: false,
				});
			}
			DocumentMessage::ZoomCanvasTo100Percent => {
				responses.add_front(NavigationMessage::CanvasZoomSet { zoom_factor: 1. });
			}
			DocumentMessage::ZoomCanvasTo200Percent => {
				responses.add_front(NavigationMessage::CanvasZoomSet { zoom_factor: 2. });
			}
			DocumentMessage::ZoomCanvasToFitAll => {
				let bounds = if self.graph_view_overlay_open {
					self.network_interface.all_nodes_bounding_box(&self.breadcrumb_network_path).cloned()
				} else {
					self.network_interface.document_bounds_document_space(true)
				};
				if let Some(bounds) = bounds {
					responses.add(NavigationMessage::CanvasTiltSet { angle_radians: 0. });
					responses.add(NavigationMessage::FitViewportToBounds { bounds, prevent_zoom_past_100: true });
				} else {
					warn!("Cannot zoom due to no bounds")
				}
			}
			DocumentMessage::Noop => (),
		}
	}

	fn actions(&self) -> ActionList {
		let mut common = actions!(DocumentMessageDiscriminant;
			CreateEmptyFolder,
			DeselectAllLayers,
			GraphViewOverlayToggle,
			Noop,
			Redo,
			SaveDocument,
			SelectAllLayers,
			SetSnapping,
			ToggleGridVisibility,
			ToggleOverlaysVisibility,
			ToggleSnapping,
			Undo,
			SelectParentLayer,
			SelectionStepForward,
			SelectionStepBack,
			ZoomCanvasTo100Percent,
			ZoomCanvasTo200Percent,
			ZoomCanvasToFitAll,
		);

		// Additional actions if there are any selected layers
		if self.network_interface.selected_nodes().selected_layers(self.metadata()).next().is_some() {
			let mut select = actions!(DocumentMessageDiscriminant;
				DeleteSelectedLayers,
				DuplicateSelectedLayers,
				GroupSelectedLayers,
				SelectedLayersLower,
				SelectedLayersLowerToBack,
				SelectedLayersRaise,
				SelectedLayersRaiseToFront,
				UngroupSelectedLayers,
				ToggleSelectedLocked
			);
			if !self.graph_view_overlay_open {
				select.extend(actions!(DocumentMessageDiscriminant;
					NudgeSelectedLayers,
					ToggleSelectedVisibility,
				));
			}
			common.extend(select);
		}

		// Additional actions if the node graph is open
		if self.graph_view_overlay_open {
			common.extend(actions!(DocumentMessageDiscriminant;
				Escape
			));
			common.extend(self.node_graph_handler.actions_additional_if_node_graph_is_open());
		}
		// More additional actions
		common.extend(self.navigation_handler.actions());
		common.extend(self.node_graph_handler.actions());
		common
	}
}

impl DocumentMessageHandler {
	/// Runs an intersection test with all layers and a viewport space quad
	pub fn intersect_quad<'a>(&'a self, viewport_quad: graphene_core::renderer::Quad, ipp: &InputPreprocessorMessageHandler) -> impl Iterator<Item = LayerNodeIdentifier> + use<'a> {
		let document_to_viewport = self.navigation_handler.calculate_offset_transform(ipp.viewport_bounds.center(), &self.document_ptz);
		let document_quad = document_to_viewport.inverse() * viewport_quad;

		ClickXRayIter::new(&self.network_interface, XRayTarget::Quad(document_quad))
	}

	/// Runs an intersection test with all layers and a viewport space quad; ignoring artboards
	pub fn intersect_quad_no_artboards<'a>(&'a self, viewport_quad: graphene_core::renderer::Quad, ipp: &InputPreprocessorMessageHandler) -> impl Iterator<Item = LayerNodeIdentifier> + use<'a> {
		self.intersect_quad(viewport_quad, ipp).filter(|layer| !self.network_interface.is_artboard(&layer.to_node(), &[]))
	}

	/// Runs an intersection test with all layers and a viewport space subpath
	pub fn intersect_polygon<'a>(&'a self, mut viewport_polygon: Subpath<PointId>, ipp: &InputPreprocessorMessageHandler) -> impl Iterator<Item = LayerNodeIdentifier> + use<'a> {
		let document_to_viewport = self.navigation_handler.calculate_offset_transform(ipp.viewport_bounds.center(), &self.document_ptz);
		viewport_polygon.apply_transform(document_to_viewport.inverse());

		ClickXRayIter::new(&self.network_interface, XRayTarget::Polygon(viewport_polygon))
	}

	/// Runs an intersection test with all layers and a viewport space subpath; ignoring artboards
	pub fn intersect_polygon_no_artboards<'a>(&'a self, viewport_polygon: Subpath<PointId>, ipp: &InputPreprocessorMessageHandler) -> impl Iterator<Item = LayerNodeIdentifier> + use<'a> {
		self.intersect_polygon(viewport_polygon, ipp).filter(|layer| !self.network_interface.is_artboard(&layer.to_node(), &[]))
	}

	pub fn is_layer_fully_inside(&self, layer: &LayerNodeIdentifier, quad: graphene_core::renderer::Quad) -> bool {
		// Get the bounding box of the layer in document space
		let Some(bounding_box) = self.metadata().bounding_box_viewport(*layer) else { return false };

		// Check if the bounding box is fully within the selection quad
		let [top_left, bottom_right] = bounding_box;

		let quad_bbox = quad.bounding_box();

		let quad_left = quad_bbox[0].x;
		let quad_right = quad_bbox[1].x;
		let quad_top = quad_bbox[0].y.max(quad_bbox[1].y); // Correct top
		let quad_bottom = quad_bbox[0].y.min(quad_bbox[1].y); // Correct bottom

		// Extract layer's bounding box coordinates
		let layer_left = top_left.x;
		let layer_right = bottom_right.x;
		let layer_top = bottom_right.y;
		let layer_bottom = top_left.y;

		layer_left >= quad_left && layer_right <= quad_right && layer_top <= quad_top && layer_bottom >= quad_bottom
	}

	pub fn is_layer_fully_inside_polygon(&self, layer: &LayerNodeIdentifier, ipp: &InputPreprocessorMessageHandler, mut viewport_polygon: Subpath<PointId>) -> bool {
		let document_to_viewport = self.navigation_handler.calculate_offset_transform(ipp.viewport_bounds.center(), &self.document_ptz);
		viewport_polygon.apply_transform(document_to_viewport.inverse());

		let layer_click_targets = self.network_interface.document_metadata().click_targets(*layer);
		let layer_transform = self.network_interface.document_metadata().transform_to_document(*layer);

		layer_click_targets.is_some_and(|targets| {
			targets.iter().all(|target| {
				let mut subpath = target.subpath().clone();
				subpath.apply_transform(layer_transform);
				subpath.is_inside_subpath(&viewport_polygon, None, None)
			})
		})
	}

	/// Find all of the layers that were clicked on from a viewport space location
	pub fn click_xray(&self, ipp: &InputPreprocessorMessageHandler) -> impl Iterator<Item = LayerNodeIdentifier> + use<'_> {
		let document_to_viewport = self.navigation_handler.calculate_offset_transform(ipp.viewport_bounds.center(), &self.document_ptz);
		let point = document_to_viewport.inverse().transform_point2(ipp.mouse.position);
		ClickXRayIter::new(&self.network_interface, XRayTarget::Point(point))
	}

	/// Find the deepest layer given in the sorted array (by returning the one which is not a folder from the list of layers under the click location).
	pub fn find_deepest(&self, node_list: &[LayerNodeIdentifier]) -> Option<LayerNodeIdentifier> {
		node_list
			.iter()
			.find(|&&layer| {
				if layer != LayerNodeIdentifier::ROOT_PARENT {
					!layer.has_children(self.network_interface.document_metadata())
				} else {
					log::error!("ROOT_PARENT should not exist in find_deepest");
					false
				}
			})
			.copied()
	}

	/// Find layers under the location in viewport space that was clicked, listed by their depth in the layer tree hierarchy.
	pub fn click_list<'a>(&'a self, ipp: &InputPreprocessorMessageHandler) -> impl Iterator<Item = LayerNodeIdentifier> + use<'a> {
		self.click_xray(ipp)
			.filter(move |&layer| !self.network_interface.is_artboard(&layer.to_node(), &[]))
			.skip_while(|&layer| layer == LayerNodeIdentifier::ROOT_PARENT)
			.scan(true, |last_had_children, layer| {
				if *last_had_children {
					*last_had_children = layer.has_children(self.network_interface.document_metadata());
					Some(layer)
				} else {
					None
				}
			})
	}

	/// Find the deepest layer that has been clicked on from a location in viewport space.
	pub fn click(&self, ipp: &InputPreprocessorMessageHandler) -> Option<LayerNodeIdentifier> {
		self.click_list(ipp).last()
	}

	/// Get the combined bounding box of the click targets of the selected visible layers in viewport space
	pub fn selected_visible_layers_bounding_box_viewport(&self) -> Option<[DVec2; 2]> {
		self.network_interface
			.selected_nodes()
			.selected_visible_layers(&self.network_interface)
			.filter_map(|layer| self.metadata().bounding_box_viewport(layer))
			.reduce(graphene_core::renderer::Quad::combine_bounds)
	}

	pub fn selected_visible_and_unlock_layers_bounding_box_viewport(&self) -> Option<[DVec2; 2]> {
		self.network_interface
			.selected_nodes()
			.selected_visible_and_unlocked_layers(&self.network_interface)
			.filter_map(|layer| self.metadata().bounding_box_viewport(layer))
			.reduce(graphene_core::renderer::Quad::combine_bounds)
	}

	pub fn document_network(&self) -> &NodeNetwork {
		self.network_interface.document_network()
	}

	pub fn metadata(&self) -> &DocumentMetadata {
		self.network_interface.document_metadata()
	}

	pub fn serialize_document(&self) -> String {
		let val = serde_json::to_string(self);
		// We fully expect the serialization to succeed
		val.unwrap()
	}

	pub fn deserialize_document(serialized_content: &str) -> Result<Self, EditorError> {
		let document_message_handler = serde_json::from_str::<DocumentMessageHandler>(serialized_content)
			.or_else(|_| {
				// TODO: Eventually remove this document upgrade code
				#[derive(Debug, serde::Serialize, serde::Deserialize)]
				pub struct OldDocumentMessageHandler {
					// ============================================
					// Fields that are saved in the document format
					// ============================================
					//
					/// The node graph that generates this document's artwork.
					/// It recursively stores its sub-graphs, so this root graph is the whole snapshot of the document content.
					pub network: OldNodeNetwork,
					/// List of the [`NodeId`]s that are currently selected by the user.
					pub selected_nodes: SelectedNodes,
					/// List of the [`LayerNodeIdentifier`]s that are currently collapsed by the user in the Layers panel.
					/// Collapsed means that the expansion arrow isn't set to show the children of these layers.
					pub collapsed: CollapsedLayers,
					/// The name of the document, which is displayed in the tab and title bar of the editor.
					pub name: String,
					/// The full Git commit hash of the Graphite repository that was used to build the editor.
					/// We save this to provide a hint about which version of the editor was used to create the document.
					pub commit_hash: String,
					/// The current pan, tilt, and zoom state of the viewport's view of the document canvas.
					pub document_ptz: PTZ,
					/// The current mode that the document is in, which starts out as Design Mode. This choice affects the editing behavior of the tools.
					pub document_mode: DocumentMode,
					/// The current view mode that the user has set for rendering the document within the viewport.
					/// This is usually "Normal" but can be set to "Outline" or "Pixels" to see the canvas differently.
					pub view_mode: ViewMode,
					/// Sets whether or not all the viewport overlays should be drawn on top of the artwork.
					/// This includes tool interaction visualizations (like the transform cage and path anchors/handles), the grid, and more.
					pub overlays_visible: bool,
					/// Sets whether or not the rulers should be drawn along the top and left edges of the viewport area.
					pub rulers_visible: bool,
					/// Sets whether or not the node graph is drawn (as an overlay) on top of the viewport area, or otherwise if it's hidden.
					pub graph_view_overlay_open: bool,
					/// The current user choices for snapping behavior, including whether snapping is enabled at all.
					pub snapping_state: SnappingState,
				}

				serde_json::from_str::<OldDocumentMessageHandler>(serialized_content).map(|old_message_handler| DocumentMessageHandler {
					network_interface: NodeNetworkInterface::from_old_network(old_message_handler.network),
					collapsed: old_message_handler.collapsed,
					commit_hash: old_message_handler.commit_hash,
					document_ptz: old_message_handler.document_ptz,
					document_mode: old_message_handler.document_mode,
					view_mode: old_message_handler.view_mode,
					overlays_visible: old_message_handler.overlays_visible,
					rulers_visible: old_message_handler.rulers_visible,
					graph_view_overlay_open: old_message_handler.graph_view_overlay_open,
					snapping_state: old_message_handler.snapping_state,
					..Default::default()
				})
			})
			.map_err(|e| EditorError::DocumentDeserialization(e.to_string()))?;
		Ok(document_message_handler)
	}

	/// Called recursively by the entry function [`serialize_root`].
	fn serialize_structure(&self, folder: LayerNodeIdentifier, structure_section: &mut Vec<u64>, data_section: &mut Vec<u64>, path: &mut Vec<LayerNodeIdentifier>) {
		let mut space = 0;
		for layer_node in folder.children(self.metadata()) {
			data_section.push(layer_node.to_node().0);
			space += 1;
			if layer_node.has_children(self.metadata()) && !self.collapsed.0.contains(&layer_node) {
				path.push(layer_node);

				// TODO: Skip if folder is not expanded.
				structure_section.push(space);
				self.serialize_structure(layer_node, structure_section, data_section, path);
				space = 0;

				path.pop();
			}
		}
		structure_section.push(space | (1 << 63));
	}

	/// Serializes the layer structure into a condensed 1D structure.
	///
	/// # Format
	/// It is a string of numbers broken into three sections:
	///
	/// | Data                                                                                                                          | Description                                                   | Length           |
	/// |------------------------------------------------------------------------------------------------------------------------------ |---------------------------------------------------------------|------------------|
	/// | `4,` `2, 1, -2, -0,` `16533113728871998040,3427872634365736244,18115028555707261608,15878401910454357952,449479075714955186`  | Encoded example data                                          |                  |
	/// | _____________________________________________________________________________________________________________________________ | _____________________________________________________________ | ________________ |
	/// | **Length** section: `4`                                                                                                       | Length of the **Structure** section (`L` = `structure.len()`) | First value      |
	/// | **Structure** section: `2, 1, -2, -0`                                                                                         | The **Structure** section                                     | Next `L` values  |
	/// | **Data** section: `16533113728871998040, 3427872634365736244, 18115028555707261608, 15878401910454357952, 449479075714955186` | The **Data** section (layer IDs)                              | Remaining values |
	///
	/// The data section lists the layer IDs for all folders/layers in the tree as read from top to bottom.
	/// The structure section lists signed numbers. The sign indicates a folder indentation change (`+` is down a level, `-` is up a level).
	/// The numbers in the structure block encode the indentation. For example:
	/// - `2` means read two elements from the data section, then place a `[`.
	/// - `-x` means read `x` elements from the data section and then insert a `]`.
	///
	/// ```text
	/// 2     V 1  V -2  A -0 A
	/// 16533113728871998040,3427872634365736244,  18115028555707261608, 15878401910454357952,449479075714955186
	/// 16533113728871998040,3427872634365736244,[ 18115028555707261608,[15878401910454357952,449479075714955186]    ]
	/// ```
	///
	/// Resulting layer panel:
	/// ```text
	/// 16533113728871998040
	/// 3427872634365736244
	/// [3427872634365736244,18115028555707261608]
	/// [3427872634365736244,18115028555707261608,15878401910454357952]
	/// [3427872634365736244,18115028555707261608,449479075714955186]
	/// ```
	pub fn serialize_root(&self) -> RawBuffer {
		let mut structure_section = vec![NodeId(0).0];
		let mut data_section = Vec::new();
		self.serialize_structure(LayerNodeIdentifier::ROOT_PARENT, &mut structure_section, &mut data_section, &mut vec![]);

		// Remove the ROOT element. Prepend `L`, the length (excluding the ROOT) of the structure section (which happens to be where the ROOT element was).
		structure_section[0] = structure_section.len() as u64 - 1;
		// Append the data section to the end.
		structure_section.extend(data_section);

		structure_section.as_slice().into()
	}

	pub fn undo_with_history(&mut self, ipp: &InputPreprocessorMessageHandler, responses: &mut VecDeque<Message>) {
		let Some(previous_network) = self.undo(ipp, responses) else { return };

		self.document_redo_history.push_back(previous_network);
		if self.document_redo_history.len() > crate::consts::MAX_UNDO_HISTORY_LEN {
			self.document_redo_history.pop_front();
		}
	}

	pub fn undo(&mut self, ipp: &InputPreprocessorMessageHandler, responses: &mut VecDeque<Message>) -> Option<NodeNetworkInterface> {
		// If there is no history return and don't broadcast SelectionChanged
		let mut network_interface = self.document_undo_history.pop_back()?;

		// Set the previous network navigation metadata to the current navigation metadata
		network_interface.copy_all_navigation_metadata(&self.network_interface);
		std::mem::swap(&mut network_interface.resolved_types, &mut self.network_interface.resolved_types);

		//Update the metadata transform based on document PTZ
		let transform = self.navigation_handler.calculate_offset_transform(ipp.viewport_bounds.center(), &self.document_ptz);
		network_interface.set_document_to_viewport_transform(transform);

		// Ensure document structure is loaded so that updating the selected nodes has the correct metadata
		network_interface.load_structure();

		let previous_network = std::mem::replace(&mut self.network_interface, network_interface);

		// Push the UpdateOpenDocumentsList message to the bus in order to update the save status of the open documents
		responses.add(PortfolioMessage::UpdateOpenDocumentsList);
		responses.add(NodeGraphMessage::SelectedNodesUpdated);
		responses.add(NodeGraphMessage::ForceRunDocumentGraph);
		// TODO: Remove once the footprint is used to load the imports/export distances from the edge
		responses.add(NodeGraphMessage::SetGridAlignedEdges);
		responses.add(Message::StartBuffer);
		Some(previous_network)
	}
	pub fn redo_with_history(&mut self, ipp: &InputPreprocessorMessageHandler, responses: &mut VecDeque<Message>) {
		// Push the UpdateOpenDocumentsList message to the queue in order to update the save status of the open documents
		let Some(previous_network) = self.redo(ipp, responses) else { return };

		self.document_undo_history.push_back(previous_network);
		if self.document_undo_history.len() > crate::consts::MAX_UNDO_HISTORY_LEN {
			self.document_undo_history.pop_front();
		}
	}

	pub fn redo(&mut self, ipp: &InputPreprocessorMessageHandler, responses: &mut VecDeque<Message>) -> Option<NodeNetworkInterface> {
		// If there is no history return and don't broadcast SelectionChanged
		let mut network_interface = self.document_redo_history.pop_back()?;

		// Set the previous network navigation metadata to the current navigation metadata
		network_interface.copy_all_navigation_metadata(&self.network_interface);
		std::mem::swap(&mut network_interface.resolved_types, &mut self.network_interface.resolved_types);

		//Update the metadata transform based on document PTZ
		let transform = self.navigation_handler.calculate_offset_transform(ipp.viewport_bounds.center(), &self.document_ptz);
		network_interface.set_document_to_viewport_transform(transform);

		let previous_network = std::mem::replace(&mut self.network_interface, network_interface);
		// Push the UpdateOpenDocumentsList message to the bus in order to update the save status of the open documents
		responses.add(PortfolioMessage::UpdateOpenDocumentsList);
		responses.add(NodeGraphMessage::SelectedNodesUpdated);
		responses.add(NodeGraphMessage::ForceRunDocumentGraph);

		Some(previous_network)
	}

	pub fn current_hash(&self) -> Option<u64> {
		self.document_undo_history.iter().last().map(|network| network.document_network().current_hash())
	}

	pub fn is_auto_saved(&self) -> bool {
		self.current_hash() == self.auto_saved_hash
	}

	pub fn is_saved(&self) -> bool {
		self.current_hash() == self.saved_hash
	}

	pub fn is_graph_overlay_open(&self) -> bool {
		self.graph_view_overlay_open
	}

	pub fn set_auto_save_state(&mut self, is_saved: bool) {
		if is_saved {
			self.auto_saved_hash = self.current_hash();
		} else {
			self.auto_saved_hash = None;
		}
	}

	pub fn set_save_state(&mut self, is_saved: bool) {
		if is_saved {
			self.saved_hash = self.current_hash();
		} else {
			self.saved_hash = None;
		}
	}

	/// Finds the artboard that bounds the point in viewport space and be the container of any newly added layers.
	pub fn new_layer_bounding_artboard(&self, ipp: &InputPreprocessorMessageHandler) -> LayerNodeIdentifier {
		let container_based_on_selection = self.new_layer_parent(true);

		let container_based_on_clicked_artboard = self
			.click_xray(ipp)
			.find(|layer| self.network_interface.is_artboard(&layer.to_node(), &[]))
			.unwrap_or(LayerNodeIdentifier::ROOT_PARENT);

		if container_based_on_selection.ancestors(self.metadata()).any(|ancestor| ancestor == container_based_on_clicked_artboard) {
			container_based_on_selection
		} else {
			container_based_on_clicked_artboard
		}
	}

	/// Finds the parent folder which, based on the current selections, should be the container of any newly added layers.
	pub fn new_layer_parent(&self, include_self: bool) -> LayerNodeIdentifier {
		let Some(selected_nodes) = self.network_interface.selected_nodes_in_nested_network(&self.selection_network_path) else {
			warn!("No selected nodes found in new_layer_parent. Defaulting to ROOT_PARENT.");
			return LayerNodeIdentifier::ROOT_PARENT;
		};

		self.network_interface
			.deepest_common_ancestor(&selected_nodes, &self.selection_network_path, include_self)
			.unwrap_or_else(|| self.network_interface.all_artboards().iter().next().copied().unwrap_or(LayerNodeIdentifier::ROOT_PARENT))
	}

	pub fn get_calculated_insert_index(metadata: &DocumentMetadata, selected_nodes: &SelectedNodes, parent: LayerNodeIdentifier) -> usize {
		parent
			.children(metadata)
			.enumerate()
			.find_map(|(index, direct_child)| {
				if selected_nodes.selected_layers(metadata).any(|selected| selected == direct_child) {
					return Some(index);
				}

				for descendant in direct_child.descendants(metadata) {
					if selected_nodes.selected_layers(metadata).any(|selected| selected == descendant) {
						return Some(index);
					}
				}

				None
			})
			.unwrap_or(0)
	}

	pub fn group_layers(
		responses: &mut VecDeque<Message>,
		insert_index: usize,
		parent: LayerNodeIdentifier,
		group_folder_type: GroupFolderType,
		network_interface: &mut NodeNetworkInterface,
	) -> NodeId {
		let folder_id = NodeId(generate_uuid());

		match group_folder_type {
			GroupFolderType::Layer => responses.add(GraphOperationMessage::NewCustomLayer {
				id: folder_id,
				nodes: Vec::new(),
				parent,
				insert_index,
			}),
			GroupFolderType::BooleanOperation(operation) => {
				// Get the ID of the one selected layer, if exactly one is selected
				let only_selected_layer = {
					let selected_nodes = network_interface.selected_nodes();
					let mut layers = selected_nodes.selected_layers(network_interface.document_metadata());

					match (layers.next(), layers.next()) {
						(Some(id), None) => Some(id),
						_ => None,
					}
				};

				// If there is a single selected layer, check if there is a boolean operation upstream from it
				let upstream_boolean_op = only_selected_layer.and_then(|selected_id| {
					network_interface.upstream_flow_back_from_nodes(vec![selected_id.to_node()], &[], FlowType::HorizontalFlow).find(|id| {
						network_interface
							.reference(id, &[])
							.map(|name| name.as_deref().unwrap_or_default() == "Boolean Operation")
							.unwrap_or_default()
					})
				});

				// If there's already a boolean operation on the selected layer, update it with the new operation
				if let (Some(upstream_boolean_op), Some(only_selected_layer)) = (upstream_boolean_op, only_selected_layer) {
					network_interface.set_input(&InputConnector::node(upstream_boolean_op, 1), NodeInput::value(TaggedValue::BooleanOperation(operation), false), &[]);

					responses.add(NodeGraphMessage::RunDocumentGraph);

					return only_selected_layer.to_node();
				}
				// Otherwise, create a new boolean operation node group
				else {
					responses.add(GraphOperationMessage::NewBooleanOperationLayer {
						id: folder_id,
						operation,
						parent,
						insert_index,
					});
				}
			}
		}

		let new_group_folder = LayerNodeIdentifier::new_unchecked(folder_id);
		// Move the new folder to the correct position
		responses.add(NodeGraphMessage::MoveLayerToStack {
			layer: new_group_folder,
			parent,
			insert_index,
		});
		responses.add(DocumentMessage::MoveSelectedLayersToGroup { parent: new_group_folder });

		folder_id
	}

	/// Loads all of the fonts in the document.
	pub fn load_layer_resources(&self, responses: &mut VecDeque<Message>) {
		let mut fonts = HashSet::new();
		for (_node_id, node) in self.document_network().recursive_nodes() {
			for input in &node.inputs {
				if let Some(TaggedValue::Font(font)) = input.as_value() {
					fonts.insert(font.clone());
				}
			}
		}
		for font in fonts {
			responses.add_front(FrontendMessage::TriggerFontLoad { font });
		}
	}

	pub fn update_document_widgets(&self, responses: &mut VecDeque<Message>, animation_is_playing: bool, time: Duration) {
		// Document mode (dropdown menu at the left of the bar above the viewport, before the tool options)

		let document_mode_layout = WidgetLayout::new(vec![LayoutGroup::Row {
			widgets: vec![
				// DropdownInput::new(
				// 	vec![vec![
				// 		MenuListEntry::new(format!("{:?}", DocumentMode::DesignMode))
				// 			.label(DocumentMode::DesignMode.to_string())
				// 			.icon(DocumentMode::DesignMode.icon_name()),
				// 		MenuListEntry::new(format!("{:?}", DocumentMode::SelectMode))
				// 			.label(DocumentMode::SelectMode.to_string())
				// 			.icon(DocumentMode::SelectMode.icon_name())
				// 			.on_commit(|_| DialogMessage::RequestComingSoonDialog { issue: Some(330) }.into()),
				// 		MenuListEntry::new(format!("{:?}", DocumentMode::GuideMode))
				// 			.label(DocumentMode::GuideMode.to_string())
				// 			.icon(DocumentMode::GuideMode.icon_name())
				// 			.on_commit(|_| DialogMessage::RequestComingSoonDialog { issue: Some(331) }.into()),
				// 	]])
				// 	.selected_index(Some(self.document_mode as u32))
				// 	.draw_icon(true)
				// 	.interactive(false) // TODO: set to true when dialogs are not spawned
				// 	.widget_holder(),
				// Separator::new(SeparatorType::Section).widget_holder(),
			],
		}]);

		responses.add(LayoutMessage::SendLayout {
			layout: Layout::WidgetLayout(document_mode_layout),
			layout_target: LayoutTarget::DocumentMode,
		});

		// Document bar (right portion of the bar above the viewport)

		let mut snapping_state = self.snapping_state.clone();
		let mut snapping_state2 = self.snapping_state.clone();

		let mut widgets = vec![
			IconButton::new("PlaybackToStart", 24)
				.tooltip("Restart Animation")
				.tooltip_shortcut(action_keys!(AnimationMessageDiscriminant::RestartAnimation))
				.on_update(|_| AnimationMessage::RestartAnimation.into())
				.disabled(time == Duration::ZERO)
				.widget_holder(),
			IconButton::new(if animation_is_playing { "PlaybackPause" } else { "PlaybackPlay" }, 24)
				.tooltip(if animation_is_playing { "Pause Animation" } else { "Play Animation" })
				.tooltip_shortcut(action_keys!(AnimationMessageDiscriminant::ToggleLivePreview))
				.on_update(|_| AnimationMessage::ToggleLivePreview.into())
				.widget_holder(),
			Separator::new(SeparatorType::Unrelated).widget_holder(),
			CheckboxInput::new(self.overlays_visible)
				.icon("Overlays")
				.tooltip("Overlays")
				.tooltip_shortcut(action_keys!(DocumentMessageDiscriminant::ToggleOverlaysVisibility))
				.on_update(|optional_input: &CheckboxInput| DocumentMessage::SetOverlaysVisibility { visible: optional_input.checked }.into())
				.widget_holder(),
			PopoverButton::new()
				.popover_layout(vec![
					LayoutGroup::Row {
						widgets: vec![TextLabel::new("Overlays").bold(true).widget_holder()],
					},
					LayoutGroup::Row {
						widgets: vec![TextLabel::new("Granular settings in this menu are coming soon").widget_holder()],
					},
				])
				.widget_holder(),
			Separator::new(SeparatorType::Related).widget_holder(),
			CheckboxInput::new(snapping_state.snapping_enabled)
				.icon("Snapping")
				.tooltip("Snapping")
				.tooltip_shortcut(action_keys!(DocumentMessageDiscriminant::ToggleSnapping))
				.on_update(move |optional_input: &CheckboxInput| {
					DocumentMessage::SetSnapping {
						closure: Some(|snapping_state| &mut snapping_state.snapping_enabled),
						snapping_state: optional_input.checked,
					}
					.into()
				})
				.widget_holder(),
			PopoverButton::new()
				.popover_layout(
					[
						LayoutGroup::Row {
							widgets: vec![TextLabel::new("Snapping").bold(true).widget_holder()],
						},
						LayoutGroup::Row {
							widgets: vec![TextLabel::new(SnappingOptions::BoundingBoxes.to_string()).widget_holder()],
						},
					]
					.into_iter()
					.chain(SNAP_FUNCTIONS_FOR_BOUNDING_BOXES.into_iter().map(|(name, closure, tooltip)| LayoutGroup::Row {
						widgets: vec![
									CheckboxInput::new(*closure(&mut snapping_state))
										.on_update(move |input: &CheckboxInput| DocumentMessage::SetSnapping { closure: Some(closure), snapping_state: input.checked }.into())
										.tooltip(tooltip)
										.widget_holder(),
									TextLabel::new(name).tooltip(tooltip).widget_holder(),
								],
					}))
					.chain([LayoutGroup::Row {
						widgets: vec![TextLabel::new(SnappingOptions::Paths.to_string()).widget_holder()],
					}])
					.chain(SNAP_FUNCTIONS_FOR_PATHS.into_iter().map(|(name, closure, tooltip)| LayoutGroup::Row {
						widgets: vec![
									CheckboxInput::new(*closure(&mut snapping_state2))
										.on_update(move |input: &CheckboxInput| DocumentMessage::SetSnapping { closure: Some(closure), snapping_state: input.checked }.into())
										.tooltip(tooltip)
										.widget_holder(),
									TextLabel::new(name).tooltip(tooltip).widget_holder(),
								],
					}))
					.collect(),
				)
				.widget_holder(),
			Separator::new(SeparatorType::Related).widget_holder(),
			CheckboxInput::new(self.snapping_state.grid_snapping)
				.icon("Grid")
				.tooltip("Grid")
				.tooltip_shortcut(action_keys!(DocumentMessageDiscriminant::ToggleGridVisibility))
				.on_update(|optional_input: &CheckboxInput| DocumentMessage::GridVisibility(optional_input.checked).into())
				.widget_holder(),
			PopoverButton::new()
				.popover_layout(overlay_options(&self.snapping_state.grid))
				.popover_min_width(Some(320))
				.widget_holder(),
			Separator::new(SeparatorType::Unrelated).widget_holder(),
			RadioInput::new(vec![
				RadioEntryData::new("normal")
					.icon("ViewModeNormal")
					.tooltip("View Mode: Normal")
					.on_update(|_| DocumentMessage::SetViewMode { view_mode: ViewMode::Normal }.into()),
				RadioEntryData::new("outline")
					.icon("ViewModeOutline")
					.tooltip("View Mode: Outline")
					.on_update(|_| DocumentMessage::SetViewMode { view_mode: ViewMode::Outline }.into()),
				RadioEntryData::new("pixels")
					.icon("ViewModePixels")
					.tooltip("View Mode: Pixels")
					.on_update(|_| DialogMessage::RequestComingSoonDialog { issue: Some(320) }.into()),
			])
			.selected_index(match self.view_mode {
				ViewMode::Normal => Some(0),
				_ => Some(1),
			})
			.widget_holder(),
			// PopoverButton::new()
			// 	.popover_layout(vec![
			// 		LayoutGroup::Row {
			// 			widgets: vec![TextLabel::new("View Mode").bold(true).widget_holder()],
			// 		},
			// 		LayoutGroup::Row {
			// 			widgets: vec![TextLabel::new("Coming soon").widget_holder()],
			// 		},
			// 	])
			// 	.widget_holder(),
			Separator::new(SeparatorType::Unrelated).widget_holder(),
		];

		widgets.extend(navigation_controls(&self.document_ptz, &self.navigation_handler, "Canvas"));

		let tilt_value = self.navigation_handler.snapped_tilt(self.document_ptz.tilt()) / (std::f64::consts::PI / 180.);
		if tilt_value.abs() > 0.00001 {
			widgets.extend([
				Separator::new(SeparatorType::Related).widget_holder(),
				NumberInput::new(Some(tilt_value))
					.unit("°")
					.increment_behavior(NumberInputIncrementBehavior::Callback)
					.increment_callback_increase(|number_input: &NumberInput| {
						let one = 1. + f64::EPSILON * 100.;
						NavigationMessage::CanvasTiltSet {
							angle_radians: ((number_input.value.unwrap() / VIEWPORT_ROTATE_SNAP_INTERVAL + one).floor() * VIEWPORT_ROTATE_SNAP_INTERVAL).to_radians(),
						}
						.into()
					})
					.increment_callback_decrease(|number_input: &NumberInput| {
						let one = 1. + f64::EPSILON * 100.;
						NavigationMessage::CanvasTiltSet {
							angle_radians: ((number_input.value.unwrap() / VIEWPORT_ROTATE_SNAP_INTERVAL - one).ceil() * VIEWPORT_ROTATE_SNAP_INTERVAL).to_radians(),
						}
						.into()
					})
					.tooltip("Canvas Tilt")
					.on_update(|number_input: &NumberInput| {
						NavigationMessage::CanvasTiltSet {
							angle_radians: number_input.value.unwrap().to_radians(),
						}
						.into()
					})
					.widget_holder(),
			]);
		}

		widgets.extend([
			Separator::new(SeparatorType::Unrelated).widget_holder(),
			TextButton::new("Node Graph")
				.icon(Some((if self.graph_view_overlay_open { "GraphViewOpen" } else { "GraphViewClosed" }).into()))
				.hover_icon(Some((if self.graph_view_overlay_open { "GraphViewClosed" } else { "GraphViewOpen" }).into()))
				.tooltip(if self.graph_view_overlay_open { "Hide Node Graph" } else { "Show Node Graph" })
				.tooltip_shortcut(action_keys!(DocumentMessageDiscriminant::GraphViewOverlayToggle))
				.on_update(move |_| DocumentMessage::GraphViewOverlayToggle.into())
				.widget_holder(),
		]);

		let document_bar_layout = WidgetLayout::new(vec![LayoutGroup::Row { widgets }]);

		responses.add(LayoutMessage::SendLayout {
			layout: Layout::WidgetLayout(document_bar_layout),
			layout_target: LayoutTarget::DocumentBar,
		});
	}

	pub fn update_layers_panel_control_bar_widgets(&self, responses: &mut VecDeque<Message>) {
		// Get an iterator over the selected layers (excluding artboards which don't have an opacity or blend mode).
		let selected_nodes = self.network_interface.selected_nodes();
		let selected_layers_except_artboards = selected_nodes.selected_layers_except_artboards(&self.network_interface);

		// Look up the current opacity and blend mode of the selected layers (if any), and split the iterator into the first tuple and the rest.
		let mut opacity_and_blend_mode = selected_layers_except_artboards.map(|layer| {
			(
				get_opacity(layer, &self.network_interface).unwrap_or(100.),
				get_blend_mode(layer, &self.network_interface).unwrap_or_default(),
			)
		});
		let first_opacity_and_blend_mode = opacity_and_blend_mode.next();
		let result_opacity_and_blend_mode = opacity_and_blend_mode;

		// If there are no selected layers, disable the opacity and blend mode widgets.
		let disabled = first_opacity_and_blend_mode.is_none();

		// Amongst the selected layers, check if the opacities and blend modes are identical across all layers.
		// The result is setting `option` and `blend_mode` to Some value if all their values are identical, or None if they are not.
		// If identical, we display the value in the widget. If not, we display a dash indicating dissimilarity.
		let (opacity, blend_mode) = first_opacity_and_blend_mode
			.map(|(first_opacity, first_blend_mode)| {
				let mut opacity_identical = true;
				let mut blend_mode_identical = true;

				for (opacity, blend_mode) in result_opacity_and_blend_mode {
					if (opacity - first_opacity).abs() > (f64::EPSILON * 100.) {
						opacity_identical = false;
					}
					if blend_mode != first_blend_mode {
						blend_mode_identical = false;
					}
				}

				(opacity_identical.then_some(first_opacity), blend_mode_identical.then_some(first_blend_mode))
			})
			.unwrap_or((None, None));

		let blend_mode_menu_entries = BlendMode::list_svg_subset()
			.iter()
			.map(|modes| {
				modes
					.iter()
					.map(|&blend_mode| {
						MenuListEntry::new(format!("{blend_mode:?}"))
							.label(blend_mode.to_string())
							.on_update(move |_| DocumentMessage::SetBlendModeForSelectedLayers { blend_mode }.into())
							.on_commit(|_| DocumentMessage::AddTransaction.into())
					})
					.collect()
			})
			.collect();

		let has_selection = self.network_interface.selected_nodes().selected_layers(self.metadata()).next().is_some();
		let selection_all_visible = self
			.network_interface
			.selected_nodes()
			.selected_layers(self.metadata())
			.all(|layer| self.network_interface.is_visible(&layer.to_node(), &[]));
		let selection_all_locked = self
			.network_interface
			.selected_nodes()
			.selected_layers(self.metadata())
			.all(|layer| self.network_interface.is_locked(&layer.to_node(), &[]));

		let layers_panel_control_bar = WidgetLayout::new(vec![LayoutGroup::Row {
			widgets: vec![
				DropdownInput::new(blend_mode_menu_entries)
					.selected_index(blend_mode.and_then(|blend_mode| blend_mode.index_in_list_svg_subset()).map(|index| index as u32))
					.disabled(disabled)
					.draw_icon(false)
					.widget_holder(),
				Separator::new(SeparatorType::Related).widget_holder(),
				NumberInput::new(opacity)
					.label("Opacity")
					.unit("%")
					.display_decimal_places(2)
					.disabled(disabled)
					.min(0.)
					.max(100.)
					.range_min(Some(0.))
					.range_max(Some(100.))
					.mode_range()
					.on_update(|number_input: &NumberInput| {
						if let Some(value) = number_input.value {
							DocumentMessage::SetOpacityForSelectedLayers { opacity: value / 100. }.into()
						} else {
							Message::NoOp
						}
					})
					.on_commit(|_| DocumentMessage::AddTransaction.into())
					.widget_holder(),
				//
				Separator::new(SeparatorType::Unrelated).widget_holder(),
				//
				IconButton::new("NewLayer", 24)
					.tooltip("New Layer")
					.tooltip_shortcut(action_keys!(DocumentMessageDiscriminant::CreateEmptyFolder))
					.on_update(|_| DocumentMessage::CreateEmptyFolder.into())
					.widget_holder(),
				IconButton::new("Folder", 24)
					.tooltip("Group Selected")
					.tooltip_shortcut(action_keys!(DocumentMessageDiscriminant::GroupSelectedLayers))
					.on_update(|_| {
						let group_folder_type = GroupFolderType::Layer;
						DocumentMessage::GroupSelectedLayers { group_folder_type }.into()
					})
					.disabled(!has_selection)
					.widget_holder(),
				IconButton::new("Trash", 24)
					.tooltip("Delete Selected")
					.tooltip_shortcut(action_keys!(DocumentMessageDiscriminant::DeleteSelectedLayers))
					.on_update(|_| DocumentMessage::DeleteSelectedLayers.into())
					.disabled(!has_selection)
					.widget_holder(),
				//
				Separator::new(SeparatorType::Unrelated).widget_holder(),
				//
				IconButton::new(if selection_all_locked { "PadlockLocked" } else { "PadlockUnlocked" }, 24)
					.hover_icon(Some((if selection_all_locked { "PadlockUnlocked" } else { "PadlockLocked" }).into()))
					.tooltip(if selection_all_locked { "Unlock Selected" } else { "Lock Selected" })
					.tooltip_shortcut(action_keys!(DocumentMessageDiscriminant::ToggleSelectedLocked))
					.on_update(|_| NodeGraphMessage::ToggleSelectedLocked.into())
					.disabled(!has_selection)
					.widget_holder(),
				IconButton::new(if selection_all_visible { "EyeVisible" } else { "EyeHidden" }, 24)
					.hover_icon(Some((if selection_all_visible { "EyeHide" } else { "EyeShow" }).into()))
					.tooltip(if selection_all_visible { "Hide Selected" } else { "Show Selected" })
					.tooltip_shortcut(action_keys!(DocumentMessageDiscriminant::ToggleSelectedVisibility))
					.on_update(|_| DocumentMessage::ToggleSelectedVisibility.into())
					.disabled(!has_selection)
					.widget_holder(),
			],
		}]);

		responses.add(LayoutMessage::SendLayout {
			layout: Layout::WidgetLayout(layers_panel_control_bar),
			layout_target: LayoutTarget::LayersPanelControlBar,
		});
	}

	pub fn selected_layers_reverse(&mut self, responses: &mut VecDeque<Message>) {
		let selected_layers = self.network_interface.selected_nodes();
		let metadata = self.metadata();
		let selected_layer_set = selected_layers.selected_layers(metadata).collect::<HashSet<_>>();

		// Ignore those with selected ancestors
		let mut top_level_layers = Vec::new();
		for &layer in &selected_layer_set {
			let mut is_top_level = true;
			let mut current_layer = layer;

			while let Some(parent) = current_layer.parent(metadata) {
				if selected_layer_set.contains(&parent) {
					is_top_level = false;
					break;
				}
				current_layer = parent;
			}

			if is_top_level {
				top_level_layers.push(layer);
			}
		}

		// Group selected layers by their parent
		let mut grouped_layers: HashMap<LayerNodeIdentifier, Vec<(usize, LayerNodeIdentifier)>> = HashMap::new();
		for &layer in &top_level_layers {
			if let Some(parent) = layer.parent(metadata) {
				let index = parent.children(metadata).position(|child| child == layer).unwrap_or(usize::MAX);

				grouped_layers.entry(parent).or_default().push((index, layer));
			}
		}

		let mut modified = false;

		// Process each group separately
		for (parent, mut layers) in grouped_layers {
			// Retrieve all children under the parent
			let all_children = parent.children(metadata).collect::<Vec<_>>();

			// Separate unselected layers with their original indices
			let unselected_layers = all_children
				.iter()
				.enumerate()
				.filter_map(|(index, &layer)| if !selected_layer_set.contains(&layer) { Some((index, layer)) } else { None })
				.collect::<Vec<_>>();

			layers.sort_by_key(|(index, _)| *index);

			let reversed_layers = layers.iter().rev().map(|(_, layer)| *layer).collect::<Vec<_>>();
			let selected_positions = layers.iter().map(|(index, _)| *index).collect::<Vec<_>>();
			let selected_iter = reversed_layers.into_iter();
			let mut merged_layers = vec![None; all_children.len()];

			for (&original_index, new_layer) in selected_positions.iter().zip(selected_iter) {
				merged_layers[original_index] = Some(new_layer);
			}

			// Place unselected layers at their original positions
			for (index, layer) in unselected_layers {
				if merged_layers[index].is_none() {
					merged_layers[index] = Some(layer);
				}
			}

			let final_layers = merged_layers.into_iter().flatten().collect::<Vec<_>>();
			if final_layers.is_empty() {
				continue;
			}

			if !modified {
				responses.add(DocumentMessage::AddTransaction);
			}

			for (index, layer) in final_layers.iter().enumerate() {
				responses.add(NodeGraphMessage::MoveLayerToStack {
					layer: *layer,
					parent,
					insert_index: index,
				});
			}

			modified = true;
		}

		if modified {
			responses.add(NodeGraphMessage::RunDocumentGraph);
			responses.add(NodeGraphMessage::SendGraph);
		}
	}

	pub fn selected_layers_reorder(&mut self, relative_index_offset: isize, responses: &mut VecDeque<Message>) {
		let selected_nodes = self.network_interface.selected_nodes();
		let mut selected_layers = selected_nodes.selected_layers(self.metadata());

		let first_or_last_selected_layer = match relative_index_offset.signum() {
			-1 => selected_layers.next(),
			1 => selected_layers.last(),
			_ => panic!("selected_layers_reorder() must be given a non-zero value"),
		};

		let Some(pivot_layer) = first_or_last_selected_layer else {
			return;
		};
		let parent = pivot_layer.parent(self.metadata()).unwrap_or(LayerNodeIdentifier::ROOT_PARENT);

		let sibling_layer_paths: Vec<_> = parent.children(self.metadata()).collect();
		let Some(pivot_index) = sibling_layer_paths.iter().position(|path| *path == pivot_layer) else {
			return;
		};

		let max = sibling_layer_paths.len() as i64 - 1;
		let insert_index = (pivot_index as i64 + relative_index_offset as i64).clamp(0, max) as usize;

		let Some(&neighbor) = sibling_layer_paths.get(insert_index) else {
			return;
		};
		let Some(neighbor_index) = sibling_layer_paths.iter().position(|path| *path == neighbor) else {
			return;
		};

		// If moving down, insert below this layer. If moving up, insert above this layer.
		let insert_index = if relative_index_offset < 0 { neighbor_index } else { neighbor_index + 1 };
		responses.add(DocumentMessage::MoveSelectedLayersTo { parent, insert_index });
	}

	pub fn graph_view_overlay_open(&self) -> bool {
		self.graph_view_overlay_open
	}
}

/// Create a network interface with a single export
fn default_document_network_interface() -> NodeNetworkInterface {
	let mut network_interface = NodeNetworkInterface::default();
	network_interface.add_export(TaggedValue::ArtboardGroup(graphene_core::ArtboardGroupTable::default()), -1, "", &[]);
	network_interface
}

/// Targets for the [`ClickXRayIter`]. In order to reduce computation, we prefer just a point/path test where possible.
#[derive(Clone)]
enum XRayTarget {
	Point(DVec2),
	Quad(Quad),
	Path(Vec<path_bool_lib::PathSegment>),
	Polygon(Subpath<PointId>),
}

/// The result for the [`ClickXRayIter`] on the layer
struct XRayResult {
	clicked: bool,
	use_children: bool,
}

/// An iterator for finding layers within an [`XRayTarget`]. Constructed by [`DocumentMessageHandler::intersect_quad`] and [`DocumentMessageHandler::click_xray`].
#[derive(Clone)]
pub struct ClickXRayIter<'a> {
	next_layer: Option<LayerNodeIdentifier>,
	network_interface: &'a NodeNetworkInterface,
	parent_targets: Vec<(LayerNodeIdentifier, XRayTarget)>,
}

fn quad_to_path_lib_segments(quad: Quad) -> Vec<path_bool_lib::PathSegment> {
	quad.all_edges().into_iter().map(|[start, end]| path_bool_lib::PathSegment::Line(start, end)).collect()
}

fn click_targets_to_path_lib_segments<'a>(click_targets: impl Iterator<Item = &'a ClickTarget>, transform: DAffine2) -> Vec<path_bool_lib::PathSegment> {
	let segment = |bezier: bezier_rs::Bezier| match bezier.handles {
		bezier_rs::BezierHandles::Linear => path_bool_lib::PathSegment::Line(bezier.start, bezier.end),
		bezier_rs::BezierHandles::Quadratic { handle } => path_bool_lib::PathSegment::Quadratic(bezier.start, handle, bezier.end),
		bezier_rs::BezierHandles::Cubic { handle_start, handle_end } => path_bool_lib::PathSegment::Cubic(bezier.start, handle_start, handle_end, bezier.end),
	};
	click_targets
		.flat_map(|target| target.subpath().iter())
		.map(|bezier| segment(bezier.apply_transformation(|x| transform.transform_point2(x))))
		.collect()
}

impl<'a> ClickXRayIter<'a> {
	fn new(network_interface: &'a NodeNetworkInterface, target: XRayTarget) -> Self {
		if let Some(first_layer) = LayerNodeIdentifier::ROOT_PARENT.first_child(network_interface.document_metadata()) {
			Self {
				network_interface,
				next_layer: Some(first_layer),
				parent_targets: vec![(LayerNodeIdentifier::ROOT_PARENT, target)],
			}
		} else {
			Self {
				network_interface,
				next_layer: Default::default(),
				parent_targets: Default::default(),
			}
		}
	}

	/// Handles the checking of the layer where the target is a rect or path
	fn check_layer_area_target(&mut self, click_targets: Option<&Vec<ClickTarget>>, clip: bool, layer: LayerNodeIdentifier, path: Vec<path_bool_lib::PathSegment>, transform: DAffine2) -> XRayResult {
		// Convert back to Bezier-rs types for intersections
		let segment = |bezier: &path_bool_lib::PathSegment| match *bezier {
			path_bool_lib::PathSegment::Line(start, end) => bezier_rs::Bezier::from_linear_dvec2(start, end),
			path_bool_lib::PathSegment::Cubic(start, h1, h2, end) => bezier_rs::Bezier::from_cubic_dvec2(start, h1, h2, end),
			path_bool_lib::PathSegment::Quadratic(start, h1, end) => bezier_rs::Bezier::from_quadratic_dvec2(start, h1, end),
			path_bool_lib::PathSegment::Arc(_, _, _, _, _, _, _) => unimplemented!(),
		};
		let get_clip = || path.iter().map(segment);

		let intersects = click_targets.is_some_and(|targets| targets.iter().any(|target| target.intersect_path(get_clip, transform)));
		let clicked = intersects;
		let mut use_children = !clip || intersects;

		// In the case of a clip path where the area partially intersects, it is necessary to do a boolean operation.
		// We do this on this using the target area to reduce computation (as the target area is usually very simple).
		if clip && intersects {
			let clip_path = click_targets_to_path_lib_segments(click_targets.iter().flat_map(|x| x.iter()), transform);
			let subtracted = graphene_std::vector::boolean_intersect(path, clip_path).into_iter().flatten().collect::<Vec<_>>();
			if subtracted.is_empty() {
				use_children = false;
			} else {
				// All child layers will use the new clipped target area
				self.parent_targets.push((layer, XRayTarget::Path(subtracted)));
			}
		}
		XRayResult { clicked, use_children }
	}

	/// Handles the checking of the layer to find if it has been clicked
	fn check_layer(&mut self, layer: LayerNodeIdentifier) -> XRayResult {
		let selected_layers = self.network_interface.selected_nodes();
		// Discard invisible and locked layers
		if !selected_layers.layer_visible(layer, self.network_interface) || selected_layers.layer_locked(layer, self.network_interface) {
			return XRayResult { clicked: false, use_children: false };
		}

		let click_targets = self.network_interface.document_metadata().click_targets(layer);
		let transform = self.network_interface.document_metadata().transform_to_document(layer);
		let target = &self.parent_targets.last().expect("In `check_layer()`: there should be a `target`").1;
		let clip = self.network_interface.document_metadata().is_clip(layer.to_node());

		match target {
			// Single points are much cheaper than paths so have their own special case
			XRayTarget::Point(point) => {
				let intersects = click_targets.is_some_and(|targets| targets.iter().any(|target| target.intersect_point(*point, transform)));
				XRayResult {
					clicked: intersects,
					use_children: !clip || intersects,
				}
			}
			XRayTarget::Quad(quad) => self.check_layer_area_target(click_targets, clip, layer, quad_to_path_lib_segments(*quad), transform),
			XRayTarget::Path(path) => self.check_layer_area_target(click_targets, clip, layer, path.clone(), transform),
			XRayTarget::Polygon(polygon) => {
				let polygon = polygon.iter_closed().map(|line| path_bool_lib::PathSegment::Line(line.start, line.end)).collect();
				self.check_layer_area_target(click_targets, clip, layer, polygon, transform)
			}
		}
	}
}

pub fn navigation_controls(ptz: &PTZ, navigation_handler: &NavigationMessageHandler, tooltip_name: &str) -> [WidgetHolder; 5] {
	[
		IconButton::new("ZoomIn", 24)
			.tooltip("Zoom In")
			.tooltip_shortcut(action_keys!(NavigationMessageDiscriminant::CanvasZoomIncrease))
			.on_update(|_| NavigationMessage::CanvasZoomIncrease { center_on_mouse: false }.into())
			.widget_holder(),
		IconButton::new("ZoomOut", 24)
			.tooltip("Zoom Out")
			.tooltip_shortcut(action_keys!(NavigationMessageDiscriminant::CanvasZoomDecrease))
			.on_update(|_| NavigationMessage::CanvasZoomDecrease { center_on_mouse: false }.into())
			.widget_holder(),
		IconButton::new("ZoomReset", 24)
			.tooltip("Reset Tilt and Zoom to 100%")
			.tooltip_shortcut(action_keys!(NavigationMessageDiscriminant::CanvasTiltResetAndZoomTo100Percent))
			.on_update(|_| NavigationMessage::CanvasTiltResetAndZoomTo100Percent.into())
			.disabled(ptz.tilt().abs() < 1e-4 && (ptz.zoom() - 1.).abs() < 1e-4)
			.widget_holder(),
		// PopoverButton::new()
		// 	.popover_layout(vec![
		// 		LayoutGroup::Row {
		// 			widgets: vec![TextLabel::new(format!("{tooltip_name} Navigation")).bold(true).widget_holder()],
		// 		},
		// 		LayoutGroup::Row {
		// 			widgets: vec![TextLabel::new({
		// 				let tilt = if tooltip_name == "Canvas" { "Tilt:\n• Alt + Middle Click Drag\n\n" } else { "" };
		// 				format!(
		// 					"
		// 					Interactive controls in this\n\
		// 					menu are coming soon.\n\
		// 					\n\
		// 					Pan:\n\
		// 					• Middle Click Drag\n\
		// 					\n\
		// 					{tilt}Zoom:\n\
		// 					• Shift + Middle Click Drag\n\
		// 					• Ctrl + Scroll Wheel Roll
		// 					"
		// 				)
		// 				.trim()
		// 			})
		// 			.multiline(true)
		// 			.widget_holder()],
		// 		},
		// 	])
		// 	.widget_holder(),
		Separator::new(SeparatorType::Related).widget_holder(),
		NumberInput::new(Some(navigation_handler.snapped_zoom(ptz.zoom()) * 100.))
			.unit("%")
			.min(0.000001)
			.max(1000000.)
			.tooltip(format!("{tooltip_name} Zoom"))
			.on_update(|number_input: &NumberInput| {
				NavigationMessage::CanvasZoomSet {
					zoom_factor: number_input.value.unwrap() / 100.,
				}
				.into()
			})
			.increment_behavior(NumberInputIncrementBehavior::Callback)
			.increment_callback_decrease(|_| NavigationMessage::CanvasZoomDecrease { center_on_mouse: false }.into())
			.increment_callback_increase(|_| NavigationMessage::CanvasZoomIncrease { center_on_mouse: false }.into())
			.widget_holder(),
	]
}

impl Iterator for ClickXRayIter<'_> {
	type Item = LayerNodeIdentifier;

	fn next(&mut self) -> Option<Self::Item> {
		// While there are still layers in the layer tree
		while let Some(layer) = self.next_layer.take() {
			let XRayResult { clicked, use_children } = self.check_layer(layer);
			let metadata = self.network_interface.document_metadata();
			// If we should use the children and also there is a child, that child is the next layer.
			self.next_layer = use_children.then(|| layer.first_child(metadata)).flatten();

			// If we aren't using children, iterate up the ancestors until there is a layer with a sibling
			for ancestor in layer.ancestors(metadata) {
				if self.next_layer.is_some() {
					break;
				}
				// If there is a clipped area for this ancestor (that we are now exiting), discard it.
				if self.parent_targets.last().is_some_and(|(id, _)| *id == ancestor) {
					self.parent_targets.pop();
				}
				self.next_layer = ancestor.next_sibling(metadata)
			}

			if clicked {
				return Some(layer);
			}
		}
		assert!(self.parent_targets.is_empty(), "The parent targets should always be empty (since we have left all layers)");
		None
	}
}

#[cfg(test)]
mod document_message_handler_tests {
	use super::*;
	use crate::test_utils::test_prelude::*;

	#[tokio::test]
<<<<<<< HEAD
	async fn test_move_folder_into_itself_doesnt_crash() {
		let mut editor = EditorTestUtils::create();
		editor.new_document().await;

		// Creating a parent folder
		editor.handle_message(DocumentMessage::CreateEmptyFolder).await;
		let parent_folder = editor.active_document().metadata().all_layers().next().unwrap();

		// Creating a child folder inside the parent folder
		editor.handle_message(NodeGraphMessage::SelectedNodesSet { nodes: vec![parent_folder.to_node()] }).await;
		editor.handle_message(DocumentMessage::CreateEmptyFolder).await;
		let child_folder = editor.active_document().metadata().all_layers().next().unwrap();

		// Attempt to move parent folder into child folder
		editor.handle_message(NodeGraphMessage::SelectedNodesSet { nodes: vec![parent_folder.to_node()] }).await;
		editor
			.handle_message(DocumentMessage::MoveSelectedLayersTo {
				parent: child_folder,
				insert_index: 0,
			})
			.await;

		// The operation completed without crashing
		// Verifying application still functions by performing another operation
		editor.handle_message(DocumentMessage::CreateEmptyFolder).await;
		assert!(true, "Application didn't crash after folder move operation");
=======
	async fn test_layer_selection_with_shift_and_ctrl() {
		let mut editor = EditorTestUtils::create();
		editor.new_document().await;
		// Three rectangle layers
		editor.drag_tool(ToolType::Rectangle, 0., 0., 100., 100., ModifierKeys::empty()).await;
		editor.drag_tool(ToolType::Rectangle, 50., 50., 150., 150., ModifierKeys::empty()).await;
		editor.drag_tool(ToolType::Rectangle, 100., 100., 200., 200., ModifierKeys::empty()).await;

		let layers: Vec<_> = editor.active_document().metadata().all_layers().collect();

		// Case 1: Basic selection (no modifier)
		editor
			.handle_message(DocumentMessage::SelectLayer {
				id: layers[0].to_node(),
				ctrl: false,
				shift: false,
			})
			.await;
		// Fresh document reference for verification
		let document = editor.active_document();
		let selected_nodes = document.network_interface.selected_nodes();
		assert_eq!(selected_nodes.selected_nodes_ref().len(), 1);
		assert!(selected_nodes.selected_layers_contains(layers[0], document.metadata()));

		// Case 2: Ctrl + click to add another layer
		editor
			.handle_message(DocumentMessage::SelectLayer {
				id: layers[2].to_node(),
				ctrl: true,
				shift: false,
			})
			.await;
		let document = editor.active_document();
		let selected_nodes = document.network_interface.selected_nodes();
		assert_eq!(selected_nodes.selected_nodes_ref().len(), 2);
		assert!(selected_nodes.selected_layers_contains(layers[0], document.metadata()));
		assert!(selected_nodes.selected_layers_contains(layers[2], document.metadata()));

		// Case 3: Shift + click to select a range
		editor
			.handle_message(DocumentMessage::SelectLayer {
				id: layers[1].to_node(),
				ctrl: false,
				shift: true,
			})
			.await;
		let document = editor.active_document();
		let selected_nodes = document.network_interface.selected_nodes();
		// We expect 2 layers to be selected (layers 1 and 2) - not 3
		assert_eq!(selected_nodes.selected_nodes_ref().len(), 2);
		assert!(!selected_nodes.selected_layers_contains(layers[0], document.metadata()));
		assert!(selected_nodes.selected_layers_contains(layers[1], document.metadata()));
		assert!(selected_nodes.selected_layers_contains(layers[2], document.metadata()));

		// Case 4: Ctrl + click to toggle selection (deselect)
		editor
			.handle_message(DocumentMessage::SelectLayer {
				id: layers[1].to_node(),
				ctrl: true,
				shift: false,
			})
			.await;

		// Final fresh document reference
		let document = editor.active_document();
		let selected_nodes = document.network_interface.selected_nodes();
		assert_eq!(selected_nodes.selected_nodes_ref().len(), 1);
		assert!(!selected_nodes.selected_layers_contains(layers[0], document.metadata()));
		assert!(!selected_nodes.selected_layers_contains(layers[1], document.metadata()));
		assert!(selected_nodes.selected_layers_contains(layers[2], document.metadata()));
	}
	#[tokio::test]
	async fn test_layer_rearrangement() {
		let mut editor = EditorTestUtils::create();
		editor.new_document().await;
		// Create three rectangle layers
		editor.drag_tool(ToolType::Rectangle, 0., 0., 100., 100., ModifierKeys::empty()).await;
		editor.drag_tool(ToolType::Rectangle, 50., 50., 150., 150., ModifierKeys::empty()).await;
		editor.drag_tool(ToolType::Rectangle, 100., 100., 200., 200., ModifierKeys::empty()).await;

		// Helper function to identify layers by bounds
		async fn get_layer_by_bounds(editor: &mut EditorTestUtils, min_x: f64, min_y: f64) -> Option<LayerNodeIdentifier> {
			let document = editor.active_document();
			for layer in document.metadata().all_layers() {
				if let Some(bbox) = document.metadata().bounding_box_viewport(layer) {
					if (bbox[0].x - min_x).abs() < 1.0 && (bbox[0].y - min_y).abs() < 1.0 {
						return Some(layer);
					}
				}
			}
			None
		}

		async fn get_layer_index(editor: &mut EditorTestUtils, layer: LayerNodeIdentifier) -> Option<usize> {
			let document = editor.active_document();
			let parent = layer.parent(document.metadata())?;
			parent.children(document.metadata()).position(|child| child == layer)
		}

		let layer_bottom = get_layer_by_bounds(&mut editor, 0.0, 0.0).await.unwrap();
		let layer_middle = get_layer_by_bounds(&mut editor, 50.0, 50.0).await.unwrap();
		let layer_top = get_layer_by_bounds(&mut editor, 100.0, 100.0).await.unwrap();

		let initial_index_top = get_layer_index(&mut editor, layer_top).await.unwrap();
		let initial_index_middle = get_layer_index(&mut editor, layer_middle).await.unwrap();

		// Test 1: Lower the top layer
		editor.handle_message(NodeGraphMessage::SelectedNodesSet { nodes: vec![layer_top.to_node()] }).await;
		editor.handle_message(DocumentMessage::SelectedLayersLower).await;
		let new_index_top = get_layer_index(&mut editor, layer_top).await.unwrap();
		assert!(new_index_top > initial_index_top, "Top layer should have moved down");

		// Test 2: Raise the middle layer
		editor.handle_message(NodeGraphMessage::SelectedNodesSet { nodes: vec![layer_middle.to_node()] }).await;
		editor.handle_message(DocumentMessage::SelectedLayersRaise).await;
		let new_index_middle = get_layer_index(&mut editor, layer_middle).await.unwrap();
		assert!(new_index_middle < initial_index_middle, "Middle layer should have moved up");
>>>>>>> ab39f3f8
	}
}<|MERGE_RESOLUTION|>--- conflicted
+++ resolved
@@ -2714,34 +2714,6 @@
 	use crate::test_utils::test_prelude::*;
 
 	#[tokio::test]
-<<<<<<< HEAD
-	async fn test_move_folder_into_itself_doesnt_crash() {
-		let mut editor = EditorTestUtils::create();
-		editor.new_document().await;
-
-		// Creating a parent folder
-		editor.handle_message(DocumentMessage::CreateEmptyFolder).await;
-		let parent_folder = editor.active_document().metadata().all_layers().next().unwrap();
-
-		// Creating a child folder inside the parent folder
-		editor.handle_message(NodeGraphMessage::SelectedNodesSet { nodes: vec![parent_folder.to_node()] }).await;
-		editor.handle_message(DocumentMessage::CreateEmptyFolder).await;
-		let child_folder = editor.active_document().metadata().all_layers().next().unwrap();
-
-		// Attempt to move parent folder into child folder
-		editor.handle_message(NodeGraphMessage::SelectedNodesSet { nodes: vec![parent_folder.to_node()] }).await;
-		editor
-			.handle_message(DocumentMessage::MoveSelectedLayersTo {
-				parent: child_folder,
-				insert_index: 0,
-			})
-			.await;
-
-		// The operation completed without crashing
-		// Verifying application still functions by performing another operation
-		editor.handle_message(DocumentMessage::CreateEmptyFolder).await;
-		assert!(true, "Application didn't crash after folder move operation");
-=======
 	async fn test_layer_selection_with_shift_and_ctrl() {
 		let mut editor = EditorTestUtils::create();
 		editor.new_document().await;
@@ -2859,6 +2831,33 @@
 		editor.handle_message(DocumentMessage::SelectedLayersRaise).await;
 		let new_index_middle = get_layer_index(&mut editor, layer_middle).await.unwrap();
 		assert!(new_index_middle < initial_index_middle, "Middle layer should have moved up");
->>>>>>> ab39f3f8
+	}
+	#[tokio::test]
+	async fn test_move_folder_into_itself_doesnt_crash() {
+		let mut editor = EditorTestUtils::create();
+		editor.new_document().await;
+
+		// Creating a parent folder
+		editor.handle_message(DocumentMessage::CreateEmptyFolder).await;
+		let parent_folder = editor.active_document().metadata().all_layers().next().unwrap();
+
+		// Creating a child folder inside the parent folder
+		editor.handle_message(NodeGraphMessage::SelectedNodesSet { nodes: vec![parent_folder.to_node()] }).await;
+		editor.handle_message(DocumentMessage::CreateEmptyFolder).await;
+		let child_folder = editor.active_document().metadata().all_layers().next().unwrap();
+
+		// Attempt to move parent folder into child folder
+		editor.handle_message(NodeGraphMessage::SelectedNodesSet { nodes: vec![parent_folder.to_node()] }).await;
+		editor
+			.handle_message(DocumentMessage::MoveSelectedLayersTo {
+				parent: child_folder,
+				insert_index: 0,
+			})
+			.await;
+
+		// The operation completed without crashing
+		// Verifying application still functions by performing another operation
+		editor.handle_message(DocumentMessage::CreateEmptyFolder).await;
+		assert!(true, "Application didn't crash after folder move operation");
 	}
 }
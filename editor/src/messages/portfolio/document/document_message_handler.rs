--- conflicted
+++ resolved
@@ -1140,30 +1140,8 @@
 	/// Get the combined bounding box of the click targets of the selected visible layers in viewport space
 	pub fn selected_visible_layers_bounding_box_viewport(&self) -> Option<[DVec2; 2]> {
 		self.selected_nodes
-<<<<<<< HEAD
 			.selected_visible_layers(&self.network_interface)
 			.filter_map(|layer| self.metadata().bounding_box_viewport(layer))
-=======
-			.selected_visible_layers(self.metadata())
-			.filter_map(|layer| self.metadata.bounding_box_viewport(layer))
-			.reduce(graphene_core::renderer::Quad::combine_bounds)
-	}
-
-	/// Get the combined bounding box of the click targets of the selected nodes in the node graph in viewport space
-	pub fn selected_nodes_bounding_box_viewport(&self) -> Option<[DVec2; 2]> {
-		let Some(network) = self.network.nested_network(&self.node_graph_handler.network) else {
-			log::error!("Could not get nested network in selected_nodes_bounding_box_viewport");
-			return None;
-		};
-
-		self.selected_nodes
-			.selected_nodes(network)
-			.filter_map(|node| {
-				let node_metadata = self.node_graph_handler.node_metadata.get(node)?;
-				let node_graph_to_viewport = self.node_graph_to_viewport.get(&self.node_graph_handler.network)?;
-				node_metadata.node_click_target.subpath.bounding_box_with_transform(*node_graph_to_viewport)
-			})
->>>>>>> 8e774efe
 			.reduce(graphene_core::renderer::Quad::combine_bounds)
 	}
 
@@ -1346,7 +1324,7 @@
 	}
 
 	pub fn current_hash(&self) -> Option<u64> {
-		self.document_undo_history.iter().last().map(|network| network.current_hash())
+		self.document_undo_history.iter().last().map(|network| network.document_network().current_hash())
 	}
 
 	pub fn is_auto_saved(&self) -> bool {

--- conflicted
+++ resolved
@@ -2714,78 +2714,6 @@
 	use crate::test_utils::test_prelude::*;
 
 	#[tokio::test]
-<<<<<<< HEAD
-	async fn test_moving_layers_retains_transforms() {
-		let mut editor = EditorTestUtils::create();
-		editor.new_document().await;
-
-		editor.handle_message(DocumentMessage::CreateEmptyFolder).await;
-		editor.handle_message(DocumentMessage::CreateEmptyFolder).await;
-
-		let folder2 = editor.active_document().metadata().all_layers().next().unwrap();
-		let folder1 = editor.active_document().metadata().all_layers().nth(1).unwrap();
-
-		// Applying transform to folder1 (translation)
-		editor.handle_message(NodeGraphMessage::SelectedNodesSet { nodes: vec![folder1.to_node()] }).await;
-		editor.handle_message(TransformLayerMessage::BeginGrab).await;
-		editor.move_mouse(100.0, 50.0, ModifierKeys::empty(), MouseKeys::NONE).await;
-		editor
-			.handle_message(TransformLayerMessage::PointerMove {
-				slow_key: Key::Shift,
-				increments_key: Key::Control,
-			})
-			.await;
-		editor.handle_message(TransformLayerMessage::ApplyTransformOperation { final_transform: true }).await;
-
-		// Applying different transform to folder2 (translation)
-		editor.handle_message(NodeGraphMessage::SelectedNodesSet { nodes: vec![folder2.to_node()] }).await;
-		editor.handle_message(TransformLayerMessage::BeginGrab).await;
-		editor.move_mouse(200.0, 100.0, ModifierKeys::empty(), MouseKeys::NONE).await;
-		editor
-			.handle_message(TransformLayerMessage::PointerMove {
-				slow_key: Key::Shift,
-				increments_key: Key::Control,
-			})
-			.await;
-		editor.handle_message(TransformLayerMessage::ApplyTransformOperation { final_transform: true }).await;
-
-		// Creating rectangle in folder1
-		editor.handle_message(NodeGraphMessage::SelectedNodesSet { nodes: vec![folder1.to_node()] }).await;
-		editor.drag_tool(ToolType::Rectangle, 0., 0., 100., 100., ModifierKeys::empty()).await;
-		let rect_layer = editor.active_document().metadata().all_layers().next().unwrap();
-
-		// Moving the rectangle to folder1 to ensure it's inside
-		editor.handle_message(NodeGraphMessage::SelectedNodesSet { nodes: vec![rect_layer.to_node()] }).await;
-		editor.handle_message(DocumentMessage::MoveSelectedLayersTo { parent: folder1, insert_index: 0 }).await;
-
-		editor.handle_message(TransformLayerMessage::BeginGrab).await;
-		editor.move_mouse(50.0, 25.0, ModifierKeys::empty(), MouseKeys::NONE).await;
-		editor
-			.handle_message(TransformLayerMessage::PointerMove {
-				slow_key: Key::Shift,
-				increments_key: Key::Control,
-			})
-			.await;
-		editor.handle_message(TransformLayerMessage::ApplyTransformOperation { final_transform: true }).await;
-
-		// Rectangle's viewport position before moving
-		let document = editor.active_document();
-		let rect_bbox_before = document.metadata().bounding_box_viewport(rect_layer).unwrap();
-
-		// Moving rectangle from folder1 --> folder2
-		editor.handle_message(DocumentMessage::MoveSelectedLayersTo { parent: folder2, insert_index: 0 }).await;
-
-		// Rectangle's viewport position after moving
-		let document = editor.active_document();
-		let rect_bbox_after = document.metadata().bounding_box_viewport(rect_layer).unwrap();
-
-		// Verifing the rectangle maintains approximately the same position in viewport space
-		let before_center = (rect_bbox_before[0] + rect_bbox_before[1]) / 2.0;
-		let after_center = (rect_bbox_after[0] + rect_bbox_after[1]) / 2.0;
-		let distance = before_center.distance(after_center);
-
-		assert!(distance < 1.0, "Rectangle should maintain its viewport position after moving between transformed groups");
-=======
 	async fn test_layer_selection_with_shift_and_ctrl() {
 		let mut editor = EditorTestUtils::create();
 		editor.new_document().await;
@@ -2857,6 +2785,7 @@
 		assert!(!selected_nodes.selected_layers_contains(layers[1], document.metadata()));
 		assert!(selected_nodes.selected_layers_contains(layers[2], document.metadata()));
 	}
+
 	#[tokio::test]
 	async fn test_layer_rearrangement() {
 		let mut editor = EditorTestUtils::create();
@@ -2903,6 +2832,7 @@
 		let new_index_middle = get_layer_index(&mut editor, layer_middle).await.unwrap();
 		assert!(new_index_middle < initial_index_middle, "Middle layer should have moved up");
 	}
+
 	#[tokio::test]
 	async fn test_move_folder_into_itself_doesnt_crash() {
 		let mut editor = EditorTestUtils::create();
@@ -2969,6 +2899,78 @@
 
 		let rect_grandparent = rect_parent.parent(document.metadata()).unwrap();
 		assert_eq!(rect_grandparent, folder2, "Rectangle's grandparent should be folder2");
->>>>>>> 73d12bcb
+	}
+
+	#[tokio::test]
+	async fn test_moving_layers_retains_transforms() {
+		let mut editor = EditorTestUtils::create();
+		editor.new_document().await;
+
+		editor.handle_message(DocumentMessage::CreateEmptyFolder).await;
+		editor.handle_message(DocumentMessage::CreateEmptyFolder).await;
+
+		let folder2 = editor.active_document().metadata().all_layers().next().unwrap();
+		let folder1 = editor.active_document().metadata().all_layers().nth(1).unwrap();
+
+		// Applying transform to folder1 (translation)
+		editor.handle_message(NodeGraphMessage::SelectedNodesSet { nodes: vec![folder1.to_node()] }).await;
+		editor.handle_message(TransformLayerMessage::BeginGrab).await;
+		editor.move_mouse(100.0, 50.0, ModifierKeys::empty(), MouseKeys::NONE).await;
+		editor
+			.handle_message(TransformLayerMessage::PointerMove {
+				slow_key: Key::Shift,
+				increments_key: Key::Control,
+			})
+			.await;
+		editor.handle_message(TransformLayerMessage::ApplyTransformOperation { final_transform: true }).await;
+
+		// Applying different transform to folder2 (translation)
+		editor.handle_message(NodeGraphMessage::SelectedNodesSet { nodes: vec![folder2.to_node()] }).await;
+		editor.handle_message(TransformLayerMessage::BeginGrab).await;
+		editor.move_mouse(200.0, 100.0, ModifierKeys::empty(), MouseKeys::NONE).await;
+		editor
+			.handle_message(TransformLayerMessage::PointerMove {
+				slow_key: Key::Shift,
+				increments_key: Key::Control,
+			})
+			.await;
+		editor.handle_message(TransformLayerMessage::ApplyTransformOperation { final_transform: true }).await;
+
+		// Creating rectangle in folder1
+		editor.handle_message(NodeGraphMessage::SelectedNodesSet { nodes: vec![folder1.to_node()] }).await;
+		editor.drag_tool(ToolType::Rectangle, 0., 0., 100., 100., ModifierKeys::empty()).await;
+		let rect_layer = editor.active_document().metadata().all_layers().next().unwrap();
+
+		// Moving the rectangle to folder1 to ensure it's inside
+		editor.handle_message(NodeGraphMessage::SelectedNodesSet { nodes: vec![rect_layer.to_node()] }).await;
+		editor.handle_message(DocumentMessage::MoveSelectedLayersTo { parent: folder1, insert_index: 0 }).await;
+
+		editor.handle_message(TransformLayerMessage::BeginGrab).await;
+		editor.move_mouse(50.0, 25.0, ModifierKeys::empty(), MouseKeys::NONE).await;
+		editor
+			.handle_message(TransformLayerMessage::PointerMove {
+				slow_key: Key::Shift,
+				increments_key: Key::Control,
+			})
+			.await;
+		editor.handle_message(TransformLayerMessage::ApplyTransformOperation { final_transform: true }).await;
+
+		// Rectangle's viewport position before moving
+		let document = editor.active_document();
+		let rect_bbox_before = document.metadata().bounding_box_viewport(rect_layer).unwrap();
+
+		// Moving rectangle from folder1 --> folder2
+		editor.handle_message(DocumentMessage::MoveSelectedLayersTo { parent: folder2, insert_index: 0 }).await;
+
+		// Rectangle's viewport position after moving
+		let document = editor.active_document();
+		let rect_bbox_after = document.metadata().bounding_box_viewport(rect_layer).unwrap();
+
+		// Verifing the rectangle maintains approximately the same position in viewport space
+		let before_center = (rect_bbox_before[0] + rect_bbox_before[1]) / 2.0;
+		let after_center = (rect_bbox_after[0] + rect_bbox_after[1]) / 2.0;
+		let distance = before_center.distance(after_center);
+
+		assert!(distance < 1.0, "Rectangle should maintain its viewport position after moving between transformed groups");
 	}
 }
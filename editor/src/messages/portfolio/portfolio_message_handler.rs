use super::utility_types::PersistentData;
use crate::application::generate_uuid;
use crate::consts::{DEFAULT_DOCUMENT_NAME, GRAPHITE_DOCUMENT_VERSION};
use crate::messages::dialog::simple_dialogs;
use crate::messages::frontend::utility_types::{FrontendDocumentDetails, FrontendImageData};
use crate::messages::layout::utility_types::layout_widget::PropertyHolder;
use crate::messages::layout::utility_types::misc::LayoutTarget;
use crate::messages::portfolio::document::node_graph::IMAGINATE_NODE;
use crate::messages::portfolio::document::utility_types::clipboards::{Clipboard, CopyBufferEntry, INTERNAL_CLIPBOARD_COUNT};
use crate::messages::portfolio::document::utility_types::misc::DocumentRenderMode;
use crate::messages::portfolio::utility_types::ImaginateServerStatus;
use crate::messages::prelude::*;

use crate::messages::tool::utility_types::{HintData, HintGroup};
use document_legacy::document::pick_safe_imaginate_resolution;
use document_legacy::layers::layer_info::{LayerDataType, LayerDataTypeDiscriminant};
use document_legacy::layers::style::RenderData;
use document_legacy::layers::text_layer::Font;
use document_legacy::{LayerId, Operation as DocumentOperation};
use graph_craft::document::value::TaggedValue;
use graph_craft::document::NodeId;
use graph_craft::document::{NodeInput, NodeNetwork};
use graph_craft::executor::Compiler;
use graphene_core::raster::Image;

use glam::DVec2;
use interpreted_executor::executor::DynamicExecutor;
use std::borrow::Cow;

#[derive(Debug, Clone, Default)]
pub struct PortfolioMessageHandler {
	menu_bar_message_handler: MenuBarMessageHandler,
	documents: HashMap<u64, DocumentMessageHandler>,
	document_ids: Vec<u64>,
	executor: interpreted_executor::executor::DynamicExecutor,
	active_document_id: Option<u64>,
	copy_buffer: [Vec<CopyBufferEntry>; INTERNAL_CLIPBOARD_COUNT as usize],
	pub persistent_data: PersistentData,
}

impl MessageHandler<PortfolioMessage, (&InputPreprocessorMessageHandler, &PreferencesMessageHandler)> for PortfolioMessageHandler {
	#[remain::check]
	fn process_message(&mut self, message: PortfolioMessage, responses: &mut VecDeque<Message>, (ipp, preferences): (&InputPreprocessorMessageHandler, &PreferencesMessageHandler)) {
		#[remain::sorted]
		match message {
			// Sub-messages
			#[remain::unsorted]
			PortfolioMessage::MenuBar(message) => self.menu_bar_message_handler.process_message(message, responses, ()),
			#[remain::unsorted]
			PortfolioMessage::Document(message) => {
				if let Some(document_id) = self.active_document_id {
					if let Some(document) = self.documents.get_mut(&document_id) {
						document.process_message(message, responses, (document_id, ipp, &self.persistent_data, preferences))
					}
				}
			}

			// Messages
			#[remain::unsorted]
			PortfolioMessage::DocumentPassMessage { document_id, message } => {
				if let Some(document) = self.documents.get_mut(&document_id) {
					document.process_message(message, responses, (document_id, ipp, &self.persistent_data, preferences))
				}
			}
			PortfolioMessage::AutoSaveActiveDocument => {
				if let Some(document_id) = self.active_document_id {
					if let Some(document) = self.active_document_mut() {
						document.set_auto_save_state(true);
					}
					responses.push_back(PortfolioMessage::AutoSaveDocument { document_id }.into());
				}
			}
			PortfolioMessage::AutoSaveDocument { document_id } => {
				let document = self.documents.get(&document_id).unwrap();
				responses.push_back(
					FrontendMessage::TriggerIndexedDbWriteDocument {
						document: document.serialize_document(),
						details: FrontendDocumentDetails {
							is_auto_saved: document.is_auto_saved(),
							is_saved: document.is_saved(),
							id: document_id,
							name: document.name.clone(),
						},
						version: GRAPHITE_DOCUMENT_VERSION.to_string(),
					}
					.into(),
				)
			}
			PortfolioMessage::CloseActiveDocumentWithConfirmation => {
				if let Some(document_id) = self.active_document_id {
					responses.push_back(PortfolioMessage::CloseDocumentWithConfirmation { document_id }.into());
				}
			}
			PortfolioMessage::CloseAllDocuments => {
				if self.active_document_id.is_some() {
					responses.push_back(PropertiesPanelMessage::Deactivate.into());
					responses.push_back(BroadcastEvent::ToolAbort.into());
					responses.push_back(ToolMessage::DeactivateTools.into());

					// Clear relevant UI layouts if there are no documents
					responses.push_back(PropertiesPanelMessage::ClearSelection.into());
					responses.push_back(DocumentMessage::ClearLayerTree.into());
					let hint_data = HintData(vec![HintGroup(vec![])]);
					responses.push_back(FrontendMessage::UpdateInputHints { hint_data }.into());
				}

				for document_id in &self.document_ids {
					responses.push_back(FrontendMessage::TriggerIndexedDbRemoveDocument { document_id: *document_id }.into());
				}

				responses.push_back(PortfolioMessage::DestroyAllDocuments.into());
				responses.push_back(PortfolioMessage::UpdateOpenDocumentsList.into());
			}
			PortfolioMessage::CloseDocument { document_id } => {
				// Is this the last document?
				if self.documents.len() == 1 && self.document_ids[0] == document_id {
					// Clear UI layouts that assume the existence of a document
					responses.push_back(PropertiesPanelMessage::ClearSelection.into());
					responses.push_back(DocumentMessage::ClearLayerTree.into());
					let hint_data = HintData(vec![HintGroup(vec![])]);
					responses.push_back(FrontendMessage::UpdateInputHints { hint_data }.into());
				}
				// Actually delete the document (delay to delete document is required to let the document and properties panel messages above get processed)
				responses.push_back(PortfolioMessage::DeleteDocument { document_id }.into());

				// Send the new list of document tab names
				responses.push_back(PortfolioMessage::UpdateOpenDocumentsList.into());
				responses.push_back(FrontendMessage::TriggerIndexedDbRemoveDocument { document_id }.into());
				responses.push_back(DocumentMessage::RenderDocument.into());
				responses.push_back(DocumentMessage::DocumentStructureChanged.into());
				if let Some(document) = self.active_document() {
					for layer in document.layer_metadata.keys() {
						responses.push_back(DocumentMessage::LayerChanged { affected_layer_path: layer.clone() }.into());
					}
				}
			}
			PortfolioMessage::CloseDocumentWithConfirmation { document_id } => {
				let target_document = self.documents.get(&document_id).unwrap();
				if target_document.is_saved() {
					responses.push_back(BroadcastEvent::ToolAbort.into());
					responses.push_back(PortfolioMessage::CloseDocument { document_id }.into());
				} else {
					let dialog = simple_dialogs::CloseDocumentDialog {
						document_name: target_document.name.clone(),
						document_id,
					};
					dialog.register_properties(responses, LayoutTarget::DialogDetails);
					responses.push_back(FrontendMessage::DisplayDialog { icon: "File".to_string() }.into());

					// Select the document being closed
					responses.push_back(PortfolioMessage::SelectDocument { document_id }.into());
				}
			}
			PortfolioMessage::Copy { clipboard } => {
				// We can't use `self.active_document()` because it counts as an immutable borrow of the entirety of `self`
				if let Some(active_document) = self.active_document_id.and_then(|id| self.documents.get(&id)) {
					let copy_val = |buffer: &mut Vec<CopyBufferEntry>| {
						for layer_path in active_document.selected_layers_without_children() {
							match (active_document.document_legacy.layer(layer_path).map(|t| t.clone()), *active_document.layer_metadata(layer_path)) {
								(Ok(layer), layer_metadata) => {
									buffer.push(CopyBufferEntry { layer, layer_metadata });
								}
								(Err(e), _) => warn!("Could not access selected layer {:?}: {:?}", layer_path, e),
							}
						}
					};

					if clipboard == Clipboard::Device {
						let mut buffer = Vec::new();
						copy_val(&mut buffer);
						let mut copy_text = String::from("graphite/layer: ");
						copy_text += &serde_json::to_string(&buffer).expect("Could not serialize paste");

						responses.push_back(FrontendMessage::TriggerTextCopy { copy_text }.into());
					} else {
						let copy_buffer = &mut self.copy_buffer;
						copy_buffer[clipboard as usize].clear();
						copy_val(&mut copy_buffer[clipboard as usize]);
					}
				}
			}
			PortfolioMessage::Cut { clipboard } => {
				responses.push_back(PortfolioMessage::Copy { clipboard }.into());
				responses.push_back(DocumentMessage::DeleteSelectedLayers.into());
			}
			PortfolioMessage::DeleteDocument { document_id } => {
				let document_index = self.document_index(document_id);
				self.documents.remove(&document_id);
				self.document_ids.remove(document_index);

				if self.document_ids.is_empty() {
					self.active_document_id = None;
				} else if self.active_document_id.is_some() {
					let document_id = if document_index == self.document_ids.len() {
						// If we closed the last document take the one previous (same as last)
						*self.document_ids.last().unwrap()
					} else {
						// Move to the next tab
						self.document_ids[document_index]
					};
					responses.push_back(PortfolioMessage::SelectDocument { document_id }.into());
				}
			}
			PortfolioMessage::DestroyAllDocuments => {
				// Empty the list of internal document data
				self.documents.clear();
				self.document_ids.clear();
				self.active_document_id = None;
			}
			PortfolioMessage::FontLoaded {
				font_family,
				font_style,
				preview_url,
				data,
				is_default,
			} => {
				self.persistent_data.font_cache.insert(Font::new(font_family, font_style), preview_url, data, is_default);

				if let Some(document) = self.active_document_mut() {
					document.document_legacy.mark_all_layers_of_type_as_dirty(LayerDataTypeDiscriminant::Text);
					responses.push_back(DocumentMessage::RenderDocument.into());
					responses.push_back(BroadcastEvent::DocumentIsDirty.into());
				}
			}
			PortfolioMessage::ImaginateCheckServerStatus => {
				self.persistent_data.imaginate_server_status = ImaginateServerStatus::Checking;
				responses.push_back(
					FrontendMessage::TriggerImaginateCheckServerStatus {
						hostname: preferences.imaginate_server_hostname.clone(),
					}
					.into(),
				);
				responses.push_back(PropertiesPanelMessage::ResendActiveProperties.into());
			}
			PortfolioMessage::ImaginateSetGeneratingStatus {
				document_id,
				layer_path,
				node_path,
				percent,
				status,
			} => {
				let get = |name: &str| IMAGINATE_NODE.inputs.iter().position(|input| input.name == name).unwrap_or_else(|| panic!("Input {name} not found"));
				if let Some(percentage) = percent {
					responses.push_back(
						PortfolioMessage::DocumentPassMessage {
							document_id,
							message: NodeGraphMessage::SetQualifiedInputValue {
								layer_path: layer_path.clone(),
								node_path: node_path.clone(),
								input_index: get("Percent Complete"),
								value: TaggedValue::F64(percentage),
							}
							.into(),
						}
						.into(),
					);
				}

				responses.push_back(
					PortfolioMessage::DocumentPassMessage {
						document_id,
						message: NodeGraphMessage::SetQualifiedInputValue {
							layer_path,
							node_path,
							input_index: get("Status"),
							value: TaggedValue::ImaginateStatus(status),
						}
						.into(),
					}
					.into(),
				);
			}
			PortfolioMessage::ImaginateSetImageData {
				document_id,
				layer_path,
				node_path,
				image_data,
				width,
				height,
			} => {
				let get = |name: &str| IMAGINATE_NODE.inputs.iter().position(|input| input.name == name).unwrap_or_else(|| panic!("Input {name} not found"));

				let image = Image::from_image_data(&image_data, width, height);
				responses.push_back(
					PortfolioMessage::DocumentPassMessage {
						document_id,
						message: NodeGraphMessage::SetQualifiedInputValue {
							layer_path,
							node_path,
							input_index: get("Cached Data"),
							value: TaggedValue::RcImage(Some(std::sync::Arc::new(image))),
						}
						.into(),
					}
					.into(),
				);
			}
			PortfolioMessage::ImaginateSetServerStatus { status } => {
				self.persistent_data.imaginate_server_status = status;
				responses.push_back(PropertiesPanelMessage::ResendActiveProperties.into());
			}
			PortfolioMessage::Import => {
				// This portfolio message wraps the frontend message so it can be listed as an action, which isn't possible for frontend messages
				if self.active_document().is_some() {
					responses.push_back(FrontendMessage::TriggerImport.into());
				}
			}
			PortfolioMessage::LoadDocumentResources { document_id } => {
				if let Some(document) = self.document_mut(document_id) {
					document.load_layer_resources(responses, &document.document_legacy.root.data, Vec::new(), document_id);
				}
			}
			PortfolioMessage::LoadFont { font, is_default } => {
				if !self.persistent_data.font_cache.loaded_font(&font) {
					responses.push_front(FrontendMessage::TriggerFontLoad { font, is_default }.into());
				}
			}
			PortfolioMessage::NewDocumentWithName { name } => {
				let new_document = DocumentMessageHandler::with_name(name, ipp);
				let document_id = generate_uuid();
				if self.active_document().is_some() {
					responses.push_back(BroadcastEvent::ToolAbort.into());
					responses.push_back(NavigationMessage::TranslateCanvas { delta: (0., 0.).into() }.into());
				}

				self.load_document(new_document, document_id, responses);
			}
			PortfolioMessage::NextDocument => {
				if let Some(active_document_id) = self.active_document_id {
					let current_index = self.document_index(active_document_id);
					let next_index = (current_index + 1) % self.document_ids.len();
					let next_id = self.document_ids[next_index];

					responses.push_back(PortfolioMessage::SelectDocument { document_id: next_id }.into());
				}
			}
			PortfolioMessage::OpenDocument => {
				// This portfolio message wraps the frontend message so it can be listed as an action, which isn't possible for frontend messages
				responses.push_back(FrontendMessage::TriggerOpenDocument.into());
			}
			PortfolioMessage::OpenDocumentFile {
				document_name,
				document_serialized_content,
			} => {
				responses.push_back(
					PortfolioMessage::OpenDocumentFileWithId {
						document_id: generate_uuid(),
						document_name,
						document_is_auto_saved: false,
						document_is_saved: true,
						document_serialized_content,
					}
					.into(),
				);
			}
			PortfolioMessage::OpenDocumentFileWithId {
				document_id,
				document_name,
				document_is_auto_saved,
				document_is_saved,
				document_serialized_content,
			} => {
				let document = DocumentMessageHandler::with_name_and_content(document_name, document_serialized_content);
				match document {
					Ok(mut document) => {
						document.set_auto_save_state(document_is_auto_saved);
						document.set_save_state(document_is_saved);
						self.load_document(document, document_id, responses);
					}
					Err(e) => responses.push_back(
						DialogMessage::DisplayDialogError {
							title: "Failed to open document".to_string(),
							description: e.to_string(),
						}
						.into(),
					),
				}
			}
			// TODO: Paste message is unused, delete it?
			PortfolioMessage::Paste { clipboard } => {
				let shallowest_common_folder = self.active_document().map(|document| {
					document
						.document_legacy
						.shallowest_common_folder(document.selected_layers())
						.expect("While pasting, the selected layers did not exist while attempting to find the appropriate folder path for insertion")
				});

				if let Some(folder) = shallowest_common_folder {
					responses.push_back(DocumentMessage::DeselectAllLayers.into());
					responses.push_back(DocumentMessage::StartTransaction.into());
					responses.push_back(
						PortfolioMessage::PasteIntoFolder {
							clipboard,
							folder_path: folder.to_vec(),
							insert_index: -1,
						}
						.into(),
					);
					responses.push_back(DocumentMessage::CommitTransaction.into());
				}
			}
			PortfolioMessage::PasteIntoFolder {
				clipboard,
				folder_path: path,
				insert_index,
			} => {
				let paste = |entry: &CopyBufferEntry, responses: &mut VecDeque<_>| {
					if let Some(document) = self.active_document() {
						trace!("Pasting into folder {:?} as index: {}", &path, insert_index);
						let destination_path = [path.to_vec(), vec![generate_uuid()]].concat();

						responses.push_front(
							DocumentMessage::UpdateLayerMetadata {
								layer_path: destination_path.clone(),
								layer_metadata: entry.layer_metadata,
							}
							.into(),
						);
						document.load_layer_resources(responses, &entry.layer.data, destination_path.clone(), self.active_document_id.unwrap());
						responses.push_front(
							DocumentOperation::InsertLayer {
								layer: Box::new(entry.layer.clone()),
								destination_path,
								insert_index,
							}
							.into(),
						);
					}
				};

				if insert_index == -1 {
					for entry in self.copy_buffer[clipboard as usize].iter().rev() {
						paste(entry, responses)
					}
				} else {
					for entry in self.copy_buffer[clipboard as usize].iter() {
						paste(entry, responses)
					}
				}
			}
			PortfolioMessage::PasteSerializedData { data } => {
				if let Some(document) = self.active_document() {
					if let Ok(data) = serde_json::from_str::<Vec<CopyBufferEntry>>(&data) {
						let shallowest_common_folder = document
							.document_legacy
							.shallowest_common_folder(document.selected_layers())
							.expect("While pasting from serialized, the selected layers did not exist while attempting to find the appropriate folder path for insertion");
						responses.push_back(DocumentMessage::DeselectAllLayers.into());
						responses.push_back(DocumentMessage::StartTransaction.into());

						for entry in data.iter().rev() {
							let destination_path = [shallowest_common_folder.to_vec(), vec![generate_uuid()]].concat();

							responses.push_front(
								DocumentMessage::UpdateLayerMetadata {
									layer_path: destination_path.clone(),
									layer_metadata: entry.layer_metadata,
								}
								.into(),
							);
							document.load_layer_resources(responses, &entry.layer.data, destination_path.clone(), self.active_document_id.unwrap());
							responses.push_front(
								DocumentOperation::InsertLayer {
									layer: Box::new(entry.layer.clone()),
									destination_path,
									insert_index: -1,
								}
								.into(),
							);
						}

						responses.push_back(DocumentMessage::CommitTransaction.into());
					}
				}
			}
			PortfolioMessage::PrevDocument => {
				if let Some(active_document_id) = self.active_document_id {
					let len = self.document_ids.len();
					let current_index = self.document_index(active_document_id);
					let prev_index = (current_index + len - 1) % len;
					let prev_id = self.document_ids[prev_index];
					responses.push_back(PortfolioMessage::SelectDocument { document_id: prev_id }.into());
				}
			}
			PortfolioMessage::ProcessNodeGraphFrame {
				document_id,
				layer_path,
				image_data,
				size,
				imaginate_node,
			} => {
				if let Err(description) = self.evaluate_node_graph(document_id, layer_path, (image_data, size), imaginate_node, preferences, responses) {
					responses.push_back(
						DialogMessage::DisplayDialogError {
							title: "Unable to update node graph".to_string(),
							description,
						}
						.into(),
					);
				}
			}
			PortfolioMessage::SelectDocument { document_id } => {
				if let Some(document) = self.active_document() {
					if !document.is_auto_saved() {
						responses.push_back(
							PortfolioMessage::AutoSaveDocument {
								// Safe to unwrap since we know that there is an active document
								document_id: self.active_document_id.unwrap(),
							}
							.into(),
						);
					}
				}

				if self.active_document().is_some() {
					responses.push_back(BroadcastEvent::ToolAbort.into());
					responses.push_back(OverlaysMessage::ClearAllOverlays.into());
				}

				// TODO: Remove this message in favor of having tools have specific data per document instance
				responses.push_back(PortfolioMessage::SetActiveDocument { document_id }.into());
				responses.push_back(PortfolioMessage::UpdateOpenDocumentsList.into());
				responses.push_back(FrontendMessage::UpdateActiveDocument { document_id }.into());
				responses.push_back(DocumentMessage::RenderDocument.into());
				responses.push_back(DocumentMessage::DocumentStructureChanged.into());
				for layer in self.documents.get(&document_id).unwrap().layer_metadata.keys() {
					responses.push_back(DocumentMessage::LayerChanged { affected_layer_path: layer.clone() }.into());
				}
				responses.push_back(BroadcastEvent::SelectionChanged.into());
				responses.push_back(BroadcastEvent::DocumentIsDirty.into());
				responses.push_back(PortfolioMessage::UpdateDocumentWidgets.into());
				responses.push_back(NavigationMessage::TranslateCanvas { delta: (0., 0.).into() }.into());
			}
			PortfolioMessage::SetActiveDocument { document_id } => self.active_document_id = Some(document_id),
			PortfolioMessage::SetImageBlobUrl {
				document_id,
				layer_path,
				blob_url,
				resolution,
			} => {
				let message = DocumentMessage::SetImageBlobUrl {
					layer_path,
					blob_url,
					resolution,
					document_id,
				};
				responses.push_back(PortfolioMessage::DocumentPassMessage { document_id, message }.into());
			}
			PortfolioMessage::UpdateDocumentWidgets => {
				if let Some(document) = self.active_document() {
					document.update_document_widgets(responses);
				}
			}
			PortfolioMessage::UpdateOpenDocumentsList => {
				// Send the list of document tab names
				let open_documents = self
					.document_ids
					.iter()
					.filter_map(|id| {
						self.documents.get(id).map(|document| FrontendDocumentDetails {
							is_auto_saved: document.is_auto_saved(),
							is_saved: document.is_saved(),
							id: *id,
							name: document.name.clone(),
						})
					})
					.collect::<Vec<_>>();
				responses.push_back(FrontendMessage::UpdateOpenDocumentsList { open_documents }.into());
			}
		}
	}

	fn actions(&self) -> ActionList {
		let mut common = actions!(PortfolioMessageDiscriminant;
			CloseActiveDocumentWithConfirmation,
			CloseAllDocuments,
			Import,
			NextDocument,
			OpenDocument,
			Paste,
			PasteIntoFolder,
			PrevDocument,
		);

		if let Some(document) = self.active_document() {
			if document.layer_metadata.values().any(|data| data.selected) {
				let select = actions!(PortfolioMessageDiscriminant;
					Copy,
					Cut,
				);
				common.extend(select);
			}
			common.extend(document.actions());
		}

		common
	}
}

impl PortfolioMessageHandler {
	pub fn document(&self, document_id: u64) -> Option<&DocumentMessageHandler> {
		self.documents.get(&document_id)
	}

	pub fn document_mut(&mut self, document_id: u64) -> Option<&mut DocumentMessageHandler> {
		self.documents.get_mut(&document_id)
	}

	pub fn active_document(&self) -> Option<&DocumentMessageHandler> {
		self.active_document_id.and_then(|id| self.documents.get(&id))
	}

	pub fn active_document_mut(&mut self) -> Option<&mut DocumentMessageHandler> {
		self.active_document_id.and_then(|id| self.documents.get_mut(&id))
	}

	pub fn active_document_id(&self) -> Option<u64> {
		self.active_document_id
	}

	pub fn generate_new_document_name(&self) -> String {
		let mut doc_title_numbers = self
			.ordered_document_iterator()
			.filter_map(|doc| {
				doc.name
					.rsplit_once(DEFAULT_DOCUMENT_NAME)
					.map(|(prefix, number)| (prefix.is_empty()).then(|| number.trim().parse::<isize>().ok()).flatten().unwrap_or(1))
			})
			.collect::<Vec<isize>>();

		doc_title_numbers.sort_unstable();
		doc_title_numbers.iter_mut().enumerate().for_each(|(i, number)| *number = *number - i as isize - 2);
		// Uses binary search to find the index of the element where number is bigger than i
		let new_doc_title_num = doc_title_numbers.binary_search(&0).map_or_else(|e| e, |v| v) + 1;

		match new_doc_title_num {
			1 => DEFAULT_DOCUMENT_NAME.to_string(),
			_ => format!("{} {}", DEFAULT_DOCUMENT_NAME, new_doc_title_num),
		}
	}

	// TODO: Fix how this doesn't preserve tab order upon loading new document from *File > Load*
	fn load_document(&mut self, new_document: DocumentMessageHandler, document_id: u64, responses: &mut VecDeque<Message>) {
		let render_data = RenderData::new(&self.persistent_data.font_cache, new_document.view_mode, None);

		self.document_ids.push(document_id);

		responses.extend(
			new_document
				.layer_metadata
				.keys()
				.filter_map(|path| new_document.layer_panel_entry_from_path(path, &render_data))
				.map(|entry| FrontendMessage::UpdateDocumentLayerDetails { data: entry }.into())
				.collect::<Vec<_>>(),
		);
		new_document.update_layer_tree_options_bar_widgets(responses, &render_data);

		self.documents.insert(document_id, new_document);

		if self.active_document().is_some() {
			responses.push_back(PropertiesPanelMessage::Deactivate.into());
			responses.push_back(BroadcastEvent::ToolAbort.into());
			responses.push_back(ToolMessage::DeactivateTools.into());
		}

		responses.push_back(PortfolioMessage::UpdateOpenDocumentsList.into());
		responses.push_back(PortfolioMessage::SelectDocument { document_id }.into());
		responses.push_back(PortfolioMessage::LoadDocumentResources { document_id }.into());
		responses.push_back(PortfolioMessage::UpdateDocumentWidgets.into());
		responses.push_back(ToolMessage::InitTools.into());
		responses.push_back(PropertiesPanelMessage::Init.into());
		responses.push_back(NavigationMessage::TranslateCanvas { delta: (0., 0.).into() }.into());
		responses.push_back(DocumentMessage::DocumentStructureChanged.into());
	}

	/// Returns an iterator over the open documents in order.
	pub fn ordered_document_iterator(&self) -> impl Iterator<Item = &DocumentMessageHandler> {
		self.document_ids.iter().map(|id| self.documents.get(id).expect("document id was not found in the document hashmap"))
	}

	fn document_index(&self, document_id: u64) -> usize {
		self.document_ids.iter().position(|id| id == &document_id).expect("Active document is missing from document ids")
	}

	/// Execute the network by flattening it and creating a borrow stack. Casts the output to the generic `T`.
	fn execute_network<T: dyn_any::StaticType>(executor: &mut DynamicExecutor, network: NodeNetwork, image: Image) -> Result<T, String> {
		let c = Compiler {};
		let proto_network = c.compile(network, true);

		assert_ne!(proto_network.nodes.len(), 0, "No protonodes exist?");
		executor.update(proto_network);

		use dyn_any::IntoDynAny;
		use graph_craft::executor::Executor;

		let boxed = executor.execute(image.into_dyn()).map_err(|e| e.to_string())?;

		dyn_any::downcast::<T>(boxed).map(|v| *v)
	}

	/// Computes an input for a node in the graph
	fn compute_input<T: dyn_any::StaticType>(executor: &mut DynamicExecutor, old_network: &NodeNetwork, node_path: &[NodeId], mut input_index: usize, image: Cow<Image>) -> Result<T, String> {
		let mut network = old_network.clone();
		// Adjust the output of the graph so we find the relevant output
		'outer: for end in (0..node_path.len()).rev() {
			let mut inner_network = &mut network;
<<<<<<< HEAD
			for node_id in node_path.iter().take(end) {
				inner_network.output = *node_id;

				let Some(new_inner) = inner_network.nodes.get_mut(node_id).and_then(|node| node.implementation.get_network_mut()) else {
=======
			for &node_id in &node_path[..end] {
				inner_network.output = node_id;

				let Some(new_inner) = inner_network.nodes.get_mut(&node_id).and_then(|node| node.implementation.get_network_mut()) else {
>>>>>>> 6fbc589e
					return Err("Failed to find network".to_string());
				};
				inner_network = new_inner;
			}
			match &inner_network.nodes.get(&node_path[end]).unwrap().inputs[input_index] {
				// If the input is from a parent network then adjust the input index and continue iteration
				NodeInput::Network => {
					input_index = inner_network
						.inputs
						.iter()
						.enumerate()
						.filter(|&(_index, &id)| id == node_path[end])
						.nth(input_index)
						.ok_or_else(|| "Invalid network input".to_string())?
						.0;
				}
				// If the input is just a value, return that value
				NodeInput::Value { tagged_value, .. } => return dyn_any::downcast::<T>(tagged_value.clone().to_any()).map(|v| *v),
				// If the input is from a node, set the node to be the output (so that is what is evaluated)
				NodeInput::Node(n) => {
					inner_network.output = *n;
					break 'outer;
				}
			}
		}

		Self::execute_network(executor, network, image.into_owned())
	}

	/// Encodes an image into a format using the image crate
	fn encode_img(image: Image, resize: Option<DVec2>, format: image::ImageOutputFormat) -> Result<(Vec<u8>, (u32, u32)), String> {
		use image::{ImageBuffer, Rgba};
		use std::io::Cursor;

		let mut image_data: Vec<u8> = Vec::new();
		let [image_width, image_height] = [image.width, image.height];
		let size_estimate = (image_width * image_height * 4) as usize;

		let mut result_bytes = Vec::with_capacity(size_estimate);
		result_bytes.extend(image.data.into_iter().flat_map(|color| color.to_rgba8()));
		let mut output: ImageBuffer<Rgba<u8>, _> = image::ImageBuffer::from_raw(image_width, image_height, result_bytes).ok_or_else(|| "Invalid image size".to_string())?;
		if let Some(size) = resize {
			let size = size.as_uvec2();
			if size.x > 0 && size.y > 0 {
				output = image::imageops::resize(&output, size.x, size.y, image::imageops::Triangle);
			}
		}
		let size = output.dimensions();
		output.write_to(&mut Cursor::new(&mut image_data), format).map_err(|e| e.to_string())?;
		Ok::<_, String>((image_data, size))
	}

	/// Evaluates a node graph, computing either the imaginate node or the entire graph
	fn evaluate_node_graph(
		&mut self,
		document_id: u64,
		layer_path: Vec<LayerId>,
		(image_data, (width, height)): (Vec<u8>, (u32, u32)),
		imaginate_node: Option<Vec<NodeId>>,
		preferences: &PreferencesMessageHandler,
		responses: &mut VecDeque<Message>,
	) -> Result<(), String> {
		// Reformat the input image data into an f32 image
		let image = graphene_core::raster::Image::from_image_data(&image_data, width, height);

		// Get the node graph layer
		let document = self.documents.get_mut(&document_id).ok_or_else(|| "Invalid document".to_string())?;
		let layer = document.document_legacy.layer(&layer_path).map_err(|e| format!("No layer: {e:?}"))?;
		let node_graph_frame = match &layer.data {
			LayerDataType::NodeGraphFrame(frame) => Ok(frame),
			_ => Err("Invalid layer type".to_string()),
		}?;
		let network = node_graph_frame.network.clone();

		// Execute the node graph
		if let Some(imaginate_node) = imaginate_node {
			use graph_craft::imaginate_input::*;

			let get = |name: &str| IMAGINATE_NODE.inputs.iter().position(|input| input.name == name).unwrap_or_else(|| panic!("Input {name} not found"));

			let resolution: Option<glam::DVec2> = Self::compute_input(&mut self.executor, &network, &imaginate_node, get("Resolution"), Cow::Borrowed(&image))?;
			let resolution = resolution.unwrap_or_else(|| {
				let transform = document.document_legacy.root.transform.inverse() * document.document_legacy.multiply_transforms(&layer_path).unwrap();
				let (x, y) = pick_safe_imaginate_resolution((transform.transform_vector2(DVec2::new(1., 0.)).length(), transform.transform_vector2(DVec2::new(0., 1.)).length()));
				DVec2::new(x as f64, y as f64)
			});

			let transform = document.document_legacy.root.transform.inverse() * document.document_legacy.multiply_transforms(&layer_path).unwrap();
			let parameters = ImaginateGenerationParameters {
				seed: Self::compute_input::<f64>(&mut self.executor, &network, &imaginate_node, get("Seed"), Cow::Borrowed(&image))? as u64,
				resolution: resolution.as_uvec2().into(),
				samples: Self::compute_input::<f64>(&mut self.executor, &network, &imaginate_node, get("Samples"), Cow::Borrowed(&image))? as u32,
				sampling_method: Self::compute_input::<ImaginateSamplingMethod>(&mut self.executor, &network, &imaginate_node, get("Sampling Method"), Cow::Borrowed(&image))?
					.api_value()
					.to_string(),
				text_guidance: Self::compute_input(&mut self.executor, &network, &imaginate_node, get("Prompt Guidance"), Cow::Borrowed(&image))?,
				text_prompt: Self::compute_input(&mut self.executor, &network, &imaginate_node, get("Prompt"), Cow::Borrowed(&image))?,
				negative_prompt: Self::compute_input(&mut self.executor, &network, &imaginate_node, get("Negative Prompt"), Cow::Borrowed(&image))?,
				image_creativity: Some(Self::compute_input::<f64>(&mut self.executor, &network, &imaginate_node, get("Image Creativity"), Cow::Borrowed(&image))? / 100.),
				restore_faces: Self::compute_input(&mut self.executor, &network, &imaginate_node, get("Improve Faces"), Cow::Borrowed(&image))?,
				tiling: Self::compute_input(&mut self.executor, &network, &imaginate_node, get("Tiling"), Cow::Borrowed(&image))?,
			};
			let use_base_image = Self::compute_input::<bool>(&mut self.executor, &network, &imaginate_node, get("Adapt Input Image"), Cow::Borrowed(&image))?;

			let base_image = if use_base_image {
				let image: Image = Self::compute_input(&mut self.executor, &network, &imaginate_node, get("Input Image"), Cow::Borrowed(&image))?;
				// Only use if has size
				if image.width > 0 && image.height > 0 {
					let (image_data, size) = Self::encode_img(image, Some(resolution), image::ImageOutputFormat::Png)?;
					let size = DVec2::new(size.0 as f64, size.1 as f64);
					let mime = "image/png".to_string();
					Some(ImaginateBaseImage { image_data, size, mime })
				} else {
					None
				}
			} else {
				None
			};

			let mask_image =
				if base_image.is_some() {
					let mask_path: Option<Vec<LayerId>> = Self::compute_input(&mut self.executor, &network, &imaginate_node, get("Masking Layer"), Cow::Borrowed(&image))?;

					// Calculate the size of the node graph frame
					let size = DVec2::new(transform.transform_vector2(DVec2::new(1., 0.)).length(), transform.transform_vector2(DVec2::new(0., 1.)).length());

					// Render the masking layer within the node graph frame
					let old_transforms = document.remove_document_transform();
					let mask_is_some = mask_path.is_some();
					let mask_image = mask_path.filter(|mask_layer_path| document.document_legacy.layer(mask_layer_path).is_ok()).map(|mask_layer_path| {
						let render_mode = DocumentRenderMode::LayerCutout(&mask_layer_path, graphene_core::raster::color::Color::WHITE);
						let svg = document.render_document(size, transform.inverse(), &self.persistent_data, render_mode);

						ImaginateMaskImage { svg, size }
					});

					if mask_is_some && mask_image.is_none() {
						return Err("Imagination masking layer is missing.\nIt may have been deleted or moved. Please drag a new layer reference\ninto the 'Masking Layer' parameter input, then generate again.".to_string());
					}

					document.restore_document_transform(old_transforms);
					mask_image
				} else {
					None
				};

			responses.push_back(
				FrontendMessage::TriggerImaginateGenerate {
					parameters: Box::new(parameters),
					base_image: base_image.map(Box::new),
					mask_image: mask_image.map(Box::new),
<<<<<<< HEAD
					mask_paint_mode: if Self::compute_input::<bool>(&network, &imaginate_node, get("Inpaint"), Cow::Borrowed(&image))? {
=======
					mask_paint_mode: if Self::compute_input::<bool>(&mut self.executor, &network, &imaginate_node, get("Inpaint"), Cow::Borrowed(&image))? {
>>>>>>> 6fbc589e
						ImaginateMaskPaintMode::Inpaint
					} else {
						ImaginateMaskPaintMode::Outpaint
					},
					mask_blur_px: Self::compute_input::<f64>(&mut self.executor, &network, &imaginate_node, get("Mask Blur"), Cow::Borrowed(&image))? as u32,
					imaginate_mask_starting_fill: Self::compute_input(&mut self.executor, &network, &imaginate_node, get("Mask Starting Fill"), Cow::Borrowed(&image))?,
					hostname: preferences.imaginate_server_hostname.clone(),
					refresh_frequency: preferences.imaginate_refresh_frequency,
					document_id,
					layer_path,
					node_path: imaginate_node,
				}
				.into(),
			);
		} else {
			let mut image: Image = Self::execute_network(&mut self.executor, network, image)?;

			// If no image was generated, use the input image
			if image.width == 0 || image.height == 0 {
				image = graphene_core::raster::Image::from_image_data(&image_data, width, height);
			}

			let (image_data, _size) = Self::encode_img(image, None, image::ImageOutputFormat::Bmp)?;

			responses.push_back(
				DocumentOperation::SetNodeGraphFrameImageData {
					layer_path: layer_path.clone(),
					image_data: image_data.clone(),
				}
				.into(),
			);
			let mime = "image/bmp".to_string();
			let image_data = std::sync::Arc::new(image_data);
			responses.push_back(
				FrontendMessage::UpdateImageData {
					document_id,
					image_data: vec![FrontendImageData { path: layer_path, image_data, mime }],
				}
				.into(),
			);
		}

		Ok(())
	}
}<|MERGE_RESOLUTION|>--- conflicted
+++ resolved
@@ -704,17 +704,10 @@
 		// Adjust the output of the graph so we find the relevant output
 		'outer: for end in (0..node_path.len()).rev() {
 			let mut inner_network = &mut network;
-<<<<<<< HEAD
-			for node_id in node_path.iter().take(end) {
-				inner_network.output = *node_id;
-
-				let Some(new_inner) = inner_network.nodes.get_mut(node_id).and_then(|node| node.implementation.get_network_mut()) else {
-=======
 			for &node_id in &node_path[..end] {
 				inner_network.output = node_id;
 
 				let Some(new_inner) = inner_network.nodes.get_mut(&node_id).and_then(|node| node.implementation.get_network_mut()) else {
->>>>>>> 6fbc589e
 					return Err("Failed to find network".to_string());
 				};
 				inner_network = new_inner;
@@ -866,11 +859,7 @@
 					parameters: Box::new(parameters),
 					base_image: base_image.map(Box::new),
 					mask_image: mask_image.map(Box::new),
-<<<<<<< HEAD
-					mask_paint_mode: if Self::compute_input::<bool>(&network, &imaginate_node, get("Inpaint"), Cow::Borrowed(&image))? {
-=======
 					mask_paint_mode: if Self::compute_input::<bool>(&mut self.executor, &network, &imaginate_node, get("Inpaint"), Cow::Borrowed(&image))? {
->>>>>>> 6fbc589e
 						ImaginateMaskPaintMode::Inpaint
 					} else {
 						ImaginateMaskPaintMode::Outpaint

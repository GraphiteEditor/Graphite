use super::document::utility_types::document_metadata::LayerNodeIdentifier;
use super::document::utility_types::network_interface::{self, InputConnector, OutputConnector};
use super::spreadsheet::SpreadsheetMessageHandler;
use super::utility_types::{PanelType, PersistentData};
use crate::application::generate_uuid;
use crate::consts::DEFAULT_DOCUMENT_NAME;
use crate::messages::animation::TimingInformation;
use crate::messages::debug::utility_types::MessageLoggingVerbosity;
use crate::messages::dialog::simple_dialogs;
use crate::messages::frontend::utility_types::FrontendDocumentDetails;
use crate::messages::layout::utility_types::widget_prelude::*;
use crate::messages::portfolio::document::DocumentMessageData;
use crate::messages::portfolio::document::node_graph::document_node_definitions::resolve_document_node_type;
use crate::messages::portfolio::document::utility_types::clipboards::{Clipboard, CopyBufferEntry, INTERNAL_CLIPBOARD_COUNT};
use crate::messages::portfolio::document::utility_types::nodes::SelectedNodes;
use crate::messages::preferences::SelectionMode;
use crate::messages::prelude::*;
use crate::messages::tool::utility_types::{HintData, HintGroup, ToolType};
use crate::node_graph_executor::{ExportConfig, NodeGraphExecutor};
use bezier_rs::Subpath;
use glam::IVec2;
use graph_craft::document::value::TaggedValue;
use graph_craft::document::{DocumentNodeImplementation, NodeId, NodeInput};
use graphene_core::text::{Font, TypesettingConfig};
use graphene_std::vector::style::{Fill, FillType, Gradient};
use graphene_std::vector::{VectorData, VectorDataTable};
use interpreted_executor::dynamic_executor::IntrospectError;
use std::sync::Arc;
use std::vec;

pub struct PortfolioMessageData<'a> {
	pub ipp: &'a InputPreprocessorMessageHandler,
	pub preferences: &'a PreferencesMessageHandler,
	pub current_tool: &'a ToolType,
	pub message_logging_verbosity: MessageLoggingVerbosity,
	pub timing_information: TimingInformation,
}

#[derive(Debug, Default)]
pub struct PortfolioMessageHandler {
	menu_bar_message_handler: MenuBarMessageHandler,
	pub documents: HashMap<DocumentId, DocumentMessageHandler>,
	document_ids: VecDeque<DocumentId>,
	active_panel: PanelType,
	pub(crate) active_document_id: Option<DocumentId>,
	copy_buffer: [Vec<CopyBufferEntry>; INTERNAL_CLIPBOARD_COUNT as usize],
	pub persistent_data: PersistentData,
	pub executor: NodeGraphExecutor,
	pub selection_mode: SelectionMode,
	/// The spreadsheet UI allows for instance data to be previewed.
	pub spreadsheet: SpreadsheetMessageHandler,
}

impl MessageHandler<PortfolioMessage, PortfolioMessageData<'_>> for PortfolioMessageHandler {
	fn process_message(&mut self, message: PortfolioMessage, responses: &mut VecDeque<Message>, data: PortfolioMessageData) {
		let PortfolioMessageData {
			ipp,
			preferences,
			current_tool,
			message_logging_verbosity,
			timing_information,
		} = data;

		match message {
			// Sub-messages
			PortfolioMessage::MenuBar(message) => {
				self.menu_bar_message_handler.has_active_document = false;
				self.menu_bar_message_handler.rulers_visible = false;
				self.menu_bar_message_handler.node_graph_open = false;
				self.menu_bar_message_handler.has_selected_nodes = false;
				self.menu_bar_message_handler.has_selected_layers = false;
				self.menu_bar_message_handler.has_selection_history = (false, false);
				self.menu_bar_message_handler.spreadsheet_view_open = self.spreadsheet.spreadsheet_view_open;
				self.menu_bar_message_handler.message_logging_verbosity = message_logging_verbosity;

				if let Some(document) = self.active_document_id.and_then(|document_id| self.documents.get_mut(&document_id)) {
					self.menu_bar_message_handler.has_active_document = true;
					self.menu_bar_message_handler.rulers_visible = document.rulers_visible;
					self.menu_bar_message_handler.node_graph_open = document.is_graph_overlay_open();
					let selected_nodes = document.network_interface.selected_nodes();
					self.menu_bar_message_handler.has_selected_nodes = selected_nodes.selected_nodes().next().is_some();
					self.menu_bar_message_handler.has_selected_layers = selected_nodes.selected_visible_layers(&document.network_interface).next().is_some();
					self.menu_bar_message_handler.has_selection_history = {
						let metadata = &document.network_interface.document_network_metadata().persistent_metadata;
						(!metadata.selection_undo_history.is_empty(), !metadata.selection_redo_history.is_empty())
					};
				}

				self.menu_bar_message_handler.process_message(message, responses, ());
			}
			PortfolioMessage::Spreadsheet(message) => {
				self.spreadsheet.process_message(message, responses, ());
			}
			PortfolioMessage::Document(message) => {
				if let Some(document_id) = self.active_document_id {
					if let Some(document) = self.documents.get_mut(&document_id) {
						let document_inputs = DocumentMessageData {
							document_id,
							ipp,
							persistent_data: &self.persistent_data,
							executor: &mut self.executor,
							current_tool,
							preferences,
						};
						document.process_message(message, responses, document_inputs)
					}
				}
			}

			// Messages
			PortfolioMessage::DocumentPassMessage { document_id, message } => {
				if let Some(document) = self.documents.get_mut(&document_id) {
					let document_inputs = DocumentMessageData {
						document_id,
						ipp,
						persistent_data: &self.persistent_data,
						executor: &mut self.executor,
						current_tool,
						preferences,
					};
					document.process_message(message, responses, document_inputs)
				}
			}
			PortfolioMessage::AutoSaveActiveDocument => {
				if let Some(document_id) = self.active_document_id {
					if let Some(document) = self.active_document_mut() {
						document.set_auto_save_state(true);
						responses.add(PortfolioMessage::AutoSaveDocument { document_id });
					}
				}
			}
			PortfolioMessage::AutoSaveAllDocuments => {
				for (document_id, document) in self.documents.iter_mut() {
					if !document.is_auto_saved() {
						document.set_auto_save_state(true);
						responses.add(PortfolioMessage::AutoSaveDocument { document_id: *document_id });
					}
				}
			}
			PortfolioMessage::AutoSaveDocument { document_id } => {
				let document = self.documents.get(&document_id).unwrap();
				responses.add(FrontendMessage::TriggerIndexedDbWriteDocument {
					document: document.serialize_document(),
					details: FrontendDocumentDetails {
						is_auto_saved: document.is_auto_saved(),
						is_saved: document.is_saved(),
						id: document_id,
						name: document.name.clone(),
					},
				})
			}
			PortfolioMessage::CloseActiveDocumentWithConfirmation => {
				if let Some(document_id) = self.active_document_id {
					responses.add(PortfolioMessage::CloseDocumentWithConfirmation { document_id });
				}
			}
			PortfolioMessage::CloseAllDocuments => {
				if self.active_document_id.is_some() {
					responses.add(BroadcastEvent::ToolAbort);
					responses.add(ToolMessage::DeactivateTools);

					// Clear relevant UI layouts if there are no documents
					responses.add(PropertiesPanelMessage::Clear);
					responses.add(DocumentMessage::ClearLayersPanel);
					let hint_data = HintData(vec![HintGroup(vec![])]);
					responses.add(FrontendMessage::UpdateInputHints { hint_data });
				}

				for document_id in &self.document_ids {
					responses.add(FrontendMessage::TriggerIndexedDbRemoveDocument { document_id: *document_id });
				}

				responses.add(PortfolioMessage::DestroyAllDocuments);
				responses.add(PortfolioMessage::UpdateOpenDocumentsList);
			}
			PortfolioMessage::CloseAllDocumentsWithConfirmation => {
				if self.unsaved_document_names().is_empty() {
					responses.add(PortfolioMessage::CloseAllDocuments)
				} else {
					responses.add(DialogMessage::CloseAllDocumentsWithConfirmation)
				}
			}
			PortfolioMessage::CloseDocument { document_id } => {
				// Is this the last document?
				if self.documents.len() == 1 && self.document_ids[0] == document_id {
					// Clear UI layouts that assume the existence of a document
					responses.add(PropertiesPanelMessage::Clear);
					responses.add(DocumentMessage::ClearLayersPanel);
					let hint_data = HintData(vec![HintGroup(vec![])]);
					responses.add(FrontendMessage::UpdateInputHints { hint_data });
				}

				// Actually delete the document (delay to delete document is required to let the document and properties panel messages above get processed)
				responses.add(PortfolioMessage::DeleteDocument { document_id });
				responses.add(FrontendMessage::TriggerIndexedDbRemoveDocument { document_id });

				// Send the new list of document tab names
				responses.add(PortfolioMessage::UpdateOpenDocumentsList);
			}
			PortfolioMessage::CloseDocumentWithConfirmation { document_id } => {
				let target_document = self.documents.get(&document_id).unwrap();
				if target_document.is_saved() {
					responses.add(BroadcastEvent::ToolAbort);
					responses.add(PortfolioMessage::CloseDocument { document_id });
				} else {
					let dialog = simple_dialogs::CloseDocumentDialog {
						document_name: target_document.name.clone(),
						document_id,
					};
					dialog.send_dialog_to_frontend(responses);

					// Select the document being closed
					responses.add(PortfolioMessage::SelectDocument { document_id });
				}
			}
			PortfolioMessage::Copy { clipboard } => {
				// We can't use `self.active_document()` because it counts as an immutable borrow of the entirety of `self`
				let Some(active_document) = self.active_document_id.and_then(|id| self.documents.get_mut(&id)) else {
					return;
				};

				let mut copy_val = |buffer: &mut Vec<CopyBufferEntry>| {
					let mut ordered_last_elements = active_document.network_interface.shallowest_unique_layers(&[]).collect::<Vec<_>>();

					ordered_last_elements.sort_by_key(|layer| {
						let Some(parent) = layer.parent(active_document.metadata()) else { return usize::MAX };
						DocumentMessageHandler::get_calculated_insert_index(active_document.metadata(), &SelectedNodes(vec![layer.to_node()]), parent)
					});

					for layer in ordered_last_elements.into_iter() {
						let layer_node_id = layer.to_node();

						let mut copy_ids = HashMap::new();
						copy_ids.insert(layer_node_id, NodeId(0));

						active_document
							.network_interface
							.upstream_flow_back_from_nodes(vec![layer_node_id], &[], network_interface::FlowType::LayerChildrenUpstreamFlow)
							.enumerate()
							.for_each(|(index, node_id)| {
								copy_ids.insert(node_id, NodeId((index + 1) as u64));
							});

						buffer.push(CopyBufferEntry {
							nodes: active_document.network_interface.copy_nodes(&copy_ids, &[]).collect(),
							selected: active_document.network_interface.selected_nodes().selected_layers_contains(layer, active_document.metadata()),
							visible: active_document.network_interface.selected_nodes().layer_visible(layer, &active_document.network_interface),
							locked: active_document.network_interface.selected_nodes().layer_locked(layer, &active_document.network_interface),
							collapsed: false,
						});
					}
				};

				if clipboard == Clipboard::Device {
					let mut buffer = Vec::new();
					copy_val(&mut buffer);
					let mut copy_text = String::from("graphite/layer: ");
					copy_text += &serde_json::to_string(&buffer).expect("Could not serialize paste");

					responses.add(FrontendMessage::TriggerTextCopy { copy_text });
				} else {
					let copy_buffer = &mut self.copy_buffer;
					copy_buffer[clipboard as usize].clear();
					copy_val(&mut copy_buffer[clipboard as usize]);
				}
			}
			PortfolioMessage::Cut { clipboard } => {
				responses.add(PortfolioMessage::Copy { clipboard });
				responses.add(DocumentMessage::DeleteSelectedLayers);
			}
			PortfolioMessage::DeleteDocument { document_id } => {
				let document_index = self.document_index(document_id);
				self.documents.remove(&document_id);
				self.document_ids.remove(document_index);

				if self.document_ids.is_empty() {
					self.active_document_id = None;
					responses.add(MenuBarMessage::SendLayout);
				} else if self.active_document_id.is_some() {
					let document_id = if document_index == self.document_ids.len() {
						// If we closed the last document take the one previous (same as last)
						*self.document_ids.back().unwrap()
					} else {
						// Move to the next tab
						self.document_ids[document_index]
					};
					responses.add(PortfolioMessage::SelectDocument { document_id });
				}
			}
			PortfolioMessage::DestroyAllDocuments => {
				// Empty the list of internal document data
				self.documents.clear();
				self.document_ids.clear();
				self.active_document_id = None;
				responses.add(MenuBarMessage::SendLayout);
			}
			PortfolioMessage::FontLoaded {
				font_family,
				font_style,
				preview_url,
				data,
			} => {
				let font = Font::new(font_family, font_style);

				self.persistent_data.font_cache.insert(font, preview_url, data);
				self.executor.update_font_cache(self.persistent_data.font_cache.clone());
				for document_id in self.document_ids.iter() {
					let inspect_node = self.inspect_node_id();
					let _ = self.executor.submit_node_graph_evaluation(
						self.documents.get_mut(document_id).expect("Tried to render non-existent document"),
						ipp.viewport_bounds.size().as_uvec2(),
<<<<<<< HEAD
						timing_information,
=======
						inspect_node,
>>>>>>> b98711db
						true,
					);
				}

				if self.active_document_mut().is_some() {
					responses.add(NodeGraphMessage::RunDocumentGraph);
				}
			}
			// PortfolioMessage::ImaginateCheckServerStatus => {
			// 	let server_status = self.persistent_data.imaginate.server_status().clone();
			// 	self.persistent_data.imaginate.poll_server_check();
			// 	#[cfg(target_arch = "wasm32")]
			// 	if let Some(fut) = self.persistent_data.imaginate.initiate_server_check() {
			// 		wasm_bindgen_futures::spawn_local(async move {
			// 			let () = fut.await;
			// 			use wasm_bindgen::prelude::*;

			// 			#[wasm_bindgen(module = "/../frontend/src/editor.ts")]
			// 			extern "C" {
			// 				#[wasm_bindgen(js_name = injectImaginatePollServerStatus)]
			// 				fn inject();
			// 			}
			// 			inject();
			// 		})
			// 	}
			// 	if &server_status != self.persistent_data.imaginate.server_status() {
			// 		responses.add(PropertiesPanelMessage::Refresh);
			// 	}
			// }
			// PortfolioMessage::ImaginatePollServerStatus => {
			// 	self.persistent_data.imaginate.poll_server_check();
			// 	responses.add(PropertiesPanelMessage::Refresh);
			// }
			PortfolioMessage::EditorPreferences => self.executor.update_editor_preferences(preferences.editor_preferences()),
			// PortfolioMessage::ImaginateServerHostname => {
			// 	self.persistent_data.imaginate.set_host_name(&preferences.imaginate_server_hostname);
			// }
			PortfolioMessage::Import => {
				// This portfolio message wraps the frontend message so it can be listed as an action, which isn't possible for frontend messages
				responses.add(FrontendMessage::TriggerImport);
			}
			PortfolioMessage::LoadDocumentResources { document_id } => {
				if let Some(document) = self.document_mut(document_id) {
					document.load_layer_resources(responses);
				}
			}
			PortfolioMessage::LoadFont { font } => {
				if !self.persistent_data.font_cache.loaded_font(&font) {
					responses.add_front(FrontendMessage::TriggerFontLoad { font });
				}
			}
			PortfolioMessage::NewDocumentWithName { name } => {
				let mut new_document = DocumentMessageHandler::default();
				new_document.name = name;
				responses.add(DocumentMessage::PTZUpdate);

				let document_id = DocumentId(generate_uuid());
				if self.active_document().is_some() {
					responses.add(BroadcastEvent::ToolAbort);
					responses.add(NavigationMessage::CanvasPan { delta: (0., 0.).into() });
				}

				self.load_document(new_document, document_id, responses, false);
				responses.add(PortfolioMessage::SelectDocument { document_id });
			}
			PortfolioMessage::NextDocument => {
				if let Some(active_document_id) = self.active_document_id {
					let current_index = self.document_index(active_document_id);
					let next_index = (current_index + 1) % self.document_ids.len();
					let next_id = self.document_ids[next_index];

					responses.add(PortfolioMessage::SelectDocument { document_id: next_id });
				}
			}
			PortfolioMessage::OpenDocument => {
				// This portfolio message wraps the frontend message so it can be listed as an action, which isn't possible for frontend messages
				responses.add(FrontendMessage::TriggerOpenDocument);
			}
			PortfolioMessage::OpenDocumentFile {
				document_name,
				document_serialized_content,
			} => {
				let document_id = DocumentId(generate_uuid());
				responses.add(PortfolioMessage::OpenDocumentFileWithId {
					document_id,
					document_name,
					document_is_auto_saved: false,
					document_is_saved: true,
					document_serialized_content,
					to_front: false,
				});
				responses.add(PortfolioMessage::SelectDocument { document_id });
			}
			PortfolioMessage::OpenDocumentFileWithId {
				document_id,
				document_name,
				document_is_auto_saved,
				document_is_saved,
				document_serialized_content,
				to_front,
			} => {
				// TODO: Eventually remove this document upgrade code
				// This big code block contains lots of hacky code for upgrading old documents to the new format

				// It can be helpful to temporarily set `replace_implementations_from_definition` to true if it's desired to upgrade a piece of artwork to use fresh copies of all nodes
				let replace_implementations_from_definition = document_serialized_content.contains("node_output_index");
				// Upgrade layer implementation from https://github.com/GraphiteEditor/Graphite/pull/1946 (see also `fn fix_nodes()` in `main.rs` of Graphene CLI)
				let upgrade_from_before_returning_nested_click_targets =
					document_serialized_content.contains("graphene_core::ConstructLayerNode") || document_serialized_content.contains("graphene_core::AddArtboardNode");
				let upgrade_vector_manipulation_format = document_serialized_content.contains("ManipulatorGroupIds") && !document_name.contains("__DO_NOT_UPGRADE__");
				let document_name = document_name.replace("__DO_NOT_UPGRADE__", "");

				const TEXT_REPLACEMENTS: [(&str, &str); 2] = [
					("graphene_core::vector::vector_nodes::SamplePointsNode", "graphene_core::vector::SamplePointsNode"),
					("graphene_core::vector::vector_nodes::SubpathSegmentLengthsNode", "graphene_core::vector::SubpathSegmentLengthsNode"),
				];
				let document_serialized_content = TEXT_REPLACEMENTS
					.iter()
					.fold(document_serialized_content, |document_serialized_content, (old, new)| document_serialized_content.replace(old, new));

				let document = DocumentMessageHandler::deserialize_document(&document_serialized_content).map(|mut document| {
					document.name.clone_from(&document_name);
					document
				});

				let mut document = match document {
					Ok(document) => document,
					Err(e) => {
						if !document_is_auto_saved {
							responses.add(DialogMessage::DisplayDialogError {
								title: "Failed to open document".to_string(),
								description: e.to_string(),
							});
						}

						return;
					}
				};

				const REPLACEMENTS: [(&str, &str); 34] = [
					("graphene_core::AddArtboardNode", "graphene_core::graphic_element::AppendArtboardNode"),
					("graphene_core::ConstructArtboardNode", "graphene_core::graphic_element::ToArtboardNode"),
					("graphene_core::ToGraphicElementNode", "graphene_core::graphic_element::ToElementNode"),
					("graphene_core::ToGraphicGroupNode", "graphene_core::graphic_element::ToGroupNode"),
					("graphene_core::logic::LogicAndNode", "graphene_core::ops::LogicAndNode"),
					("graphene_core::logic::LogicNotNode", "graphene_core::ops::LogicNotNode"),
					("graphene_core::logic::LogicOrNode", "graphene_core::ops::LogicOrNode"),
					("graphene_core::ops::ConstructVector2", "graphene_core::ops::Vector2ValueNode"),
					("graphene_core::raster::BlackAndWhiteNode", "graphene_core::raster::adjustments::BlackAndWhiteNode"),
					("graphene_core::raster::BlendNode", "graphene_core::raster::adjustments::BlendNode"),
					("graphene_core::raster::ChannelMixerNode", "graphene_core::raster::adjustments::ChannelMixerNode"),
					("graphene_core::raster::adjustments::ColorOverlayNode", "graphene_core::raster::adjustments::ColorOverlayNode"),
					("graphene_core::raster::ExposureNode", "graphene_core::raster::adjustments::ExposureNode"),
					("graphene_core::raster::ExtractChannelNode", "graphene_core::raster::adjustments::ExtractChannelNode"),
					("graphene_core::raster::GradientMapNode", "graphene_core::raster::adjustments::GradientMapNode"),
					("graphene_core::raster::HueSaturationNode", "graphene_core::raster::adjustments::HueSaturationNode"),
					("graphene_core::raster::InvertNode", "graphene_core::raster::adjustments::InvertNode"),
					// ("graphene_core::raster::IndexNode", "graphene_core::raster::adjustments::IndexNode"),
					("graphene_core::raster::InvertRGBNode", "graphene_core::raster::adjustments::InvertNode"),
					("graphene_core::raster::LevelsNode", "graphene_core::raster::adjustments::LevelsNode"),
					("graphene_core::raster::LuminanceNode", "graphene_core::raster::adjustments::LuminanceNode"),
					("graphene_core::raster::ExtractOpaqueNode", "graphene_core::raster::adjustments::MakeOpaqueNode"),
					("graphene_core::raster::PosterizeNode", "graphene_core::raster::adjustments::PosterizeNode"),
					("graphene_core::raster::ThresholdNode", "graphene_core::raster::adjustments::ThresholdNode"),
					("graphene_core::raster::VibranceNode", "graphene_core::raster::adjustments::VibranceNode"),
					("graphene_core::text::TextGeneratorNode", "graphene_core::text::TextNode"),
					("graphene_core::transform::SetTransformNode", "graphene_core::transform::ReplaceTransformNode"),
					("graphene_core::vector::SplinesFromPointsNode", "graphene_core::vector::SplineNode"),
					("graphene_core::vector::generator_nodes::EllipseGenerator", "graphene_core::vector::generator_nodes::EllipseNode"),
					("graphene_core::vector::generator_nodes::LineGenerator", "graphene_core::vector::generator_nodes::LineNode"),
					("graphene_core::vector::generator_nodes::RectangleGenerator", "graphene_core::vector::generator_nodes::RectangleNode"),
					(
						"graphene_core::vector::generator_nodes::RegularPolygonGenerator",
						"graphene_core::vector::generator_nodes::RegularPolygonNode",
					),
					("graphene_core::vector::generator_nodes::StarGenerator", "graphene_core::vector::generator_nodes::StarNode"),
					("graphene_std::executor::BlendGpuImageNode", "graphene_std::gpu_nodes::BlendGpuImageNode"),
					("graphene_std::raster::SampleNode", "graphene_std::raster::SampleImageNode"),
				];
				let mut network = document.network_interface.document_network().clone();
				network.generate_node_paths(&[]);

				let node_ids: Vec<_> = network.recursive_nodes().map(|(&id, node)| (id, node.original_location.path.clone().unwrap())).collect();

				// Apply upgrades to each node
				for (node_id, path) in &node_ids {
					let network_path: Vec<_> = path.iter().copied().take(path.len() - 1).collect();

					if let Some(DocumentNodeImplementation::ProtoNode(protonode_id)) = document
						.network_interface
						.nested_network(&network_path)
						.unwrap()
						.nodes
						.get(node_id)
						.map(|node| node.implementation.clone())
					{
						for (old, new) in REPLACEMENTS {
							let node_path_without_type_args = protonode_id.name.split('<').next();
							if node_path_without_type_args == Some(old) {
								document
									.network_interface
									.replace_implementation(node_id, &network_path, DocumentNodeImplementation::ProtoNode(new.to_string().into()));
								document.network_interface.set_manual_compostion(node_id, &network_path, Some(graph_craft::Type::Generic("T".into())));
							}
						}
					}
				}

				// Upgrade all old nodes to support editable subgraphs introduced in #1750
				if replace_implementations_from_definition || upgrade_from_before_returning_nested_click_targets {
					// This can be used, if uncommented, to upgrade demo artwork with outdated document node internals from their definitions. Delete when it's no longer needed.
					// Used for upgrading old internal networks for demo artwork nodes. Will reset all node internals for any opened file
					for node_id in &document
						.network_interface
						.document_network_metadata()
						.persistent_metadata
						.node_metadata
						.keys()
						.cloned()
						.collect::<Vec<NodeId>>()
					{
						if let Some(reference) = document
							.network_interface
							.document_network_metadata()
							.persistent_metadata
							.node_metadata
							.get(node_id)
							.and_then(|node| node.persistent_metadata.reference.as_ref())
						{
							let Some(node_definition) = resolve_document_node_type(reference) else { continue };
							let default_definition_node = node_definition.default_node_template();
							document.network_interface.replace_implementation(node_id, &[], default_definition_node.document_node.implementation);
							document
								.network_interface
								.replace_implementation_metadata(node_id, &[], default_definition_node.persistent_node_metadata);
							document.network_interface.set_manual_compostion(node_id, &[], default_definition_node.document_node.manual_composition);
						}
					}
				}

				if document
					.network_interface
					.document_network_metadata()
					.persistent_metadata
					.node_metadata
					.iter()
					.any(|(node_id, node)| node.persistent_metadata.reference.as_ref().is_some_and(|reference| reference == "Output") && *node_id == NodeId(0))
				{
					document.network_interface.delete_nodes(vec![NodeId(0)], true, &[]);
				}

				let mut network = document.network_interface.document_network().clone();
				network.generate_node_paths(&[]);

				let node_ids: Vec<_> = network.recursive_nodes().map(|(&id, node)| (id, node.original_location.path.clone().unwrap())).collect();

				// Apply upgrades to each node
				for (node_id, path) in &node_ids {
					let network_path: Vec<_> = path.iter().copied().take(path.len() - 1).collect();
					let network_path = &network_path;

					let Some(node) = document.network_interface.nested_network(network_path).unwrap().nodes.get(node_id).cloned() else {
						log::error!("could not get node in deserialize_document");
						continue;
					};

					// Upgrade old nodes to use `Context` instead of `()` or `Footprint` for manual composition
					if node.manual_composition == Some(graph_craft::concrete!(())) || node.manual_composition == Some(graph_craft::concrete!(graphene_std::transform::Footprint)) {
						document
							.network_interface
							.set_manual_compostion(node_id, network_path, graph_craft::concrete!(graphene_std::Context).into());
					}

					let Some(node_metadata) = document.network_interface.network_metadata(network_path).unwrap().persistent_metadata.node_metadata.get(node_id) else {
						log::error!("could not get node metadata for node {node_id} in deserialize_document");
						continue;
					};

					let Some(ref reference) = node_metadata.persistent_metadata.reference.clone() else {
						// TODO: Investigate if this should be an expected case, because currently it runs hundreds of times normally.
						// TODO: Either delete the commented out error below if this is normal, or fix the underlying issue if this is not expected.
						// log::error!("could not get reference in deserialize_document");
						continue;
					};

					let inputs_count = node.inputs.len();

					// Upgrade Fill nodes to the format change in #1778
					if reference == "Fill" && inputs_count == 8 {
						let node_definition = resolve_document_node_type(reference).unwrap();
						let document_node = node_definition.default_node_template().document_node;
						document.network_interface.replace_implementation(node_id, network_path, document_node.implementation.clone());

						let old_inputs = document.network_interface.replace_inputs(node_id, document_node.inputs.clone(), network_path);

						document.network_interface.set_input(&InputConnector::node(*node_id, 0), old_inputs[0].clone(), network_path);

						let Some(fill_type) = old_inputs[1].as_value().cloned() else { continue };
						let TaggedValue::FillType(fill_type) = fill_type else { continue };
						let Some(solid_color) = old_inputs[2].as_value().cloned() else { continue };
						let TaggedValue::OptionalColor(solid_color) = solid_color else { continue };
						let Some(gradient_type) = old_inputs[3].as_value().cloned() else { continue };
						let TaggedValue::GradientType(gradient_type) = gradient_type else { continue };
						let Some(start) = old_inputs[4].as_value().cloned() else { continue };
						let TaggedValue::DVec2(start) = start else { continue };
						let Some(end) = old_inputs[5].as_value().cloned() else { continue };
						let TaggedValue::DVec2(end) = end else { continue };
						let Some(transform) = old_inputs[6].as_value().cloned() else { continue };
						let TaggedValue::DAffine2(transform) = transform else { continue };
						let Some(positions) = old_inputs[7].as_value().cloned() else { continue };
						let TaggedValue::GradientStops(positions) = positions else { continue };

						let fill = match (fill_type, solid_color) {
							(FillType::Solid, None) => Fill::None,
							(FillType::Solid, Some(color)) => Fill::Solid(color),
							(FillType::Gradient, _) => Fill::Gradient(Gradient {
								stops: positions,
								gradient_type,
								start,
								end,
								transform,
							}),
						};
						document
							.network_interface
							.set_input(&InputConnector::node(*node_id, 1), NodeInput::value(TaggedValue::Fill(fill.clone()), false), network_path);
						match fill {
							Fill::None => {
								document
									.network_interface
									.set_input(&InputConnector::node(*node_id, 2), NodeInput::value(TaggedValue::OptionalColor(None), false), network_path);
							}
							Fill::Solid(color) => {
								document
									.network_interface
									.set_input(&InputConnector::node(*node_id, 2), NodeInput::value(TaggedValue::OptionalColor(Some(color)), false), network_path);
							}
							Fill::Gradient(gradient) => {
								document
									.network_interface
									.set_input(&InputConnector::node(*node_id, 3), NodeInput::value(TaggedValue::Gradient(gradient), false), network_path);
							}
						}
					}

					// Rename the old "Splines from Points" node to "Spline" and upgrade it to the new "Spline" node
					if reference == "Splines from Points" {
						document.network_interface.set_reference(node_id, network_path, Some("Spline".to_string()));
					}

					// Upgrade the old "Spline" node to the new "Spline" node
					if reference == "Spline" {
						// Retrieve the proto node identifier and verify it is the old "Spline" node, otherwise skip it if this is the new "Spline" node
						let identifier = document
							.network_interface
							.implementation(node_id, network_path)
							.and_then(|implementation| implementation.get_proto_node());
						if identifier.map(|identifier| &identifier.name) != Some(&"graphene_core::vector::generator_nodes::SplineNode".into()) {
							continue;
						}

						// Obtain the document node for the given node ID, extract the vector points, and create vector data from the list of points
						let node = document.network_interface.document_node(node_id, network_path).unwrap();
						let Some(TaggedValue::VecDVec2(points)) = node.inputs.get(1).and_then(|tagged_value| tagged_value.as_value()) else {
							log::error!("The old Spline node's input at index 1 is not a TaggedValue::VecDVec2");
							continue;
						};
						let vector_data = VectorData::from_subpath(Subpath::from_anchors_linear(points.to_vec(), false));

						// Retrieve the output connectors linked to the "Spline" node's output port
						let spline_outputs = document
							.network_interface
							.outward_wires(network_path)
							.unwrap()
							.get(&OutputConnector::node(*node_id, 0))
							.expect("Vec of InputConnector Spline node is connected to its output port 0.")
							.clone();

						// Get the node's current position in the graph
						let Some(node_position) = document.network_interface.position(node_id, network_path) else {
							log::error!("Could not get position of spline node.");
							continue;
						};

						// Get the "Path" node definition and fill it in with the vector data and default vector modification
						let path_node_type = resolve_document_node_type("Path").expect("Path node does not exist.");
						let path_node = path_node_type.node_template_input_override([
							Some(NodeInput::value(TaggedValue::VectorData(VectorDataTable::new(vector_data)), true)),
							Some(NodeInput::value(TaggedValue::VectorModification(Default::default()), false)),
						]);

						// Get the "Spline" node definition and wire it up with the "Path" node as input
						let spline_node_type = resolve_document_node_type("Spline").expect("Spline node does not exist.");
						let spline_node = spline_node_type.node_template_input_override([Some(NodeInput::node(NodeId(1), 0))]);

						// Create a new node group with the "Path" and "Spline" nodes and generate new node IDs for them
						let nodes = vec![(NodeId(1), path_node), (NodeId(0), spline_node)];
						let new_ids = nodes.iter().map(|(id, _)| (*id, NodeId::new())).collect::<HashMap<_, _>>();
						let new_spline_id = *new_ids.get(&NodeId(0)).unwrap();
						let new_path_id = *new_ids.get(&NodeId(1)).unwrap();

						// Remove the old "Spline" node from the document
						document.network_interface.delete_nodes(vec![*node_id], false, network_path);

						// Insert the new "Path" and "Spline" nodes into the network interface with generated IDs
						document.network_interface.insert_node_group(nodes.clone(), new_ids, network_path);

						// Reposition the new "Spline" node to match the original "Spline" node's position
						document.network_interface.shift_node(&new_spline_id, node_position, network_path);

						// Reposition the new "Path" node with an offset relative to the original "Spline" node's position
						document.network_interface.shift_node(&new_path_id, node_position + IVec2::new(-7, 0), network_path);

						// Redirect each output connection from the old node to the new "Spline" node's output port
						for input_connector in spline_outputs {
							document.network_interface.set_input(&input_connector, NodeInput::node(new_spline_id, 0), network_path);
						}
					}

					// Upgrade Text node to include line height and character spacing, which were previously hardcoded to 1, from https://github.com/GraphiteEditor/Graphite/pull/2016
					if reference == "Text" && inputs_count != 8 {
						let node_definition = resolve_document_node_type(reference).unwrap();
						let document_node = node_definition.default_node_template().document_node;
						document.network_interface.replace_implementation(node_id, network_path, document_node.implementation.clone());

						let old_inputs = document.network_interface.replace_inputs(node_id, document_node.inputs.clone(), network_path);

						document.network_interface.set_input(&InputConnector::node(*node_id, 0), old_inputs[0].clone(), network_path);
						document.network_interface.set_input(&InputConnector::node(*node_id, 1), old_inputs[1].clone(), network_path);
						document.network_interface.set_input(&InputConnector::node(*node_id, 2), old_inputs[2].clone(), network_path);
						document.network_interface.set_input(&InputConnector::node(*node_id, 3), old_inputs[3].clone(), network_path);
						document.network_interface.set_input(
							&InputConnector::node(*node_id, 4),
							if inputs_count == 6 {
								old_inputs[4].clone()
							} else {
								NodeInput::value(TaggedValue::F64(TypesettingConfig::default().line_height_ratio), false)
							},
							network_path,
						);
						document.network_interface.set_input(
							&InputConnector::node(*node_id, 5),
							if inputs_count == 6 {
								old_inputs[5].clone()
							} else {
								NodeInput::value(TaggedValue::F64(TypesettingConfig::default().character_spacing), false)
							},
							network_path,
						);
						document.network_interface.set_input(
							&InputConnector::node(*node_id, 6),
							NodeInput::value(TaggedValue::OptionalF64(TypesettingConfig::default().max_width), false),
							network_path,
						);
						document.network_interface.set_input(
							&InputConnector::node(*node_id, 7),
							NodeInput::value(TaggedValue::OptionalF64(TypesettingConfig::default().max_height), false),
							network_path,
						);
					}

					// Upgrade Sine, Cosine, and Tangent nodes to include a boolean input for whether the output should be in radians, which was previously the only option but is now not the default
					if (reference == "Sine" || reference == "Cosine" || reference == "Tangent") && inputs_count == 1 {
						let node_definition = resolve_document_node_type(reference).unwrap();
						let document_node = node_definition.default_node_template().document_node;
						document.network_interface.replace_implementation(node_id, network_path, document_node.implementation.clone());

						let old_inputs = document.network_interface.replace_inputs(node_id, document_node.inputs.clone(), network_path);

						document.network_interface.set_input(&InputConnector::node(*node_id, 0), old_inputs[0].clone(), network_path);
						document
							.network_interface
							.set_input(&InputConnector::node(*node_id, 1), NodeInput::value(TaggedValue::Bool(true), false), network_path);
					}

					// Upgrade the Modulo node to include a boolean input for whether the output should be always positive, which was previously not an option
					if reference == "Modulo" && inputs_count == 2 {
						let node_definition = resolve_document_node_type(reference).unwrap();
						let document_node = node_definition.default_node_template().document_node;
						document.network_interface.replace_implementation(node_id, network_path, document_node.implementation.clone());

						let old_inputs = document.network_interface.replace_inputs(node_id, document_node.inputs.clone(), network_path);

						document.network_interface.set_input(&InputConnector::node(*node_id, 0), old_inputs[0].clone(), network_path);
						document.network_interface.set_input(&InputConnector::node(*node_id, 1), old_inputs[1].clone(), network_path);
						document
							.network_interface
							.set_input(&InputConnector::node(*node_id, 2), NodeInput::value(TaggedValue::Bool(false), false), network_path);
					}

					// Upgrade artboard name being passed as hidden value input to "To Artboard"
					if reference == "Artboard" && upgrade_from_before_returning_nested_click_targets {
						let label = document.network_interface.frontend_display_name(node_id, network_path);
						document
							.network_interface
							.set_input(&InputConnector::node(NodeId(0), 1), NodeInput::value(TaggedValue::String(label), false), &[*node_id]);
					}

					if reference == "Image" && inputs_count == 1 {
						let node_definition = crate::messages::portfolio::document::node_graph::document_node_definitions::resolve_document_node_type(reference).unwrap();
						let new_image_node = node_definition.default_node_template();
						document.network_interface.replace_implementation(node_id, network_path, new_image_node.document_node.implementation);

						// Insert a new empty input for the image
						document.network_interface.add_import(TaggedValue::None, false, 0, "Empty", &[*node_id]);
						document.network_interface.set_reference(node_id, network_path, Some("Image".to_string()));
					}

					if reference == "Noise Pattern" && inputs_count == 15 {
						let node_definition = crate::messages::portfolio::document::node_graph::document_node_definitions::resolve_document_node_type(reference).unwrap();
						let new_noise_pattern_node = node_definition.default_node_template();
						document
							.network_interface
							.replace_implementation(node_id, network_path, new_noise_pattern_node.document_node.implementation);

						let old_inputs = document.network_interface.replace_inputs(node_id, new_noise_pattern_node.document_node.inputs.clone(), network_path);

						document
							.network_interface
							.set_input(&InputConnector::node(*node_id, 0), NodeInput::value(TaggedValue::None, false), network_path);
						for (i, input) in old_inputs.iter().enumerate() {
							document.network_interface.set_input(&InputConnector::node(*node_id, i + 1), input.clone(), network_path);
						}
					}
				}

				// TODO: Eventually remove this document upgrade code
				// Upgrade document to the new vector manipulation format introduced in #1676
				let document_serialized_content = document.serialize_document();
				if upgrade_vector_manipulation_format && !document_serialized_content.is_empty() {
					responses.add(FrontendMessage::TriggerUpgradeDocumentToVectorManipulationFormat {
						document_id,
						document_name,
						document_is_auto_saved,
						document_is_saved,
						document_serialized_content,
					});
					return;
				}

				// Ensure layers are positioned as stacks if they upstream siblings of another layer
				document.network_interface.load_structure();
				let all_layers = LayerNodeIdentifier::ROOT_PARENT.descendants(document.network_interface.document_metadata()).collect::<Vec<_>>();
				for layer in all_layers {
					let Some((downstream_node, input_index)) = document
						.network_interface
						.outward_wires(&[])
						.and_then(|outward_wires| outward_wires.get(&OutputConnector::node(layer.to_node(), 0)))
						.and_then(|outward_wires| outward_wires.first())
						.and_then(|input_connector| input_connector.node_id().map(|node_id| (node_id, input_connector.input_index())))
					else {
						continue;
					};
					// If the downstream node is a layer and the input is the first input and the current layer is not in a stack
					if input_index == 0 && document.network_interface.is_layer(&downstream_node, &[]) && !document.network_interface.is_stack(&layer.to_node(), &[]) {
						// Ensure the layer is horizontally aligned with the downstream layer to prevent changing the layout of old files
						let (Some(layer_position), Some(downstream_position)) =
							(document.network_interface.position(&layer.to_node(), &[]), document.network_interface.position(&downstream_node, &[]))
						else {
							log::error!("Could not get position for layer {:?} or downstream node {} when opening file", layer.to_node(), downstream_node);
							continue;
						};
						if layer_position.x == downstream_position.x {
							document.network_interface.set_stack_position_calculated_offset(&layer.to_node(), &downstream_node, &[]);
						}
					}
				}

				document.set_auto_save_state(document_is_auto_saved);
				document.set_save_state(document_is_saved);

				self.load_document(document, document_id, responses, to_front);
			}
			PortfolioMessage::PasteIntoFolder { clipboard, parent, insert_index } => {
				let mut all_new_ids = Vec::new();
				let paste = |entry: &CopyBufferEntry, responses: &mut VecDeque<_>, all_new_ids: &mut Vec<NodeId>| {
					if self.active_document().is_some() {
						trace!("Pasting into folder {parent:?} as index: {insert_index}");
						let nodes = entry.clone().nodes;
						let new_ids: HashMap<_, _> = nodes.iter().map(|(id, _)| (*id, NodeId::new())).collect();
						let layer = LayerNodeIdentifier::new_unchecked(new_ids[&NodeId(0)]);
						all_new_ids.extend(new_ids.values().cloned());
						responses.add(NodeGraphMessage::AddNodes { nodes, new_ids: new_ids.clone() });
						responses.add(NodeGraphMessage::MoveLayerToStack { layer, parent, insert_index });
					}
				};

				responses.add(DocumentMessage::DeselectAllLayers);

				for entry in self.copy_buffer[clipboard as usize].iter().rev() {
					paste(entry, responses, &mut all_new_ids)
				}
				responses.add(NodeGraphMessage::RunDocumentGraph);
				responses.add(NodeGraphMessage::SelectedNodesSet { nodes: all_new_ids });
			}
			PortfolioMessage::PasteSerializedData { data } => {
				if let Some(document) = self.active_document() {
					if let Ok(data) = serde_json::from_str::<Vec<CopyBufferEntry>>(&data) {
						let parent = document.new_layer_parent(false);

						let mut added_nodes = false;

						for entry in data.into_iter().rev() {
							if !added_nodes {
								responses.add(DocumentMessage::DeselectAllLayers);
								responses.add(DocumentMessage::AddTransaction);
								added_nodes = true;
							}
							document.load_layer_resources(responses);
							let new_ids: HashMap<_, _> = entry.nodes.iter().map(|(id, _)| (*id, NodeId::new())).collect();
							let layer = LayerNodeIdentifier::new_unchecked(new_ids[&NodeId(0)]);
							responses.add(NodeGraphMessage::AddNodes { nodes: entry.nodes, new_ids });
							responses.add(NodeGraphMessage::MoveLayerToStack { layer, parent, insert_index: 0 });
						}
						responses.add(NodeGraphMessage::RunDocumentGraph);
					}
				}
			}
			PortfolioMessage::PasteImage {
				name,
				image,
				mouse,
				parent_and_insert_index,
			} => {
				let create_document = self.documents.is_empty();

				if create_document {
					responses.add(PortfolioMessage::NewDocumentWithName {
						name: name.clone().unwrap_or("Untitled Document".into()),
					});
				}

				responses.add(DocumentMessage::PasteImage {
					name,
					image,
					mouse,
					parent_and_insert_index,
				});

				if create_document {
					// Wait for the document to be rendered so the click targets can be calculated in order to determine the artboard size that will encompass the pasted image
					responses.add(Message::StartBuffer);
					responses.add(DocumentMessage::WrapContentInArtboard { place_artboard_at_origin: true });

					// TODO: Figure out how to get StartBuffer to work here so we can delete this and use `DocumentMessage::ZoomCanvasToFitAll` instead
					// Currently, it is necessary to use `FrontendMessage::TriggerDelayedZoomCanvasToFitAll` rather than `DocumentMessage::ZoomCanvasToFitAll` because the size of the viewport is not yet populated
					responses.add(Message::StartBuffer);
					responses.add(FrontendMessage::TriggerDelayedZoomCanvasToFitAll);
				}
			}
			PortfolioMessage::PasteSvg {
				name,
				svg,
				mouse,
				parent_and_insert_index,
			} => {
				let create_document = self.documents.is_empty();

				if create_document {
					responses.add(PortfolioMessage::NewDocumentWithName {
						name: name.clone().unwrap_or("Untitled Document".into()),
					});
				}

				responses.add(DocumentMessage::PasteSvg {
					name,
					svg,
					mouse,
					parent_and_insert_index,
				});

				if create_document {
					// Wait for the document to be rendered so the click targets can be calculated in order to determine the artboard size that will encompass the pasted image
					responses.add(Message::StartBuffer);
					responses.add(DocumentMessage::WrapContentInArtboard { place_artboard_at_origin: true });

					// TODO: Figure out how to get StartBuffer to work here so we can delete this and use `DocumentMessage::ZoomCanvasToFitAll` instead
					// Currently, it is necessary to use `FrontendMessage::TriggerDelayedZoomCanvasToFitAll` rather than `DocumentMessage::ZoomCanvasToFitAll` because the size of the viewport is not yet populated
					responses.add(Message::StartBuffer);
					responses.add(FrontendMessage::TriggerDelayedZoomCanvasToFitAll);
				}
			}
			PortfolioMessage::PrevDocument => {
				if let Some(active_document_id) = self.active_document_id {
					let len = self.document_ids.len();
					let current_index = self.document_index(active_document_id);
					let prev_index = (current_index + len - 1) % len;
					let prev_id = self.document_ids[prev_index];
					responses.add(PortfolioMessage::SelectDocument { document_id: prev_id });
				}
			}
			PortfolioMessage::SetActivePanel { panel } => {
				self.active_panel = panel;
				responses.add(DocumentMessage::SetActivePanel { active_panel: self.active_panel });
			}
			PortfolioMessage::SelectDocument { document_id } => {
				// Auto-save the document we are leaving
				let mut node_graph_open = false;
				if let Some(document) = self.active_document() {
					if !document.is_auto_saved() {
						responses.add(PortfolioMessage::AutoSaveDocument {
							// Safe to unwrap since we know that there is an active document
							document_id: self.active_document_id.unwrap(),
						});
					}
					node_graph_open = document.is_graph_overlay_open();
				}

				// Set the new active document ID
				self.active_document_id = Some(document_id);

				responses.add(MenuBarMessage::SendLayout);
				responses.add(PortfolioMessage::UpdateOpenDocumentsList);
				responses.add(FrontendMessage::UpdateActiveDocument { document_id });
				responses.add(FrontendMessage::TriggerSaveActiveDocument { document_id });
				responses.add(ToolMessage::InitTools);
				responses.add(NodeGraphMessage::Init);
				responses.add(OverlaysMessage::Draw);
				responses.add(BroadcastEvent::ToolAbort);
				responses.add(BroadcastEvent::SelectionChanged);
				responses.add(NavigationMessage::CanvasPan { delta: (0., 0.).into() });
				responses.add(NodeGraphMessage::RunDocumentGraph);
				responses.add(DocumentMessage::GraphViewOverlay { open: node_graph_open });
				if node_graph_open {
					responses.add(NodeGraphMessage::UpdateGraphBarRight);
				} else {
					responses.add(PortfolioMessage::UpdateDocumentWidgets);
				}

				let Some(document) = self.documents.get_mut(&document_id) else {
					warn!("Tried to read non existant document");
					return;
				};
				if !document.is_loaded {
					document.is_loaded = true;
					responses.add(PortfolioMessage::LoadDocumentResources { document_id });
					responses.add(PortfolioMessage::UpdateDocumentWidgets);
					responses.add(PropertiesPanelMessage::Clear);
				}
			}
			PortfolioMessage::SubmitDocumentExport {
				file_name,
				file_type,
				scale_factor,
				bounds,
				transparent_background,
			} => {
				let document = self.active_document_id.and_then(|id| self.documents.get_mut(&id)).expect("Tried to render non-existent document");
				let export_config = ExportConfig {
					file_name,
					file_type,
					scale_factor,
					bounds,
					transparent_background,
					..Default::default()
				};
				let result = self.executor.submit_document_export(document, export_config);

				if let Err(description) = result {
					responses.add(DialogMessage::DisplayDialogError {
						title: "Unable to export document".to_string(),
						description,
					});
				}
			}
			PortfolioMessage::SubmitActiveGraphRender => {
				if let Some(document_id) = self.active_document_id {
					responses.add(PortfolioMessage::SubmitGraphRender { document_id, ignore_hash: false });
				}
			}
			PortfolioMessage::SubmitGraphRender { document_id, ignore_hash } => {
				let inspect_node = self.inspect_node_id();
				let result = self.executor.submit_node_graph_evaluation(
					self.documents.get_mut(&document_id).expect("Tried to render non-existent document"),
					ipp.viewport_bounds.size().as_uvec2(),
<<<<<<< HEAD
					timing_information,
=======
					inspect_node,
>>>>>>> b98711db
					ignore_hash,
				);

				if let Err(description) = result {
					responses.add(DialogMessage::DisplayDialogError {
						title: "Unable to update node graph".to_string(),
						description,
					});
				}
			}
			PortfolioMessage::ToggleRulers => {
				if let Some(document) = self.active_document_mut() {
					document.rulers_visible = !document.rulers_visible;

					responses.add(DocumentMessage::RenderRulers);
					responses.add(MenuBarMessage::SendLayout);
				}
			}
			PortfolioMessage::UpdateDocumentWidgets => {
				if let Some(document) = self.active_document() {
					document.update_document_widgets(responses);
				}
			}
			PortfolioMessage::UpdateOpenDocumentsList => {
				// Send the list of document tab names
				let open_documents = self
					.document_ids
					.iter()
					.filter_map(|id| {
						self.documents.get(id).map(|document| FrontendDocumentDetails {
							is_auto_saved: document.is_auto_saved(),
							is_saved: document.is_saved(),
							id: *id,
							name: document.name.clone(),
						})
					})
					.collect::<Vec<_>>();
				responses.add(FrontendMessage::UpdateOpenDocumentsList { open_documents });
			}
			PortfolioMessage::UpdateVelloPreference => {
				responses.add(NodeGraphMessage::RunDocumentGraph);
				self.persistent_data.use_vello = preferences.use_vello;
			}
		}
	}

	fn actions(&self) -> ActionList {
		let mut common = actions!(PortfolioMessageDiscriminant;
			CloseActiveDocumentWithConfirmation,
			CloseAllDocuments,
			CloseAllDocumentsWithConfirmation,
			Import,
			NextDocument,
			OpenDocument,
			PasteIntoFolder,
			PrevDocument,
			ToggleRulers,
		);

		// Extend with actions that require an active document
		if let Some(document) = self.active_document() {
			common.extend(document.actions());

			// Extend with actions that must have a selected layer
			if document.network_interface.selected_nodes().selected_layers(document.metadata()).next().is_some() {
				common.extend(actions!(PortfolioMessageDiscriminant;
					Copy,
					Cut,
				));
			}
		}

		common
	}
}

impl PortfolioMessageHandler {
	pub fn with_executor(executor: crate::node_graph_executor::NodeGraphExecutor) -> Self {
		Self { executor, ..Default::default() }
	}

	pub async fn introspect_node(&self, node_path: &[NodeId]) -> Result<Arc<dyn std::any::Any + Send + Sync>, IntrospectError> {
		self.executor.introspect_node(node_path).await
	}

	pub fn document(&self, document_id: DocumentId) -> Option<&DocumentMessageHandler> {
		self.documents.get(&document_id)
	}

	pub fn document_mut(&mut self, document_id: DocumentId) -> Option<&mut DocumentMessageHandler> {
		self.documents.get_mut(&document_id)
	}

	pub fn active_document(&self) -> Option<&DocumentMessageHandler> {
		self.active_document_id.and_then(|id| self.documents.get(&id))
	}

	pub fn active_document_mut(&mut self) -> Option<&mut DocumentMessageHandler> {
		self.active_document_id.and_then(|id| self.documents.get_mut(&id))
	}

	pub fn active_document_id(&self) -> Option<DocumentId> {
		self.active_document_id
	}

	pub fn unsaved_document_names(&self) -> Vec<String> {
		self.documents.values().filter(|document| !document.is_saved()).map(|document| document.name.clone()).collect()
	}

	pub fn generate_new_document_name(&self) -> String {
		let mut doc_title_numbers = self
			.ordered_document_iterator()
			.filter_map(|doc| {
				doc.name
					.rsplit_once(DEFAULT_DOCUMENT_NAME)
					.map(|(prefix, number)| (prefix.is_empty()).then(|| number.trim().parse::<isize>().ok()).flatten().unwrap_or(1))
			})
			.collect::<Vec<isize>>();

		doc_title_numbers.sort_unstable();
		doc_title_numbers.iter_mut().enumerate().for_each(|(i, number)| *number = *number - i as isize - 2);
		// Uses binary search to find the index of the element where number is bigger than i
		let new_doc_title_num = doc_title_numbers.binary_search(&0).unwrap_or_else(|e| e) + 1;

		match new_doc_title_num {
			1 => DEFAULT_DOCUMENT_NAME.to_string(),
			_ => format!("{DEFAULT_DOCUMENT_NAME} {new_doc_title_num}"),
		}
	}

	fn load_document(&mut self, new_document: DocumentMessageHandler, document_id: DocumentId, responses: &mut VecDeque<Message>, to_front: bool) {
		if to_front {
			self.document_ids.push_front(document_id);
		} else {
			self.document_ids.push_back(document_id);
		}
		new_document.update_layers_panel_control_bar_widgets(responses);

		self.documents.insert(document_id, new_document);

		if self.active_document().is_some() {
			responses.add(BroadcastEvent::ToolAbort);
			responses.add(ToolMessage::DeactivateTools);
		} else {
			// Load the default font upon creating the first document
			let font = Font::new(graphene_core::consts::DEFAULT_FONT_FAMILY.into(), graphene_core::consts::DEFAULT_FONT_STYLE.into());
			responses.add(FrontendMessage::TriggerFontLoad { font });
		}

		// TODO: Remove this and find a way to fix the issue where creating a new document when the node graph is open causes the transform in the new document to be incorrect
		responses.add(DocumentMessage::GraphViewOverlay { open: false });
		responses.add(PortfolioMessage::UpdateOpenDocumentsList);
	}

	/// Returns an iterator over the open documents in order.
	pub fn ordered_document_iterator(&self) -> impl Iterator<Item = &DocumentMessageHandler> {
		self.document_ids.iter().map(|id| self.documents.get(id).expect("document id was not found in the document hashmap"))
	}

	fn document_index(&self, document_id: DocumentId) -> usize {
		self.document_ids.iter().position(|id| id == &document_id).expect("Active document is missing from document ids")
	}

	pub fn poll_node_graph_evaluation(&mut self, responses: &mut VecDeque<Message>) -> Result<(), String> {
		let Some(active_document) = self.active_document_id.and_then(|id| self.documents.get_mut(&id)) else {
			return Err("No active document".to_string());
		};

		let result = self.executor.poll_node_graph_evaluation(active_document, responses);
		if result.is_err() {
			let error = r#"
				<rect x="50%" y="50%" width="480" height="100" transform="translate(-240 -50)" rx="4" fill="var(--color-error-red)" />
				<text x="50%" y="50%" dominant-baseline="middle" text-anchor="middle" font-size="18" fill="var(--color-2-mildblack)">
					<tspan x="50%" dy="-24" font-weight="bold">The document cannot be rendered in its current state.</tspan>
					<tspan x="50%" dy="24">Check for error details in the node graph, which can be</tspan>
					<tspan x="50%" dy="24">opened with the viewport's top right <tspan font-style="italic">Node Graph</tspan> button.</tspan>
				/text>"#
				// It's a mystery why the `/text>` tag above needs to be missing its `<`, but when it exists it prints the `<` character in the text. However this works with it removed.
				.to_string();
			responses.add(Message::EndBuffer(graphene_std::renderer::RenderMetadata::default()));
			responses.add(FrontendMessage::UpdateDocumentArtwork { svg: error });
		}
		result
	}

	/// Get the id of the node that should be used as the target for the spreadsheet
	pub fn inspect_node_id(&self) -> Option<NodeId> {
		if !self.spreadsheet.spreadsheet_view_open {
			warn!("Spreadsheet not open, skipping…");
			return None;
		}
		let document = self.documents.get(&self.active_document_id?)?;
		let selected_nodes = document.network_interface.selected_nodes().0;
		if selected_nodes.len() != 1 {
			warn!("selected nodes != 1, skipping…");
			return None;
		}
		selected_nodes.first().copied()
	}
}<|MERGE_RESOLUTION|>--- conflicted
+++ resolved
@@ -309,11 +309,8 @@
 					let _ = self.executor.submit_node_graph_evaluation(
 						self.documents.get_mut(document_id).expect("Tried to render non-existent document"),
 						ipp.viewport_bounds.size().as_uvec2(),
-<<<<<<< HEAD
 						timing_information,
-=======
 						inspect_node,
->>>>>>> b98711db
 						true,
 					);
 				}
@@ -1089,11 +1086,8 @@
 				let result = self.executor.submit_node_graph_evaluation(
 					self.documents.get_mut(&document_id).expect("Tried to render non-existent document"),
 					ipp.viewport_bounds.size().as_uvec2(),
-<<<<<<< HEAD
 					timing_information,
-=======
 					inspect_node,
->>>>>>> b98711db
 					ignore_hash,
 				);
 

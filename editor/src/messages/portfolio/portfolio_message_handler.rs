--- conflicted
+++ resolved
@@ -423,595 +423,8 @@
 					}
 				};
 
-<<<<<<< HEAD
-				const REPLACEMENTS: [(&str, &str); 40] = [
-					("graphene_core::AddArtboardNode", "graphene_core::graphic_element::AppendArtboardNode"),
-					("graphene_core::ConstructArtboardNode", "graphene_core::graphic_element::ToArtboardNode"),
-					("graphene_core::ToGraphicElementNode", "graphene_core::graphic_element::ToElementNode"),
-					("graphene_core::ToGraphicGroupNode", "graphene_core::graphic_element::ToGroupNode"),
-					("graphene_core::logic::LogicAndNode", "graphene_core::ops::LogicAndNode"),
-					("graphene_core::logic::LogicNotNode", "graphene_core::ops::LogicNotNode"),
-					("graphene_core::logic::LogicOrNode", "graphene_core::ops::LogicOrNode"),
-					("graphene_core::ops::ConstructVector2", "graphene_core::ops::CoordinateValueNode"),
-					("graphene_core::ops::Vector2ValueNode", "graphene_core::ops::CoordinateValueNode"),
-					("graphene_core::raster::BlackAndWhiteNode", "graphene_core::raster::adjustments::BlackAndWhiteNode"),
-					("graphene_core::raster::BlendNode", "graphene_core::raster::adjustments::BlendNode"),
-					("graphene_core::raster::ChannelMixerNode", "graphene_core::raster::adjustments::ChannelMixerNode"),
-					("graphene_core::raster::adjustments::ColorOverlayNode", "graphene_core::raster::adjustments::ColorOverlayNode"),
-					("graphene_core::raster::ExposureNode", "graphene_core::raster::adjustments::ExposureNode"),
-					("graphene_core::raster::ExtractChannelNode", "graphene_core::raster::adjustments::ExtractChannelNode"),
-					("graphene_core::raster::GradientMapNode", "graphene_core::raster::adjustments::GradientMapNode"),
-					("graphene_core::raster::HueSaturationNode", "graphene_core::raster::adjustments::HueSaturationNode"),
-					("graphene_core::vector::GenerateHandlesNode", "graphene_core::vector::AutoTangentsNode"),
-					("graphene_core::vector::RemoveHandlesNode", "graphene_core::vector::AutoTangentsNode"),
-					("graphene_core::raster::InvertNode", "graphene_core::raster::adjustments::InvertNode"),
-					("graphene_core::raster::InvertRGBNode", "graphene_core::raster::adjustments::InvertNode"),
-					("graphene_core::raster::LevelsNode", "graphene_core::raster::adjustments::LevelsNode"),
-					("graphene_core::raster::LuminanceNode", "graphene_core::raster::adjustments::LuminanceNode"),
-					("graphene_core::raster::ExtractOpaqueNode", "graphene_core::raster::adjustments::MakeOpaqueNode"),
-					("graphene_core::raster::PosterizeNode", "graphene_core::raster::adjustments::PosterizeNode"),
-					("graphene_core::raster::ThresholdNode", "graphene_core::raster::adjustments::ThresholdNode"),
-					("graphene_core::raster::VibranceNode", "graphene_core::raster::adjustments::VibranceNode"),
-					("graphene_core::text::TextGeneratorNode", "graphene_core::text::TextNode"),
-					("graphene_core::transform::SetTransformNode", "graphene_core::transform::ReplaceTransformNode"),
-					("graphene_core::vector::SplinesFromPointsNode", "graphene_core::vector::SplineNode"),
-					("graphene_core::vector::generator_nodes::EllipseGenerator", "graphene_core::vector::generator_nodes::EllipseNode"),
-					("graphene_core::vector::generator_nodes::LineGenerator", "graphene_core::vector::generator_nodes::LineNode"),
-					("graphene_core::vector::generator_nodes::RectangleGenerator", "graphene_core::vector::generator_nodes::RectangleNode"),
-					(
-						"graphene_core::vector::generator_nodes::RegularPolygonGenerator",
-						"graphene_core::vector::generator_nodes::RegularPolygonNode",
-					),
-					("graphene_core::vector::generator_nodes::StarGenerator", "graphene_core::vector::generator_nodes::StarNode"),
-					("graphene_std::executor::BlendGpuImageNode", "graphene_std::gpu_nodes::BlendGpuImageNode"),
-					("graphene_std::raster::SampleNode", "graphene_std::raster::SampleImageNode"),
-					("graphene_core::transform::CullNode", "graphene_core::ops::IdentityNode"),
-					("graphene_std::raster::MaskImageNode", "graphene_std::raster::MaskNode"),
-					("graphene_core::vector::FlattenVectorElementsNode", "graphene_core::vector::FlattenPathNode"),
-				];
-				let mut network = document.network_interface.document_network().clone();
-				network.generate_node_paths(&[]);
-
-				let node_ids: Vec<_> = network.recursive_nodes().map(|(&id, node)| (id, node.original_location.path.clone().unwrap())).collect();
-
-				// Apply upgrades to each node
-				for (node_id, path) in &node_ids {
-					let network_path: Vec<_> = path.iter().copied().take(path.len() - 1).collect();
-
-					if let Some(DocumentNodeImplementation::ProtoNode(protonode_id)) = document
-						.network_interface
-						.nested_network(&network_path)
-						.unwrap()
-						.nodes
-						.get(node_id)
-						.map(|node| node.implementation.clone())
-					{
-						for (old, new) in REPLACEMENTS {
-							let node_path_without_type_args = protonode_id.name.split('<').next();
-							if node_path_without_type_args == Some(old) {
-								document
-									.network_interface
-									.replace_implementation(node_id, &network_path, DocumentNodeImplementation::ProtoNode(new.to_string().into()));
-								document.network_interface.set_manual_compostion(node_id, &network_path, Some(graph_craft::Type::Generic("T".into())));
-							}
-						}
-					}
-				}
-
-				// Upgrade all old nodes to support editable subgraphs introduced in #1750
-				if replace_implementations_from_definition || upgrade_from_before_returning_nested_click_targets {
-					// This can be used, if uncommented, to upgrade demo artwork with outdated document node internals from their definitions. Delete when it's no longer needed.
-					// Used for upgrading old internal networks for demo artwork nodes. Will reset all node internals for any opened file
-					for node_id in &document
-						.network_interface
-						.document_network_metadata()
-						.persistent_metadata
-						.node_metadata
-						.keys()
-						.cloned()
-						.collect::<Vec<NodeId>>()
-					{
-						if let Some(reference) = document
-							.network_interface
-							.document_network_metadata()
-							.persistent_metadata
-							.node_metadata
-							.get(node_id)
-							.and_then(|node| node.persistent_metadata.reference.as_ref())
-						{
-							let Some(node_definition) = resolve_document_node_type(reference) else { continue };
-							let default_definition_node = node_definition.default_node_template();
-							document.network_interface.replace_implementation(node_id, &[], default_definition_node.document_node.implementation);
-							document
-								.network_interface
-								.replace_implementation_metadata(node_id, &[], default_definition_node.persistent_node_metadata);
-							document.network_interface.set_manual_compostion(node_id, &[], default_definition_node.document_node.manual_composition);
-						}
-					}
-				}
-
-				if document
-					.network_interface
-					.document_network_metadata()
-					.persistent_metadata
-					.node_metadata
-					.iter()
-					.any(|(node_id, node)| node.persistent_metadata.reference.as_ref().is_some_and(|reference| reference == "Output") && *node_id == NodeId(0))
-				{
-					document.network_interface.delete_nodes(vec![NodeId(0)], true, &[]);
-				}
-
-				let mut network = document.network_interface.document_network().clone();
-				network.generate_node_paths(&[]);
-
-				let node_ids: Vec<_> = network.recursive_nodes().map(|(&id, node)| (id, node.original_location.path.clone().unwrap())).collect();
-
-				// Apply upgrades to each node
-				for (node_id, path) in &node_ids {
-					let network_path: Vec<_> = path.iter().copied().take(path.len() - 1).collect();
-					let network_path = &network_path;
-
-					let Some(node) = document.network_interface.nested_network(network_path).unwrap().nodes.get(node_id).cloned() else {
-						log::error!("could not get node in deserialize_document");
-						continue;
-					};
-
-					// Upgrade old nodes to use `Context` instead of `()` or `Footprint` for manual composition
-					if node.manual_composition == Some(graph_craft::concrete!(())) || node.manual_composition == Some(graph_craft::concrete!(graphene_std::transform::Footprint)) {
-						document
-							.network_interface
-							.set_manual_compostion(node_id, network_path, graph_craft::concrete!(graphene_std::Context).into());
-					}
-
-					let Some(node_metadata) = document.network_interface.network_metadata(network_path).unwrap().persistent_metadata.node_metadata.get(node_id) else {
-						log::error!("could not get node metadata for node {node_id} in deserialize_document");
-						continue;
-					};
-
-					let Some(ref reference) = node_metadata.persistent_metadata.reference.clone() else {
-						// TODO: Investigate if this should be an expected case, because currently it runs hundreds of times normally.
-						// TODO: Either delete the commented out error below if this is normal, or fix the underlying issue if this is not expected.
-						// log::error!("could not get reference in deserialize_document");
-						continue;
-					};
-
-					let inputs_count = node.inputs.len();
-
-					// Upgrade Fill nodes to the format change in #1778
-					if reference == "Fill" && inputs_count == 8 {
-						let node_definition = resolve_document_node_type(reference).unwrap();
-						let document_node = node_definition.default_node_template().document_node;
-						document.network_interface.replace_implementation(node_id, network_path, document_node.implementation.clone());
-
-						let old_inputs = document.network_interface.replace_inputs(node_id, document_node.inputs.clone(), network_path);
-
-						document.network_interface.set_input(&InputConnector::node(*node_id, 0), old_inputs[0].clone(), network_path);
-
-						let Some(fill_type) = old_inputs[1].as_value().cloned() else { continue };
-						let TaggedValue::FillType(fill_type) = fill_type else { continue };
-						let Some(solid_color) = old_inputs[2].as_value().cloned() else { continue };
-						let TaggedValue::OptionalColor(solid_color) = solid_color else { continue };
-						let Some(gradient_type) = old_inputs[3].as_value().cloned() else { continue };
-						let TaggedValue::GradientType(gradient_type) = gradient_type else { continue };
-						let Some(start) = old_inputs[4].as_value().cloned() else { continue };
-						let TaggedValue::DVec2(start) = start else { continue };
-						let Some(end) = old_inputs[5].as_value().cloned() else { continue };
-						let TaggedValue::DVec2(end) = end else { continue };
-						let Some(transform) = old_inputs[6].as_value().cloned() else { continue };
-						let TaggedValue::DAffine2(transform) = transform else { continue };
-						let Some(positions) = old_inputs[7].as_value().cloned() else { continue };
-						let TaggedValue::GradientStops(positions) = positions else { continue };
-
-						let fill = match (fill_type, solid_color) {
-							(FillType::Solid, None) => Fill::None,
-							(FillType::Solid, Some(color)) => Fill::Solid(color),
-							(FillType::Gradient, _) => Fill::Gradient(Gradient {
-								stops: positions,
-								gradient_type,
-								start,
-								end,
-								transform,
-							}),
-						};
-						document
-							.network_interface
-							.set_input(&InputConnector::node(*node_id, 1), NodeInput::value(TaggedValue::Fill(fill.clone()), false), network_path);
-						match fill {
-							Fill::None => {
-								document
-									.network_interface
-									.set_input(&InputConnector::node(*node_id, 2), NodeInput::value(TaggedValue::OptionalColor(None), false), network_path);
-							}
-							Fill::Solid(color) => {
-								document
-									.network_interface
-									.set_input(&InputConnector::node(*node_id, 2), NodeInput::value(TaggedValue::OptionalColor(Some(color)), false), network_path);
-							}
-							Fill::Gradient(gradient) => {
-								document
-									.network_interface
-									.set_input(&InputConnector::node(*node_id, 3), NodeInput::value(TaggedValue::Gradient(gradient), false), network_path);
-							}
-						}
-					}
-
-					// Rename the old "Splines from Points" node to "Spline" and upgrade it to the new "Spline" node
-					if reference == "Splines from Points" {
-						document.network_interface.set_reference(node_id, network_path, Some("Spline".to_string()));
-					}
-
-					// Upgrade the old "Spline" node to the new "Spline" node
-					if reference == "Spline" {
-						// Retrieve the proto node identifier and verify it is the old "Spline" node, otherwise skip it if this is the new "Spline" node
-						let identifier = document
-							.network_interface
-							.implementation(node_id, network_path)
-							.and_then(|implementation| implementation.get_proto_node());
-						if identifier.map(|identifier| &identifier.name) != Some(&"graphene_core::vector::generator_nodes::SplineNode".into()) {
-							continue;
-						}
-
-						// Obtain the document node for the given node ID, extract the vector points, and create vector data from the list of points
-						let node = document.network_interface.document_node(node_id, network_path).unwrap();
-						let Some(TaggedValue::VecDVec2(points)) = node.inputs.get(1).and_then(|tagged_value| tagged_value.as_value()) else {
-							log::error!("The old Spline node's input at index 1 is not a TaggedValue::VecDVec2");
-							continue;
-						};
-						let vector_data = VectorData::from_subpath(Subpath::from_anchors_linear(points.to_vec(), false));
-
-						// Retrieve the output connectors linked to the "Spline" node's output port
-						let spline_outputs = document
-							.network_interface
-							.outward_wires(network_path)
-							.unwrap()
-							.get(&OutputConnector::node(*node_id, 0))
-							.expect("Vec of InputConnector Spline node is connected to its output port 0.")
-							.clone();
-
-						// Get the node's current position in the graph
-						let Some(node_position) = document.network_interface.position(node_id, network_path) else {
-							log::error!("Could not get position of spline node.");
-							continue;
-						};
-
-						// Get the "Path" node definition and fill it in with the vector data and default vector modification
-						let path_node_type = resolve_document_node_type("Path").expect("Path node does not exist.");
-						let path_node = path_node_type.node_template_input_override([
-							Some(NodeInput::value(TaggedValue::VectorData(VectorDataTable::new(vector_data)), true)),
-							Some(NodeInput::value(TaggedValue::VectorModification(Default::default()), false)),
-						]);
-
-						// Get the "Spline" node definition and wire it up with the "Path" node as input
-						let spline_node_type = resolve_document_node_type("Spline").expect("Spline node does not exist.");
-						let spline_node = spline_node_type.node_template_input_override([Some(NodeInput::node(NodeId(1), 0))]);
-
-						// Create a new node group with the "Path" and "Spline" nodes and generate new node IDs for them
-						let nodes = vec![(NodeId(1), path_node), (NodeId(0), spline_node)];
-						let new_ids = nodes.iter().map(|(id, _)| (*id, NodeId::new())).collect::<HashMap<_, _>>();
-						let new_spline_id = *new_ids.get(&NodeId(0)).unwrap();
-						let new_path_id = *new_ids.get(&NodeId(1)).unwrap();
-
-						// Remove the old "Spline" node from the document
-						document.network_interface.delete_nodes(vec![*node_id], false, network_path);
-
-						// Insert the new "Path" and "Spline" nodes into the network interface with generated IDs
-						document.network_interface.insert_node_group(nodes.clone(), new_ids, network_path);
-
-						// Reposition the new "Spline" node to match the original "Spline" node's position
-						document.network_interface.shift_node(&new_spline_id, node_position, network_path);
-
-						// Reposition the new "Path" node with an offset relative to the original "Spline" node's position
-						document.network_interface.shift_node(&new_path_id, node_position + IVec2::new(-7, 0), network_path);
-
-						// Redirect each output connection from the old node to the new "Spline" node's output port
-						for input_connector in spline_outputs {
-							document.network_interface.set_input(&input_connector, NodeInput::node(new_spline_id, 0), network_path);
-						}
-					}
-
-					// Upgrade Text node to include line height and character spacing, which were previously hardcoded to 1, from https://github.com/GraphiteEditor/Graphite/pull/2016
-					if reference == "Text" && inputs_count != 8 {
-						let node_definition = resolve_document_node_type(reference).unwrap();
-						let document_node = node_definition.default_node_template().document_node;
-						document.network_interface.replace_implementation(node_id, network_path, document_node.implementation.clone());
-
-						let old_inputs = document.network_interface.replace_inputs(node_id, document_node.inputs.clone(), network_path);
-
-						document.network_interface.set_input(&InputConnector::node(*node_id, 0), old_inputs[0].clone(), network_path);
-						document.network_interface.set_input(&InputConnector::node(*node_id, 1), old_inputs[1].clone(), network_path);
-						document.network_interface.set_input(&InputConnector::node(*node_id, 2), old_inputs[2].clone(), network_path);
-						document.network_interface.set_input(&InputConnector::node(*node_id, 3), old_inputs[3].clone(), network_path);
-						document.network_interface.set_input(
-							&InputConnector::node(*node_id, 4),
-							if inputs_count == 6 {
-								old_inputs[4].clone()
-							} else {
-								NodeInput::value(TaggedValue::F64(TypesettingConfig::default().line_height_ratio), false)
-							},
-							network_path,
-						);
-						document.network_interface.set_input(
-							&InputConnector::node(*node_id, 5),
-							if inputs_count == 6 {
-								old_inputs[5].clone()
-							} else {
-								NodeInput::value(TaggedValue::F64(TypesettingConfig::default().character_spacing), false)
-							},
-							network_path,
-						);
-						document.network_interface.set_input(
-							&InputConnector::node(*node_id, 6),
-							NodeInput::value(TaggedValue::OptionalF64(TypesettingConfig::default().max_width), false),
-							network_path,
-						);
-						document.network_interface.set_input(
-							&InputConnector::node(*node_id, 7),
-							NodeInput::value(TaggedValue::OptionalF64(TypesettingConfig::default().max_height), false),
-							network_path,
-						);
-					}
-
-					// Upgrade Sine, Cosine, and Tangent nodes to include a boolean input for whether the output should be in radians, which was previously the only option but is now not the default
-					if (reference == "Sine" || reference == "Cosine" || reference == "Tangent") && inputs_count == 1 {
-						let node_definition = resolve_document_node_type(reference).unwrap();
-						let document_node = node_definition.default_node_template().document_node;
-						document.network_interface.replace_implementation(node_id, network_path, document_node.implementation.clone());
-
-						let old_inputs = document.network_interface.replace_inputs(node_id, document_node.inputs.clone(), network_path);
-
-						document.network_interface.set_input(&InputConnector::node(*node_id, 0), old_inputs[0].clone(), network_path);
-						document
-							.network_interface
-							.set_input(&InputConnector::node(*node_id, 1), NodeInput::value(TaggedValue::Bool(true), false), network_path);
-					}
-
-					// Upgrade the Modulo node to include a boolean input for whether the output should be always positive, which was previously not an option
-					if reference == "Modulo" && inputs_count == 2 {
-						let node_definition = resolve_document_node_type(reference).unwrap();
-						let document_node = node_definition.default_node_template().document_node;
-						document.network_interface.replace_implementation(node_id, network_path, document_node.implementation.clone());
-
-						let old_inputs = document.network_interface.replace_inputs(node_id, document_node.inputs.clone(), network_path);
-
-						document.network_interface.set_input(&InputConnector::node(*node_id, 0), old_inputs[0].clone(), network_path);
-						document.network_interface.set_input(&InputConnector::node(*node_id, 1), old_inputs[1].clone(), network_path);
-						document
-							.network_interface
-							.set_input(&InputConnector::node(*node_id, 2), NodeInput::value(TaggedValue::Bool(false), false), network_path);
-					}
-
-					// Upgrade the Mirror node to add the `keep_original` boolean input
-					if reference == "Mirror" && inputs_count == 3 {
-						let node_definition = resolve_document_node_type(reference).unwrap();
-						let document_node = node_definition.default_node_template().document_node;
-						document.network_interface.replace_implementation(node_id, network_path, document_node.implementation.clone());
-
-						let old_inputs = document.network_interface.replace_inputs(node_id, document_node.inputs.clone(), network_path);
-
-						document.network_interface.set_input(&InputConnector::node(*node_id, 0), old_inputs[0].clone(), network_path);
-						document.network_interface.set_input(&InputConnector::node(*node_id, 1), old_inputs[1].clone(), network_path);
-						document.network_interface.set_input(&InputConnector::node(*node_id, 2), old_inputs[2].clone(), network_path);
-						document
-							.network_interface
-							.set_input(&InputConnector::node(*node_id, 3), NodeInput::value(TaggedValue::Bool(true), false), network_path);
-					}
-
-					// Upgrade the Mirror node to add the `reference_point` input and change `offset` from `DVec2` to `f64`
-					if reference == "Mirror" && inputs_count == 4 {
-						let node_definition = resolve_document_node_type(reference).unwrap();
-						let new_node_template = node_definition.default_node_template();
-						let document_node = new_node_template.document_node;
-						document.network_interface.replace_implementation(node_id, network_path, document_node.implementation.clone());
-						document
-							.network_interface
-							.replace_implementation_metadata(node_id, network_path, new_node_template.persistent_node_metadata);
-
-						let old_inputs = document.network_interface.replace_inputs(node_id, document_node.inputs.clone(), network_path);
-
-						let Some(&TaggedValue::DVec2(old_offset)) = old_inputs[1].as_value() else { return };
-						let old_offset = if old_offset.x.abs() > old_offset.y.abs() { old_offset.x } else { old_offset.y };
-
-						document.network_interface.set_input(&InputConnector::node(*node_id, 0), old_inputs[0].clone(), network_path);
-						document.network_interface.set_input(
-							&InputConnector::node(*node_id, 1),
-							NodeInput::value(TaggedValue::ReferencePoint(graphene_std::transform::ReferencePoint::Center), false),
-							network_path,
-						);
-						document
-							.network_interface
-							.set_input(&InputConnector::node(*node_id, 2), NodeInput::value(TaggedValue::F64(old_offset), false), network_path);
-						document.network_interface.set_input(&InputConnector::node(*node_id, 3), old_inputs[2].clone(), network_path);
-						document.network_interface.set_input(&InputConnector::node(*node_id, 4), old_inputs[3].clone(), network_path);
-					}
-
-					// Upgrade artboard name being passed as hidden value input to "To Artboard"
-					if reference == "Artboard" && upgrade_from_before_returning_nested_click_targets {
-						let label = document.network_interface.display_name(node_id, network_path);
-						document
-							.network_interface
-							.set_input(&InputConnector::node(NodeId(0), 1), NodeInput::value(TaggedValue::String(label), false), &[*node_id]);
-					}
-
-					if reference == "Image" && inputs_count == 1 {
-						let node_definition = crate::messages::portfolio::document::node_graph::document_node_definitions::resolve_document_node_type(reference).unwrap();
-						let new_image_node = node_definition.default_node_template();
-						document.network_interface.replace_implementation(node_id, network_path, new_image_node.document_node.implementation);
-
-						// Insert a new empty input for the image
-						document.network_interface.add_import(TaggedValue::None, false, 0, "Empty", "", &[*node_id]);
-						document.network_interface.set_reference(node_id, network_path, Some("Image".to_string()));
-					}
-
-					if reference == "Noise Pattern" && inputs_count == 15 {
-						let node_definition = crate::messages::portfolio::document::node_graph::document_node_definitions::resolve_document_node_type(reference).unwrap();
-						let new_noise_pattern_node = node_definition.default_node_template();
-						document
-							.network_interface
-							.replace_implementation(node_id, network_path, new_noise_pattern_node.document_node.implementation);
-
-						let old_inputs = document.network_interface.replace_inputs(node_id, new_noise_pattern_node.document_node.inputs.clone(), network_path);
-
-						document
-							.network_interface
-							.set_input(&InputConnector::node(*node_id, 0), NodeInput::value(TaggedValue::None, false), network_path);
-						for (i, input) in old_inputs.iter().enumerate() {
-							document.network_interface.set_input(&InputConnector::node(*node_id, i + 1), input.clone(), network_path);
-						}
-					}
-
-					if reference == "Instance on Points" && inputs_count == 2 {
-						let node_definition = resolve_document_node_type(reference).unwrap();
-						let new_node_template = node_definition.default_node_template();
-						let document_node = new_node_template.document_node;
-						document.network_interface.replace_implementation(node_id, network_path, document_node.implementation.clone());
-						document
-							.network_interface
-							.replace_implementation_metadata(node_id, network_path, new_node_template.persistent_node_metadata);
-
-						let old_inputs = document.network_interface.replace_inputs(node_id, document_node.inputs.clone(), network_path);
-
-						document.network_interface.set_input(&InputConnector::node(*node_id, 0), old_inputs[0].clone(), network_path);
-						document.network_interface.set_input(&InputConnector::node(*node_id, 1), old_inputs[1].clone(), network_path);
-					}
-
-					if reference == "Morph" && inputs_count == 4 {
-						let node_definition = resolve_document_node_type(reference).unwrap();
-						let new_node_template = node_definition.default_node_template();
-						let document_node = new_node_template.document_node;
-						document.network_interface.replace_implementation(node_id, network_path, document_node.implementation.clone());
-						document
-							.network_interface
-							.replace_implementation_metadata(node_id, network_path, new_node_template.persistent_node_metadata);
-
-						let old_inputs = document.network_interface.replace_inputs(node_id, document_node.inputs.clone(), network_path);
-
-						document.network_interface.set_input(&InputConnector::node(*node_id, 0), old_inputs[0].clone(), network_path);
-						document.network_interface.set_input(&InputConnector::node(*node_id, 1), old_inputs[1].clone(), network_path);
-						document.network_interface.set_input(&InputConnector::node(*node_id, 2), old_inputs[2].clone(), network_path);
-						// We have removed the last input, so we don't add index 3
-					}
-
-					if reference == "Brush" && inputs_count == 4 {
-						let node_definition = resolve_document_node_type(reference).unwrap();
-						let new_node_template = node_definition.default_node_template();
-						let document_node = new_node_template.document_node;
-						document.network_interface.replace_implementation(node_id, network_path, document_node.implementation.clone());
-						document
-							.network_interface
-							.replace_implementation_metadata(node_id, network_path, new_node_template.persistent_node_metadata);
-
-						let old_inputs = document.network_interface.replace_inputs(node_id, document_node.inputs.clone(), network_path);
-
-						document.network_interface.set_input(&InputConnector::node(*node_id, 0), old_inputs[0].clone(), network_path);
-						// We have removed the second input ("bounds"), so we don't add index 1 and we shift the rest of the inputs down by one
-						document.network_interface.set_input(&InputConnector::node(*node_id, 1), old_inputs[2].clone(), network_path);
-						document.network_interface.set_input(&InputConnector::node(*node_id, 2), old_inputs[3].clone(), network_path);
-					}
-
-					if reference == "Flatten Vector Elements" {
-						let node_definition = resolve_document_node_type("Flatten Path").unwrap();
-						let new_node_template = node_definition.default_node_template();
-						let document_node = new_node_template.document_node;
-						document.network_interface.replace_implementation(node_id, network_path, document_node.implementation.clone());
-						document
-							.network_interface
-							.replace_implementation_metadata(node_id, network_path, new_node_template.persistent_node_metadata);
-
-						let old_inputs = document.network_interface.replace_inputs(node_id, document_node.inputs.clone(), network_path);
-
-						document.network_interface.set_input(&InputConnector::node(*node_id, 0), old_inputs[0].clone(), network_path);
-
-						document.network_interface.replace_reference_name(node_id, network_path, "Flatten Path".to_string());
-					}
-
-					if reference == "Remove Handles" {
-						let node_definition = resolve_document_node_type("Auto-Tangents").unwrap();
-						let new_node_template = node_definition.default_node_template();
-						let document_node = new_node_template.document_node;
-						document.network_interface.replace_implementation(node_id, network_path, document_node.implementation.clone());
-						document
-							.network_interface
-							.replace_implementation_metadata(node_id, network_path, new_node_template.persistent_node_metadata);
-
-						let old_inputs = document.network_interface.replace_inputs(node_id, document_node.inputs.clone(), network_path);
-
-						document.network_interface.set_input(&InputConnector::node(*node_id, 0), old_inputs[0].clone(), network_path);
-						document
-							.network_interface
-							.set_input(&InputConnector::node(*node_id, 1), NodeInput::value(TaggedValue::F64(0.), false), network_path);
-						document
-							.network_interface
-							.set_input(&InputConnector::node(*node_id, 2), NodeInput::value(TaggedValue::Bool(false), false), network_path);
-
-						document.network_interface.replace_reference_name(node_id, network_path, "Auto-Tangents".to_string());
-					}
-
-					if reference == "Generate Handles" {
-						let node_definition = resolve_document_node_type("Auto-Tangents").unwrap();
-						let new_node_template = node_definition.default_node_template();
-						let document_node = new_node_template.document_node;
-						document.network_interface.replace_implementation(node_id, network_path, document_node.implementation.clone());
-						document
-							.network_interface
-							.replace_implementation_metadata(node_id, network_path, new_node_template.persistent_node_metadata);
-
-						let old_inputs = document.network_interface.replace_inputs(node_id, document_node.inputs.clone(), network_path);
-
-						document.network_interface.set_input(&InputConnector::node(*node_id, 0), old_inputs[0].clone(), network_path);
-						document.network_interface.set_input(&InputConnector::node(*node_id, 1), old_inputs[1].clone(), network_path);
-						document
-							.network_interface
-							.set_input(&InputConnector::node(*node_id, 2), NodeInput::value(TaggedValue::Bool(true), false), network_path);
-
-						document.network_interface.replace_reference_name(node_id, network_path, "Auto-Tangents".to_string());
-					}
-				}
-
-				// TODO: Eventually remove this document upgrade code
-				// Upgrade document to the new vector manipulation format introduced in #1676
-				let document_serialized_content = document.serialize_document();
-				if upgrade_vector_manipulation_format && !document_serialized_content.is_empty() {
-					responses.add(FrontendMessage::TriggerUpgradeDocumentToVectorManipulationFormat {
-						document_id,
-						document_name,
-						document_is_auto_saved,
-						document_is_saved,
-						document_serialized_content,
-					});
-					return;
-				}
-
-				// Ensure layers are positioned as stacks if they upstream siblings of another layer
-				document.network_interface.load_structure();
-				let all_layers = LayerNodeIdentifier::ROOT_PARENT.descendants(document.network_interface.document_metadata()).collect::<Vec<_>>();
-				for layer in all_layers {
-					let Some((downstream_node, input_index)) = document
-						.network_interface
-						.outward_wires(&[])
-						.and_then(|outward_wires| outward_wires.get(&OutputConnector::node(layer.to_node(), 0)))
-						.and_then(|outward_wires| outward_wires.first())
-						.and_then(|input_connector| input_connector.node_id().map(|node_id| (node_id, input_connector.input_index())))
-					else {
-						continue;
-					};
-					// If the downstream node is a layer and the input is the first input and the current layer is not in a stack
-					if input_index == 0 && document.network_interface.is_layer(&downstream_node, &[]) && !document.network_interface.is_stack(&layer.to_node(), &[]) {
-						// Ensure the layer is horizontally aligned with the downstream layer to prevent changing the layout of old files
-						let (Some(layer_position), Some(downstream_position)) =
-							(document.network_interface.position(&layer.to_node(), &[]), document.network_interface.position(&downstream_node, &[]))
-						else {
-							log::error!("Could not get position for layer {:?} or downstream node {} when opening file", layer.to_node(), downstream_node);
-							continue;
-						};
-						if layer_position.x == downstream_position.x {
-							document.network_interface.set_stack_position_calculated_offset(&layer.to_node(), &downstream_node, &[]);
-						}
-					}
-				}
-=======
 				// Upgrade the document's nodes to be compatible with the latest version
 				document_migration_upgrades(&mut document, reset_node_definitions_on_open);
->>>>>>> a4fbea91
 
 				// Set the save state of the document based on what's given to us by the caller to this message
 				document.set_auto_save_state(document_is_auto_saved);

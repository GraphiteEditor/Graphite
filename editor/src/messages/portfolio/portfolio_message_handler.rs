use super::utility_types::PersistentData;
use crate::application::generate_uuid;
use crate::consts::{DEFAULT_DOCUMENT_NAME, GRAPHITE_DOCUMENT_VERSION};
use crate::messages::dialog::simple_dialogs;
use crate::messages::frontend::utility_types::FrontendDocumentDetails;
use crate::messages::layout::utility_types::layout_widget::PropertyHolder;
use crate::messages::layout::utility_types::misc::LayoutTarget;
use crate::messages::portfolio::document::node_graph::IMAGINATE_NODE;
use crate::messages::portfolio::document::utility_types::clipboards::{Clipboard, CopyBufferEntry, INTERNAL_CLIPBOARD_COUNT};
use crate::messages::portfolio::utility_types::ImaginateServerStatus;
use crate::messages::prelude::*;
use crate::messages::tool::utility_types::{HintData, HintGroup};
use crate::node_graph_executor::NodeGraphExecutor;

use document_legacy::layers::layer_info::LayerDataType;
use document_legacy::layers::style::RenderData;
use document_legacy::Operation as DocumentOperation;
use graph_craft::document::value::TaggedValue;
use graph_craft::document::{NodeId, NodeInput};
use graphene_core::raster::Image;
use graphene_core::text::Font;

#[derive(Debug, Clone, Default)]
pub struct PortfolioMessageHandler {
	menu_bar_message_handler: MenuBarMessageHandler,
	documents: HashMap<u64, DocumentMessageHandler>,
	document_ids: Vec<u64>,
	executor: NodeGraphExecutor,
	active_document_id: Option<u64>,
	copy_buffer: [Vec<CopyBufferEntry>; INTERNAL_CLIPBOARD_COUNT as usize],
	pub persistent_data: PersistentData,
}

impl MessageHandler<PortfolioMessage, (&InputPreprocessorMessageHandler, &PreferencesMessageHandler)> for PortfolioMessageHandler {
	#[remain::check]
	fn process_message(&mut self, message: PortfolioMessage, responses: &mut VecDeque<Message>, (ipp, preferences): (&InputPreprocessorMessageHandler, &PreferencesMessageHandler)) {
		#[remain::sorted]
		match message {
			// Sub-messages
			#[remain::unsorted]
			PortfolioMessage::MenuBar(message) => self.menu_bar_message_handler.process_message(message, responses, ()),
			#[remain::unsorted]
			PortfolioMessage::Document(message) => {
				if let Some(document_id) = self.active_document_id {
					if let Some(document) = self.documents.get_mut(&document_id) {
						document.process_message(message, responses, (document_id, ipp, &self.persistent_data, preferences, &mut self.executor))
					}
				}
			}

			// Messages
			#[remain::unsorted]
			PortfolioMessage::DocumentPassMessage { document_id, message } => {
				if let Some(document) = self.documents.get_mut(&document_id) {
					document.process_message(message, responses, (document_id, ipp, &self.persistent_data, preferences, &mut self.executor))
				}
			}
			PortfolioMessage::AutoSaveActiveDocument => {
				if let Some(document_id) = self.active_document_id {
					if let Some(document) = self.active_document_mut() {
						document.set_auto_save_state(true);
					}
					responses.add(PortfolioMessage::AutoSaveDocument { document_id });
				}
			}
			PortfolioMessage::AutoSaveDocument { document_id } => {
				let document = self.documents.get(&document_id).unwrap();
				responses.add(FrontendMessage::TriggerIndexedDbWriteDocument {
					document: document.serialize_document(),
					details: FrontendDocumentDetails {
						is_auto_saved: document.is_auto_saved(),
						is_saved: document.is_saved(),
						id: document_id,
						name: document.name.clone(),
					},
					version: GRAPHITE_DOCUMENT_VERSION.to_string(),
				})
			}
			PortfolioMessage::CloseActiveDocumentWithConfirmation => {
				if let Some(document_id) = self.active_document_id {
					responses.add(PortfolioMessage::CloseDocumentWithConfirmation { document_id });
				}
			}
			PortfolioMessage::CloseAllDocuments => {
				if self.active_document_id.is_some() {
					responses.add(PropertiesPanelMessage::Deactivate);
					responses.add(BroadcastEvent::ToolAbort);
					responses.add(ToolMessage::DeactivateTools);

					// Clear relevant UI layouts if there are no documents
					responses.add(PropertiesPanelMessage::ClearSelection);
					responses.add(DocumentMessage::ClearLayerTree);
					let hint_data = HintData(vec![HintGroup(vec![])]);
					responses.add(FrontendMessage::UpdateInputHints { hint_data });
				}

				for document_id in &self.document_ids {
					responses.add(FrontendMessage::TriggerIndexedDbRemoveDocument { document_id: *document_id });
				}

				responses.add(PortfolioMessage::DestroyAllDocuments);
				responses.add(PortfolioMessage::UpdateOpenDocumentsList);
			}
			PortfolioMessage::CloseDocument { document_id } => {
				// Is this the last document?
				if self.documents.len() == 1 && self.document_ids[0] == document_id {
					// Clear UI layouts that assume the existence of a document
					responses.add(PropertiesPanelMessage::ClearSelection);
					responses.add(DocumentMessage::ClearLayerTree);
					let hint_data = HintData(vec![HintGroup(vec![])]);
					responses.add(FrontendMessage::UpdateInputHints { hint_data });
				}
				// Actually delete the document (delay to delete document is required to let the document and properties panel messages above get processed)
				responses.add(PortfolioMessage::DeleteDocument { document_id });

				// Send the new list of document tab names
				responses.add(PortfolioMessage::UpdateOpenDocumentsList);
				responses.add(FrontendMessage::TriggerIndexedDbRemoveDocument { document_id });
				responses.add(DocumentMessage::RenderDocument);
				responses.add(DocumentMessage::DocumentStructureChanged);
				if let Some(document) = self.active_document() {
					for layer in document.layer_metadata.keys() {
						responses.add(DocumentMessage::LayerChanged { affected_layer_path: layer.clone() });
					}
				}
			}
			PortfolioMessage::CloseDocumentWithConfirmation { document_id } => {
				let target_document = self.documents.get(&document_id).unwrap();
				if target_document.is_saved() {
					responses.add(BroadcastEvent::ToolAbort);
					responses.add(PortfolioMessage::CloseDocument { document_id });
				} else {
					let dialog = simple_dialogs::CloseDocumentDialog {
						document_name: target_document.name.clone(),
						document_id,
					};
					dialog.register_properties(responses, LayoutTarget::DialogDetails);
					responses.add(FrontendMessage::DisplayDialog { icon: "File".to_string() });

					// Select the document being closed
					responses.add(PortfolioMessage::SelectDocument { document_id });
				}
			}
			PortfolioMessage::Copy { clipboard } => {
				// We can't use `self.active_document()` because it counts as an immutable borrow of the entirety of `self`
				if let Some(active_document) = self.active_document_id.and_then(|id| self.documents.get(&id)) {
					let copy_val = |buffer: &mut Vec<CopyBufferEntry>| {
						for layer_path in active_document.selected_layers_without_children() {
							match (active_document.document_legacy.layer(layer_path).map(|t| t.clone()), *active_document.layer_metadata(layer_path)) {
								(Ok(layer), layer_metadata) => {
									buffer.push(CopyBufferEntry { layer, layer_metadata });
								}
								(Err(e), _) => warn!("Could not access selected layer {:?}: {:?}", layer_path, e),
							}
						}
					};

					if clipboard == Clipboard::Device {
						let mut buffer = Vec::new();
						copy_val(&mut buffer);
						let mut copy_text = String::from("graphite/layer: ");
						copy_text += &serde_json::to_string(&buffer).expect("Could not serialize paste");

						responses.add(FrontendMessage::TriggerTextCopy { copy_text });
					} else {
						let copy_buffer = &mut self.copy_buffer;
						copy_buffer[clipboard as usize].clear();
						copy_val(&mut copy_buffer[clipboard as usize]);
					}
				}
			}
			PortfolioMessage::Cut { clipboard } => {
				responses.add(PortfolioMessage::Copy { clipboard });
				responses.add(DocumentMessage::DeleteSelectedLayers);
			}
			PortfolioMessage::DeleteDocument { document_id } => {
				let document_index = self.document_index(document_id);
				self.documents.remove(&document_id);
				self.document_ids.remove(document_index);

				if self.document_ids.is_empty() {
					self.active_document_id = None;
				} else if self.active_document_id.is_some() {
					let document_id = if document_index == self.document_ids.len() {
						// If we closed the last document take the one previous (same as last)
						*self.document_ids.last().unwrap()
					} else {
						// Move to the next tab
						self.document_ids[document_index]
					};
					responses.add(PortfolioMessage::SelectDocument { document_id });
				}
			}
			PortfolioMessage::DestroyAllDocuments => {
				// Empty the list of internal document data
				self.documents.clear();
				self.document_ids.clear();
				self.active_document_id = None;
			}
			PortfolioMessage::FontLoaded {
				font_family,
				font_style,
				preview_url,
				data,
				is_default,
			} => {
				let font = Font::new(font_family, font_style);

				if let Some(document) = self.active_document_mut() {
					Self::uploaded_new_font(document, &font, responses);
					responses.add(DocumentMessage::RenderDocument);
					responses.add(BroadcastEvent::DocumentIsDirty);
				}

				self.persistent_data.font_cache.insert(font, preview_url, data, is_default);
			}
			PortfolioMessage::ImaginateCheckServerStatus => {
				self.persistent_data.imaginate_server_status = ImaginateServerStatus::Checking;
				responses.add(FrontendMessage::TriggerImaginateCheckServerStatus {
					hostname: preferences.imaginate_server_hostname.clone(),
				});
				responses.add(PropertiesPanelMessage::ResendActiveProperties);
			}
			PortfolioMessage::ImaginateSetGeneratingStatus {
				document_id,
				layer_path,
				node_path,
				percent,
				status,
			} => {
				let get = |name: &str| IMAGINATE_NODE.inputs.iter().position(|input| input.name == name).unwrap_or_else(|| panic!("Input {name} not found"));
				if let Some(percentage) = percent {
					responses.add(PortfolioMessage::DocumentPassMessage {
						document_id,
						message: NodeGraphMessage::SetQualifiedInputValue {
							layer_path: layer_path.clone(),
							node_path: node_path.clone(),
							input_index: get("Percent Complete"),
							value: TaggedValue::F64(percentage),
						}
						.into(),
					});
				}

				responses.add(PortfolioMessage::DocumentPassMessage {
					document_id,
					message: NodeGraphMessage::SetQualifiedInputValue {
						layer_path,
						node_path,
						input_index: get("Status"),
						value: TaggedValue::ImaginateStatus(status),
					}
					.into(),
				});
			}
			PortfolioMessage::ImaginateSetImageData {
				document_id,
				layer_path,
				node_path,
				image_data,
				width,
				height,
			} => {
				let get = |name: &str| IMAGINATE_NODE.inputs.iter().position(|input| input.name == name).unwrap_or_else(|| panic!("Input {name} not found"));

				let image = Image::from_image_data(&image_data, width, height);
				responses.add(PortfolioMessage::DocumentPassMessage {
					document_id,
					message: NodeGraphMessage::SetQualifiedInputValue {
						layer_path,
						node_path,
						input_index: get("Cached Data"),
						value: TaggedValue::RcImage(Some(std::sync::Arc::new(image))),
					}
					.into(),
				});
			}
			PortfolioMessage::ImaginateSetServerStatus { status } => {
				self.persistent_data.imaginate_server_status = status;
				responses.add(PropertiesPanelMessage::ResendActiveProperties);
			}
			PortfolioMessage::Import => {
				// This portfolio message wraps the frontend message so it can be listed as an action, which isn't possible for frontend messages
				if self.active_document().is_some() {
					responses.add(FrontendMessage::TriggerImport);
				}
			}
			PortfolioMessage::LoadDocumentResources { document_id } => {
				if let Some(document) = self.document_mut(document_id) {
					document.load_layer_resources(responses, &document.document_legacy.root.data, Vec::new(), document_id);
				}
			}
			PortfolioMessage::LoadFont { font, is_default } => {
				if !self.persistent_data.font_cache.loaded_font(&font) {
					responses.add_front(FrontendMessage::TriggerFontLoad { font, is_default });
				}
			}
			PortfolioMessage::NewDocumentWithName { name } => {
				let new_document = DocumentMessageHandler::with_name(name, ipp);
				let document_id = generate_uuid();
				if self.active_document().is_some() {
					responses.add(BroadcastEvent::ToolAbort);
					responses.add(NavigationMessage::TranslateCanvas { delta: (0., 0.).into() });
				}

				self.load_document(new_document, document_id, responses);
			}
			PortfolioMessage::NextDocument => {
				if let Some(active_document_id) = self.active_document_id {
					let current_index = self.document_index(active_document_id);
					let next_index = (current_index + 1) % self.document_ids.len();
					let next_id = self.document_ids[next_index];

					responses.add(PortfolioMessage::SelectDocument { document_id: next_id });
				}
			}
			PortfolioMessage::OpenDocument => {
				// This portfolio message wraps the frontend message so it can be listed as an action, which isn't possible for frontend messages
				responses.add(FrontendMessage::TriggerOpenDocument);
			}
			PortfolioMessage::OpenDocumentFile {
				document_name,
				document_serialized_content,
			} => {
				responses.add(PortfolioMessage::OpenDocumentFileWithId {
					document_id: generate_uuid(),
					document_name,
					document_is_auto_saved: false,
					document_is_saved: true,
					document_serialized_content,
				});
			}
			PortfolioMessage::OpenDocumentFileWithId {
				document_id,
				document_name,
				document_is_auto_saved,
				document_is_saved,
				document_serialized_content,
			} => {
				let document = DocumentMessageHandler::with_name_and_content(document_name, document_serialized_content);
				match document {
					Ok(mut document) => {
						document.set_auto_save_state(document_is_auto_saved);
						document.set_save_state(document_is_saved);
						self.load_document(document, document_id, responses);
					}
					Err(e) => {
						if !document_is_auto_saved {
							responses.add(DialogMessage::DisplayDialogError {
								title: "Failed to open document".to_string(),
								description: e.to_string(),
							});
						}
					}
				}
			}
			// TODO: Paste message is unused, delete it?
			PortfolioMessage::Paste { clipboard } => {
				let shallowest_common_folder = self.active_document().map(|document| {
					document
						.document_legacy
						.shallowest_common_folder(document.selected_layers())
						.expect("While pasting, the selected layers did not exist while attempting to find the appropriate folder path for insertion")
				});

				if let Some(folder) = shallowest_common_folder {
					responses.add(DocumentMessage::DeselectAllLayers);
					responses.add(DocumentMessage::StartTransaction);
					responses.add(PortfolioMessage::PasteIntoFolder {
						clipboard,
						folder_path: folder.to_vec(),
						insert_index: -1,
					});
					responses.add(DocumentMessage::CommitTransaction);
				}
			}
			PortfolioMessage::PasteIntoFolder {
				clipboard,
				folder_path: path,
				insert_index,
			} => {
				let paste = |entry: &CopyBufferEntry, responses: &mut VecDeque<_>| {
					if let Some(document) = self.active_document() {
						trace!("Pasting into folder {:?} as index: {}", &path, insert_index);
						let destination_path = [path.to_vec(), vec![generate_uuid()]].concat();

						responses.add_front(DocumentMessage::UpdateLayerMetadata {
							layer_path: destination_path.clone(),
							layer_metadata: entry.layer_metadata,
						});
						document.load_layer_resources(responses, &entry.layer.data, destination_path.clone(), self.active_document_id.unwrap());
<<<<<<< HEAD
						responses.push_front(
							DocumentOperation::InsertLayer {
								layer: Box::new(entry.layer.clone()),
								destination_path,
								insert_index,
								duplicating: false,
							}
							.into(),
						);
=======
						responses.add_front(DocumentOperation::InsertLayer {
							layer: Box::new(entry.layer.clone()),
							destination_path,
							insert_index,
						});
>>>>>>> 83b382c5
					}
				};

				if insert_index == -1 {
					for entry in self.copy_buffer[clipboard as usize].iter().rev() {
						paste(entry, responses)
					}
				} else {
					for entry in self.copy_buffer[clipboard as usize].iter() {
						paste(entry, responses)
					}
				}
			}
			PortfolioMessage::PasteSerializedData { data } => {
				if let Some(document) = self.active_document() {
					if let Ok(data) = serde_json::from_str::<Vec<CopyBufferEntry>>(&data) {
						let shallowest_common_folder = document
							.document_legacy
							.shallowest_common_folder(document.selected_layers())
							.expect("While pasting from serialized, the selected layers did not exist while attempting to find the appropriate folder path for insertion");
						responses.add(DocumentMessage::DeselectAllLayers);
						responses.add(DocumentMessage::StartTransaction);

						for entry in data.iter().rev() {
							let destination_path = [shallowest_common_folder.to_vec(), vec![generate_uuid()]].concat();

							responses.add_front(DocumentMessage::UpdateLayerMetadata {
								layer_path: destination_path.clone(),
								layer_metadata: entry.layer_metadata,
							});
							document.load_layer_resources(responses, &entry.layer.data, destination_path.clone(), self.active_document_id.unwrap());
<<<<<<< HEAD
							responses.push_front(
								DocumentOperation::InsertLayer {
									layer: Box::new(entry.layer.clone()),
									destination_path,
									insert_index: -1,
									duplicating: false,
								}
								.into(),
							);
=======
							responses.add_front(DocumentOperation::InsertLayer {
								layer: Box::new(entry.layer.clone()),
								destination_path,
								insert_index: -1,
							});
>>>>>>> 83b382c5
						}

						responses.add(DocumentMessage::CommitTransaction);
					}
				}
			}
			PortfolioMessage::PrevDocument => {
				if let Some(active_document_id) = self.active_document_id {
					let len = self.document_ids.len();
					let current_index = self.document_index(active_document_id);
					let prev_index = (current_index + len - 1) % len;
					let prev_id = self.document_ids[prev_index];
					responses.add(PortfolioMessage::SelectDocument { document_id: prev_id });
				}
			}
			PortfolioMessage::RenderGraphUsingRasterizedRegionBelowLayer {
				document_id,
				layer_path,
				input_image_data,
				size,
				imaginate_node_path,
			} => {
				let result = self.executor.evaluate_node_graph(
					(document_id, &mut self.documents),
					layer_path,
					(input_image_data, size),
					imaginate_node_path,
					(preferences, &self.persistent_data),
					responses,
				);

				if let Err(description) = result {
					responses.add(DialogMessage::DisplayDialogError {
						title: "Unable to update node graph".to_string(),
						description,
					});
				}
			}
			PortfolioMessage::SelectDocument { document_id } => {
				if let Some(document) = self.active_document() {
					if !document.is_auto_saved() {
						responses.add(PortfolioMessage::AutoSaveDocument {
							// Safe to unwrap since we know that there is an active document
							document_id: self.active_document_id.unwrap(),
						});
					}
				}

				if self.active_document().is_some() {
					responses.add(BroadcastEvent::ToolAbort);
					responses.add(OverlaysMessage::ClearAllOverlays);
				}

				// TODO: Remove this message in favor of having tools have specific data per document instance
				responses.add(PortfolioMessage::SetActiveDocument { document_id });
				responses.add(PortfolioMessage::UpdateOpenDocumentsList);
				responses.add(FrontendMessage::UpdateActiveDocument { document_id });
				responses.add(DocumentMessage::RenderDocument);
				responses.add(DocumentMessage::DocumentStructureChanged);
				for layer in self.documents.get(&document_id).unwrap().layer_metadata.keys() {
					responses.add(DocumentMessage::LayerChanged { affected_layer_path: layer.clone() });
				}
				responses.add(BroadcastEvent::SelectionChanged);
				responses.add(BroadcastEvent::DocumentIsDirty);
				responses.add(PortfolioMessage::UpdateDocumentWidgets);
				responses.add(NavigationMessage::TranslateCanvas { delta: (0., 0.).into() });
			}
			PortfolioMessage::SetActiveDocument { document_id } => self.active_document_id = Some(document_id),
			PortfolioMessage::SetImageBlobUrl {
				document_id,
				layer_path,
				blob_url,
				resolution,
			} => {
				let message = DocumentMessage::SetImageBlobUrl {
					layer_path,
					blob_url,
					resolution,
					document_id,
				};
				responses.add(PortfolioMessage::DocumentPassMessage { document_id, message });
			}
			PortfolioMessage::UpdateDocumentWidgets => {
				if let Some(document) = self.active_document() {
					document.update_document_widgets(responses);
				}
			}
			PortfolioMessage::UpdateOpenDocumentsList => {
				// Send the list of document tab names
				let open_documents = self
					.document_ids
					.iter()
					.filter_map(|id| {
						self.documents.get(id).map(|document| FrontendDocumentDetails {
							is_auto_saved: document.is_auto_saved(),
							is_saved: document.is_saved(),
							id: *id,
							name: document.name.clone(),
						})
					})
					.collect::<Vec<_>>();
				responses.add(FrontendMessage::UpdateOpenDocumentsList { open_documents });
			}
		}
	}

	fn actions(&self) -> ActionList {
		let mut common = actions!(PortfolioMessageDiscriminant;
			CloseActiveDocumentWithConfirmation,
			CloseAllDocuments,
			Import,
			NextDocument,
			OpenDocument,
			Paste,
			PasteIntoFolder,
			PrevDocument,
		);

		if let Some(document) = self.active_document() {
			if document.layer_metadata.values().any(|data| data.selected) {
				let select = actions!(PortfolioMessageDiscriminant;
					Copy,
					Cut,
				);
				common.extend(select);
			}
			common.extend(document.actions());
		}

		common
	}
}

impl PortfolioMessageHandler {
	pub fn introspect_node(&self, node_path: &[NodeId]) -> Option<String> {
		self.executor.introspect_node(node_path)
	}

	pub fn document(&self, document_id: u64) -> Option<&DocumentMessageHandler> {
		self.documents.get(&document_id)
	}

	pub fn document_mut(&mut self, document_id: u64) -> Option<&mut DocumentMessageHandler> {
		self.documents.get_mut(&document_id)
	}

	pub fn active_document(&self) -> Option<&DocumentMessageHandler> {
		self.active_document_id.and_then(|id| self.documents.get(&id))
	}

	pub fn active_document_mut(&mut self) -> Option<&mut DocumentMessageHandler> {
		self.active_document_id.and_then(|id| self.documents.get_mut(&id))
	}

	pub fn active_document_id(&self) -> Option<u64> {
		self.active_document_id
	}

	pub fn generate_new_document_name(&self) -> String {
		let mut doc_title_numbers = self
			.ordered_document_iterator()
			.filter_map(|doc| {
				doc.name
					.rsplit_once(DEFAULT_DOCUMENT_NAME)
					.map(|(prefix, number)| (prefix.is_empty()).then(|| number.trim().parse::<isize>().ok()).flatten().unwrap_or(1))
			})
			.collect::<Vec<isize>>();

		doc_title_numbers.sort_unstable();
		doc_title_numbers.iter_mut().enumerate().for_each(|(i, number)| *number = *number - i as isize - 2);
		// Uses binary search to find the index of the element where number is bigger than i
		let new_doc_title_num = doc_title_numbers.binary_search(&0).map_or_else(|e| e, |v| v) + 1;

		match new_doc_title_num {
			1 => DEFAULT_DOCUMENT_NAME.to_string(),
			_ => format!("{} {}", DEFAULT_DOCUMENT_NAME, new_doc_title_num),
		}
	}

	// TODO: Fix how this doesn't preserve tab order upon loading new document from *File > Load*
	fn load_document(&mut self, new_document: DocumentMessageHandler, document_id: u64, responses: &mut VecDeque<Message>) {
		let render_data = RenderData::new(&self.persistent_data.font_cache, new_document.view_mode, None);

		self.document_ids.push(document_id);

		responses.extend(
			new_document
				.layer_metadata
				.keys()
				.filter_map(|path| new_document.layer_panel_entry_from_path(path, &render_data))
				.map(|entry| FrontendMessage::UpdateDocumentLayerDetails { data: entry }.into())
				.collect::<Vec<_>>(),
		);
		new_document.update_layer_tree_options_bar_widgets(responses, &render_data);

		self.documents.insert(document_id, new_document);

		if self.active_document().is_some() {
			responses.add(PropertiesPanelMessage::Deactivate);
			responses.add(BroadcastEvent::ToolAbort);
			responses.add(ToolMessage::DeactivateTools);
		}

		responses.add(PortfolioMessage::UpdateOpenDocumentsList);
		responses.add(PortfolioMessage::SelectDocument { document_id });
		responses.add(PortfolioMessage::LoadDocumentResources { document_id });
		responses.add(PortfolioMessage::UpdateDocumentWidgets);
		responses.add(ToolMessage::InitTools);
		responses.add(PropertiesPanelMessage::Init);
		responses.add(NavigationMessage::TranslateCanvas { delta: (0., 0.).into() });
		responses.add(DocumentMessage::DocumentStructureChanged);
		responses.add(PropertiesPanelMessage::ClearSelection);
		responses.add(PropertiesPanelMessage::UpdateSelectedDocumentProperties);
	}

	/// Returns an iterator over the open documents in order.
	pub fn ordered_document_iterator(&self) -> impl Iterator<Item = &DocumentMessageHandler> {
		self.document_ids.iter().map(|id| self.documents.get(id).expect("document id was not found in the document hashmap"))
	}

	fn document_index(&self, document_id: u64) -> usize {
		self.document_ids.iter().position(|id| id == &document_id).expect("Active document is missing from document ids")
	}

	fn uploaded_new_font(document: &mut DocumentMessageHandler, target_font: &Font, responses: &mut VecDeque<Message>) {
		let mut stack = vec![(&document.document_legacy.root, Vec::new())];

		while let Some((layer, layer_path)) = stack.pop() {
			match &layer.data {
				LayerDataType::Folder(folder) => stack.extend(folder.layers.iter().zip(folder.layer_ids.iter().map(|id| {
					let mut x = layer_path.clone();
					x.push(*id);
					x
				}))),
				LayerDataType::Layer(layer) => {
					let input_is_font = |input: &NodeInput| {
						let NodeInput::Value { tagged_value: TaggedValue::Font(font), .. } = input else {
							return false;
						};
						font == target_font
					};
					let should_rerender = layer.network.nodes.values().any(|node| node.inputs.iter().any(input_is_font));
					if should_rerender {
						responses.add(DocumentMessage::InputFrameRasterizeRegionBelowLayer { layer_path });
					}
				}
				_ => {}
			}
		}
	}
}<|MERGE_RESOLUTION|>--- conflicted
+++ resolved
@@ -389,23 +389,12 @@
 							layer_metadata: entry.layer_metadata,
 						});
 						document.load_layer_resources(responses, &entry.layer.data, destination_path.clone(), self.active_document_id.unwrap());
-<<<<<<< HEAD
-						responses.push_front(
-							DocumentOperation::InsertLayer {
-								layer: Box::new(entry.layer.clone()),
-								destination_path,
-								insert_index,
-								duplicating: false,
-							}
-							.into(),
-						);
-=======
 						responses.add_front(DocumentOperation::InsertLayer {
 							layer: Box::new(entry.layer.clone()),
 							destination_path,
 							insert_index,
+							duplicating: false,
 						});
->>>>>>> 83b382c5
 					}
 				};
 
@@ -437,23 +426,12 @@
 								layer_metadata: entry.layer_metadata,
 							});
 							document.load_layer_resources(responses, &entry.layer.data, destination_path.clone(), self.active_document_id.unwrap());
-<<<<<<< HEAD
-							responses.push_front(
-								DocumentOperation::InsertLayer {
-									layer: Box::new(entry.layer.clone()),
-									destination_path,
-									insert_index: -1,
-									duplicating: false,
-								}
-								.into(),
-							);
-=======
 							responses.add_front(DocumentOperation::InsertLayer {
 								layer: Box::new(entry.layer.clone()),
 								destination_path,
 								insert_index: -1,
+								duplicating: false,
 							});
->>>>>>> 83b382c5
 						}
 
 						responses.add(DocumentMessage::CommitTransaction);

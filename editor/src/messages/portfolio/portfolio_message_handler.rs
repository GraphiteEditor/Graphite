use super::utility_types::PersistentData;
use crate::application::generate_uuid;
use crate::consts::{DEFAULT_DOCUMENT_NAME, GRAPHITE_DOCUMENT_VERSION};
use crate::messages::dialog::simple_dialogs;
use crate::messages::frontend::utility_types::{FrontendDocumentDetails, FrontendImageData};
use crate::messages::layout::utility_types::layout_widget::PropertyHolder;
use crate::messages::layout::utility_types::misc::LayoutTarget;
use crate::messages::portfolio::document::node_graph::IMAGINATE_NODE;
use crate::messages::portfolio::document::utility_types::clipboards::{Clipboard, CopyBufferEntry, INTERNAL_CLIPBOARD_COUNT};
use crate::messages::portfolio::document::utility_types::misc::DocumentRenderMode;
use crate::messages::portfolio::utility_types::ImaginateServerStatus;
use crate::messages::prelude::*;

use crate::messages::tool::utility_types::{HintData, HintGroup};
use document_legacy::document::pick_safe_imaginate_resolution;
use document_legacy::layers::layer_info::{LayerDataType, LayerDataTypeDiscriminant};
use document_legacy::layers::style::RenderData;
use document_legacy::layers::text_layer::Font;
use document_legacy::{LayerId, Operation as DocumentOperation};
use graph_craft::document::value::TaggedValue;
use graph_craft::document::NodeId;
use graph_craft::document::{NodeInput, NodeNetwork};
use graph_craft::executor::Compiler;
use graphene_core::raster::Image;

use glam::DVec2;
use std::borrow::Cow;

#[derive(Debug, Clone, Default)]
pub struct PortfolioMessageHandler {
	menu_bar_message_handler: MenuBarMessageHandler,
	documents: HashMap<u64, DocumentMessageHandler>,
	document_ids: Vec<u64>,
	active_document_id: Option<u64>,
	copy_buffer: [Vec<CopyBufferEntry>; INTERNAL_CLIPBOARD_COUNT as usize],
	pub persistent_data: PersistentData,
}

impl MessageHandler<PortfolioMessage, (&InputPreprocessorMessageHandler, &PreferencesMessageHandler)> for PortfolioMessageHandler {
	#[remain::check]
	fn process_message(&mut self, message: PortfolioMessage, responses: &mut VecDeque<Message>, (ipp, preferences): (&InputPreprocessorMessageHandler, &PreferencesMessageHandler)) {
		#[remain::sorted]
		match message {
			// Sub-messages
			#[remain::unsorted]
			PortfolioMessage::MenuBar(message) => self.menu_bar_message_handler.process_message(message, responses, ()),
			#[remain::unsorted]
			PortfolioMessage::Document(message) => {
				if let Some(document_id) = self.active_document_id {
					if let Some(document) = self.documents.get_mut(&document_id) {
						document.process_message(message, responses, (document_id, ipp, &self.persistent_data, preferences))
					}
				}
			}

			// Messages
			#[remain::unsorted]
			PortfolioMessage::DocumentPassMessage { document_id, message } => {
				if let Some(document) = self.documents.get_mut(&document_id) {
					document.process_message(message, responses, (document_id, ipp, &self.persistent_data, preferences))
				}
			}
			PortfolioMessage::AutoSaveActiveDocument => {
				if let Some(document_id) = self.active_document_id {
					if let Some(document) = self.active_document_mut() {
						document.set_auto_save_state(true);
					}
					responses.push_back(PortfolioMessage::AutoSaveDocument { document_id }.into());
				}
			}
			PortfolioMessage::AutoSaveDocument { document_id } => {
				let document = self.documents.get(&document_id).unwrap();
				responses.push_back(
					FrontendMessage::TriggerIndexedDbWriteDocument {
						document: document.serialize_document(),
						details: FrontendDocumentDetails {
							is_auto_saved: document.is_auto_saved(),
							is_saved: document.is_saved(),
							id: document_id,
							name: document.name.clone(),
						},
						version: GRAPHITE_DOCUMENT_VERSION.to_string(),
					}
					.into(),
				)
			}
			PortfolioMessage::CloseActiveDocumentWithConfirmation => {
				if let Some(document_id) = self.active_document_id {
					responses.push_back(PortfolioMessage::CloseDocumentWithConfirmation { document_id }.into());
				}
			}
			PortfolioMessage::CloseAllDocuments => {
				if self.active_document_id.is_some() {
					responses.push_back(PropertiesPanelMessage::Deactivate.into());
					responses.push_back(BroadcastEvent::ToolAbort.into());
					responses.push_back(ToolMessage::DeactivateTools.into());

					// Clear relevant UI layouts if there are no documents
					responses.push_back(PropertiesPanelMessage::ClearSelection.into());
					responses.push_back(DocumentMessage::ClearLayerTree.into());
					let hint_data = HintData(vec![HintGroup(vec![])]);
					responses.push_back(FrontendMessage::UpdateInputHints { hint_data }.into());
				}

				for document_id in &self.document_ids {
					responses.push_back(FrontendMessage::TriggerIndexedDbRemoveDocument { document_id: *document_id }.into());
				}

				responses.push_back(PortfolioMessage::DestroyAllDocuments.into());
				responses.push_back(PortfolioMessage::UpdateOpenDocumentsList.into());
			}
			PortfolioMessage::CloseDocument { document_id } => {
				// Is this the last document?
				if self.documents.len() == 1 && self.document_ids[0] == document_id {
					// Clear UI layouts that assume the existence of a document
					responses.push_back(PropertiesPanelMessage::ClearSelection.into());
					responses.push_back(DocumentMessage::ClearLayerTree.into());
					let hint_data = HintData(vec![HintGroup(vec![])]);
					responses.push_back(FrontendMessage::UpdateInputHints { hint_data }.into());
				}
				// Actually delete the document (delay to delete document is required to let the document and properties panel messages above get processed)
				responses.push_back(PortfolioMessage::DeleteDocument { document_id }.into());

				// Send the new list of document tab names
				responses.push_back(PortfolioMessage::UpdateOpenDocumentsList.into());
				responses.push_back(FrontendMessage::TriggerIndexedDbRemoveDocument { document_id }.into());
				responses.push_back(DocumentMessage::RenderDocument.into());
				responses.push_back(DocumentMessage::DocumentStructureChanged.into());
				if let Some(document) = self.active_document() {
					for layer in document.layer_metadata.keys() {
						responses.push_back(DocumentMessage::LayerChanged { affected_layer_path: layer.clone() }.into());
					}
				}
			}
			PortfolioMessage::CloseDocumentWithConfirmation { document_id } => {
				let target_document = self.documents.get(&document_id).unwrap();
				if target_document.is_saved() {
					responses.push_back(BroadcastEvent::ToolAbort.into());
					responses.push_back(PortfolioMessage::CloseDocument { document_id }.into());
				} else {
					let dialog = simple_dialogs::CloseDocumentDialog {
						document_name: target_document.name.clone(),
						document_id,
					};
					dialog.register_properties(responses, LayoutTarget::DialogDetails);
					responses.push_back(FrontendMessage::DisplayDialog { icon: "File".to_string() }.into());

					// Select the document being closed
					responses.push_back(PortfolioMessage::SelectDocument { document_id }.into());
				}
			}
			PortfolioMessage::Copy { clipboard } => {
				// We can't use `self.active_document()` because it counts as an immutable borrow of the entirety of `self`
				if let Some(active_document) = self.active_document_id.and_then(|id| self.documents.get(&id)) {
					let copy_val = |buffer: &mut Vec<CopyBufferEntry>| {
						for layer_path in active_document.selected_layers_without_children() {
							match (active_document.document_legacy.layer(layer_path).map(|t| t.clone()), *active_document.layer_metadata(layer_path)) {
								(Ok(layer), layer_metadata) => {
									buffer.push(CopyBufferEntry { layer, layer_metadata });
								}
								(Err(e), _) => warn!("Could not access selected layer {:?}: {:?}", layer_path, e),
							}
						}
					};

					if clipboard == Clipboard::Device {
						let mut buffer = Vec::new();
						copy_val(&mut buffer);
						let mut copy_text = String::from("graphite/layer: ");
						copy_text += &serde_json::to_string(&buffer).expect("Could not serialize paste");

						responses.push_back(FrontendMessage::TriggerTextCopy { copy_text }.into());
					} else {
						let copy_buffer = &mut self.copy_buffer;
						copy_buffer[clipboard as usize].clear();
						copy_val(&mut copy_buffer[clipboard as usize]);
					}
				}
			}
			PortfolioMessage::Cut { clipboard } => {
				responses.push_back(PortfolioMessage::Copy { clipboard }.into());
				responses.push_back(DocumentMessage::DeleteSelectedLayers.into());
			}
			PortfolioMessage::DeleteDocument { document_id } => {
				let document_index = self.document_index(document_id);
				self.documents.remove(&document_id);
				self.document_ids.remove(document_index);

				if self.document_ids.is_empty() {
					self.active_document_id = None;
				} else if self.active_document_id.is_some() {
					let document_id = if document_index == self.document_ids.len() {
						// If we closed the last document take the one previous (same as last)
						*self.document_ids.last().unwrap()
					} else {
						// Move to the next tab
						self.document_ids[document_index]
					};
					responses.push_back(PortfolioMessage::SelectDocument { document_id }.into());
				}
			}
			PortfolioMessage::DestroyAllDocuments => {
				// Empty the list of internal document data
				self.documents.clear();
				self.document_ids.clear();
				self.active_document_id = None;
			}
			PortfolioMessage::FontLoaded {
				font_family,
				font_style,
				preview_url,
				data,
				is_default,
			} => {
				self.persistent_data.font_cache.insert(Font::new(font_family, font_style), preview_url, data, is_default);

				if let Some(document) = self.active_document_mut() {
					document.document_legacy.mark_all_layers_of_type_as_dirty(LayerDataTypeDiscriminant::Text);
					responses.push_back(DocumentMessage::RenderDocument.into());
					responses.push_back(BroadcastEvent::DocumentIsDirty.into());
				}
			}
			PortfolioMessage::ImaginateCheckServerStatus => {
				self.persistent_data.imaginate_server_status = ImaginateServerStatus::Checking;
				responses.push_back(
					FrontendMessage::TriggerImaginateCheckServerStatus {
						hostname: preferences.imaginate_server_hostname.clone(),
					}
					.into(),
				);
				responses.push_back(PropertiesPanelMessage::ResendActiveProperties.into());
			}
			PortfolioMessage::ImaginateSetGeneratingStatus {
				document_id,
				layer_path,
				node_path,
				percent,
				status,
			} => {
				let get = |name: &str| IMAGINATE_NODE.inputs.iter().position(|input| input.name == name).unwrap_or_else(|| panic!("Input {name} not found"));
				if let Some(percentage) = percent {
					responses.push_back(
						PortfolioMessage::DocumentPassMessage {
							document_id,
							message: NodeGraphMessage::SetQualifiedInputValue {
								layer_path: layer_path.clone(),
								node_path: node_path.clone(),
								input_index: get("Percent Complete"),
								value: TaggedValue::F64(percentage),
							}
							.into(),
						}
						.into(),
					);
				}

				responses.push_back(
					PortfolioMessage::DocumentPassMessage {
						document_id,
						message: NodeGraphMessage::SetQualifiedInputValue {
							layer_path,
							node_path,
							input_index: get("Status"),
							value: TaggedValue::ImaginateStatus(status),
						}
						.into(),
					}
					.into(),
				);
			}
			PortfolioMessage::ImaginateSetImageData {
				document_id,
				layer_path,
				node_path,
				image_data,
				width,
				height,
			} => {
				let get = |name: &str| IMAGINATE_NODE.inputs.iter().position(|input| input.name == name).unwrap_or_else(|| panic!("Input {name} not found"));

				let image = Image::from_image_data(&image_data, width, height);
				responses.push_back(
					PortfolioMessage::DocumentPassMessage {
						document_id,
						message: NodeGraphMessage::SetQualifiedInputValue {
							layer_path,
							node_path,
							input_index: get("Cached Data"),
							value: TaggedValue::RcImage(Some(std::sync::Arc::new(image))),
						}
						.into(),
					}
					.into(),
				);
			}
			PortfolioMessage::ImaginateSetServerStatus { status } => {
				self.persistent_data.imaginate_server_status = status;
				responses.push_back(PropertiesPanelMessage::ResendActiveProperties.into());
			}
			PortfolioMessage::Import => {
				// This portfolio message wraps the frontend message so it can be listed as an action, which isn't possible for frontend messages
				if self.active_document().is_some() {
					responses.push_back(FrontendMessage::TriggerImport.into());
				}
			}
			PortfolioMessage::LoadDocumentResources { document_id } => {
				if let Some(document) = self.document_mut(document_id) {
					document.load_layer_resources(responses, &document.document_legacy.root.data, Vec::new(), document_id);
				}
			}
			PortfolioMessage::LoadFont { font, is_default } => {
				if !self.persistent_data.font_cache.loaded_font(&font) {
					responses.push_front(FrontendMessage::TriggerFontLoad { font, is_default }.into());
				}
			}
			PortfolioMessage::NewDocumentWithName { name } => {
				let new_document = DocumentMessageHandler::with_name(name, ipp);
				let document_id = generate_uuid();
				if self.active_document().is_some() {
					responses.push_back(BroadcastEvent::ToolAbort.into());
					responses.push_back(NavigationMessage::TranslateCanvas { delta: (0., 0.).into() }.into());
				}

				self.load_document(new_document, document_id, responses);
			}
			PortfolioMessage::NextDocument => {
				if let Some(active_document_id) = self.active_document_id {
					let current_index = self.document_index(active_document_id);
					let next_index = (current_index + 1) % self.document_ids.len();
					let next_id = self.document_ids[next_index];

					responses.push_back(PortfolioMessage::SelectDocument { document_id: next_id }.into());
				}
			}
			PortfolioMessage::OpenDocument => {
				// This portfolio message wraps the frontend message so it can be listed as an action, which isn't possible for frontend messages
				responses.push_back(FrontendMessage::TriggerOpenDocument.into());
			}
			PortfolioMessage::OpenDocumentFile {
				document_name,
				document_serialized_content,
			} => {
				responses.push_back(
					PortfolioMessage::OpenDocumentFileWithId {
						document_id: generate_uuid(),
						document_name,
						document_is_auto_saved: false,
						document_is_saved: true,
						document_serialized_content,
					}
					.into(),
				);
			}
			PortfolioMessage::OpenDocumentFileWithId {
				document_id,
				document_name,
				document_is_auto_saved,
				document_is_saved,
				document_serialized_content,
			} => {
				let document = DocumentMessageHandler::with_name_and_content(document_name, document_serialized_content);
				match document {
					Ok(mut document) => {
						document.set_auto_save_state(document_is_auto_saved);
						document.set_save_state(document_is_saved);
						self.load_document(document, document_id, responses);
					}
					Err(e) => responses.push_back(
						DialogMessage::DisplayDialogError {
							title: "Failed to open document".to_string(),
							description: e.to_string(),
						}
						.into(),
					),
				}
			}
			// TODO: Paste message is unused, delete it?
			PortfolioMessage::Paste { clipboard } => {
				let shallowest_common_folder = self.active_document().map(|document| {
					document
						.document_legacy
						.shallowest_common_folder(document.selected_layers())
						.expect("While pasting, the selected layers did not exist while attempting to find the appropriate folder path for insertion")
				});

				if let Some(folder) = shallowest_common_folder {
					responses.push_back(DocumentMessage::DeselectAllLayers.into());
					responses.push_back(DocumentMessage::StartTransaction.into());
					responses.push_back(
						PortfolioMessage::PasteIntoFolder {
							clipboard,
							folder_path: folder.to_vec(),
							insert_index: -1,
						}
						.into(),
					);
					responses.push_back(DocumentMessage::CommitTransaction.into());
				}
			}
			PortfolioMessage::PasteIntoFolder {
				clipboard,
				folder_path: path,
				insert_index,
			} => {
				let paste = |entry: &CopyBufferEntry, responses: &mut VecDeque<_>| {
					if let Some(document) = self.active_document() {
						trace!("Pasting into folder {:?} as index: {}", &path, insert_index);
						let destination_path = [path.to_vec(), vec![generate_uuid()]].concat();

						responses.push_front(
							DocumentMessage::UpdateLayerMetadata {
								layer_path: destination_path.clone(),
								layer_metadata: entry.layer_metadata,
							}
							.into(),
						);
						document.load_layer_resources(responses, &entry.layer.data, destination_path.clone(), self.active_document_id.unwrap());
						responses.push_front(
							DocumentOperation::InsertLayer {
								layer: Box::new(entry.layer.clone()),
								destination_path,
								insert_index,
							}
							.into(),
						);
					}
				};

				if insert_index == -1 {
					for entry in self.copy_buffer[clipboard as usize].iter().rev() {
						paste(entry, responses)
					}
				} else {
					for entry in self.copy_buffer[clipboard as usize].iter() {
						paste(entry, responses)
					}
				}
			}
			PortfolioMessage::PasteSerializedData { data } => {
				if let Some(document) = self.active_document() {
					if let Ok(data) = serde_json::from_str::<Vec<CopyBufferEntry>>(&data) {
						let shallowest_common_folder = document
							.document_legacy
							.shallowest_common_folder(document.selected_layers())
							.expect("While pasting from serialized, the selected layers did not exist while attempting to find the appropriate folder path for insertion");
						responses.push_back(DocumentMessage::DeselectAllLayers.into());
						responses.push_back(DocumentMessage::StartTransaction.into());

						for entry in data.iter().rev() {
							let destination_path = [shallowest_common_folder.to_vec(), vec![generate_uuid()]].concat();

							responses.push_front(
								DocumentMessage::UpdateLayerMetadata {
									layer_path: destination_path.clone(),
									layer_metadata: entry.layer_metadata,
								}
								.into(),
							);
							document.load_layer_resources(responses, &entry.layer.data, destination_path.clone(), self.active_document_id.unwrap());
							responses.push_front(
								DocumentOperation::InsertLayer {
									layer: Box::new(entry.layer.clone()),
									destination_path,
									insert_index: -1,
								}
								.into(),
							);
						}

						responses.push_back(DocumentMessage::CommitTransaction.into());
					}
				}
			}
			PortfolioMessage::PrevDocument => {
				if let Some(active_document_id) = self.active_document_id {
					let len = self.document_ids.len();
					let current_index = self.document_index(active_document_id);
					let prev_index = (current_index + len - 1) % len;
					let prev_id = self.document_ids[prev_index];
					responses.push_back(PortfolioMessage::SelectDocument { document_id: prev_id }.into());
				}
			}
			PortfolioMessage::ProcessNodeGraphFrame {
				document_id,
				layer_path,
				image_data,
				size,
				imaginate_node,
			} => {
				if let Err(description) = self.evaluate_node_graph(document_id, layer_path, (image_data, size), imaginate_node, preferences, responses) {
					responses.push_back(
						DialogMessage::DisplayDialogError {
							title: "Unable to update node graph".to_string(),
							description,
						}
						.into(),
					);
				}
			}
			PortfolioMessage::SelectDocument { document_id } => {
				if let Some(document) = self.active_document() {
					if !document.is_auto_saved() {
						responses.push_back(
							PortfolioMessage::AutoSaveDocument {
								// Safe to unwrap since we know that there is an active document
								document_id: self.active_document_id.unwrap(),
							}
							.into(),
						);
					}
				}

				if self.active_document().is_some() {
					responses.push_back(BroadcastEvent::ToolAbort.into());
					responses.push_back(OverlaysMessage::ClearAllOverlays.into());
				}

				// TODO: Remove this message in favor of having tools have specific data per document instance
				responses.push_back(PortfolioMessage::SetActiveDocument { document_id }.into());
				responses.push_back(PortfolioMessage::UpdateOpenDocumentsList.into());
				responses.push_back(FrontendMessage::UpdateActiveDocument { document_id }.into());
				responses.push_back(DocumentMessage::RenderDocument.into());
				responses.push_back(DocumentMessage::DocumentStructureChanged.into());
				for layer in self.documents.get(&document_id).unwrap().layer_metadata.keys() {
					responses.push_back(DocumentMessage::LayerChanged { affected_layer_path: layer.clone() }.into());
				}
				responses.push_back(BroadcastEvent::SelectionChanged.into());
				responses.push_back(BroadcastEvent::DocumentIsDirty.into());
				responses.push_back(PortfolioMessage::UpdateDocumentWidgets.into());
				responses.push_back(NavigationMessage::TranslateCanvas { delta: (0., 0.).into() }.into());
			}
			PortfolioMessage::SetActiveDocument { document_id } => self.active_document_id = Some(document_id),
			PortfolioMessage::SetImageBlobUrl {
				document_id,
				layer_path,
				blob_url,
				resolution,
			} => {
				let message = DocumentMessage::SetImageBlobUrl {
					layer_path,
					blob_url,
					resolution,
					document_id,
				};
				responses.push_back(PortfolioMessage::DocumentPassMessage { document_id, message }.into());
			}
			PortfolioMessage::UpdateDocumentWidgets => {
				if let Some(document) = self.active_document() {
					document.update_document_widgets(responses);
				}
			}
			PortfolioMessage::UpdateOpenDocumentsList => {
				// Send the list of document tab names
				let open_documents = self
					.document_ids
					.iter()
					.filter_map(|id| {
						self.documents.get(id).map(|document| FrontendDocumentDetails {
							is_auto_saved: document.is_auto_saved(),
							is_saved: document.is_saved(),
							id: *id,
							name: document.name.clone(),
						})
					})
					.collect::<Vec<_>>();
				responses.push_back(FrontendMessage::UpdateOpenDocumentsList { open_documents }.into());
			}
		}
	}

	fn actions(&self) -> ActionList {
		let mut common = actions!(PortfolioMessageDiscriminant;
			CloseActiveDocumentWithConfirmation,
			CloseAllDocuments,
			Import,
			NextDocument,
			OpenDocument,
			Paste,
			PasteIntoFolder,
			PrevDocument,
		);

		if let Some(document) = self.active_document() {
			if document.layer_metadata.values().any(|data| data.selected) {
				let select = actions!(PortfolioMessageDiscriminant;
					Copy,
					Cut,
				);
				common.extend(select);
			}
			common.extend(document.actions());
		}

		common
	}
}

impl PortfolioMessageHandler {
	pub fn document(&self, document_id: u64) -> Option<&DocumentMessageHandler> {
		self.documents.get(&document_id)
	}

	pub fn document_mut(&mut self, document_id: u64) -> Option<&mut DocumentMessageHandler> {
		self.documents.get_mut(&document_id)
	}

	pub fn active_document(&self) -> Option<&DocumentMessageHandler> {
		self.active_document_id.and_then(|id| self.documents.get(&id))
	}

	pub fn active_document_mut(&mut self) -> Option<&mut DocumentMessageHandler> {
		self.active_document_id.and_then(|id| self.documents.get_mut(&id))
	}

	pub fn active_document_id(&self) -> Option<u64> {
		self.active_document_id
	}

	pub fn generate_new_document_name(&self) -> String {
		let mut doc_title_numbers = self
			.ordered_document_iterator()
			.filter_map(|doc| {
				doc.name
					.rsplit_once(DEFAULT_DOCUMENT_NAME)
					.map(|(prefix, number)| (prefix.is_empty()).then(|| number.trim().parse::<isize>().ok()).flatten().unwrap_or(1))
			})
			.collect::<Vec<isize>>();

		doc_title_numbers.sort_unstable();
		doc_title_numbers.iter_mut().enumerate().for_each(|(i, number)| *number = *number - i as isize - 2);
		// Uses binary search to find the index of the element where number is bigger than i
		let new_doc_title_num = doc_title_numbers.binary_search(&0).map_or_else(|e| e, |v| v) + 1;

		match new_doc_title_num {
			1 => DEFAULT_DOCUMENT_NAME.to_string(),
			_ => format!("{} {}", DEFAULT_DOCUMENT_NAME, new_doc_title_num),
		}
	}

	// TODO: Fix how this doesn't preserve tab order upon loading new document from *File > Load*
	fn load_document(&mut self, new_document: DocumentMessageHandler, document_id: u64, responses: &mut VecDeque<Message>) {
		let render_data = RenderData::new(&self.persistent_data.font_cache, new_document.view_mode, None);

		self.document_ids.push(document_id);

		responses.extend(
			new_document
				.layer_metadata
				.keys()
				.filter_map(|path| new_document.layer_panel_entry_from_path(path, &render_data))
				.map(|entry| FrontendMessage::UpdateDocumentLayerDetails { data: entry }.into())
				.collect::<Vec<_>>(),
		);
		new_document.update_layer_tree_options_bar_widgets(responses, &render_data);

		self.documents.insert(document_id, new_document);

		if self.active_document().is_some() {
			responses.push_back(PropertiesPanelMessage::Deactivate.into());
			responses.push_back(BroadcastEvent::ToolAbort.into());
			responses.push_back(ToolMessage::DeactivateTools.into());
		}

		responses.push_back(PortfolioMessage::UpdateOpenDocumentsList.into());
		responses.push_back(PortfolioMessage::SelectDocument { document_id }.into());
		responses.push_back(PortfolioMessage::LoadDocumentResources { document_id }.into());
		responses.push_back(PortfolioMessage::UpdateDocumentWidgets.into());
		responses.push_back(ToolMessage::InitTools.into());
		responses.push_back(PropertiesPanelMessage::Init.into());
		responses.push_back(NavigationMessage::TranslateCanvas { delta: (0., 0.).into() }.into());
		responses.push_back(DocumentMessage::DocumentStructureChanged.into());
	}

	/// Returns an iterator over the open documents in order.
	pub fn ordered_document_iterator(&self) -> impl Iterator<Item = &DocumentMessageHandler> {
		self.document_ids.iter().map(|id| self.documents.get(id).expect("document id was not found in the document hashmap"))
	}

	fn document_index(&self, document_id: u64) -> usize {
		self.document_ids.iter().position(|id| id == &document_id).expect("Active document is missing from document ids")
	}

	/// Execute the network by flattening it and creating a borrow stack. Casts the output to the generic `T`.
	fn execute_network<T: dyn_any::StaticType>(mut network: NodeNetwork, image: Image) -> Result<T, String> {
		for node_id in network.nodes.keys().copied().collect::<Vec<_>>() {
			network.flatten(node_id);
		}

		let c = Compiler {};
		let proto_network = c.compile(network, true);

		assert_ne!(proto_network.nodes.len(), 0, "No protonodes exist?");
		let tree = interpreted_executor::executor::DynamicExecutor::new(proto_network);

		use dyn_any::IntoDynAny;
		use graph_craft::executor::Executor;

		let boxed = tree.execute(image.into_dyn()).map_err(|e| e.to_string())?;

		dyn_any::downcast::<T>(boxed).map(|v| *v)
	}

	/// Computes an input for a node in the graph
	fn compute_input<T: dyn_any::StaticType>(old_network: &NodeNetwork, node_path: &[NodeId], mut input_index: usize, image: Cow<Image>) -> Result<T, String> {
		let mut network = old_network.clone();
		// Adjust the output of the graph so we find the relevant output
		'outer: for end in (0..node_path.len()).rev() {
			let mut inner_network = &mut network;
<<<<<<< HEAD
			for &node_id in &node_path[..end] {
				inner_network.output = node_id;
=======
			for node_id in node_path.iter().take(end) {
				inner_network.output = *node_id;
>>>>>>> 4cc3d508

				let Some(new_inner) = inner_network.nodes.get_mut(node_id).and_then(|node| node.implementation.get_network_mut()) else {
					return Err("Failed to find network".to_string());
				};
				inner_network = new_inner;
			}
			match &inner_network.nodes.get(&node_path[end]).unwrap().inputs[input_index] {
				// If the input is from a parent network then adjust the input index and continue iteration
				NodeInput::Network => {
					input_index = inner_network
						.inputs
						.iter()
						.enumerate()
						.filter(|&(_index, &id)| id == node_path[end])
						.nth(input_index)
						.ok_or_else(|| "Invalid network input".to_string())?
						.0;
				}
				// If the input is just a value, return that value
				NodeInput::Value { tagged_value, .. } => return dyn_any::downcast::<T>(tagged_value.clone().to_value().up_box()).map(|v| *v),
				// If the input is from a node, set the node to be the output (so that is what is evaluated)
				NodeInput::Node(n) => {
					inner_network.output = *n;
					break 'outer;
				}
			}
		}

		Self::execute_network(network, image.into_owned())
	}

	/// Encodes an image into a format using the image crate
	fn encode_img(image: Image, resize: Option<DVec2>, format: image::ImageOutputFormat) -> Result<(Vec<u8>, (u32, u32)), String> {
		use image::{ImageBuffer, Rgba};
		use std::io::Cursor;

		let mut image_data: Vec<u8> = Vec::new();
		let [image_width, image_height] = [image.width, image.height];
		let size_estimate = (image_width * image_height * 4) as usize;

		let mut result_bytes = Vec::with_capacity(size_estimate);
		result_bytes.extend(image.data.into_iter().flat_map(|color| color.to_rgba8()));
		let mut output: ImageBuffer<Rgba<u8>, _> = image::ImageBuffer::from_raw(image_width, image_height, result_bytes).ok_or_else(|| "Invalid image size".to_string())?;
		if let Some(size) = resize {
			let size = size.as_uvec2();
			if size.x > 0 && size.y > 0 {
				output = image::imageops::resize(&output, size.x, size.y, image::imageops::Triangle);
			}
		}
		let size = output.dimensions();
		output.write_to(&mut Cursor::new(&mut image_data), format).map_err(|e| e.to_string())?;
		Ok::<_, String>((image_data, size))
	}

	/// Evaluates a node graph, computing either the imaginate node or the entire graph
	fn evaluate_node_graph(
		&mut self,
		document_id: u64,
		layer_path: Vec<LayerId>,
		(image_data, (width, height)): (Vec<u8>, (u32, u32)),
		imaginate_node: Option<Vec<NodeId>>,
		preferences: &PreferencesMessageHandler,
		responses: &mut VecDeque<Message>,
	) -> Result<(), String> {
		// Reformat the input image data into an f32 image
		let image = graphene_core::raster::Image::from_image_data(&image_data, width, height);

		// Get the node graph layer
		let document = self.documents.get_mut(&document_id).ok_or_else(|| "Invalid document".to_string())?;
		let layer = document.document_legacy.layer(&layer_path).map_err(|e| format!("No layer: {e:?}"))?;
		let node_graph_frame = match &layer.data {
			LayerDataType::NodeGraphFrame(frame) => Ok(frame),
			_ => Err("Invalid layer type".to_string()),
		}?;
		let network = node_graph_frame.network.clone();

		// Execute the node graph
		if let Some(imaginate_node) = imaginate_node {
			use graph_craft::imaginate_input::*;

			let get = |name: &str| IMAGINATE_NODE.inputs.iter().position(|input| input.name == name).unwrap_or_else(|| panic!("Input {name} not found"));

			let resolution: Option<glam::DVec2> = Self::compute_input(&network, &imaginate_node, get("Resolution"), Cow::Borrowed(&image))?;
			let resolution = resolution.unwrap_or_else(|| {
				let transform = document.document_legacy.root.transform.inverse() * document.document_legacy.multiply_transforms(&layer_path).unwrap();
				let (x, y) = pick_safe_imaginate_resolution((transform.transform_vector2(DVec2::new(1., 0.)).length(), transform.transform_vector2(DVec2::new(0., 1.)).length()));
				DVec2::new(x as f64, y as f64)
			});

			let transform = document.document_legacy.root.transform.inverse() * document.document_legacy.multiply_transforms(&layer_path).unwrap();
			let parameters = ImaginateGenerationParameters {
				seed: Self::compute_input::<f64>(&network, &imaginate_node, get("Seed"), Cow::Borrowed(&image))? as u64,
				resolution: resolution.as_uvec2().into(),
				samples: Self::compute_input::<f64>(&network, &imaginate_node, get("Samples"), Cow::Borrowed(&image))? as u32,
				sampling_method: Self::compute_input::<ImaginateSamplingMethod>(&network, &imaginate_node, get("Sampling Method"), Cow::Borrowed(&image))?
					.api_value()
					.to_string(),
				text_guidance: Self::compute_input(&network, &imaginate_node, get("Prompt Guidance"), Cow::Borrowed(&image))?,
				text_prompt: Self::compute_input(&network, &imaginate_node, get("Prompt"), Cow::Borrowed(&image))?,
				negative_prompt: Self::compute_input(&network, &imaginate_node, get("Negative Prompt"), Cow::Borrowed(&image))?,
				image_creativity: Some(Self::compute_input::<f64>(&network, &imaginate_node, get("Image Creativity"), Cow::Borrowed(&image))? / 100.),
				restore_faces: Self::compute_input(&network, &imaginate_node, get("Improve Faces"), Cow::Borrowed(&image))?,
				tiling: Self::compute_input(&network, &imaginate_node, get("Tiling"), Cow::Borrowed(&image))?,
			};
			let use_base_image = Self::compute_input::<bool>(&network, &imaginate_node, get("Adapt Input Image"), Cow::Borrowed(&image))?;

			let base_image = if use_base_image {
				let image: Image = Self::compute_input(&network, &imaginate_node, get("Input Image"), Cow::Borrowed(&image))?;
				// Only use if has size
				if image.width > 0 && image.height > 0 {
					let (image_data, size) = Self::encode_img(image, Some(resolution), image::ImageOutputFormat::Png)?;
					let size = DVec2::new(size.0 as f64, size.1 as f64);
					let mime = "image/png".to_string();
					Some(ImaginateBaseImage { image_data, size, mime })
				} else {
					None
				}
			} else {
				None
			};

			let mask_image =
				if base_image.is_some() {
					let mask_path: Option<Vec<LayerId>> = Self::compute_input(&network, &imaginate_node, get("Masking Layer"), Cow::Borrowed(&image))?;

					// Calculate the size of the node graph frame
					let size = DVec2::new(transform.transform_vector2(DVec2::new(1., 0.)).length(), transform.transform_vector2(DVec2::new(0., 1.)).length());

					// Render the masking layer within the node graph frame
					let old_transforms = document.remove_document_transform();
					let mask_is_some = mask_path.is_some();
					let mask_image = mask_path.filter(|mask_layer_path| document.document_legacy.layer(mask_layer_path).is_ok()).map(|mask_layer_path| {
						let render_mode = DocumentRenderMode::LayerCutout(&mask_layer_path, document_legacy::color::Color::WHITE);
						let svg = document.render_document(size, transform.inverse(), &self.persistent_data, render_mode);

						ImaginateMaskImage { svg, size }
					});

					if mask_is_some && mask_image.is_none() {
						return Err("Imagination masking layer is missing.\nIt may have been deleted or moved. Please drag a new layer reference\ninto the 'Masking Layer' parameter input, then generate again.".to_string());
					}

					document.restore_document_transform(old_transforms);
					mask_image
				} else {
					None
				};

			responses.push_back(
				FrontendMessage::TriggerImaginateGenerate {
					parameters: Box::new(parameters),
					base_image: base_image.map(Box::new),
					mask_image: mask_image.map(Box::new),
					mask_paint_mode: if Self::compute_input::<bool>(&network, &imaginate_node, get("Inpaint"), Cow::Borrowed(&image))? {
						ImaginateMaskPaintMode::Inpaint
					} else {
						ImaginateMaskPaintMode::Outpaint
					},
					mask_blur_px: Self::compute_input::<f64>(&network, &imaginate_node, get("Mask Blur"), Cow::Borrowed(&image))? as u32,
					imaginate_mask_starting_fill: Self::compute_input(&network, &imaginate_node, get("Mask Starting Fill"), Cow::Borrowed(&image))?,
					hostname: preferences.imaginate_server_hostname.clone(),
					refresh_frequency: preferences.imaginate_refresh_frequency,
					document_id,
					layer_path,
					node_path: imaginate_node,
				}
				.into(),
			);
		} else {
			let mut image: Image = Self::execute_network(network, image)?;

			// If no image was generated, use the input image
			if image.width == 0 || image.height == 0 {
				image = graphene_core::raster::Image::from_image_data(&image_data, width, height);
			}

			let (image_data, _size) = Self::encode_img(image, None, image::ImageOutputFormat::Bmp)?;

			responses.push_back(
				DocumentOperation::SetNodeGraphFrameImageData {
					layer_path: layer_path.clone(),
					image_data: image_data.clone(),
				}
				.into(),
			);
			let mime = "image/bmp".to_string();
			let image_data = std::sync::Arc::new(image_data);
			responses.push_back(
				FrontendMessage::UpdateImageData {
					document_id,
					image_data: vec![FrontendImageData { path: layer_path, image_data, mime }],
				}
				.into(),
			);
		}

		Ok(())
	}
}<|MERGE_RESOLUTION|>--- conflicted
+++ resolved
@@ -706,15 +706,10 @@
 		// Adjust the output of the graph so we find the relevant output
 		'outer: for end in (0..node_path.len()).rev() {
 			let mut inner_network = &mut network;
-<<<<<<< HEAD
 			for &node_id in &node_path[..end] {
 				inner_network.output = node_id;
-=======
-			for node_id in node_path.iter().take(end) {
-				inner_network.output = *node_id;
->>>>>>> 4cc3d508
-
-				let Some(new_inner) = inner_network.nodes.get_mut(node_id).and_then(|node| node.implementation.get_network_mut()) else {
+
+				let Some(new_inner) = inner_network.nodes.get_mut(&node_id).and_then(|node| node.implementation.get_network_mut()) else {
 					return Err("Failed to find network".to_string());
 				};
 				inner_network = new_inner;

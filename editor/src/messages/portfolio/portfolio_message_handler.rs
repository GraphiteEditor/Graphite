--- conflicted
+++ resolved
@@ -9,12 +9,9 @@
 use crate::messages::dialog::simple_dialogs;
 use crate::messages::frontend::utility_types::FrontendDocumentDetails;
 use crate::messages::layout::utility_types::widget_prelude::*;
-<<<<<<< HEAD
+use crate::messages::portfolio::document::DocumentMessageData;
 use crate::messages::portfolio::document::graph_operation::utility_types::ModifyInputsContext;
 use crate::messages::portfolio::document::graph_operation::utility_types::TransformIn;
-=======
-use crate::messages::portfolio::document::DocumentMessageData;
->>>>>>> 43275b7a
 use crate::messages::portfolio::document::node_graph::document_node_definitions::resolve_document_node_type;
 use crate::messages::portfolio::document::utility_types::clipboards::{Clipboard, CopyBufferEntry, INTERNAL_CLIPBOARD_COUNT};
 use crate::messages::portfolio::document::utility_types::nodes::SelectedNodes;
@@ -22,15 +19,11 @@
 use crate::messages::prelude::*;
 use crate::messages::tool::utility_types::{HintData, HintGroup, ToolType};
 use crate::node_graph_executor::{ExportConfig, NodeGraphExecutor};
-<<<<<<< HEAD
-use graphene_core::renderer::Quad;
-
-=======
->>>>>>> 43275b7a
 use bezier_rs::Subpath;
 use glam::IVec2;
 use graph_craft::document::value::TaggedValue;
 use graph_craft::document::{DocumentNodeImplementation, NodeId, NodeInput};
+use graphene_core::renderer::Quad;
 use graphene_core::text::{Font, TypesettingConfig};
 use graphene_std::vector::style::{Fill, FillType, Gradient};
 use graphene_std::vector::{VectorData, VectorDataTable};
@@ -980,17 +973,17 @@
 
 							if let Some(mut modify_inputs) = ModifyInputsContext::new_with_layer(layer, &mut document.network_interface, responses) {
 								if let Some(transform_node_id) = modify_inputs.existing_node_id("Transform", true) {
-									if let Some(network) = modify_inputs.network_interface.network(&[]) {
-										if let Some(node) = network.nodes.get(&transform_node_id) {
-											let current_transform = transform_utils::get_current_transform(&node.inputs);
-
-											// Only center if nothing is in the viewport
-											if viewport_in_doc_space.contains(current_transform.translation) {
-												return;
-											}
-
-											positions.push((layer, current_transform.translation, false));
+									let network = modify_inputs.network_interface.document_network();
+
+									if let Some(node) = network.nodes.get(&transform_node_id) {
+										let current_transform = transform_utils::get_current_transform(&node.inputs);
+
+										// Only center if nothing is in the viewport
+										if viewport_in_doc_space.contains(current_transform.translation) {
+											return;
 										}
+
+										positions.push((layer, current_transform.translation, false));
 									}
 								}
 							}

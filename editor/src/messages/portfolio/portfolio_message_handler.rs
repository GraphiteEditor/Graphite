use super::document::utility_types::document_metadata::LayerNodeIdentifier;
use super::document::utility_types::network_interface::{self};
use super::utility_types::PersistentData;
use crate::application::generate_uuid;
use crate::consts::DEFAULT_DOCUMENT_NAME;
use crate::messages::dialog::simple_dialogs;
use crate::messages::frontend::utility_types::FrontendDocumentDetails;
use crate::messages::layout::utility_types::widget_prelude::*;
use crate::messages::portfolio::document::graph_operation::utility_types::ModifyInputsContext;
use crate::messages::portfolio::document::utility_types::clipboards::{Clipboard, CopyBufferEntry, INTERNAL_CLIPBOARD_COUNT};
use crate::messages::portfolio::document::utility_types::nodes::SelectedNodes;
use crate::messages::portfolio::document::DocumentMessageData;
use crate::messages::prelude::*;
use crate::messages::tool::utility_types::{HintData, HintGroup};
use crate::node_graph_executor::{ExportConfig, NodeGraphExecutor};

use graph_craft::document::value::TaggedValue;
use graph_craft::document::{NodeId, NodeInput};
use graphene_core::text::Font;
use graphene_std::vector::style::{Fill, FillType, Gradient};

use std::sync::Arc;

pub struct PortfolioMessageData<'a> {
	pub ipp: &'a InputPreprocessorMessageHandler,
	pub preferences: &'a PreferencesMessageHandler,
}

#[derive(Debug, Default)]
pub struct PortfolioMessageHandler {
	menu_bar_message_handler: MenuBarMessageHandler,
	pub documents: HashMap<DocumentId, DocumentMessageHandler>,
	document_ids: Vec<DocumentId>,
	pub(crate) active_document_id: Option<DocumentId>,
	copy_buffer: [Vec<CopyBufferEntry>; INTERNAL_CLIPBOARD_COUNT as usize],
	pub persistent_data: PersistentData,
	pub executor: NodeGraphExecutor,
}

impl MessageHandler<PortfolioMessage, PortfolioMessageData<'_>> for PortfolioMessageHandler {
	fn process_message(&mut self, message: PortfolioMessage, responses: &mut VecDeque<Message>, data: PortfolioMessageData) {
		let PortfolioMessageData { ipp, preferences } = data;

		match message {
			// Sub-messages
			PortfolioMessage::MenuBar(message) => {
				let mut has_active_document = false;
				let mut rulers_visible = false;
				let mut node_graph_open = false;

				if let Some(document) = self.active_document_id.and_then(|document_id| self.documents.get_mut(&document_id)) {
					has_active_document = true;
					rulers_visible = document.rulers_visible;
					node_graph_open = document.is_graph_overlay_open();
				}
				self.menu_bar_message_handler.process_message(
					message,
					responses,
					MenuBarMessageData {
						has_active_document,
						rulers_visible,
						node_graph_open,
					},
				);
			}
			PortfolioMessage::Document(message) => {
				if let Some(document_id) = self.active_document_id {
					if let Some(document) = self.documents.get_mut(&document_id) {
						let document_inputs = DocumentMessageData {
							document_id,
							ipp,
							persistent_data: &self.persistent_data,
							executor: &mut self.executor,
						};
						document.process_message(message, responses, document_inputs)
					}
				}
			}

			// Messages
			PortfolioMessage::DocumentPassMessage { document_id, message } => {
				if let Some(document) = self.documents.get_mut(&document_id) {
					let document_inputs = DocumentMessageData {
						document_id,
						ipp,
						persistent_data: &self.persistent_data,
						executor: &mut self.executor,
					};
					document.process_message(message, responses, document_inputs)
				}
			}
			PortfolioMessage::AutoSaveActiveDocument => {
				if let Some(document_id) = self.active_document_id {
					if let Some(document) = self.active_document_mut() {
						document.set_auto_save_state(true);
						responses.add(PortfolioMessage::AutoSaveDocument { document_id });
					}
				}
			}
			PortfolioMessage::AutoSaveAllDocuments => {
				for (document_id, document) in self.documents.iter_mut() {
					if !document.is_auto_saved() {
						document.set_auto_save_state(true);
						responses.add(PortfolioMessage::AutoSaveDocument { document_id: *document_id });
					}
				}
			}
			PortfolioMessage::AutoSaveDocument { document_id } => {
				let document = self.documents.get(&document_id).unwrap();
				responses.add(FrontendMessage::TriggerIndexedDbWriteDocument {
					document: document.serialize_document(),
					details: FrontendDocumentDetails {
						is_auto_saved: document.is_auto_saved(),
						is_saved: document.is_saved(),
						id: document_id,
						name: document.name.clone(),
					},
				})
			}
			PortfolioMessage::CloseActiveDocumentWithConfirmation => {
				if let Some(document_id) = self.active_document_id {
					responses.add(PortfolioMessage::CloseDocumentWithConfirmation { document_id });
				}
			}
			PortfolioMessage::CloseAllDocuments => {
				if self.active_document_id.is_some() {
					responses.add(BroadcastEvent::ToolAbort);
					responses.add(ToolMessage::DeactivateTools);

					// Clear relevant UI layouts if there are no documents
					responses.add(PropertiesPanelMessage::Clear);
					responses.add(DocumentMessage::ClearLayersPanel);
					let hint_data = HintData(vec![HintGroup(vec![])]);
					responses.add(FrontendMessage::UpdateInputHints { hint_data });
				}

				for document_id in &self.document_ids {
					responses.add(FrontendMessage::TriggerIndexedDbRemoveDocument { document_id: *document_id });
				}

				responses.add(PortfolioMessage::DestroyAllDocuments);
				responses.add(PortfolioMessage::UpdateOpenDocumentsList);
			}
			PortfolioMessage::CloseAllDocumentsWithConfirmation => {
				if self.unsaved_document_names().is_empty() {
					responses.add(PortfolioMessage::CloseAllDocuments)
				} else {
					responses.add(DialogMessage::CloseAllDocumentsWithConfirmation)
				}
			}
			PortfolioMessage::CloseDocument { document_id } => {
				// Is this the last document?
				if self.documents.len() == 1 && self.document_ids[0] == document_id {
					// Clear UI layouts that assume the existence of a document
					responses.add(PropertiesPanelMessage::Clear);
					responses.add(DocumentMessage::ClearLayersPanel);
					let hint_data = HintData(vec![HintGroup(vec![])]);
					responses.add(FrontendMessage::UpdateInputHints { hint_data });
				}

				// Actually delete the document (delay to delete document is required to let the document and properties panel messages above get processed)
				responses.add(PortfolioMessage::DeleteDocument { document_id });
				responses.add(FrontendMessage::TriggerIndexedDbRemoveDocument { document_id });

				// Send the new list of document tab names
				responses.add(PortfolioMessage::UpdateOpenDocumentsList);
			}
			PortfolioMessage::CloseDocumentWithConfirmation { document_id } => {
				let target_document = self.documents.get(&document_id).unwrap();
				if target_document.is_saved() {
					responses.add(BroadcastEvent::ToolAbort);
					responses.add(PortfolioMessage::CloseDocument { document_id });
				} else {
					let dialog = simple_dialogs::CloseDocumentDialog {
						document_name: target_document.name.clone(),
						document_id,
					};
					dialog.send_dialog_to_frontend(responses);

					// Select the document being closed
					responses.add(PortfolioMessage::SelectDocument { document_id });
				}
			}
			PortfolioMessage::Copy { clipboard } => {
				// We can't use `self.active_document()` because it counts as an immutable borrow of the entirety of `self`
				let Some(active_document) = self.active_document_id.and_then(|id| self.documents.get(&id)) else {
					return;
				};

				let copy_val = |buffer: &mut Vec<CopyBufferEntry>| {
					let ordered_last_elements = active_document
						.network_interface
						.shallowest_unique_layers(active_document.selected_nodes.selected_layers(active_document.metadata()));

					for layer in ordered_last_elements {
						let layer_node_id = layer.to_node();

						let mut copy_ids = HashMap::new();
<<<<<<< HEAD
						copy_ids.insert(layer_node_id, NodeId(0 as u64));

						active_document
							.network_interface
							.upstream_flow_back_from_nodes(vec![layer_node_id], network_interface::FlowType::LayerChildrenUpstreamFlow)
							.enumerate()
							.for_each(|(index, (_, node_id))| {
								copy_ids.insert(node_id, NodeId((index + 1) as u64));
							});
=======
						copy_ids.insert(layer_node_id, NodeId(0_u64));
						if let Some(input_node) = active_document
							.network()
							.nodes
							.get(&layer_node_id)
							.and_then(|node| if node.is_layer { node.inputs.get(1) } else { node.inputs.first() })
							.and_then(|input| input.as_node())
						{
							active_document
								.network()
								.upstream_flow_back_from_nodes(vec![input_node], graph_craft::document::FlowType::UpstreamFlow)
								.enumerate()
								.for_each(|(index, (_, node_id))| {
									copy_ids.insert(node_id, NodeId((index + 1) as u64));
								});
						};
>>>>>>> 59a943f4

						buffer.push(CopyBufferEntry {
							nodes: active_document.network_interface.copy_nodes(&copy_ids, true).collect(),
							selected: active_document.selected_nodes.selected_layers_contains(layer, active_document.metadata()),
							visible: active_document.selected_nodes.layer_visible(layer, &active_document.network_interface),
							locked: active_document.selected_nodes.layer_locked(layer, &active_document.network_interface),
							collapsed: false,
						});
					}
				};

				if clipboard == Clipboard::Device {
					let mut buffer = Vec::new();
					copy_val(&mut buffer);
					let mut copy_text = String::from("graphite/layer: ");
					copy_text += &serde_json::to_string(&buffer).expect("Could not serialize paste");

					responses.add(FrontendMessage::TriggerTextCopy { copy_text });
				} else {
					let copy_buffer = &mut self.copy_buffer;
					copy_buffer[clipboard as usize].clear();
					copy_val(&mut copy_buffer[clipboard as usize]);
				}
			}
			PortfolioMessage::Cut { clipboard } => {
				responses.add(PortfolioMessage::Copy { clipboard });
				responses.add(DocumentMessage::DeleteSelectedLayers);
			}
			PortfolioMessage::DeleteDocument { document_id } => {
				let document_index = self.document_index(document_id);
				self.documents.remove(&document_id);
				self.document_ids.remove(document_index);

				if self.document_ids.is_empty() {
					self.active_document_id = None;
					responses.add(MenuBarMessage::SendLayout);
				} else if self.active_document_id.is_some() {
					let document_id = if document_index == self.document_ids.len() {
						// If we closed the last document take the one previous (same as last)
						*self.document_ids.last().unwrap()
					} else {
						// Move to the next tab
						self.document_ids[document_index]
					};
					responses.add(PortfolioMessage::SelectDocument { document_id });
				}
			}
			PortfolioMessage::DestroyAllDocuments => {
				// Empty the list of internal document data
				self.documents.clear();
				self.document_ids.clear();
				self.active_document_id = None;
				responses.add(MenuBarMessage::SendLayout);
			}
			PortfolioMessage::FontLoaded {
				font_family,
				font_style,
				preview_url,
				data,
				is_default,
			} => {
				let font = Font::new(font_family, font_style);

				self.persistent_data.font_cache.insert(font, preview_url, data, is_default);
				self.executor.update_font_cache(self.persistent_data.font_cache.clone());

				if self.active_document_mut().is_some() {
					responses.add(NodeGraphMessage::RunDocumentGraph);
				}
			}
			PortfolioMessage::ImaginateCheckServerStatus => {
				let server_status = self.persistent_data.imaginate.server_status().clone();
				self.persistent_data.imaginate.poll_server_check();
				#[cfg(target_arch = "wasm32")]
				if let Some(fut) = self.persistent_data.imaginate.initiate_server_check() {
					wasm_bindgen_futures::spawn_local(async move {
						let () = fut.await;
						use wasm_bindgen::prelude::*;

						#[wasm_bindgen(module = "/../frontend/src/wasm-communication/editor.ts")]
						extern "C" {
							#[wasm_bindgen(js_name = injectImaginatePollServerStatus)]
							fn inject();
						}
						inject();
					})
				}
				if &server_status != self.persistent_data.imaginate.server_status() {
					responses.add(PropertiesPanelMessage::Refresh);
				}
			}
			PortfolioMessage::ImaginatePollServerStatus => {
				self.persistent_data.imaginate.poll_server_check();
				responses.add(PropertiesPanelMessage::Refresh);
			}
			PortfolioMessage::ImaginatePreferences => self.executor.update_imaginate_preferences(preferences.get_imaginate_preferences()),
			PortfolioMessage::ImaginateServerHostname => {
				self.persistent_data.imaginate.set_host_name(&preferences.imaginate_server_hostname);
			}
			PortfolioMessage::Import => {
				// This portfolio message wraps the frontend message so it can be listed as an action, which isn't possible for frontend messages
				if self.active_document().is_some() {
					responses.add(FrontendMessage::TriggerImport);
				}
			}
			PortfolioMessage::LoadDocumentResources { document_id } => {
				if let Some(document) = self.document_mut(document_id) {
					document.load_layer_resources(responses);
				}
			}
			PortfolioMessage::LoadFont { font, is_default } => {
				if !self.persistent_data.font_cache.loaded_font(&font) {
					responses.add_front(FrontendMessage::TriggerFontLoad { font, is_default });
				}
			}
			PortfolioMessage::NewDocumentWithName { name } => {
				let new_document = DocumentMessageHandler::with_name(name, ipp, responses);
				let document_id = DocumentId(generate_uuid());
				if self.active_document().is_some() {
					responses.add(BroadcastEvent::ToolAbort);
					responses.add(NavigationMessage::CanvasPan { delta: (0., 0.).into() });
				}

				self.load_document(new_document, document_id, responses);
			}
			PortfolioMessage::NextDocument => {
				if let Some(active_document_id) = self.active_document_id {
					let current_index = self.document_index(active_document_id);
					let next_index = (current_index + 1) % self.document_ids.len();
					let next_id = self.document_ids[next_index];

					responses.add(PortfolioMessage::SelectDocument { document_id: next_id });
				}
			}
			PortfolioMessage::OpenDocument => {
				// This portfolio message wraps the frontend message so it can be listed as an action, which isn't possible for frontend messages
				responses.add(FrontendMessage::TriggerOpenDocument);
			}
			PortfolioMessage::OpenDocumentFile {
				document_name,
				document_serialized_content,
			} => {
				responses.add(PortfolioMessage::OpenDocumentFileWithId {
					document_id: DocumentId(generate_uuid()),
					document_name,
					document_is_auto_saved: false,
					document_is_saved: true,
					document_serialized_content,
				});
			}
			PortfolioMessage::OpenDocumentFileWithId {
				document_id,
				document_name,
				document_is_auto_saved,
				document_is_saved,
				document_serialized_content,
			} => {
				let upgrade_from_before_editable_subgraphs = document_serialized_content.contains("node_output_index");
				let upgrade_vector_manipulation_format = document_serialized_content.contains("ManipulatorGroupIds") && !document_name.contains("__DO_NOT_UPGRADE__");
				let document_name = document_name.replace("__DO_NOT_UPGRADE__", "");

				let document = DocumentMessageHandler::with_name_and_content(document_name.clone(), document_serialized_content);
				let mut document = match document {
					Ok(document) => document,
					Err(e) => {
						if !document_is_auto_saved {
							responses.add(DialogMessage::DisplayDialogError {
								title: "Failed to open document".to_string(),
								description: e.to_string(),
							});
						}

						return;
					}
				};

				// TODO: Eventually remove this (probably starting late 2024)
				// Upgrade all old nodes to support editable subgraphs introduced in #1750
				if upgrade_from_before_editable_subgraphs {
					for node in document.network.nodes.values_mut() {
						let node_definition = crate::messages::portfolio::document::node_graph::document_node_types::resolve_document_node_type(&node.name).unwrap();
						let default_definition_node = node_definition.default_document_node();

						node.implementation = default_definition_node.implementation.clone();
					}
				}
				if document.network.nodes.iter().any(|(node_id, node)| node.name == "Output" && *node_id == NodeId(0)) {
					ModifyInputsContext::delete_nodes(
						&mut document.node_graph_handler,
						&mut document.network,
						&mut SelectedNodes(vec![]),
						vec![NodeId(0)],
						true,
						responses,
						Vec::new(),
					);
				}

				// TODO: Eventually remove this (probably starting late 2024)
				// Upgrade Fill nodes to the format change in #1778
				for node in document.network.nodes.values_mut() {
					if node.name == "Fill" && node.inputs.len() == 8 {
						let node_definition = crate::messages::portfolio::document::node_graph::document_node_types::resolve_document_node_type(&node.name).unwrap();
						let default_definition_node = node_definition.default_document_node();

						node.implementation = default_definition_node.implementation.clone();
						let old_inputs = std::mem::replace(&mut node.inputs, default_definition_node.inputs.clone());

						node.inputs[0] = old_inputs[0].clone();

						let Some(fill_type) = old_inputs[1].as_value().cloned() else { continue };
						let TaggedValue::FillType(fill_type) = fill_type else { continue };
						let Some(solid_color) = old_inputs[2].as_value().cloned() else { continue };
						let TaggedValue::OptionalColor(solid_color) = solid_color else { continue };
						let Some(gradient_type) = old_inputs[3].as_value().cloned() else { continue };
						let TaggedValue::GradientType(gradient_type) = gradient_type else { continue };
						let Some(start) = old_inputs[4].as_value().cloned() else { continue };
						let TaggedValue::DVec2(start) = start else { continue };
						let Some(end) = old_inputs[5].as_value().cloned() else { continue };
						let TaggedValue::DVec2(end) = end else { continue };
						let Some(transform) = old_inputs[6].as_value().cloned() else { continue };
						let TaggedValue::DAffine2(transform) = transform else { continue };
						let Some(positions) = old_inputs[7].as_value().cloned() else { continue };
						let TaggedValue::GradientStops(positions) = positions else { continue };

						let fill = match (fill_type, solid_color) {
							(FillType::Solid, None) => Fill::None,
							(FillType::Solid, Some(color)) => Fill::Solid(color),
							(FillType::Gradient, _) => Fill::Gradient(Gradient {
								stops: positions,
								gradient_type,
								start,
								end,
								transform,
							}),
						};
						node.inputs[1] = NodeInput::value(TaggedValue::Fill(fill.clone()), false);
						match fill {
							Fill::None => {
								node.inputs[2] = NodeInput::value(TaggedValue::OptionalColor(None), false);
							}
							Fill::Solid(color) => {
								node.inputs[2] = NodeInput::value(TaggedValue::OptionalColor(Some(color)), false);
							}
							Fill::Gradient(gradient) => {
								node.inputs[3] = NodeInput::value(TaggedValue::Gradient(gradient), false);
							}
						}
					}
				}

				// TODO: Eventually remove this (probably starting late 2024)
				// Upgrade document to the new vector manipulation format introduced in #1676
				let document_serialized_content = document.serialize_document();
				if upgrade_vector_manipulation_format && !document_serialized_content.is_empty() {
					responses.add(FrontendMessage::TriggerUpgradeDocumentToVectorManipulationFormat {
						document_id,
						document_name,
						document_is_auto_saved,
						document_is_saved,
						document_serialized_content,
					});
					return;
				}

				document.set_auto_save_state(document_is_auto_saved);
				document.set_save_state(document_is_saved);
				self.load_document(document, document_id, responses);
			}
			PortfolioMessage::PasteIntoFolder { clipboard, parent, insert_index } => {
				let paste = |entry: &CopyBufferEntry, responses: &mut VecDeque<_>| {
					if self.active_document().is_some() {
						trace!("Pasting into folder {parent:?} as index: {insert_index}");
						let nodes = entry.clone().nodes;
						let new_ids: HashMap<_, _> = nodes.iter().map(|(&id, _)| (id, NodeId(generate_uuid()))).collect();
						let layer = LayerNodeIdentifier::new_unchecked(new_ids[&NodeId(0)]);
						responses.add(NodeGraphMessage::AddNodes {
							nodes,
							new_ids,
							use_document_network: true,
						});
						responses.add(GraphOperationMessage::MoveLayerToStack {
							layer,
							parent,
							insert_index,
							skip_rerender: true,
						});
					}
				};

				responses.add(DocumentMessage::DeselectAllLayers);

				for entry in self.copy_buffer[clipboard as usize].iter().rev() {
					paste(entry, responses)
				}
				responses.add(NodeGraphMessage::RunDocumentGraph);
			}
			PortfolioMessage::PasteSerializedData { data } => {
				if let Some(document) = self.active_document() {
					if let Ok(data) = serde_json::from_str::<Vec<CopyBufferEntry>>(&data) {
						let parent = document.new_layer_parent(false);

						responses.add(DocumentMessage::DeselectAllLayers);
						responses.add(DocumentMessage::StartTransaction);

						for entry in data.into_iter().rev() {
							document.load_layer_resources(responses);
							let new_ids: HashMap<_, _> = entry.nodes.iter().map(|(&id, _)| (id, NodeId(generate_uuid()))).collect();
							let layer = LayerNodeIdentifier::new_unchecked(new_ids[&NodeId(0)]);
							responses.add(NodeGraphMessage::AddNodes {
								nodes: entry.nodes,
								new_ids,
								use_document_network: true,
							});
							responses.add(GraphOperationMessage::MoveLayerToStack {
								layer,
								parent,
								insert_index: 0,
								skip_rerender: true,
							});
						}
						responses.add(NodeGraphMessage::RunDocumentGraph);
					}
				}
			}
			PortfolioMessage::PrevDocument => {
				if let Some(active_document_id) = self.active_document_id {
					let len = self.document_ids.len();
					let current_index = self.document_index(active_document_id);
					let prev_index = (current_index + len - 1) % len;
					let prev_id = self.document_ids[prev_index];
					responses.add(PortfolioMessage::SelectDocument { document_id: prev_id });
				}
			}
			PortfolioMessage::SelectDocument { document_id } => {
				// Auto-save the document we are leaving
				let mut node_graph_open = false;
				if let Some(document) = self.active_document() {
					if !document.is_auto_saved() {
						responses.add(PortfolioMessage::AutoSaveDocument {
							// Safe to unwrap since we know that there is an active document
							document_id: self.active_document_id.unwrap(),
						});
					}
					node_graph_open = document.is_graph_overlay_open();
				}

				// Set the new active document ID
				self.active_document_id = Some(document_id);

				responses.add(MenuBarMessage::SendLayout);
				responses.add(PortfolioMessage::UpdateOpenDocumentsList);
				responses.add(FrontendMessage::UpdateActiveDocument { document_id });
				responses.add(OverlaysMessage::Draw);
				responses.add(BroadcastEvent::ToolAbort);
				responses.add(BroadcastEvent::SelectionChanged);
				responses.add(PortfolioMessage::UpdateDocumentWidgets);
				responses.add(NavigationMessage::CanvasPan { delta: (0., 0.).into() });
				responses.add(NodeGraphMessage::RunDocumentGraph);
				responses.add(DocumentMessage::GraphViewOverlay { open: node_graph_open });
			}
			PortfolioMessage::SubmitDocumentExport {
				file_name,
				file_type,
				scale_factor,
				bounds,
				transparent_background,
			} => {
				let document = self.active_document_id.and_then(|id| self.documents.get_mut(&id)).expect("Tried to render no existent Document");
				let export_config = ExportConfig {
					file_name,
					file_type,
					scale_factor,
					bounds,
					transparent_background,
					..Default::default()
				};
				let result = self.executor.submit_document_export(document, export_config);

				if let Err(description) = result {
					responses.add(DialogMessage::DisplayDialogError {
						title: "Unable to export document".to_string(),
						description,
					});
				}
			}
			PortfolioMessage::SubmitGraphRender { document_id } => {
				let result = self.executor.submit_node_graph_evaluation(
					self.documents.get_mut(&document_id).expect("Tried to render no existent Document"),
					ipp.viewport_bounds.size().as_uvec2(),
				);

				if let Err(description) = result {
					responses.add(DialogMessage::DisplayDialogError {
						title: "Unable to update node graph".to_string(),
						description,
					});
				}
			}
			PortfolioMessage::ToggleRulers => {
				if let Some(document) = self.active_document_mut() {
					document.rulers_visible = !document.rulers_visible;

					responses.add(DocumentMessage::RenderRulers);
					responses.add(MenuBarMessage::SendLayout);
					responses.add(FrontendMessage::TriggerRefreshBoundsOfViewports);
				}
			}
			PortfolioMessage::UpdateDocumentWidgets => {
				if let Some(document) = self.active_document() {
					document.update_document_widgets(responses);
				}
			}
			PortfolioMessage::UpdateOpenDocumentsList => {
				// Send the list of document tab names
				let open_documents = self
					.document_ids
					.iter()
					.filter_map(|id| {
						self.documents.get(id).map(|document| FrontendDocumentDetails {
							is_auto_saved: document.is_auto_saved(),
							is_saved: document.is_saved(),
							id: *id,
							name: document.name.clone(),
						})
					})
					.collect::<Vec<_>>();
				responses.add(FrontendMessage::UpdateOpenDocumentsList { open_documents });
			}
		}
	}

	fn actions(&self) -> ActionList {
		let mut common = actions!(PortfolioMessageDiscriminant;
			CloseActiveDocumentWithConfirmation,
			CloseAllDocuments,
			CloseAllDocumentsWithConfirmation,
			Import,
			NextDocument,
			OpenDocument,
			PasteIntoFolder,
			PrevDocument,
			ToggleRulers,
		);

		// Extend with actions that require an active document
		if let Some(document) = self.active_document() {
			common.extend(document.actions());

			// Extend with actions that must have a selected layer
			if document.selected_nodes.selected_layers(document.metadata()).next().is_some() {
				common.extend(actions!(PortfolioMessageDiscriminant;
					Copy,
					Cut,
				));
			}
		}

		common
	}
}

impl PortfolioMessageHandler {
	pub fn introspect_node(&self, node_path: &[NodeId]) -> Option<Arc<dyn std::any::Any>> {
		self.executor.introspect_node(node_path)
	}

	pub fn document(&self, document_id: DocumentId) -> Option<&DocumentMessageHandler> {
		self.documents.get(&document_id)
	}

	pub fn document_mut(&mut self, document_id: DocumentId) -> Option<&mut DocumentMessageHandler> {
		self.documents.get_mut(&document_id)
	}

	pub fn active_document(&self) -> Option<&DocumentMessageHandler> {
		self.active_document_id.and_then(|id| self.documents.get(&id))
	}

	pub fn active_document_mut(&mut self) -> Option<&mut DocumentMessageHandler> {
		self.active_document_id.and_then(|id| self.documents.get_mut(&id))
	}

	pub fn active_document_id(&self) -> Option<DocumentId> {
		self.active_document_id
	}

	pub fn unsaved_document_names(&self) -> Vec<String> {
		self.documents.values().filter(|document| !document.is_saved()).map(|document| document.name.clone()).collect()
	}

	pub fn generate_new_document_name(&self) -> String {
		let mut doc_title_numbers = self
			.ordered_document_iterator()
			.filter_map(|doc| {
				doc.name
					.rsplit_once(DEFAULT_DOCUMENT_NAME)
					.map(|(prefix, number)| (prefix.is_empty()).then(|| number.trim().parse::<isize>().ok()).flatten().unwrap_or(1))
			})
			.collect::<Vec<isize>>();

		doc_title_numbers.sort_unstable();
		doc_title_numbers.iter_mut().enumerate().for_each(|(i, number)| *number = *number - i as isize - 2);
		// Uses binary search to find the index of the element where number is bigger than i
		let new_doc_title_num = doc_title_numbers.binary_search(&0).unwrap_or_else(|e| e) + 1;

		match new_doc_title_num {
			1 => DEFAULT_DOCUMENT_NAME.to_string(),
			_ => format!("{DEFAULT_DOCUMENT_NAME} {new_doc_title_num}"),
		}
	}

	// TODO: Fix how this doesn't preserve tab order upon loading new document from *File > Open*
	fn load_document(&mut self, new_document: DocumentMessageHandler, document_id: DocumentId, responses: &mut VecDeque<Message>) {
		let new_document = new_document;
		self.document_ids.push(document_id);
		new_document.update_layers_panel_options_bar_widgets(responses);

<<<<<<< HEAD
=======
		new_document.node_graph_handler.update_all_click_targets(&new_document.network, Vec::new());

>>>>>>> 59a943f4
		self.documents.insert(document_id, new_document);

		if self.active_document().is_some() {
			responses.add(BroadcastEvent::ToolAbort);
			responses.add(ToolMessage::DeactivateTools);
		}

		//TODO: Remove this and find a way to fix the issue where creating a new document when the node graph is open causes the transform in the new document to be incorrect
		responses.add(DocumentMessage::GraphViewOverlay { open: false });
		responses.add(PortfolioMessage::UpdateOpenDocumentsList);
		responses.add(PortfolioMessage::SelectDocument { document_id });
		responses.add(PortfolioMessage::LoadDocumentResources { document_id });
		responses.add(PortfolioMessage::UpdateDocumentWidgets);
		responses.add(ToolMessage::InitTools);
		responses.add(NodeGraphMessage::Init);
		responses.add(NavigationMessage::CanvasPan { delta: (0., 0.).into() });
		responses.add(PropertiesPanelMessage::Clear);
		responses.add(NodeGraphMessage::UpdateNewNodeGraph);
	}

	/// Returns an iterator over the open documents in order.
	pub fn ordered_document_iterator(&self) -> impl Iterator<Item = &DocumentMessageHandler> {
		self.document_ids.iter().map(|id| self.documents.get(id).expect("document id was not found in the document hashmap"))
	}

	fn document_index(&self, document_id: DocumentId) -> usize {
		self.document_ids.iter().position(|id| id == &document_id).expect("Active document is missing from document ids")
	}

	pub fn poll_node_graph_evaluation(&mut self, responses: &mut VecDeque<Message>) -> Result<(), String> {
		let Some(active_document) = self.active_document_id.and_then(|id| self.documents.get_mut(&id)) else {
			return Err("No active document".to_string());
		};

		let result = self.executor.poll_node_graph_evaluation(active_document, responses);
		if result.is_err() {
			let error = r#"
				<rect x="50%" y="50%" width="480" height="100" transform="translate(-240 -50)" rx="4" fill="var(--color-error-red)" />
				<text x="50%" y="50%" dominant-baseline="middle" text-anchor="middle" font-size="18" fill="var(--color-2-mildblack)">
					<tspan x="50%" dy="-24" font-weight="bold">The document cannot be rendered in its current state.</tspan>
					<tspan x="50%" dy="24">Check for error details in the node graph, which can be</tspan>
					<tspan x="50%" dy="24">opened with the viewport's top right <tspan font-style="italic">Node Graph</tspan> button.</tspan>
				/text>"#
				// It's a mystery why the `/text>` tag above needs to be missing its `<`, but when it exists it prints the `<` character in the text. However this works with it removed.
				.to_string();
			responses.add(FrontendMessage::UpdateDocumentArtwork { svg: error });
		}
		result
	}
}<|MERGE_RESOLUTION|>--- conflicted
+++ resolved
@@ -196,7 +196,6 @@
 						let layer_node_id = layer.to_node();
 
 						let mut copy_ids = HashMap::new();
-<<<<<<< HEAD
 						copy_ids.insert(layer_node_id, NodeId(0 as u64));
 
 						active_document
@@ -206,24 +205,6 @@
 							.for_each(|(index, (_, node_id))| {
 								copy_ids.insert(node_id, NodeId((index + 1) as u64));
 							});
-=======
-						copy_ids.insert(layer_node_id, NodeId(0_u64));
-						if let Some(input_node) = active_document
-							.network()
-							.nodes
-							.get(&layer_node_id)
-							.and_then(|node| if node.is_layer { node.inputs.get(1) } else { node.inputs.first() })
-							.and_then(|input| input.as_node())
-						{
-							active_document
-								.network()
-								.upstream_flow_back_from_nodes(vec![input_node], graph_craft::document::FlowType::UpstreamFlow)
-								.enumerate()
-								.for_each(|(index, (_, node_id))| {
-									copy_ids.insert(node_id, NodeId((index + 1) as u64));
-								});
-						};
->>>>>>> 59a943f4
 
 						buffer.push(CopyBufferEntry {
 							nodes: active_document.network_interface.copy_nodes(&copy_ids, true).collect(),
@@ -742,11 +723,6 @@
 		self.document_ids.push(document_id);
 		new_document.update_layers_panel_options_bar_widgets(responses);
 
-<<<<<<< HEAD
-=======
-		new_document.node_graph_handler.update_all_click_targets(&new_document.network, Vec::new());
-
->>>>>>> 59a943f4
 		self.documents.insert(document_id, new_document);
 
 		if self.active_document().is_some() {

use super::tools::*;
use crate::communication::message_handler::MessageHandler;
use crate::document::DocumentMessageHandler;
use crate::input::InputPreprocessorMessageHandler;
use crate::layout::widgets::PropertyHolder;
use crate::message_prelude::*;

use graphene::color::Color;

use serde::{Deserialize, Serialize};
use std::collections::{HashMap, VecDeque};
use std::fmt::{self, Debug};

pub type ToolActionHandlerData<'a> = (&'a DocumentMessageHandler, &'a DocumentToolData, &'a InputPreprocessorMessageHandler);

pub trait Fsm {
	type ToolData;
	type ToolOptions;

	#[must_use]
	fn transition(
		self,
		message: ToolMessage,
		document: &DocumentMessageHandler,
		tool_data: &DocumentToolData,
		data: &mut Self::ToolData,
		options: &Self::ToolOptions,
		input: &InputPreprocessorMessageHandler,
		messages: &mut VecDeque<Message>,
	) -> Self;

	fn update_hints(&self, responses: &mut VecDeque<Message>);
	fn update_cursor(&self, responses: &mut VecDeque<Message>);
}

#[derive(Debug, Clone)]
pub struct DocumentToolData {
	pub primary_color: Color,
	pub secondary_color: Color,
}

pub trait ToolCommon: for<'a> MessageHandler<ToolMessage, ToolActionHandlerData<'a>> + PropertyHolder {}
impl<T> ToolCommon for T where T: for<'a> MessageHandler<ToolMessage, ToolActionHandlerData<'a>> + PropertyHolder {}

type Tool = dyn ToolCommon;

pub struct ToolData {
	pub active_tool_type: ToolType,
	pub tools: HashMap<ToolType, Box<Tool>>,
}

impl fmt::Debug for ToolData {
	fn fmt(&self, f: &mut fmt::Formatter<'_>) -> fmt::Result {
		f.debug_struct("ToolData").field("active_tool_type", &self.active_tool_type).field("tool_options", &"[…]").finish()
	}
}

impl ToolData {
	pub fn active_tool_mut(&mut self) -> &mut Box<Tool> {
		self.tools.get_mut(&self.active_tool_type).expect("The active tool is not initialized")
	}
<<<<<<< HEAD
=======

>>>>>>> 3a262708
	pub fn active_tool(&self) -> &Tool {
		self.tools.get(&self.active_tool_type).map(|x| x.as_ref()).expect("The active tool is not initialized")
	}
}

#[derive(Debug)]
pub struct ToolFsmState {
	pub document_tool_data: DocumentToolData,
	pub tool_data: ToolData,
}

impl Default for ToolFsmState {
	fn default() -> Self {
		ToolFsmState {
			tool_data: ToolData {
				active_tool_type: ToolType::Select,
				tools: gen_tools_hash_map! {
					Select => select::Select,
					Crop => crop::Crop,
					Navigate => navigate::Navigate,
					Eyedropper => eyedropper::Eyedropper,
					Text => text::Text,
					Fill => fill::Fill,
					// Gradient => gradient::Gradient,
					// Brush => brush::Brush,
					// Heal => heal::Heal,
					// Clone => clone::Clone,
					// Patch => patch::Patch,
					// BlurSharpen => blursharpen::BlurSharpen,
					// Relight => relight::Relight,
					Path => path::Path,
					Pen => pen::Pen,
					Freehand => freehand::Freehand,
					// Spline => spline::Spline,
					Line => line::Line,
					Rectangle => rectangle::Rectangle,
					Ellipse => ellipse::Ellipse,
					Shape => shape::Shape,
				},
			},
			document_tool_data: DocumentToolData {
				primary_color: Color::BLACK,
				secondary_color: Color::WHITE,
			},
		}
	}
}

impl ToolFsmState {
	pub fn new() -> Self {
		Self::default()
	}

	pub fn swap_colors(&mut self) {
		std::mem::swap(&mut self.document_tool_data.primary_color, &mut self.document_tool_data.secondary_color);
	}
}

#[repr(usize)]
#[derive(Debug, Clone, Copy, PartialEq, Eq, Hash, Serialize, Deserialize)]
pub enum ToolType {
	Select,
	Crop,
	Navigate,
	Eyedropper,
	Text,
	Fill,
	Gradient,
	Brush,
	Heal,
	Clone,
	Patch,
	BlurSharpen,
	Relight,
	Path,
	Pen,
	Freehand,
	Spline,
	Line,
	Rectangle,
	Ellipse,
	Shape,
}

impl fmt::Display for ToolType {
	fn fmt(&self, formatter: &mut fmt::Formatter) -> fmt::Result {
		use ToolType::*;

		let name = match_variant_name!(match (self) {
			Select,
			Crop,
			Navigate,
			Eyedropper,
			Text,
			Fill,
			Gradient,
			Brush,
			Heal,
			Clone,
			Patch,
			BlurSharpen,
			Relight,
			Path,
			Pen,
			Freehand,
			Spline,
			Line,
			Rectangle,
			Ellipse,
			Shape
		});

		formatter.write_str(name)
	}
}

pub enum StandardToolMessageType {
	Abort,
	DocumentIsDirty,
}

// TODO: Find a nicer way in Rust to make this generic so we don't have to manually map to enum variants
pub fn standard_tool_message(tool: ToolType, message_type: StandardToolMessageType) -> Option<ToolMessage> {
	match message_type {
		StandardToolMessageType::DocumentIsDirty => match tool {
			ToolType::Select => Some(SelectMessage::DocumentIsDirty.into()),
			ToolType::Crop => None,       // Some(CropMessage::DocumentIsDirty.into()),
			ToolType::Navigate => None,   // Some(NavigateMessage::DocumentIsDirty.into()),
			ToolType::Eyedropper => None, // Some(EyedropperMessage::DocumentIsDirty.into()),
			ToolType::Text => Some(TextMessage::DocumentIsDirty.into()),
			ToolType::Fill => None,        // Some(FillMessage::DocumentIsDirty.into()),
			ToolType::Gradient => None,    // Some(GradientMessage::DocumentIsDirty.into()),
			ToolType::Brush => None,       // Some(BrushMessage::DocumentIsDirty.into()),
			ToolType::Heal => None,        // Some(HealMessage::DocumentIsDirty.into()),
			ToolType::Clone => None,       // Some(CloneMessage::DocumentIsDirty.into()),
			ToolType::Patch => None,       // Some(PatchMessage::DocumentIsDirty.into()),
			ToolType::BlurSharpen => None, // Some(BlurSharpenMessage::DocumentIsDirty.into()),
			ToolType::Relight => None,     // Some(RelightMessage::DocumentIsDirty.into()),
			ToolType::Path => Some(PathMessage::DocumentIsDirty.into()),
			ToolType::Pen => None,       // Some(PenMessage::DocumentIsDirty.into()),
			ToolType::Freehand => None,  // Some(FreehandMessage::DocumentIsDirty.into()),
			ToolType::Spline => None,    // Some(SplineMessage::DocumentIsDirty.into()),
			ToolType::Line => None,      // Some(LineMessage::DocumentIsDirty.into()),
			ToolType::Rectangle => None, // Some(RectangleMessage::DocumentIsDirty.into()),
			ToolType::Ellipse => None,   // Some(EllipseMessage::DocumentIsDirty.into()),
			ToolType::Shape => None,     // Some(ShapeMessage::DocumentIsDirty.into()),
		},
		StandardToolMessageType::Abort => match tool {
			ToolType::Select => Some(SelectMessage::Abort.into()),
			// ToolType::Crop => Some(CropMessage::Abort.into()),
			ToolType::Navigate => Some(NavigateMessage::Abort.into()),
			ToolType::Eyedropper => Some(EyedropperMessage::Abort.into()),
			ToolType::Text => Some(TextMessage::Abort.into()),
			ToolType::Fill => Some(FillMessage::Abort.into()),
			// ToolType::Gradient => Some(GradientMessage::Abort.into()),
			// ToolType::Brush => Some(BrushMessage::Abort.into()),
			// ToolType::Heal => Some(HealMessage::Abort.into()),
			// ToolType::Clone => Some(CloneMessage::Abort.into()),
			// ToolType::Patch => Some(PatchMessage::Abort.into()),
			// ToolType::BlurSharpen => Some(BlurSharpenMessage::Abort.into()),
			// ToolType::Relight => Some(RelightMessage::Abort.into()),
			ToolType::Path => Some(PathMessage::Abort.into()),
			ToolType::Pen => Some(PenMessage::Abort.into()),
			ToolType::Freehand => Some(FreehandMessage::Abort.into()),
			// ToolType::Spline => Some(SplineMessage::Abort.into()),
			ToolType::Line => Some(LineMessage::Abort.into()),
			ToolType::Rectangle => Some(RectangleMessage::Abort.into()),
			ToolType::Ellipse => Some(EllipseMessage::Abort.into()),
			ToolType::Shape => Some(ShapeMessage::Abort.into()),
			_ => None,
		},
	}
}

pub fn message_to_tool_type(message: &ToolMessage) -> ToolType {
	use ToolMessage::*;

	match message {
		Select(_) => ToolType::Select,
		Crop(_) => ToolType::Crop,
		Navigate(_) => ToolType::Navigate,
		Eyedropper(_) => ToolType::Eyedropper,
		Text(_) => ToolType::Text,
		Fill(_) => ToolType::Fill,
		// Gradient(_) => ToolType::Gradient,
		// Brush(_) => ToolType::Brush,
		// Heal(_) => ToolType::Heal,
		// Clone(_) => ToolType::Clone,
		// Patch(_) => ToolType::Patch,
		// BlurSharpen(_) => ToolType::BlurSharpen,
		// Relight(_) => ToolType::Relight,
		Path(_) => ToolType::Path,
		Pen(_) => ToolType::Pen,
		Freehand(_) => ToolType::Freehand,
		// Spline(_) => ToolType::Spline,
		Line(_) => ToolType::Line,
		Rectangle(_) => ToolType::Rectangle,
		Ellipse(_) => ToolType::Ellipse,
		Shape(_) => ToolType::Shape,
		_ => panic!("Conversion from message to tool type impossible because the given ToolMessage does not belong to a tool"),
	}
}

pub fn update_working_colors(document_data: &DocumentToolData, responses: &mut VecDeque<Message>) {
	responses.push_back(
		FrontendMessage::UpdateWorkingColors {
			primary: document_data.primary_color,
			secondary: document_data.secondary_color,
		}
		.into(),
	);
}<|MERGE_RESOLUTION|>--- conflicted
+++ resolved
@@ -59,10 +59,7 @@
 	pub fn active_tool_mut(&mut self) -> &mut Box<Tool> {
 		self.tools.get_mut(&self.active_tool_type).expect("The active tool is not initialized")
 	}
-<<<<<<< HEAD
-=======
-
->>>>>>> 3a262708
+
 	pub fn active_tool(&self) -> &Tool {
 		self.tools.get(&self.active_tool_type).map(|x| x.as_ref()).expect("The active tool is not initialized")
 	}

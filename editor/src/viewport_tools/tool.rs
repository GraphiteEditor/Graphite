use super::tools::*;
use crate::communication::message_handler::MessageHandler;
use crate::document::DocumentMessageHandler;
use crate::input::InputPreprocessorMessageHandler;
use crate::layout::widgets::PropertyHolder;
use crate::message_prelude::*;

use graphene::color::Color;

use serde::{Deserialize, Serialize};
use std::collections::{HashMap, VecDeque};
use std::fmt::{self, Debug};

pub type ToolActionHandlerData<'a> = (&'a DocumentMessageHandler, &'a DocumentToolData, &'a InputPreprocessorMessageHandler);

pub trait Fsm {
	type ToolData;
	type ToolOptions;

	#[must_use]
	fn transition(
		self,
		message: ToolMessage,
		document: &DocumentMessageHandler,
		tool_data: &DocumentToolData,
		data: &mut Self::ToolData,
		options: &Self::ToolOptions,
		input: &InputPreprocessorMessageHandler,
		messages: &mut VecDeque<Message>,
	) -> Self;

	fn update_hints(&self, responses: &mut VecDeque<Message>);
	fn update_cursor(&self, responses: &mut VecDeque<Message>);
}

#[derive(Debug, Clone)]
pub struct DocumentToolData {
	pub primary_color: Color,
	pub secondary_color: Color,
}

pub trait ToolCommon: for<'a> MessageHandler<ToolMessage, ToolActionHandlerData<'a>> + PropertyHolder {}
impl<T> ToolCommon for T where T: for<'a> MessageHandler<ToolMessage, ToolActionHandlerData<'a>> + PropertyHolder {}

type Tool = dyn ToolCommon;

pub struct ToolData {
	pub active_tool_type: ToolType,
	pub tools: HashMap<ToolType, Box<Tool>>,
}

impl fmt::Debug for ToolData {
	fn fmt(&self, f: &mut fmt::Formatter<'_>) -> fmt::Result {
		f.debug_struct("ToolData").field("active_tool_type", &self.active_tool_type).field("tool_options", &"[…]").finish()
	}
}

impl ToolData {
	pub fn active_tool_mut(&mut self) -> &mut Box<Tool> {
		self.tools.get_mut(&self.active_tool_type).expect("The active tool is not initialized")
	}
	pub fn active_tool(&self) -> &Tool {
		self.tools.get(&self.active_tool_type).map(|x| x.as_ref()).expect("The active tool is not initialized")
	}
}

#[derive(Debug)]
pub struct ToolFsmState {
	pub document_tool_data: DocumentToolData,
	pub tool_data: ToolData,
}

impl Default for ToolFsmState {
	fn default() -> Self {
		ToolFsmState {
			tool_data: ToolData {
				active_tool_type: ToolType::Select,
				tools: gen_tools_hash_map! {
					Select => select::Select,
					Crop => crop::Crop,
					Navigate => navigate::Navigate,
					Eyedropper => eyedropper::Eyedropper,
					Text => text::Text,
					Fill => fill::Fill,
					// Gradient => gradient::Gradient,
					// Brush => brush::Brush,
					// Heal => heal::Heal,
					// Clone => clone::Clone,
					// Patch => patch::Patch,
					// BlurSharpen => blursharpen::BlurSharpen,
					// Relight => relight::Relight,
					Path => path::Path,
					Pen => pen::Pen,
					Freehand => freehand::Freehand,
					// Spline => spline::Spline,
					Line => line::Line,
					Rectangle => rectangle::Rectangle,
					Ellipse => ellipse::Ellipse,
					Shape => shape::Shape,
				},
			},
			document_tool_data: DocumentToolData {
				primary_color: Color::BLACK,
				secondary_color: Color::WHITE,
			},
		}
	}
}

impl ToolFsmState {
	pub fn new() -> Self {
		Self::default()
	}

	pub fn swap_colors(&mut self) {
		std::mem::swap(&mut self.document_tool_data.primary_color, &mut self.document_tool_data.secondary_color);
	}
}

#[repr(usize)]
#[derive(Debug, Clone, Copy, PartialEq, Eq, Hash, Serialize, Deserialize)]
pub enum ToolType {
	Select,
	Crop,
	Navigate,
	Eyedropper,
	Text,
	Fill,
	Gradient,
	Brush,
	Heal,
	Clone,
	Patch,
	BlurSharpen,
	Relight,
	Path,
	Pen,
	Freehand,
	Spline,
	Line,
	Rectangle,
	Ellipse,
	Shape,
}

impl fmt::Display for ToolType {
	fn fmt(&self, formatter: &mut fmt::Formatter) -> fmt::Result {
		use ToolType::*;

		let name = match_variant_name!(match (self) {
			Select,
			Crop,
			Navigate,
			Eyedropper,
			Text,
			Fill,
			Gradient,
			Brush,
			Heal,
			Clone,
			Patch,
			BlurSharpen,
			Relight,
			Path,
			Pen,
			Freehand,
			Spline,
			Line,
			Rectangle,
			Ellipse,
			Shape
		});

		formatter.write_str(name)
	}
}

<<<<<<< HEAD
=======
impl ToolType {
	fn default_options(&self) -> ToolOptions {
		match self {
			ToolType::Select => ToolOptions::Select { append_mode: SelectAppendMode::New },
			ToolType::Crop => ToolOptions::Crop {},
			ToolType::Navigate => ToolOptions::Navigate {},
			ToolType::Eyedropper => ToolOptions::Eyedropper {},
			ToolType::Text => ToolOptions::Text { font_size: 14 },
			ToolType::Fill => ToolOptions::Fill {},
			ToolType::Gradient => ToolOptions::Gradient {},
			ToolType::Brush => ToolOptions::Brush {},
			ToolType::Heal => ToolOptions::Heal {},
			ToolType::Clone => ToolOptions::Clone {},
			ToolType::Patch => ToolOptions::Patch {},
			ToolType::BlurSharpen => ToolOptions::BlurSharpen {},
			ToolType::Relight => ToolOptions::Relight {},
			ToolType::Path => ToolOptions::Path {},
			ToolType::Pen => ToolOptions::Pen { weight: 5 },
			ToolType::Freehand => ToolOptions::Freehand { weight: 5 },
			ToolType::Spline => ToolOptions::Spline {},
			ToolType::Line => ToolOptions::Line { weight: 5 },
			ToolType::Rectangle => ToolOptions::Rectangle {},
			ToolType::Ellipse => ToolOptions::Ellipse {},
			ToolType::Shape => ToolOptions::Shape {
				shape_type: ShapeType::Polygon { vertices: 6 },
			},
		}
	}
}

>>>>>>> a6f3e79a
pub enum StandardToolMessageType {
	Abort,
	DocumentIsDirty,
}

// TODO: Find a nicer way in Rust to make this generic so we don't have to manually map to enum variants
pub fn standard_tool_message(tool: ToolType, message_type: StandardToolMessageType) -> Option<ToolMessage> {
	match message_type {
		StandardToolMessageType::DocumentIsDirty => match tool {
			ToolType::Select => Some(SelectMessage::DocumentIsDirty.into()),
			ToolType::Crop => None,       // Some(CropMessage::DocumentIsDirty.into()),
			ToolType::Navigate => None,   // Some(NavigateMessage::DocumentIsDirty.into()),
			ToolType::Eyedropper => None, // Some(EyedropperMessage::DocumentIsDirty.into()),
			ToolType::Text => Some(TextMessage::DocumentIsDirty.into()),
			ToolType::Fill => None,        // Some(FillMessage::DocumentIsDirty.into()),
			ToolType::Gradient => None,    // Some(GradientMessage::DocumentIsDirty.into()),
			ToolType::Brush => None,       // Some(BrushMessage::DocumentIsDirty.into()),
			ToolType::Heal => None,        // Some(HealMessage::DocumentIsDirty.into()),
			ToolType::Clone => None,       // Some(CloneMessage::DocumentIsDirty.into()),
			ToolType::Patch => None,       // Some(PatchMessage::DocumentIsDirty.into()),
			ToolType::BlurSharpen => None, // Some(BlurSharpenMessage::DocumentIsDirty.into()),
			ToolType::Relight => None,     // Some(RelightMessage::DocumentIsDirty.into()),
			ToolType::Path => Some(PathMessage::DocumentIsDirty.into()),
			ToolType::Pen => None,       // Some(PenMessage::DocumentIsDirty.into()),
			ToolType::Freehand => None,  // Some(FreehandMessage::DocumentIsDirty.into()),
			ToolType::Spline => None,    // Some(SplineMessage::DocumentIsDirty.into()),
			ToolType::Line => None,      // Some(LineMessage::DocumentIsDirty.into()),
			ToolType::Rectangle => None, // Some(RectangleMessage::DocumentIsDirty.into()),
			ToolType::Ellipse => None,   // Some(EllipseMessage::DocumentIsDirty.into()),
			ToolType::Shape => None,     // Some(ShapeMessage::DocumentIsDirty.into()),
		},
		StandardToolMessageType::Abort => match tool {
			ToolType::Select => Some(SelectMessage::Abort.into()),
			// ToolType::Crop => Some(CropMessage::Abort.into()),
			ToolType::Navigate => Some(NavigateMessage::Abort.into()),
			ToolType::Eyedropper => Some(EyedropperMessage::Abort.into()),
			ToolType::Text => Some(TextMessage::Abort.into()),
			ToolType::Fill => Some(FillMessage::Abort.into()),
			// ToolType::Gradient => Some(GradientMessage::Abort.into()),
			// ToolType::Brush => Some(BrushMessage::Abort.into()),
			// ToolType::Heal => Some(HealMessage::Abort.into()),
			// ToolType::Clone => Some(CloneMessage::Abort.into()),
			// ToolType::Patch => Some(PatchMessage::Abort.into()),
			// ToolType::BlurSharpen => Some(BlurSharpenMessage::Abort.into()),
			// ToolType::Relight => Some(RelightMessage::Abort.into()),
			ToolType::Path => Some(PathMessage::Abort.into()),
			ToolType::Pen => Some(PenMessage::Abort.into()),
			ToolType::Freehand => Some(FreehandMessage::Abort.into()),
			// ToolType::Spline => Some(SplineMessage::Abort.into()),
			ToolType::Line => Some(LineMessage::Abort.into()),
			ToolType::Rectangle => Some(RectangleMessage::Abort.into()),
			ToolType::Ellipse => Some(EllipseMessage::Abort.into()),
			ToolType::Shape => Some(ShapeMessage::Abort.into()),
			_ => None,
		},
	}
}

pub fn message_to_tool_type(message: &ToolMessage) -> ToolType {
	use ToolMessage::*;

	match message {
		Select(_) => ToolType::Select,
		Crop(_) => ToolType::Crop,
		Navigate(_) => ToolType::Navigate,
		Eyedropper(_) => ToolType::Eyedropper,
		Text(_) => ToolType::Text,
		Fill(_) => ToolType::Fill,
		// Gradient(_) => ToolType::Gradient,
		// Brush(_) => ToolType::Brush,
		// Heal(_) => ToolType::Heal,
		// Clone(_) => ToolType::Clone,
		// Patch(_) => ToolType::Patch,
		// BlurSharpen(_) => ToolType::BlurSharpen,
		// Relight(_) => ToolType::Relight,
		Path(_) => ToolType::Path,
		Pen(_) => ToolType::Pen,
		Freehand(_) => ToolType::Freehand,
		// Spline(_) => ToolType::Spline,
		Line(_) => ToolType::Line,
		Rectangle(_) => ToolType::Rectangle,
		Ellipse(_) => ToolType::Ellipse,
		Shape(_) => ToolType::Shape,
		_ => panic!("Conversion from message to tool type impossible because the given ToolMessage does not belong to a tool"),
	}
}

pub fn update_working_colors(document_data: &DocumentToolData, responses: &mut VecDeque<Message>) {
	responses.push_back(
		FrontendMessage::UpdateWorkingColors {
			primary: document_data.primary_color,
			secondary: document_data.secondary_color,
		}
		.into(),
	);
}<|MERGE_RESOLUTION|>--- conflicted
+++ resolved
@@ -175,39 +175,6 @@
 	}
 }
 
-<<<<<<< HEAD
-=======
-impl ToolType {
-	fn default_options(&self) -> ToolOptions {
-		match self {
-			ToolType::Select => ToolOptions::Select { append_mode: SelectAppendMode::New },
-			ToolType::Crop => ToolOptions::Crop {},
-			ToolType::Navigate => ToolOptions::Navigate {},
-			ToolType::Eyedropper => ToolOptions::Eyedropper {},
-			ToolType::Text => ToolOptions::Text { font_size: 14 },
-			ToolType::Fill => ToolOptions::Fill {},
-			ToolType::Gradient => ToolOptions::Gradient {},
-			ToolType::Brush => ToolOptions::Brush {},
-			ToolType::Heal => ToolOptions::Heal {},
-			ToolType::Clone => ToolOptions::Clone {},
-			ToolType::Patch => ToolOptions::Patch {},
-			ToolType::BlurSharpen => ToolOptions::BlurSharpen {},
-			ToolType::Relight => ToolOptions::Relight {},
-			ToolType::Path => ToolOptions::Path {},
-			ToolType::Pen => ToolOptions::Pen { weight: 5 },
-			ToolType::Freehand => ToolOptions::Freehand { weight: 5 },
-			ToolType::Spline => ToolOptions::Spline {},
-			ToolType::Line => ToolOptions::Line { weight: 5 },
-			ToolType::Rectangle => ToolOptions::Rectangle {},
-			ToolType::Ellipse => ToolOptions::Ellipse {},
-			ToolType::Shape => ToolOptions::Shape {
-				shape_type: ShapeType::Polygon { vertices: 6 },
-			},
-		}
-	}
-}
-
->>>>>>> a6f3e79a
 pub enum StandardToolMessageType {
 	Abort,
 	DocumentIsDirty,

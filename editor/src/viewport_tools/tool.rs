use super::tool_options::{SelectAppendMode, ShapeType, ToolOptions};
use super::tools::*;
use crate::communication::message_handler::MessageHandler;
use crate::document::DocumentMessageHandler;
use crate::input::InputPreprocessorMessageHandler;
use crate::message_prelude::*;

use graphene::color::Color;

use serde::{Deserialize, Serialize};
use std::collections::{HashMap, VecDeque};
use std::fmt::{self, Debug};

pub type ToolActionHandlerData<'a> = (&'a DocumentMessageHandler, &'a DocumentToolData, &'a InputPreprocessorMessageHandler);

pub trait Fsm {
	type ToolData;

	#[must_use]
	fn transition(
		self,
		message: ToolMessage,
		document: &DocumentMessageHandler,
		tool_data: &DocumentToolData,
		data: &mut Self::ToolData,
		input: &InputPreprocessorMessageHandler,
		messages: &mut VecDeque<Message>,
	) -> Self;

	fn update_hints(&self, responses: &mut VecDeque<Message>);
	fn update_cursor(&self, responses: &mut VecDeque<Message>);
}

#[derive(Debug, Clone)]
pub struct DocumentToolData {
	pub primary_color: Color,
	pub secondary_color: Color,
	pub tool_options: HashMap<ToolType, ToolOptions>,
}

type SubToolMessageHandler = dyn for<'a> MessageHandler<ToolMessage, ToolActionHandlerData<'a>>;

pub struct ToolData {
	pub active_tool_type: ToolType,
	pub tools: HashMap<ToolType, Box<SubToolMessageHandler>>,
}

impl fmt::Debug for ToolData {
	fn fmt(&self, f: &mut fmt::Formatter<'_>) -> fmt::Result {
		f.debug_struct("ToolData").field("active_tool_type", &self.active_tool_type).field("tool_options", &"[…]").finish()
	}
}

impl ToolData {
	pub fn active_tool_mut(&mut self) -> &mut Box<SubToolMessageHandler> {
		self.tools.get_mut(&self.active_tool_type).expect("The active tool is not initialized")
	}
	pub fn active_tool(&self) -> &SubToolMessageHandler {
		self.tools.get(&self.active_tool_type).map(|x| x.as_ref()).expect("The active tool is not initialized")
	}
}

#[derive(Debug)]
pub struct ToolFsmState {
	pub document_tool_data: DocumentToolData,
	pub tool_data: ToolData,
}

impl Default for ToolFsmState {
	fn default() -> Self {
		ToolFsmState {
			tool_data: ToolData {
				active_tool_type: ToolType::Select,
				tools: gen_tools_hash_map! {
					Select => select::Select,
					Crop => crop::Crop,
					Navigate => navigate::Navigate,
					Eyedropper => eyedropper::Eyedropper,
					Text => text::Text,
					Fill => fill::Fill,
					// Gradient => gradient::Gradient,
					// Brush => brush::Brush,
					// Heal => heal::Heal,
					// Clone => clone::Clone,
					// Patch => patch::Patch,
					// BlurSharpen => blursharpen::BlurSharpen,
					// Relight => relight::Relight,
					Path => path::Path,
					Pen => pen::Pen,
					Freehand => freehand::Freehand,
					// Spline => spline::Spline,
					Line => line::Line,
					Rectangle => rectangle::Rectangle,
					Ellipse => ellipse::Ellipse,
					Shape => shape::Shape,
				},
			},
			document_tool_data: DocumentToolData {
				primary_color: Color::BLACK,
				secondary_color: Color::WHITE,
				tool_options: default_tool_options(),
			},
		}
	}
}

impl ToolFsmState {
	pub fn new() -> Self {
		Self::default()
	}

	pub fn swap_colors(&mut self) {
		std::mem::swap(&mut self.document_tool_data.primary_color, &mut self.document_tool_data.secondary_color);
	}
}

fn default_tool_options() -> HashMap<ToolType, ToolOptions> {
	let tool_init = |tool: ToolType| (tool, tool.default_options());
	[
		tool_init(ToolType::Select),
		tool_init(ToolType::Crop),
		tool_init(ToolType::Navigate),
		tool_init(ToolType::Eyedropper),
		tool_init(ToolType::Text),
		tool_init(ToolType::Fill),
		tool_init(ToolType::Gradient),
		tool_init(ToolType::Brush),
		tool_init(ToolType::Heal),
		tool_init(ToolType::Clone),
		tool_init(ToolType::Patch),
		tool_init(ToolType::BlurSharpen),
		tool_init(ToolType::Relight),
		tool_init(ToolType::Path),
		tool_init(ToolType::Pen),
		tool_init(ToolType::Freehand),
		tool_init(ToolType::Spline),
		tool_init(ToolType::Line),
		tool_init(ToolType::Rectangle),
		tool_init(ToolType::Ellipse),
		tool_init(ToolType::Shape),
	]
	.into_iter()
	.collect()
}

#[repr(usize)]
#[derive(Debug, Clone, Copy, PartialEq, Eq, Hash, Serialize, Deserialize)]
pub enum ToolType {
	Select,
	Crop,
	Navigate,
	Eyedropper,
	Text,
	Fill,
	Gradient,
	Brush,
	Heal,
	Clone,
	Patch,
	BlurSharpen,
	Relight,
	Path,
	Pen,
	Freehand,
	Spline,
	Line,
	Rectangle,
	Ellipse,
	Shape,
}

impl fmt::Display for ToolType {
	fn fmt(&self, formatter: &mut fmt::Formatter) -> fmt::Result {
		use ToolType::*;

		let name = match_variant_name!(match (self) {
			Select,
			Crop,
			Navigate,
			Eyedropper,
			Text,
			Fill,
			Gradient,
			Brush,
			Heal,
			Clone,
			Patch,
			BlurSharpen,
			Relight,
			Path,
			Pen,
			Freehand,
			Spline,
			Line,
			Rectangle,
			Ellipse,
			Shape
		});

		formatter.write_str(name)
	}
}

impl ToolType {
	fn default_options(&self) -> ToolOptions {
		match self {
			ToolType::Select => ToolOptions::Select { append_mode: SelectAppendMode::New },
			ToolType::Crop => ToolOptions::Crop {},
			ToolType::Navigate => ToolOptions::Navigate {},
			ToolType::Eyedropper => ToolOptions::Eyedropper {},
			ToolType::Text => ToolOptions::Text { font_size: 14 },
			ToolType::Fill => ToolOptions::Fill {},
			ToolType::Gradient => ToolOptions::Gradient {},
			ToolType::Brush => ToolOptions::Brush {},
			ToolType::Heal => ToolOptions::Heal {},
			ToolType::Clone => ToolOptions::Clone {},
			ToolType::Patch => ToolOptions::Patch {},
			ToolType::BlurSharpen => ToolOptions::BlurSharpen {},
			ToolType::Relight => ToolOptions::Relight {},
			ToolType::Path => ToolOptions::Path {},
			ToolType::Pen => ToolOptions::Pen { weight: 5 },
			ToolType::Freehand => ToolOptions::Freehand { weight: 5 },
			ToolType::Spline => ToolOptions::Spline {},
			ToolType::Line => ToolOptions::Line { weight: 5 },
			ToolType::Rectangle => ToolOptions::Rectangle {},
			ToolType::Ellipse => ToolOptions::Ellipse {},
			ToolType::Shape => ToolOptions::Shape {
				shape_type: ShapeType::Polygon { vertices: 6 },
			},
		}
	}
}

pub enum StandardToolMessageType {
	Abort,
	DocumentIsDirty,
}

// TODO: Find a nicer way in Rust to make this generic so we don't have to manually map to enum variants
pub fn standard_tool_message(tool: ToolType, message_type: StandardToolMessageType) -> Option<ToolMessage> {
	match message_type {
		StandardToolMessageType::DocumentIsDirty => match tool {
			ToolType::Select => Some(SelectMessage::DocumentIsDirty.into()),
			ToolType::Crop => None,       // Some(CropMessage::DocumentIsDirty.into()),
			ToolType::Navigate => None,   // Some(NavigateMessage::DocumentIsDirty.into()),
			ToolType::Eyedropper => None, // Some(EyedropperMessage::DocumentIsDirty.into()),
			ToolType::Text => Some(TextMessage::DocumentIsDirty.into()),
			ToolType::Fill => None,        // Some(FillMessage::DocumentIsDirty.into()),
			ToolType::Gradient => None,    // Some(GradientMessage::DocumentIsDirty.into()),
			ToolType::Brush => None,       // Some(BrushMessage::DocumentIsDirty.into()),
			ToolType::Heal => None,        // Some(HealMessage::DocumentIsDirty.into()),
			ToolType::Clone => None,       // Some(CloneMessage::DocumentIsDirty.into()),
			ToolType::Patch => None,       // Some(PatchMessage::DocumentIsDirty.into()),
			ToolType::BlurSharpen => None, // Some(BlurSharpenMessage::DocumentIsDirty.into()),
			ToolType::Relight => None,     // Some(RelightMessage::DocumentIsDirty.into()),
			ToolType::Path => Some(PathMessage::DocumentIsDirty.into()),
			ToolType::Pen => None,       // Some(PenMessage::DocumentIsDirty.into()),
			ToolType::Freehand => None,  // Some(FreehandMessage::DocumentIsDirty.into()),
			ToolType::Spline => None,    // Some(SplineMessage::DocumentIsDirty.into()),
			ToolType::Line => None,      // Some(LineMessage::DocumentIsDirty.into()),
			ToolType::Rectangle => None, // Some(RectangleMessage::DocumentIsDirty.into()),
			ToolType::Ellipse => None,   // Some(EllipseMessage::DocumentIsDirty.into()),
			ToolType::Shape => None,     // Some(ShapeMessage::DocumentIsDirty.into()),
		},
		StandardToolMessageType::Abort => match tool {
			ToolType::Select => Some(SelectMessage::Abort.into()),
			// ToolType::Crop => Some(CropMessage::Abort.into()),
			ToolType::Navigate => Some(NavigateMessage::Abort.into()),
			ToolType::Eyedropper => Some(EyedropperMessage::Abort.into()),
			// ToolType::Text => Some(TextMessage::Abort.into()),
			ToolType::Fill => Some(FillMessage::Abort.into()),
			// ToolType::Gradient => Some(GradientMessage::Abort.into()),
			// ToolType::Brush => Some(BrushMessage::Abort.into()),
			// ToolType::Heal => Some(HealMessage::Abort.into()),
			// ToolType::Clone => Some(CloneMessage::Abort.into()),
			// ToolType::Patch => Some(PatchMessage::Abort.into()),
			// ToolType::BlurSharpen => Some(BlurSharpenMessage::Abort.into()),
			// ToolType::Relight => Some(RelightMessage::Abort.into()),
			ToolType::Path => Some(PathMessage::Abort.into()),
			ToolType::Pen => Some(PenMessage::Abort.into()),
			ToolType::Freehand => Some(FreehandMessage::Abort.into()),
			// ToolType::Spline => Some(SplineMessage::Abort.into()),
			ToolType::Line => Some(LineMessage::Abort.into()),
			ToolType::Rectangle => Some(RectangleMessage::Abort.into()),
			ToolType::Ellipse => Some(EllipseMessage::Abort.into()),
			ToolType::Shape => Some(ShapeMessage::Abort.into()),
<<<<<<< HEAD
			ToolType::Eyedropper => Some(EyedropperMessage::Abort.into()),
			ToolType::Text => Some(TextMessage::Abort.into()),
			ToolType::Fill => Some(FillMessage::Abort.into()),
=======
>>>>>>> e0d4eb3c
			_ => None,
		},
	}
}

pub fn message_to_tool_type(message: &ToolMessage) -> ToolType {
	use ToolMessage::*;

	match message {
		Select(_) => ToolType::Select,
		Crop(_) => ToolType::Crop,
		Navigate(_) => ToolType::Navigate,
		Eyedropper(_) => ToolType::Eyedropper,
		Text(_) => ToolType::Text,
		Fill(_) => ToolType::Fill,
		// Gradient(_) => ToolType::Gradient,
		// Brush(_) => ToolType::Brush,
		// Heal(_) => ToolType::Heal,
		// Clone(_) => ToolType::Clone,
		// Patch(_) => ToolType::Patch,
		// BlurSharpen(_) => ToolType::BlurSharpen,
		// Relight(_) => ToolType::Relight,
		Path(_) => ToolType::Path,
		Pen(_) => ToolType::Pen,
		Freehand(_) => ToolType::Freehand,
		// Spline(_) => ToolType::Spline,
		Line(_) => ToolType::Line,
		Rectangle(_) => ToolType::Rectangle,
		Ellipse(_) => ToolType::Ellipse,
		Shape(_) => ToolType::Shape,
		_ => panic!("Conversion from message to tool type impossible because the given ToolMessage does not belong to a tool"),
	}
}

pub fn update_working_colors(document_data: &DocumentToolData, responses: &mut VecDeque<Message>) {
	responses.push_back(
		FrontendMessage::UpdateWorkingColors {
			primary: document_data.primary_color,
			secondary: document_data.secondary_color,
		}
		.into(),
	);
}<|MERGE_RESOLUTION|>--- conflicted
+++ resolved
@@ -267,7 +267,7 @@
 			// ToolType::Crop => Some(CropMessage::Abort.into()),
 			ToolType::Navigate => Some(NavigateMessage::Abort.into()),
 			ToolType::Eyedropper => Some(EyedropperMessage::Abort.into()),
-			// ToolType::Text => Some(TextMessage::Abort.into()),
+			ToolType::Text => Some(TextMessage::Abort.into()),
 			ToolType::Fill => Some(FillMessage::Abort.into()),
 			// ToolType::Gradient => Some(GradientMessage::Abort.into()),
 			// ToolType::Brush => Some(BrushMessage::Abort.into()),
@@ -284,12 +284,6 @@
 			ToolType::Rectangle => Some(RectangleMessage::Abort.into()),
 			ToolType::Ellipse => Some(EllipseMessage::Abort.into()),
 			ToolType::Shape => Some(ShapeMessage::Abort.into()),
-<<<<<<< HEAD
-			ToolType::Eyedropper => Some(EyedropperMessage::Abort.into()),
-			ToolType::Text => Some(TextMessage::Abort.into()),
-			ToolType::Fill => Some(FillMessage::Abort.into()),
-=======
->>>>>>> e0d4eb3c
 			_ => None,
 		},
 	}

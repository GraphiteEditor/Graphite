--- conflicted
+++ resolved
@@ -66,11 +66,7 @@
 		WidgetLayout::new(vec![LayoutRow::Row {
 			name: "".into(),
 			widgets: vec![WidgetHolder::new(Widget::NumberInput(NumberInput {
-<<<<<<< HEAD
-				unit: "px".into(),
-=======
 				unit: " px".into(),
->>>>>>> 3a262708
 				label: "Font Size".into(),
 				value: self.options.font_size as f64,
 				is_integer: true,

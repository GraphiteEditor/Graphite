use crate::consts::SELECTION_THRESHOLD;
use crate::document::DocumentMessageHandler;
use crate::frontend::utility_types::MouseCursorIcon;
use crate::input::keyboard::{Key, MouseMotion};
use crate::input::InputPreprocessorMessageHandler;
use crate::layout::widgets::PropertyHolder;
use crate::message_prelude::*;
use crate::misc::{HintData, HintGroup, HintInfo, KeysGroup};
use crate::viewport_tools::snapping::SnapHandler;
use crate::viewport_tools::tool::{DocumentToolData, Fsm, ToolActionHandlerData};
use crate::viewport_tools::vector_editor::shape_editor::ShapeEditor;

use glam::DVec2;
use graphene::intersection::Quad;

use serde::{Deserialize, Serialize};

#[derive(Default)]
pub struct Path {
	fsm_state: PathToolFsmState,
	data: PathToolData,
}

#[remain::sorted]
#[impl_message(Message, ToolMessage, Path)]
#[derive(PartialEq, Clone, Debug, Hash, Serialize, Deserialize)]
pub enum PathMessage {
	// Standard messages
	#[remain::unsorted]
	Abort,
	#[remain::unsorted]
	DocumentIsDirty,
	#[remain::unsorted]
	SelectionChanged,

	// Tool-specific messages
	DragStart {
		add_to_selection: Key,
	},
	DragStop,
	PointerMove {
		alt_mirror_angle: Key,
		shift_mirror_distance: Key,
	},
}

impl PropertyHolder for Path {}

impl<'a> MessageHandler<ToolMessage, ToolActionHandlerData<'a>> for Path {
	fn process_action(&mut self, action: ToolMessage, data: ToolActionHandlerData<'a>, responses: &mut VecDeque<Message>) {
		if action == ToolMessage::UpdateHints {
			self.fsm_state.update_hints(responses);
			return;
		}

		if action == ToolMessage::UpdateCursor {
			self.fsm_state.update_cursor(responses);
			return;
		}

		let new_state = self.fsm_state.transition(action, data.0, data.1, &mut self.data, &(), data.2, responses);

		if self.fsm_state != new_state {
			self.fsm_state = new_state;
			self.fsm_state.update_hints(responses);
			self.fsm_state.update_cursor(responses);
		}
	}

	// Different actions depending on state may be wanted:
	fn actions(&self) -> ActionList {
		use PathToolFsmState::*;

		match self.fsm_state {
			Ready => actions!(PathMessageDiscriminant; DragStart),
			Dragging => actions!(PathMessageDiscriminant; DragStop, PointerMove),
		}
	}
}

#[derive(Clone, Copy, Debug, PartialEq, Eq)]
enum PathToolFsmState {
	Ready,
	Dragging,
}

impl Default for PathToolFsmState {
	fn default() -> Self {
		PathToolFsmState::Ready
	}
}

#[derive(Default)]
struct PathToolData {
	shape_editor: ShapeEditor,
	snap_handler: SnapHandler,
	alt_debounce: bool,
	shift_debounce: bool,
}

impl Fsm for PathToolFsmState {
	type ToolData = PathToolData;
	type ToolOptions = ();

	fn transition(
		self,
		event: ToolMessage,
		document: &DocumentMessageHandler,
		_tool_data: &DocumentToolData,
		data: &mut Self::ToolData,
		_tool_options: &Self::ToolOptions,
		input: &InputPreprocessorMessageHandler,
		responses: &mut VecDeque<Message>,
	) -> Self {
		if let ToolMessage::Path(event) = event {
			use PathMessage::*;
			use PathToolFsmState::*;

			match (self, event) {
				// TODO: Capture a tool event instead of doing this?
				(_, SelectionChanged) => {
					// Remove any residual overlays that might exist on selection change
					data.shape_editor.remove_overlays(responses);

					// This currently creates new VectorManipulatorShapes for every shape, which is not ideal
					// Atleast it is only on selection change for now
					data.shape_editor.set_shapes_to_modify(document.selected_visible_layers_vector_shapes(responses));

					self
				}
				(_, DocumentIsDirty) => {
					// Update the VectorManipulatorShapes by reference so they match the kurbo data
					for shape in &mut data.shape_editor.shapes_to_modify {
						shape.update_shape(document, responses);
					}
					self
				}
				// Mouse down
				(_, DragStart { add_to_selection }) => {
					let add_to_selection = input.keyboard.get(add_to_selection as usize);

					// Select the first point within the threshold (in pixels)
					if data.shape_editor.select_point(input.mouse.position, SELECTION_THRESHOLD, add_to_selection, responses) {
						responses.push_back(DocumentMessage::StartTransaction.into());
						data.snap_handler.start_snap(document, document.visible_layers(), true, true);
						let snap_points = data
							.shape_editor
							.shapes_to_modify
							.iter()
							.flat_map(|shape| shape.anchors.iter().flat_map(|anchor| anchor.points[0].as_ref()))
							.map(|point| point.position)
							.collect();
						data.snap_handler.add_snap_points(document, snap_points);
						Dragging
					}
					// We didn't find a point nearby, so consider selecting the nearest shape instead
					else {
						let selection_size = DVec2::new(2.0, 2.0);
						// Select shapes directly under our mouse
						let intersection = document
							.graphene_document
							.intersects_quad_root(Quad::from_box([input.mouse.position - selection_size, input.mouse.position + selection_size]));
						if !intersection.is_empty() {
							if add_to_selection {
								responses.push_back(DocumentMessage::AddSelectedLayers { additional_layers: intersection }.into());
							} else {
								responses.push_back(
									DocumentMessage::SetSelectedLayers {
										replacement_selected_layers: intersection,
									}
									.into(),
								);
							}
						} else {
							// Clear the previous selection if we didn't find anything
							if !input.keyboard.get(add_to_selection as usize) {
								responses.push_back(DocumentMessage::DeselectAllLayers.into());
							}
						}
						Ready
					}
				}
				// Dragging
				(
					Dragging,
					PointerMove {
						alt_mirror_angle,
						shift_mirror_distance,
					},
				) => {
					// Determine when alt state changes
					let alt_pressed = input.keyboard.get(alt_mirror_angle as usize);
					if alt_pressed != data.alt_debounce {
						data.alt_debounce = alt_pressed;
						// Only on alt down
						if alt_pressed {
							data.shape_editor.toggle_selected_mirror_angle();
						}
					}

					// Determine when shift state changes
					let shift_pressed = input.keyboard.get(shift_mirror_distance as usize);
					if shift_pressed != data.shift_debounce {
						data.shift_debounce = shift_pressed;
						data.shape_editor.toggle_selected_mirror_distance();
					}

					// Move the selected points by the mouse position
					let snapped_position = data.snap_handler.snap_position(responses, input.viewport_bounds.size(), document, input.mouse.position);
					data.shape_editor.move_selected_points(snapped_position, responses);
					Dragging
				}
				// Mouse up
				(_, DragStop) => {
					data.snap_handler.cleanup(responses);
					Ready
				}
				(_, Abort) => {
					data.shape_editor.remove_overlays(responses);
					Ready
				}
				(
					_,
					PointerMove {
						alt_mirror_angle: _,
						shift_mirror_distance: _,
					},
				) => self,
			}
		} else {
			self
		}
	}

	fn update_hints(&self, responses: &mut VecDeque<Message>) {
		let hint_data = match self {
			PathToolFsmState::Ready => HintData(vec![
				HintGroup(vec![
					HintInfo {
						key_groups: vec![],
						mouse: Some(MouseMotion::Lmb),
						label: String::from("Select Point"),
						plus: false,
					},
					HintInfo {
						key_groups: vec![KeysGroup(vec![Key::KeyShift])],
						mouse: None,
						label: String::from("Add/Remove Point (coming soon)"),
						plus: true,
					},
				]),
				HintGroup(vec![HintInfo {
					key_groups: vec![],
					mouse: Some(MouseMotion::LmbDrag),
					label: String::from("Drag Selected"),
					plus: false,
				}]),
				HintGroup(vec![
					HintInfo {
						key_groups: vec![
							KeysGroup(vec![Key::KeyArrowUp]),
							KeysGroup(vec![Key::KeyArrowRight]),
							KeysGroup(vec![Key::KeyArrowDown]),
							KeysGroup(vec![Key::KeyArrowLeft]),
						],
						mouse: None,
						label: String::from("Nudge Selected (coming soon)"),
						plus: false,
					},
					HintInfo {
						key_groups: vec![KeysGroup(vec![Key::KeyShift])],
						mouse: None,
						label: String::from("Big Increment Nudge"),
						plus: true,
					},
				]),
				HintGroup(vec![
					HintInfo {
						key_groups: vec![KeysGroup(vec![Key::KeyG])],
						mouse: None,
						label: String::from("Grab Selected (coming soon)"),
						plus: false,
					},
					HintInfo {
						key_groups: vec![KeysGroup(vec![Key::KeyR])],
						mouse: None,
						label: String::from("Rotate Selected (coming soon)"),
						plus: false,
					},
					HintInfo {
						key_groups: vec![KeysGroup(vec![Key::KeyS])],
						mouse: None,
						label: String::from("Scale Selected (coming soon)"),
						plus: false,
					},
				]),
			]),
			PathToolFsmState::Dragging => HintData(vec![
				HintGroup(vec![HintInfo {
					key_groups: vec![KeysGroup(vec![Key::KeyAlt])],
					mouse: None,
					label: String::from("Toggle Mirror Angle"),
					plus: false,
				}]),
				HintGroup(vec![HintInfo {
					key_groups: vec![KeysGroup(vec![Key::KeyShift])],
					mouse: None,
					label: String::from("Hold To Mirror Distance"),
					plus: false,
				}]),
			]),
		};

		responses.push_back(FrontendMessage::UpdateInputHints { hint_data }.into());
	}

	fn update_cursor(&self, responses: &mut VecDeque<Message>) {
		responses.push_back(FrontendMessage::UpdateMouseCursor { cursor: MouseCursorIcon::Default }.into());
	}
<<<<<<< HEAD
}

struct VectorManipulatorTypes {
	anchors: Vec<glam::DVec2>,
	handles: Vec<glam::DVec2>,
	anchor_handle_lines: Vec<(glam::DVec2, glam::DVec2)>,
}

fn shape_manipulator_points(shape: &VectorManipulatorShape) -> VectorManipulatorTypes {
	// TODO: Performance can be improved by using three iterators (calling `.iter()` for each of the three) instead of a vector, achievable with some file restructuring
	let initial_counts = calculate_shape_overlays_per_type(shape);
	let mut result = VectorManipulatorTypes {
		anchors: Vec::with_capacity(initial_counts.0),
		handles: Vec::with_capacity(initial_counts.1),
		anchor_handle_lines: Vec::with_capacity(initial_counts.2),
	};

	for (i, segment) in shape.segments.iter().enumerate() {
		// An open shape needs an extra point, which is part of the first segment (when `i` is 0)
		let include_start_and_end = !shape.closed && i == 0;

		match segment {
			VectorManipulatorSegment::Line(a1, a2) => {
				result.anchors.extend(if include_start_and_end { vec![*a1, *a2] } else { vec![*a2] });
			}
			VectorManipulatorSegment::Quad(a1, h1, a2) => {
				result.anchors.extend(if include_start_and_end { vec![*a1, *a2] } else { vec![*a2] });
				result.handles.extend(vec![*h1]);
				result.anchor_handle_lines.extend(vec![(*h1, *a1)]);
			}
			VectorManipulatorSegment::Cubic(a1, h1, h2, a2) => {
				result.anchors.extend(if include_start_and_end { vec![*a1, *a2] } else { vec![*a2] });
				result.handles.extend(vec![*h1, *h2]);
				result.anchor_handle_lines.extend(vec![(*h1, *a1), (*h2, *a2)]);
			}
		};
	}

	result
}

fn calculate_total_overlays_per_type(shapes: &[VectorManipulatorShape]) -> (usize, usize, usize) {
	shapes.iter().fold((0, 0, 0), |acc, shape| {
		let counts = calculate_shape_overlays_per_type(shape);
		(acc.0 + counts.0, acc.1 + counts.1, acc.2 + counts.2)
	})
}

fn calculate_shape_overlays_per_type(shape: &VectorManipulatorShape) -> (usize, usize, usize) {
	let (mut total_anchors, mut total_handles, mut total_anchor_handle_lines) = (0, 0, 0);

	for segment in &shape.segments {
		let (anchors, handles, anchor_handle_lines) = match segment {
			VectorManipulatorSegment::Line(_, _) => (1, 0, 0),
			VectorManipulatorSegment::Quad(_, _, _) => (1, 1, 1),
			VectorManipulatorSegment::Cubic(_, _, _, _) => (1, 2, 2),
		};
		total_anchors += anchors;
		total_handles += handles;
		total_anchor_handle_lines += anchor_handle_lines;
	}

	// A non-closed shape does not reuse the start and end point, so there is one extra
	if !shape.closed {
		total_anchors += 1;
	}

	(total_anchors, total_handles, total_anchor_handle_lines)
}

fn grow_overlay_pool_entries<F>(pool: &mut Vec<Vec<LayerId>>, total: usize, add_overlay_function: F, responses: &mut VecDeque<Message>)
where
	F: Fn(&mut VecDeque<Message>) -> Vec<LayerId>,
{
	if pool.len() < total {
		let additional = total - pool.len();

		pool.reserve(additional);

		for _ in 0..additional {
			let marker = add_overlay_function(responses);
			pool.push(marker);
		}
	}
}

fn add_anchor_marker(responses: &mut VecDeque<Message>) -> Vec<LayerId> {
	let layer_path = vec![generate_uuid()];

	let operation = Operation::AddOverlayRect {
		path: layer_path.clone(),
		transform: DAffine2::IDENTITY.to_cols_array(),
		style: style::PathStyle::new(Some(Stroke::new(COLOR_ACCENT, 2.0)), Some(Fill::new(Color::WHITE))),
	};
	responses.push_back(DocumentMessage::Overlays(operation.into()).into());

	layer_path
}

fn add_handle_marker(responses: &mut VecDeque<Message>) -> Vec<LayerId> {
	let layer_path = vec![generate_uuid()];

	let operation = Operation::AddOverlayEllipse {
		path: layer_path.clone(),
		transform: DAffine2::IDENTITY.to_cols_array(),
		style: style::PathStyle::new(Some(Stroke::new(COLOR_ACCENT, 2.0)), Some(Fill::new(Color::WHITE))),
	};
	responses.push_back(DocumentMessage::Overlays(operation.into()).into());

	layer_path
}

fn add_anchor_handle_line(responses: &mut VecDeque<Message>) -> Vec<LayerId> {
	let layer_path = vec![generate_uuid()];
	let operation = Operation::AddOverlayLine {
		path: layer_path.clone(),
		transform: DAffine2::IDENTITY.to_cols_array(),
		style: style::PathStyle::new(Some(Stroke::new(COLOR_ACCENT, 1.0)), None),
	};
	responses.push_back(DocumentMessage::Overlays(operation.into()).into());

	layer_path
}

fn add_shape_outline(responses: &mut VecDeque<Message>) -> Vec<LayerId> {
	let layer_path = vec![generate_uuid()];

	let operation = Operation::AddOverlayShape {
		path: layer_path.clone(),
		bez_path: BezPath::default(),
		style: style::PathStyle::new(Some(Stroke::new(COLOR_ACCENT, 1.0)), None),
	};
	responses.push_back(DocumentMessage::Overlays(operation.into()).into());

	layer_path
}

// Brute force comparison to determine which path element we want to select
fn closest_anchor(bez: &[kurbo::PathEl], pos: kurbo::Vec2) -> usize {
	let mut closest: usize = 0;
	let mut closest_distance: f64 = f64::MAX;
	for (i, el) in bez.iter().enumerate() {
		let p = match el {
			kurbo::PathEl::MoveTo(p) => Some(p.to_vec2()),
			kurbo::PathEl::LineTo(p) => Some(p.to_vec2()),
			kurbo::PathEl::QuadTo(_, p) => Some(p.to_vec2()),
			kurbo::PathEl::CurveTo(_, _, p) => Some(p.to_vec2()),
			kurbo::PathEl::ClosePath => None,
		};
		if p.is_none() {
			continue;
		}
		let distance_squared = (p.unwrap() - pos).hypot2();
		if distance_squared < closest_distance {
			closest_distance = distance_squared;
			closest = i;
		}
	}
	closest
=======
>>>>>>> 448fee36
}<|MERGE_RESOLUTION|>--- conflicted
+++ resolved
@@ -142,7 +142,7 @@
 					// Select the first point within the threshold (in pixels)
 					if data.shape_editor.select_point(input.mouse.position, SELECTION_THRESHOLD, add_to_selection, responses) {
 						responses.push_back(DocumentMessage::StartTransaction.into());
-						data.snap_handler.start_snap(document, document.visible_layers(), true, true);
+						data.snap_handler.start_snap(document, document.bounding_boxes(None, None), true, true);
 						let snap_points = data
 							.shape_editor
 							.shapes_to_modify
@@ -317,166 +317,4 @@
 	fn update_cursor(&self, responses: &mut VecDeque<Message>) {
 		responses.push_back(FrontendMessage::UpdateMouseCursor { cursor: MouseCursorIcon::Default }.into());
 	}
-<<<<<<< HEAD
-}
-
-struct VectorManipulatorTypes {
-	anchors: Vec<glam::DVec2>,
-	handles: Vec<glam::DVec2>,
-	anchor_handle_lines: Vec<(glam::DVec2, glam::DVec2)>,
-}
-
-fn shape_manipulator_points(shape: &VectorManipulatorShape) -> VectorManipulatorTypes {
-	// TODO: Performance can be improved by using three iterators (calling `.iter()` for each of the three) instead of a vector, achievable with some file restructuring
-	let initial_counts = calculate_shape_overlays_per_type(shape);
-	let mut result = VectorManipulatorTypes {
-		anchors: Vec::with_capacity(initial_counts.0),
-		handles: Vec::with_capacity(initial_counts.1),
-		anchor_handle_lines: Vec::with_capacity(initial_counts.2),
-	};
-
-	for (i, segment) in shape.segments.iter().enumerate() {
-		// An open shape needs an extra point, which is part of the first segment (when `i` is 0)
-		let include_start_and_end = !shape.closed && i == 0;
-
-		match segment {
-			VectorManipulatorSegment::Line(a1, a2) => {
-				result.anchors.extend(if include_start_and_end { vec![*a1, *a2] } else { vec![*a2] });
-			}
-			VectorManipulatorSegment::Quad(a1, h1, a2) => {
-				result.anchors.extend(if include_start_and_end { vec![*a1, *a2] } else { vec![*a2] });
-				result.handles.extend(vec![*h1]);
-				result.anchor_handle_lines.extend(vec![(*h1, *a1)]);
-			}
-			VectorManipulatorSegment::Cubic(a1, h1, h2, a2) => {
-				result.anchors.extend(if include_start_and_end { vec![*a1, *a2] } else { vec![*a2] });
-				result.handles.extend(vec![*h1, *h2]);
-				result.anchor_handle_lines.extend(vec![(*h1, *a1), (*h2, *a2)]);
-			}
-		};
-	}
-
-	result
-}
-
-fn calculate_total_overlays_per_type(shapes: &[VectorManipulatorShape]) -> (usize, usize, usize) {
-	shapes.iter().fold((0, 0, 0), |acc, shape| {
-		let counts = calculate_shape_overlays_per_type(shape);
-		(acc.0 + counts.0, acc.1 + counts.1, acc.2 + counts.2)
-	})
-}
-
-fn calculate_shape_overlays_per_type(shape: &VectorManipulatorShape) -> (usize, usize, usize) {
-	let (mut total_anchors, mut total_handles, mut total_anchor_handle_lines) = (0, 0, 0);
-
-	for segment in &shape.segments {
-		let (anchors, handles, anchor_handle_lines) = match segment {
-			VectorManipulatorSegment::Line(_, _) => (1, 0, 0),
-			VectorManipulatorSegment::Quad(_, _, _) => (1, 1, 1),
-			VectorManipulatorSegment::Cubic(_, _, _, _) => (1, 2, 2),
-		};
-		total_anchors += anchors;
-		total_handles += handles;
-		total_anchor_handle_lines += anchor_handle_lines;
-	}
-
-	// A non-closed shape does not reuse the start and end point, so there is one extra
-	if !shape.closed {
-		total_anchors += 1;
-	}
-
-	(total_anchors, total_handles, total_anchor_handle_lines)
-}
-
-fn grow_overlay_pool_entries<F>(pool: &mut Vec<Vec<LayerId>>, total: usize, add_overlay_function: F, responses: &mut VecDeque<Message>)
-where
-	F: Fn(&mut VecDeque<Message>) -> Vec<LayerId>,
-{
-	if pool.len() < total {
-		let additional = total - pool.len();
-
-		pool.reserve(additional);
-
-		for _ in 0..additional {
-			let marker = add_overlay_function(responses);
-			pool.push(marker);
-		}
-	}
-}
-
-fn add_anchor_marker(responses: &mut VecDeque<Message>) -> Vec<LayerId> {
-	let layer_path = vec![generate_uuid()];
-
-	let operation = Operation::AddOverlayRect {
-		path: layer_path.clone(),
-		transform: DAffine2::IDENTITY.to_cols_array(),
-		style: style::PathStyle::new(Some(Stroke::new(COLOR_ACCENT, 2.0)), Some(Fill::new(Color::WHITE))),
-	};
-	responses.push_back(DocumentMessage::Overlays(operation.into()).into());
-
-	layer_path
-}
-
-fn add_handle_marker(responses: &mut VecDeque<Message>) -> Vec<LayerId> {
-	let layer_path = vec![generate_uuid()];
-
-	let operation = Operation::AddOverlayEllipse {
-		path: layer_path.clone(),
-		transform: DAffine2::IDENTITY.to_cols_array(),
-		style: style::PathStyle::new(Some(Stroke::new(COLOR_ACCENT, 2.0)), Some(Fill::new(Color::WHITE))),
-	};
-	responses.push_back(DocumentMessage::Overlays(operation.into()).into());
-
-	layer_path
-}
-
-fn add_anchor_handle_line(responses: &mut VecDeque<Message>) -> Vec<LayerId> {
-	let layer_path = vec![generate_uuid()];
-	let operation = Operation::AddOverlayLine {
-		path: layer_path.clone(),
-		transform: DAffine2::IDENTITY.to_cols_array(),
-		style: style::PathStyle::new(Some(Stroke::new(COLOR_ACCENT, 1.0)), None),
-	};
-	responses.push_back(DocumentMessage::Overlays(operation.into()).into());
-
-	layer_path
-}
-
-fn add_shape_outline(responses: &mut VecDeque<Message>) -> Vec<LayerId> {
-	let layer_path = vec![generate_uuid()];
-
-	let operation = Operation::AddOverlayShape {
-		path: layer_path.clone(),
-		bez_path: BezPath::default(),
-		style: style::PathStyle::new(Some(Stroke::new(COLOR_ACCENT, 1.0)), None),
-	};
-	responses.push_back(DocumentMessage::Overlays(operation.into()).into());
-
-	layer_path
-}
-
-// Brute force comparison to determine which path element we want to select
-fn closest_anchor(bez: &[kurbo::PathEl], pos: kurbo::Vec2) -> usize {
-	let mut closest: usize = 0;
-	let mut closest_distance: f64 = f64::MAX;
-	for (i, el) in bez.iter().enumerate() {
-		let p = match el {
-			kurbo::PathEl::MoveTo(p) => Some(p.to_vec2()),
-			kurbo::PathEl::LineTo(p) => Some(p.to_vec2()),
-			kurbo::PathEl::QuadTo(_, p) => Some(p.to_vec2()),
-			kurbo::PathEl::CurveTo(_, _, p) => Some(p.to_vec2()),
-			kurbo::PathEl::ClosePath => None,
-		};
-		if p.is_none() {
-			continue;
-		}
-		let distance_squared = (p.unwrap() - pos).hypot2();
-		if distance_squared < closest_distance {
-			closest_distance = distance_squared;
-			closest = i;
-		}
-	}
-	closest
-=======
->>>>>>> 448fee36
 }
use super::shared::resize::Resize;
use crate::consts::DRAG_THRESHOLD;
use crate::frontend::utility_types::MouseCursorIcon;
use crate::input::keyboard::{Key, MouseMotion};
use crate::layout::widgets::{LayoutRow, NumberInput, PropertyHolder, Widget, WidgetCallback, WidgetHolder, WidgetLayout};
use crate::message_prelude::*;
use crate::misc::{HintData, HintGroup, HintInfo, KeysGroup};
use crate::viewport_tools::tool::{Fsm, ToolActionHandlerData};

use graphene::layers::style;
use graphene::Operation;

use glam::DAffine2;
use serde::{Deserialize, Serialize};

#[derive(Default)]
pub struct ShapeTool {
	fsm_state: ShapeToolFsmState,
	tool_data: ShapeToolData,
	options: ShapeOptions,
}

pub struct ShapeOptions {
	vertices: u32,
}

impl Default for ShapeOptions {
	fn default() -> Self {
		Self { vertices: 6 }
	}
}

#[remain::sorted]
#[impl_message(Message, ToolMessage, Shape)]
#[derive(PartialEq, Eq, Clone, Debug, Hash, Serialize, Deserialize)]
pub enum ShapeToolMessage {
	// Standard messages
	#[remain::unsorted]
	Abort,

	// Tool-specific messages
	DragStart,
	DragStop,
	Resize {
		center: Key,
		lock_ratio: Key,
	},
	UpdateOptions(ShapeOptionsUpdate),
}

#[remain::sorted]
#[derive(PartialEq, Eq, Clone, Debug, Hash, Serialize, Deserialize)]
pub enum ShapeOptionsUpdate {
	Vertices(u32),
}

impl PropertyHolder for ShapeTool {
	fn properties(&self) -> WidgetLayout {
		WidgetLayout::new(vec![LayoutRow::Row {
			widgets: vec![WidgetHolder::new(Widget::NumberInput(NumberInput {
				label: "Sides".into(),
				value: Some(self.options.vertices as f64),
				is_integer: true,
				min: Some(3.),
				max: Some(1000.),
				on_update: WidgetCallback::new(|number_input: &NumberInput| ShapeToolMessage::UpdateOptions(ShapeOptionsUpdate::Vertices(number_input.value.unwrap() as u32)).into()),
				..NumberInput::default()
			}))],
		}])
	}
}

impl<'a> MessageHandler<ToolMessage, ToolActionHandlerData<'a>> for ShapeTool {
	fn process_action(&mut self, action: ToolMessage, tool_data: ToolActionHandlerData<'a>, responses: &mut VecDeque<Message>) {
		if action == ToolMessage::UpdateHints {
			self.fsm_state.update_hints(responses);
			return;
		}

		if action == ToolMessage::UpdateCursor {
			self.fsm_state.update_cursor(responses);
			return;
		}

		if let ToolMessage::Shape(ShapeToolMessage::UpdateOptions(action)) = action {
			match action {
				ShapeOptionsUpdate::Vertices(vertices) => self.options.vertices = vertices,
			}
			return;
		}

		let new_state = self.fsm_state.transition(action, &mut self.tool_data, tool_data, &self.options, responses);

		if self.fsm_state != new_state {
			self.fsm_state = new_state;
			self.fsm_state.update_hints(responses);
			self.fsm_state.update_cursor(responses);
		}
	}

	fn actions(&self) -> ActionList {
		use ShapeToolFsmState::*;

		match self.fsm_state {
			Ready => actions!(ShapeToolMessageDiscriminant; DragStart),
			Drawing => actions!(ShapeToolMessageDiscriminant; DragStop, Abort, Resize),
		}
	}
}

#[derive(Clone, Copy, Debug, PartialEq, Eq)]
enum ShapeToolFsmState {
	Ready,
	Drawing,
}

impl Default for ShapeToolFsmState {
	fn default() -> Self {
		ShapeToolFsmState::Ready
	}
}
#[derive(Clone, Debug, Default)]
struct ShapeToolData {
	sides: u32,
	data: Resize,
}

impl Fsm for ShapeToolFsmState {
	type ToolData = ShapeToolData;
	type ToolOptions = ShapeOptions;

	fn transition(
		self,
		event: ToolMessage,
		tool_data: &mut Self::ToolData,
		(document, global_tool_data, input, font_cache): ToolActionHandlerData,
		tool_options: &Self::ToolOptions,
		responses: &mut VecDeque<Message>,
	) -> Self {
		use ShapeToolFsmState::*;
		use ShapeToolMessage::*;

		let mut shape_data = &mut tool_data.data;

		if let ToolMessage::Shape(event) = event {
			match (self, event) {
				(Ready, DragStart) => {
					shape_data.start(responses, document, input.mouse.position, font_cache);
					responses.push_back(DocumentMessage::StartTransaction.into());
					shape_data.path = Some(document.get_path_for_new_layer());
					responses.push_back(DocumentMessage::DeselectAllLayers.into());
					tool_data.sides = tool_options.vertices;

					responses.push_back(
						Operation::AddNgon {
							path: shape_data.path.clone().unwrap(),
							insert_index: -1,
							transform: DAffine2::ZERO.to_cols_array(),
<<<<<<< HEAD
							sides: data.sides.into(),
							style: style::PathStyle::new(None, style::Fill::solid(tool_data.primary_color)),
=======
							sides: tool_data.sides,
							style: style::PathStyle::new(None, style::Fill::solid(global_tool_data.primary_color)),
>>>>>>> 5a9518fb
						}
						.into(),
					);

					Drawing
				}
				(state, Resize { center, lock_ratio }) => {
					if let Some(message) = shape_data.calculate_transform(responses, document, center, lock_ratio, input) {
						responses.push_back(message);
					}

					state
				}
				(Drawing, DragStop) => {
					match shape_data.drag_start.distance(input.mouse.position) <= DRAG_THRESHOLD {
						true => responses.push_back(DocumentMessage::AbortTransaction.into()),
						false => responses.push_back(DocumentMessage::CommitTransaction.into()),
					}

					shape_data.cleanup(responses);

					Ready
				}
				(Drawing, Abort) => {
					responses.push_back(DocumentMessage::AbortTransaction.into());

					shape_data.cleanup(responses);

					Ready
				}
				_ => self,
			}
		} else {
			self
		}
	}

	fn update_hints(&self, responses: &mut VecDeque<Message>) {
		let hint_data = match self {
			ShapeToolFsmState::Ready => HintData(vec![HintGroup(vec![
				HintInfo {
					key_groups: vec![],
					mouse: Some(MouseMotion::LmbDrag),
					label: String::from("Draw Shape"),
					plus: false,
				},
				HintInfo {
					key_groups: vec![KeysGroup(vec![Key::KeyShift])],
					mouse: None,
					label: String::from("Constrain 1:1 Aspect"),
					plus: true,
				},
				HintInfo {
					key_groups: vec![KeysGroup(vec![Key::KeyAlt])],
					mouse: None,
					label: String::from("From Center"),
					plus: true,
				},
			])]),
			ShapeToolFsmState::Drawing => HintData(vec![HintGroup(vec![
				HintInfo {
					key_groups: vec![KeysGroup(vec![Key::KeyShift])],
					mouse: None,
					label: String::from("Constrain 1:1 Aspect"),
					plus: false,
				},
				HintInfo {
					key_groups: vec![KeysGroup(vec![Key::KeyAlt])],
					mouse: None,
					label: String::from("From Center"),
					plus: false,
				},
			])]),
		};

		responses.push_back(FrontendMessage::UpdateInputHints { hint_data }.into());
	}

	fn update_cursor(&self, responses: &mut VecDeque<Message>) {
		responses.push_back(FrontendMessage::UpdateMouseCursor { cursor: MouseCursorIcon::Crosshair }.into());
	}
}<|MERGE_RESOLUTION|>--- conflicted
+++ resolved
@@ -156,13 +156,8 @@
 							path: shape_data.path.clone().unwrap(),
 							insert_index: -1,
 							transform: DAffine2::ZERO.to_cols_array(),
-<<<<<<< HEAD
-							sides: data.sides.into(),
-							style: style::PathStyle::new(None, style::Fill::solid(tool_data.primary_color)),
-=======
-							sides: tool_data.sides,
+							sides: tool_data.sides.into(),
 							style: style::PathStyle::new(None, style::Fill::solid(global_tool_data.primary_color)),
->>>>>>> 5a9518fb
 						}
 						.into(),
 					);

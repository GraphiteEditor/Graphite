use super::shared::resize::Resize;
use crate::consts::DRAG_THRESHOLD;
use crate::document::DocumentMessageHandler;
use crate::frontend::utility_types::MouseCursorIcon;
use crate::input::keyboard::{Key, MouseMotion};
use crate::input::InputPreprocessorMessageHandler;
use crate::layout::widgets::{LayoutRow, NumberInput, PropertyHolder, Widget, WidgetCallback, WidgetHolder, WidgetLayout};
use crate::message_prelude::*;
use crate::misc::{HintData, HintGroup, HintInfo, KeysGroup};
use crate::viewport_tools::tool::{DocumentToolData, Fsm, ToolActionHandlerData};

use graphene::layers::style;
use graphene::Operation;

use glam::DAffine2;
use serde::{Deserialize, Serialize};

#[derive(Default)]
pub struct ShapeTool {
	fsm_state: ShapeToolFsmState,
	data: ShapeToolData,
	options: ShapeOptions,
}

pub struct ShapeOptions {
	vertices: u32,
}

impl Default for ShapeOptions {
	fn default() -> Self {
		Self { vertices: 6 }
	}
}

#[remain::sorted]
#[impl_message(Message, ToolMessage, Shape)]
#[derive(PartialEq, Clone, Debug, Hash, Serialize, Deserialize)]
pub enum ShapeToolMessage {
	// Standard messages
	#[remain::unsorted]
	Abort,

	// Tool-specific messages
	DragStart,
	DragStop,
	Resize {
		center: Key,
		lock_ratio: Key,
	},
	UpdateOptions(ShapeOptionsUpdate),
}

#[remain::sorted]
#[derive(PartialEq, Clone, Debug, Hash, Serialize, Deserialize)]
pub enum ShapeOptionsUpdate {
	Vertices(u32),
}

impl PropertyHolder for ShapeTool {
	fn properties(&self) -> WidgetLayout {
		WidgetLayout::new(vec![LayoutRow::Row {
			widgets: vec![WidgetHolder::new(Widget::NumberInput(NumberInput {
				label: "Sides".into(),
				value: Some(self.options.vertices as f64),
				is_integer: true,
				min: Some(3.),
<<<<<<< HEAD
				max: Some(1000.),
				on_update: WidgetCallback::new(|number_input: &NumberInput| ShapeToolMessage::UpdateOptions(ShapeOptionsUpdate::Vertices(number_input.value as u32)).into()),
=======
				max: Some(256.),
				on_update: WidgetCallback::new(|number_input: &NumberInput| ShapeToolMessage::UpdateOptions(ShapeOptionsUpdate::Vertices(number_input.value.unwrap() as u8)).into()),
>>>>>>> a5ae57ef
				..NumberInput::default()
			}))],
		}])
	}
}

impl<'a> MessageHandler<ToolMessage, ToolActionHandlerData<'a>> for ShapeTool {
	fn process_action(&mut self, action: ToolMessage, data: ToolActionHandlerData<'a>, responses: &mut VecDeque<Message>) {
		if action == ToolMessage::UpdateHints {
			self.fsm_state.update_hints(responses);
			return;
		}

		if action == ToolMessage::UpdateCursor {
			self.fsm_state.update_cursor(responses);
			return;
		}

		if let ToolMessage::Shape(ShapeToolMessage::UpdateOptions(action)) = action {
			match action {
				ShapeOptionsUpdate::Vertices(vertices) => self.options.vertices = vertices,
			}
			return;
		}

		let new_state = self.fsm_state.transition(action, data.0, data.1, &mut self.data, &self.options, data.2, responses);

		if self.fsm_state != new_state {
			self.fsm_state = new_state;
			self.fsm_state.update_hints(responses);
			self.fsm_state.update_cursor(responses);
		}
	}

	fn actions(&self) -> ActionList {
		use ShapeToolFsmState::*;

		match self.fsm_state {
			Ready => actions!(ShapeToolMessageDiscriminant; DragStart),
			Drawing => actions!(ShapeToolMessageDiscriminant; DragStop, Abort, Resize),
		}
	}
}

#[derive(Clone, Copy, Debug, PartialEq, Eq)]
enum ShapeToolFsmState {
	Ready,
	Drawing,
}

impl Default for ShapeToolFsmState {
	fn default() -> Self {
		ShapeToolFsmState::Ready
	}
}
#[derive(Clone, Debug, Default)]
struct ShapeToolData {
	sides: u32,
	data: Resize,
}

impl Fsm for ShapeToolFsmState {
	type ToolData = ShapeToolData;
	type ToolOptions = ShapeOptions;

	fn transition(
		self,
		event: ToolMessage,
		document: &DocumentMessageHandler,
		tool_data: &DocumentToolData,
		data: &mut Self::ToolData,
		tool_options: &Self::ToolOptions,
		input: &InputPreprocessorMessageHandler,
		responses: &mut VecDeque<Message>,
	) -> Self {
		use ShapeToolFsmState::*;
		use ShapeToolMessage::*;

		let mut shape_data = &mut data.data;

		if let ToolMessage::Shape(event) = event {
			match (self, event) {
				(Ready, DragStart) => {
					shape_data.start(responses, document, input.mouse.position);
					responses.push_back(DocumentMessage::StartTransaction.into());
					shape_data.path = Some(document.get_path_for_new_layer());
					responses.push_back(DocumentMessage::DeselectAllLayers.into());
					data.sides = tool_options.vertices;

					responses.push_back(
						Operation::AddNgon {
							path: shape_data.path.clone().unwrap(),
							insert_index: -1,
							transform: DAffine2::ZERO.to_cols_array(),
							sides: data.sides,
							style: style::PathStyle::new(None, style::Fill::solid(tool_data.primary_color)),
						}
						.into(),
					);

					Drawing
				}
				(state, Resize { center, lock_ratio }) => {
					if let Some(message) = shape_data.calculate_transform(responses, document, center, lock_ratio, input) {
						responses.push_back(message);
					}

					state
				}
				(Drawing, DragStop) => {
					match shape_data.drag_start.distance(input.mouse.position) <= DRAG_THRESHOLD {
						true => responses.push_back(DocumentMessage::AbortTransaction.into()),
						false => responses.push_back(DocumentMessage::CommitTransaction.into()),
					}

					shape_data.cleanup(responses);

					Ready
				}
				(Drawing, Abort) => {
					responses.push_back(DocumentMessage::AbortTransaction.into());

					shape_data.cleanup(responses);

					Ready
				}
				_ => self,
			}
		} else {
			self
		}
	}

	fn update_hints(&self, responses: &mut VecDeque<Message>) {
		let hint_data = match self {
			ShapeToolFsmState::Ready => HintData(vec![HintGroup(vec![
				HintInfo {
					key_groups: vec![],
					mouse: Some(MouseMotion::LmbDrag),
					label: String::from("Draw Shape"),
					plus: false,
				},
				HintInfo {
					key_groups: vec![KeysGroup(vec![Key::KeyShift])],
					mouse: None,
					label: String::from("Constrain 1:1 Aspect"),
					plus: true,
				},
				HintInfo {
					key_groups: vec![KeysGroup(vec![Key::KeyAlt])],
					mouse: None,
					label: String::from("From Center"),
					plus: true,
				},
			])]),
			ShapeToolFsmState::Drawing => HintData(vec![HintGroup(vec![
				HintInfo {
					key_groups: vec![KeysGroup(vec![Key::KeyShift])],
					mouse: None,
					label: String::from("Constrain 1:1 Aspect"),
					plus: false,
				},
				HintInfo {
					key_groups: vec![KeysGroup(vec![Key::KeyAlt])],
					mouse: None,
					label: String::from("From Center"),
					plus: false,
				},
			])]),
		};

		responses.push_back(FrontendMessage::UpdateInputHints { hint_data }.into());
	}

	fn update_cursor(&self, responses: &mut VecDeque<Message>) {
		responses.push_back(FrontendMessage::UpdateMouseCursor { cursor: MouseCursorIcon::Crosshair }.into());
	}
}<|MERGE_RESOLUTION|>--- conflicted
+++ resolved
@@ -64,13 +64,8 @@
 				value: Some(self.options.vertices as f64),
 				is_integer: true,
 				min: Some(3.),
-<<<<<<< HEAD
 				max: Some(1000.),
 				on_update: WidgetCallback::new(|number_input: &NumberInput| ShapeToolMessage::UpdateOptions(ShapeOptionsUpdate::Vertices(number_input.value as u32)).into()),
-=======
-				max: Some(256.),
-				on_update: WidgetCallback::new(|number_input: &NumberInput| ShapeToolMessage::UpdateOptions(ShapeOptionsUpdate::Vertices(number_input.value.unwrap() as u8)).into()),
->>>>>>> a5ae57ef
 				..NumberInput::default()
 			}))],
 		}])

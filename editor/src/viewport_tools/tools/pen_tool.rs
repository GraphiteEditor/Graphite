use crate::consts::CREATE_CURVE_THRESHOLD;
use crate::document::DocumentMessageHandler;
use crate::frontend::utility_types::MouseCursorIcon;
use crate::input::keyboard::{Key, MouseMotion};
use crate::input::InputPreprocessorMessageHandler;
use crate::layout::widgets::{LayoutRow, NumberInput, PropertyHolder, Widget, WidgetCallback, WidgetHolder, WidgetLayout};
use crate::message_prelude::*;
use crate::misc::{HintData, HintGroup, HintInfo, KeysGroup};
use crate::viewport_tools::snapping::SnapHandler;
use crate::viewport_tools::tool::{DocumentToolData, Fsm, ToolActionHandlerData};
use crate::viewport_tools::vector_editor::constants::ControlPointType;
use crate::viewport_tools::vector_editor::shape_editor::ShapeEditor;

use graphene::layers::style;
use graphene::layers::vector::vector_shape::VectorShape;
use graphene::Operation;

use glam::{DAffine2, DVec2};
use kurbo::{PathEl, Point};
use serde::{Deserialize, Serialize};

#[derive(Default)]
pub struct PenTool {
	fsm_state: PenToolFsmState,
	data: PenToolData,
	options: PenOptions,
}

pub struct PenOptions {
	line_weight: f64,
}

impl Default for PenOptions {
	fn default() -> Self {
		Self { line_weight: 5. }
	}
}

#[remain::sorted]
#[impl_message(Message, ToolMessage, Pen)]
#[derive(PartialEq, Clone, Debug, Serialize, Deserialize)]
pub enum PenToolMessage {
	// Standard messages
	#[remain::unsorted]
	DocumentIsDirty,
	#[remain::unsorted]
	Abort,

	// Tool-specific messages
	Confirm,
	DragStart,
	DragStop,
	PointerMove,
	Undo,
	UpdateOptions(PenOptionsUpdate),
}

#[derive(Clone, Copy, Debug, PartialEq, Eq)]
enum PenToolFsmState {
	Ready,
	Drawing,
}

#[remain::sorted]
#[derive(PartialEq, Clone, Debug, Serialize, Deserialize)]
pub enum PenOptionsUpdate {
	LineWeight(f64),
}

impl PropertyHolder for PenTool {
	fn properties(&self) -> WidgetLayout {
		WidgetLayout::new(vec![LayoutRow::Row {
			widgets: vec![WidgetHolder::new(Widget::NumberInput(NumberInput {
				unit: " px".into(),
				label: "Weight".into(),
				value: Some(self.options.line_weight),
				is_integer: false,
				min: Some(0.),
				on_update: WidgetCallback::new(|number_input: &NumberInput| PenToolMessage::UpdateOptions(PenOptionsUpdate::LineWeight(number_input.value.unwrap())).into()),
				..NumberInput::default()
			}))],
		}])
	}
}

impl<'a> MessageHandler<ToolMessage, ToolActionHandlerData<'a>> for PenTool {
	fn process_action(&mut self, action: ToolMessage, data: ToolActionHandlerData<'a>, responses: &mut VecDeque<Message>) {
		if action == ToolMessage::UpdateHints {
			self.fsm_state.update_hints(responses);
			return;
		}

		if action == ToolMessage::UpdateCursor {
			self.fsm_state.update_cursor(responses);
			return;
		}

		if let ToolMessage::Pen(PenToolMessage::UpdateOptions(action)) = action {
			match action {
				PenOptionsUpdate::LineWeight(line_weight) => self.options.line_weight = line_weight,
			}
			return;
		}

		let new_state = self.fsm_state.transition(action, data.0, data.1, &mut self.data, &self.options, data.2, responses);

		if self.fsm_state != new_state {
			self.fsm_state = new_state;
			self.fsm_state.update_hints(responses);
			self.fsm_state.update_cursor(responses);
		}
	}

	fn actions(&self) -> ActionList {
		use PenToolFsmState::*;

		match self.fsm_state {
			Ready => actions!(PenToolMessageDiscriminant; Undo, DragStart, DragStop, Confirm, Abort),
			Drawing => actions!(PenToolMessageDiscriminant; DragStart, DragStop, PointerMove, Confirm, Abort),
		}
	}
}

impl Default for PenToolFsmState {
	fn default() -> Self {
		PenToolFsmState::Ready
	}
}
#[derive(Clone, Debug, Default)]
struct PenToolData {
	weight: f64,
	path: Option<Vec<LayerId>>,
	curve_shape: VectorShape,
	bez_path: Vec<PathEl>,
	snap_handler: SnapHandler,
	shape_editor: ShapeEditor,
	drag_start_position: DVec2,
}

impl Fsm for PenToolFsmState {
	type ToolData = PenToolData;
	type ToolOptions = PenOptions;

	fn transition(
		self,
		event: ToolMessage,
		document: &DocumentMessageHandler,
		tool_data: &DocumentToolData,
		data: &mut Self::ToolData,
		tool_options: &Self::ToolOptions,
		input: &InputPreprocessorMessageHandler,
		responses: &mut VecDeque<Message>,
	) -> Self {
		use PenToolFsmState::*;
		use PenToolMessage::*;

		let transform = document.graphene_document.root.transform;

		if let ToolMessage::Pen(event) = event {
			match (self, event) {
				(_, DocumentIsDirty) => {
					// TODO make sure that the shape outlines will update when the canvas moves
					// data.shape_editor.update_shapes(document, responses);
					self
				}
				(Ready, DragStart) => {
					responses.push_back(DocumentMessage::StartTransaction.into());
					responses.push_back(DocumentMessage::DeselectAllLayers.into());

					// Create a new layer and prep snap system
					data.path = Some(document.get_path_for_new_layer());
					data.snap_handler.start_snap(document, document.bounding_boxes(None, None), true, true);
					data.snap_handler.add_all_document_handles(document, &[], &[]);
					let snapped_position = data.snap_handler.snap_position(responses, document, input.mouse.position);

					// Get the position and set properties
					let start_position = transform.inverse().transform_point2(snapped_position);
					data.weight = tool_options.line_weight;

					// Create the initial shape with a `bez_path` (only contains a moveto initially)
					if let Some(layer_path) = &data.path {
						data.bez_path = start_bez_path(start_position);
						responses.push_back(
							Operation::AddShape {
								path: layer_path.clone(),
								transform: transform.to_cols_array(),
								insert_index: -1,
								bez_path: data.bez_path.clone().into_iter().collect(),
								style: style::PathStyle::new(Some(style::Stroke::new(tool_data.primary_color, data.weight)), style::Fill::None),
								closed: false,
							}
							.into(),
						);
					}

					add_to_curve(data, input, transform, document, responses);
					Drawing
				}
				(Drawing, DragStart) => {
					data.drag_start_position = input.mouse.position;
					add_to_curve(data, input, transform, document, responses);
					Drawing
				}
				(Drawing, DragStop) => {
					// Deselect everything (this means we are no longer dragging the handle)
					data.shape_editor.deselect_all_points(&document.graphene_document, responses);

<<<<<<< HEAD
					// TODO Make this more effecient, right now this iterates all the way through all anchors to find the last one
					// Reselect the last point
					if let Some(last_anchor) = data.shape_editor.anchors(&document.graphene_document).last() {
						// last_anchor.select_point(0, true);
						// TODO Send a message instead
=======
					// If the drag does not exceed the threshold, then replace the curve with a line
					if data.drag_start_position.distance(input.mouse.position) < CREATE_CURVE_THRESHOLD {
						// Modify the second to last element (as we have an unplaced element tracing to the cursor as the last element)
						let replace_index = data.bez_path.len() - 2;
						let line_from_curve = convert_curve_to_line(data.bez_path[replace_index]);
						replace_path_element(data, transform, replace_index, line_from_curve, responses);
					}

					// Reselect the last point
					if let Some(last_anchor) = data.shape_editor.select_last_anchor() {
						last_anchor.select_point(ControlPointType::Anchor as usize, true, responses);
>>>>>>> a5ae57ef
					}

					// Move the newly selected points to the cursor
					let snapped_position = data.snap_handler.snap_position(responses, document, input.mouse.position);
					data.shape_editor.move_selected_points(snapped_position, false, responses);

					Drawing
				}
				(Drawing, PointerMove) => {
<<<<<<< HEAD
					let snapped_position = data.snap_handler.snap_position(responses, input.viewport_bounds.size(), document, input.mouse.position);
					//data.shape_editor.update_shapes(document, responses);
					data.shape_editor.move_selected_points(&document.graphene_document, snapped_position, false, responses);
=======
					// Move selected points
					let snapped_position = data.snap_handler.snap_position(responses, document, input.mouse.position);
					data.shape_editor.move_selected_points(snapped_position, false, responses);
>>>>>>> a5ae57ef

					Drawing
				}
				(Drawing, Confirm) | (Drawing, Abort) => {
					// Cleanup, we are either canceling or finished drawing
					if data.bez_path.len() >= 2 {
						// Remove the last segment
						remove_from_curve(data);
						if let Some(layer_path) = &data.path {
							responses.push_back(apply_bez_path(layer_path.clone(), data.bez_path.clone(), transform));
						}

						responses.push_back(DocumentMessage::DeselectAllLayers.into());
						responses.push_back(DocumentMessage::CommitTransaction.into());
					} else {
						responses.push_back(DocumentMessage::AbortTransaction.into());
					}

					// TODO Tell overlay manager to remove the overlays
					//data.shape_editor.remove_overlays();
					data.shape_editor.clear_target_layers();

					data.path = None;
					data.snap_handler.cleanup(responses);

					Ready
				}
				(_, Abort) => {
					// TODO Tell overlay manager to remove the overlays
					//data.shape_editor.remove_overlays();
					data.shape_editor.clear_target_layers();
					Ready
				}
				_ => self,
			}
		} else {
			self
		}
	}

	fn update_hints(&self, responses: &mut VecDeque<Message>) {
		let hint_data = match self {
			PenToolFsmState::Ready => HintData(vec![HintGroup(vec![HintInfo {
				key_groups: vec![],
				mouse: Some(MouseMotion::Lmb),
				label: String::from("Draw Path"),
				plus: false,
			}])]),
			PenToolFsmState::Drawing => HintData(vec![
				HintGroup(vec![HintInfo {
					key_groups: vec![],
					mouse: Some(MouseMotion::Lmb),
					label: String::from("Extend Path"),
					plus: false,
				}]),
				HintGroup(vec![HintInfo {
					key_groups: vec![KeysGroup(vec![Key::KeyEnter])],
					mouse: None,
					label: String::from("End Path"),
					plus: false,
				}]),
			]),
		};

		responses.push_back(FrontendMessage::UpdateInputHints { hint_data }.into());
	}

	fn update_cursor(&self, responses: &mut VecDeque<Message>) {
		responses.push_back(FrontendMessage::UpdateMouseCursor { cursor: MouseCursorIcon::Default }.into());
	}
}

/// Add to the curve and select the second anchor of the last point and the newly added anchor point
fn add_to_curve(data: &mut PenToolData, input: &InputPreprocessorMessageHandler, transform: DAffine2, document: &DocumentMessageHandler, responses: &mut VecDeque<Message>) {
<<<<<<< HEAD
	// We need to make sure we have the most up-to-date bez_path
	// Would like to remove this hack eventually
	if data.shape_editor.has_target_layers() {
		// Hacky way of saving the curve changes
		// TODO We've removed .bezpath and this need to preserve the shapes instead
		// data.bez_path = data.shape_editor.shapes_to_modify[0].bez_path.elements().to_vec();
	}
=======
	// Refresh data's representation of the path
	update_path_representation(data);
>>>>>>> a5ae57ef

	// Setup our position params
	let snapped_position = data.snap_handler.snap_position(responses, document, input.mouse.position);
	let position = transform.inverse().transform_point2(snapped_position);

	// Add a curve to the path
	if let Some(layer_path) = &data.path {
		// Push curve onto path
		let point = Point { x: position.x, y: position.y };
		data.bez_path.push(PathEl::CurveTo(point, point, point));

		responses.push_back(apply_bez_path(layer_path.clone(), data.bez_path.clone(), transform));

		// Clear previous overlays
		// TODO Tell the overlay manager to remove all overlays
		// data.shape_editor.remove_overlays(responses);

<<<<<<< HEAD
		// Create a new shape from the updated bez_path
		// TODO We've removed .bezpath and this need to preserve the shapes instead
		// let bez_path = data.bez_path.clone().into_iter().collect();

		// TODO Needs to be reimplemented given the new reliance on layers for VectorShapes
		// data.curve_shape = VectorShape::new();
		// data.shape_editor.set_target_layers(vec![data.curve_shape.clone()]);

		// // Select the second to last segment's handle
		// let handle_element = data.shape_editor.select_nth_anchor(0, -2);
		// if let Some(handle) = handle_element {
		// 	handle.select_point(2, true);
		// }

		// // Select the last segment's anchor point
		// if let Some(last_anchor) = data.shape_editor.select_last_anchor() {
		// 	last_anchor.select_point(0, true);
		// }
		// data.shape_editor.set_selected_mirror_options(true, true);
=======
		// Create a new `shape` from the updated `bez_path`
		let bez_path = data.bez_path.clone().into_iter().collect();
		data.curve_shape = VectorShape::new(layer_path.to_vec(), transform, &bez_path, false, responses);
		data.shape_editor.set_shapes_to_modify(vec![data.curve_shape.clone()]);

		// Select the second to last `PathEl`'s handle
		data.shape_editor.set_shape_selected(0);
		let handle_element = data.shape_editor.select_nth_anchor(0, -2);
		handle_element.select_point(ControlPointType::Handle2 as usize, true, responses);

		// Select the last `PathEl`'s anchor point
		if let Some(last_anchor) = data.shape_editor.select_last_anchor() {
			last_anchor.select_point(ControlPointType::Anchor as usize, true, responses);
		}
		data.shape_editor.set_selected_mirror_options(true, true);
>>>>>>> a5ae57ef
	}
}

/// Replace a `PathEl` with another inside of `bez_path` by index
fn replace_path_element(data: &mut PenToolData, transform: DAffine2, replace_index: usize, replacement: PathEl, responses: &mut VecDeque<Message>) {
	data.bez_path[replace_index] = replacement;
	if let Some(layer_path) = &data.path {
		responses.push_back(apply_bez_path(layer_path.clone(), data.bez_path.clone(), transform));
	}
}

/// Remove a curve from the end of the `bez_path`
fn remove_from_curve(data: &mut PenToolData) {
	// Refresh data's representation of the path
	update_path_representation(data);
	data.bez_path.pop();
}

/// Create the initial moveto for the `bez_path`
fn start_bez_path(start_position: DVec2) -> Vec<PathEl> {
	vec![PathEl::MoveTo(Point {
		x: start_position.x,
		y: start_position.y,
	})]
}

/// Convert curve `PathEl` into a line `PathEl`
fn convert_curve_to_line(curve: PathEl) -> PathEl {
	match curve {
		PathEl::CurveTo(_, _, p) => PathEl::LineTo(p),
		_ => PathEl::MoveTo(Point::ZERO),
	}
}

/// Update data's version of `bez_path` to match `ShapeEditor`'s version
fn update_path_representation(data: &mut PenToolData) {
	// TODO Update ShapeEditor to provide similar functionality
	// We need to make sure we have the most up-to-date bez_path
	if !data.shape_editor.shapes_to_modify.is_empty() {
		// Hacky way of saving the curve changes
		data.bez_path = data.shape_editor.shapes_to_modify[0].bez_path.elements().to_vec();
	}
}

/// Apply the `bez_path` to the `shape` in the viewport
fn apply_bez_path(layer_path: Vec<LayerId>, bez_path: Vec<PathEl>, transform: DAffine2) -> Message {
	Operation::SetShapePathInViewport {
		path: layer_path,
		bez_path: bez_path.into_iter().collect(),
		transform: transform.to_cols_array(),
	}
	.into()
}<|MERGE_RESOLUTION|>--- conflicted
+++ resolved
@@ -205,13 +205,6 @@
 					// Deselect everything (this means we are no longer dragging the handle)
 					data.shape_editor.deselect_all_points(&document.graphene_document, responses);
 
-<<<<<<< HEAD
-					// TODO Make this more effecient, right now this iterates all the way through all anchors to find the last one
-					// Reselect the last point
-					if let Some(last_anchor) = data.shape_editor.anchors(&document.graphene_document).last() {
-						// last_anchor.select_point(0, true);
-						// TODO Send a message instead
-=======
 					// If the drag does not exceed the threshold, then replace the curve with a line
 					if data.drag_start_position.distance(input.mouse.position) < CREATE_CURVE_THRESHOLD {
 						// Modify the second to last element (as we have an unplaced element tracing to the cursor as the last element)
@@ -221,27 +214,20 @@
 					}
 
 					// Reselect the last point
-					if let Some(last_anchor) = data.shape_editor.select_last_anchor() {
-						last_anchor.select_point(ControlPointType::Anchor as usize, true, responses);
->>>>>>> a5ae57ef
-					}
+					// if let Some(last_anchor) = data.shape_editor.select_last_anchor() {
+					// 	last_anchor.select_point(ControlPointType::Anchor as usize, true, responses);
+					// }
 
 					// Move the newly selected points to the cursor
 					let snapped_position = data.snap_handler.snap_position(responses, document, input.mouse.position);
-					data.shape_editor.move_selected_points(snapped_position, false, responses);
+					data.shape_editor.move_selected_points(&document.graphene_document, snapped_position, false, responses);
 
 					Drawing
 				}
 				(Drawing, PointerMove) => {
-<<<<<<< HEAD
-					let snapped_position = data.snap_handler.snap_position(responses, input.viewport_bounds.size(), document, input.mouse.position);
-					//data.shape_editor.update_shapes(document, responses);
-					data.shape_editor.move_selected_points(&document.graphene_document, snapped_position, false, responses);
-=======
 					// Move selected points
 					let snapped_position = data.snap_handler.snap_position(responses, document, input.mouse.position);
-					data.shape_editor.move_selected_points(snapped_position, false, responses);
->>>>>>> a5ae57ef
+					data.shape_editor.move_selected_points(&document.graphene_document, snapped_position, false, responses);
 
 					Drawing
 				}
@@ -316,18 +302,8 @@
 
 /// Add to the curve and select the second anchor of the last point and the newly added anchor point
 fn add_to_curve(data: &mut PenToolData, input: &InputPreprocessorMessageHandler, transform: DAffine2, document: &DocumentMessageHandler, responses: &mut VecDeque<Message>) {
-<<<<<<< HEAD
-	// We need to make sure we have the most up-to-date bez_path
-	// Would like to remove this hack eventually
-	if data.shape_editor.has_target_layers() {
-		// Hacky way of saving the curve changes
-		// TODO We've removed .bezpath and this need to preserve the shapes instead
-		// data.bez_path = data.shape_editor.shapes_to_modify[0].bez_path.elements().to_vec();
-	}
-=======
 	// Refresh data's representation of the path
 	update_path_representation(data);
->>>>>>> a5ae57ef
 
 	// Setup our position params
 	let snapped_position = data.snap_handler.snap_position(responses, document, input.mouse.position);
@@ -345,43 +321,22 @@
 		// TODO Tell the overlay manager to remove all overlays
 		// data.shape_editor.remove_overlays(responses);
 
-<<<<<<< HEAD
-		// Create a new shape from the updated bez_path
-		// TODO We've removed .bezpath and this need to preserve the shapes instead
+		// TODO Rebuild consider no kurbo and async messages to graphene
+		// Create a new `shape` from the updated `bez_path`
 		// let bez_path = data.bez_path.clone().into_iter().collect();
-
-		// TODO Needs to be reimplemented given the new reliance on layers for VectorShapes
-		// data.curve_shape = VectorShape::new();
-		// data.shape_editor.set_target_layers(vec![data.curve_shape.clone()]);
-
-		// // Select the second to last segment's handle
+		// data.curve_shape = VectorShape::new(layer_path.to_vec(), transform, &bez_path, false, responses);
+		// data.shape_editor.set_shapes_to_modify(vec![data.curve_shape.clone()]);
+
+		// // Select the second to last `PathEl`'s handle
+		// data.shape_editor.set_shape_selected(0);
 		// let handle_element = data.shape_editor.select_nth_anchor(0, -2);
-		// if let Some(handle) = handle_element {
-		// 	handle.select_point(2, true);
-		// }
-
-		// // Select the last segment's anchor point
+		// handle_element.select_point(ControlPointType::Handle2 as usize, true, responses);
+
+		// // Select the last `PathEl`'s anchor point
 		// if let Some(last_anchor) = data.shape_editor.select_last_anchor() {
-		// 	last_anchor.select_point(0, true);
+		// 	last_anchor.select_point(ControlPointType::Anchor as usize, true, responses);
 		// }
 		// data.shape_editor.set_selected_mirror_options(true, true);
-=======
-		// Create a new `shape` from the updated `bez_path`
-		let bez_path = data.bez_path.clone().into_iter().collect();
-		data.curve_shape = VectorShape::new(layer_path.to_vec(), transform, &bez_path, false, responses);
-		data.shape_editor.set_shapes_to_modify(vec![data.curve_shape.clone()]);
-
-		// Select the second to last `PathEl`'s handle
-		data.shape_editor.set_shape_selected(0);
-		let handle_element = data.shape_editor.select_nth_anchor(0, -2);
-		handle_element.select_point(ControlPointType::Handle2 as usize, true, responses);
-
-		// Select the last `PathEl`'s anchor point
-		if let Some(last_anchor) = data.shape_editor.select_last_anchor() {
-			last_anchor.select_point(ControlPointType::Anchor as usize, true, responses);
-		}
-		data.shape_editor.set_selected_mirror_options(true, true);
->>>>>>> a5ae57ef
 	}
 }
 
@@ -418,12 +373,11 @@
 
 /// Update data's version of `bez_path` to match `ShapeEditor`'s version
 fn update_path_representation(data: &mut PenToolData) {
-	// TODO Update ShapeEditor to provide similar functionality
-	// We need to make sure we have the most up-to-date bez_path
-	if !data.shape_editor.shapes_to_modify.is_empty() {
-		// Hacky way of saving the curve changes
-		data.bez_path = data.shape_editor.shapes_to_modify[0].bez_path.elements().to_vec();
-	}
+	// TODO Rebuild consider no kurbo and async messages to graphene
+	// if !data.shape_editor.shapes_to_modify.is_empty() {
+	// 	// Hacky way of saving the curve changes
+	// 	data.bez_path = data.shape_editor.shapes_to_modify[0].bez_path.elements().to_vec();
+	// }
 }
 
 /// Apply the `bez_path` to the `shape` in the viewport

use crate::consts::SELECTION_THRESHOLD;
use crate::frontend::utility_types::MouseCursorIcon;
use crate::input::keyboard::{Key, MouseMotion};
use crate::layout::widgets::PropertyHolder;
use crate::message_prelude::*;
use crate::misc::{HintData, HintGroup, HintInfo, KeysGroup};
use crate::viewport_tools::snapping::SnapHandler;
<<<<<<< HEAD
use crate::viewport_tools::tool::{DocumentToolData, Fsm, ToolActionHandlerData};
use crate::viewport_tools::vector_editor::overlay_renderer::OverlayRenderer;
=======
use crate::viewport_tools::tool::{Fsm, ToolActionHandlerData};
>>>>>>> 5a9518fb
use crate::viewport_tools::vector_editor::shape_editor::ShapeEditor;

use graphene::intersection::Quad;

use glam::DVec2;
use serde::{Deserialize, Serialize};

#[derive(Default)]
pub struct PathTool {
	fsm_state: PathToolFsmState,
	tool_data: PathToolData,
}

#[remain::sorted]
#[impl_message(Message, ToolMessage, Path)]
#[derive(PartialEq, Eq, Clone, Debug, Hash, Serialize, Deserialize)]
pub enum PathToolMessage {
	// Standard messages
	#[remain::unsorted]
	Abort,
	#[remain::unsorted]
	DocumentIsDirty,
	#[remain::unsorted]
	SelectionChanged,

	// Tool-specific messages
	Delete,
	DragStart {
		add_to_selection: Key,
	},
	DragStop,
	PointerMove {
		alt_mirror_angle: Key,
		shift_mirror_distance: Key,
	},
	SelectPoint,
}

impl PropertyHolder for PathTool {}

impl<'a> MessageHandler<ToolMessage, ToolActionHandlerData<'a>> for PathTool {
	fn process_action(&mut self, action: ToolMessage, tool_data: ToolActionHandlerData<'a>, responses: &mut VecDeque<Message>) {
		if action == ToolMessage::UpdateHints {
			self.fsm_state.update_hints(responses);
			return;
		}

		if action == ToolMessage::UpdateCursor {
			self.fsm_state.update_cursor(responses);
			return;
		}

		let new_state = self.fsm_state.transition(action, &mut self.tool_data, tool_data, &(), responses);

		if self.fsm_state != new_state {
			self.fsm_state = new_state;
			self.fsm_state.update_hints(responses);
			self.fsm_state.update_cursor(responses);
		}
	}

	// Different actions depending on state may be wanted:
	fn actions(&self) -> ActionList {
		use PathToolFsmState::*;

		match self.fsm_state {
			Ready => actions!(PathToolMessageDiscriminant; DragStart, SelectPoint, Delete),
			Dragging => actions!(PathToolMessageDiscriminant; DragStop, PointerMove, Delete),
			PointSelected => actions!(PathToolMessageDiscriminant; SelectPoint, Delete/*TODO: Delete */),
		}
	}
}

#[derive(Clone, Copy, Debug, PartialEq, Eq)]
enum PathToolFsmState {
	Ready,
	Dragging,
	PointSelected,
}

impl Default for PathToolFsmState {
	fn default() -> Self {
		PathToolFsmState::Ready
	}
}

#[derive(Default)]
struct PathToolData {
	shape_editor: ShapeEditor,
	overlay_renderer: OverlayRenderer,
	snap_handler: SnapHandler,

	drag_start_pos: DVec2,
	alt_debounce: bool,
	shift_debounce: bool,
}

impl Fsm for PathToolFsmState {
	type ToolData = PathToolData;
	type ToolOptions = ();

	fn transition(
		self,
		event: ToolMessage,
		tool_data: &mut Self::ToolData,
		(document, _global_tool_data, input, font_cache): ToolActionHandlerData,
		_tool_options: &Self::ToolOptions,
		responses: &mut VecDeque<Message>,
	) -> Self {
		if let ToolMessage::Path(event) = event {
			use PathToolFsmState::*;
			use PathToolMessage::*;

			match (self, event) {
				(_, SelectionChanged) => {
<<<<<<< HEAD
					// TODO Tell overlay renderer to clear / updates the overlays
					for layer_path in document.all_layers() {
						data.overlay_renderer.layer_overlay_visibility(&document.graphene_document, layer_path.to_vec(), false, responses);
					}
=======
					// Remove any residual overlays that might exist on selection change
					tool_data.shape_editor.remove_overlays(responses);

					// This currently creates new VectorManipulatorShapes for every shape, which is not ideal
					// At least it is only on selection change for now
					tool_data.shape_editor.set_shapes_to_modify(document.selected_visible_layers_vector_shapes(responses, font_cache));
>>>>>>> 5a9518fb

					let layer_paths = document.selected_visible_layers().map(|layer_path| layer_path.to_vec()).collect();
					data.shape_editor.set_target_layers(layer_paths);
					self
				}
				(_, DocumentIsDirty) => {
<<<<<<< HEAD
					// TODO This should be handled by the document not by the tool, but this is a stop gap
					for layer_path in document.selected_visible_layers() {
						data.overlay_renderer.render_vector_shape_overlays(&document.graphene_document, layer_path.to_vec(), responses);
=======
					// Update the VectorManipulatorShapes by reference so they match the kurbo tool_data
					for shape in &mut tool_data.shape_editor.shapes_to_modify {
						shape.update_shape(document, responses);
>>>>>>> 5a9518fb
					}

					self
				}
				// Mouse down
				(_, DragStart { add_to_selection }) => {
					let add_to_selection = input.keyboard.get(add_to_selection as usize);

					// Select the first point within the threshold (in pixels)
<<<<<<< HEAD
					if data
						.shape_editor
						.select_point(&document.graphene_document, input.mouse.position, SELECTION_THRESHOLD, add_to_selection, responses)
					{
						responses.push_back(DocumentMessage::StartTransaction.into());

						let ignore_document = data.shape_editor.target_layers().clone();
						data.snap_handler.start_snap(document, document.bounding_boxes(Some(&ignore_document), None), true, true);

						let include_handles = data.shape_editor.target_layers_ref();
						data.snap_handler.add_all_document_handles(document, &include_handles, &[]);
=======
					if tool_data.shape_editor.select_point(input.mouse.position, SELECTION_THRESHOLD, add_to_selection, responses) {
						responses.push_back(DocumentMessage::StartTransaction.into());

						let ignore_document = tool_data.shape_editor.shapes_to_modify.iter().map(|shape| shape.layer_path.clone()).collect::<Vec<_>>();
						tool_data
							.snap_handler
							.start_snap(document, document.bounding_boxes(Some(&ignore_document), None, font_cache), true, true);

						let include_handles = tool_data.shape_editor.shapes_to_modify.iter().map(|shape| shape.layer_path.as_slice()).collect::<Vec<_>>();
						tool_data.snap_handler.add_all_document_handles(document, &include_handles, &[]);
>>>>>>> 5a9518fb

						tool_data.drag_start_pos = input.mouse.position;
						Dragging
					}
					// We didn't find a point nearby, so consider selecting the nearest shape instead
					else {
						let selection_size = DVec2::new(2.0, 2.0);
						// Select shapes directly under our mouse
						let intersection = document
							.graphene_document
							.intersects_quad_root(Quad::from_box([input.mouse.position - selection_size, input.mouse.position + selection_size]), font_cache);
						if !intersection.is_empty() {
							if add_to_selection {
								responses.push_back(DocumentMessage::AddSelectedLayers { additional_layers: intersection }.into());
							} else {
								responses.push_back(
									DocumentMessage::SetSelectedLayers {
										replacement_selected_layers: intersection,
									}
									.into(),
								);
							}
						} else {
							// Clear the previous selection if we didn't find anything
							if !input.keyboard.get(add_to_selection as usize) {
								responses.push_back(DocumentMessage::DeselectAllLayers.into());
							}
						}
						Ready
					}
				}
				// Dragging
				(
					Dragging,
					PointerMove {
						alt_mirror_angle,
						shift_mirror_distance,
					},
				) => {
					// Determine when alt state changes
					let alt_pressed = input.keyboard.get(alt_mirror_angle as usize);
					if alt_pressed != tool_data.alt_debounce {
						tool_data.alt_debounce = alt_pressed;
						// Only on alt down
						if alt_pressed {
<<<<<<< HEAD
							data.shape_editor.toggle_selected_mirror_angle(&document.graphene_document, &responses);
=======
							tool_data.shape_editor.toggle_selected_mirror_angle();
>>>>>>> 5a9518fb
						}
					}

					// Determine when shift state changes
					let shift_pressed = input.keyboard.get(shift_mirror_distance as usize);
<<<<<<< HEAD
					if shift_pressed != data.shift_debounce {
						data.shift_debounce = shift_pressed;
						data.shape_editor.toggle_selected_mirror_distance(&document.graphene_document, &responses);
					}

					// Move the selected points by the mouse position
					let snapped_position = data.snap_handler.snap_position(responses, document, input.mouse.position);
					log::debug!("Snapped position: {:?}", snapped_position);
					//TODO This is relative position, update accordingly
					let position = DVec2::new(snapped_position.x, snapped_position.y);
					data.shape_editor.move_selected_points(position, responses);
=======
					if shift_pressed != tool_data.shift_debounce {
						tool_data.shift_debounce = shift_pressed;
						tool_data.shape_editor.toggle_selected_mirror_distance();
					}

					// Move the selected points by the mouse position
					let snapped_position = tool_data.snap_handler.snap_position(responses, document, input.mouse.position);
					tool_data.shape_editor.move_selected_points(snapped_position - tool_data.drag_start_pos, true, responses);
>>>>>>> 5a9518fb
					Dragging
				}
				// DoubleClick
				(_, Delete) => {
					// Select the first point within the threshold (in pixels)
					responses.push_back(DocumentMessage::StartTransaction.into());
					data.shape_editor.delete_selected_points(responses);
					responses.push_back(SelectionChanged.into());
					for layer_path in document.all_layers() {
						data.overlay_renderer.clear_vector_shape_overlays(&document.graphene_document, layer_path.to_vec(), responses);
					}
					Ready
				}
				// Mouse up
				(_, DragStop) => {
					tool_data.snap_handler.cleanup(responses);
					Ready
				}
<<<<<<< HEAD
				(_, Abort) | (_, SelectPoint) => {
					// TODO Tell overlay manager to remove the overlays
					for layer_path in document.all_layers() {
						data.overlay_renderer.clear_vector_shape_overlays(&document.graphene_document, layer_path.to_vec(), responses);
					}
=======
				(_, Abort) => {
					tool_data.shape_editor.remove_overlays(responses);
>>>>>>> 5a9518fb
					Ready
				}
				(
					_,
					PointerMove {
						alt_mirror_angle: _,
						shift_mirror_distance: _,
					},
				) => self,
			}
		} else {
			self
		}
	}

	fn update_hints(&self, responses: &mut VecDeque<Message>) {
		let hint_data = match self {
			PathToolFsmState::Ready => HintData(vec![
				HintGroup(vec![
					HintInfo {
						key_groups: vec![],
						mouse: Some(MouseMotion::Lmb),
						label: String::from("Select Point"),
						plus: false,
					},
					HintInfo {
						key_groups: vec![KeysGroup(vec![Key::KeyShift])],
						mouse: None,
						label: String::from("Grow/Shrink Selection"),
						plus: true,
					},
				]),
				HintGroup(vec![HintInfo {
					key_groups: vec![],
					mouse: Some(MouseMotion::LmbDrag),
					label: String::from("Drag Selected"),
					plus: false,
				}]),
				HintGroup(vec![
					HintInfo {
						key_groups: vec![
							KeysGroup(vec![Key::KeyArrowUp]),
							KeysGroup(vec![Key::KeyArrowRight]),
							KeysGroup(vec![Key::KeyArrowDown]),
							KeysGroup(vec![Key::KeyArrowLeft]),
						],
						mouse: None,
						label: String::from("Nudge Selected (coming soon)"),
						plus: false,
					},
					HintInfo {
						key_groups: vec![KeysGroup(vec![Key::KeyShift])],
						mouse: None,
						label: String::from("Big Increment Nudge"),
						plus: true,
					},
				]),
				HintGroup(vec![
					HintInfo {
						key_groups: vec![KeysGroup(vec![Key::KeyG])],
						mouse: None,
						label: String::from("Grab Selected (coming soon)"),
						plus: false,
					},
					HintInfo {
						key_groups: vec![KeysGroup(vec![Key::KeyR])],
						mouse: None,
						label: String::from("Rotate Selected (coming soon)"),
						plus: false,
					},
					HintInfo {
						key_groups: vec![KeysGroup(vec![Key::KeyS])],
						mouse: None,
						label: String::from("Scale Selected (coming soon)"),
						plus: false,
					},
				]),
			]),
			PathToolFsmState::Dragging => HintData(vec![HintGroup(vec![
				HintInfo {
					key_groups: vec![KeysGroup(vec![Key::KeyAlt])],
					mouse: None,
					label: String::from("Split/Align Handles (Toggle)"),
					plus: false,
				},
				HintInfo {
					key_groups: vec![KeysGroup(vec![Key::KeyShift])],
					mouse: None,
					label: String::from("Share Lengths of Aligned Handles"),
					plus: false,
				},
			])]),
			PathToolFsmState::PointSelected => HintData(vec![HintGroup(vec![
				HintInfo {
					key_groups: vec![KeysGroup(vec![Key::KeyAlt])],
					mouse: None,
					label: String::from("Split/Align Handles (Toggle)"),
					plus: false,
				},
				HintInfo {
					key_groups: vec![KeysGroup(vec![Key::KeyShift])],
					mouse: None,
					label: String::from("Share Lengths of Aligned Handles"),
					plus: false,
				},
			])]),
		};

		responses.push_back(FrontendMessage::UpdateInputHints { hint_data }.into());
	}

	fn update_cursor(&self, responses: &mut VecDeque<Message>) {
		responses.push_back(FrontendMessage::UpdateMouseCursor { cursor: MouseCursorIcon::Default }.into());
	}
}<|MERGE_RESOLUTION|>--- conflicted
+++ resolved
@@ -5,12 +5,8 @@
 use crate::message_prelude::*;
 use crate::misc::{HintData, HintGroup, HintInfo, KeysGroup};
 use crate::viewport_tools::snapping::SnapHandler;
-<<<<<<< HEAD
-use crate::viewport_tools::tool::{DocumentToolData, Fsm, ToolActionHandlerData};
+use crate::viewport_tools::tool::{Fsm, ToolActionHandlerData};
 use crate::viewport_tools::vector_editor::overlay_renderer::OverlayRenderer;
-=======
-use crate::viewport_tools::tool::{Fsm, ToolActionHandlerData};
->>>>>>> 5a9518fb
 use crate::viewport_tools::vector_editor::shape_editor::ShapeEditor;
 
 use graphene::intersection::Quad;
@@ -126,34 +122,19 @@
 
 			match (self, event) {
 				(_, SelectionChanged) => {
-<<<<<<< HEAD
 					// TODO Tell overlay renderer to clear / updates the overlays
 					for layer_path in document.all_layers() {
-						data.overlay_renderer.layer_overlay_visibility(&document.graphene_document, layer_path.to_vec(), false, responses);
-					}
-=======
-					// Remove any residual overlays that might exist on selection change
-					tool_data.shape_editor.remove_overlays(responses);
-
-					// This currently creates new VectorManipulatorShapes for every shape, which is not ideal
-					// At least it is only on selection change for now
-					tool_data.shape_editor.set_shapes_to_modify(document.selected_visible_layers_vector_shapes(responses, font_cache));
->>>>>>> 5a9518fb
+						tool_data.overlay_renderer.layer_overlay_visibility(&document.graphene_document, layer_path.to_vec(), false, responses);
+					}
 
 					let layer_paths = document.selected_visible_layers().map(|layer_path| layer_path.to_vec()).collect();
-					data.shape_editor.set_target_layers(layer_paths);
+					tool_data.shape_editor.set_target_layers(layer_paths);
 					self
 				}
 				(_, DocumentIsDirty) => {
-<<<<<<< HEAD
 					// TODO This should be handled by the document not by the tool, but this is a stop gap
 					for layer_path in document.selected_visible_layers() {
-						data.overlay_renderer.render_vector_shape_overlays(&document.graphene_document, layer_path.to_vec(), responses);
-=======
-					// Update the VectorManipulatorShapes by reference so they match the kurbo tool_data
-					for shape in &mut tool_data.shape_editor.shapes_to_modify {
-						shape.update_shape(document, responses);
->>>>>>> 5a9518fb
+						tool_data.overlay_renderer.render_vector_shape_overlays(&document.graphene_document, layer_path.to_vec(), responses);
 					}
 
 					self
@@ -163,30 +144,19 @@
 					let add_to_selection = input.keyboard.get(add_to_selection as usize);
 
 					// Select the first point within the threshold (in pixels)
-<<<<<<< HEAD
-					if data
+					if tool_data
 						.shape_editor
 						.select_point(&document.graphene_document, input.mouse.position, SELECTION_THRESHOLD, add_to_selection, responses)
 					{
 						responses.push_back(DocumentMessage::StartTransaction.into());
 
-						let ignore_document = data.shape_editor.target_layers().clone();
-						data.snap_handler.start_snap(document, document.bounding_boxes(Some(&ignore_document), None), true, true);
-
-						let include_handles = data.shape_editor.target_layers_ref();
-						data.snap_handler.add_all_document_handles(document, &include_handles, &[]);
-=======
-					if tool_data.shape_editor.select_point(input.mouse.position, SELECTION_THRESHOLD, add_to_selection, responses) {
-						responses.push_back(DocumentMessage::StartTransaction.into());
-
-						let ignore_document = tool_data.shape_editor.shapes_to_modify.iter().map(|shape| shape.layer_path.clone()).collect::<Vec<_>>();
+						let ignore_document = tool_data.shape_editor.target_layers().clone();
 						tool_data
 							.snap_handler
 							.start_snap(document, document.bounding_boxes(Some(&ignore_document), None, font_cache), true, true);
 
-						let include_handles = tool_data.shape_editor.shapes_to_modify.iter().map(|shape| shape.layer_path.as_slice()).collect::<Vec<_>>();
+						let include_handles = tool_data.shape_editor.target_layers_ref();
 						tool_data.snap_handler.add_all_document_handles(document, &include_handles, &[]);
->>>>>>> 5a9518fb
 
 						tool_data.drag_start_pos = input.mouse.position;
 						Dragging
@@ -232,48 +202,33 @@
 						tool_data.alt_debounce = alt_pressed;
 						// Only on alt down
 						if alt_pressed {
-<<<<<<< HEAD
-							data.shape_editor.toggle_selected_mirror_angle(&document.graphene_document, &responses);
-=======
-							tool_data.shape_editor.toggle_selected_mirror_angle();
->>>>>>> 5a9518fb
+							tool_data.shape_editor.toggle_selected_mirror_angle(&document.graphene_document, &responses);
 						}
 					}
 
 					// Determine when shift state changes
 					let shift_pressed = input.keyboard.get(shift_mirror_distance as usize);
-<<<<<<< HEAD
-					if shift_pressed != data.shift_debounce {
-						data.shift_debounce = shift_pressed;
-						data.shape_editor.toggle_selected_mirror_distance(&document.graphene_document, &responses);
+					if shift_pressed != tool_data.shift_debounce {
+						tool_data.shift_debounce = shift_pressed;
+						tool_data.shape_editor.toggle_selected_mirror_distance(&document.graphene_document, &responses);
 					}
 
 					// Move the selected points by the mouse position
-					let snapped_position = data.snap_handler.snap_position(responses, document, input.mouse.position);
+					let snapped_position = tool_data.snap_handler.snap_position(responses, document, input.mouse.position);
 					log::debug!("Snapped position: {:?}", snapped_position);
 					//TODO This is relative position, update accordingly
 					let position = DVec2::new(snapped_position.x, snapped_position.y);
-					data.shape_editor.move_selected_points(position, responses);
-=======
-					if shift_pressed != tool_data.shift_debounce {
-						tool_data.shift_debounce = shift_pressed;
-						tool_data.shape_editor.toggle_selected_mirror_distance();
-					}
-
-					// Move the selected points by the mouse position
-					let snapped_position = tool_data.snap_handler.snap_position(responses, document, input.mouse.position);
-					tool_data.shape_editor.move_selected_points(snapped_position - tool_data.drag_start_pos, true, responses);
->>>>>>> 5a9518fb
+					tool_data.shape_editor.move_selected_points(position, responses);
 					Dragging
 				}
 				// DoubleClick
 				(_, Delete) => {
 					// Select the first point within the threshold (in pixels)
 					responses.push_back(DocumentMessage::StartTransaction.into());
-					data.shape_editor.delete_selected_points(responses);
+					tool_data.shape_editor.delete_selected_points(responses);
 					responses.push_back(SelectionChanged.into());
 					for layer_path in document.all_layers() {
-						data.overlay_renderer.clear_vector_shape_overlays(&document.graphene_document, layer_path.to_vec(), responses);
+						tool_data.overlay_renderer.clear_vector_shape_overlays(&document.graphene_document, layer_path.to_vec(), responses);
 					}
 					Ready
 				}
@@ -282,16 +237,11 @@
 					tool_data.snap_handler.cleanup(responses);
 					Ready
 				}
-<<<<<<< HEAD
 				(_, Abort) | (_, SelectPoint) => {
 					// TODO Tell overlay manager to remove the overlays
 					for layer_path in document.all_layers() {
-						data.overlay_renderer.clear_vector_shape_overlays(&document.graphene_document, layer_path.to_vec(), responses);
-					}
-=======
-				(_, Abort) => {
-					tool_data.shape_editor.remove_overlays(responses);
->>>>>>> 5a9518fb
+						tool_data.overlay_renderer.clear_vector_shape_overlays(&document.graphene_document, layer_path.to_vec(), responses);
+					}
 					Ready
 				}
 				(

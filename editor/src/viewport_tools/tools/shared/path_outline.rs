--- conflicted
+++ resolved
@@ -34,13 +34,8 @@
 		// TODO Purge this area of BezPath and Kurbo
 		// Get the bezpath from the shape or text
 		let path = match &document_layer.data {
-<<<<<<< HEAD
 			LayerDataType::Shape(layer_shape) => Some(BezPath::from(&layer_shape.shape)),
-			LayerDataType::Text(text) => Some(text.to_bez_path_nonmut(&document.graphene_document.font_cache)),
-=======
-			LayerDataType::Shape(shape) => Some(shape.path.clone()),
 			LayerDataType::Text(text) => Some(text.to_bez_path_nonmut(font_cache)),
->>>>>>> 5a9518fb
 			_ => document_layer
 				.aabounding_box_for_transform(DAffine2::IDENTITY, font_cache)
 				.map(|bounds| kurbo::Rect::new(bounds[0].x, bounds[0].y, bounds[1].x, bounds[1].y).to_path(0.)),

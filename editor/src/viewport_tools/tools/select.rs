--- conflicted
+++ resolved
@@ -62,11 +62,7 @@
 			widgets: vec![
 				WidgetHolder::new(Widget::IconButton(IconButton {
 					icon: "AlignLeft".into(),
-<<<<<<< HEAD
-					title: "Align Left".into(),
-=======
 					tooltip: "Align Left".into(),
->>>>>>> 3a262708
 					size: 24,
 					on_update: WidgetCallback::new(|_| {
 						DocumentMessage::AlignSelectedLayers {
@@ -79,11 +75,7 @@
 				})),
 				WidgetHolder::new(Widget::IconButton(IconButton {
 					icon: "AlignHorizontalCenter".into(),
-<<<<<<< HEAD
-					title: "Align Horizontal Center".into(),
-=======
 					tooltip: "Align Horizontal Center".into(),
->>>>>>> 3a262708
 					size: 24,
 					on_update: WidgetCallback::new(|_| {
 						DocumentMessage::AlignSelectedLayers {
@@ -96,11 +88,7 @@
 				})),
 				WidgetHolder::new(Widget::IconButton(IconButton {
 					icon: "AlignRight".into(),
-<<<<<<< HEAD
-					title: "Align Right".into(),
-=======
 					tooltip: "Align Right".into(),
->>>>>>> 3a262708
 					size: 24,
 					on_update: WidgetCallback::new(|_| {
 						DocumentMessage::AlignSelectedLayers {
@@ -117,11 +105,7 @@
 				})),
 				WidgetHolder::new(Widget::IconButton(IconButton {
 					icon: "AlignTop".into(),
-<<<<<<< HEAD
-					title: "Align Top".into(),
-=======
 					tooltip: "Align Top".into(),
->>>>>>> 3a262708
 					size: 24,
 					on_update: WidgetCallback::new(|_| {
 						DocumentMessage::AlignSelectedLayers {
@@ -134,11 +118,7 @@
 				})),
 				WidgetHolder::new(Widget::IconButton(IconButton {
 					icon: "AlignVerticalCenter".into(),
-<<<<<<< HEAD
-					title: "Align Vertical Center".into(),
-=======
 					tooltip: "Align Vertical Center".into(),
->>>>>>> 3a262708
 					size: 24,
 					on_update: WidgetCallback::new(|_| {
 						DocumentMessage::AlignSelectedLayers {
@@ -151,11 +131,7 @@
 				})),
 				WidgetHolder::new(Widget::IconButton(IconButton {
 					icon: "AlignBottom".into(),
-<<<<<<< HEAD
-					title: "Align Bottom".into(),
-=======
 					tooltip: "Align Bottom".into(),
->>>>>>> 3a262708
 					size: 24,
 					on_update: WidgetCallback::new(|_| {
 						DocumentMessage::AlignSelectedLayers {
@@ -180,22 +156,14 @@
 				})),
 				WidgetHolder::new(Widget::IconButton(IconButton {
 					icon: "FlipHorizontal".into(),
-<<<<<<< HEAD
-					title: "Flip Horizontal".into(),
-=======
 					tooltip: "Flip Horizontal".into(),
->>>>>>> 3a262708
 					size: 24,
 					on_update: WidgetCallback::new(|_| SelectMessage::FlipHorizontal.into()),
 					..IconButton::default()
 				})),
 				WidgetHolder::new(Widget::IconButton(IconButton {
 					icon: "FlipVertical".into(),
-<<<<<<< HEAD
-					title: "Flip Vertical".into(),
-=======
 					tooltip: "Flip Vertical".into(),
->>>>>>> 3a262708
 					size: 24,
 					on_update: WidgetCallback::new(|_| SelectMessage::FlipVertical.into()),
 					..IconButton::default()
@@ -214,55 +182,35 @@
 				})),
 				WidgetHolder::new(Widget::IconButton(IconButton {
 					icon: "BooleanUnion".into(),
-<<<<<<< HEAD
-					title: "Boolean Union".into(),
-=======
 					tooltip: "Boolean Union".into(),
->>>>>>> 3a262708
 					size: 24,
 					on_update: WidgetCallback::new(|_| FrontendMessage::DisplayDialogComingSoon { issue: Some(197) }.into()),
 					..IconButton::default()
 				})),
 				WidgetHolder::new(Widget::IconButton(IconButton {
 					icon: "BooleanSubtractFront".into(),
-<<<<<<< HEAD
-					title: "Boolean Subtract Front".into(),
-=======
 					tooltip: "Boolean Subtract Front".into(),
->>>>>>> 3a262708
 					size: 24,
 					on_update: WidgetCallback::new(|_| FrontendMessage::DisplayDialogComingSoon { issue: Some(197) }.into()),
 					..IconButton::default()
 				})),
 				WidgetHolder::new(Widget::IconButton(IconButton {
 					icon: "BooleanSubtractBack".into(),
-<<<<<<< HEAD
-					title: "Boolean Subtract Back".into(),
-=======
 					tooltip: "Boolean Subtract Back".into(),
->>>>>>> 3a262708
 					size: 24,
 					on_update: WidgetCallback::new(|_| FrontendMessage::DisplayDialogComingSoon { issue: Some(197) }.into()),
 					..IconButton::default()
 				})),
 				WidgetHolder::new(Widget::IconButton(IconButton {
 					icon: "BooleanIntersect".into(),
-<<<<<<< HEAD
-					title: "Boolean Intersect".into(),
-=======
 					tooltip: "Boolean Intersect".into(),
->>>>>>> 3a262708
 					size: 24,
 					on_update: WidgetCallback::new(|_| FrontendMessage::DisplayDialogComingSoon { issue: Some(197) }.into()),
 					..IconButton::default()
 				})),
 				WidgetHolder::new(Widget::IconButton(IconButton {
 					icon: "BooleanDifference".into(),
-<<<<<<< HEAD
-					title: "Boolean Difference".into(),
-=======
 					tooltip: "Boolean Difference".into(),
->>>>>>> 3a262708
 					size: 24,
 					on_update: WidgetCallback::new(|_| FrontendMessage::DisplayDialogComingSoon { issue: Some(197) }.into()),
 					..IconButton::default()

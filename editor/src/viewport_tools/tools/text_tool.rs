use crate::consts::{COLOR_ACCENT, SELECTION_TOLERANCE};
use crate::document::DocumentMessageHandler;
use crate::frontend::utility_types::MouseCursorIcon;
use crate::input::keyboard::{Key, MouseMotion};
use crate::input::InputPreprocessorMessageHandler;
use crate::layout::layout_message::LayoutTarget;
use crate::layout::widgets::{FontInput, LayoutRow, NumberInput, PropertyHolder, Separator, SeparatorDirection, SeparatorType, Widget, WidgetCallback, WidgetHolder, WidgetLayout};
use crate::message_prelude::*;
use crate::misc::{HintData, HintGroup, HintInfo, KeysGroup};
use crate::viewport_tools::tool::{DocumentToolData, Fsm, ToolActionHandlerData};

use glam::{DAffine2, DVec2};
use graphene::document::FontCache;
use graphene::intersection::Quad;
use graphene::layers::style::{self, Fill, Stroke};
use graphene::Operation;
use kurbo::Shape;
use serde::{Deserialize, Serialize};

#[derive(Default)]
pub struct TextTool {
	fsm_state: TextToolFsmState,
	data: TextToolData,
	options: TextOptions,
}

pub struct TextOptions {
	font_size: u32,
	font_name: String,
	font_style: String,
	font_file: Option<String>,
}

impl Default for TextOptions {
	fn default() -> Self {
		Self {
			font_size: 24,
			font_name: "Merriweather".into(),
			font_style: "Normal (400)".into(),
			font_file: None,
		}
	}
}

#[remain::sorted]
#[impl_message(Message, ToolMessage, Text)]
#[derive(PartialEq, Clone, Debug, Hash, Serialize, Deserialize)]
pub enum TextMessage {
	// Standard messages
	#[remain::unsorted]
	Abort,

	#[remain::unsorted]
	DocumentIsDirty,

	// Tool-specific messages
	CommitText,
	Interact,
	TextChange {
		new_text: String,
	},
	UpdateBounds {
		new_text: String,
	},
	UpdateOptions(TextOptionsUpdate),
}

#[remain::sorted]
#[derive(PartialEq, Clone, Debug, Hash, Serialize, Deserialize)]
pub enum TextOptionsUpdate {
	Font { family: String, style: String, file: String },
	FontSize(u32),
}

impl PropertyHolder for TextTool {
	fn properties(&self) -> WidgetLayout {
		WidgetLayout::new(vec![LayoutRow::Row {
<<<<<<< HEAD
			name: "".into(),
			widgets: vec![
				WidgetHolder::new(Widget::FontInput(FontInput {
					is_style_picker: false,
					font_family: self.options.font_name.clone(),
					font_style: self.options.font_style.clone(),
					on_update: WidgetCallback::new(|font_input: &FontInput| {
						TextMessage::UpdateOptions(TextOptionsUpdate::Font {
							family: font_input.font_family.clone(),
							style: font_input.font_style.clone(),
							file: font_input.font_file.clone(),
						})
						.into()
					}),
					..Default::default()
				})),
				WidgetHolder::new(Widget::Separator(Separator {
					direction: SeparatorDirection::Horizontal,
					separator_type: SeparatorType::Related,
				})),
				WidgetHolder::new(Widget::FontInput(FontInput {
					is_style_picker: true,
					font_family: self.options.font_name.clone(),
					font_style: self.options.font_style.clone(),
					on_update: WidgetCallback::new(|font_input: &FontInput| {
						TextMessage::UpdateOptions(TextOptionsUpdate::Font {
							family: font_input.font_family.clone(),
							style: font_input.font_style.clone(),
							file: font_input.font_file.clone(),
						})
						.into()
					}),
					..Default::default()
				})),
				WidgetHolder::new(Widget::Separator(Separator {
					direction: SeparatorDirection::Horizontal,
					separator_type: SeparatorType::Related,
				})),
				WidgetHolder::new(Widget::NumberInput(NumberInput {
					unit: " px".into(),
					label: "Size".into(),
					value: self.options.font_size as f64,
					is_integer: true,
					min: Some(1.),
					on_update: WidgetCallback::new(|number_input: &NumberInput| TextMessage::UpdateOptions(TextOptionsUpdate::FontSize(number_input.value as u32)).into()),
					..NumberInput::default()
				})),
			],
=======
			widgets: vec![WidgetHolder::new(Widget::NumberInput(NumberInput {
				unit: " px".into(),
				label: "Font Size".into(),
				value: self.options.font_size as f64,
				is_integer: true,
				min: Some(1.),
				on_update: WidgetCallback::new(|number_input: &NumberInput| TextMessage::UpdateOptions(TextOptionsUpdate::FontSize(number_input.value as u32)).into()),
				..NumberInput::default()
			}))],
>>>>>>> 5a9c247c
		}])
	}
}

impl<'a> MessageHandler<ToolMessage, ToolActionHandlerData<'a>> for TextTool {
	fn process_action(&mut self, action: ToolMessage, data: ToolActionHandlerData<'a>, responses: &mut VecDeque<Message>) {
		if action == ToolMessage::UpdateHints {
			self.fsm_state.update_hints(responses);
			return;
		}

		if action == ToolMessage::UpdateCursor {
			self.fsm_state.update_cursor(responses);
			return;
		}

		if let ToolMessage::Text(TextMessage::UpdateOptions(action)) = action {
			match action {
				TextOptionsUpdate::Font { family, style, file } => {
					self.options.font_name = family;
					self.options.font_style = style;
					self.options.font_file = Some(file);

					self.register_properties(responses, LayoutTarget::ToolOptions);
				}
				TextOptionsUpdate::FontSize(font_size) => self.options.font_size = font_size,
			}
			return;
		}

		let new_state = self.fsm_state.transition(action, data.0, data.1, &mut self.data, &self.options, data.2, responses);

		if self.fsm_state != new_state {
			self.fsm_state = new_state;
			self.fsm_state.update_hints(responses);
			self.fsm_state.update_cursor(responses);
		}
	}

	fn actions(&self) -> ActionList {
		use TextToolFsmState::*;

		match self.fsm_state {
			Ready => actions!(TextMessageDiscriminant; Interact),
			Editing => actions!(TextMessageDiscriminant; Interact, Abort, CommitText),
		}
	}
}

#[derive(Clone, Copy, Debug, PartialEq, Eq)]
enum TextToolFsmState {
	Ready,
	Editing,
}

impl Default for TextToolFsmState {
	fn default() -> Self {
		TextToolFsmState::Ready
	}
}

#[derive(Clone, Debug, Default)]
struct TextToolData {
	path: Vec<LayerId>,
	overlays: Vec<Vec<LayerId>>,
}

fn transform_from_box(pos1: DVec2, pos2: DVec2) -> [f64; 6] {
	DAffine2::from_scale_angle_translation((pos2 - pos1).round(), 0., pos1.round() - DVec2::splat(0.5)).to_cols_array()
}

fn resize_overlays(overlays: &mut Vec<Vec<LayerId>>, responses: &mut VecDeque<Message>, newlen: usize) {
	while overlays.len() > newlen {
		let operation = Operation::DeleteLayer { path: overlays.pop().unwrap() };
		responses.push_back(DocumentMessage::Overlays(operation.into()).into());
	}
	while overlays.len() < newlen {
		let path = vec![generate_uuid()];
		overlays.push(path.clone());

		let operation = Operation::AddOverlayRect {
			path,
			transform: DAffine2::ZERO.to_cols_array(),
			style: style::PathStyle::new(Some(Stroke::new(COLOR_ACCENT, 1.0)), Fill::None),
		};
		responses.push_back(DocumentMessage::Overlays(operation.into()).into());
	}
}

fn update_overlays(document: &DocumentMessageHandler, data: &mut TextToolData, responses: &mut VecDeque<Message>, font_cache: &FontCache) {
	let visible_text_layers = document.selected_visible_text_layers().collect::<Vec<_>>();
	resize_overlays(&mut data.overlays, responses, visible_text_layers.len());

	let bounds = visible_text_layers
		.into_iter()
		.zip(&data.overlays)
		.filter_map(|(layer_path, overlay_path)| {
			document
				.graphene_document
				.layer(layer_path)
				.unwrap()
				.aabounding_box_for_transform(document.graphene_document.multiply_transforms(layer_path).unwrap(), font_cache)
				.map(|bounds| (bounds, overlay_path))
		})
		.collect::<Vec<_>>();

	let new_len = bounds.len();

	for (bounds, overlay_path) in bounds {
		let operation = Operation::SetLayerTransformInViewport {
			path: overlay_path.to_vec(),
			transform: transform_from_box(bounds[0], bounds[1]),
		};
		responses.push_back(DocumentMessage::Overlays(operation.into()).into());
	}
	resize_overlays(&mut data.overlays, responses, new_len);
}

impl Fsm for TextToolFsmState {
	type ToolData = TextToolData;
	type ToolOptions = TextOptions;

	fn transition(
		self,
		event: ToolMessage,
		document: &DocumentMessageHandler,
		tool_data: &DocumentToolData,
		data: &mut Self::ToolData,
		tool_options: &Self::ToolOptions,
		input: &InputPreprocessorMessageHandler,
		responses: &mut VecDeque<Message>,
	) -> Self {
		use TextMessage::*;
		use TextToolFsmState::*;

		if let ToolMessage::Text(event) = event {
			match (self, event) {
				(state, DocumentIsDirty) => {
					update_overlays(document, data, responses, &document.graphene_document.font_cache);

					state
				}
				(state, Interact) => {
					let mouse_pos = input.mouse.position;
					let tolerance = DVec2::splat(SELECTION_TOLERANCE);
					let quad = Quad::from_box([mouse_pos - tolerance, mouse_pos + tolerance]);

					let new_state = if let Some(l) = document
						.graphene_document
						.intersects_quad_root(quad)
						.last()
						.filter(|l| document.graphene_document.layer(l).map(|l| l.as_text().is_ok()).unwrap_or(false))
					// Editing existing text
					{
						if state == TextToolFsmState::Editing {
							responses.push_back(
								DocumentMessage::SetTexboxEditability {
									path: data.path.clone(),
									editable: false,
								}
								.into(),
							);
						}

						data.path = l.clone();

						responses.push_back(
							DocumentMessage::SetTexboxEditability {
								path: data.path.clone(),
								editable: true,
							}
							.into(),
						);
						responses.push_back(
							DocumentMessage::SetSelectedLayers {
								replacement_selected_layers: vec![data.path.clone()],
							}
							.into(),
						);

						Editing
					}
					// Creating new text
					else if state == TextToolFsmState::Ready {
						let transform = DAffine2::from_translation(input.mouse.position).to_cols_array();
						let font_size = tool_options.font_size;
						let font_name = tool_options.font_name.clone();
						let font_style = tool_options.font_style.clone();
						let font_file = tool_options.font_file.clone();
						data.path = document.get_path_for_new_layer();

						responses.push_back(
							Operation::AddText {
								path: data.path.clone(),
								transform: DAffine2::ZERO.to_cols_array(),
								insert_index: -1,
								text: r#""#.to_string(),
								style: style::PathStyle::new(None, Fill::solid(tool_data.primary_color)),
								size: font_size as f64,
								font_name,
								font_style,
								font_file,
							}
							.into(),
						);
						responses.push_back(Operation::SetLayerTransformInViewport { path: data.path.clone(), transform }.into());

						responses.push_back(
							DocumentMessage::SetTexboxEditability {
								path: data.path.clone(),
								editable: true,
							}
							.into(),
						);

						responses.push_back(
							DocumentMessage::SetSelectedLayers {
								replacement_selected_layers: vec![data.path.clone()],
							}
							.into(),
						);

						Editing
					} else {
						// Removing old text as editable
						responses.push_back(
							DocumentMessage::SetTexboxEditability {
								path: data.path.clone(),
								editable: false,
							}
							.into(),
						);

						resize_overlays(&mut data.overlays, responses, 0);

						Ready
					};

					new_state
				}
				(state, Abort) => {
					if state == TextToolFsmState::Editing {
						responses.push_back(
							DocumentMessage::SetTexboxEditability {
								path: data.path.clone(),
								editable: false,
							}
							.into(),
						);
					}

					resize_overlays(&mut data.overlays, responses, 0);

					Ready
				}
				(Editing, CommitText) => {
					responses.push_back(FrontendMessage::TriggerTextCommit.into());

					Editing
				}
				(Editing, TextChange { new_text }) => {
					responses.push_back(Operation::SetTextContent { path: data.path.clone(), new_text }.into());

					responses.push_back(
						DocumentMessage::SetTexboxEditability {
							path: data.path.clone(),
							editable: false,
						}
						.into(),
					);

					resize_overlays(&mut data.overlays, responses, 0);

					Ready
				}
				(Editing, UpdateBounds { new_text }) => {
					resize_overlays(&mut data.overlays, responses, 1);
					let text = document.graphene_document.layer(&data.path).unwrap().as_text().unwrap();
					let mut path = text.bounding_box(&new_text, text.load_face(&document.graphene_document.font_cache)).to_path(0.1);

					fn glam_to_kurbo(transform: DAffine2) -> kurbo::Affine {
						kurbo::Affine::new(transform.to_cols_array())
					}

					path.apply_affine(glam_to_kurbo(document.graphene_document.multiply_transforms(&data.path).unwrap()));

					let kurbo::Rect { x0, y0, x1, y1 } = path.bounding_box();

					let operation = Operation::SetLayerTransformInViewport {
						path: data.overlays[0].clone(),
						transform: transform_from_box(DVec2::new(x0, y0), DVec2::new(x1, y1)),
					};
					responses.push_back(DocumentMessage::Overlays(operation.into()).into());

					Editing
				}
				_ => self,
			}
		} else {
			self
		}
	}

	fn update_hints(&self, responses: &mut VecDeque<Message>) {
		let hint_data = match self {
			TextToolFsmState::Ready => HintData(vec![HintGroup(vec![
				HintInfo {
					key_groups: vec![],
					mouse: Some(MouseMotion::Lmb),
					label: String::from("Add Text"),
					plus: false,
				},
				HintInfo {
					key_groups: vec![],
					mouse: Some(MouseMotion::Lmb),
					label: String::from("Edit Text"),
					plus: false,
				},
			])]),
			TextToolFsmState::Editing => HintData(vec![HintGroup(vec![
				HintInfo {
					key_groups: vec![KeysGroup(vec![Key::KeyControl, Key::KeyEnter])],
					mouse: None,
					label: String::from("Commit Edit"),
					plus: false,
				},
				HintInfo {
					key_groups: vec![KeysGroup(vec![Key::KeyEscape])],
					mouse: None,
					label: String::from("Discard Edit"),
					plus: false,
				},
			])]),
		};

		responses.push_back(FrontendMessage::UpdateInputHints { hint_data }.into());
	}

	fn update_cursor(&self, responses: &mut VecDeque<Message>) {
		responses.push_back(FrontendMessage::UpdateMouseCursor { cursor: MouseCursorIcon::Text }.into());
	}
}<|MERGE_RESOLUTION|>--- conflicted
+++ resolved
@@ -75,8 +75,6 @@
 impl PropertyHolder for TextTool {
 	fn properties(&self) -> WidgetLayout {
 		WidgetLayout::new(vec![LayoutRow::Row {
-<<<<<<< HEAD
-			name: "".into(),
 			widgets: vec![
 				WidgetHolder::new(Widget::FontInput(FontInput {
 					is_style_picker: false,
@@ -124,17 +122,6 @@
 					..NumberInput::default()
 				})),
 			],
-=======
-			widgets: vec![WidgetHolder::new(Widget::NumberInput(NumberInput {
-				unit: " px".into(),
-				label: "Font Size".into(),
-				value: self.options.font_size as f64,
-				is_integer: true,
-				min: Some(1.),
-				on_update: WidgetCallback::new(|number_input: &NumberInput| TextMessage::UpdateOptions(TextOptionsUpdate::FontSize(number_input.value as u32)).into()),
-				..NumberInput::default()
-			}))],
->>>>>>> 5a9c247c
 		}])
 	}
 }

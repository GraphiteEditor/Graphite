use super::tool::{message_to_tool_type, standard_tool_message, update_working_colors, StandardToolMessageType, ToolFsmState};
use crate::document::DocumentMessageHandler;
use crate::input::InputPreprocessorMessageHandler;
use crate::layout::layout_message::LayoutTarget;
use crate::message_prelude::*;

use graphene::color::Color;

use std::collections::VecDeque;

#[derive(Debug, Default)]
pub struct ToolMessageHandler {
	tool_state: ToolFsmState,
}

impl MessageHandler<ToolMessage, (&DocumentMessageHandler, &InputPreprocessorMessageHandler)> for ToolMessageHandler {
	#[remain::check]
	fn process_action(&mut self, message: ToolMessage, data: (&DocumentMessageHandler, &InputPreprocessorMessageHandler), responses: &mut VecDeque<Message>) {
		use ToolMessage::*;

		let (document, input) = data;
		#[remain::sorted]
		match message {
			// Messages
			AbortCurrentTool => {
				if let Some(tool_message) = standard_tool_message(self.tool_state.tool_data.active_tool_type, StandardToolMessageType::Abort) {
					responses.push_front(tool_message.into());
				}
			}
			ActivateTool { tool_type } => {
				let tool_data = &mut self.tool_state.tool_data;
				let document_data = &self.tool_state.document_tool_data;
				let old_tool = tool_data.active_tool_type;

				// Do nothing if switching to the same tool
				if tool_type == old_tool {
					return;
				}

				// Send the Abort state transition to the tool
				let mut send_abort_to_tool = |tool_type, message: ToolMessage, update_hints_and_cursor: bool| {
					if let Some(tool) = tool_data.tools.get_mut(&tool_type) {
						tool.process_action(message, (document, document_data, input), responses);

						if update_hints_and_cursor {
							tool.process_action(ToolMessage::UpdateHints, (document, document_data, input), responses);
							tool.process_action(ToolMessage::UpdateCursor, (document, document_data, input), responses);
						}
					}
				};
				// Send the old and new tools a transition to their FSM Abort states
				if let Some(tool_message) = standard_tool_message(tool_type, StandardToolMessageType::Abort) {
					send_abort_to_tool(tool_type, tool_message, true);
				}
				if let Some(tool_message) = standard_tool_message(old_tool, StandardToolMessageType::Abort) {
					send_abort_to_tool(old_tool, tool_message, false);
				}

				// Send the DocumentIsDirty message to the active tool's sub-tool message handler
				if let Some(message) = standard_tool_message(tool_type, StandardToolMessageType::DocumentIsDirty) {
					responses.push_back(message.into());
				}

				// Store the new active tool
				tool_data.active_tool_type = tool_type;

				// Notify the frontend about the new active tool to be displayed
				let tool_name = tool_type.to_string();
				responses.push_back(FrontendMessage::UpdateActiveTool { tool_name }.into());

				// Send Properties to the frontend
<<<<<<< HEAD
				tool_data.tools.get_mut(&tool_type).unwrap().register_properties(responses, LayoutTarget::ToolOptions);
=======
				tool_data.tools.get(&tool_type).unwrap().register_properties(responses, LayoutTarget::ToolOptions);
>>>>>>> 3a262708
			}
			DocumentIsDirty => {
				// Send the DocumentIsDirty message to the active tool's sub-tool message handler
				let active_tool = self.tool_state.tool_data.active_tool_type;
				if let Some(message) = standard_tool_message(active_tool, StandardToolMessageType::DocumentIsDirty) {
					responses.push_back(message.into());
				}
			}
			ResetColors => {
				let document_data = &mut self.tool_state.document_tool_data;

				document_data.primary_color = Color::BLACK;
				document_data.secondary_color = Color::WHITE;

				update_working_colors(document_data, responses);
			}
			SelectPrimaryColor { color } => {
				let document_data = &mut self.tool_state.document_tool_data;
				document_data.primary_color = color;

				update_working_colors(&self.tool_state.document_tool_data, responses);
			}
			SelectSecondaryColor { color } => {
				let document_data = &mut self.tool_state.document_tool_data;
				document_data.secondary_color = color;

				update_working_colors(document_data, responses);
			}
			SwapColors => {
				let document_data = &mut self.tool_state.document_tool_data;

				std::mem::swap(&mut document_data.primary_color, &mut document_data.secondary_color);

				update_working_colors(document_data, responses);
			}

			// Sub-messages
			#[remain::unsorted]
			tool_message => {
				let tool_type = match &tool_message {
					UpdateCursor | UpdateHints => self.tool_state.tool_data.active_tool_type,
					tool_message => message_to_tool_type(tool_message),
				};
				let document_data = &self.tool_state.document_tool_data;
				let tool_data = &mut self.tool_state.tool_data;

				if let Some(tool) = tool_data.tools.get_mut(&tool_type) {
					if tool_type == tool_data.active_tool_type {
						tool.process_action(tool_message, (document, document_data, input), responses);
					}
				}
			}
		}
	}

	fn actions(&self) -> ActionList {
		let mut list = actions!(ToolMessageDiscriminant; ResetColors, SwapColors, ActivateTool);
		list.extend(self.tool_state.tool_data.active_tool().actions());

		list
	}
}<|MERGE_RESOLUTION|>--- conflicted
+++ resolved
@@ -69,11 +69,7 @@
 				responses.push_back(FrontendMessage::UpdateActiveTool { tool_name }.into());
 
 				// Send Properties to the frontend
-<<<<<<< HEAD
-				tool_data.tools.get_mut(&tool_type).unwrap().register_properties(responses, LayoutTarget::ToolOptions);
-=======
 				tool_data.tools.get(&tool_type).unwrap().register_properties(responses, LayoutTarget::ToolOptions);
->>>>>>> 3a262708
 			}
 			DocumentIsDirty => {
 				// Send the DocumentIsDirty message to the active tool's sub-tool message handler

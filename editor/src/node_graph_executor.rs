--- conflicted
+++ resolved
@@ -57,11 +57,7 @@
 	thumbnail_renders: HashMap<NodeId, Vec<SvgSegment>>,
 	/// The current click targets for layer nodes.
 	click_targets: HashMap<NodeId, Vec<ClickTarget>>,
-<<<<<<< HEAD
-	/// Vector data in vector modify nodes
-=======
 	/// Vector data in Path nodes.
->>>>>>> 176ce314
 	vector_modify: HashMap<NodeId, VectorData>,
 	/// The current upstream transforms for nodes.
 	upstream_transforms: HashMap<NodeId, (Footprint, DAffine2)>,
@@ -102,11 +98,7 @@
 	transform: DAffine2,
 }
 
-<<<<<<< HEAD
-pub(crate) enum NodeGraphUpdate {
-=======
 pub enum NodeGraphUpdate {
->>>>>>> 176ce314
 	ExecutionResponse(ExecutionResponse),
 	NodeGraphUpdateMessage(NodeGraphUpdateMessage),
 }
@@ -159,7 +151,6 @@
 		requests.reverse();
 		requests.dedup_by(|a, b| matches!(a, NodeRuntimeMessage::ExecutionRequest(_)) && matches!(b, NodeRuntimeMessage::ExecutionRequest(_)));
 		requests.reverse();
-		println!("Got request {:#?}", requests.len());
 		for request in requests {
 			match request {
 				NodeRuntimeMessage::FontCacheUpdate(font_cache) => self.font_cache = font_cache,
@@ -167,7 +158,6 @@
 				NodeRuntimeMessage::ExecutionRequest(ExecutionRequest {
 					execution_id, graph, render_config, ..
 				}) => {
-					println!("exeCUTE");
 					let transform = render_config.viewport.transform;
 
 					let result = self.execute_network(graph, render_config).await;
@@ -234,19 +224,16 @@
 			};
 
 			assert_ne!(proto_network.nodes.len(), 0, "No proto nodes exist?");
-			println!("Update exec");
 			if let Err(e) = self.executor.update(proto_network).await {
 				self.node_graph_errors = e;
 			} else {
 				self.graph_hash = Some(hash_code);
 			}
-			println!("Resolve type");
 			self.resolved_types = self.executor.document_node_types();
 		}
 
 		use graph_craft::graphene_compiler::Executor;
 
-		println!("Getting response");
 		let result = match self.executor.input_type() {
 			Some(t) if t == concrete!(WasmEditorApi) => (&self.executor).execute(editor_api).await.map_err(|e| e.to_string()),
 			Some(t) if t == concrete!(()) => (&self.executor).execute(()).await.map_err(|e| e.to_string()),
@@ -600,11 +587,7 @@
 							// Clear the click targets while the graph is in an un-renderable state
 							document.metadata.update_from_monitor(HashMap::new(), HashMap::new());
 
-<<<<<<< HEAD
-							return Err(format!("Node graph evaluation failed {e}"));
-=======
 							return Err(format!("Node graph evaluation failed:\n{e}"));
->>>>>>> 176ce314
 						}
 					};
 

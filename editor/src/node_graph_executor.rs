--- conflicted
+++ resolved
@@ -598,15 +598,16 @@
 	}
 
 	/// Evaluates a node graph, computing the entire graph
-<<<<<<< HEAD
-	pub fn submit_node_graph_evaluation(&mut self, document: &mut DocumentMessageHandler, viewport_resolution: UVec2, time: TimingInformation, ignore_hash: bool) -> Result<(), String> {
-		self.update_node_graph(document, ignore_hash)?;
+	pub fn submit_node_graph_evaluation(
+		&mut self,
+		document: &mut DocumentMessageHandler,
+		viewport_resolution: UVec2,
+		time: TimingInformation,
+		inspect_node: Option<NodeId>,
+		ignore_hash: bool,
+	) -> Result<(), String> {
+		self.update_node_graph(document, inspect_node, ignore_hash)?;
 		self.submit_current_node_graph_evaluation(document, viewport_resolution, time)?;
-=======
-	pub fn submit_node_graph_evaluation(&mut self, document: &mut DocumentMessageHandler, viewport_resolution: UVec2, inspect_node: Option<NodeId>, ignore_hash: bool) -> Result<(), String> {
-		self.update_node_graph(document, inspect_node, ignore_hash)?;
-		self.submit_current_node_graph_evaluation(document, viewport_resolution)?;
->>>>>>> b98711db
 
 		Ok(())
 	}

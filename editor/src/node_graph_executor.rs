use crate::messages::frontend::utility_types::FrontendImageData;
use crate::messages::portfolio::document::node_graph::wrap_network_in_scope;

use crate::messages::portfolio::utility_types::PersistentData;
use crate::messages::prelude::*;

use document_legacy::layers::layer_info::LayerDataType;
use document_legacy::{LayerId, Operation};

use graph_craft::document::value::TaggedValue;
use graph_craft::document::{generate_uuid, DocumentNodeImplementation, NodeId, NodeNetwork};
use graph_craft::graphene_compiler::Compiler;
use graph_craft::imaginate_input::ImaginatePreferences;
use graph_craft::{concrete, Type, TypeDescriptor};
use graphene_core::application_io::{ApplicationIo, NodeGraphUpdateMessage, NodeGraphUpdateSender};
use graphene_core::raster::{Image, ImageFrame};
use graphene_core::renderer::{SvgSegment, SvgSegmentList};
use graphene_core::text::FontCache;
use graphene_core::vector::style::ViewMode;

use graphene_core::{Color, SurfaceFrame, SurfaceId};
use graphene_std::wasm_application_io::{WasmApplicationIo, WasmEditorApi};
use interpreted_executor::dynamic_executor::DynamicExecutor;

use glam::{DAffine2, DVec2};
use std::borrow::Cow;
use std::cell::RefCell;
use std::rc::Rc;
use std::sync::mpsc::{Receiver, Sender};
use std::sync::Arc;

pub struct NodeRuntime {
	pub(crate) executor: DynamicExecutor,
	font_cache: FontCache,
	receiver: Receiver<NodeRuntimeMessage>,
	sender: InternalNodeGraphUpdateSender,
	wasm_io: Option<WasmApplicationIo>,
	imaginate_preferences: ImaginatePreferences,
	pub(crate) thumbnails: HashMap<LayerId, HashMap<NodeId, SvgSegmentList>>,
	canvas_cache: HashMap<Vec<LayerId>, SurfaceId>,
}

enum NodeRuntimeMessage {
	GenerationRequest(GenerationRequest),
	FontCacheUpdate(FontCache),
	ImaginatePreferencesUpdate(ImaginatePreferences),
}

pub(crate) struct GenerationRequest {
	generation_id: u64,
	graph: NodeNetwork,
	path: Vec<LayerId>,
	image_frame: Option<ImageFrame<Color>>,
}

pub(crate) struct GenerationResponse {
	generation_id: u64,
	result: Result<TaggedValue, String>,
	updates: VecDeque<Message>,
	new_thumbnails: HashMap<LayerId, HashMap<NodeId, SvgSegmentList>>,
}

enum NodeGraphUpdate {
	GenerationResponse(GenerationResponse),
	NodeGraphUpdateMessage(NodeGraphUpdateMessage),
}

struct InternalNodeGraphUpdateSender(Sender<NodeGraphUpdate>);

impl InternalNodeGraphUpdateSender {
	fn send_generation_response(&self, response: GenerationResponse) {
		self.0.send(NodeGraphUpdate::GenerationResponse(response)).expect("Failed to send response")
	}
}

impl NodeGraphUpdateSender for InternalNodeGraphUpdateSender {
	fn send(&self, message: NodeGraphUpdateMessage) {
		self.0.send(NodeGraphUpdate::NodeGraphUpdateMessage(message)).expect("Failed to send response")
	}
}

thread_local! {
	pub(crate) static NODE_RUNTIME: Rc<RefCell<Option<NodeRuntime>>> = Rc::new(RefCell::new(None));
}

impl NodeRuntime {
	fn new(receiver: Receiver<NodeRuntimeMessage>, sender: Sender<NodeGraphUpdate>) -> Self {
		let executor = DynamicExecutor::default();
		Self {
			executor,
			receiver,
			sender: InternalNodeGraphUpdateSender(sender),
			font_cache: FontCache::default(),
			imaginate_preferences: Default::default(),
			thumbnails: Default::default(),
			wasm_io: None,
			canvas_cache: Default::default(),
		}
	}
	pub async fn run(&mut self) {
		let mut requests = self.receiver.try_iter().collect::<Vec<_>>();
		// TODO: Currently we still render the document after we submit the node graph execution request.
		// This should be avoided in the future.
		requests.reverse();
		requests.dedup_by_key(|x| match x {
			NodeRuntimeMessage::GenerationRequest(x) => Some(x.path.clone()),
			_ => None,
		});
		requests.reverse();
		for request in requests {
			match request {
				NodeRuntimeMessage::FontCacheUpdate(font_cache) => self.font_cache = font_cache,
				NodeRuntimeMessage::ImaginatePreferencesUpdate(preferences) => self.imaginate_preferences = preferences,
				NodeRuntimeMessage::GenerationRequest(GenerationRequest {
					generation_id,
					graph,
					image_frame,
					path,
					..
				}) => {
					let (network, monitor_nodes) = Self::wrap_network(graph);

					let result = self.execute_network(&path, network, image_frame).await;
					let mut responses = VecDeque::new();
					self.update_thumbnails(&path, monitor_nodes, &mut responses);
					let response = GenerationResponse {
						generation_id,
						result,
						updates: responses,
						new_thumbnails: self.thumbnails.clone(),
					};
					self.sender.send_generation_response(response);
				}
			}
		}
	}

	/// Wraps a network in a scope and returns the new network and the paths to the monitor nodes.
	fn wrap_network(network: NodeNetwork) -> (NodeNetwork, Vec<Vec<NodeId>>) {
		let scoped_network = wrap_network_in_scope(network);

		//scoped_network.generate_node_paths(&[]);
		let monitor_nodes = scoped_network
			.recursive_nodes()
			.filter(|(node, _, _)| node.implementation == DocumentNodeImplementation::proto("graphene_std::memo::MonitorNode<_>"))
			.map(|(_, _, path)| path)
			.collect();

		(scoped_network, monitor_nodes)
	}

	async fn execute_network<'a>(&'a mut self, path: &[LayerId], scoped_network: NodeNetwork, image_frame: Option<ImageFrame<Color>>) -> Result<TaggedValue, String> {
		if self.wasm_io.is_none() {
			self.wasm_io = Some(WasmApplicationIo::new().await);
		}

		let editor_api = WasmEditorApi {
			font_cache: &self.font_cache,
			image_frame,
			application_io: self.wasm_io.as_ref().unwrap(),
			node_graph_message_sender: &self.sender,
			imaginate_preferences: &self.imaginate_preferences,
		};

		// We assume only one output
		assert_eq!(scoped_network.outputs.len(), 1, "Graph with multiple outputs not yet handled");
		let c = Compiler {};
		let proto_network = c.compile_single(scoped_network, true)?;

		assert_ne!(proto_network.nodes.len(), 0, "No protonodes exist?");
		if let Err(e) = self.executor.update(proto_network).await {
			error!("Failed to update executor:\n{}", e);
			return Err(e);
		}

		use graph_craft::graphene_compiler::Executor;

		let result = match self.executor.input_type() {
			Some(t) if t == concrete!(WasmEditorApi) => (&self.executor).execute(editor_api).await.map_err(|e| e.to_string()),
			Some(t) if t == concrete!(()) => (&self.executor).execute(()).await.map_err(|e| e.to_string()),
			_ => Err("Invalid input type".to_string()),
		}?;

		if let TaggedValue::SurfaceFrame(SurfaceFrame { surface_id, transform: _ }) = result {
			let old_id = self.canvas_cache.insert(path.to_vec(), surface_id);
			if let Some(old_id) = old_id {
				if old_id != surface_id {
					if let Some(io) = self.wasm_io.as_ref() {
						io.destroy_surface(old_id)
					}
				}
			}
		}
		Ok(result)
	}

	/// Recomputes the thumbnails for the layers in the graph, modifying the state and updating the UI.
	pub fn update_thumbnails(&mut self, layer_path: &[LayerId], monitor_nodes: Vec<Vec<u64>>, responses: &mut VecDeque<Message>) {
		let mut thumbnails_changed: bool = false;
		let mut image_data: Vec<_> = Vec::new();
		for node_path in monitor_nodes {
			let Some(value) = self.executor.introspect(&node_path).flatten() else {
				warn!("No introspect");
				continue;
			};
			let Some(graphic_group) = value.downcast_ref::<graphene_core::GraphicGroup>() else {
				warn!("Not graphic");
				continue;
			};
			use graphene_core::renderer::*;
			let bounds = graphic_group.bounding_box(DAffine2::IDENTITY);
			let render_params = RenderParams::new(ViewMode::Normal, bounds, true);
			let mut render = SvgRender::new();
			graphic_group.render_svg(&mut render, &render_params);
			let [min, max] = bounds.unwrap_or_default();
			render.format_svg(min, max);
			info!("SVG {}", render.svg);

			if let (Some(layer_id), Some(node_id)) = (layer_path.last().copied(), node_path.get(node_path.len() - 2).copied()) {
				let old_thumbnail = self.thumbnails.entry(layer_id).or_default().entry(node_id).or_default();
				if *old_thumbnail != render.svg {
					*old_thumbnail = render.svg;
					thumbnails_changed = true;
				}
			}
			let resize = Some(DVec2::splat(100.));
			let create_image_data = |(node_id, image)| NodeGraphExecutor::to_frontend_image_data(image, None, layer_path, Some(node_id), resize).ok();
			image_data.extend(render.image_data.into_iter().filter_map(create_image_data))
		}
		if !image_data.is_empty() {
			responses.add(FrontendMessage::UpdateImageData { document_id: 0, image_data });
		} else if thumbnails_changed {
			responses.add(NodeGraphMessage::SendGraph { should_rerender: false });
		}
	}
}
pub fn introspect_node(path: &[NodeId]) -> Option<Arc<dyn std::any::Any>> {
	NODE_RUNTIME
		.try_with(|runtime| {
			let runtime = runtime.try_borrow();
			if let Ok(ref runtime) = runtime {
				if let Some(ref mut runtime) = runtime.as_ref() {
					return runtime.executor.introspect(path).flatten();
				}
			}
			None
		})
		.unwrap_or(None)
}

pub async fn run_node_graph() {
	let result = NODE_RUNTIME.try_with(|runtime| {
		let runtime = runtime.clone();
		async move {
			let mut runtime = runtime.try_borrow_mut();
			if let Ok(ref mut runtime) = runtime {
				if let Some(ref mut runtime) = runtime.as_mut() {
					runtime.run().await;
				}
			}
		}
	});
	if let Ok(result) = result {
		result.await;
	}
}

#[derive(Debug)]
pub struct NodeGraphExecutor {
	sender: Sender<NodeRuntimeMessage>,
	receiver: Receiver<NodeGraphUpdate>,
	// TODO: This is a memory leak since layers are never removed
	pub(crate) last_output_type: HashMap<Vec<LayerId>, Option<Type>>,
	pub(crate) thumbnails: HashMap<LayerId, HashMap<NodeId, SvgSegmentList>>,
	futures: HashMap<u64, ExecutionContext>,
}

#[derive(Debug, Clone)]
struct ExecutionContext {
	layer_path: Vec<LayerId>,
	document_id: u64,
}

impl Default for NodeGraphExecutor {
	fn default() -> Self {
		let (request_sender, request_reciever) = std::sync::mpsc::channel();
		let (response_sender, response_reciever) = std::sync::mpsc::channel();
		NODE_RUNTIME.with(|runtime| {
			runtime.borrow_mut().replace(NodeRuntime::new(request_reciever, response_sender));
		});

		Self {
			futures: Default::default(),
			sender: request_sender,
			receiver: response_reciever,
			last_output_type: Default::default(),
			thumbnails: Default::default(),
		}
	}
}

impl NodeGraphExecutor {
	/// Execute the network by flattening it and creating a borrow stack.
	fn queue_execution(&self, network: NodeNetwork, image_frame: Option<ImageFrame<Color>>, layer_path: Vec<LayerId>) -> u64 {
		let generation_id = generate_uuid();
		let request = GenerationRequest {
			path: layer_path,
			graph: network,
			image_frame,
			generation_id,
		};
		self.sender.send(NodeRuntimeMessage::GenerationRequest(request)).expect("Failed to send generation request");

		generation_id
	}

	pub fn introspect_node(&self, path: &[NodeId]) -> Option<Arc<dyn std::any::Any>> {
		introspect_node(path)
	}

	pub fn update_font_cache(&self, font_cache: FontCache) {
		self.sender.send(NodeRuntimeMessage::FontCacheUpdate(font_cache)).expect("Failed to send font cache update");
	}

	pub fn update_imaginate_preferences(&self, imaginate_preferences: ImaginatePreferences) {
		self.sender
			.send(NodeRuntimeMessage::ImaginatePreferencesUpdate(imaginate_preferences))
			.expect("Failed to send imaginate preferences");
	}

	pub fn previous_output_type(&self, path: &[LayerId]) -> Option<Type> {
		self.last_output_type.get(path).cloned().flatten()
	}

	pub fn introspect_node_in_network<T: std::any::Any + core::fmt::Debug, U, F1: FnOnce(&NodeNetwork) -> Option<NodeId>, F2: FnOnce(&T) -> U>(
		&mut self,
		network: &NodeNetwork,
		node_path: &[NodeId],
		find_node: F1,
		extract_data: F2,
	) -> Option<U> {
		let wrapping_document_node = network.nodes.get(node_path.last()?)?;
		let DocumentNodeImplementation::Network(wrapped_network) = &wrapping_document_node.implementation else {
			return None;
		};
<<<<<<< HEAD
		let introspection_node = find_node(&wrapped_network)?;
=======
		let introspection_node = find_node(wrapped_network)?;
>>>>>>> a8d9c30b
		let introspection = self.introspect_node(&[node_path, &[introspection_node]].concat())?;
		let downcasted: &T = <dyn std::any::Any>::downcast_ref(introspection.as_ref())?;
		Some(extract_data(downcasted))
	}

	/// Encodes an image into a format using the image crate
	fn encode_img(image: Image<Color>, resize: Option<DVec2>, format: image::ImageOutputFormat) -> Result<(Vec<u8>, (u32, u32)), String> {
		use image::{ImageBuffer, Rgba};
		use std::io::Cursor;

		let (result_bytes, width, height) = image.into_flat_u8();

		let mut output: ImageBuffer<Rgba<u8>, _> = image::ImageBuffer::from_raw(width, height, result_bytes).ok_or_else(|| "Invalid image size".to_string())?;
		if let Some(size) = resize {
			let size = size.as_uvec2();
			if size.x > 0 && size.y > 0 {
				output = image::imageops::resize(&output, size.x, size.y, image::imageops::Triangle);
			}
		}
		let size = output.dimensions();
		let mut image_data: Vec<u8> = Vec::new();
		output.write_to(&mut Cursor::new(&mut image_data), format).map_err(|e| e.to_string())?;
		Ok::<_, String>((image_data, size))
	}

	/// Generate a new [`FrontendImageData`] from the [`Image`].
	fn to_frontend_image_data(image: Image<Color>, transform: Option<[f64; 6]>, layer_path: &[LayerId], node_id: Option<u64>, resize: Option<DVec2>) -> Result<FrontendImageData, String> {
		let (image_data, _size) = Self::encode_img(image, resize, image::ImageOutputFormat::Bmp)?;

		let mime = "image/bmp".to_string();
		let image_data = std::sync::Arc::new(image_data);

		Ok(FrontendImageData {
			path: layer_path.to_vec(),
			node_id,
			image_data,
			mime,
			transform,
		})
	}

	/// Evaluates a node graph, computing the entire graph
	pub fn submit_node_graph_evaluation(
		&mut self,
		(document_id, documents): (u64, &mut HashMap<u64, DocumentMessageHandler>),
		layer_path: Vec<LayerId>,
		(input_image_data, (width, height)): (Vec<u8>, (u32, u32)),
		_persistent_data: (&PreferencesMessageHandler, &PersistentData),
		_responses: &mut VecDeque<Message>,
	) -> Result<(), String> {
		// Reformat the input image data into an RGBA f32 image
		let image = graphene_core::raster::Image::from_image_data(&input_image_data, width, height);

		// Get the node graph layer
		let document = documents.get_mut(&document_id).ok_or_else(|| "Invalid document".to_string())?;
		let network = if layer_path.is_empty() {
			document.document_legacy.document_network.clone()
		} else {
			let layer = document.document_legacy.layer(&layer_path).map_err(|e| format!("No layer: {e:?}"))?;

			let layer_layer = match &layer.data {
				LayerDataType::Layer(layer) => Ok(layer),
				_ => Err("Invalid layer type".to_string()),
			}?;
			layer_layer.network.clone()
		};

		// Construct the input image frame
		let transform = DAffine2::IDENTITY;
		let image_frame = ImageFrame { image, transform };

		// Execute the node graph
		let generation_id = self.queue_execution(network, Some(image_frame), layer_path.clone());

		self.futures.insert(generation_id, ExecutionContext { layer_path, document_id });

		Ok(())
	}

	pub fn poll_node_graph_evaluation(&mut self, transform: DAffine2, responses: &mut VecDeque<Message>) -> Result<(), String> {
		let results = self.receiver.try_iter().collect::<Vec<_>>();
		for response in results {
			match response {
				NodeGraphUpdate::GenerationResponse(GenerationResponse {
					generation_id,
					result,
					updates,
					new_thumbnails,
				}) => {
					self.thumbnails = new_thumbnails;
					let node_graph_output = result.map_err(|e| format!("Node graph evaluation failed: {:?}", e))?;
					let execution_context = self.futures.remove(&generation_id).ok_or_else(|| "Invalid generation ID".to_string())?;
					responses.extend(updates);
					self.process_node_graph_output(node_graph_output, execution_context.layer_path.clone(), transform, responses, execution_context.document_id)?;
					responses.add(DocumentMessage::LayerChanged {
						affected_layer_path: execution_context.layer_path,
					});
					responses.add(DocumentMessage::RenderDocument);
					responses.add(ArtboardMessage::RenderArtboards);
					responses.add(DocumentMessage::DocumentStructureChanged);
					responses.add(BroadcastEvent::DocumentIsDirty);
					responses.add(DocumentMessage::DirtyRenderDocument);
					responses.add(DocumentMessage::Overlays(OverlaysMessage::Rerender));
				}
				NodeGraphUpdate::NodeGraphUpdateMessage(NodeGraphUpdateMessage::ImaginateStatusUpdate) => {
					responses.add(DocumentMessage::PropertiesPanel(PropertiesPanelMessage::ResendActiveProperties))
				}
			}
		}
		Ok(())
	}

	fn process_node_graph_output(&mut self, node_graph_output: TaggedValue, layer_path: Vec<LayerId>, transform: DAffine2, responses: &mut VecDeque<Message>, document_id: u64) -> Result<(), String> {
		self.last_output_type.insert(layer_path.clone(), Some(node_graph_output.ty()));
		match node_graph_output {
			TaggedValue::VectorData(vector_data) => {
				// Update the cached vector data on the layer
				let transform = vector_data.transform.to_cols_array();
				responses.add(Operation::SetLayerTransform { path: layer_path.clone(), transform });
				responses.add(Operation::SetVectorData { path: layer_path, vector_data });
			}
			TaggedValue::SurfaceFrame(SurfaceFrame { surface_id, transform }) => {
				let transform = transform.to_cols_array();
				responses.add(Operation::SetLayerTransform { path: layer_path.clone(), transform });
				responses.add(Operation::SetSurface { path: layer_path, surface_id });
			}
			TaggedValue::ImageFrame(ImageFrame { image, transform }) => {
				// Don't update the frame's transform if the new transform is DAffine2::ZERO.
				let transform = (!transform.abs_diff_eq(DAffine2::ZERO, f64::EPSILON)).then_some(transform.to_cols_array());

				// If no image was generated, clear the frame
				if image.width == 0 || image.height == 0 {
					responses.add(DocumentMessage::FrameClear);

					// Update the transform based on the graph output
					if let Some(transform) = transform {
						responses.add(Operation::SetLayerTransform { path: layer_path, transform });
					}
				} else {
					// Update the image data
					let image_data = vec![Self::to_frontend_image_data(image, transform, &layer_path, None, None)?];
					responses.add(FrontendMessage::UpdateImageData { document_id, image_data });
				}
			}
			TaggedValue::Artboard(artboard) => {
				info!("{artboard:#?}");
				return Err("Artboard (see console)".to_string());
			}
			TaggedValue::GraphicGroup(graphic_group) => {
				info!("{graphic_group:#?}");
				use graphene_core::renderer::{format_transform_matrix, GraphicElementRendered, RenderParams, SvgRender};

				// Setup rendering
				let mut render = SvgRender::new();
				let render_params = RenderParams::new(ViewMode::Normal, None, false);

				// Render svg
				graphic_group.render_svg(&mut render, &render_params);

				// Concatinate the defs and the svg into one string
				let mut svg = "<defs>".to_string();
				svg.push_str(&render.svg_defs);
				svg.push_str("</defs>");
				use std::fmt::Write;
				write!(svg, "{}", render.svg).unwrap();

				// Send to frontend
				info!("SVG {svg}");
				responses.add(FrontendMessage::UpdateDocumentNodeRender { svg });

				return Err("Graphic group (see console)".to_string());
			}
			_ => {
				return Err(format!("Invalid node graph output type: {:#?}", node_graph_output));
			}
		};
		Ok(())
	}

	/// When a blob url for a thumbnail is loaded, update the state and the UI.
	pub fn insert_thumbnail_blob_url(&mut self, blob_url: String, layer_id: LayerId, node_id: NodeId, responses: &mut VecDeque<Message>) {
		if let Some(layer) = self.thumbnails.get_mut(&layer_id) {
			if let Some(segment) = layer.values_mut().flat_map(|segments| segments.iter_mut()).find(|segment| **segment == SvgSegment::BlobUrl(node_id)) {
				*segment = SvgSegment::String(blob_url);
				responses.add(NodeGraphMessage::SendGraph { should_rerender: false });
			}
		}
	}
}<|MERGE_RESOLUTION|>--- conflicted
+++ resolved
@@ -343,11 +343,7 @@
 		let DocumentNodeImplementation::Network(wrapped_network) = &wrapping_document_node.implementation else {
 			return None;
 		};
-<<<<<<< HEAD
-		let introspection_node = find_node(&wrapped_network)?;
-=======
 		let introspection_node = find_node(wrapped_network)?;
->>>>>>> a8d9c30b
 		let introspection = self.introspect_node(&[node_path, &[introspection_node]].concat())?;
 		let downcasted: &T = <dyn std::any::Any>::downcast_ref(introspection.as_ref())?;
 		Some(extract_data(downcasted))

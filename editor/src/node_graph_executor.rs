--- conflicted
+++ resolved
@@ -458,15 +458,11 @@
 	/// Evaluates a node graph, computing the entire graph
 	pub fn submit_node_graph_evaluation(&mut self, document: &mut DocumentMessageHandler, viewport_resolution: UVec2, ignore_hash: bool) -> Result<(), String> {
 		// Get the node graph layer
-<<<<<<< HEAD
-		let network = document.document_network().clone();
-=======
-		let network_hash = document.network().current_hash();
+		let network_hash = document.document_network().current_hash();
 		if network_hash != self.node_graph_hash || ignore_hash {
 			self.node_graph_hash = network_hash;
-			self.sender.send(NodeRuntimeMessage::GraphUpdate(document.network.clone())).map_err(|e| e.to_string())?;
-		}
->>>>>>> 8e774efe
+			self.sender.send(NodeRuntimeMessage::GraphUpdate(document.document_network().clone())).map_err(|e| e.to_string())?;
+		}
 
 		let render_config = RenderConfig {
 			viewport: Footprint {
@@ -606,7 +602,7 @@
 					} = execution_response;
 					if let Err(e) = result {
 						// Clear the click targets while the graph is in an un-renderable state
-						document.metadata.update_from_monitor(HashMap::new(), HashMap::new());
+						document.network_interface.document_metadata_mut().update_from_monitor(HashMap::new(), HashMap::new());
 						log::trace!("{e}");
 
 						return Err("Node graph evaluation failed".to_string());

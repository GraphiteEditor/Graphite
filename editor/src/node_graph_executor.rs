--- conflicted
+++ resolved
@@ -225,12 +225,8 @@
 				Err(e) => return Err(e),
 			};
 
-<<<<<<< HEAD
-			assert_ne!(proto_network.nodes.len(), 0, "No protonodes exist?");
+			assert_ne!(proto_network.nodes.len(), 0, "No proto nodes exist?");
 			println!("Update exec");
-=======
-			assert_ne!(proto_network.nodes.len(), 0, "No proto nodes exist?");
->>>>>>> 597c96a7
 			if let Err(e) = self.executor.update(proto_network).await {
 				self.node_graph_errors = e;
 			} else {

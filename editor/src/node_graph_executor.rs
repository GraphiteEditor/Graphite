use crate::consts::FILE_SAVE_SUFFIX;
use crate::messages::frontend::utility_types::{ExportBounds, FileType};
use crate::messages::portfolio::document::node_graph::document_node_types::wrap_network_in_scope;
use crate::messages::portfolio::document::utility_types::document_metadata::LayerNodeIdentifier;
use crate::messages::prelude::*;

use futures::lock::Mutex;
use graph_craft::concrete;
use graph_craft::document::value::TaggedValue;
use graph_craft::document::{generate_uuid, DocumentNodeImplementation, NodeId, NodeNetwork};
use graph_craft::graphene_compiler::Compiler;
use graph_craft::proto::GraphErrors;
use graph_craft::wasm_application_io::EditorPreferences;
use graphene_core::application_io::{NodeGraphUpdateMessage, NodeGraphUpdateSender, RenderConfig};
use graphene_core::memo::IORecord;
use graphene_core::raster::ImageFrame;
use graphene_core::renderer::{ClickTarget, GraphicElementRendered, ImageRenderMode, RenderParams, SvgRender};
use graphene_core::renderer::{RenderSvgSegmentList, SvgSegment};
use graphene_core::text::FontCache;
use graphene_core::transform::{Footprint, Transform};
use graphene_core::vector::style::ViewMode;
use graphene_core::vector::VectorData;
use graphene_core::{Color, GraphicElement, SurfaceFrame};
use graphene_std::wasm_application_io::{WasmApplicationIo, WasmEditorApi};
use interpreted_executor::dynamic_executor::{DynamicExecutor, ResolvedDocumentNodeTypes};

use glam::{DAffine2, DVec2, UVec2};
use once_cell::sync::Lazy;
use std::sync::mpsc::{Receiver, Sender};
use std::sync::Arc;

/// Persistent data between graph executions. It's updated via message passing from the editor thread with [`NodeRuntimeMessage`]`.
/// Some of these fields are put into a [`WasmEditorApi`] which is passed to the final compiled graph network upon each execution.
/// Once the implementation is finished, this will live in a separate thread. Right now it's part of the main JS thread, but its own separate JS stack frame independent from the editor.
pub struct NodeRuntime {
	executor: DynamicExecutor,
	receiver: Receiver<NodeRuntimeMessage>,
	sender: InternalNodeGraphUpdateSender,
	editor_preferences: EditorPreferences,
	old_graph: Option<NodeNetwork>,
	update_thumbnails: bool,

	editor_api: Arc<WasmEditorApi>,
	node_graph_errors: GraphErrors,
	resolved_types: ResolvedDocumentNodeTypes,
	monitor_nodes: Vec<Vec<NodeId>>,

	// TODO: Remove, it doesn't need to be persisted anymore
	/// The current renders of the thumbnails for layer nodes.
	thumbnail_renders: HashMap<NodeId, Vec<SvgSegment>>,
	/// The current click targets for layer nodes.
	click_targets: HashMap<NodeId, Vec<ClickTarget>>,
	/// Vector data in Path nodes.
	vector_modify: HashMap<NodeId, VectorData>,
	/// The current upstream transforms for nodes.
	upstream_transforms: HashMap<NodeId, (Footprint, DAffine2)>,
}

/// Messages passed from the editor thread to the node runtime thread.
pub enum NodeRuntimeMessage {
	GraphUpdate(NodeNetwork),
	ExecutionRequest(ExecutionRequest),
	FontCacheUpdate(FontCache),
	EditorPreferencesUpdate(EditorPreferences),
}

#[derive(Default, Debug, Clone)]
pub struct ExportConfig {
	pub file_name: String,
	pub file_type: FileType,
	pub scale_factor: f64,
	pub bounds: ExportBounds,
	pub transparent_background: bool,
	pub size: DVec2,
}

pub struct ExecutionRequest {
	execution_id: u64,
	render_config: RenderConfig,
}

pub struct ExecutionResponse {
	execution_id: u64,
	result: Result<TaggedValue, String>,
	responses: VecDeque<FrontendMessage>,
	new_click_targets: HashMap<LayerNodeIdentifier, Vec<ClickTarget>>,
	new_vector_modify: HashMap<NodeId, VectorData>,
	new_upstream_transforms: HashMap<NodeId, (Footprint, DAffine2)>,
	transform: DAffine2,
}

pub struct CompilationResponse {
	result: Result<(), String>,
	resolved_types: ResolvedDocumentNodeTypes,
	node_graph_errors: GraphErrors,
}

pub enum NodeGraphUpdate {
	ExecutionResponse(ExecutionResponse),
	CompilationResponse(CompilationResponse),
	NodeGraphUpdateMessage(NodeGraphUpdateMessage),
}

#[derive(Clone)]
struct InternalNodeGraphUpdateSender(Sender<NodeGraphUpdate>);

impl InternalNodeGraphUpdateSender {
	fn send_generation_response(&self, response: CompilationResponse) {
		self.0.send(NodeGraphUpdate::CompilationResponse(response)).expect("Failed to send response")
	}

	fn send_execution_response(&self, response: ExecutionResponse) {
		self.0.send(NodeGraphUpdate::ExecutionResponse(response)).expect("Failed to send response")
	}
}

impl NodeGraphUpdateSender for InternalNodeGraphUpdateSender {
	fn send(&self, message: NodeGraphUpdateMessage) {
		self.0.send(NodeGraphUpdate::NodeGraphUpdateMessage(message)).expect("Failed to send response")
	}
}

pub(crate) static NODE_RUNTIME: Lazy<Mutex<Option<NodeRuntime>>> = Lazy::new(|| Mutex::new(None));

impl NodeRuntime {
	pub fn new(receiver: Receiver<NodeRuntimeMessage>, sender: Sender<NodeGraphUpdate>) -> Self {
		Self {
			executor: DynamicExecutor::default(),
			receiver,
			sender: InternalNodeGraphUpdateSender(sender.clone()),
			editor_preferences: EditorPreferences::default(),
			old_graph: None,
			update_thumbnails: true,

			editor_api: WasmEditorApi {
				font_cache: FontCache::default(),
				editor_preferences: Box::new(EditorPreferences::default()),
				node_graph_message_sender: Box::new(InternalNodeGraphUpdateSender(sender)),

				application_io: None,
			}
			.into(),

			node_graph_errors: Vec::new(),
			resolved_types: ResolvedDocumentNodeTypes::default(),
			monitor_nodes: Vec::new(),

			thumbnail_renders: Default::default(),
			click_targets: HashMap::new(),
			vector_modify: HashMap::new(),
			upstream_transforms: HashMap::new(),
		}
	}

	pub async fn run(&mut self) {
		if self.editor_api.application_io.is_none() {
			self.editor_api = WasmEditorApi {
				application_io: Some(WasmApplicationIo::new().await.into()),
				font_cache: self.editor_api.font_cache.clone(),
				node_graph_message_sender: Box::new(self.sender.clone()),
				editor_preferences: Box::new(self.editor_preferences.clone()),
			}
			.into();
		}

		let mut font = None;
		let mut preferences = None;
		let mut graph = None;
		let mut execution = None;
		for request in self.receiver.try_iter() {
			match request {
				NodeRuntimeMessage::GraphUpdate(_) => graph = Some(request),
				NodeRuntimeMessage::ExecutionRequest(_) => execution = Some(request),
				NodeRuntimeMessage::FontCacheUpdate(_) => font = Some(request),
				NodeRuntimeMessage::EditorPreferencesUpdate(_) => preferences = Some(request),
			}
		}
		let requests = [font, preferences, graph, execution].into_iter().flatten();

		for request in requests {
			match request {
				NodeRuntimeMessage::FontCacheUpdate(font_cache) => {
					self.editor_api = WasmEditorApi {
						font_cache,
						application_io: self.editor_api.application_io.clone(),
						node_graph_message_sender: Box::new(self.sender.clone()),
						editor_preferences: Box::new(self.editor_preferences.clone()),
					}
					.into();
					if let Some(graph) = self.old_graph.clone() {
						// We ignore this result as compilation errors should have been reported in an earlier iteration
						let _ = self.update_network(graph).await;
					}
				}
				NodeRuntimeMessage::EditorPreferencesUpdate(preferences) => {
					self.editor_preferences = preferences.clone();
					self.editor_api = WasmEditorApi {
						font_cache: self.editor_api.font_cache.clone(),
						application_io: self.editor_api.application_io.clone(),
						node_graph_message_sender: Box::new(self.sender.clone()),
						editor_preferences: Box::new(preferences),
					}
					.into();
					if let Some(graph) = self.old_graph.clone() {
						// We ignore this result as compilation errors should have been reported in an earlier iteration
						let _ = self.update_network(graph).await;
					}
				}
				NodeRuntimeMessage::GraphUpdate(graph) => {
					self.old_graph = Some(graph.clone());
					self.node_graph_errors.clear();
					let result = self.update_network(graph).await;
					self.update_thumbnails = true;
					self.sender.send_generation_response(CompilationResponse {
						result,
						resolved_types: self.resolved_types.clone(),
						node_graph_errors: self.node_graph_errors.clone(),
					});
				}
				NodeRuntimeMessage::ExecutionRequest(ExecutionRequest { execution_id, render_config, .. }) => {
					let transform = render_config.viewport.transform;

					let result = self.execute_network(render_config).await;
					let mut responses = VecDeque::new();
					self.process_monitor_nodes(&mut responses, self.update_thumbnails);
					self.update_thumbnails = false;

					self.sender.send_execution_response(ExecutionResponse {
						execution_id,
						result,
						responses,
						new_click_targets: self.click_targets.clone().into_iter().map(|(id, targets)| (LayerNodeIdentifier::new_unchecked(id), targets)).collect(),
						new_vector_modify: self.vector_modify.clone(),
						new_upstream_transforms: self.upstream_transforms.clone(),
						transform,
					});
				}
			}
		}
	}

	async fn update_network(&mut self, graph: NodeNetwork) -> Result<(), String> {
		let scoped_network = wrap_network_in_scope(graph, self.editor_api.clone());
		self.monitor_nodes = scoped_network
			.recursive_nodes()
			.filter(|(_, node)| node.implementation == DocumentNodeImplementation::proto("graphene_core::memo::MonitorNode<_, _, _>"))
			.map(|(_, node)| node.original_location.path.clone().unwrap_or_default())
			.collect::<Vec<_>>();

		// We assume only one output
		assert_eq!(scoped_network.exports.len(), 1, "Graph with multiple outputs not yet handled");
		let c = Compiler {};
		let proto_network = match c.compile_single(scoped_network) {
			Ok(network) => network,
			Err(e) => return Err(e),
		};

		assert_ne!(proto_network.nodes.len(), 0, "No proto nodes exist?");
		if let Err(e) = self.executor.update(proto_network).await {
			self.node_graph_errors = e;
		}
		self.resolved_types = self.executor.document_node_types();

		Ok(())
	}

	async fn execute_network(&mut self, render_config: RenderConfig) -> Result<TaggedValue, String> {
		use graph_craft::graphene_compiler::Executor;

		let result = match self.executor.input_type() {
			Some(t) if t == concrete!(RenderConfig) => (&self.executor).execute(render_config).await.map_err(|e| e.to_string()),
			Some(t) if t == concrete!(()) => (&self.executor).execute(()).await.map_err(|e| e.to_string()),
			Some(t) => Err(format!("Invalid input type {t:?}")),
			_ => Err(format!("No input type:\n{:?}", self.node_graph_errors)),
		};
		let result = match result {
			Ok(value) => value,
			Err(e) => return Err(e),
		};

		Ok(result)
	}

	/// Updates state data
	pub fn process_monitor_nodes(&mut self, responses: &mut VecDeque<FrontendMessage>, update_thumbnails: bool) {
		// TODO: Consider optimizing this since it's currently O(m*n^2), with a sort it could be made O(m * n*log(n))
		self.thumbnail_renders.retain(|id, _| self.monitor_nodes.iter().any(|monitor_node_path| monitor_node_path.contains(id)));

		for monitor_node_path in &self.monitor_nodes {
			// The monitor nodes are located within a document node, and are thus children in that network, so this gets the parent document node's ID
			let Some(parent_network_node_id) = monitor_node_path.get(monitor_node_path.len() - 2).copied() else {
				warn!("Monitor node has invalid node id");

				continue;
			};

			// Extract the monitor node's stored `GraphicElement` data.
			let Some(introspected_data) = self.executor.introspect(monitor_node_path).flatten() else {
				// TODO: Fix the root of the issue causing the spam of this warning (this at least temporarily disables it in release builds)
				#[cfg(debug_assertions)]
				warn!("Failed to introspect monitor node {:?}", self.executor.introspect(monitor_node_path));

				continue;
			};

			if let Some(io) = introspected_data.downcast_ref::<IORecord<Footprint, graphene_core::GraphicElement>>() {
				Self::process_graphic_element(&mut self.thumbnail_renders, &mut self.click_targets, parent_network_node_id, &io.output, responses, update_thumbnails)
			} else if let Some(io) = introspected_data.downcast_ref::<IORecord<Footprint, graphene_core::Artboard>>() {
				Self::process_graphic_element(&mut self.thumbnail_renders, &mut self.click_targets, parent_network_node_id, &io.output, responses, update_thumbnails)
			} else if let Some(record) = introspected_data.downcast_ref::<IORecord<Footprint, VectorData>>() {
				// Insert the vector modify if we are dealing with vector data
				self.vector_modify.insert(parent_network_node_id, record.output.clone());
			}

			// If this is `VectorData`, `ImageFrame`, or `GraphicElement` data:
			// Update the stored upstream transforms for this layer/node.
			if let Some(transform) = {
				fn try_downcast<T: Transform + 'static>(value: &dyn std::any::Any) -> Option<(Footprint, DAffine2)> {
					let io_data = value.downcast_ref::<IORecord<Footprint, T>>()?;
					let transform = io_data.output.transform();
					Some((io_data.input, transform))
				}
				None.or_else(|| try_downcast::<VectorData>(introspected_data.as_ref()))
					.or_else(|| try_downcast::<ImageFrame<Color>>(introspected_data.as_ref()))
					.or_else(|| try_downcast::<GraphicElement>(introspected_data.as_ref()))
					.or_else(|| try_downcast::<graphene_core::Artboard>(introspected_data.as_ref()))
			} {
				self.upstream_transforms.insert(parent_network_node_id, transform);
			}
		}
	}

	// If this is `GraphicElement` data:
	// Regenerate click targets and thumbnails for the layers in the graph, modifying the state and updating the UI.
	fn process_graphic_element(
		thumbnail_renders: &mut HashMap<NodeId, Vec<SvgSegment>>,
		click_targets: &mut HashMap<NodeId, Vec<ClickTarget>>,
		parent_network_node_id: NodeId,
		graphic_element: &impl GraphicElementRendered,
		responses: &mut VecDeque<FrontendMessage>,
		update_thumbnails: bool,
	) {
		let click_targets = click_targets.entry(parent_network_node_id).or_default();
		click_targets.clear();
		graphic_element.add_click_targets(click_targets);

		// RENDER THUMBNAIL

		if !update_thumbnails {
			return;
		}

		let bounds = graphic_element.bounding_box(DAffine2::IDENTITY);

		// Render the thumbnail from a `GraphicElement` into an SVG string
		let render_params = RenderParams::new(ViewMode::Normal, ImageRenderMode::Base64, bounds, true, false, false);
		let mut render = SvgRender::new();
		graphic_element.render_svg(&mut render, &render_params);

		// And give the SVG a viewbox and outer <svg>...</svg> wrapper tag
		let [min, max] = bounds.unwrap_or_default();
		render.format_svg(min, max);

		// UPDATE FRONTEND THUMBNAIL

		let new_thumbnail_svg = render.svg;
		let old_thumbnail_svg = thumbnail_renders.entry(parent_network_node_id).or_default();

		if old_thumbnail_svg != &new_thumbnail_svg {
			responses.push_back(FrontendMessage::UpdateNodeThumbnail {
				id: parent_network_node_id,
				value: new_thumbnail_svg.to_svg_string(),
			});
			*old_thumbnail_svg = new_thumbnail_svg;
		}
	}
}

pub async fn introspect_node(path: &[NodeId]) -> Option<Arc<dyn std::any::Any>> {
	let runtime = NODE_RUNTIME.lock().await;
	if let Some(ref mut runtime) = runtime.as_ref() {
		return runtime.executor.introspect(path).flatten();
	}
	None
}

pub async fn run_node_graph() {
	let mut runtime = NODE_RUNTIME.lock().await;
	if let Some(ref mut runtime) = runtime.as_mut() {
		runtime.run().await;
	}
}

pub async fn replace_node_runtime(runtime: NodeRuntime) -> Option<NodeRuntime> {
	let mut node_runtime = NODE_RUNTIME.lock().await;
	node_runtime.replace(runtime)
}

#[derive(Debug)]
pub struct NodeGraphExecutor {
	sender: Sender<NodeRuntimeMessage>,
	receiver: Receiver<NodeGraphUpdate>,
	futures: HashMap<u64, ExecutionContext>,
	node_graph_hash: u64,
}

#[derive(Debug, Clone)]
struct ExecutionContext {
	export_config: Option<ExportConfig>,
}

impl Default for NodeGraphExecutor {
	fn default() -> Self {
		let (request_sender, request_receiver) = std::sync::mpsc::channel();
		let (response_sender, response_receiver) = std::sync::mpsc::channel();
		futures::executor::block_on(replace_node_runtime(NodeRuntime::new(request_receiver, response_sender)));

		Self {
			futures: Default::default(),
			sender: request_sender,
			receiver: response_receiver,
			node_graph_hash: 0,
		}
	}
}

impl NodeGraphExecutor {
	/// Execute the network by flattening it and creating a borrow stack.
	fn queue_execution(&self, render_config: RenderConfig) -> u64 {
		let execution_id = generate_uuid();
		let request = ExecutionRequest { execution_id, render_config };
		self.sender.send(NodeRuntimeMessage::ExecutionRequest(request)).expect("Failed to send generation request");

		execution_id
	}

	pub async fn introspect_node(&self, path: &[NodeId]) -> Option<Arc<dyn std::any::Any>> {
		introspect_node(path).await
	}

	pub fn update_font_cache(&self, font_cache: FontCache) {
		self.sender.send(NodeRuntimeMessage::FontCacheUpdate(font_cache)).expect("Failed to send font cache update");
	}

	pub fn update_editor_preferences(&self, editor_preferences: EditorPreferences) {
		self.sender
			.send(NodeRuntimeMessage::EditorPreferencesUpdate(editor_preferences))
			.expect("Failed to send editor preferences");
	}

	pub fn introspect_node_in_network<T: std::any::Any + core::fmt::Debug, U, F1: FnOnce(&NodeNetwork) -> Option<NodeId>, F2: FnOnce(&T) -> U>(
		&mut self,
		network: &NodeNetwork,
		node_path: &[NodeId],
		find_node: F1,
		extract_data: F2,
	) -> Option<U> {
		let wrapping_document_node = network.nodes.get(node_path.last()?)?;
		let DocumentNodeImplementation::Network(wrapped_network) = &wrapping_document_node.implementation else {
			return None;
		};
		let introspection_node = find_node(wrapped_network)?;
		let introspection = futures::executor::block_on(self.introspect_node(&[node_path, &[introspection_node]].concat()))?;
		let Some(downcasted): Option<&T> = <dyn std::any::Any>::downcast_ref(introspection.as_ref()) else {
			log::warn!("Failed to downcast type for introspection");
			return None;
		};
		Some(extract_data(downcasted))
	}

	/// Evaluates a node graph, computing the entire graph
	pub fn submit_node_graph_evaluation(&mut self, document: &mut DocumentMessageHandler, viewport_resolution: UVec2, ignore_hash: bool) -> Result<(), String> {
		// Get the node graph layer
		let network_hash = document.network_interface.network(&[]).unwrap().current_hash();
		if network_hash != self.node_graph_hash || ignore_hash {
			self.node_graph_hash = network_hash;
			self.sender.send(NodeRuntimeMessage::GraphUpdate(document.network_interface.network(&[]).unwrap().clone())).map_err(|e| e.to_string())?;
		}

		let render_config = RenderConfig {
			viewport: Footprint {
				transform: document.metadata().document_to_viewport,
				resolution: viewport_resolution,
				..Default::default()
			},
			#[cfg(any(feature = "resvg", feature = "vello"))]
			export_format: graphene_core::application_io::ExportFormat::Canvas,
			#[cfg(not(any(feature = "resvg", feature = "vello")))]
			export_format: graphene_core::application_io::ExportFormat::Svg,
			view_mode: document.view_mode,
			hide_artboards: false,
			for_export: false,
		};

		// Execute the node graph
		let execution_id = self.queue_execution(render_config);

		self.futures.insert(execution_id, ExecutionContext { export_config: None });

		Ok(())
	}

	/// Evaluates a node graph for export
	pub fn submit_document_export(&mut self, document: &mut DocumentMessageHandler, mut export_config: ExportConfig) -> Result<(), String> {
		let network = document.network_interface.network(&[]).unwrap().clone();

		// Calculate the bounding box of the region to be exported
		let bounds = match export_config.bounds {
			ExportBounds::AllArtwork => document.network_interface.document_bounds_document_space(!export_config.transparent_background),
			ExportBounds::Selection => document
				.network_interface
				.selected_bounds_document_space(!export_config.transparent_background, &[]),
			ExportBounds::Artboard(id) => document.metadata().bounding_box_document(id),
		}
		.ok_or_else(|| "No bounding box".to_string())?;
		let size = bounds[1] - bounds[0];
		let transform = DAffine2::from_translation(bounds[0]).inverse();

		let render_config = RenderConfig {
			viewport: Footprint {
				transform: transform * DAffine2::from_scale(DVec2::splat(export_config.scale_factor)),
				resolution: (size * export_config.scale_factor).as_uvec2(),
				..Default::default()
			},
			export_format: graphene_core::application_io::ExportFormat::Svg,
			view_mode: document.view_mode,
			hide_artboards: export_config.transparent_background,
			for_export: true,
		};
		export_config.size = size;

		// Execute the node graph
		self.sender.send(NodeRuntimeMessage::GraphUpdate(network)).map_err(|e| e.to_string())?;
		let execution_id = self.queue_execution(render_config);
		let execution_context = ExecutionContext { export_config: Some(export_config) };
		self.futures.insert(execution_id, execution_context);

		Ok(())
	}

	fn export(&self, node_graph_output: TaggedValue, export_config: ExportConfig, responses: &mut VecDeque<Message>) -> Result<(), String> {
		let TaggedValue::RenderOutput(graphene_std::wasm_application_io::RenderOutput::Svg(svg)) = node_graph_output else {
			return Err("Incorrect render type for exportign (expected RenderOutput::Svg)".to_string());
		};

		let ExportConfig {
			file_type,
			file_name,
			size,
			scale_factor,
			..
		} = export_config;

		let file_suffix = &format!(".{file_type:?}").to_lowercase();
		let name = match file_name.ends_with(FILE_SAVE_SUFFIX) {
			true => file_name.replace(FILE_SAVE_SUFFIX, file_suffix),
			false => file_name + file_suffix,
		};

		if file_type == FileType::Svg {
			responses.add(FrontendMessage::TriggerDownloadTextFile { document: svg, name });
		} else {
			let mime = file_type.to_mime().to_string();
			let size = (size * scale_factor).into();
			responses.add(FrontendMessage::TriggerDownloadImage { svg, name, mime, size });
		}
		Ok(())
	}

	pub fn poll_node_graph_evaluation(&mut self, document: &mut DocumentMessageHandler, responses: &mut VecDeque<Message>) -> Result<(), String> {
		let results = self.receiver.try_iter().collect::<Vec<_>>();
		for response in results {
			match response {
				NodeGraphUpdate::ExecutionResponse(execution_response) => {
					let ExecutionResponse {
						execution_id,
						result,
						new_click_targets,
						responses: existing_responses,
						new_vector_modify,
						new_upstream_transforms,
						transform,
					} = execution_response;

					responses.add(OverlaysMessage::Draw);

					let node_graph_output = match result {
						Ok(output) => output,
						Err(e) => {
							// Clear the click targets while the graph is in an un-renderable state
							document.network_interface.document_metadata_mut().update_from_monitor(HashMap::new(), HashMap::new());

							return Err(format!("Node graph evaluation failed:\n{e}"));
						}
					};

<<<<<<< HEAD
					document.network_interface.document_metadata_mut().update_transforms(new_upstream_transforms);
					document.network_interface.document_metadata_mut().update_from_monitor(new_click_targets, new_vector_modify);
=======
					responses.extend(existing_responses.into_iter().map(Into::into));
					document.metadata.update_transforms(new_upstream_transforms);
					document.metadata.update_from_monitor(new_click_targets, new_vector_modify);
>>>>>>> 93b473ab

					let execution_context = self.futures.remove(&execution_id).ok_or_else(|| "Invalid generation ID".to_string())?;
					if let Some(export_config) = execution_context.export_config {
						// Special handling for exporting the artwork
						self.export(node_graph_output, export_config, responses)?
					} else {
						self.process_node_graph_output(node_graph_output, transform, responses)?
					}
				}
				NodeGraphUpdate::CompilationResponse(execution_response) => {
					let CompilationResponse {
						resolved_types,
						node_graph_errors,
						result,
					} = execution_response;
					if let Err(e) = result {
						// Clear the click targets while the graph is in an un-renderable state
						document.network_interface.document_metadata_mut().update_from_monitor(HashMap::new(), HashMap::new());
						log::trace!("{e}");

						return Err("Node graph evaluation failed".to_string());
					};

					responses.add(NodeGraphMessage::SendGraph);
					responses.add(NodeGraphMessage::UpdateTypes { resolved_types, node_graph_errors });
				}
				NodeGraphUpdate::NodeGraphUpdateMessage(NodeGraphUpdateMessage::ImaginateStatusUpdate) => {
					responses.add(DocumentMessage::PropertiesPanel(PropertiesPanelMessage::Refresh));
				}
			}
		}
		Ok(())
	}

	fn debug_render(render_object: impl GraphicElementRendered, transform: DAffine2, responses: &mut VecDeque<Message>) {
		// Setup rendering
		let mut render = SvgRender::new();
		let render_params = RenderParams::new(ViewMode::Normal, ImageRenderMode::Base64, None, false, false, false);

		// Render SVG
		render_object.render_svg(&mut render, &render_params);

		// Concatenate the defs and the SVG into one string
		render.wrap_with_transform(transform, None);
		let svg = render.svg.to_svg_string();

		// Send to frontend
		responses.add(FrontendMessage::UpdateDocumentArtwork { svg });
	}

	fn process_node_graph_output(&mut self, node_graph_output: TaggedValue, transform: DAffine2, responses: &mut VecDeque<Message>) -> Result<(), String> {
		match node_graph_output {
			TaggedValue::SurfaceFrame(SurfaceFrame { .. }) => {
				// TODO: Reimplement this now that document-legacy is gone
			}
			TaggedValue::RenderOutput(graphene_std::wasm_application_io::RenderOutput::Svg(svg)) => {
				// Send to frontend
				responses.add(FrontendMessage::UpdateDocumentArtwork { svg });
				responses.add(DocumentMessage::RenderScrollbars);
				responses.add(DocumentMessage::RenderRulers);
			}
			TaggedValue::RenderOutput(graphene_std::wasm_application_io::RenderOutput::CanvasFrame(frame)) => {
				// Send to frontend
				let matrix = frame
					.transform
					.to_cols_array()
					.iter()
					.enumerate()
					.fold(String::new(), |val, (i, entry)| val + &(entry.to_string() + if i == 5 { "" } else { "," }));
				let svg = format!(
					r#"
					<svg><foreignObject width="{}" height="{}" transform="matrix({})"><div data-canvas-placeholder="canvas{}"></div></foreignObject></svg>
					"#,
					frame.resolution.x, frame.resolution.y, matrix, frame.surface_id.0
				);
				responses.add(FrontendMessage::UpdateDocumentArtwork { svg });
				responses.add(DocumentMessage::RenderScrollbars);
				responses.add(DocumentMessage::RenderRulers);
			}
			TaggedValue::Bool(render_object) => Self::debug_render(render_object, transform, responses),
			TaggedValue::String(render_object) => Self::debug_render(render_object, transform, responses),
			TaggedValue::F64(render_object) => Self::debug_render(render_object, transform, responses),
			TaggedValue::DVec2(render_object) => Self::debug_render(render_object, transform, responses),
			TaggedValue::OptionalColor(render_object) => Self::debug_render(render_object, transform, responses),
			TaggedValue::VectorData(render_object) => Self::debug_render(render_object, transform, responses),
			TaggedValue::GraphicGroup(render_object) => Self::debug_render(render_object, transform, responses),
			TaggedValue::ImageFrame(render_object) => Self::debug_render(render_object, transform, responses),
			TaggedValue::Palette(render_object) => Self::debug_render(render_object, transform, responses),
			_ => {
				return Err(format!("Invalid node graph output type: {node_graph_output:#?}"));
			}
		};
		Ok(())
	}
}<|MERGE_RESOLUTION|>--- conflicted
+++ resolved
@@ -474,7 +474,9 @@
 		let network_hash = document.network_interface.network(&[]).unwrap().current_hash();
 		if network_hash != self.node_graph_hash || ignore_hash {
 			self.node_graph_hash = network_hash;
-			self.sender.send(NodeRuntimeMessage::GraphUpdate(document.network_interface.network(&[]).unwrap().clone())).map_err(|e| e.to_string())?;
+			self.sender
+				.send(NodeRuntimeMessage::GraphUpdate(document.network_interface.network(&[]).unwrap().clone()))
+				.map_err(|e| e.to_string())?;
 		}
 
 		let render_config = RenderConfig {
@@ -507,9 +509,7 @@
 		// Calculate the bounding box of the region to be exported
 		let bounds = match export_config.bounds {
 			ExportBounds::AllArtwork => document.network_interface.document_bounds_document_space(!export_config.transparent_background),
-			ExportBounds::Selection => document
-				.network_interface
-				.selected_bounds_document_space(!export_config.transparent_background, &[]),
+			ExportBounds::Selection => document.network_interface.selected_bounds_document_space(!export_config.transparent_background, &[]),
 			ExportBounds::Artboard(id) => document.metadata().bounding_box_document(id),
 		}
 		.ok_or_else(|| "No bounding box".to_string())?;
@@ -594,14 +594,9 @@
 						}
 					};
 
-<<<<<<< HEAD
+					responses.extend(existing_responses.into_iter().map(Into::into));
 					document.network_interface.document_metadata_mut().update_transforms(new_upstream_transforms);
 					document.network_interface.document_metadata_mut().update_from_monitor(new_click_targets, new_vector_modify);
-=======
-					responses.extend(existing_responses.into_iter().map(Into::into));
-					document.metadata.update_transforms(new_upstream_transforms);
-					document.metadata.update_from_monitor(new_click_targets, new_vector_modify);
->>>>>>> 93b473ab
 
 					let execution_context = self.futures.remove(&execution_id).ok_or_else(|| "Invalid generation ID".to_string())?;
 					if let Some(export_config) = execution_context.export_config {

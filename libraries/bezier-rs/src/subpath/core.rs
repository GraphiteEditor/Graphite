--- conflicted
+++ resolved
@@ -104,11 +104,7 @@
 	}
 
 	/// Returns an iterator of the [Bezier]s along the `Subpath`.
-<<<<<<< HEAD
 	pub fn iter(&self) -> SubpathIter<PointId> {
-		SubpathIter { subpath: self, index: 0 }
-=======
-	pub fn iter(&self) -> SubpathIter<ManipulatorGroupId> {
 		SubpathIter {
 			subpath: self,
 			index: 0,
@@ -117,13 +113,12 @@
 	}
 
 	/// Returns an iterator of the [Bezier]s along the `Subpath` always considering it as a closed subpath.
-	pub fn iter_closed(&self) -> SubpathIter<ManipulatorGroupId> {
+	pub fn iter_closed(&self) -> SubpathIter<PointId> {
 		SubpathIter {
 			subpath: self,
 			index: 0,
 			is_always_closed: true,
 		}
->>>>>>> 8d83fa70
 	}
 
 	/// Returns a slice of the [ManipulatorGroup]s in the `Subpath`.
@@ -239,7 +234,7 @@
 	pub fn new_rounded_rect(corner1: DVec2, corner2: DVec2, corner_radii: [f64; 4]) -> Self {
 		use std::f64::consts::{FRAC_1_SQRT_2, PI};
 
-		let new_arc = |center: DVec2, corner: DVec2, radius: f64| -> Vec<ManipulatorGroup<ManipulatorGroupId>> {
+		let new_arc = |center: DVec2, corner: DVec2, radius: f64| -> Vec<ManipulatorGroup<PointId>> {
 			let point1 = center + DVec2::from_angle(-PI * 0.25).rotate(corner - center) * FRAC_1_SQRT_2;
 			let point2 = center + DVec2::from_angle(PI * 0.25).rotate(corner - center) * FRAC_1_SQRT_2;
 			if radius == 0. {

mod core;
mod lookup;
mod manipulators;
mod solvers;
mod structs;
mod transform;
pub use core::*;
pub use structs::*;

use crate::Bezier;

use std::fmt::{Debug, Formatter, Result};
use std::ops::{Index, IndexMut};

/// Structure used to represent a path composed of [Bezier] curves.
#[derive(Clone, PartialEq, Hash)]
#[cfg_attr(feature = "serde", derive(serde::Serialize, serde::Deserialize))]
pub struct Subpath<PointId: crate::Identifier> {
	manipulator_groups: Vec<ManipulatorGroup<PointId>>,
	pub closed: bool,
}

#[cfg(feature = "dyn-any")]
unsafe impl<PointId: crate::Identifier> dyn_any::StaticType for Subpath<PointId> {
	type Static = Subpath<PointId>;
}

/// Iteration structure for iterating across each curve of a `Subpath`, using an intermediate `Bezier` representation.
pub struct SubpathIter<'a, PointId: crate::Identifier> {
	index: usize,
<<<<<<< HEAD
	subpath: &'a Subpath<PointId>,
=======
	subpath: &'a Subpath<ManipulatorGroupId>,
	is_always_closed: bool,
>>>>>>> 8d83fa70
}

impl<PointId: crate::Identifier> Index<usize> for Subpath<PointId> {
	type Output = ManipulatorGroup<PointId>;

	fn index(&self, index: usize) -> &Self::Output {
		assert!(index < self.len(), "Index out of bounds in trait Index of SubPath.");
		&self.manipulator_groups[index]
	}
}

impl<PointId: crate::Identifier> IndexMut<usize> for Subpath<PointId> {
	fn index_mut(&mut self, index: usize) -> &mut Self::Output {
		assert!(index < self.len(), "Index out of bounds in trait IndexMut of SubPath.");
		&mut self.manipulator_groups[index]
	}
}

impl<PointId: crate::Identifier> Iterator for SubpathIter<'_, PointId> {
	type Item = Bezier;

	// Returns the Bezier representation of each `Subpath` segment, defined between a pair of adjacent manipulator points.
	fn next(&mut self) -> Option<Self::Item> {
		if self.subpath.is_empty() {
			return None;
		}
		let closed = if self.is_always_closed { true } else { self.subpath.closed };
		let len = self.subpath.len() - 1
			+ match closed {
				true => 1,
				false => 0,
			};
		if self.index >= len {
			return None;
		}
		let start_index = self.index;
		let end_index = (self.index + 1) % self.subpath.len();
		self.index += 1;

		Some(self.subpath[start_index].to_bezier(&self.subpath[end_index]))
	}
}

impl<PointId: crate::Identifier> Debug for Subpath<PointId> {
	fn fmt(&self, f: &mut Formatter<'_>) -> Result {
		f.debug_struct("Subpath").field("closed", &self.closed).field("manipulator_groups", &self.manipulator_groups).finish()
	}
}<|MERGE_RESOLUTION|>--- conflicted
+++ resolved
@@ -28,12 +28,8 @@
 /// Iteration structure for iterating across each curve of a `Subpath`, using an intermediate `Bezier` representation.
 pub struct SubpathIter<'a, PointId: crate::Identifier> {
 	index: usize,
-<<<<<<< HEAD
 	subpath: &'a Subpath<PointId>,
-=======
-	subpath: &'a Subpath<ManipulatorGroupId>,
 	is_always_closed: bool,
->>>>>>> 8d83fa70
 }
 
 impl<PointId: crate::Identifier> Index<usize> for Subpath<PointId> {

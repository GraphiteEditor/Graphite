//! Bezier-rs: A Bezier Math Library for Rust

mod bezier;
mod consts;
mod subpath;
mod utils;

pub use bezier::*;
<<<<<<< HEAD
pub use subpath::*;
pub use svg::*;
pub use utils::ComputeType;
=======
pub use subpath::*;
>>>>>>> 96457bab
<|MERGE_RESOLUTION|>--- conflicted
+++ resolved
@@ -6,10 +6,5 @@
 mod utils;
 
 pub use bezier::*;
-<<<<<<< HEAD
 pub use subpath::*;
-pub use svg::*;
-pub use utils::ComputeType;
-=======
-pub use subpath::*;
->>>>>>> 96457bab
+pub use utils::ComputeType;
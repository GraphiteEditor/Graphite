--- conflicted
+++ resolved
@@ -1,15 +1,3 @@
-<<<<<<< HEAD
-use crate::CustomEvent;
-use crate::cef::WindowSize;
-use crate::cli::get_cli;
-use crate::consts::{APP_NAME, CEF_MESSAGE_LOOP_MAX_ITERATIONS};
-use crate::persist::PersistentData;
-use crate::render::GraphicsState;
-use graphite_desktop_wrapper::messages::{DesktopFrontendMessage, DesktopWrapperMessage, Platform};
-use graphite_desktop_wrapper::{DesktopWrapper, NodeGraphExecutionResult, WgpuContext, serialize_frontend_messages};
-
-=======
->>>>>>> 3fe7c477
 use rfd::AsyncFileDialog;
 use std::sync::Arc;
 use std::sync::mpsc::Receiver;
@@ -26,6 +14,7 @@
 use winit::window::WindowId;
 
 use crate::cef;
+use crate::cli::get_cli;
 use crate::consts::CEF_MESSAGE_LOOP_MAX_ITERATIONS;
 use crate::event::{AppEvent, AppEventScheduler};
 use crate::native_window;
@@ -417,22 +406,6 @@
 		// Notify cef of possible input events
 		self.cef_context.work();
 	}
-<<<<<<< HEAD
-}
-
-// fn load_string(path: &std::path::PathBuf) -> Option<String> {
-// 	let Ok(content) = fs::read_to_string(path) else {
-// 		tracing::error!("Failed to read file: {}", path.display());
-// 		return None;
-// 	};
-
-// 	if content.is_empty() {
-// 		tracing::warn!("Dropped file is empty: {}", path.display());
-// 		return None;
-// 	}
-// 	Some(content)
-// }
-=======
 
 	fn about_to_wait(&mut self, event_loop: &dyn ActiveEventLoop) {
 		// Set a timeout in case we miss any cef schedule requests
@@ -453,5 +426,4 @@
 
 		event_loop.set_control_flow(ControlFlow::WaitUntil(wait_until));
 	}
-}
->>>>>>> 3fe7c477
+}
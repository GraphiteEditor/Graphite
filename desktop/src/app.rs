--- conflicted
+++ resolved
@@ -79,12 +79,8 @@
 						String::new()
 					});
 					let message = PortfolioMessage::OpenDocumentFile {
-<<<<<<< HEAD
 						document_name: None,
 						document_path: Some(path),
-=======
-						document_name: path.file_stem().and_then(|s| s.to_str()).unwrap_or("unknown").to_string(),
->>>>>>> 437fc705
 						document_serialized_content: content,
 					};
 					let _ = event_loop_proxy.send_event(CustomEvent::DispatchMessage(message.into()));

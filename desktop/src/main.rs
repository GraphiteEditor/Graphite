--- conflicted
+++ resolved
@@ -35,13 +35,9 @@
 		return;
 	}
 
-<<<<<<< HEAD
 	let cli = Cli::parse();
 
-	let wgpu_context = futures::executor::block_on(WgpuContext::new()).unwrap();
-=======
 	let wgpu_context = futures::executor::block_on(gpu_context::create_wgpu_context());
->>>>>>> 7e8c6cc4
 
 	let event_loop = EventLoop::new().unwrap();
 	let (app_event_sender, app_event_receiver) = std::sync::mpsc::channel();

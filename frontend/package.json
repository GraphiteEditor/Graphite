--- conflicted
+++ resolved
@@ -17,13 +17,9 @@
 	"license": "Apache-2.0",
 	"homepage": "https://www.graphite.design",
 	"dependencies": {
-<<<<<<< HEAD
 		"class-transformer": "^0.5.0",
 		"reflect-metadata": "^0.1.13",
-		"vue": "^3.2.20"
-=======
 		"vue": "^3.2.23"
->>>>>>> 8c6935ad
 	},
 	"devDependencies": {
 		"@typescript-eslint/eslint-plugin": "^5.4.0",
@@ -43,19 +39,12 @@
 		"license-checker-webpack-plugin": "^0.2.1",
 		"prettier": "^2.4.1",
 		"sass": "^1.43.4",
-<<<<<<< HEAD
-		"sass-loader": "^8.0.2",
-		"typescript": "^4.4.4",
-		"vue-loader": "^16.8.2",
+		"sass-loader": "^10.0.0",
+		"typescript": "^4.5.2",
+		"vue-loader": "^16.8.3",
 		"vue-template-compiler": "^2.6.14"
 	},
 	"optionalDependencies": {
-=======
-		"sass-loader": "^10.0.0",
-		"typescript": "^4.5.2",
-		"vue-loader": "^16.8.3",
-		"vue-template-compiler": "^2.6.14",
->>>>>>> 8c6935ad
 		"wasm-pack": "^0.10.1"
 	}
 }
import { DialogState } from "@/state/dialog";
import { FullscreenState } from "@/state/fullscreen";
import { DocumentsState } from "@/state/documents";
import { EditorState } from "@/state/wasm-loader";

type EventName = keyof HTMLElementEventMap | keyof WindowEventHandlersEventMap;
interface EventListenerTarget {
	addEventListener: typeof window.addEventListener;
	removeEventListener: typeof window.removeEventListener;
}

export function createInputManager(editor: EditorState, container: HTMLElement, dialog: DialogState, document: DocumentsState, fullscreen: FullscreenState) {
	// eslint-disable-next-line @typescript-eslint/no-explicit-any
	const listeners: { target: EventListenerTarget; eventName: EventName; action: (event: any) => void; options?: boolean | AddEventListenerOptions }[] = [
		{ target: window, eventName: "resize", action: () => onWindowResize(container) },
		{ target: window, eventName: "beforeunload", action: (e) => onBeforeUnload(e) },
		{ target: window.document, eventName: "contextmenu", action: (e) => e.preventDefault() },
		{ target: window.document, eventName: "fullscreenchange", action: () => fullscreen.fullscreenModeChanged() },
		{ target: window, eventName: "keyup", action: (e) => onKeyUp(e) },
		{ target: window, eventName: "keydown", action: (e) => onKeyDown(e) },
		{ target: window, eventName: "pointermove", action: (e) => onPointerMove(e) },
		{ target: window, eventName: "pointerdown", action: (e) => onPointerDown(e) },
		{ target: window, eventName: "pointerup", action: (e) => onPointerUp(e) },
		{ target: window, eventName: "mousedown", action: (e) => onMouseDown(e) },
		{ target: window, eventName: "wheel", action: (e) => onMouseScroll(e), options: { passive: false } },
	];

	let viewportPointerInteractionOngoing = false;

	// Keyboard events

	const shouldRedirectKeyboardEventToBackend = (e: KeyboardEvent): boolean => {
		// Don't redirect user input from text entry into HTML elements
		const { target } = e;
		if (target instanceof HTMLElement && (target.nodeName === "INPUT" || target.nodeName === "TEXTAREA" || target.isContentEditable)) return false;

		// Don't redirect when a modal is covering the workspace
		if (dialog.dialogIsVisible()) return false;

		// Don't redirect a fullscreen request
		if (e.key.toLowerCase() === "f11" && e.type === "keydown" && !e.repeat) {
			e.preventDefault();
			fullscreen.toggleFullscreen();
			return false;
		}

		// Don't redirect a reload request
		if (e.key.toLowerCase() === "f5") return false;

		// Don't redirect debugging tools
		if (e.key.toLowerCase() === "f12") return false;
		if (e.ctrlKey && e.shiftKey && e.key.toLowerCase() === "c") return false;
		if (e.ctrlKey && e.shiftKey && e.key.toLowerCase() === "i") return false;
		if (e.ctrlKey && e.shiftKey && e.key.toLowerCase() === "j") return false;

		// Redirect to the backend
		return true;
	};

	const onKeyDown = (e: KeyboardEvent) => {
		if (shouldRedirectKeyboardEventToBackend(e)) {
			e.preventDefault();
			const modifiers = makeModifiersBitfield(e);
			editor.instance.on_key_down(e.key, modifiers);
			return;
		}

		if (dialog.dialogIsVisible()) {
			if (e.key === "Escape") dialog.dismissDialog();
			if (e.key === "Enter") {
				dialog.submitDialog();

				// Prevent the Enter key from acting like a click on the last clicked button, which might reopen the dialog
				e.preventDefault();
			}
		}
	};

	const onKeyUp = (e: KeyboardEvent) => {
		if (shouldRedirectKeyboardEventToBackend(e)) {
			e.preventDefault();
			const modifiers = makeModifiersBitfield(e);
			editor.instance.on_key_up(e.key, modifiers);
		}
	};

	// Pointer events

	const onPointerMove = (e: PointerEvent) => {
		if (!e.buttons) viewportPointerInteractionOngoing = false;

		const modifiers = makeModifiersBitfield(e);
		editor.instance.on_mouse_move(e.clientX, e.clientY, e.buttons, modifiers);
	};

	const onPointerDown = (e: PointerEvent) => {
		const { target } = e;
		const inCanvas = target instanceof Element && target.closest(".canvas");
		const inDialog = target instanceof Element && target.closest(".dialog-modal .floating-menu-content");

		if (dialog.dialogIsVisible() && !inDialog) {
			dialog.dismissDialog();
			e.preventDefault();
			e.stopPropagation();
		}

		if (inCanvas) viewportPointerInteractionOngoing = true;

		if (viewportPointerInteractionOngoing) {
			const modifiers = makeModifiersBitfield(e);
			editor.instance.on_mouse_down(e.clientX, e.clientY, e.buttons, modifiers);
		}
	};

	const onPointerUp = (e: PointerEvent) => {
		if (!e.buttons) viewportPointerInteractionOngoing = false;

		const modifiers = makeModifiersBitfield(e);
		editor.instance.on_mouse_up(e.clientX, e.clientY, e.buttons, modifiers);
	};

	// Mouse events

	const onMouseDown = (e: MouseEvent) => {
		// Block middle mouse button auto-scroll mode (the circlar widget that appears and allows quick scrolling by moving the cursor above or below it)
		// This has to be in `mousedown`, not `pointerdown`, to avoid blocking Vue's middle click detection on HTML elements
		if (e.button === 1) e.preventDefault();
	};

	const onMouseScroll = (e: WheelEvent) => {
		const { target } = e;
		const inCanvas = target instanceof Element && target.closest(".canvas");

		const horizontalScrollableElement = target instanceof Element && target.closest(".scrollable-x");
		if (horizontalScrollableElement && e.deltaY !== 0) {
			horizontalScrollableElement.scrollTo(horizontalScrollableElement.scrollLeft + e.deltaY, 0);
			return;
		}

		if (inCanvas) {
			e.preventDefault();
			const modifiers = makeModifiersBitfield(e);
			editor.instance.on_mouse_scroll(e.clientX, e.clientY, e.buttons, e.deltaX, e.deltaY, e.deltaZ, modifiers);
		}
	};

	// Window events

	const onWindowResize = (container: HTMLElement) => {
		const viewports = Array.from(container.querySelectorAll(".canvas"));
		const boundsOfViewports = viewports.map((canvas) => {
			const bounds = canvas.getBoundingClientRect();
			return [bounds.left, bounds.top, bounds.right, bounds.bottom];
		});

		const flattened = boundsOfViewports.flat();
		const data = Float64Array.from(flattened);

		if (boundsOfViewports.length > 0) editor.instance.bounds_of_viewports(data);
	};

	const onBeforeUnload = (e: BeforeUnloadEvent) => {
<<<<<<< HEAD
		const allDocumentsSaved = document.state.documents.reduce((acc, doc) => acc && doc.is_saved, true);
=======
		// Skip the message if the editor crashed, since work is already lost
		if (editor.instance.has_crashed()) return;

		// Skip the message during development, since it's annoying when testing
		if (process.env.NODE_ENV === "development") return;

		const allDocumentsSaved = document.state.documents.reduce((acc, doc) => acc && doc.isSaved, true);
>>>>>>> 9020dd74
		if (!allDocumentsSaved) {
			e.returnValue = "Unsaved work will be lost if the web browser tab is closed. Close anyway?";
			e.preventDefault();
		}
	};

	// Event bindings

	const addListeners = () => {
		listeners.forEach(({ target, eventName, action, options }) => target.addEventListener(eventName, action, options));
	};

	const removeListeners = () => {
		listeners.forEach(({ target, eventName, action }) => target.removeEventListener(eventName, action));
	};

	// Run on creation
	addListeners();
	onWindowResize(container);

	return {
		removeListeners,
	};
}
export type InputManager = ReturnType<typeof createInputManager>;

export function makeModifiersBitfield(e: WheelEvent | PointerEvent | KeyboardEvent): number {
	return Number(e.ctrlKey) | (Number(e.shiftKey) << 1) | (Number(e.altKey) << 2);
}<|MERGE_RESOLUTION|>--- conflicted
+++ resolved
@@ -160,17 +160,13 @@
 	};
 
 	const onBeforeUnload = (e: BeforeUnloadEvent) => {
-<<<<<<< HEAD
-		const allDocumentsSaved = document.state.documents.reduce((acc, doc) => acc && doc.is_saved, true);
-=======
 		// Skip the message if the editor crashed, since work is already lost
 		if (editor.instance.has_crashed()) return;
 
 		// Skip the message during development, since it's annoying when testing
 		if (process.env.NODE_ENV === "development") return;
 
-		const allDocumentsSaved = document.state.documents.reduce((acc, doc) => acc && doc.isSaved, true);
->>>>>>> 9020dd74
+		const allDocumentsSaved = document.state.documents.reduce((acc, doc) => acc && doc.is_saved, true);
 		if (!allDocumentsSaved) {
 			e.returnValue = "Unsaved work will be lost if the web browser tab is closed. Close anyway?";
 			e.preventDefault();

/* eslint-disable @typescript-eslint/no-explicit-any */
/* eslint-disable max-classes-per-file */

import { Transform, Type, plainToClass } from "class-transformer";

import { type PopoverButtonStyle, type IconName, type IconSize } from "@graphite/utility-functions/icons";
import { type WasmEditorInstance, type WasmRawInstance } from "@graphite/wasm-communication/editor";

export class JsMessage {
	// The marker provides a way to check if an object is a sub-class constructor for a jsMessage.
	static readonly jsMessageMarker = true;
}

const TupleToVec2 = Transform(({ value }: { value: [number, number] | undefined }) => (value === undefined ? undefined : { x: value[0], y: value[1] }));
// const BigIntTupleToVec2 = Transform(({ value }: { value: [bigint, bigint] | undefined }) => (value === undefined ? undefined : { x: Number(value[0]), y: Number(value[1]) }));

export type XY = { x: number; y: number };

// ============================================================================
// Add additional classes below to replicate Rust's `FrontendMessage`s and data structures.
//
// Remember to add each message to the `messageConstructors` export at the bottom of the file.
//
// Read class-transformer docs at https://github.com/typestack/class-transformer#table-of-contents
// for details about how to transform the JSON from wasm-bindgen into classes.
// ============================================================================

export class UpdateNodeGraph extends JsMessage {
	@Type(() => FrontendNode)
	readonly nodes!: FrontendNode[];

	@Type(() => FrontendNodeLink)
	readonly links!: FrontendNodeLink[];
}

export class UpdateNodeTypes extends JsMessage {
	@Type(() => FrontendNode)
	readonly nodeTypes!: FrontendNodeType[];
}

export class UpdateNodeThumbnail extends JsMessage {
	readonly id!: bigint;

	readonly value!: string;
}

export class UpdateNodeGraphSelection extends JsMessage {
	@Type(() => BigInt)
	readonly selected!: bigint[];
}

export class UpdateOpenDocumentsList extends JsMessage {
	@Type(() => FrontendDocumentDetails)
	readonly openDocuments!: FrontendDocumentDetails[];
}

export class UpdateZoomWithScroll extends JsMessage {
	readonly zoomWithScroll!: boolean;
}

// Allows the auto save system to use a string for the id rather than a BigInt.
// IndexedDb does not allow for BigInts as primary keys.
// TypeScript does not allow subclasses to change the type of class variables in subclasses.
// It is an abstract class to point out that it should not be instantiated directly.
export abstract class DocumentDetails {
	readonly name!: string;

	readonly isAutoSaved!: boolean;

	readonly isSaved!: boolean;

	readonly id!: bigint | string;

	get displayName(): string {
		return `${this.name}${this.isSaved ? "" : "*"}`;
	}
}

export class FrontendDocumentDetails extends DocumentDetails {
	readonly id!: bigint;
}

export type FrontendGraphDataType = "general" | "number" | "raster" | "vector" | "color" | "artboard";

export class FrontendGraphInput {
	readonly dataType!: FrontendGraphDataType;

	readonly name!: string;

	readonly resolvedType!: string | undefined;

	readonly connected!: bigint | undefined;
}

export class FrontendGraphOutput {
	readonly dataType!: FrontendGraphDataType;

	readonly name!: string;

	readonly resolvedType!: string | undefined;

	readonly connected!: bigint | undefined;
}

export class FrontendNode {
	readonly isLayer!: boolean;

	readonly id!: bigint;

	readonly alias!: string;

	readonly name!: string;

	readonly primaryInput!: FrontendGraphInput | undefined;

	readonly exposedInputs!: FrontendGraphInput[];

	readonly primaryOutput!: FrontendGraphOutput | undefined;

	readonly exposedOutputs!: FrontendGraphOutput[];

	@TupleToVec2
	readonly position!: XY | undefined;

	readonly previewed!: boolean;

	readonly visible!: boolean;

	readonly locked!: boolean;

	readonly errors!: string | undefined;
}

export class FrontendNodeLink {
	readonly linkStart!: bigint;

	readonly linkStartOutputIndex!: bigint;

	readonly linkEnd!: bigint;

	readonly linkEndInputIndex!: bigint;
}

export class FrontendNodeType {
	readonly name!: string;

	readonly category!: string;
}

export class IndexedDbDocumentDetails extends DocumentDetails {
	@Transform(({ value }: { value: bigint }) => value.toString())
	id!: string;
}

export class TriggerIndexedDbWriteDocument extends JsMessage {
	document!: string;

	@Type(() => IndexedDbDocumentDetails)
	details!: IndexedDbDocumentDetails;

	version!: string;
}

export class TriggerIndexedDbRemoveDocument extends JsMessage {
	// Use a string since IndexedDB can not use BigInts for keys
	@Transform(({ value }: { value: bigint }) => value.toString())
	documentId!: string;
}

export class UpdateInputHints extends JsMessage {
	@Type(() => HintInfo)
	readonly hintData!: HintData;
}

export type HintData = HintGroup[];

export type HintGroup = HintInfo[];

export class HintInfo {
	readonly keyGroups!: LayoutKeysGroup[];

	readonly keyGroupsMac!: LayoutKeysGroup[] | undefined;

	readonly mouse!: MouseMotion | undefined;

	readonly label!: string;

	readonly plus!: boolean;

	readonly slash!: boolean;
}

// Rust enum `Key`
export type KeyRaw = string;
// Serde converts a Rust `Key` enum variant into this format (via a custom serializer) with both the `Key` variant name (called `RawKey` in TS) and the localized `label` for the key
export type Key = { key: KeyRaw; label: string };
export type LayoutKeysGroup = Key[];
export type ActionKeys = { keys: LayoutKeysGroup };

export type MouseMotion = string;

// Channels can have any range (0-1, 0-255, 0-100, 0-360) in the context they are being used in, these are just containers for the numbers
export type HSVA = { h: number; s: number; v: number; a: number };
export type HSV = { h: number; s: number; v: number };
export type RGBA = { r: number; g: number; b: number; a: number };
export type RGB = { r: number; g: number; b: number };

// All channels range from 0 to 1
export class Color {
	constructor();

	constructor(none: "none");

	constructor(hsva: HSVA);

	constructor(red: number, green: number, blue: number, alpha: number);

	constructor(firstArg?: "none" | HSVA | number, green?: number, blue?: number, alpha?: number) {
		// Empty constructor
		if (firstArg === undefined) {
			this.red = 0;
			this.green = 0;
			this.blue = 0;
			this.alpha = 1;
			this.none = false;
		} else if (firstArg === "none") {
			this.red = 0;
			this.green = 0;
			this.blue = 0;
			this.alpha = 1;
			this.none = true;
		}
		// HSVA constructor
		else if (typeof firstArg === "object" && green === undefined && blue === undefined && alpha === undefined) {
			const { h, s, v } = firstArg;
			const convert = (n: number): number => {
				const k = (n + h * 6) % 6;
				return v - v * s * Math.max(Math.min(...[k, 4 - k, 1]), 0);
			};

			this.red = convert(5);
			this.green = convert(3);
			this.blue = convert(1);
			this.alpha = firstArg.a;
			this.none = false;
		}
		// RGBA constructor
		else if (typeof firstArg === "number" && typeof green === "number" && typeof blue === "number" && typeof alpha === "number") {
			this.red = firstArg;
			this.green = green;
			this.blue = blue;
			this.alpha = alpha;
			this.none = false;
		}
	}

	readonly red!: number;

	readonly green!: number;

	readonly blue!: number;

	readonly alpha!: number;

	readonly none!: boolean;

	static fromCSS(colorCode: string): Color | undefined {
		// Allow single-digit hex value inputs
		let colorValue = colorCode.trim();
		if (colorValue.length === 2 && colorValue.charAt(0) === "#" && /[0-9a-f]/i.test(colorValue.charAt(1))) {
			const digit = colorValue.charAt(1);
			colorValue = `#${digit}${digit}${digit}`;
		}

		const canvas = document.createElement("canvas");
		canvas.width = 1;
		canvas.height = 1;
		const context = canvas.getContext("2d");
		if (!context) return undefined;

		context.clearRect(0, 0, 1, 1);

		context.fillStyle = "black";
		context.fillStyle = colorValue;
		const comparisonA = context.fillStyle;

		context.fillStyle = "white";
		context.fillStyle = colorValue;
		const comparisonB = context.fillStyle;

		// Invalid color
		if (comparisonA !== comparisonB) {
			// If this color code didn't start with a #, add it and try again
			if (colorValue.trim().charAt(0) !== "#") return Color.fromCSS(`#${colorValue.trim()}`);
			return undefined;
		}

		context.fillRect(0, 0, 1, 1);

		const [r, g, b, a] = [...context.getImageData(0, 0, 1, 1).data];
		return new Color(r / 255, g / 255, b / 255, a / 255);
	}

	toHexNoAlpha(): string | undefined {
		if (this.none) return undefined;

		const r = Math.round(this.red * 255)
			.toString(16)
			.padStart(2, "0");
		const g = Math.round(this.green * 255)
			.toString(16)
			.padStart(2, "0");
		const b = Math.round(this.blue * 255)
			.toString(16)
			.padStart(2, "0");

		return `#${r}${g}${b}`;
	}

	toHexOptionalAlpha(): string | undefined {
		if (this.none) return undefined;

		const hex = this.toHexNoAlpha();
		const a = Math.round(this.alpha * 255)
			.toString(16)
			.padStart(2, "0");

		return a === "ff" ? hex : `${hex}${a}`;
	}

	toRgb255(): RGB | undefined {
		if (this.none) return undefined;

		return {
			r: Math.round(this.red * 255),
			g: Math.round(this.green * 255),
			b: Math.round(this.blue * 255),
		};
	}

	toRgba255(): RGBA | undefined {
		if (this.none) return undefined;

		return {
			r: Math.round(this.red * 255),
			g: Math.round(this.green * 255),
			b: Math.round(this.blue * 255),
			a: Math.round(this.alpha * 255),
		};
	}

	toRgbCSS(): string | undefined {
		const rgba = this.toRgba255();
		if (!rgba) return undefined;

		return `rgb(${rgba.r}, ${rgba.g}, ${rgba.b})`;
	}

	toRgbaCSS(): string | undefined {
		const rgba = this.toRgba255();
		if (!rgba) return undefined;

		return `rgba(${rgba.r}, ${rgba.g}, ${rgba.b}, ${rgba.a})`;
	}

	toHSV(): HSV | undefined {
		const hsva = this.toHSVA();
		if (!hsva) return undefined;

		return { h: hsva.h, s: hsva.s, v: hsva.v };
	}

	toHSVA(): HSVA | undefined {
		if (this.none) return undefined;

		const { red: r, green: g, blue: b, alpha: a } = this;

		const max = Math.max(r, g, b);
		const min = Math.min(r, g, b);

		const d = max - min;
		const s = max === 0 ? 0 : d / max;
		const v = max;

		let h = 0;
		if (max !== min) {
			switch (max) {
				case r:
					h = (g - b) / d + (g < b ? 6 : 0);
					break;
				case g:
					h = (b - r) / d + 2;
					break;
				case b:
					h = (r - g) / d + 4;
					break;
				default:
			}
			h /= 6;
		}

		return { h, s, v, a };
	}

	toHsvDegreesAndPercent(): HSV | undefined {
		const hsva = this.toHSVA();
		if (!hsva) return undefined;

		return { h: hsva.h * 360, s: hsva.s * 100, v: hsva.v * 100 };
	}

	toHsvaDegreesAndPercent(): HSVA | undefined {
		const hsva = this.toHSVA();
		if (!hsva) return undefined;

		return { h: hsva.h * 360, s: hsva.s * 100, v: hsva.v * 100, a: hsva.a * 100 };
	}

	opaque(): Color | undefined {
		if (this.none) return undefined;

		return new Color(this.red, this.green, this.blue, 1);
	}

	contrastingColor(): "black" | "white" {
		if (this.none) return "black";

		// Convert alpha into white
		const r = this.red * this.alpha + (1 - this.alpha);
		const g = this.green * this.alpha + (1 - this.alpha);
		const b = this.blue * this.alpha + (1 - this.alpha);

		// https://stackoverflow.com/a/3943023/775283

		const linearR = r <= 0.04045 ? r / 12.92 : ((r + 0.055) / 1.055) ** 2.4;
		const linearG = g <= 0.04045 ? g / 12.92 : ((g + 0.055) / 1.055) ** 2.4;
		const linearB = b <= 0.04045 ? b / 12.92 : ((b + 0.055) / 1.055) ** 2.4;

		const linear = linearR * 0.2126 + linearG * 0.7152 + linearB * 0.0722;

		return linear > Math.sqrt(1.05 * 0.05) - 0.05 ? "black" : "white";
	}
}

export class UpdateActiveDocument extends JsMessage {
	readonly documentId!: bigint;
}

export class DisplayDialogPanic extends JsMessage {
	readonly panicInfo!: string;
}

export class DisplayDialog extends JsMessage {
	readonly title!: string;
	readonly icon!: IconName;
}

export class UpdateDocumentArtwork extends JsMessage {
	readonly svg!: string;
}

export class UpdateDocumentScrollbars extends JsMessage {
	@TupleToVec2
	readonly position!: XY;

	@TupleToVec2
	readonly size!: XY;

	@TupleToVec2
	readonly multiplier!: XY;
}

export class UpdateDocumentRulers extends JsMessage {
	@TupleToVec2
	readonly origin!: XY;

	readonly spacing!: number;

	readonly interval!: number;

	readonly visible!: boolean;
}

export class UpdateEyedropperSamplingState extends JsMessage {
	@TupleToVec2
	readonly mousePosition!: XY | undefined;

	readonly primaryColor!: string;

	readonly secondaryColor!: string;

	readonly setColorChoice!: "Primary" | "Secondary" | undefined;
}

const mouseCursorIconCSSNames = {
	Default: "default",
	None: "none",
	ZoomIn: "zoom-in",
	ZoomOut: "zoom-out",
	Grabbing: "grabbing",
	Crosshair: "crosshair",
	Text: "text",
	Move: "move",
	NSResize: "ns-resize",
	EWResize: "ew-resize",
	NESWResize: "nesw-resize",
	NWSEResize: "nwse-resize",
	Rotate: "custom-rotate",
} as const;
export type MouseCursor = keyof typeof mouseCursorIconCSSNames;
export type MouseCursorIcon = (typeof mouseCursorIconCSSNames)[MouseCursor];

export class UpdateMouseCursor extends JsMessage {
	@Transform(({ value }: { value: MouseCursor }) => mouseCursorIconCSSNames[value] || "alias")
	readonly cursor!: MouseCursorIcon;
}

export class TriggerLoadAutoSaveDocuments extends JsMessage {}

export class TriggerLoadPreferences extends JsMessage {}

export class TriggerFetchAndOpenDocument extends JsMessage {
	readonly name!: string;

	readonly filename!: string;
}

export class TriggerOpenDocument extends JsMessage {}

export class TriggerImport extends JsMessage {}

export class TriggerPaste extends JsMessage {}

export class TriggerCopyToClipboardBlobUrl extends JsMessage {
	readonly blobUrl!: string;
}

export class TriggerDownloadBlobUrl extends JsMessage {
	readonly layerName!: string;

	readonly blobUrl!: string;
}

export class TriggerDownloadImage extends JsMessage {
	readonly svg!: string;

	readonly name!: string;

	readonly mime!: string;

	@TupleToVec2
	readonly size!: XY;
}

export class TriggerDownloadTextFile extends JsMessage {
	readonly document!: string;

	readonly name!: string;
}

export class TriggerRefreshBoundsOfViewports extends JsMessage {}

export class TriggerRevokeBlobUrl extends JsMessage {
	readonly url!: string;
}

export class TriggerSavePreferences extends JsMessage {
	readonly preferences!: Record<string, unknown>;
}

export class DocumentChanged extends JsMessage {}

export type DataBuffer = {
	pointer: bigint;
	length: bigint;
};

export class UpdateDocumentLayerStructureJs extends JsMessage {
	readonly dataBuffer!: DataBuffer;
}

export class DisplayEditableTextbox extends JsMessage {
	readonly text!: string;

	readonly lineWidth!: undefined | number;

	readonly fontSize!: number;

	@Type(() => Color)
	readonly color!: Color;

	readonly url!: string;

	readonly transform!: number[];
}

export class DisplayEditableTextboxTransform extends JsMessage {
	readonly transform!: number[];
}

export class DisplayRemoveEditableTextbox extends JsMessage {}

export class UpdateDocumentLayerDetails extends JsMessage {
	@Type(() => LayerPanelEntry)
	readonly data!: LayerPanelEntry;
}

export class LayerPanelEntry {
	name!: string;

	@Transform(({ value }: { value: string }) => value || undefined)
	tooltip!: string | undefined;

	layerClassification!: LayerClassification;

	expanded!: boolean;

	hasChildren!: boolean;

	visible!: boolean;

<<<<<<< HEAD
	locked!: boolean;
=======
	parentsVisible!: boolean;

	unlocked!: boolean;

	parentsUnlocked!: boolean;
>>>>>>> 938a688f

	parentId!: bigint | undefined;

	id!: bigint;

	@Transform(({ value }: { value: bigint }) => Number(value))
	depth!: number;
}

export type LayerClassification = "Folder" | "Artboard" | "Layer";

export class DisplayDialogDismiss extends JsMessage {}

export class Font {
	fontFamily!: string;

	fontStyle!: string;
}

export class TriggerFontLoad extends JsMessage {
	@Type(() => Font)
	font!: Font;

	isDefault!: boolean;
}

export class TriggerGraphViewOverlay extends JsMessage {
	open!: boolean;
}

export class TriggerVisitLink extends JsMessage {
	url!: string;
}

export class TriggerTextCommit extends JsMessage {}

export class TriggerTextCopy extends JsMessage {
	readonly copyText!: string;
}

export class TriggerAboutGraphiteLocalizedCommitDate extends JsMessage {
	readonly commitDate!: string;
}

export class TriggerViewportResize extends JsMessage {}

// WIDGET PROPS

export abstract class WidgetProps {
	kind!: WidgetPropsNames;
}

export class CheckboxInput extends WidgetProps {
	checked!: boolean;

	disabled!: boolean;

	icon!: IconName;

	@Transform(({ value }: { value: string }) => value || undefined)
	tooltip!: string | undefined;
}

export class ColorButton extends WidgetProps {
	@Transform(({ value }: { value: { red: number; green: number; blue: number; alpha: number } | undefined }) =>
		value === undefined ? new Color("none") : new Color(value.red, value.green, value.blue, value.alpha),
	)
	value!: Color;

	disabled!: boolean;

	allowNone!: boolean;

	// allowTransparency!: boolean; // TODO: Implement

	@Transform(({ value }: { value: string }) => value || undefined)
	tooltip!: string | undefined;
}

type MenuEntryCommon = {
	label: string;
	icon?: IconName;
	shortcut?: ActionKeys;
};

// The entry in the expanded menu or a sub-menu as received from the Rust backend
export type MenuBarEntry = MenuEntryCommon & {
	action: Widget;
	children?: MenuBarEntry[][];
	disabled?: boolean;
};

// An entry in the all-encompassing MenuList component which defines all types of menus (which are spawned by widgets like `TextButton` and `DropdownInput`)
export type MenuListEntry = MenuEntryCommon & {
	action?: () => void;
	children?: MenuListEntry[][];

	value: string;
	shortcutRequiresLock?: boolean;
	disabled?: boolean;
	tooltip?: string;
	font?: URL;
};

export class CurveManipulatorGroup {
	anchor!: [number, number];
	handles!: [[number, number], [number, number]];
}

export class Curve {
	manipulatorGroups!: CurveManipulatorGroup[];
	firstHandle!: [number, number];
	lastHandle!: [number, number];
}

export class CurveInput extends WidgetProps {
	value!: Curve;

	disabled!: boolean;

	@Transform(({ value }: { value: string }) => value || undefined)
	tooltip!: string | undefined;
}

export class DropdownInput extends WidgetProps {
	entries!: MenuListEntry[][];

	selectedIndex!: number | undefined;

	drawIcon!: boolean;

	interactive!: boolean;

	disabled!: boolean;

	@Transform(({ value }: { value: string }) => value || undefined)
	tooltip!: string | undefined;
}

export class FontInput extends WidgetProps {
	fontFamily!: string;

	fontStyle!: string;

	isStyle!: boolean;

	disabled!: boolean;

	@Transform(({ value }: { value: string }) => value || undefined)
	tooltip!: string | undefined;
}

export class IconButton extends WidgetProps {
	icon!: IconName;

	hoverIcon!: IconName | undefined;

	size!: IconSize;

	disabled!: boolean;

	active!: boolean;

	@Transform(({ value }: { value: string }) => value || undefined)
	tooltip!: string | undefined;
}

export class IconLabel extends WidgetProps {
	icon!: IconName;

	disabled!: boolean;

	@Transform(({ value }: { value: string }) => value || undefined)
	tooltip!: string | undefined;
}

export class ImageLabel extends WidgetProps {
	image!: IconName;

	@Transform(({ value }: { value: string }) => value || undefined)
	width!: string | undefined;

	@Transform(({ value }: { value: string }) => value || undefined)
	height!: string | undefined;

	@Transform(({ value }: { value: string }) => value || undefined)
	tooltip!: string | undefined;
}

export type NumberInputIncrementBehavior = "Add" | "Multiply" | "Callback" | "None";
export type NumberInputMode = "Increment" | "Range";

export class NumberInput extends WidgetProps {
	// Label

	label!: string | undefined;

	@Transform(({ value }: { value: string }) => value || undefined)
	tooltip!: string | undefined;

	// Disabled

	disabled!: boolean;

	// Value

	value!: number | undefined;

	min!: number | undefined;

	max!: number | undefined;

	isInteger!: boolean;

	// Number presentation

	displayDecimalPlaces!: number;

	unit!: string;

	unitIsHiddenWhenEditing!: boolean;

	// Mode behavior

	mode!: NumberInputMode;

	incrementBehavior!: NumberInputIncrementBehavior;

	step!: number;

	rangeMin!: number | undefined;

	rangeMax!: number | undefined;

	// Styling

	minWidth!: number;
}

export class PopoverButton extends WidgetProps {
	style!: PopoverButtonStyle | undefined;

	icon!: IconName | undefined;

	disabled!: boolean;

	// Body
	header!: string;

	text!: string;

	@Transform(({ value }: { value: string }) => value || undefined)
	tooltip!: string | undefined;

	popoverMinWidth: number | undefined;

	optionsWidget: LayoutGroup[] | undefined;
}

export type RadioEntryData = {
	value?: string;
	label?: string;
	icon?: IconName;
	tooltip?: string;

	// Callbacks
	action?: () => void;
};
export type RadioEntries = RadioEntryData[];

export class RadioInput extends WidgetProps {
	entries!: RadioEntries;

	disabled!: boolean;

	selectedIndex!: number | undefined;

	minWidth!: number;
}

export type SeparatorDirection = "Horizontal" | "Vertical";
export type SeparatorType = "Related" | "Unrelated" | "Section";

export class Separator extends WidgetProps {
	direction!: SeparatorDirection;

	type!: SeparatorType;
}

export class WorkingColorsInput extends WidgetProps {
	@Type(() => Color)
	primary!: Color;

	@Type(() => Color)
	secondary!: Color;
}

export class TextAreaInput extends WidgetProps {
	value!: string;

	label!: string | undefined;

	disabled!: boolean;

	@Transform(({ value }: { value: string }) => value || undefined)
	tooltip!: string | undefined;
}

export class ParameterExposeButton extends WidgetProps {
	exposed!: boolean;

	dataType!: string;

	@Transform(({ value }: { value: string }) => value || undefined)
	tooltip!: string | undefined;
}

export class TextButton extends WidgetProps {
	label!: string;

	icon!: IconName | undefined;

	hoverIcon!: IconName | undefined;

	emphasized!: boolean;

	flush!: boolean;

	minWidth!: number;

	disabled!: boolean;

	@Transform(({ value }: { value: string }) => value || undefined)
	tooltip!: string | undefined;

	menuListChildren!: MenuListEntry[][];
}

export type TextButtonWidget = {
	tooltip?: string;
	message?: string | object;
	callback?: () => void;
	props: {
		kind: "TextButton";
		label: string;
		icon?: IconName;
		emphasized?: boolean;
		flush?: boolean;
		minWidth?: number;
		disabled?: boolean;
		tooltip?: string;

		// Callbacks
		// `action` is used via `IconButtonWidget.callback`
	};
};

export class BreadcrumbTrailButtons extends WidgetProps {
	labels!: string[];

	disabled!: boolean;

	@Transform(({ value }: { value: string }) => value || undefined)
	tooltip!: string | undefined;
}

export class TextInput extends WidgetProps {
	value!: string;

	label!: string | undefined;

	disabled!: boolean;

	minWidth!: number;

	@Transform(({ value }: { value: string }) => value || undefined)
	tooltip!: string | undefined;
}

export class TextLabel extends WidgetProps {
	// Body
	value!: string;

	// Props
	disabled!: boolean;

	bold!: boolean;

	italic!: boolean;

	tableAlign!: boolean;

	minWidth!: number;

	multiline!: boolean;

	@Transform(({ value }: { value: string }) => value || undefined)
	tooltip!: string | undefined;
}

export type PivotPosition = "None" | "TopLeft" | "TopCenter" | "TopRight" | "CenterLeft" | "Center" | "CenterRight" | "BottomLeft" | "BottomCenter" | "BottomRight";

export class PivotInput extends WidgetProps {
	position!: PivotPosition;

	disabled!: boolean;
}

// WIDGET

const widgetSubTypes = [
	{ value: BreadcrumbTrailButtons, name: "BreadcrumbTrailButtons" },
	{ value: CheckboxInput, name: "CheckboxInput" },
	{ value: ColorButton, name: "ColorButton" },
	{ value: CurveInput, name: "CurveInput" },
	{ value: DropdownInput, name: "DropdownInput" },
	{ value: FontInput, name: "FontInput" },
	{ value: IconButton, name: "IconButton" },
	{ value: IconLabel, name: "IconLabel" },
	{ value: ImageLabel, name: "ImageLabel" },
	{ value: NumberInput, name: "NumberInput" },
	{ value: ParameterExposeButton, name: "ParameterExposeButton" },
	{ value: PivotInput, name: "PivotInput" },
	{ value: PopoverButton, name: "PopoverButton" },
	{ value: RadioInput, name: "RadioInput" },
	{ value: Separator, name: "Separator" },
	{ value: WorkingColorsInput, name: "WorkingColorsInput" },
	{ value: TextAreaInput, name: "TextAreaInput" },
	{ value: TextButton, name: "TextButton" },
	{ value: TextInput, name: "TextInput" },
	{ value: TextLabel, name: "TextLabel" },
] as const;

type WidgetSubTypes = (typeof widgetSubTypes)[number];
type WidgetKindMap = { [T in WidgetSubTypes as T["name"]]: InstanceType<T["value"]> };
export type WidgetPropsNames = keyof WidgetKindMap;
export type WidgetPropsSet = WidgetKindMap[WidgetPropsNames];

export function narrowWidgetProps<K extends WidgetPropsNames>(props: WidgetPropsSet, kind: K) {
	if (props.kind === kind) return props as WidgetKindMap[K];
	else return undefined;
}

export class Widget {
	constructor(props: WidgetPropsSet, widgetId: bigint) {
		this.props = props;
		this.widgetId = widgetId;
	}

	@Type(() => WidgetProps, { discriminator: { property: "kind", subTypes: [...widgetSubTypes] }, keepDiscriminatorProperty: true })
	props!: WidgetPropsSet;

	widgetId!: bigint;
}

// eslint-disable-next-line @typescript-eslint/no-explicit-any
function hoistWidgetHolder(widgetHolder: any): Widget {
	const kind = Object.keys(widgetHolder.widget)[0];
	const props = widgetHolder.widget[kind];
	props.kind = kind;

	if (kind === "PopoverButton") {
		props.optionsWidget = props.optionsWidget.map(createLayoutGroup);
	}

	const { widgetId } = widgetHolder;

	return plainToClass(Widget, { props, widgetId });
}

// eslint-disable-next-line @typescript-eslint/no-explicit-any
function hoistWidgetHolders(widgetHolders: any[]): Widget[] {
	return widgetHolders.map(hoistWidgetHolder);
}

// WIDGET LAYOUT

export type WidgetLayout = {
	layoutTarget: unknown;
	layout: LayoutGroup[];
};

export class WidgetDiffUpdate extends JsMessage {
	layoutTarget!: unknown;

	// TODO: Replace `any` with correct typing
	// eslint-disable-next-line @typescript-eslint/no-explicit-any
	@Transform(({ value }: { value: any }) => createWidgetDiff(value))
	diff!: WidgetDiff[];
}

type UIItem = LayoutGroup[] | LayoutGroup | Widget | MenuBarEntry[] | MenuBarEntry;
type WidgetDiff = { widgetPath: number[]; newValue: UIItem };

export function defaultWidgetLayout(): WidgetLayout {
	return {
		layoutTarget: undefined,
		layout: [],
	};
}

// Updates a widget layout based on a list of updates, giving the new layout by mutating the `layout` argument
export function patchWidgetLayout(layout: /* &mut */ WidgetLayout, updates: WidgetDiffUpdate) {
	layout.layoutTarget = updates.layoutTarget;

	updates.diff.forEach((update) => {
		// Find the object where the diff applies to
		const diffObject = update.widgetPath.reduce((targetLayout, index) => {
			if ("columnWidgets" in targetLayout) return targetLayout.columnWidgets[index];
			if ("rowWidgets" in targetLayout) return targetLayout.rowWidgets[index];
			if ("layout" in targetLayout) return targetLayout.layout[index];
			if (targetLayout instanceof Widget) {
				if (targetLayout.props.kind === "PopoverButton" && targetLayout.props instanceof PopoverButton && targetLayout.props.optionsWidget) {
					return targetLayout.props.optionsWidget[index];
				}
				// eslint-disable-next-line no-console
				console.error("Tried to index widget");
				return targetLayout;
			}
			// This is a path traversal so we can assume from the backend that it exists
			// eslint-disable-next-line @typescript-eslint/no-non-null-assertion
			if ("action" in targetLayout) return targetLayout.children![index];
			return targetLayout[index];
		}, layout.layout as UIItem);

		// If this is a list with a length, then set the length to 0 to clear the list
		if ("length" in diffObject) {
			diffObject.length = 0;
		}
		// Remove all of the keys from the old object
		// eslint-disable-next-line @typescript-eslint/no-explicit-any
		Object.keys(diffObject).forEach((key) => delete (diffObject as any)[key]);

		// Assign keys to the new object
		// `Object.assign` works but `diffObject = update.newValue;` doesn't.
		// https://developer.mozilla.org/en-US/docs/Web/JavaScript/Reference/Global_Objects/Object/assign
		Object.assign(diffObject, update.newValue);
	});
}

export type LayoutGroup = WidgetSpanRow | WidgetSpanColumn | WidgetSection;

export type WidgetSpanColumn = { columnWidgets: Widget[] };
export function isWidgetSpanColumn(layoutColumn: LayoutGroup): layoutColumn is WidgetSpanColumn {
	return Boolean((layoutColumn as WidgetSpanColumn)?.columnWidgets);
}

export type WidgetSpanRow = { rowWidgets: Widget[] };
export function isWidgetSpanRow(layoutRow: LayoutGroup): layoutRow is WidgetSpanRow {
	return Boolean((layoutRow as WidgetSpanRow)?.rowWidgets);
}

export type WidgetSection = { name: string; layout: LayoutGroup[] };
export function isWidgetSection(layoutRow: LayoutGroup): layoutRow is WidgetSection {
	return Boolean((layoutRow as WidgetSection)?.layout);
}

// Unpacking rust types to more usable type in the frontend
// eslint-disable-next-line @typescript-eslint/no-explicit-any
function createWidgetDiff(diffs: any[]): WidgetDiff[] {
	return diffs.map((diff) => {
		const { widgetPath, newValue } = diff;
		if (newValue.subLayout) {
			return { widgetPath, newValue: newValue.subLayout.map(createLayoutGroup) };
		}
		if (newValue.layoutGroup) {
			return { widgetPath, newValue: createLayoutGroup(newValue.layoutGroup) };
		}
		if (newValue.widget) {
			return { widgetPath, newValue: hoistWidgetHolder(newValue.widget) };
		}
		// This code should be unreachable
		throw new Error("DiffUpdate invalid");
	});
}

// Unpacking a layout group
// eslint-disable-next-line @typescript-eslint/no-explicit-any
function createLayoutGroup(layoutGroup: any): LayoutGroup {
	if (layoutGroup.column) {
		const columnWidgets = hoistWidgetHolders(layoutGroup.column.columnWidgets);

		const result: WidgetSpanColumn = { columnWidgets };
		return result;
	}

	if (layoutGroup.row) {
		const result: WidgetSpanRow = { rowWidgets: hoistWidgetHolders(layoutGroup.row.rowWidgets) };
		return result;
	}

	if (layoutGroup.section) {
		const result: WidgetSection = { name: layoutGroup.section.name, layout: layoutGroup.section.layout.map(createLayoutGroup) };
		return result;
	}

	throw new Error("Layout row type does not exist");
}

// WIDGET LAYOUTS
export class UpdateDialogButtons extends WidgetDiffUpdate {}

export class UpdateDialogColumn1 extends WidgetDiffUpdate {}

export class UpdateDialogColumn2 extends WidgetDiffUpdate {}

export class UpdateDocumentBarLayout extends WidgetDiffUpdate {}

export class UpdateDocumentModeLayout extends WidgetDiffUpdate {}

export class UpdateLayersPanelOptionsLayout extends WidgetDiffUpdate {}

// Extends JsMessage instead of WidgetDiffUpdate because the menu bar isn't diffed
export class UpdateMenuBarLayout extends JsMessage {
	layoutTarget!: unknown;

	// TODO: Replace `any` with correct typing
	// eslint-disable-next-line @typescript-eslint/no-explicit-any
	@Transform(({ value }: { value: any }) => createMenuLayout(value))
	layout!: MenuBarEntry[];
}

export class UpdateNodeGraphBarLayout extends WidgetDiffUpdate {}

export class UpdatePropertyPanelOptionsLayout extends WidgetDiffUpdate {}

export class UpdatePropertyPanelSectionsLayout extends WidgetDiffUpdate {}

export class UpdateToolOptionsLayout extends WidgetDiffUpdate {}

export class UpdateToolShelfLayout extends WidgetDiffUpdate {}

export class UpdateWorkingColorsLayout extends WidgetDiffUpdate {}

// eslint-disable-next-line @typescript-eslint/no-explicit-any
function createMenuLayout(menuBarEntry: any[]): MenuBarEntry[] {
	return menuBarEntry.map((entry) => ({
		...entry,
		children: createMenuLayoutRecursive(entry.children),
	}));
}
// eslint-disable-next-line @typescript-eslint/no-explicit-any
function createMenuLayoutRecursive(children: any[][]): MenuBarEntry[][] {
	return children.map((groups) =>
		groups.map((entry) => ({
			...entry,
			action: hoistWidgetHolders([entry.action])[0],
			children: entry.children ? createMenuLayoutRecursive(entry.children) : undefined,
			disabled: entry.disabled ?? false,
		})),
	);
}

// `any` is used since the type of the object should be known from the Rust side
// eslint-disable-next-line @typescript-eslint/no-explicit-any
type JSMessageFactory = (data: any, wasm: WasmRawInstance, instance: WasmEditorInstance) => JsMessage;
type MessageMaker = typeof JsMessage | JSMessageFactory;

export const messageMakers: Record<string, MessageMaker> = {
	DisplayDialog,
	DisplayDialogDismiss,
	DisplayDialogPanic,
	DisplayEditableTextbox,
	DisplayEditableTextboxTransform,
	DisplayRemoveEditableTextbox,
	TriggerAboutGraphiteLocalizedCommitDate,
	TriggerCopyToClipboardBlobUrl,
	TriggerFetchAndOpenDocument,
	TriggerDownloadBlobUrl,
	TriggerDownloadImage,
	TriggerDownloadTextFile,
	TriggerFontLoad,
	TriggerGraphViewOverlay,
	TriggerImport,
	TriggerIndexedDbRemoveDocument,
	TriggerIndexedDbWriteDocument,
	TriggerLoadAutoSaveDocuments,
	TriggerLoadPreferences,
	TriggerOpenDocument,
	TriggerPaste,
	TriggerRefreshBoundsOfViewports,
	TriggerRevokeBlobUrl,
	TriggerSavePreferences,
	TriggerTextCommit,
	TriggerTextCopy,
	TriggerViewportResize,
	TriggerVisitLink,
	UpdateActiveDocument,
	UpdateDialogButtons,
	UpdateDialogColumn1,
	UpdateDialogColumn2,
	UpdateDocumentArtwork,
	UpdateDocumentBarLayout,
	UpdateDocumentLayerDetails,
	UpdateDocumentLayerStructureJs,
	UpdateDocumentModeLayout,
	UpdateDocumentRulers,
	UpdateDocumentScrollbars,
	UpdateEyedropperSamplingState,
	UpdateInputHints,
	UpdateLayersPanelOptionsLayout,
	UpdateMenuBarLayout,
	UpdateMouseCursor,
	UpdateNodeGraph,
	UpdateNodeGraphBarLayout,
	UpdateNodeGraphSelection,
	UpdateNodeThumbnail,
	UpdateNodeTypes,
	UpdateOpenDocumentsList,
	UpdatePropertyPanelOptionsLayout,
	UpdatePropertyPanelSectionsLayout,
	UpdateToolOptionsLayout,
	UpdateToolShelfLayout,
	UpdateWorkingColorsLayout,
	UpdateZoomWithScroll,
} as const;
export type JsMessageType = keyof typeof messageMakers;<|MERGE_RESOLUTION|>--- conflicted
+++ resolved
@@ -619,15 +619,11 @@
 
 	visible!: boolean;
 
-<<<<<<< HEAD
-	locked!: boolean;
-=======
 	parentsVisible!: boolean;
 
 	unlocked!: boolean;
 
 	parentsUnlocked!: boolean;
->>>>>>> 938a688f
 
 	parentId!: bigint | undefined;
 

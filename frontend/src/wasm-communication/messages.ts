/* eslint-disable max-classes-per-file */

import { Transform, Type, plainToClass } from "class-transformer";

import { type IconName, type IconSize } from "@graphite/utility-functions/icons";
import { type WasmEditorInstance, type WasmRawInstance } from "@graphite/wasm-communication/editor";

export class JsMessage {
	// The marker provides a way to check if an object is a sub-class constructor for a jsMessage.
	static readonly jsMessageMarker = true;
}

const TupleToVec2 = Transform(({ value }: { value: [number, number] | undefined }) => (value === undefined ? undefined : { x: value[0], y: value[1] }));
const BigIntTupleToVec2 = Transform(({ value }: { value: [bigint, bigint] | undefined }) => (value === undefined ? undefined : { x: Number(value[0]), y: Number(value[1]) }));

export type XY = { x: number; y: number };

// ============================================================================
// Add additional classes below to replicate Rust's `FrontendMessage`s and data structures.
//
// Remember to add each message to the `messageConstructors` export at the bottom of the file.
//
// Read class-transformer docs at https://github.com/typestack/class-transformer#table-of-contents
// for details about how to transform the JSON from wasm-bindgen into classes.
// ============================================================================

export class UpdateNodeGraph extends JsMessage {
	@Type(() => FrontendNode)
	readonly nodes!: FrontendNode[];

	@Type(() => FrontendNodeLink)
	readonly links!: FrontendNodeLink[];
}

export class UpdateNodeTypes extends JsMessage {
	@Type(() => FrontendNode)
	readonly nodeTypes!: FrontendNodeType[];
}

export class UpdateNodeGraphSelection extends JsMessage {
	@Type(() => BigInt)
	readonly selected!: bigint[];
}

export class UpdateOpenDocumentsList extends JsMessage {
	@Type(() => FrontendDocumentDetails)
	readonly openDocuments!: FrontendDocumentDetails[];
}

export class UpdateZoomWithScroll extends JsMessage {
	readonly zoomWithScroll!: boolean;
}

// Allows the auto save system to use a string for the id rather than a BigInt.
// IndexedDb does not allow for BigInts as primary keys.
// TypeScript does not allow subclasses to change the type of class variables in subclasses.
// It is an abstract class to point out that it should not be instantiated directly.
export abstract class DocumentDetails {
	readonly name!: string;

	readonly isAutoSaved!: boolean;

	readonly isSaved!: boolean;

	readonly id!: bigint | string;

	get displayName(): string {
		return `${this.name}${this.isSaved ? "" : "*"}`;
	}
}

export class FrontendDocumentDetails extends DocumentDetails {
	readonly id!: bigint;
}

export type FrontendGraphDataType = "general" | "raster" | "color" | "vector" | "vec2" | "graphic" | "artboard";

export class NodeGraphInput {
	readonly dataType!: FrontendGraphDataType;

	readonly name!: string;
}

export class NodeGraphOutput {
	readonly dataType!: FrontendGraphDataType;

	readonly name!: string;
}

export class FrontendNode {
	readonly id!: bigint;

	readonly displayName!: string;

	readonly primaryInput!: FrontendGraphDataType | undefined;

	readonly exposedInputs!: NodeGraphInput[];

	readonly primaryOutput!: NodeGraphOutput | undefined;

	readonly exposedOutputs!: NodeGraphOutput[];

	@TupleToVec2
	readonly position!: XY | undefined;

	readonly previewed!: boolean;

	readonly disabled!: boolean;

	readonly thumbnailSvg!: string | undefined;
}

export class FrontendNodeLink {
	readonly linkStart!: bigint;

	readonly linkStartOutputIndex!: bigint;

	readonly linkEnd!: bigint;

	readonly linkEndInputIndex!: bigint;
}

export class FrontendNodeType {
	readonly name!: string;

	readonly category!: string;
}

export class IndexedDbDocumentDetails extends DocumentDetails {
	@Transform(({ value }: { value: bigint }) => value.toString())
	id!: string;
}

export class TriggerIndexedDbWriteDocument extends JsMessage {
	document!: string;

	@Type(() => IndexedDbDocumentDetails)
	details!: IndexedDbDocumentDetails;

	version!: string;
}

export class TriggerIndexedDbRemoveDocument extends JsMessage {
	// Use a string since IndexedDB can not use BigInts for keys
	@Transform(({ value }: { value: bigint }) => value.toString())
	documentId!: string;
}

export class UpdateInputHints extends JsMessage {
	@Type(() => HintInfo)
	readonly hintData!: HintData;
}

export type HintData = HintGroup[];

export type HintGroup = HintInfo[];

export class HintInfo {
	readonly keyGroups!: LayoutKeysGroup[];

	readonly keyGroupsMac!: LayoutKeysGroup[] | undefined;

	readonly mouse!: MouseMotion | undefined;

	readonly label!: string;

	readonly plus!: boolean;
}

// Rust enum `Key`
export type KeyRaw = string;
// Serde converts a Rust `Key` enum variant into this format (via a custom serializer) with both the `Key` variant name (called `RawKey` in TS) and the localized `label` for the key
export type Key = { key: KeyRaw; label: string };
export type LayoutKeysGroup = Key[];
export type ActionKeys = { keys: LayoutKeysGroup };

export type MouseMotion = string;

// Channels can have any range (0-1, 0-255, 0-100, 0-360) in the context they are being used in, these are just containers for the numbers
export type HSVA = { h: number; s: number; v: number; a: number };
export type HSV = { h: number; s: number; v: number };
export type RGBA = { r: number; g: number; b: number; a: number };
export type RGB = { r: number; g: number; b: number };

// All channels range from 0 to 1
export class Color {
	constructor();

	constructor(none: "none");

	constructor(hsva: HSVA);

	constructor(red: number, green: number, blue: number, alpha: number);

	constructor(firstArg?: "none" | HSVA | number, green?: number, blue?: number, alpha?: number) {
		// Empty constructor
		if (firstArg === undefined) {
			this.red = 0;
			this.green = 0;
			this.blue = 0;
			this.alpha = 1;
			this.none = false;
		} else if (firstArg === "none") {
			this.red = 0;
			this.green = 0;
			this.blue = 0;
			this.alpha = 1;
			this.none = true;
		}
		// HSVA constructor
		else if (typeof firstArg === "object" && green === undefined && blue === undefined && alpha === undefined) {
			const { h, s, v } = firstArg;
			const convert = (n: number): number => {
				const k = (n + h * 6) % 6;
				return v - v * s * Math.max(Math.min(...[k, 4 - k, 1]), 0);
			};

			this.red = convert(5);
			this.green = convert(3);
			this.blue = convert(1);
			this.alpha = firstArg.a;
			this.none = false;
		}
		// RGBA constructor
		else if (typeof firstArg === "number" && typeof green === "number" && typeof blue === "number" && typeof alpha === "number") {
			this.red = firstArg;
			this.green = green;
			this.blue = blue;
			this.alpha = alpha;
			this.none = false;
		}
	}

	readonly red!: number;

	readonly green!: number;

	readonly blue!: number;

	readonly alpha!: number;

	readonly none!: boolean;

	static fromCSS(colorCode: string): Color | undefined {
		// Allow single-digit hex value inputs
		let colorValue = colorCode.trim();
		if (colorValue.length === 2 && colorValue.charAt(0) === "#" && /[0-9a-f]/i.test(colorValue.charAt(1))) {
			const digit = colorValue.charAt(1);
			colorValue = `#${digit}${digit}${digit}`;
		}

		const canvas = document.createElement("canvas");
		canvas.width = 1;
		canvas.height = 1;
		const context = canvas.getContext("2d");
		if (!context) return undefined;

		context.clearRect(0, 0, 1, 1);

		context.fillStyle = "black";
		context.fillStyle = colorValue;
		const comparisonA = context.fillStyle;

		context.fillStyle = "white";
		context.fillStyle = colorValue;
		const comparisonB = context.fillStyle;

		// Invalid color
		if (comparisonA !== comparisonB) {
			// If this color code didn't start with a #, add it and try again
			if (colorValue.trim().charAt(0) !== "#") return Color.fromCSS(`#${colorValue.trim()}`);
			return undefined;
		}

		context.fillRect(0, 0, 1, 1);

		const [r, g, b, a] = [...context.getImageData(0, 0, 1, 1).data];
		return new Color(r / 255, g / 255, b / 255, a / 255);
	}

	toHexNoAlpha(): string | undefined {
		if (this.none) return undefined;

		const r = Math.round(this.red * 255)
			.toString(16)
			.padStart(2, "0");
		const g = Math.round(this.green * 255)
			.toString(16)
			.padStart(2, "0");
		const b = Math.round(this.blue * 255)
			.toString(16)
			.padStart(2, "0");

		return `#${r}${g}${b}`;
	}

	toHexOptionalAlpha(): string | undefined {
		if (this.none) return undefined;

		const hex = this.toHexNoAlpha();
		const a = Math.round(this.alpha * 255)
			.toString(16)
			.padStart(2, "0");

		return a === "ff" ? hex : `${hex}${a}`;
	}

	toRgb255(): RGB | undefined {
		if (this.none) return undefined;

		return {
			r: Math.round(this.red * 255),
			g: Math.round(this.green * 255),
			b: Math.round(this.blue * 255),
		};
	}

	toRgba255(): RGBA | undefined {
		if (this.none) return undefined;

		return {
			r: Math.round(this.red * 255),
			g: Math.round(this.green * 255),
			b: Math.round(this.blue * 255),
			a: Math.round(this.alpha * 255),
		};
	}

	toRgbCSS(): string | undefined {
		const rgba = this.toRgba255();
		if (!rgba) return undefined;

		return `rgb(${rgba.r}, ${rgba.g}, ${rgba.b})`;
	}

	toRgbaCSS(): string | undefined {
		const rgba = this.toRgba255();
		if (!rgba) return undefined;

		return `rgba(${rgba.r}, ${rgba.g}, ${rgba.b}, ${rgba.a})`;
	}

	toHSV(): HSV | undefined {
		const hsva = this.toHSVA();
		if (!hsva) return undefined;

		return { h: hsva.h, s: hsva.s, v: hsva.v };
	}

	toHSVA(): HSVA | undefined {
		if (this.none) return undefined;

		const { red: r, green: g, blue: b, alpha: a } = this;

		const max = Math.max(r, g, b);
		const min = Math.min(r, g, b);

		const d = max - min;
		const s = max === 0 ? 0 : d / max;
		const v = max;

		let h = 0;
		if (max !== min) {
			switch (max) {
				case r:
					h = (g - b) / d + (g < b ? 6 : 0);
					break;
				case g:
					h = (b - r) / d + 2;
					break;
				case b:
					h = (r - g) / d + 4;
					break;
				default:
			}
			h /= 6;
		}

		return { h, s, v, a };
	}

	toHsvDegreesAndPercent(): HSV | undefined {
		const hsva = this.toHSVA();
		if (!hsva) return undefined;

		return { h: hsva.h * 360, s: hsva.s * 100, v: hsva.v * 100 };
	}

	toHsvaDegreesAndPercent(): HSVA | undefined {
		const hsva = this.toHSVA();
		if (!hsva) return undefined;

		return { h: hsva.h * 360, s: hsva.s * 100, v: hsva.v * 100, a: hsva.a * 100 };
	}

	opaque(): Color | undefined {
		if (this.none) return undefined;

		return new Color(this.red, this.green, this.blue, 1);
	}

	contrastingColor(): "black" | "white" {
		if (this.none) return "black";

		// Convert alpha into white
		const r = this.red * this.alpha + (1 - this.alpha);
		const g = this.green * this.alpha + (1 - this.alpha);
		const b = this.blue * this.alpha + (1 - this.alpha);

		// https://stackoverflow.com/a/3943023/775283

		const linearR = r <= 0.04045 ? r / 12.92 : ((r + 0.055) / 1.055) ** 2.4;
		const linearG = g <= 0.04045 ? g / 12.92 : ((g + 0.055) / 1.055) ** 2.4;
		const linearB = b <= 0.04045 ? b / 12.92 : ((b + 0.055) / 1.055) ** 2.4;

		const linear = linearR * 0.2126 + linearG * 0.7152 + linearB * 0.0722;

		return linear > Math.sqrt(1.05 * 0.05) - 0.05 ? "black" : "white";
	}
}

export class CurveManipulatorGroup {
	anchor!: [number, number];
	handles!: [[number, number], [number, number]];
}

export class Curve {
	manipulator_groups!: CurveManipulatorGroup[];
	start_params!: [number, number];
	end_params!: [number, number];
}

export class UpdateActiveDocument extends JsMessage {
	readonly documentId!: bigint;
}

export class DisplayDialogPanic extends JsMessage {
	readonly panicInfo!: string;

	readonly header!: string;

	readonly description!: string;
}

export class DisplayDialog extends JsMessage {
	readonly icon!: IconName;
}

export class UpdateDocumentArtwork extends JsMessage {
	readonly svg!: string;
}

export class UpdateDocumentOverlays extends JsMessage {
	readonly svg!: string;
}

export class UpdateDocumentArtboards extends JsMessage {
	readonly svg!: string;
}

export class UpdateDocumentNodeRender extends JsMessage {
	readonly svg!: string;
}

export class UpdateDocumentTransform extends JsMessage {
	readonly transform!: string;
}

export class UpdateDocumentScrollbars extends JsMessage {
	@TupleToVec2
	readonly position!: XY;

	@TupleToVec2
	readonly size!: XY;

	@TupleToVec2
	readonly multiplier!: XY;
}

export class UpdateDocumentRulers extends JsMessage {
	@TupleToVec2
	readonly origin!: XY;

	readonly spacing!: number;

	readonly interval!: number;
}

export class UpdateEyedropperSamplingState extends JsMessage {
	@TupleToVec2
	readonly mousePosition!: XY | undefined;

	readonly primaryColor!: string;

	readonly secondaryColor!: string;

	readonly setColorChoice!: "Primary" | "Secondary" | undefined;
}

const mouseCursorIconCSSNames = {
	Default: "default",
	None: "none",
	ZoomIn: "zoom-in",
	ZoomOut: "zoom-out",
	Grabbing: "grabbing",
	Crosshair: "crosshair",
	Text: "text",
	Move: "move",
	NSResize: "ns-resize",
	EWResize: "ew-resize",
	NESWResize: "nesw-resize",
	NWSEResize: "nwse-resize",
	Rotate: "custom-rotate",
} as const;
export type MouseCursor = keyof typeof mouseCursorIconCSSNames;
export type MouseCursorIcon = (typeof mouseCursorIconCSSNames)[MouseCursor];

export class UpdateMouseCursor extends JsMessage {
	@Transform(({ value }: { value: MouseCursor }) => mouseCursorIconCSSNames[value] || "alias")
	readonly cursor!: MouseCursorIcon;
}

export class TriggerLoadAutoSaveDocuments extends JsMessage { }

export class TriggerLoadPreferences extends JsMessage { }

export class TriggerOpenDocument extends JsMessage { }

export class TriggerImport extends JsMessage { }

export class TriggerPaste extends JsMessage { }

export class TriggerCopyToClipboardBlobUrl extends JsMessage {
	readonly blobUrl!: string;
}

export class TriggerDownloadBlobUrl extends JsMessage {
	readonly layerName!: string;

	readonly blobUrl!: string;
}

export class TriggerDownloadRaster extends JsMessage {
	readonly svg!: string;

	readonly name!: string;

	readonly mime!: string;

	@TupleToVec2
	readonly size!: XY;
}

export class TriggerDownloadTextFile extends JsMessage {
	readonly document!: string;

	readonly name!: string;
}

export class TriggerRasterizeRegionBelowLayer extends JsMessage {
	readonly documentId!: bigint;

	readonly layerPath!: BigUint64Array;

	readonly svg!: string;

	readonly size!: [number, number];
}

export class TriggerRefreshBoundsOfViewports extends JsMessage { }

export class TriggerRevokeBlobUrl extends JsMessage {
	readonly url!: string;
}

export class TriggerSavePreferences extends JsMessage {
	readonly preferences!: Record<string, unknown>;
}

export class DocumentChanged extends JsMessage { }

export class UpdateDocumentLayerTreeStructureJs extends JsMessage {
	constructor(readonly layerId: bigint, readonly children: UpdateDocumentLayerTreeStructureJs[]) {
		super();
	}
}

type DataBuffer = {
	pointer: bigint;
	length: bigint;
};

export function newUpdateDocumentLayerTreeStructure(input: { dataBuffer: DataBuffer }, wasm: WasmRawInstance): UpdateDocumentLayerTreeStructureJs {
	const pointerNum = Number(input.dataBuffer.pointer);
	const lengthNum = Number(input.dataBuffer.length);

	const wasmMemoryBuffer = wasm.buffer;

	// Decode the folder structure encoding
	const encoding = new DataView(wasmMemoryBuffer, pointerNum, lengthNum);

	// The structure section indicates how to read through the upcoming layer list and assign depths to each layer
	const structureSectionLength = Number(encoding.getBigUint64(0, true));
	const structureSectionMsbSigned = new DataView(wasmMemoryBuffer, pointerNum + 8, structureSectionLength * 8);

	// The layer IDs section lists each layer ID sequentially in the tree, as it will show up in the panel
	const layerIdsSection = new DataView(wasmMemoryBuffer, pointerNum + 8 + structureSectionLength * 8);

	let layersEncountered = 0;
	let currentFolder = new UpdateDocumentLayerTreeStructureJs(BigInt(-1), []);
	const currentFolderStack = [currentFolder];

	for (let i = 0; i < structureSectionLength; i += 1) {
		const msbSigned = structureSectionMsbSigned.getBigUint64(i * 8, true);
		const msbMask = BigInt(1) << BigInt(64 - 1);

		// Set the MSB to 0 to clear the sign and then read the number as usual
		const numberOfLayersAtThisDepth = msbSigned & ~msbMask;

		// Store child folders in the current folder (until we are interrupted by an indent)
		for (let j = 0; j < numberOfLayersAtThisDepth; j += 1) {
			const layerId = layerIdsSection.getBigUint64(layersEncountered * 8, true);
			layersEncountered += 1;

			const childLayer = new UpdateDocumentLayerTreeStructureJs(layerId, []);
			currentFolder.children.push(childLayer);
		}

		// Check the sign of the MSB, where a 1 is a negative (outward) indent
		const subsequentDirectionOfDepthChange = (msbSigned & msbMask) === BigInt(0);
		// Inward
		if (subsequentDirectionOfDepthChange) {
			currentFolderStack.push(currentFolder);
			currentFolder = currentFolder.children[currentFolder.children.length - 1];
		}
		// Outward
		else {
			const popped = currentFolderStack.pop();
			if (!popped) throw Error("Too many negative indents in the folder structure");
			if (popped) currentFolder = popped;
		}
	}

	return currentFolder;
}

export class DisplayEditableTextbox extends JsMessage {
	readonly text!: string;

	readonly lineWidth!: undefined | number;

	readonly fontSize!: number;

	@Type(() => Color)
	readonly color!: Color;

	readonly url!: string;

	readonly transform!: number[];
}

export class DisplayEditableTextboxTransform extends JsMessage {
	readonly transform!: number[];
}

export class UpdateImageData extends JsMessage {
	readonly documentId!: bigint;

	@Type(() => ImaginateImageData)
	readonly imageData!: ImaginateImageData[];
}

export class DisplayRemoveEditableTextbox extends JsMessage { }

export class UpdateDocumentLayerDetails extends JsMessage {
	@Type(() => LayerPanelEntry)
	readonly data!: LayerPanelEntry;
}

export class LayerPanelEntry {
	name!: string;

	@Transform(({ value }: { value: string }) => value || undefined)
	tooltip!: string | undefined;

	visible!: boolean;

	layerType!: LayerType;

	@Transform(({ value }: { value: bigint[] }) => new BigUint64Array(value))
	path!: BigUint64Array;

	@Type(() => LayerMetadata)
	layerMetadata!: LayerMetadata;

	thumbnail!: string;
}

export class LayerMetadata {
	expanded!: boolean;

	selected!: boolean;
}

export type LayerType = "Folder" | "Layer";

export type LayerTypeData = {
	name: string;
	icon: IconName;
};

export class ImaginateImageData {
	readonly path!: BigUint64Array;

	readonly nodeId!: bigint;

	readonly mime!: string;

	readonly imageData!: Uint8Array;

<<<<<<< HEAD
	readonly transform!: Float64Array ;
=======
	readonly transform!: Float64Array;
>>>>>>> cfe38c64
}

export class DisplayDialogDismiss extends JsMessage { }

export class Font {
	fontFamily!: string;

	fontStyle!: string;
}

export class TriggerFontLoad extends JsMessage {
	@Type(() => Font)
	font!: Font;

	isDefault!: boolean;
}

export class TriggerVisitLink extends JsMessage {
	url!: string;
}

export class TriggerTextCommit extends JsMessage { }

export class TriggerTextCopy extends JsMessage {
	readonly copyText!: string;
}

export class TriggerAboutGraphiteLocalizedCommitDate extends JsMessage {
	readonly commitDate!: string;
}

export class TriggerViewportResize extends JsMessage { }

// WIDGET PROPS

export abstract class WidgetProps {
	kind!: WidgetPropsNames;
}

export class CheckboxInput extends WidgetProps {
	checked!: boolean;

	disabled!: boolean;

	icon!: IconName;

	@Transform(({ value }: { value: string }) => value || undefined)
	tooltip!: string | undefined;
}

export class ColorInput extends WidgetProps {
	@Transform(({ value }: { value: { red: number; green: number; blue: number; alpha: number } | undefined }) =>
		value === undefined ? new Color("none") : new Color(value.red, value.green, value.blue, value.alpha)
	)
	value!: Color;

	allowNone!: boolean;

	// TODO: Implement
	// allowTransparency!: boolean;
	// disabled!: boolean;

	@Transform(({ value }: { value: string }) => value || undefined)
	tooltip!: string | undefined;
}

type MenuEntryCommon = {
	label: string;
	icon?: IconName;
	shortcut?: ActionKeys;
};

// The entry in the expanded menu or a sub-menu as received from the Rust backend
export type MenuBarEntry = MenuEntryCommon & {
	action: Widget;
	children?: MenuBarEntry[][];
	disabled?: boolean,
};

// An entry in the all-encompassing MenuList component which defines all types of menus ranging from `MenuBarInput` to `DropdownInput` widgets
export type MenuListEntry = MenuEntryCommon & {
	action?: () => void;
	children?: MenuListEntry[][];

	shortcutRequiresLock?: boolean;
	value?: string;
	disabled?: boolean;
	tooltip?: string;
	font?: URL;
	ref?: any;
};

export class CurveInput extends WidgetProps {
	value!: Curve;

	disabled!: boolean;

	minWidth!: number;

	@Transform(({ value }: { value: string }) => value || undefined)
	tooltip!: string | undefined;
}

export class DropdownInput extends WidgetProps {
	entries!: MenuListEntry[][];

	selectedIndex!: number | undefined;

	drawIcon!: boolean;

	interactive!: boolean;

	disabled!: boolean;

	@Transform(({ value }: { value: string }) => value || undefined)
	tooltip!: string | undefined;
}

export class FontInput extends WidgetProps {
	fontFamily!: string;

	fontStyle!: string;

	isStyle!: boolean;

	disabled!: boolean;

	@Transform(({ value }: { value: string }) => value || undefined)
	tooltip!: string | undefined;
}

export class IconButton extends WidgetProps {
	icon!: IconName;

	size!: IconSize;

	disabled!: boolean;

	active!: boolean;

	@Transform(({ value }: { value: string }) => value || undefined)
	tooltip!: string | undefined;
}

export class IconLabel extends WidgetProps {
	icon!: IconName;

	disabled!: boolean;

	@Transform(({ value }: { value: string }) => value || undefined)
	tooltip!: string | undefined;
}

export class LayerReferenceInput extends WidgetProps {
	@Transform(({ value }: { value: BigUint64Array | undefined }) => (value ? String(value) : undefined))
	value!: string | undefined;

	layerName!: string | undefined;

	layerType!: LayerType | undefined;

	disabled!: boolean;

	@Transform(({ value }: { value: string }) => value || undefined)
	tooltip!: string | undefined;

	// Styling

	minWidth!: number;
}

export type NumberInputIncrementBehavior = "Add" | "Multiply" | "Callback" | "None";
export type NumberInputMode = "Increment" | "Range";

export class NumberInput extends WidgetProps {
	// Label

	label!: string | undefined;

	@Transform(({ value }: { value: string }) => value || undefined)
	tooltip!: string | undefined;

	// Disabled

	disabled!: boolean;

	// Value

	value!: number | undefined;

	min!: number | undefined;

	max!: number | undefined;

	isInteger!: boolean;

	// Number presentation

	displayDecimalPlaces!: number;

	unit!: string;

	unitIsHiddenWhenEditing!: boolean;

	// Mode behavior

	mode!: NumberInputMode;

	incrementBehavior!: NumberInputIncrementBehavior;

	step!: number;

	rangeMin!: number | undefined;

	rangeMax!: number | undefined;

	// Styling

	minWidth!: number;
}

export class OptionalInput extends WidgetProps {
	checked!: boolean;

	disabled!: boolean;

	icon!: IconName;

	@Transform(({ value }: { value: string }) => value || undefined)
	tooltip!: string | undefined;
}

export class PopoverButton extends WidgetProps {
	icon!: IconName | undefined;

	disabled!: boolean;

	// Body
	header!: string;

	text!: string;

	@Transform(({ value }: { value: string }) => value || undefined)
	tooltip!: string | undefined;

	optionsWidget: LayoutGroup[] | undefined;
}

export type RadioEntryData = {
	value?: string;
	label?: string;
	icon?: IconName;
	tooltip?: string;

	// Callbacks
	action?: () => void;
};
export type RadioEntries = RadioEntryData[];

export class RadioInput extends WidgetProps {
	entries!: RadioEntries;

	disabled!: boolean;

	selectedIndex!: number;
}

export type SeparatorDirection = "Horizontal" | "Vertical";
export type SeparatorType = "Related" | "Unrelated" | "Section" | "List";

export class Separator extends WidgetProps {
	direction!: SeparatorDirection;

	type!: SeparatorType;
}

export class SwatchPairInput extends WidgetProps {
	@Type(() => Color)
	primary!: Color;

	@Type(() => Color)
	secondary!: Color;
}

export class TextAreaInput extends WidgetProps {
	value!: string;

	label!: string | undefined;

	disabled!: boolean;

	@Transform(({ value }: { value: string }) => value || undefined)
	tooltip!: string | undefined;
}

export class ParameterExposeButton extends WidgetProps {
	exposed!: boolean;

	dataType!: string;

	@Transform(({ value }: { value: string }) => value || undefined)
	tooltip!: string | undefined;
}

export class TextButton extends WidgetProps {
	label!: string;

	icon!: IconName | undefined;

	emphasized!: boolean;

	minWidth!: number;

	disabled!: boolean;

	@Transform(({ value }: { value: string }) => value || undefined)
	tooltip!: string | undefined;
}

export type TextButtonWidget = {
	tooltip?: string;
	message?: string | object;
	callback?: () => void;
	props: {
		kind: "TextButton";
		label: string;
		icon?: IconName;
		emphasized?: boolean;
		minWidth?: number;
		disabled?: boolean;
		tooltip?: string;

		// Callbacks
		// `action` is used via `IconButtonWidget.callback`
	};
};

export class BreadcrumbTrailButtons extends WidgetProps {
	labels!: string[];

	disabled!: boolean;

	@Transform(({ value }: { value: string }) => value || undefined)
	tooltip!: string | undefined;
}

export class TextInput extends WidgetProps {
	value!: string;

	label!: string | undefined;

	disabled!: boolean;

	minWidth!: number;

	@Transform(({ value }: { value: string }) => value || undefined)
	tooltip!: string | undefined;
}

export class TextLabel extends WidgetProps {
	// Body
	value!: string;

	// Props
	disabled!: boolean;

	bold!: boolean;

	italic!: boolean;

	tableAlign!: boolean;

	minWidth!: number;

	multiline!: boolean;

	@Transform(({ value }: { value: string }) => value || undefined)
	tooltip!: string | undefined;
}

export type PivotPosition = "None" | "TopLeft" | "TopCenter" | "TopRight" | "CenterLeft" | "Center" | "CenterRight" | "BottomLeft" | "BottomCenter" | "BottomRight";

export class PivotAssist extends WidgetProps {
	position!: PivotPosition;

	disabled!: boolean;
}

// WIDGET

const widgetSubTypes = [
	{ value: BreadcrumbTrailButtons, name: "BreadcrumbTrailButtons" },
	{ value: CheckboxInput, name: "CheckboxInput" },
	{ value: ColorInput, name: "ColorInput" },
	{ value: CurveInput, name: "CurveInput" },
	{ value: DropdownInput, name: "DropdownInput" },
	{ value: FontInput, name: "FontInput" },
	{ value: IconButton, name: "IconButton" },
	{ value: IconLabel, name: "IconLabel" },
	{ value: LayerReferenceInput, name: "LayerReferenceInput" },
	{ value: NumberInput, name: "NumberInput" },
	{ value: OptionalInput, name: "OptionalInput" },
	{ value: ParameterExposeButton, name: "ParameterExposeButton" },
	{ value: PivotAssist, name: "PivotAssist" },
	{ value: PopoverButton, name: "PopoverButton" },
	{ value: RadioInput, name: "RadioInput" },
	{ value: Separator, name: "Separator" },
	{ value: SwatchPairInput, name: "SwatchPairInput" },
	{ value: TextAreaInput, name: "TextAreaInput" },
	{ value: TextButton, name: "TextButton" },
	{ value: TextInput, name: "TextInput" },
	{ value: TextLabel, name: "TextLabel" },
] as const;

type WidgetSubTypes = (typeof widgetSubTypes)[number];
type WidgetKindMap = { [T in WidgetSubTypes as T["name"]]: InstanceType<T["value"]> };
export type WidgetPropsNames = keyof WidgetKindMap;
export type WidgetPropsSet = WidgetKindMap[WidgetPropsNames];

export function narrowWidgetProps<K extends WidgetPropsNames>(props: WidgetPropsSet, kind: K) {
	if (props.kind === kind) return props as WidgetKindMap[K];
	else return undefined;
}

export class Widget {
	constructor(props: WidgetPropsSet, widgetId: bigint) {
		this.props = props;
		this.widgetId = widgetId;
	}

	@Type(() => WidgetProps, { discriminator: { property: "kind", subTypes: [...widgetSubTypes] }, keepDiscriminatorProperty: true })
	props!: WidgetPropsSet;

	widgetId!: bigint;
}

// eslint-disable-next-line @typescript-eslint/no-explicit-any
function hoistWidgetHolder(widgetHolder: any): Widget {
	const kind = Object.keys(widgetHolder.widget)[0];
	const props = widgetHolder.widget[kind];
	props.kind = kind;

	if (kind === "PopoverButton") {
		props.optionsWidget = props.optionsWidget.map(createLayoutGroup);
	}

	const { widgetId } = widgetHolder;

	return plainToClass(Widget, { props, widgetId });
}

// eslint-disable-next-line @typescript-eslint/no-explicit-any
function hoistWidgetHolders(widgetHolders: any[]): Widget[] {
	return widgetHolders.map(hoistWidgetHolder);
}

// WIDGET LAYOUT

export type WidgetLayout = {
	layoutTarget: unknown;
	layout: LayoutGroup[];
};

export class WidgetDiffUpdate extends JsMessage {
	layoutTarget!: unknown;

	// TODO: Replace `any` with correct typing
	// eslint-disable-next-line @typescript-eslint/no-explicit-any
	@Transform(({ value }: { value: any }) => createWidgetDiff(value))
	diff!: WidgetDiff[];
}

type UIItem = LayoutGroup[] | LayoutGroup | Widget | MenuBarEntry[] | MenuBarEntry;
type WidgetDiff = { widgetPath: number[]; newValue: UIItem };

export function defaultWidgetLayout(): WidgetLayout {
	return {
		layoutTarget: undefined,
		layout: [],
	};
}

// Updates a widget layout based on a list of updates, returning the new layout
export function patchWidgetLayout(/* mut */ layout: WidgetLayout, updates: WidgetDiffUpdate): void {
	layout.layoutTarget = updates.layoutTarget;

	updates.diff.forEach((update) => {
		// Find the object where the diff applies to
		const diffObject = update.widgetPath.reduce((targetLayout, index) => {
			if ("columnWidgets" in targetLayout) return targetLayout.columnWidgets[index];
			if ("rowWidgets" in targetLayout) return targetLayout.rowWidgets[index];
			if ("layout" in targetLayout) return targetLayout.layout[index];
			if (targetLayout instanceof Widget) {
				if (targetLayout.props.kind === "PopoverButton" && targetLayout.props instanceof PopoverButton && targetLayout.props.optionsWidget) {
					return targetLayout.props.optionsWidget[index];
				}
				// eslint-disable-next-line no-console
				console.error("Tried to index widget");
				return targetLayout;
			}
			// This is a path traversal so we can assume from the backend that it exists
			// eslint-disable-next-line @typescript-eslint/no-non-null-assertion
			if ("action" in targetLayout) return targetLayout.children![index];
			return targetLayout[index];
		}, layout.layout as UIItem);

		// If this is a list with a length, then set the length to 0 to clear the list
		if ("length" in diffObject) {
			diffObject.length = 0;
		}
		// Remove all of the keys from the old object
		// eslint-disable-next-line @typescript-eslint/no-explicit-any
		Object.keys(diffObject).forEach((key) => delete (diffObject as any)[key]);

		// Assign keys to the new object
		// `Object.assign` works but `diffObject = update.newValue;` doesn't.
		// https://developer.mozilla.org/en-US/docs/Web/JavaScript/Reference/Global_Objects/Object/assign
		Object.assign(diffObject, update.newValue);
	});
}

export type LayoutGroup = WidgetRow | WidgetColumn | WidgetSection;

export type WidgetColumn = { columnWidgets: Widget[] };
export function isWidgetColumn(layoutColumn: LayoutGroup): layoutColumn is WidgetColumn {
	return Boolean((layoutColumn as WidgetColumn).columnWidgets);
}

export type WidgetRow = { rowWidgets: Widget[] };
export function isWidgetRow(layoutRow: LayoutGroup): layoutRow is WidgetRow {
	return Boolean((layoutRow as WidgetRow).rowWidgets);
}

export type WidgetSection = { name: string; layout: LayoutGroup[] };
export function isWidgetSection(layoutRow: LayoutGroup): layoutRow is WidgetSection {
	return Boolean((layoutRow as WidgetSection).layout);
}

// Unpacking rust types to more usable type in the frontend
// eslint-disable-next-line @typescript-eslint/no-explicit-any
function createWidgetDiff(diffs: any[]): WidgetDiff[] {
	return diffs.map((diff) => {
		const { widgetPath, newValue } = diff;
		if (newValue.subLayout) {
			return { widgetPath, newValue: newValue.subLayout.map(createLayoutGroup) };
		}
		if (newValue.layoutGroup) {
			return { widgetPath, newValue: createLayoutGroup(newValue.layoutGroup) };
		}
		if (newValue.widget) {
			return { widgetPath, newValue: hoistWidgetHolder(newValue.widget) };
		}
		// This code should be unreachable
		throw new Error("DiffUpdate invalid");
	});
}

// Unpacking a layout group
// eslint-disable-next-line @typescript-eslint/no-explicit-any
function createLayoutGroup(layoutGroup: any): LayoutGroup {
	if (layoutGroup.column) {
		const columnWidgets = hoistWidgetHolders(layoutGroup.column.columnWidgets);

		const result: WidgetColumn = { columnWidgets };
		return result;
	}

	if (layoutGroup.row) {
		const result: WidgetRow = { rowWidgets: hoistWidgetHolders(layoutGroup.row.rowWidgets) };
		return result;
	}

	if (layoutGroup.section) {
		const result: WidgetSection = { name: layoutGroup.section.name, layout: layoutGroup.section.layout.map(createLayoutGroup) };
		return result;
	}

	throw new Error("Layout row type does not exist");
}

// WIDGET LAYOUTS
export class UpdateDialogDetails extends WidgetDiffUpdate { }

export class UpdateDocumentModeLayout extends WidgetDiffUpdate { }

export class UpdateToolOptionsLayout extends WidgetDiffUpdate { }

export class UpdateDocumentBarLayout extends WidgetDiffUpdate { }

export class UpdateToolShelfLayout extends WidgetDiffUpdate { }

export class UpdateWorkingColorsLayout extends WidgetDiffUpdate { }

export class UpdatePropertyPanelOptionsLayout extends WidgetDiffUpdate { }

export class UpdatePropertyPanelSectionsLayout extends WidgetDiffUpdate { }

export class UpdateLayerTreeOptionsLayout extends WidgetDiffUpdate { }

export class UpdateNodeGraphBarLayout extends WidgetDiffUpdate { }

export class UpdateMenuBarLayout extends JsMessage {
	layoutTarget!: unknown;

	// TODO: Replace `any` with correct typing
	// eslint-disable-next-line @typescript-eslint/no-explicit-any
	@Transform(({ value }: { value: any }) => createMenuLayout(value))
	layout!: MenuBarEntry[];
}

// eslint-disable-next-line @typescript-eslint/no-explicit-any
function createMenuLayout(menuBarEntry: any[]): MenuBarEntry[] {
	return menuBarEntry.map((entry) => ({
		...entry,
		children: createMenuLayoutRecursive(entry.children),
	}));
}
// eslint-disable-next-line @typescript-eslint/no-explicit-any
function createMenuLayoutRecursive(children: any[][]): MenuBarEntry[][] {
	return children.map((groups) =>
		groups.map((entry) => ({
			...entry,
			action: hoistWidgetHolders([entry.action])[0],
			children: entry.children ? createMenuLayoutRecursive(entry.children) : undefined,
			disabled: entry.disabled ?? false,
		}))
	);
}

// `any` is used since the type of the object should be known from the Rust side
// eslint-disable-next-line @typescript-eslint/no-explicit-any
type JSMessageFactory = (data: any, wasm: WasmRawInstance, instance: WasmEditorInstance) => JsMessage;
type MessageMaker = typeof JsMessage | JSMessageFactory;

export const messageMakers: Record<string, MessageMaker> = {
	DisplayDialog,
	DisplayDialogDismiss,
	DisplayDialogPanic,
	DisplayEditableTextbox,
	DisplayEditableTextboxTransform,
	DisplayRemoveEditableTextbox,
	TriggerAboutGraphiteLocalizedCommitDate,
	TriggerCopyToClipboardBlobUrl,
	TriggerDownloadBlobUrl,
	TriggerDownloadRaster,
	TriggerDownloadTextFile,
	TriggerFontLoad,
	TriggerImport,
	TriggerIndexedDbRemoveDocument,
	TriggerIndexedDbWriteDocument,
	TriggerLoadAutoSaveDocuments,
	TriggerLoadPreferences,
	TriggerOpenDocument,
	TriggerPaste,
	TriggerRasterizeRegionBelowLayer,
	TriggerRefreshBoundsOfViewports,
	TriggerRevokeBlobUrl,
	TriggerSavePreferences,
	TriggerTextCommit,
	TriggerTextCopy,
	TriggerViewportResize,
	TriggerVisitLink,
	UpdateActiveDocument,
	UpdateDialogDetails,
	UpdateDocumentArtboards,
	UpdateDocumentNodeRender,
	UpdateDocumentArtwork,
	UpdateDocumentBarLayout,
	UpdateDocumentLayerDetails,
	UpdateDocumentLayerTreeStructureJs: newUpdateDocumentLayerTreeStructure,
	UpdateDocumentModeLayout,
	UpdateDocumentOverlays,
	UpdateDocumentRulers,
	UpdateDocumentScrollbars,
	UpdateDocumentTransform,
	UpdateEyedropperSamplingState,
	UpdateImageData,
	UpdateInputHints,
	UpdateLayerTreeOptionsLayout,
	UpdateMenuBarLayout,
	UpdateMouseCursor,
	UpdateNodeGraph,
	UpdateNodeGraphBarLayout,
	UpdateNodeGraphSelection,
	UpdateNodeTypes,
	UpdateOpenDocumentsList,
	UpdatePropertyPanelOptionsLayout,
	UpdatePropertyPanelSectionsLayout,
	UpdateToolOptionsLayout,
	UpdateToolShelfLayout,
	UpdateWorkingColorsLayout,
	UpdateZoomWithScroll,
} as const;
export type JsMessageType = keyof typeof messageMakers;<|MERGE_RESOLUTION|>--- conflicted
+++ resolved
@@ -537,6 +537,7 @@
 export class TriggerDownloadBlobUrl extends JsMessage {
 	readonly layerName!: string;
 
+
 	readonly blobUrl!: string;
 }
 
@@ -718,11 +719,7 @@
 
 	readonly imageData!: Uint8Array;
 
-<<<<<<< HEAD
-	readonly transform!: Float64Array ;
-=======
 	readonly transform!: Float64Array;
->>>>>>> cfe38c64
 }
 
 export class DisplayDialogDismiss extends JsMessage { }

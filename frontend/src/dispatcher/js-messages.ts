/* eslint-disable camelcase */
/* eslint-disable max-classes-per-file */

import { Transform, Type } from "class-transformer";

import type { RustEditorInstance, WasmInstance } from "@/state/wasm-loader";

export class JsMessage {
	// The marker provides a way to check if an object is a sub-class constructor for a jsMessage.
	static readonly jsMessageMarker = true;
}

<<<<<<< HEAD
export class FrontendDocumentDetails {
	readonly name!: string;

	readonly is_saved!: boolean;

	readonly id!: BigInt;

	get displayName() {
		return `${this.name}${this.is_saved ? "" : "*"}`;
	}
}
=======
// ============================================================================
// Add additional classes to replicate Rust's FrontendMessages and data structures below.
//
// Remember to add each message to the `messageConstructors` export at the bottom of the file.
//
// Read class-transformer docs at https://github.com/typestack/class-transformer#table-of-contents
// for details about how to transform the JSON from wasm-bindgen into classes.
// ============================================================================
>>>>>>> c0e67569

export class UpdateOpenDocumentsList extends JsMessage {
	@Type(() => FrontendDocumentDetails)
	readonly open_documents!: FrontendDocumentDetails[];
}

export class UpdateInputHints extends JsMessage {
	@Type(() => HintInfo)
	readonly hint_data!: HintData;
}

export class HintGroup extends Array<HintInfo> {}

export class HintData extends Array<HintGroup> {}

export class HintInfo {
	readonly keys!: string[];

	readonly mouse!: KeysGroup | null;

	readonly label!: string;

	readonly plus!: boolean;
}

export class KeysGroup extends Array<string> {}

const To255Scale = Transform(({ value }) => value * 255);
export class Color {
	@To255Scale
	readonly red!: number;

	@To255Scale
	readonly green!: number;

	@To255Scale
	readonly blue!: number;

	readonly alpha!: number;

	toRgba() {
		return { r: this.red, g: this.green, b: this.blue, a: this.alpha };
	}

	toRgbaCSS() {
		const { r, g, b, a } = this.toRgba();
		return `rgba(${r}, ${g}, ${b}, ${a})`;
	}
}

export class UpdateWorkingColors extends JsMessage {
	@Type(() => Color)
	readonly primary!: Color;

	@Type(() => Color)
	readonly secondary!: Color;
}

export class SetActiveTool extends JsMessage {
	readonly tool_name!: string;

	readonly tool_options!: object;
}

export class SetActiveDocument extends JsMessage {
	readonly document_id!: BigInt;
}

export class DisplayError extends JsMessage {
	readonly title!: string;

	readonly description!: string;
}

export class DisplayPanic extends JsMessage {
	readonly panic_info!: string;

	readonly title!: string;

	readonly description!: string;
}

export class DisplayConfirmationToCloseDocument extends JsMessage {
	readonly document_id!: BigInt;
}

export class DisplayConfirmationToCloseAllDocuments extends JsMessage {}

export class DisplayAboutGraphiteDialog extends JsMessage {}

export class UpdateCanvas extends JsMessage {
	readonly document!: string;
}

const TupleToVec2 = Transform(({ value }) => ({ x: value[0], y: value[1] }));

export class UpdateScrollbars extends JsMessage {
	@TupleToVec2
	readonly position!: { x: number; y: number };

	@TupleToVec2
	readonly size!: { x: number; y: number };

	@TupleToVec2
	readonly multiplier!: { x: number; y: number };
}

export class UpdateRulers extends JsMessage {
	@TupleToVec2
	readonly origin!: { x: number; y: number };

	readonly spacing!: number;

	readonly interval!: number;
}

export class ExportDocument extends JsMessage {
	readonly document!: string;

	readonly name!: string;
}

export class SaveDocument extends JsMessage {
	readonly document!: string;

	readonly name!: string;
}

export class OpenDocumentBrowse extends JsMessage {}

export class DocumentChanged extends JsMessage {}

export class DisplayFolderTreeStructure extends JsMessage {
	constructor(readonly layerId: BigInt, readonly children: DisplayFolderTreeStructure[]) {
		super();
	}
}

interface DataBuffer {
	pointer: BigInt;
	length: BigInt;
}

export function newDisplayFolderTreeStructure(input: { data_buffer: DataBuffer }, wasm: WasmInstance): DisplayFolderTreeStructure {
	const { pointer, length } = input.data_buffer;
	const pointerNum = Number(pointer);
	const lengthNum = Number(length);
	const wasmMemoryBuffer = wasm.wasm_memory().buffer;

	// Decode the folder structure encoding
	const encoding = new DataView(wasmMemoryBuffer, pointerNum, lengthNum);

	// The structure section indicates how to read through the upcoming layer list and assign depths to each layer
	const structureSectionLength = Number(encoding.getBigUint64(0, true));
	const structureSectionMsbSigned = new DataView(wasmMemoryBuffer, pointerNum + 8, structureSectionLength * 8);

	// The layer IDs section lists each layer ID sequentially in the tree, as it will show up in the panel
	const layerIdsSection = new DataView(wasmMemoryBuffer, pointerNum + 8 + structureSectionLength * 8);

	let layersEncountered = 0;
	let currentFolder = new DisplayFolderTreeStructure(BigInt(-1), []);
	const currentFolderStack = [currentFolder];

	for (let i = 0; i < structureSectionLength; i += 1) {
		const msbSigned = structureSectionMsbSigned.getBigUint64(i * 8, true);
		const msbMask = BigInt(1) << BigInt(63);

		// Set the MSB to 0 to clear the sign and then read the number as usual
		const numberOfLayersAtThisDepth = msbSigned & ~msbMask;

		// Store child folders in the current folder (until we are interrupted by an indent)
		for (let j = 0; j < numberOfLayersAtThisDepth; j += 1) {
			const layerId = layerIdsSection.getBigUint64(layersEncountered * 8, true);
			layersEncountered += 1;

			const childLayer = new DisplayFolderTreeStructure(layerId, []);
			currentFolder.children.push(childLayer);
		}

		// Check the sign of the MSB, where a 1 is a negative (outward) indent
		const subsequentDirectionOfDepthChange = (msbSigned & msbMask) === BigInt(0);
		// Inward
		if (subsequentDirectionOfDepthChange) {
			currentFolderStack.push(currentFolder);
			currentFolder = currentFolder.children[currentFolder.children.length - 1];
		}
		// Outward
		else {
			const popped = currentFolderStack.pop();
			if (!popped) throw Error("Too many negative indents in the folder structure");
			if (popped) currentFolder = popped;
		}
	}

	return currentFolder;
}

export class UpdateLayer extends JsMessage {
	@Type(() => LayerPanelEntry)
	readonly data!: LayerPanelEntry;
}

export class SetCanvasZoom extends JsMessage {
	readonly new_zoom!: number;
}

export class SetCanvasRotation extends JsMessage {
	readonly new_radians!: number;
}

export type BlendMode =
	| "Normal"
	| "Multiply"
	| "Darken"
	| "ColorBurn"
	| "Screen"
	| "Lighten"
	| "ColorDodge"
	| "Overlay"
	| "SoftLight"
	| "HardLight"
	| "Difference"
	| "Exclusion"
	| "Hue"
	| "Saturation"
	| "Color"
	| "Luminosity";

export class LayerPanelEntry {
	name!: string;

	visible!: boolean;

	blend_mode!: BlendMode;

	// On the rust side opacity is out of 1 rather than 100
	@Transform(({ value }) => value * 100)
	opacity!: number;

	layer_type!: LayerType;

	@Transform(({ value }) => new BigUint64Array(value))
	path!: BigUint64Array;

	@Type(() => LayerData)
	layer_data!: LayerData;

	thumbnail!: string;
}

export class LayerData {
	expanded!: boolean;

	selected!: boolean;
}

export const LayerTypeOptions = {
	Folder: "Folder",
	Shape: "Shape",
	Circle: "Circle",
	Rect: "Rect",
	Line: "Line",
	PolyLine: "PolyLine",
	Ellipse: "Ellipse",
} as const;

export type LayerType = typeof LayerTypeOptions[keyof typeof LayerTypeOptions];

// Any is used since the type of the object should be known from the rust side
// eslint-disable-next-line @typescript-eslint/no-explicit-any
type JSMessageFactory = (data: any, wasm: WasmInstance, instance: RustEditorInstance) => JsMessage;
type MessageMaker = typeof JsMessage | JSMessageFactory;

export const messageConstructors: Record<string, MessageMaker> = {
	UpdateCanvas,
	UpdateScrollbars,
	UpdateRulers,
	ExportDocument,
	SaveDocument,
	OpenDocumentBrowse,
	DisplayFolderTreeStructure: newDisplayFolderTreeStructure,
	UpdateLayer,
	SetActiveTool,
	SetActiveDocument,
	UpdateOpenDocumentsList,
	UpdateInputHints,
	UpdateWorkingColors,
	SetCanvasZoom,
	SetCanvasRotation,
	DisplayError,
	DisplayPanic,
	DisplayConfirmationToCloseDocument,
	DisplayConfirmationToCloseAllDocuments,
	DisplayAboutGraphiteDialog,
} as const;
export type JsMessageType = keyof typeof messageConstructors;<|MERGE_RESOLUTION|>--- conflicted
+++ resolved
@@ -10,19 +10,6 @@
 	static readonly jsMessageMarker = true;
 }
 
-<<<<<<< HEAD
-export class FrontendDocumentDetails {
-	readonly name!: string;
-
-	readonly is_saved!: boolean;
-
-	readonly id!: BigInt;
-
-	get displayName() {
-		return `${this.name}${this.is_saved ? "" : "*"}`;
-	}
-}
-=======
 // ============================================================================
 // Add additional classes to replicate Rust's FrontendMessages and data structures below.
 //
@@ -31,7 +18,18 @@
 // Read class-transformer docs at https://github.com/typestack/class-transformer#table-of-contents
 // for details about how to transform the JSON from wasm-bindgen into classes.
 // ============================================================================
->>>>>>> c0e67569
+
+export class FrontendDocumentDetails {
+	readonly name!: string;
+
+	readonly is_saved!: boolean;
+
+	readonly id!: BigInt;
+
+	get displayName() {
+		return `${this.name}${this.is_saved ? "" : "*"}`;
+	}
+}
 
 export class UpdateOpenDocumentsList extends JsMessage {
 	@Type(() => FrontendDocumentDetails)

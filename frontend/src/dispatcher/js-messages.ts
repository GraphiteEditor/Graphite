/* eslint-disable camelcase */
/* eslint-disable max-classes-per-file */

import { Transform, Type } from "class-transformer";

import type { RustEditorInstance, WasmInstance } from "@/state/wasm-loader";

export class JsMessage {
	// The marker provides a way to check if an object is a sub-class constructor for a jsMessage.
	static readonly jsMessageMarker = true;
}

// ============================================================================
// Add additional classes to replicate Rust's FrontendMessages and data structures below.
//
// Remember to add each message to the `messageConstructors` export at the bottom of the file.
//
// Read class-transformer docs at https://github.com/typestack/class-transformer#table-of-contents
// for details about how to transform the JSON from wasm-bindgen into classes.
// ============================================================================

// Allows the auto save system to use a string for the id rather than a BigInt.
// IndexedDb does not allow for BigInts as primary keys. TypeScript does not allow
// subclasses to change the type of class variables in subclasses. It is an abstract
// class to point out that it should not be instantiated directly.
export abstract class DocumentDetails {
	readonly name!: string;

	readonly is_saved!: boolean;

	readonly id!: BigInt | string;

	get displayName(): string {
		return `${this.name}${this.is_saved ? "" : "*"}`;
	}
}

export class FrontendDocumentDetails extends DocumentDetails {
	readonly id!: BigInt;
}

export class UpdateOpenDocumentsList extends JsMessage {
	@Type(() => FrontendDocumentDetails)
	readonly open_documents!: FrontendDocumentDetails[];
}

export class UpdateInputHints extends JsMessage {
	@Type(() => HintInfo)
	readonly hint_data!: HintData;
}

export type HintData = HintGroup[];

export type HintGroup = HintInfo[];

export class HintInfo {
	readonly key_groups!: KeysGroup[];

	readonly mouse!: MouseMotion | null;

	readonly label!: string;

	readonly plus!: boolean;
}

export type KeysGroup = string[]; // Array of Rust enum `Key`

export type MouseMotion = string;

export type RGBA = {
	r: number;
	g: number;
	b: number;
	a: number;
};

export type HSVA = {
	h: number;
	s: number;
	v: number;
	a: number;
};

const To255Scale = Transform(({ value }) => value * 255);
export class Color {
	@To255Scale
	readonly red!: number;

	@To255Scale
	readonly green!: number;

	@To255Scale
	readonly blue!: number;

	readonly alpha!: number;

	toRgba(): RGBA {
		return { r: this.red, g: this.green, b: this.blue, a: this.alpha };
	}

	toRgbaCSS(): string {
		const { r, g, b, a } = this.toRgba();
		return `rgba(${r}, ${g}, ${b}, ${a})`;
	}
}

export class UpdateWorkingColors extends JsMessage {
	@Type(() => Color)
	readonly primary!: Color;

	@Type(() => Color)
	readonly secondary!: Color;
}

export type ToolName =
	| "Select"
	| "Crop"
	| "Navigate"
	| "Eyedropper"
	| "Text"
	| "Fill"
	| "Gradient"
	| "Brush"
	| "Heal"
	| "Clone"
	| "Patch"
	| "Detail"
	| "Relight"
	| "Path"
	| "Pen"
	| "Freehand"
	| "Spline"
	| "Line"
	| "Rectangle"
	| "Ellipse"
	| "Shape";

export class UpdateActiveTool extends JsMessage {
	readonly tool_name!: ToolName;
}

export class UpdateActiveDocument extends JsMessage {
	readonly document_id!: BigInt;
}

export class DisplayDialogError extends JsMessage {
	readonly title!: string;

	readonly description!: string;
}

export class DisplayDialogPanic extends JsMessage {
	readonly panic_info!: string;

	readonly title!: string;

	readonly description!: string;
}

export class DisplayConfirmationToCloseDocument extends JsMessage {
	readonly document_id!: BigInt;
}

export class DisplayConfirmationToCloseAllDocuments extends JsMessage {}

export class DisplayDialogAboutGraphite extends JsMessage {}

export class UpdateDocumentArtwork extends JsMessage {
	readonly svg!: string;
}

export class UpdateDocumentOverlays extends JsMessage {
	readonly svg!: string;
}

export class UpdateDocumentArtboards extends JsMessage {
	readonly svg!: string;
}

const TupleToVec2 = Transform(({ value }) => ({ x: value[0], y: value[1] }));

export class UpdateDocumentScrollbars extends JsMessage {
	@TupleToVec2
	readonly position!: { x: number; y: number };

	@TupleToVec2
	readonly size!: { x: number; y: number };

	@TupleToVec2
	readonly multiplier!: { x: number; y: number };
}

export class UpdateDocumentRulers extends JsMessage {
	@TupleToVec2
	readonly origin!: { x: number; y: number };

	readonly spacing!: number;

	readonly interval!: number;
}

export type MouseCursorIcon = "default" | "zoom-in" | "zoom-out" | "grabbing" | "crosshair" | "text" | "ns-resize" | "ew-resize" | "nesw-resize" | "nwse-resize";

const ToCssCursorProperty = Transform(({ value }) => {
	const cssNames: Record<string, MouseCursorIcon> = {
		ZoomIn: "zoom-in",
		ZoomOut: "zoom-out",
		Grabbing: "grabbing",
		Crosshair: "crosshair",
		Text: "text",
		NSResize: "ns-resize",
		EWResize: "ew-resize",
		NESWResize: "nesw-resize",
		NWSEResize: "nwse-resize",
	};

	return cssNames[value] || "default";
});

export class UpdateMouseCursor extends JsMessage {
	@ToCssCursorProperty
	readonly cursor!: MouseCursorIcon;
}

export class TriggerFileDownload extends JsMessage {
	readonly document!: string;

	readonly name!: string;
}

export class TriggerFileUpload extends JsMessage {}

export class DocumentChanged extends JsMessage {}

export class DisplayDocumentLayerTreeStructure extends JsMessage {
	constructor(readonly layerId: BigInt, readonly children: DisplayDocumentLayerTreeStructure[]) {
		super();
	}
}

interface DataBuffer {
	pointer: BigInt;
	length: BigInt;
}

export function newDisplayDocumentLayerTreeStructure(input: { data_buffer: DataBuffer }, wasm: WasmInstance): DisplayDocumentLayerTreeStructure {
	const { pointer, length } = input.data_buffer;
	const pointerNum = Number(pointer);
	const lengthNum = Number(length);
	const wasmMemoryBuffer = wasm.wasm_memory().buffer;

	// Decode the folder structure encoding
	const encoding = new DataView(wasmMemoryBuffer, pointerNum, lengthNum);

	// The structure section indicates how to read through the upcoming layer list and assign depths to each layer
	const structureSectionLength = Number(encoding.getBigUint64(0, true));
	const structureSectionMsbSigned = new DataView(wasmMemoryBuffer, pointerNum + 8, structureSectionLength * 8);

	// The layer IDs section lists each layer ID sequentially in the tree, as it will show up in the panel
	const layerIdsSection = new DataView(wasmMemoryBuffer, pointerNum + 8 + structureSectionLength * 8);

	let layersEncountered = 0;
	let currentFolder = new DisplayDocumentLayerTreeStructure(BigInt(-1), []);
	const currentFolderStack = [currentFolder];

	for (let i = 0; i < structureSectionLength; i += 1) {
		const msbSigned = structureSectionMsbSigned.getBigUint64(i * 8, true);
		const msbMask = BigInt(1) << BigInt(63);

		// Set the MSB to 0 to clear the sign and then read the number as usual
		const numberOfLayersAtThisDepth = msbSigned & ~msbMask;

		// Store child folders in the current folder (until we are interrupted by an indent)
		for (let j = 0; j < numberOfLayersAtThisDepth; j += 1) {
			const layerId = layerIdsSection.getBigUint64(layersEncountered * 8, true);
			layersEncountered += 1;

			const childLayer = new DisplayDocumentLayerTreeStructure(layerId, []);
			currentFolder.children.push(childLayer);
		}

		// Check the sign of the MSB, where a 1 is a negative (outward) indent
		const subsequentDirectionOfDepthChange = (msbSigned & msbMask) === BigInt(0);
		// Inward
		if (subsequentDirectionOfDepthChange) {
			currentFolderStack.push(currentFolder);
			currentFolder = currentFolder.children[currentFolder.children.length - 1];
		}
		// Outward
		else {
			const popped = currentFolderStack.pop();
			if (!popped) throw Error("Too many negative indents in the folder structure");
			if (popped) currentFolder = popped;
		}
	}

	return currentFolder;
}

export class DisplayEditableTextbox extends JsMessage {
	readonly text!: string;

	readonly line_width!: undefined | number;

	readonly font_size!: number;
}

export class DisplayRemoveEditableTextbox extends JsMessage {}

export class UpdateDocumentLayer extends JsMessage {
	@Type(() => LayerPanelEntry)
	readonly data!: LayerPanelEntry;
}

export class UpdateCanvasZoom extends JsMessage {
	readonly factor!: number;
}

export class UpdateCanvasRotation extends JsMessage {
	readonly angle_radians!: number;
}

export type BlendMode =
	| "Normal"
	| "Multiply"
	| "Darken"
	| "ColorBurn"
	| "Screen"
	| "Lighten"
	| "ColorDodge"
	| "Overlay"
	| "SoftLight"
	| "HardLight"
	| "Difference"
	| "Exclusion"
	| "Hue"
	| "Saturation"
	| "Color"
	| "Luminosity";

export class LayerPanelEntry {
	name!: string;

	visible!: boolean;

	blend_mode!: BlendMode;

	// On the rust side opacity is out of 1 rather than 100
	@Transform(({ value }) => value * 100)
	opacity!: number;

	layer_type!: LayerType;

	@Transform(({ value }) => new BigUint64Array(value))
	path!: BigUint64Array;

	@Type(() => LayerMetadata)
	layer_metadata!: LayerMetadata;

	thumbnail!: string;
}

export class LayerMetadata {
	expanded!: boolean;

	selected!: boolean;
}

export type LayerType = "Folder" | "Shape" | "Circle" | "Rect" | "Line" | "PolyLine" | "Ellipse";

export class IndexedDbDocumentDetails extends DocumentDetails {
	@Transform(({ value }: { value: BigInt }) => value.toString())
	id!: string;
}

export class TriggerIndexedDbWriteDocument extends JsMessage {
	document!: string;

	@Type(() => IndexedDbDocumentDetails)
	details!: IndexedDbDocumentDetails;

	version!: string;
}

export class TriggerIndexedDbRemoveDocument extends JsMessage {
	// Use a string since IndexedDB can not use BigInts for keys
	@Transform(({ value }: { value: BigInt }) => value.toString())
	document_id!: string;
}

export interface WidgetLayout {
	layout_target: unknown;
<<<<<<< HEAD

=======
>>>>>>> 3a262708
	layout: LayoutRow[];
}

export function defaultWidgetLayout(): WidgetLayout {
	return {
		layout: [],
		layout_target: null,
	};
}

export type LayoutRow = WidgetRow | WidgetSection;

export type WidgetRow = { name: string; widgets: Widget[] };
export function isWidgetRow(layoutRow: WidgetRow | WidgetSection): layoutRow is WidgetRow {
<<<<<<< HEAD
	return !!(layoutRow as WidgetRow).widgets;
=======
	return Boolean((layoutRow as WidgetRow).widgets);
>>>>>>> 3a262708
}

export type WidgetSection = { name: string; layout: LayoutRow[] };
export function isWidgetSection(layoutRow: WidgetRow | WidgetSection): layoutRow is WidgetSection {
<<<<<<< HEAD
	return !!(layoutRow as WidgetSection).layout;
=======
	return Boolean((layoutRow as WidgetSection).layout);
>>>>>>> 3a262708
}

export type WidgetKind = "NumberInput" | "Separator" | "IconButton" | "PopoverButton" | "OptionalInput" | "RadioInput";

export interface Widget {
	kind: WidgetKind;
	widget_id: BigInt;
	// eslint-disable-next-line @typescript-eslint/no-explicit-any
	props: any;
}

export class UpdateToolOptionsLayout extends JsMessage implements WidgetLayout {
	layout_target!: unknown;

	@Transform(({ value }) => createWidgetLayout(value))
	layout!: LayoutRow[];
}

<<<<<<< HEAD
export class UpdateDocumentBarLayout extends JsMessage implements WidgetLayout {
	layout_target!: unknown;

	@Transform(({ value }) => createWidgetLayout(value))
	layout!: LayoutRow[];
}

export class UpdatePropertyPanelLayout extends JsMessage implements WidgetLayout {
=======
export class UpdateDocumentBarLayout extends JsMessage {
>>>>>>> 3a262708
	layout_target!: unknown;

	@Transform(({ value }) => createWidgetLayout(value))
	layout!: LayoutRow[];
}

// Unpacking rust types to more usable type in the frontend
// eslint-disable-next-line @typescript-eslint/no-explicit-any
function createWidgetLayout(widgetLayout: any[]): LayoutRow[] {
	return widgetLayout.map((rowOrSection) => {
		if (rowOrSection.Row) {
			// eslint-disable-next-line @typescript-eslint/no-explicit-any
			const widgets = rowOrSection.Row.widgets.map((widgetHolder: any) => {
				const { widget_id } = widgetHolder;
				const kind = Object.keys(widgetHolder.widget)[0];
<<<<<<< HEAD
				return {
					widget_id,
					kind,
					props: widgetHolder.widget[kind],
				};
			});
=======
				const props = widgetHolder.widget[kind];

				return { widget_id, kind, props };
			});

>>>>>>> 3a262708
			return {
				name: rowOrSection.Row.name,
				widgets,
			};
		}
<<<<<<< HEAD
		return { name: rowOrSection.Section.name, layout: createWidgetLayout(rowOrSection.Section) };
=======
		if (rowOrSection.Section) {
			return {
				name: rowOrSection.Section.name,
				layout: createWidgetLayout(rowOrSection.Section),
			};
		}

		throw new Error("Layout row type does not exist");
>>>>>>> 3a262708
	});
}

export class DisplayDialogComingSoon extends JsMessage {
	issue: number | undefined;
}

export class TriggerTextCommit extends JsMessage {}

// Any is used since the type of the object should be known from the rust side
// eslint-disable-next-line @typescript-eslint/no-explicit-any
type JSMessageFactory = (data: any, wasm: WasmInstance, instance: RustEditorInstance) => JsMessage;
type MessageMaker = typeof JsMessage | JSMessageFactory;

export const messageConstructors: Record<string, MessageMaker> = {
	UpdateDocumentArtwork,
	UpdateDocumentOverlays,
	UpdateDocumentScrollbars,
	UpdateDocumentRulers,
	TriggerFileDownload,
	TriggerFileUpload,
	DisplayDocumentLayerTreeStructure: newDisplayDocumentLayerTreeStructure,
	DisplayEditableTextbox,
	DisplayRemoveEditableTextbox,
	UpdateDocumentLayer,
	UpdateActiveTool,
	UpdateActiveDocument,
	UpdateOpenDocumentsList,
	UpdateInputHints,
	UpdateWorkingColors,
	UpdateCanvasZoom,
	UpdateCanvasRotation,
	UpdateMouseCursor,
	DisplayDialogError,
	DisplayDialogPanic,
	DisplayConfirmationToCloseDocument,
	DisplayConfirmationToCloseAllDocuments,
	DisplayDialogAboutGraphite,
	TriggerIndexedDbWriteDocument,
	TriggerIndexedDbRemoveDocument,
	TriggerTextCommit,
	UpdateDocumentArtboards,
	UpdateToolOptionsLayout,
	DisplayDialogComingSoon,
	UpdateDocumentBarLayout,
<<<<<<< HEAD
	UpdatePropertyPanelLayout,
=======
>>>>>>> 3a262708
} as const;
export type JsMessageType = keyof typeof messageConstructors;<|MERGE_RESOLUTION|>--- conflicted
+++ resolved
@@ -390,10 +390,6 @@
 
 export interface WidgetLayout {
 	layout_target: unknown;
-<<<<<<< HEAD
-
-=======
->>>>>>> 3a262708
 	layout: LayoutRow[];
 }
 
@@ -408,20 +404,12 @@
 
 export type WidgetRow = { name: string; widgets: Widget[] };
 export function isWidgetRow(layoutRow: WidgetRow | WidgetSection): layoutRow is WidgetRow {
-<<<<<<< HEAD
-	return !!(layoutRow as WidgetRow).widgets;
-=======
 	return Boolean((layoutRow as WidgetRow).widgets);
->>>>>>> 3a262708
 }
 
 export type WidgetSection = { name: string; layout: LayoutRow[] };
 export function isWidgetSection(layoutRow: WidgetRow | WidgetSection): layoutRow is WidgetSection {
-<<<<<<< HEAD
-	return !!(layoutRow as WidgetSection).layout;
-=======
 	return Boolean((layoutRow as WidgetSection).layout);
->>>>>>> 3a262708
 }
 
 export type WidgetKind = "NumberInput" | "Separator" | "IconButton" | "PopoverButton" | "OptionalInput" | "RadioInput";
@@ -440,7 +428,6 @@
 	layout!: LayoutRow[];
 }
 
-<<<<<<< HEAD
 export class UpdateDocumentBarLayout extends JsMessage implements WidgetLayout {
 	layout_target!: unknown;
 
@@ -449,9 +436,6 @@
 }
 
 export class UpdatePropertyPanelLayout extends JsMessage implements WidgetLayout {
-=======
-export class UpdateDocumentBarLayout extends JsMessage {
->>>>>>> 3a262708
 	layout_target!: unknown;
 
 	@Transform(({ value }) => createWidgetLayout(value))
@@ -467,28 +451,16 @@
 			const widgets = rowOrSection.Row.widgets.map((widgetHolder: any) => {
 				const { widget_id } = widgetHolder;
 				const kind = Object.keys(widgetHolder.widget)[0];
-<<<<<<< HEAD
-				return {
-					widget_id,
-					kind,
-					props: widgetHolder.widget[kind],
-				};
-			});
-=======
 				const props = widgetHolder.widget[kind];
 
 				return { widget_id, kind, props };
 			});
 
->>>>>>> 3a262708
 			return {
 				name: rowOrSection.Row.name,
 				widgets,
 			};
 		}
-<<<<<<< HEAD
-		return { name: rowOrSection.Section.name, layout: createWidgetLayout(rowOrSection.Section) };
-=======
 		if (rowOrSection.Section) {
 			return {
 				name: rowOrSection.Section.name,
@@ -497,7 +469,6 @@
 		}
 
 		throw new Error("Layout row type does not exist");
->>>>>>> 3a262708
 	});
 }
 
@@ -543,9 +514,6 @@
 	UpdateToolOptionsLayout,
 	DisplayDialogComingSoon,
 	UpdateDocumentBarLayout,
-<<<<<<< HEAD
 	UpdatePropertyPanelLayout,
-=======
->>>>>>> 3a262708
 } as const;
 export type JsMessageType = keyof typeof messageConstructors;
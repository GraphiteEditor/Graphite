/* eslint-disable camelcase */
/* eslint-disable max-classes-per-file */

import { Transform, Type } from "class-transformer";

import type { RustEditorInstance, WasmInstance } from "@/state/wasm-loader";

export class JsMessage {
	// The marker provides a way to check if an object is a sub-class constructor for a jsMessage.
	static readonly jsMessageMarker = true;
}

// ============================================================================
// Add additional classes to replicate Rust's FrontendMessages and data structures below.
//
// Remember to add each message to the `messageConstructors` export at the bottom of the file.
//
// Read class-transformer docs at https://github.com/typestack/class-transformer#table-of-contents
// for details about how to transform the JSON from wasm-bindgen into classes.
// ============================================================================

// Allows the auto save system to use a string for the id rather than a BigInt.
// IndexedDb does not allow for BigInts as primary keys. TypeScript does not allow
// subclasses to change the type of class variables in subclasses. It is an abstract
// class to point out that it should not be instantiated directly.
export abstract class DocumentDetails {
	readonly name!: string;

	readonly is_saved!: boolean;

	readonly id!: BigInt | string;

	get displayName(): string {
		return `${this.name}${this.is_saved ? "" : "*"}`;
	}
}

export class FrontendDocumentDetails extends DocumentDetails {
	readonly id!: BigInt;
}

export class UpdateOpenDocumentsList extends JsMessage {
	@Type(() => FrontendDocumentDetails)
	readonly open_documents!: FrontendDocumentDetails[];
}

export class UpdateInputHints extends JsMessage {
	@Type(() => HintInfo)
	readonly hint_data!: HintData;
}

export type HintData = HintGroup[];

export type HintGroup = HintInfo[];

export class HintInfo {
	readonly key_groups!: KeysGroup[];

	readonly mouse!: MouseMotion | null;

	readonly label!: string;

	readonly plus!: boolean;
}

export type KeysGroup = string[]; // Array of Rust enum `Key`

export type MouseMotion = string;

export type RGBA = {
	r: number;
	g: number;
	b: number;
	a: number;
};

export type HSVA = {
	h: number;
	s: number;
	v: number;
	a: number;
};

const To255Scale = Transform(({ value }) => value * 255);
export class Color {
	@To255Scale
	readonly red!: number;

	@To255Scale
	readonly green!: number;

	@To255Scale
	readonly blue!: number;

	readonly alpha!: number;

	toRgba(): RGBA {
		return { r: this.red, g: this.green, b: this.blue, a: this.alpha };
	}

	toRgbaCSS(): string {
		const { r, g, b, a } = this.toRgba();
		return `rgba(${r}, ${g}, ${b}, ${a})`;
	}
}

export class UpdateWorkingColors extends JsMessage {
	@Type(() => Color)
	readonly primary!: Color;

	@Type(() => Color)
	readonly secondary!: Color;
}

export type ToolName =
	| "Select"
	| "Crop"
	| "Navigate"
	| "Eyedropper"
	| "Text"
	| "Fill"
	| "Gradient"
	| "Brush"
	| "Heal"
	| "Clone"
	| "Patch"
	| "Detail"
	| "Relight"
	| "Path"
	| "Pen"
	| "Freehand"
	| "Spline"
	| "Line"
	| "Rectangle"
	| "Ellipse"
	| "Shape";

export class UpdateActiveTool extends JsMessage {
	readonly tool_name!: ToolName;
}

export class UpdateActiveDocument extends JsMessage {
	readonly document_id!: BigInt;
}

export class DisplayDialogError extends JsMessage {
	readonly title!: string;

	readonly description!: string;
}

export class DisplayDialogPanic extends JsMessage {
	readonly panic_info!: string;

	readonly title!: string;

	readonly description!: string;
}

export class DisplayConfirmationToCloseDocument extends JsMessage {
	readonly document_id!: BigInt;
}

export class DisplayConfirmationToCloseAllDocuments extends JsMessage {}

export class DisplayDialogAboutGraphite extends JsMessage {}

export class UpdateDocumentArtwork extends JsMessage {
	readonly svg!: string;
}

export class UpdateDocumentOverlays extends JsMessage {
	readonly svg!: string;
}

export class UpdateDocumentArtboards extends JsMessage {
	readonly svg!: string;
}

const TupleToVec2 = Transform(({ value }) => ({ x: value[0], y: value[1] }));

export class UpdateDocumentScrollbars extends JsMessage {
	@TupleToVec2
	readonly position!: { x: number; y: number };

	@TupleToVec2
	readonly size!: { x: number; y: number };

	@TupleToVec2
	readonly multiplier!: { x: number; y: number };
}

export class UpdateDocumentRulers extends JsMessage {
	@TupleToVec2
	readonly origin!: { x: number; y: number };

	readonly spacing!: number;

	readonly interval!: number;
}

export type MouseCursorIcon = "default" | "zoom-in" | "zoom-out" | "grabbing" | "crosshair" | "text";

const ToCssCursorProperty = Transform(({ value }) => {
	const cssNames: Record<string, MouseCursorIcon> = {
		ZoomIn: "zoom-in",
		ZoomOut: "zoom-out",
		Grabbing: "grabbing",
		Crosshair: "crosshair",
		Text: "text",
	};

	return cssNames[value] || "default";
});

export class UpdateMouseCursor extends JsMessage {
	@ToCssCursorProperty
	readonly cursor!: MouseCursorIcon;
}

export class TriggerFileDownload extends JsMessage {
	readonly document!: string;

	readonly name!: string;
}

export class TriggerFileUpload extends JsMessage {}

export class DocumentChanged extends JsMessage {}

export class DisplayDocumentLayerTreeStructure extends JsMessage {
	constructor(readonly layerId: BigInt, readonly children: DisplayDocumentLayerTreeStructure[]) {
		super();
	}
}

interface DataBuffer {
	pointer: BigInt;
	length: BigInt;
}

export function newDisplayDocumentLayerTreeStructure(input: { data_buffer: DataBuffer }, wasm: WasmInstance): DisplayDocumentLayerTreeStructure {
	const { pointer, length } = input.data_buffer;
	const pointerNum = Number(pointer);
	const lengthNum = Number(length);
	const wasmMemoryBuffer = wasm.wasm_memory().buffer;

	// Decode the folder structure encoding
	const encoding = new DataView(wasmMemoryBuffer, pointerNum, lengthNum);

	// The structure section indicates how to read through the upcoming layer list and assign depths to each layer
	const structureSectionLength = Number(encoding.getBigUint64(0, true));
	const structureSectionMsbSigned = new DataView(wasmMemoryBuffer, pointerNum + 8, structureSectionLength * 8);

	// The layer IDs section lists each layer ID sequentially in the tree, as it will show up in the panel
	const layerIdsSection = new DataView(wasmMemoryBuffer, pointerNum + 8 + structureSectionLength * 8);

	let layersEncountered = 0;
	let currentFolder = new DisplayDocumentLayerTreeStructure(BigInt(-1), []);
	const currentFolderStack = [currentFolder];

	for (let i = 0; i < structureSectionLength; i += 1) {
		const msbSigned = structureSectionMsbSigned.getBigUint64(i * 8, true);
		const msbMask = BigInt(1) << BigInt(63);

		// Set the MSB to 0 to clear the sign and then read the number as usual
		const numberOfLayersAtThisDepth = msbSigned & ~msbMask;

		// Store child folders in the current folder (until we are interrupted by an indent)
		for (let j = 0; j < numberOfLayersAtThisDepth; j += 1) {
			const layerId = layerIdsSection.getBigUint64(layersEncountered * 8, true);
			layersEncountered += 1;

			const childLayer = new DisplayDocumentLayerTreeStructure(layerId, []);
			currentFolder.children.push(childLayer);
		}

		// Check the sign of the MSB, where a 1 is a negative (outward) indent
		const subsequentDirectionOfDepthChange = (msbSigned & msbMask) === BigInt(0);
		// Inward
		if (subsequentDirectionOfDepthChange) {
			currentFolderStack.push(currentFolder);
			currentFolder = currentFolder.children[currentFolder.children.length - 1];
		}
		// Outward
		else {
			const popped = currentFolderStack.pop();
			if (!popped) throw Error("Too many negative indents in the folder structure");
			if (popped) currentFolder = popped;
		}
	}

	return currentFolder;
}

export class DisplayEditableTextbox extends JsMessage {
	readonly text!: string;

	readonly line_width!: undefined | number;

	readonly font_size!: number;
}

export class DisplayRemoveEditableTextbox extends JsMessage {}

export class UpdateDocumentLayer extends JsMessage {
	@Type(() => LayerPanelEntry)
	readonly data!: LayerPanelEntry;
}

export class UpdateCanvasZoom extends JsMessage {
	readonly factor!: number;
}

export class UpdateCanvasRotation extends JsMessage {
	readonly angle_radians!: number;
}

export type BlendMode =
	| "Normal"
	| "Multiply"
	| "Darken"
	| "ColorBurn"
	| "Screen"
	| "Lighten"
	| "ColorDodge"
	| "Overlay"
	| "SoftLight"
	| "HardLight"
	| "Difference"
	| "Exclusion"
	| "Hue"
	| "Saturation"
	| "Color"
	| "Luminosity";

export class LayerPanelEntry {
	name!: string;

	visible!: boolean;

	blend_mode!: BlendMode;

	// On the rust side opacity is out of 1 rather than 100
	@Transform(({ value }) => value * 100)
	opacity!: number;

	layer_type!: LayerType;

	@Transform(({ value }) => new BigUint64Array(value))
	path!: BigUint64Array;

	@Type(() => LayerMetadata)
	layer_metadata!: LayerMetadata;

	thumbnail!: string;
}

export class LayerMetadata {
	expanded!: boolean;

	selected!: boolean;
}

export type LayerType = "Folder" | "Shape" | "Circle" | "Rect" | "Line" | "PolyLine" | "Ellipse";

export class IndexedDbDocumentDetails extends DocumentDetails {
	@Transform(({ value }: { value: BigInt }) => value.toString())
	id!: string;
}

export class TriggerIndexedDbWriteDocument extends JsMessage {
	document!: string;

	@Type(() => IndexedDbDocumentDetails)
	details!: IndexedDbDocumentDetails;

	version!: string;
}

export class TriggerIndexedDbRemoveDocument extends JsMessage {
	// Use a string since IndexedDB can not use BigInts for keys
	@Transform(({ value }: { value: BigInt }) => value.toString())
	document_id!: string;
}

<<<<<<< HEAD
export interface WidgetLayout {
	layout_target: unknown;

	layout: LayoutRow[];
}

export function defaultWidgetLayout(): WidgetLayout {
	return {
		layout: [],
		layout_target: null,
	};
}

export type LayoutRow = WidgetRow | WidgetSection;

export type WidgetRow = { name: string; widgets: Widget[] };
export function isWidgetRow(layoutRow: WidgetRow | WidgetSection): layoutRow is WidgetRow {
	return !!(layoutRow as WidgetRow).widgets;
}

export type WidgetSection = { name: string; layout: LayoutRow[] };
export function isWidgetSection(layoutRow: WidgetRow | WidgetSection): layoutRow is WidgetSection {
	return !!(layoutRow as WidgetSection).layout;
}

export type WidgetKind = "NumberInput" | "Separator" | "IconButton" | "PopoverButton" | "OptionalInput" | "RadioInput";

export interface Widget {
	kind: WidgetKind;
	widget_id: BigInt;
	// eslint-disable-next-line @typescript-eslint/no-explicit-any
	props: any;
}

export class UpdateToolOptionsLayout extends JsMessage implements WidgetLayout {
	layout_target!: unknown;

	@Transform(({ value }) => createWidgetLayout(value))
	layout!: LayoutRow[];
}

export class UpdateDocumentBarLayout extends JsMessage {
	layout_target!: unknown;

	@Transform(({ value }) => createWidgetLayout(value))
	layout!: LayoutRow[];
}

// Unpacking rust types to more usable type in the frontend
// eslint-disable-next-line @typescript-eslint/no-explicit-any
function createWidgetLayout(widgetLayout: any[]): LayoutRow[] {
	return widgetLayout.map((rowOrSection) => {
		if (rowOrSection.Row) {
			// eslint-disable-next-line @typescript-eslint/no-explicit-any
			const widgets = rowOrSection.Row.widgets.map((widgetHolder: any) => {
				const { widget_id } = widgetHolder;
				const kind = Object.keys(widgetHolder.widget)[0];
				return {
					widget_id,
					kind,
					props: widgetHolder.widget[kind],
				};
			});
			return {
				name: rowOrSection.Row.name,
				widgets,
			};
		}
		return { name: rowOrSection.Section.name, layout: createWidgetLayout(rowOrSection.Section) };
	});
}

export class DisplayDialogComingSoon extends JsMessage {
	issue: number | undefined;
}
=======
export class TriggerTextCommit extends JsMessage {}
>>>>>>> a6f3e79a

// Any is used since the type of the object should be known from the rust side
// eslint-disable-next-line @typescript-eslint/no-explicit-any
type JSMessageFactory = (data: any, wasm: WasmInstance, instance: RustEditorInstance) => JsMessage;
type MessageMaker = typeof JsMessage | JSMessageFactory;

export const messageConstructors: Record<string, MessageMaker> = {
	UpdateDocumentArtwork,
	UpdateDocumentOverlays,
	UpdateDocumentScrollbars,
	UpdateDocumentRulers,
	TriggerFileDownload,
	TriggerFileUpload,
	DisplayDocumentLayerTreeStructure: newDisplayDocumentLayerTreeStructure,
	DisplayEditableTextbox,
	DisplayRemoveEditableTextbox,
	UpdateDocumentLayer,
	UpdateActiveTool,
	UpdateActiveDocument,
	UpdateOpenDocumentsList,
	UpdateInputHints,
	UpdateWorkingColors,
	UpdateCanvasZoom,
	UpdateCanvasRotation,
	UpdateMouseCursor,
	DisplayDialogError,
	DisplayDialogPanic,
	DisplayConfirmationToCloseDocument,
	DisplayConfirmationToCloseAllDocuments,
	DisplayDialogAboutGraphite,
	TriggerIndexedDbWriteDocument,
	TriggerIndexedDbRemoveDocument,
	TriggerTextCommit,
	UpdateDocumentArtboards,
	UpdateToolOptionsLayout,
	DisplayDialogComingSoon,
	UpdateDocumentBarLayout,
} as const;
export type JsMessageType = keyof typeof messageConstructors;<|MERGE_RESOLUTION|>--- conflicted
+++ resolved
@@ -384,7 +384,6 @@
 	document_id!: string;
 }
 
-<<<<<<< HEAD
 export interface WidgetLayout {
 	layout_target: unknown;
 
@@ -460,9 +459,8 @@
 export class DisplayDialogComingSoon extends JsMessage {
 	issue: number | undefined;
 }
-=======
+
 export class TriggerTextCommit extends JsMessage {}
->>>>>>> a6f3e79a
 
 // Any is used since the type of the object should be known from the rust side
 // eslint-disable-next-line @typescript-eslint/no-explicit-any

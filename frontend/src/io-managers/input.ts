--- conflicted
+++ resolved
@@ -67,11 +67,7 @@
 
 		// Don't redirect tab or enter if not in canvas (to allow navigating elements)
 		const inCanvas = e.target instanceof Element && e.target.closest("[data-canvas]");
-<<<<<<< HEAD
-		if (!inCanvas && ["tab", "enter", "arrowdown", "arrowup", "arrowleft", "arrowright"].includes(key.toLowerCase())) return false;
-=======
 		if (!inCanvas && ["tab", "enter", " ", "arrowdown", "arrowup", "arrowleft", "arrowright"].includes(key.toLowerCase())) return false;
->>>>>>> 44115997
 
 		// Redirect to the backend
 		return true;

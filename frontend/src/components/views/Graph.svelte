<script lang="ts">
	import { getContext, onMount, tick } from "svelte";
	import { fade } from "svelte/transition";

	import { FADE_TRANSITION } from "@graphite/consts";
	import type { NodeGraphState } from "@graphite/state-providers/node-graph";
	import type { IconName } from "@graphite/utility-functions/icons";
	import type { Editor } from "@graphite/wasm-communication/editor";
	import type { FrontendNodeLink, FrontendNodeType, FrontendNode, FrontendGraphInput, FrontendGraphOutput } from "@graphite/wasm-communication/messages";

	import LayoutCol from "@graphite/components/layout/LayoutCol.svelte";
	import LayoutRow from "@graphite/components/layout/LayoutRow.svelte";
	import IconButton from "@graphite/components/widgets/buttons/IconButton.svelte";
	import TextButton from "@graphite/components/widgets/buttons/TextButton.svelte";
	import RadioInput from "@graphite/components/widgets/inputs/RadioInput.svelte";
	import TextInput from "@graphite/components/widgets/inputs/TextInput.svelte";
	import IconLabel from "@graphite/components/widgets/labels/IconLabel.svelte";
	import TextLabel from "@graphite/components/widgets/labels/TextLabel.svelte";

	const WHEEL_RATE = (1 / 600) * 3;
	const GRID_COLLAPSE_SPACING = 10;
	const GRID_SIZE = 24;
	const ADD_NODE_MENU_WIDTH = 180;
	const ADD_NODE_MENU_HEIGHT = 200;

	const editor = getContext<Editor>("editor");
	const nodeGraph = getContext<NodeGraphState>("nodeGraph");

	type LinkPath = { pathString: string; dataType: string; thick: boolean };

	let graph: HTMLDivElement | undefined;
	let nodesContainer: HTMLDivElement | undefined;
	let nodeSearchInput: TextInput | undefined;
	// TODO: MEMORY LEAK: Items never get removed from this array, so find a way to deal with garbage collection
	let layerNameLabelWidths: Record<string, number> = {};

	let transform = { scale: 1, x: 1200, y: 0 };
	let panning = false;
	let draggingNodes: { startX: number; startY: number; roundX: number; roundY: number } | undefined = undefined;
	type Box = { startX: number; startY: number; endX: number; endY: number };
	let boxSelection: Box | undefined = undefined;
	let previousSelection: bigint[] = [];
	let selectIfNotDragged: undefined | bigint = undefined;
	let linkInProgressFromConnector: SVGSVGElement | undefined = undefined;
	let linkInProgressToConnector: SVGSVGElement | DOMRect | undefined = undefined;
	// TODO: Using this not-complete code, or another better approach, make it so the dragged in-progress connector correctly handles showing/hiding the SVG shape of the connector caps
	// let linkInProgressFromLayerTop: bigint | undefined = undefined;
	// let linkInProgressFromLayerBottom: bigint | undefined = undefined;
	let disconnecting: { nodeId: bigint; inputIndex: number; linkIndex: number } | undefined = undefined;
	let nodeLinkPaths: LinkPath[] = [];
	let searchTerm = "";
	let contextMenuOpenCoordinates: { x: number; y: number } | undefined = undefined;
	let toggleDisplayAsLayerNodeId: bigint | undefined = undefined;
	let toggleDisplayAsLayerCurrentlyIsNode: boolean = false;

	let inputs: SVGSVGElement[][] = [];
	let outputs: SVGSVGElement[][] = [];
	let nodeElements: HTMLDivElement[] = [];

	$: watchNodes($nodeGraph.nodes);

	$: gridSpacing = calculateGridSpacing(transform.scale);
	$: dotRadius = 1 + Math.floor(transform.scale - 0.5 + 0.001) / 2;
	$: nodeCategories = buildNodeCategories($nodeGraph.nodeTypes, searchTerm);
	$: contextMenuX = ((contextMenuOpenCoordinates?.x || 0) + transform.x) * transform.scale;
	$: contextMenuY = ((contextMenuOpenCoordinates?.y || 0) + transform.y) * transform.scale;

	let appearAboveMouse = false;
	let appearRightOfMouse = false;

	$: (() => {
		const bounds = graph?.getBoundingClientRect();
		if (!bounds) return;
		const { width, height } = bounds;

		appearRightOfMouse = contextMenuX > width - ADD_NODE_MENU_WIDTH;
		appearAboveMouse = contextMenuY > height - ADD_NODE_MENU_HEIGHT;
	})();

	$: linkPathInProgress = createLinkPathInProgress(linkInProgressFromConnector, linkInProgressToConnector);
	$: linkPaths = createLinkPaths(linkPathInProgress, nodeLinkPaths);

	function calculateGridSpacing(scale: number): number {
		const dense = scale * GRID_SIZE;
		let sparse = dense;

		while (sparse > 0 && sparse < GRID_COLLAPSE_SPACING) {
			sparse *= 2;
		}

		return sparse;
	}

	type NodeCategoryDetails = {
		nodes: FrontendNodeType[];
		open: boolean;
	};

	function buildNodeCategories(nodeTypes: FrontendNodeType[], searchTerm: string): [string, NodeCategoryDetails][] {
		const categories = new Map<string, NodeCategoryDetails>();

		nodeTypes.forEach((node) => {
			const nameIncludesSearchTerm = node.name.toLowerCase().includes(searchTerm.toLowerCase());

			if (searchTerm.length > 0 && !nameIncludesSearchTerm && !node.category.toLowerCase().includes(searchTerm.toLowerCase())) {
				return;
			}

			const category = categories.get(node.category);
			let open = nameIncludesSearchTerm;
			if (searchTerm.length === 0) {
				open = false;
			}

			if (category) {
				category.open = open;
				category.nodes.push(node);
			} else
				categories.set(node.category, {
					open: open,
					nodes: [node],
				});
		});

		return Array.from(categories);
	}

	function createLinkPathInProgress(linkInProgressFromConnector?: SVGSVGElement, linkInProgressToConnector?: SVGSVGElement | DOMRect): LinkPath | undefined {
		if (linkInProgressFromConnector && linkInProgressToConnector && nodesContainer) {
			const from = connectorToNodeIndex(linkInProgressFromConnector);
			const to = linkInProgressToConnector instanceof SVGSVGElement ? connectorToNodeIndex(linkInProgressToConnector) : undefined;

			const linkStart = $nodeGraph.nodes.find((n) => n.id === from?.nodeId)?.isLayer || false;
			const linkEnd = ($nodeGraph.nodes.find((n) => n.id === to?.nodeId)?.isLayer && to?.index == 0) || false;
			return createWirePath(linkInProgressFromConnector, linkInProgressToConnector, linkStart, linkEnd);
		}
		return undefined;
	}

	function createLinkPaths(linkPathInProgress: LinkPath | undefined, nodeLinkPaths: LinkPath[]): LinkPath[] {
		const maybeLinkPathInProgress = linkPathInProgress ? [linkPathInProgress] : [];
		return [...maybeLinkPathInProgress, ...nodeLinkPaths];
	}

	async function watchNodes(nodes: FrontendNode[]) {
		nodes.forEach((_, index) => {
			if (!inputs[index]) inputs[index] = [];
			if (!outputs[index]) outputs[index] = [];
		});

		await refreshLinks();
	}

	function resolveLink(link: FrontendNodeLink): { nodeOutput: SVGSVGElement | undefined; nodeInput: SVGSVGElement | undefined } {
		const outputIndex = Number(link.linkStartOutputIndex);
		const inputIndex = Number(link.linkEndInputIndex);

		const nodeOutputConnectors = outputs[$nodeGraph.nodes.findIndex((n) => n.id === link.linkStart)];
		const nodeInputConnectors = inputs[$nodeGraph.nodes.findIndex((n) => n.id === link.linkEnd)] || undefined;

		const nodeOutput = nodeOutputConnectors?.[outputIndex] as SVGSVGElement | undefined;
		const nodeInput = nodeInputConnectors?.[inputIndex] as SVGSVGElement | undefined;
		return { nodeOutput, nodeInput };
	}

	async function refreshLinks() {
		await tick();

		const links = $nodeGraph.links;
		nodeLinkPaths = links.flatMap((link, index) => {
			const { nodeInput, nodeOutput } = resolveLink(link);
			if (!nodeInput || !nodeOutput) return [];
			if (disconnecting?.linkIndex === index) return [];

			const linkStart = $nodeGraph.nodes.find((n) => n.id === link.linkStart)?.isLayer || false;
			const linkEnd = ($nodeGraph.nodes.find((n) => n.id === link.linkEnd)?.isLayer && Number(link.linkEndInputIndex) == 0) || false;

			return [createWirePath(nodeOutput, nodeInput.getBoundingClientRect(), linkStart, linkEnd)];
		});
	}

	onMount(refreshLinks);

	function nodeIcon(nodeName: string): IconName {
		const iconMap: Record<string, IconName> = {
			Output: "NodeOutput",
		};
		return iconMap[nodeName] || "NodeNodes";
	}

	function buildWirePathLocations(outputBounds: DOMRect, inputBounds: DOMRect, verticalOut: boolean, verticalIn: boolean): { x: number; y: number }[] {
		if (!nodesContainer) return [];

		const VERTICAL_LINK_OVERLAP_ON_SHAPED_CAP = 1;

		const containerBounds = nodesContainer.getBoundingClientRect();

		const outX = verticalOut ? outputBounds.x + outputBounds.width / 2 : outputBounds.x + outputBounds.width - 1;
		const outY = verticalOut ? outputBounds.y + VERTICAL_LINK_OVERLAP_ON_SHAPED_CAP : outputBounds.y + outputBounds.height / 2;
		const outConnectorX = (outX - containerBounds.x) / transform.scale;
		const outConnectorY = (outY - containerBounds.y) / transform.scale;

		const inX = verticalIn ? inputBounds.x + inputBounds.width / 2 : inputBounds.x + 1;
		const inY = verticalIn ? inputBounds.y + inputBounds.height - VERTICAL_LINK_OVERLAP_ON_SHAPED_CAP : inputBounds.y + inputBounds.height / 2;
		const inConnectorX = (inX - containerBounds.x) / transform.scale;
		const inConnectorY = (inY - containerBounds.y) / transform.scale;
		const horizontalGap = Math.abs(outConnectorX - inConnectorX);
		const verticalGap = Math.abs(outConnectorY - inConnectorY);

		// TODO: Finish this commented out code replacement for the code below it based on this diagram: <https://files.keavon.com/-/InsubstantialElegantQueenant/capture.png>
		// // Straight: stacking lines which are always straight, or a straight horizontal link between two aligned nodes
		// if ((verticalOut && verticalIn) || (!verticalOut && !verticalIn && verticalGap === 0)) {
		// 	return [
		// 		{ x: outConnectorX, y: outConnectorY },
		// 		{ x: inConnectorX, y: inConnectorY },
		// 	];
		// }

		// // L-shape bend
		// if (verticalOut !== verticalIn) {
		// }

		const curveLength = 24;
		const curveFalloffRate = curveLength * Math.PI * 2;

		const horizontalCurveAmount = -(2 ** ((-10 * horizontalGap) / curveFalloffRate)) + 1;
		const verticalCurveAmount = -(2 ** ((-10 * verticalGap) / curveFalloffRate)) + 1;
		const horizontalCurve = horizontalCurveAmount * curveLength;
		const verticalCurve = verticalCurveAmount * curveLength;

		return [
			{ x: outConnectorX, y: outConnectorY },
			{ x: verticalOut ? outConnectorX : outConnectorX + horizontalCurve, y: verticalOut ? outConnectorY - verticalCurve : outConnectorY },
			{ x: verticalIn ? inConnectorX : inConnectorX - horizontalCurve, y: verticalIn ? inConnectorY + verticalCurve : inConnectorY },
			{ x: inConnectorX, y: inConnectorY },
		];
	}

	function buildWirePathString(outputBounds: DOMRect, inputBounds: DOMRect, verticalOut: boolean, verticalIn: boolean): string {
		const locations = buildWirePathLocations(outputBounds, inputBounds, verticalOut, verticalIn);
		if (locations.length === 0) return "[error]";
		const SMOOTHING = 0.5;
		const delta01 = { x: (locations[1].x - locations[0].x) * SMOOTHING, y: (locations[1].y - locations[0].y) * SMOOTHING };
		const delta23 = { x: (locations[3].x - locations[2].x) * SMOOTHING, y: (locations[3].y - locations[2].y) * SMOOTHING };
		return `
			M${locations[0].x},${locations[0].y}
			L${locations[1].x},${locations[1].y}
			C${locations[1].x + delta01.x},${locations[1].y + delta01.y}
			${locations[2].x - delta23.x},${locations[2].y - delta23.y}
			${locations[2].x},${locations[2].y}
			L${locations[3].x},${locations[3].y}
			`
			.split("\n")
			.map((line) => line.trim())
			.join(" ");
	}

	function createWirePath(outputPort: SVGSVGElement, inputPort: SVGSVGElement | DOMRect, verticalOut: boolean, verticalIn: boolean): LinkPath {
		const inputPortRect = inputPort instanceof DOMRect ? inputPort : inputPort.getBoundingClientRect();
		const outputPortRect = outputPort.getBoundingClientRect();

		const pathString = buildWirePathString(outputPortRect, inputPortRect, verticalOut, verticalIn);
		const dataType = outputPort.getAttribute("data-datatype") || "general";

		return { pathString, dataType, thick: verticalIn && verticalOut };
	}

	function scroll(e: WheelEvent) {
		const [scrollX, scrollY] = [e.deltaX, e.deltaY];

		// If zoom with scroll is enabled: horizontal pan with Ctrl, vertical pan with Shift
		const zoomWithScroll = $nodeGraph.zoomWithScroll;
		const zoom = zoomWithScroll ? !e.ctrlKey && !e.shiftKey : e.ctrlKey;
		const horizontalPan = zoomWithScroll ? e.ctrlKey : !e.ctrlKey && e.shiftKey;

		// Prevent the web page from being zoomed
		if (e.ctrlKey) e.preventDefault();

		// Always pan horizontally in response to a horizontal scroll wheel movement
		transform.x -= scrollX / transform.scale;

		// Zoom
		if (zoom) {
			let zoomFactor = 1 + Math.abs(scrollY) * WHEEL_RATE;
			if (scrollY > 0) zoomFactor = 1 / zoomFactor;

			const bounds = graph?.getBoundingClientRect();
			if (!bounds) return;
			const { x, y, width, height } = bounds;

			transform.scale *= zoomFactor;

			const newViewportX = width / zoomFactor;
			const newViewportY = height / zoomFactor;

			const deltaSizeX = width - newViewportX;
			const deltaSizeY = height - newViewportY;

			const deltaX = deltaSizeX * ((e.x - x) / width);
			const deltaY = deltaSizeY * ((e.y - y) / height);

			transform.x -= (deltaX / transform.scale) * zoomFactor;
			transform.y -= (deltaY / transform.scale) * zoomFactor;

			return;
		}

		// Pan
		if (horizontalPan) {
			transform.x -= scrollY / transform.scale;
		} else {
			transform.y -= scrollY / transform.scale;
		}
	}

	function keydown(e: KeyboardEvent) {
		if (e.key.toLowerCase() === "escape") {
			contextMenuOpenCoordinates = undefined;
			document.removeEventListener("keydown", keydown);
			linkInProgressFromConnector = undefined;
			// linkInProgressFromLayerTop = undefined;
			// linkInProgressFromLayerBottom = undefined;
		}
	}

	function loadNodeList(e: PointerEvent, graphBounds: DOMRect) {
		contextMenuOpenCoordinates = {
			x: (e.clientX - graphBounds.x) / transform.scale - transform.x,
			y: (e.clientY - graphBounds.y) / transform.scale - transform.y,
		};

		// Find actual relevant child and focus it (setTimeout is required to actually focus the input element)
		setTimeout(() => nodeSearchInput?.focus(), 0);

		document.addEventListener("keydown", keydown);
	}

	// TODO: Move the event listener from the graph to the window so dragging outside the graph area (or even the whole browser window) works
	function pointerDown(e: PointerEvent) {
		const [lmb, rmb] = [e.button === 0, e.button === 2];

		const nodeError = (e.target as SVGSVGElement).closest("[data-node-error]") as HTMLElement;
		if (nodeError && lmb) return;
		const port = (e.target as SVGSVGElement).closest("[data-port]") as SVGSVGElement;
		const node = (e.target as HTMLElement).closest("[data-node]") as HTMLElement | undefined;
		const nodeIdString = node?.getAttribute("data-node") || undefined;
		const nodeId = nodeIdString ? BigInt(nodeIdString) : undefined;
		const contextMenu = (e.target as HTMLElement).closest("[data-context-menu]") as HTMLElement | undefined;

		// Create the add node popup on right click, then exit
		if (rmb) {
			toggleDisplayAsLayerNodeId = undefined;

			if (node) {
				toggleDisplayAsLayerNodeId = nodeId;
				toggleDisplayAsLayerCurrentlyIsNode = !($nodeGraph.nodes.find((node) => node.id === nodeId)?.isLayer || false);
			}

			const graphBounds = graph?.getBoundingClientRect();
			if (!graphBounds) return;

			loadNodeList(e, graphBounds);

			return;
		}

		// If the user is clicking on the add nodes list or context menu, exit here
		if (lmb && contextMenu) return;

		// Since the user is clicking elsewhere in the graph, ensure the add nodes list is closed
		if (lmb) {
			contextMenuOpenCoordinates = undefined;
			linkInProgressFromConnector = undefined;
			toggleDisplayAsLayerNodeId = undefined;
			// linkInProgressFromLayerTop = undefined;
			// linkInProgressFromLayerBottom = undefined;
		}

		// Alt-click sets the clicked node as previewed
		if (lmb && e.altKey && nodeId !== undefined) {
			editor.handle.togglePreview(nodeId);
		}

		// Clicked on a port dot
		if (lmb && port && node) {
			const isOutput = Boolean(port.getAttribute("data-port") === "output");
			const frontendNode = (nodeId !== undefined && $nodeGraph.nodes.find((n) => n.id === nodeId)) || undefined;
			// Output: Begin dragging out a new link
			if (isOutput) {
				// Disallow creating additional vertical output links from an already-connected layer
				if (frontendNode?.isLayer && frontendNode.primaryOutput?.connected !== undefined) return;

				linkInProgressFromConnector = port;
				// // Since we are just beginning to drag out a link from the top, we know the in-progress link exists from this layer's top and has no connection to any other layer bottom yet
				// linkInProgressFromLayerTop = nodeId !== undefined && frontendNode?.isLayer ? nodeId : undefined;
				// linkInProgressFromLayerBottom = undefined;
			}
			// Input: Begin moving an existing link
			else {
				const inputNodeInPorts = Array.from(node.querySelectorAll(`[data-port="input"]`));
				const inputNodeConnectionIndexSearch = inputNodeInPorts.indexOf(port);
				// const isLayerBottomConnector = frontendNode?.isLayer && inputNodeConnectionIndexSearch === 1;
				const inputIndex = inputNodeConnectionIndexSearch > -1 ? inputNodeConnectionIndexSearch : undefined;
				if (inputIndex === undefined || nodeId === undefined) return;

				// Set the link to draw from the input that a previous link was on

				const linkIndex = $nodeGraph.links.findIndex((value) => value.linkEnd === nodeId && value.linkEndInputIndex === BigInt(inputIndex));
				if (linkIndex === -1) return;

				const nodeOutputConnectors = nodesContainer?.querySelectorAll(`[data-node="${String($nodeGraph.links[linkIndex].linkStart)}"] [data-port="output"]`) || undefined;
				linkInProgressFromConnector = nodeOutputConnectors?.[Number($nodeGraph.links[linkIndex].linkStartOutputIndex)] as SVGSVGElement | undefined;
				// linkInProgressFromLayerBottom = isLayerBottomConnector ? frontendNode.exposedInputs[0].connected : undefined;

				const nodeInputConnectors = nodesContainer?.querySelectorAll(`[data-node="${String($nodeGraph.links[linkIndex].linkEnd)}"] [data-port="input"]`) || undefined;
				linkInProgressToConnector = nodeInputConnectors?.[Number($nodeGraph.links[linkIndex].linkEndInputIndex)] as SVGSVGElement | undefined;
				// linkInProgressFromLayerTop = undefined;

				disconnecting = { nodeId: nodeId, inputIndex, linkIndex };
				refreshLinks();
			}

			return;
		}

		// Clicked on a node, so we select it
		if (lmb && nodeId !== undefined) {
			let updatedSelected = [...$nodeGraph.selected];
			let modifiedSelected = false;

			// Add to/remove from selection if holding Shift or Ctrl
			if (e.shiftKey || e.ctrlKey) {
				modifiedSelected = true;

				// Remove from selection if already selected
				if (!updatedSelected.includes(nodeId)) updatedSelected.push(nodeId);
				// Add to selection if not already selected
				else updatedSelected.splice(updatedSelected.lastIndexOf(nodeId), 1);
			}
			// Replace selection with a non-selected node
			else if (!updatedSelected.includes(nodeId)) {
				modifiedSelected = true;

				updatedSelected = [nodeId];
			}
			// Replace selection (of multiple nodes including this one) with just this one, but only upon pointer up if the user didn't drag the selected nodes
			else {
				selectIfNotDragged = nodeId;
			}

			// If this node is selected (whether from before or just now), prepare it for dragging
			if (updatedSelected.includes(nodeId)) {
				draggingNodes = { startX: e.x, startY: e.y, roundX: 0, roundY: 0 };
			}

			// Update the selection in the backend if it was modified
			if (modifiedSelected) editor.handle.selectNodes(new BigUint64Array(updatedSelected));

			return;
		}

		// Clicked on the graph background so we box select
		if (lmb) {
			previousSelection = $nodeGraph.selected;
			// Clear current selection
			if (!e.shiftKey) editor.handle.selectNodes(new BigUint64Array(0));

			const graphBounds = graph?.getBoundingClientRect();
			boxSelection = { startX: e.x - (graphBounds?.x || 0), startY: e.y - (graphBounds?.y || 0), endX: e.x - (graphBounds?.x || 0), endY: e.y - (graphBounds?.y || 0) };

			return;
		}

		// LMB clicked on the graph background or MMB clicked anywhere
		panning = true;
	}

	function doubleClick(_e: MouseEvent) {
		// const node = (e.target as HTMLElement).closest("[data-node]") as HTMLElement | undefined;
		// const nodeId = node?.getAttribute("data-node") || undefined;
		// if (nodeId !== undefined) {
		// 	const id = BigInt(nodeId);
		// 	editor.handle.enterNestedNetwork(id);
		// }
	}

	function pointerMove(e: PointerEvent) {
		if (panning) {
			transform.x += e.movementX / transform.scale;
			transform.y += e.movementY / transform.scale;
		} else if (linkInProgressFromConnector && !contextMenuOpenCoordinates) {
			const target = e.target as Element | undefined;
			const dot = (target?.closest(`[data-port="input"]`) || undefined) as SVGSVGElement | undefined;
			if (dot) {
				linkInProgressToConnector = dot;
			} else {
				linkInProgressToConnector = new DOMRect(e.x, e.y);
			}
		} else if (draggingNodes) {
			const deltaX = Math.round((e.x - draggingNodes.startX) / transform.scale / GRID_SIZE);
			const deltaY = Math.round((e.y - draggingNodes.startY) / transform.scale / GRID_SIZE);
			if (draggingNodes.roundX !== deltaX || draggingNodes.roundY !== deltaY) {
				draggingNodes.roundX = deltaX;
				draggingNodes.roundY = deltaY;

				let stop = false;
				const refresh = () => {
					if (!stop) refreshLinks();
					requestAnimationFrame(refresh);
				};
				refresh();
				// const DRAG_SMOOTHING_TIME = 0.1;
				const DRAG_SMOOTHING_TIME = 0; // TODO: Reenable this after fixing the bugs with the wires, see the CSS `transition` attribute todo for other info
				setTimeout(
					() => {
						stop = true;
					},
					DRAG_SMOOTHING_TIME * 1000 + 10,
				);
			}
		} else if (boxSelection) {
			// The mouse button was released but we missed the pointer up event
			if ((e.buttons & 1) === 0) {
				completeBoxSelection();
				boxSelection = undefined;
			} else if ((e.buttons & 2) !== 0) {
				editor.handle.selectNodes(new BigUint64Array(previousSelection));
				boxSelection = undefined;
			} else {
				const graphBounds = graph?.getBoundingClientRect();
				boxSelection.endX = e.x - (graphBounds?.x || 0);
				boxSelection.endY = e.y - (graphBounds?.y || 0);
			}
		}
	}

	function intersetNodeAABB(boxSelection: Box | undefined, nodeIndex: number): boolean {
		const bounds = nodeElements[nodeIndex]?.getBoundingClientRect();
		const graphBounds = graph?.getBoundingClientRect();
		return (
			boxSelection !== undefined &&
			bounds &&
			Math.min(boxSelection.startX, boxSelection.endX) < bounds.right - (graphBounds?.x || 0) &&
			Math.max(boxSelection.startX, boxSelection.endX) > bounds.left - (graphBounds?.x || 0) &&
			Math.min(boxSelection.startY, boxSelection.endY) < bounds.bottom - (graphBounds?.y || 0) &&
			Math.max(boxSelection.startY, boxSelection.endY) > bounds.top - (graphBounds?.y || 0)
		);
	}

	function completeBoxSelection() {
		editor.handle.selectNodes(new BigUint64Array($nodeGraph.selected.concat($nodeGraph.nodes.filter((_, nodeIndex) => intersetNodeAABB(boxSelection, nodeIndex)).map((node) => node.id))));
	}

	function showSelected(selected: bigint[], boxSelect: Box | undefined, node: bigint, nodeIndex: number): boolean {
		return selected.includes(node) || intersetNodeAABB(boxSelect, nodeIndex);
	}

	function toggleLayerVisibility(id: bigint) {
		editor.handle.toggleLayerVisibility(id);
	}

	function toggleLayerDisplay(displayAsLayer: boolean) {
		let node = $nodeGraph.nodes.find((node) => node.id === toggleDisplayAsLayerNodeId);
		if (node !== undefined) {
			contextMenuOpenCoordinates = undefined;
			editor.instance.setToNodeOrLayer(node.id, displayAsLayer);
			toggleDisplayAsLayerCurrentlyIsNode = !($nodeGraph.nodes.find((node) => node.id === toggleDisplayAsLayerNodeId)?.isLayer || false);
			toggleDisplayAsLayerNodeId = undefined;
		}
	}
	function canBeToggledBetweenNodeAndLayer(toggleDisplayAsLayerNodeId: bigint) {
		return $nodeGraph.nodes.find((node) => node.id === toggleDisplayAsLayerNodeId)?.canBeLayer || false;
	}

	function connectorToNodeIndex(svg: SVGSVGElement): { nodeId: bigint; index: number } | undefined {
		const node = svg.closest("[data-node]");

		if (!node) return undefined;
		const nodeIdAttribute = node.getAttribute("data-node");
		if (!nodeIdAttribute) return undefined;
		const nodeId = BigInt(nodeIdAttribute);

		const inputPortElements = Array.from(node.querySelectorAll(`[data-port="input"]`));
		const outputPortElements = Array.from(node.querySelectorAll(`[data-port="output"]`));
		const inputNodeConnectionIndexSearch = inputPortElements.includes(svg) ? inputPortElements.indexOf(svg) : outputPortElements.indexOf(svg);
		const index = inputNodeConnectionIndexSearch > -1 ? inputNodeConnectionIndexSearch : undefined;

		if (nodeId !== undefined && index !== undefined) return { nodeId, index };
		else return undefined;
	}

	// Check if this node should be inserted between two other nodes
	function checkInsertBetween() {
		if ($nodeGraph.selected.length !== 1) return;
		const selectedNodeId = $nodeGraph.selected[0];
		const selectedNode = nodesContainer?.querySelector(`[data-node="${String(selectedNodeId)}"]`) || undefined;

		// Check that neither the primary input or output of the selected node are already connected.
		const notConnected = $nodeGraph.links.findIndex((link) => link.linkStart === selectedNodeId || (link.linkEnd === selectedNodeId && link.linkEndInputIndex === BigInt(0))) === -1;
		const input = selectedNode?.querySelector(`[data-port="input"]`) || undefined;
		const output = selectedNode?.querySelector(`[data-port="output"]`) || undefined;

		// TODO: Make sure inputs are correctly typed
		if (!selectedNode || !notConnected || !input || !output || !nodesContainer) return;

		// Fixes typing for some reason?
		const theNodesContainer = nodesContainer;

		// Find the link that the node has been dragged on top of
		const link = $nodeGraph.links.find((link) => {
			const { nodeInput, nodeOutput } = resolveLink(link);
			if (!nodeInput || !nodeOutput) return false;

			const wireCurveLocations = buildWirePathLocations(nodeOutput.getBoundingClientRect(), nodeInput.getBoundingClientRect(), false, false);

			const selectedNodeBounds = selectedNode.getBoundingClientRect();
			const containerBoundsBounds = theNodesContainer.getBoundingClientRect();

<<<<<<< HEAD
			return (
				editor.instance.rectangleIntersects(
					new Float64Array(wireCurveLocations.map((loc) => loc.x)),
					new Float64Array(wireCurveLocations.map((loc) => loc.y)),
					selectedNodeBounds.top - containerBoundsBounds.y,
					selectedNodeBounds.left - containerBoundsBounds.x,
					selectedNodeBounds.bottom - containerBoundsBounds.y,
					selectedNodeBounds.right - containerBoundsBounds.x,
				) && link.linkEnd != selectedNodeId
=======
			return editor.handle.rectangleIntersects(
				new Float64Array(wireCurveLocations.map((loc) => loc.x)),
				new Float64Array(wireCurveLocations.map((loc) => loc.y)),
				selectedNodeBounds.top - containerBoundsBounds.y,
				selectedNodeBounds.left - containerBoundsBounds.x,
				selectedNodeBounds.bottom - containerBoundsBounds.y,
				selectedNodeBounds.right - containerBoundsBounds.x,
>>>>>>> beb88d28
			);
		});

		// If the node has been dragged on top of the link then connect it into the middle.
		if (link) {
			const isLayer = $nodeGraph.nodes.find((n) => n.id === selectedNodeId)?.isLayer;

<<<<<<< HEAD
			editor.instance.insertNodeBetween(link.linkEnd, Number(link.linkEndInputIndex), 0, selectedNodeId, 0, Number(link.linkStartOutputIndex), link.linkStart);
			if (!isLayer) editor.instance.shiftNode(selectedNodeId);
=======
			editor.handle.connectNodesByLink(link.linkStart, 0, selectedNodeId, isLayer ? 1 : 0);
			editor.handle.connectNodesByLink(selectedNodeId, 0, link.linkEnd, Number(link.linkEndInputIndex));
			if (!isLayer) editor.handle.shiftNode(selectedNodeId);
>>>>>>> beb88d28
		}
	}

	function pointerUp(e: PointerEvent) {
		panning = false;

		const initialDisconnecting = disconnecting;
		if (disconnecting) {
			editor.handle.disconnectNodes(BigInt(disconnecting.nodeId), disconnecting.inputIndex);
		}
		disconnecting = undefined;

		if (linkInProgressToConnector instanceof SVGSVGElement && linkInProgressFromConnector) {
			const from = connectorToNodeIndex(linkInProgressFromConnector);
			const to = connectorToNodeIndex(linkInProgressToConnector);

			if (from !== undefined && to !== undefined) {
				const { nodeId: outputConnectedNodeID, index: outputNodeConnectionIndex } = from;
				const { nodeId: inputConnectedNodeID, index: inputNodeConnectionIndex } = to;
				editor.handle.connectNodesByLink(outputConnectedNodeID, outputNodeConnectionIndex, inputConnectedNodeID, inputNodeConnectionIndex);
			}
		} else if (linkInProgressFromConnector && !initialDisconnecting) {
			// If the add node menu is already open, we don't want to open it again
			if (contextMenuOpenCoordinates) return;

			const graphBounds = graph?.getBoundingClientRect();
			if (!graphBounds) return;

			// Create the node list, which should set nodeListLocation to a valid value
			loadNodeList(e, graphBounds);
			if (!contextMenuOpenCoordinates) return;
			let contextMenuLocation2: { x: number; y: number } = contextMenuOpenCoordinates;

			linkInProgressToConnector = new DOMRect((contextMenuLocation2.x + transform.x) * transform.scale + graphBounds.x, (contextMenuLocation2.y + transform.y) * transform.scale + graphBounds.y);

			return;
		} else if (draggingNodes) {
			if (draggingNodes.startX === e.x && draggingNodes.startY === e.y) {
				if (selectIfNotDragged !== undefined && ($nodeGraph.selected.length !== 1 || $nodeGraph.selected[0] !== selectIfNotDragged)) {
					editor.handle.selectNodes(new BigUint64Array([selectIfNotDragged]));
				}
			}

			if ($nodeGraph.selected.length > 0 && (draggingNodes.roundX !== 0 || draggingNodes.roundY !== 0)) editor.handle.moveSelectedNodes(draggingNodes.roundX, draggingNodes.roundY);

			checkInsertBetween();

			draggingNodes = undefined;
			selectIfNotDragged = undefined;
		} else if (boxSelection) {
			completeBoxSelection();
			boxSelection = undefined;
		}

		linkInProgressFromConnector = undefined;
		linkInProgressToConnector = undefined;
	}

	function createNode(nodeType: string) {
		if (!contextMenuOpenCoordinates) return;

		const inputNodeConnectionIndex = 0;
<<<<<<< HEAD
		const x = Math.round(contextMenuOpenCoordinates.x / GRID_SIZE);
		const y = Math.round(contextMenuOpenCoordinates.y / GRID_SIZE) - 1;
		const inputConnectedNodeID = editor.instance.createNode(nodeType, x, y);
		contextMenuOpenCoordinates = undefined;
=======
		const x = Math.round(nodeListLocation.x / GRID_SIZE);
		const y = Math.round(nodeListLocation.y / GRID_SIZE) - 1;
		const inputConnectedNodeID = editor.handle.createNode(nodeType, x, y);
		nodeListLocation = undefined;
>>>>>>> beb88d28

		if (!linkInProgressFromConnector) return;
		const from = connectorToNodeIndex(linkInProgressFromConnector);

		if (from !== undefined) {
			const { nodeId: outputConnectedNodeID, index: outputNodeConnectionIndex } = from;
			editor.handle.connectNodesByLink(outputConnectedNodeID, outputNodeConnectionIndex, inputConnectedNodeID, inputNodeConnectionIndex);
		}

		linkInProgressFromConnector = undefined;
	}

	function nodeBorderMask(nodeWidth: number, primaryInputExists: boolean, parameters: number, primaryOutputExists: boolean, exposedOutputs: number): string {
		const nodeHeight = Math.max(1 + parameters, 1 + exposedOutputs) * 24;

		const boxes: { x: number; y: number; width: number; height: number }[] = [];

		// Primary input
		if (primaryInputExists) boxes.push({ x: -8, y: 4, width: 16, height: 16 });
		// Parameter inputs
		for (let i = 0; i < parameters; i++) boxes.push({ x: -8, y: 4 + (i + 1) * 24, width: 16, height: 16 });

		// Primary output
		if (primaryOutputExists) boxes.push({ x: nodeWidth - 8, y: 4, width: 16, height: 16 });
		// Exposed outputs
		for (let i = 0; i < exposedOutputs; i++) boxes.push({ x: nodeWidth - 8, y: 4 + (i + 1) * 24, width: 16, height: 16 });

		return borderMask(boxes, nodeWidth, nodeHeight);
	}

	function layerBorderMask(nodeWidthFromThumbnail: number, nodeChainAreaLeftExtension: number): string {
		const NODE_HEIGHT = 2 * 24;
		const THUMBNAIL_WIDTH = 72 + 8 * 2;
		const FUDGE_HEIGHT_BEYOND_LAYER_HEIGHT = 2;

		const nodeWidth = nodeWidthFromThumbnail + nodeChainAreaLeftExtension;

		const boxes: { x: number; y: number; width: number; height: number }[] = [];

		// Left input
		if (nodeChainAreaLeftExtension > 0) {
			boxes.push({ x: -8, y: 16, width: 16, height: 16 });
		}

		// Thumbnail
		boxes.push({ x: nodeChainAreaLeftExtension - 8, y: -FUDGE_HEIGHT_BEYOND_LAYER_HEIGHT, width: THUMBNAIL_WIDTH, height: NODE_HEIGHT + FUDGE_HEIGHT_BEYOND_LAYER_HEIGHT * 2 });

		// Right visibility button
		boxes.push({ x: nodeWidth - 12, y: (NODE_HEIGHT - 24) / 2, width: 24, height: 24 });

		return borderMask(boxes, nodeWidth, NODE_HEIGHT);
	}

	function borderMask(boxes: { x: number; y: number; width: number; height: number }[], nodeWidth: number, nodeHeight: number): string {
		const rectangles = boxes.map((box) => `M${box.x},${box.y} L${box.x + box.width},${box.y} L${box.x + box.width},${box.y + box.height} L${box.x},${box.y + box.height}z`);
		return `M-2,-2 L${nodeWidth + 2},-2 L${nodeWidth + 2},${nodeHeight + 2} L-2,${nodeHeight + 2}z ${rectangles.join(" ")}`;
	}

	function dataTypeTooltip(value: FrontendGraphInput | FrontendGraphOutput): string {
		const dataTypeCapitalized = `${value.dataType[0].toUpperCase()}${value.dataType.slice(1)}`;
		return value.resolvedType ? `Resolved Data: ${value.resolvedType}` : `Unresolved Data: ${dataTypeCapitalized}`;
	}
</script>

<div
	class="graph"
	bind:this={graph}
	on:wheel|nonpassive={scroll}
	on:pointerdown={pointerDown}
	on:pointermove={pointerMove}
	on:pointerup={pointerUp}
	on:dblclick={doubleClick}
	style:--grid-spacing={`${gridSpacing}px`}
	style:--grid-offset-x={`${transform.x * transform.scale}px`}
	style:--grid-offset-y={`${transform.y * transform.scale}px`}
	style:--dot-radius={`${dotRadius}px`}
>
	<!-- Right click menu for adding nodes -->
	{#if contextMenuOpenCoordinates}
		<LayoutCol
			class="context-menu"
			data-context-menu
			styles={{
				left: `${contextMenuX}px`,
				top: `${contextMenuY}px`,
				...(toggleDisplayAsLayerNodeId === undefined
					? {
							transform: `translate(${appearRightOfMouse ? -100 : 0}%, ${appearAboveMouse ? -100 : 0}%)`,
							width: `${ADD_NODE_MENU_WIDTH}px`,
							height: `${ADD_NODE_MENU_HEIGHT}px`,
						}
					: {}),
			}}
		>
			{#if toggleDisplayAsLayerNodeId === undefined}
				<TextInput placeholder="Search Nodes..." value={searchTerm} on:value={({ detail }) => (searchTerm = detail)} bind:this={nodeSearchInput} />
				<div class="list-results" on:wheel|passive|stopPropagation>
					{#each nodeCategories as nodeCategory}
						<details open={nodeCategory[1].open}>
							<summary>
								<TextLabel>{nodeCategory[0]}</TextLabel>
							</summary>
							{#each nodeCategory[1].nodes as nodeType}
								<TextButton label={nodeType.name} action={() => createNode(nodeType.name)} />
							{/each}
						</details>
					{:else}
						<TextLabel>No search results</TextLabel>
					{/each}
				</div>
			{:else}
				<LayoutRow class="toggle-layer-or-node">
					<TextLabel>Display as</TextLabel>
					<RadioInput
						selectedIndex={toggleDisplayAsLayerCurrentlyIsNode ? 0 : 1}
						entries={[
							{
								value: "node",
								label: "Node",
								action: () => {
									toggleLayerDisplay(false);
								},
							},
							{
								value: "layer",
								label: "Layer",
								action: () => {
									toggleLayerDisplay(true);
								},
							},
						]}
						disabled={!canBeToggledBetweenNodeAndLayer(toggleDisplayAsLayerNodeId)}
					/>
				</LayoutRow>
			{/if}
		</LayoutCol>
	{/if}
	<!-- Node connection links -->
	<div class="wires" style:transform={`scale(${transform.scale}) translate(${transform.x}px, ${transform.y}px)`} style:transform-origin={`0 0`}>
		<svg>
			{#each linkPaths as { pathString, dataType, thick }}
				<path d={pathString} style:--data-line-width={`${thick ? 8 : 2}px`} style:--data-color={`var(--color-data-${dataType})`} style:--data-color-dim={`var(--color-data-${dataType}-dim)`} />
			{/each}
		</svg>
	</div>
	<!-- Layers and nodes -->
	<div class="layers-and-nodes" style:transform={`scale(${transform.scale}) translate(${transform.x}px, ${transform.y}px)`} style:transform-origin={`0 0`} bind:this={nodesContainer}>
		<!-- Layers -->
		{#each $nodeGraph.nodes.flatMap((node, nodeIndex) => (node.isLayer ? [{ node, nodeIndex }] : [])) as { node, nodeIndex } (nodeIndex)}
			{@const clipPathId = String(Math.random()).substring(2)}
			{@const stackDataInput = node.exposedInputs[0]}
			{@const extraWidthToReachGridMultiple = 8}
			{@const labelWidthGridCells = Math.ceil(((layerNameLabelWidths?.[String(node.id)] || 0) - extraWidthToReachGridMultiple) / 24)}
			<div
				class="layer"
				class:selected={showSelected($nodeGraph.selected, boxSelection, node.id, nodeIndex)}
				class:previewed={node.previewed}
				class:disabled={!node.visible}
				style:--offset-left={(node.position?.x || 0) + ($nodeGraph.selected.includes(node.id) ? draggingNodes?.roundX || 0 : 0)}
				style:--offset-top={(node.position?.y || 0) + ($nodeGraph.selected.includes(node.id) ? draggingNodes?.roundY || 0 : 0)}
				style:--clip-path-id={`url(#${clipPathId})`}
				style:--data-color={`var(--color-data-${node.primaryOutput?.dataType || "general"})`}
				style:--data-color-dim={`var(--color-data-${node.primaryOutput?.dataType || "general"}-dim)`}
				style:--label-width={labelWidthGridCells}
				style:--node-chain-area-left-extension={node.exposedInputs.length === 0 ? 0 : 1.5}
				data-node={node.id}
				bind:this={nodeElements[nodeIndex]}
			>
				{#if node.errors}
					<span class="node-error faded" transition:fade={FADE_TRANSITION} data-node-error>{node.errors}</span>
					<span class="node-error hover" transition:fade={FADE_TRANSITION} data-node-error>{node.errors}</span>
				{/if}
				<div class="thumbnail">
					{#if $nodeGraph.thumbnails.has(node.id)}
						{@html $nodeGraph.thumbnails.get(node.id)}
					{/if}
					<!-- Layer stacking top output -->
					{#if node.primaryOutput}
						<svg
							xmlns="http://www.w3.org/2000/svg"
							viewBox="0 0 8 12"
							class="port top"
							data-port="output"
							data-datatype={node.primaryOutput.dataType}
							style:--data-color={`var(--color-data-${node.primaryOutput.dataType})`}
							style:--data-color-dim={`var(--color-data-${node.primaryOutput.dataType}-dim)`}
							bind:this={outputs[nodeIndex][0]}
						>
							<title>{`${dataTypeTooltip(node.primaryOutput)}\nConnected to ${`${node.primaryOutput.connected}, port index ${node.primaryOutput.connectedIndex}` || "nothing"}`}</title>
							{#if node.primaryOutput.connected}
								<path d="M0,6.953l2.521,-1.694a2.649,2.649,0,0,1,2.959,0l2.52,1.694v5.047h-8z" fill="var(--data-color)" />
								{#if Number(node.primaryOutput?.connectedIndex) === 0 && $nodeGraph.nodes.find((n) => n.id === node.primaryOutput?.connected)?.isLayer}
									<path d="M0,-3.5h8v8l-2.521,-1.681a2.666,2.666,0,0,0,-2.959,0l-2.52,1.681z" fill="var(--data-color-dim)" />
								{/if}
							{:else}
								<path d="M0,6.953l2.521,-1.694a2.649,2.649,0,0,1,2.959,0l2.52,1.694v5.047h-8z" fill="var(--data-color-dim)" />
							{/if}
						</svg>
					{/if}
					<!-- Layer stacking bottom input -->
					<svg
						xmlns="http://www.w3.org/2000/svg"
						viewBox="0 0 8 12"
						class="port bottom"
						data-port="input"
						data-datatype={node.primaryInput?.dataType}
						style:--data-color={`var(--color-data-${node.primaryInput?.dataType})`}
						style:--data-color-dim={`var(--color-data-${node.primaryInput?.dataType}-dim)`}
						bind:this={inputs[nodeIndex][0]}
					>
						{#if node.primaryInput}
							<title>{`${dataTypeTooltip(node.primaryInput)}\nConnected to ${node.primaryInput?.connected || "nothing"}`}</title>
						{/if}
						{#if node.primaryInput?.connected}
							<path d="M0,0H8V8L5.479,6.319a2.666,2.666,0,0,0-2.959,0L0,8Z" fill="var(--data-color)" />
							{#if $nodeGraph.nodes.find((n) => n.id === node.primaryInput?.connected)?.isLayer}
								<path d="M0,10.95l2.52,-1.69c0.89,-0.6,2.06,-0.6,2.96,0l2.52,1.69v5.05h-8v-5.05z" fill="var(--data-color-dim)" />
							{/if}
						{:else}
							<path d="M0,0H8V8L5.479,6.319a2.666,2.666,0,0,0-2.959,0L0,8Z" fill="var(--data-color-dim)" />
						{/if}
					</svg>
				</div>
				<!-- Layer input port (from left) -->
				{#if node.exposedInputs.length > 0}
					<div class="input ports">
						<svg
							xmlns="http://www.w3.org/2000/svg"
							viewBox="0 0 8 8"
							class="port"
							data-port="input"
							data-datatype={stackDataInput.dataType}
							style:--data-color={`var(--color-data-${stackDataInput.dataType})`}
							style:--data-color-dim={`var(--color-data-${stackDataInput.dataType}-dim)`}
							bind:this={inputs[nodeIndex][1]}
						>
							<title>{`${dataTypeTooltip(stackDataInput)}\nConnected to ${stackDataInput.connected || "nothing"}`}</title>
							{#if stackDataInput.connected}
								<path d="M0,6.306A1.474,1.474,0,0,0,2.356,7.724L7.028,5.248c1.3-.687,1.3-1.809,0-2.5L2.356.276A1.474,1.474,0,0,0,0,1.694Z" fill="var(--data-color)" />
							{:else}
								<path d="M0,6.306A1.474,1.474,0,0,0,2.356,7.724L7.028,5.248c1.3-.687,1.3-1.809,0-2.5L2.356.276A1.474,1.474,0,0,0,0,1.694Z" fill="var(--data-color-dim)" />
							{/if}
						</svg>
					</div>
				{/if}
				<div class="details">
					<!-- TODO: Allow the user to edit the name, just like in the Layers panel -->
<<<<<<< HEAD
					<span title={editor.instance.inDevelopmentMode() ? `Node ID: ${node.id}` : undefined} bind:offsetWidth={layerNameLabelWidths[String(node.id)]}>
						{node.alias}
=======
					<span title={editor.handle.inDevelopmentMode() ? `Node ID: ${node.id}` : undefined} bind:offsetWidth={layerNameLabelWidths[String(node.id)]}>
						{node.alias || "Layer"}
>>>>>>> beb88d28
					</span>
				</div>
				<IconButton
					class={"visibility"}
					action={(e) => (toggleLayerVisibility(node.id), e?.stopPropagation())}
					size={24}
					icon={node.visible ? "EyeVisible" : "EyeHidden"}
					tooltip={node.visible ? "Visible" : "Hidden"}
				/>

				<svg class="border-mask" width="0" height="0">
					<defs>
						<clipPath id={clipPathId}>
							<!-- Keep this equation in sync with the equivalent one in the CSS rule for `.layer { width: ... }` below -->
							<path
								clip-rule="evenodd"
								d={layerBorderMask(72 + 8 + 24 * Math.max(3, labelWidthGridCells) + 8 + 12 + extraWidthToReachGridMultiple, node.exposedInputs.length === 0 ? 0 : 36)}
							/>
						</clipPath>
					</defs>
				</svg>
			</div>
		{/each}
		<!-- Nodes -->
		{#each $nodeGraph.nodes.flatMap((node, nodeIndex) => (node.isLayer ? [] : [{ node, nodeIndex }])) as { node, nodeIndex } (nodeIndex)}
			{@const exposedInputsOutputs = [...node.exposedInputs, ...node.exposedOutputs]}
			{@const clipPathId = String(Math.random()).substring(2)}
			<div
				class="node"
				class:selected={showSelected($nodeGraph.selected, boxSelection, node.id, nodeIndex)}
				class:previewed={node.previewed}
				class:disabled={!node.visible}
				style:--offset-left={(node.position?.x || 0) + ($nodeGraph.selected.includes(node.id) ? draggingNodes?.roundX || 0 : 0)}
				style:--offset-top={(node.position?.y || 0) + ($nodeGraph.selected.includes(node.id) ? draggingNodes?.roundY || 0 : 0)}
				style:--clip-path-id={`url(#${clipPathId})`}
				style:--data-color={`var(--color-data-${node.primaryOutput?.dataType || "general"})`}
				style:--data-color-dim={`var(--color-data-${node.primaryOutput?.dataType || "general"}-dim)`}
				data-node={node.id}
				bind:this={nodeElements[nodeIndex]}
			>
				{#if node.errors}
					<span class="node-error faded" transition:fade={FADE_TRANSITION} data-node-error>{node.errors}</span>
					<span class="node-error hover" transition:fade={FADE_TRANSITION} data-node-error>{node.errors}</span>
				{/if}
				<!-- Primary row -->
				<div class="primary" class:no-parameter-section={exposedInputsOutputs.length === 0}>
					<IconLabel icon={nodeIcon(node.name)} />
					<!-- TODO: Allow the user to edit the name, just like in the Layers panel -->
					<TextLabel tooltip={editor.handle.inDevelopmentMode() ? `Node ID: ${node.id}` : undefined}>{node.alias || node.name}</TextLabel>
				</div>
				<!-- Parameter rows -->
				{#if exposedInputsOutputs.length > 0}
					<div class="parameters">
						{#each exposedInputsOutputs as parameter, index}
							<div class={`parameter expanded ${index < node.exposedInputs.length ? "input" : "output"}`}>
								<TextLabel tooltip={parameter.name}>{parameter.name}</TextLabel>
							</div>
						{/each}
					</div>
				{/if}
				<!-- Input ports -->
				<div class="input ports">
					{#if node.primaryInput?.dataType}
						<svg
							xmlns="http://www.w3.org/2000/svg"
							viewBox="0 0 8 8"
							class="port primary-port"
							data-port="input"
							data-datatype={node.primaryInput?.dataType}
							style:--data-color={`var(--color-data-${node.primaryInput?.dataType})`}
							style:--data-color-dim={`var(--color-data-${node.primaryInput?.dataType}-dim)`}
							bind:this={inputs[nodeIndex][0]}
						>
							<title>{`${dataTypeTooltip(node.primaryInput)}\nConnected to ${node.primaryInput.connected || "nothing"}`}</title>
							{#if node.primaryInput.connected}
								<path d="M0,6.306A1.474,1.474,0,0,0,2.356,7.724L7.028,5.248c1.3-.687,1.3-1.809,0-2.5L2.356.276A1.474,1.474,0,0,0,0,1.694Z" fill="var(--data-color)" />
							{:else}
								<path d="M0,6.306A1.474,1.474,0,0,0,2.356,7.724L7.028,5.248c1.3-.687,1.3-1.809,0-2.5L2.356.276A1.474,1.474,0,0,0,0,1.694Z" fill="var(--data-color-dim)" />
							{/if}
						</svg>
					{/if}
					{#each node.exposedInputs as parameter, index}
						{#if index < node.exposedInputs.length}
							<svg
								xmlns="http://www.w3.org/2000/svg"
								viewBox="0 0 8 8"
								class="port"
								data-port="input"
								data-datatype={parameter.dataType}
								style:--data-color={`var(--color-data-${parameter.dataType})`}
								style:--data-color-dim={`var(--color-data-${parameter.dataType}-dim)`}
								bind:this={inputs[nodeIndex][index + (node.primaryInput ? 1 : 0)]}
							>
								<title>{`${dataTypeTooltip(parameter)}\nConnected to ${parameter.connected || "nothing"}`}</title>
								{#if parameter.connected}
									<path d="M0,6.306A1.474,1.474,0,0,0,2.356,7.724L7.028,5.248c1.3-.687,1.3-1.809,0-2.5L2.356.276A1.474,1.474,0,0,0,0,1.694Z" fill="var(--data-color)" />
								{:else}
									<path d="M0,6.306A1.474,1.474,0,0,0,2.356,7.724L7.028,5.248c1.3-.687,1.3-1.809,0-2.5L2.356.276A1.474,1.474,0,0,0,0,1.694Z" fill="var(--data-color-dim)" />
								{/if}
							</svg>
						{/if}
					{/each}
				</div>
				<!-- Output ports -->
				<div class="output ports">
					{#if node.primaryOutput}
						<svg
							xmlns="http://www.w3.org/2000/svg"
							viewBox="0 0 8 8"
							class="port primary-port"
							data-port="output"
							data-datatype={node.primaryOutput.dataType}
							style:--data-color={`var(--color-data-${node.primaryOutput.dataType})`}
							style:--data-color-dim={`var(--color-data-${node.primaryOutput.dataType}-dim)`}
							bind:this={outputs[nodeIndex][0]}
						>
							<title>{`${dataTypeTooltip(node.primaryOutput)}\nConnected to ${`${node.primaryOutput.connected}, port index ${node.primaryOutput.connectedIndex}` || "nothing"}`}</title>
							{#if node.primaryOutput.connected}
								<path d="M0,6.306A1.474,1.474,0,0,0,2.356,7.724L7.028,5.248c1.3-.687,1.3-1.809,0-2.5L2.356.276A1.474,1.474,0,0,0,0,1.694Z" fill="var(--data-color)" />
							{:else}
								<path d="M0,6.306A1.474,1.474,0,0,0,2.356,7.724L7.028,5.248c1.3-.687,1.3-1.809,0-2.5L2.356.276A1.474,1.474,0,0,0,0,1.694Z" fill="var(--data-color-dim)" />
							{/if}
						</svg>
					{/if}
					{#each node.exposedOutputs as parameter, outputIndex}
						<svg
							xmlns="http://www.w3.org/2000/svg"
							viewBox="0 0 8 8"
							class="port"
							data-port="output"
							data-datatype={parameter.dataType}
							style:--data-color={`var(--color-data-${parameter.dataType})`}
							style:--data-color-dim={`var(--color-data-${parameter.dataType}-dim)`}
							bind:this={outputs[nodeIndex][outputIndex + (node.primaryOutput ? 1 : 0)]}
						>
							<title>{`${dataTypeTooltip(parameter)}\nConnected to ${`${parameter.connected}, port index ${parameter.connectedIndex}` || "nothing"}`}</title>
							{#if parameter.connected}
								<path d="M0,6.306A1.474,1.474,0,0,0,2.356,7.724L7.028,5.248c1.3-.687,1.3-1.809,0-2.5L2.356.276A1.474,1.474,0,0,0,0,1.694Z" fill="var(--data-color)" />
							{:else}
								<path d="M0,6.306A1.474,1.474,0,0,0,2.356,7.724L7.028,5.248c1.3-.687,1.3-1.809,0-2.5L2.356.276A1.474,1.474,0,0,0,0,1.694Z" fill="var(--data-color-dim)" />
							{/if}
						</svg>
					{/each}
				</div>
				<svg class="border-mask" width="0" height="0">
					<defs>
						<clipPath id={clipPathId}>
							<path
								clip-rule="evenodd"
								d={nodeBorderMask(120, node.primaryInput?.dataType !== undefined, node.exposedInputs.length, node.primaryOutput !== undefined, node.exposedOutputs.length)}
							/>
						</clipPath>
					</defs>
				</svg>
			</div>
		{/each}
	</div>
</div>

<!-- Box select widget -->
{#if boxSelection}
	<div
		class="box-selection"
		style:left={`${Math.min(boxSelection.startX, boxSelection.endX)}px`}
		style:top={`${Math.min(boxSelection.startY, boxSelection.endY)}px`}
		style:width={`${Math.abs(boxSelection.startX - boxSelection.endX)}px`}
		style:height={`${Math.abs(boxSelection.startY - boxSelection.endY)}px`}
	></div>
{/if}

<style lang="scss" global>
	.graph {
		position: relative;
		overflow: hidden;
		display: flex;
		flex-direction: row;
		flex-grow: 1;

		> img {
			position: absolute;
			bottom: 0;
		}

		// We're displaying the dotted grid in a pseudo-element because `image-rendering` is an inherited property and we don't want it to apply to child elements
		&::before {
			content: "";
			position: absolute;
			width: 100%;
			height: 100%;
			background-size: var(--grid-spacing) var(--grid-spacing);
			background-position: calc(var(--grid-offset-x) - var(--dot-radius)) calc(var(--grid-offset-y) - var(--dot-radius));
			background-image: radial-gradient(circle at var(--dot-radius) var(--dot-radius), var(--color-3-darkgray) var(--dot-radius), transparent 0);
			image-rendering: pixelated;
			mix-blend-mode: screen;
		}

		.context-menu {
			width: max-content;
			position: absolute;
			box-sizing: border-box;
			padding: 5px;
			z-index: 3;
			background-color: var(--color-3-darkgray);
			border-radius: 4px;

			.text-input {
				flex: 0 0 auto;
				margin-bottom: 4px;
			}

			.list-results {
				overflow-y: auto;
				flex: 1 1 auto;
				// Together with the `margin-right: 4px;` on `details` below, this keeps a gap between the listings and the scrollbar
				margin-right: -4px;

				details {
					cursor: pointer;
					display: flex;
					flex-direction: column;
					// Together with the `margin-right: -4px;` on `.list-results` above, this keeps a gap between the listings and the scrollbar
					margin-right: 4px;

					&[open] summary .text-label::before {
						transform: rotate(90deg);
					}

					summary {
						display: flex;
						align-items: center;
						gap: 2px;

						.text-label {
							padding-left: 16px;
							position: relative;
							width: 100%;

							&::before {
								content: "";
								position: absolute;
								margin: auto;
								top: 0;
								bottom: 0;
								left: 0;
								width: 8px;
								height: 8px;
								background: var(--icon-expand-collapse-arrow);
							}
						}
					}

					.text-button {
						width: 100%;
						margin: 4px 0;
					}
				}
			}

			.toggle-layer-or-node .text-label {
				line-height: 24px;
				margin-right: 8px;
			}
		}

		.wires {
			pointer-events: none;
			position: absolute;
			width: 100%;
			height: 100%;

			svg {
				width: 100%;
				height: 100%;
				overflow: visible;

				path {
					fill: none;
					stroke: var(--data-color-dim);
					stroke-width: var(--data-line-width);
				}
			}
		}

		.layers-and-nodes {
			position: absolute;
			width: 100%;
			height: 100%;
		}

		.layer,
		.node {
			position: absolute;
			display: flex;
			left: calc(var(--offset-left) * 24px);
			top: calc(var(--offset-top) * 24px);
			// TODO: Reenable the `transition` property below after dealing with all edge cases where the wires need to be updated until the transition is complete
			// transition: top 0.1s cubic-bezier(0, 0, 0.2, 1), left 0.1s cubic-bezier(0, 0, 0.2, 1); // Update `DRAG_SMOOTHING_TIME` in the JS above.
			// TODO: Reenable the `backdrop-filter` property once a solution can be found for the black whole-page flickering problems it causes in Chrome.
			// TODO: Additionally, find a solution for this having no effect in Firefox due to a browser bug caused when the two
			// ancestor elements, `.graph` and `.panel`, each have the simultaneous pairing of `overflow: hidden` and `border-radius`.
			// See: https://stackoverflow.com/questions/75137879/bug-with-backdrop-filter-in-firefox
			// backdrop-filter: blur(4px);
			background: rgba(0, 0, 0, 0.33);

			.node-error {
				position: absolute;
				width: max-content;
				white-space: pre-wrap;
				max-width: 600px;
				line-height: 18px;
				color: var(--color-2-mildblack);
				background: var(--color-error-red);
				padding: 8px;
				border-radius: 4px;
				bottom: calc(100% + 12px);
				z-index: -1;
				transition: opacity 0.2s ease-in-out;
				opacity: 0.5;

				// Tail
				&::after {
					content: "";
					position: absolute;
					left: 6px;
					bottom: -8px;
					width: 0;
					height: 0;
					border-style: solid;
					border-width: 8px 6px 0 6px;
					border-color: var(--color-error-red) transparent transparent transparent;
				}

				&.hover {
					opacity: 0;
					z-index: 1;
					pointer-events: none;
				}

				&.faded:hover + .hover {
					opacity: 1;
				}

				&.faded:hover {
					z-index: 2;
					opacity: 1;
					-webkit-user-select: text;
					user-select: text;
					transition:
						opacity 0.2s ease-in-out,
						z-index 0s 0.2s;

					&::selection {
						background-color: var(--color-e-nearwhite);

						// Target only Safari
						@supports (background: -webkit-named-image(i)) {
							& {
								// Setting an alpha value opts out of Safari's "fancy" (but not visible on dark backgrounds) selection highlight rendering
								// https://stackoverflow.com/a/71753552/775283
								background-color: rgba(var(--color-e-nearwhite-rgb), calc(254 / 255));
							}
						}
					}
				}
			}

			&::after {
				content: "";
				position: absolute;
				box-sizing: border-box;
				top: 0;
				left: 0;
				width: 100%;
				height: 100%;
				pointer-events: none;
				clip-path: var(--clip-path-id);
			}

			.border-mask {
				position: absolute;
				top: 0;
			}

			&.disabled {
				background: var(--color-3-darkgray);
				color: var(--color-a-softgray);

				.icon-label {
					fill: var(--color-a-softgray);
				}
			}

			&.previewed::after {
				border: 1px dashed var(--data-color);
			}

			.ports {
				position: absolute;

				&.input {
					left: -3px;
				}

				&.output {
					right: -5px;
				}
			}

			.port {
				// Double the intended value because of margin collapsing, but for the first and last we divide it by two as intended
				margin: calc(24px - 8px) 0;
				width: 8px;
				height: 8px;
			}

			.text-label {
				overflow: hidden;
				text-overflow: ellipsis;
			}
		}

		.layer {
			border-radius: 8px;
			--extra-width-to-reach-grid-multiple: 8px;
			--node-chain-area-left-extension: 0;
			// Keep this equation in sync with the equivalent one in the Svelte template `<clipPath><path d="layerBorderMask(...)" /></clipPath>` above
			width: calc(72px + 8px + 24px * Max(3, var(--label-width)) + 8px + 12px + var(--extra-width-to-reach-grid-multiple));
			padding-left: calc(var(--node-chain-area-left-extension) * 24px);
			margin-left: calc((1.5 - var(--node-chain-area-left-extension)) * 24px);

			&::after {
				border: 1px solid var(--color-5-dullgray);
				border-radius: 8px;
			}

			&.selected {
				// This is the result of blending `rgba(255, 255, 255, 0.1)` over `rgba(0, 0, 0, 0.33)`
				background: rgba(66, 66, 66, 0.4);
			}

			.thumbnail {
				background: var(--color-2-mildblack);
				border: 1px solid var(--data-color-dim);
				border-radius: 2px;
				position: relative;
				box-sizing: border-box;
				width: 72px;
				height: 48px;

				&::before {
					content: "";
					background: var(--color-transparent-checkered-background);
					background-size: var(--color-transparent-checkered-background-size);
					background-position: var(--color-transparent-checkered-background-position);
				}

				&::before,
				svg:not(.port) {
					pointer-events: none;
					position: absolute;
					margin: auto;
					top: 1px;
					left: 1px;
					width: calc(100% - 2px);
					height: calc(100% - 2px);
				}

				.port {
					position: absolute;
					margin: 0 auto;
					left: 0;
					right: 0;
					height: 12px;

					&.top {
						top: -13px;
					}

					&.bottom {
						bottom: -13px;
					}
				}
			}

			.details {
				margin: 0 8px;

				span {
					white-space: nowrap;
					line-height: 48px;
				}
			}

			.visibility {
				position: absolute;
				right: -12px;
			}

			.visibility,
			.input.ports,
			.input.ports .port {
				position: absolute;
				margin: auto 0;
				top: 0;
				bottom: 0;
			}

			.input.ports .port {
				left: 24px;
			}
		}

		.node {
			flex-direction: column;
			border-radius: 2px;
			width: 120px;
			top: calc((var(--offset-top) + 0.5) * 24px);

			&::after {
				border: 1px solid var(--data-color-dim);
				border-radius: 2px;
			}

			&.selected {
				.primary {
					background: rgba(255, 255, 255, 0.15);
				}

				.parameters {
					background: rgba(255, 255, 255, 0.1);
				}
			}

			.port {
				&:first-of-type {
					margin-top: calc((24px - 8px) / 2);

					&:not(.primary-port) {
						margin-top: calc((24px - 8px) / 2 + 24px);
					}
				}

				&:last-of-type {
					margin-bottom: calc((24px - 8px) / 2);
				}
			}

			.primary {
				display: flex;
				align-items: center;
				position: relative;
				width: 100%;
				height: 24px;
				border-radius: 2px 2px 0 0;
				background: rgba(255, 255, 255, 0.05);

				&.no-parameter-section {
					border-radius: 2px;
				}

				.icon-label {
					display: none; // Remove after we have unique icons for the nodes
					margin: 0 8px;
				}

				.text-label {
					// margin-right: 4px; // Restore after reenabling icon-label
					margin: 0 8px;
				}
			}

			.parameters {
				display: flex;
				flex-direction: column;
				width: 100%;
				position: relative;

				.parameter {
					position: relative;
					display: flex;
					align-items: center;
					margin: 0 8px;
					width: calc(100% - 8px - 8px);
					height: 24px;

					&:last-of-type {
						border-radius: 0 0 2px 2px;
					}

					.text-label {
						width: 100%;
					}

					&.output {
						flex-direction: row-reverse;
						text-align: right;

						svg {
							width: 30px;
							height: 20px;
						}
					}
				}

				&::before {
					left: 0;
				}

				&::after {
					right: 0;
				}
			}
		}
	}

	.box-selection {
		position: absolute;
		z-index: 2;
		background-color: rgba(77, 168, 221, 0.2);
		border: 1px solid rgba(77, 168, 221);
		pointer-events: none;
	}
</style><|MERGE_RESOLUTION|>--- conflicted
+++ resolved
@@ -616,9 +616,8 @@
 			const selectedNodeBounds = selectedNode.getBoundingClientRect();
 			const containerBoundsBounds = theNodesContainer.getBoundingClientRect();
 
-<<<<<<< HEAD
 			return (
-				editor.instance.rectangleIntersects(
+				editor.handle.rectangleIntersects(
 					new Float64Array(wireCurveLocations.map((loc) => loc.x)),
 					new Float64Array(wireCurveLocations.map((loc) => loc.y)),
 					selectedNodeBounds.top - containerBoundsBounds.y,
@@ -626,15 +625,6 @@
 					selectedNodeBounds.bottom - containerBoundsBounds.y,
 					selectedNodeBounds.right - containerBoundsBounds.x,
 				) && link.linkEnd != selectedNodeId
-=======
-			return editor.handle.rectangleIntersects(
-				new Float64Array(wireCurveLocations.map((loc) => loc.x)),
-				new Float64Array(wireCurveLocations.map((loc) => loc.y)),
-				selectedNodeBounds.top - containerBoundsBounds.y,
-				selectedNodeBounds.left - containerBoundsBounds.x,
-				selectedNodeBounds.bottom - containerBoundsBounds.y,
-				selectedNodeBounds.right - containerBoundsBounds.x,
->>>>>>> beb88d28
 			);
 		});
 
@@ -642,14 +632,8 @@
 		if (link) {
 			const isLayer = $nodeGraph.nodes.find((n) => n.id === selectedNodeId)?.isLayer;
 
-<<<<<<< HEAD
-			editor.instance.insertNodeBetween(link.linkEnd, Number(link.linkEndInputIndex), 0, selectedNodeId, 0, Number(link.linkStartOutputIndex), link.linkStart);
-			if (!isLayer) editor.instance.shiftNode(selectedNodeId);
-=======
-			editor.handle.connectNodesByLink(link.linkStart, 0, selectedNodeId, isLayer ? 1 : 0);
-			editor.handle.connectNodesByLink(selectedNodeId, 0, link.linkEnd, Number(link.linkEndInputIndex));
+			editor.handle.insertNodeBetween(link.linkEnd, Number(link.linkEndInputIndex), 0, selectedNodeId, 0, Number(link.linkStartOutputIndex), link.linkStart);
 			if (!isLayer) editor.handle.shiftNode(selectedNodeId);
->>>>>>> beb88d28
 		}
 	}
 
@@ -712,17 +696,10 @@
 		if (!contextMenuOpenCoordinates) return;
 
 		const inputNodeConnectionIndex = 0;
-<<<<<<< HEAD
 		const x = Math.round(contextMenuOpenCoordinates.x / GRID_SIZE);
 		const y = Math.round(contextMenuOpenCoordinates.y / GRID_SIZE) - 1;
-		const inputConnectedNodeID = editor.instance.createNode(nodeType, x, y);
+		const inputConnectedNodeID = editor.handle.createNode(nodeType, x, y);
 		contextMenuOpenCoordinates = undefined;
-=======
-		const x = Math.round(nodeListLocation.x / GRID_SIZE);
-		const y = Math.round(nodeListLocation.y / GRID_SIZE) - 1;
-		const inputConnectedNodeID = editor.handle.createNode(nodeType, x, y);
-		nodeListLocation = undefined;
->>>>>>> beb88d28
 
 		if (!linkInProgressFromConnector) return;
 		const from = connectorToNodeIndex(linkInProgressFromConnector);
@@ -970,13 +947,8 @@
 				{/if}
 				<div class="details">
 					<!-- TODO: Allow the user to edit the name, just like in the Layers panel -->
-<<<<<<< HEAD
-					<span title={editor.instance.inDevelopmentMode() ? `Node ID: ${node.id}` : undefined} bind:offsetWidth={layerNameLabelWidths[String(node.id)]}>
+					<span title={editor.handle.inDevelopmentMode() ? `Node ID: ${node.id}` : undefined} bind:offsetWidth={layerNameLabelWidths[String(node.id)]}>
 						{node.alias}
-=======
-					<span title={editor.handle.inDevelopmentMode() ? `Node ID: ${node.id}` : undefined} bind:offsetWidth={layerNameLabelWidths[String(node.id)]}>
-						{node.alias || "Layer"}
->>>>>>> beb88d28
 					</span>
 				</div>
 				<IconButton

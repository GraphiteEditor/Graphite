--- conflicted
+++ resolved
@@ -1,28 +1,5 @@
 <template>
 	<LayoutRow class="font-input">
-<<<<<<< HEAD
-		<button class="dropdown-box" :class="{ disabled }" :style="{ minWidth: `${minWidth}px` }" tabindex="0" @click="() => setOpen()" @keydown="keydown" data-hover-menu-spawner>
-			<span>{{ activeEntry.name }}</span>
-			<IconLabel class="dropdown-arrow" :icon="'DropdownArrow'" />
-		</button>
-		<FloatingMenu class="menu-list" :direction="'Bottom'" :type="'Dropdown'" ref="floatingMenu" :windowEdgeMargin="0" data-hover-menu-keep-open>
-			<LayoutCol :scrollableY="true" @scroll="onScroll" :style="{ width: `${minWidth}px` }" ref="scroller">
-				<LayoutRow class="spacer" :style="{ height: `${startIndex * 20}px` }"></LayoutRow>
-				<LayoutRow
-					v-for="(entry, entryIndex) in entries.slice(startIndex, endIndex)"
-					:key="entryIndex + startIndex"
-					class="row"
-					:class="{ active: entry === highlighted }"
-					@click="selectFont(entry.name)"
-				>
-					<link v-if="!isStyle" rel="stylesheet" :href="entry.url?.toString()" />
-
-					<span class="entry-label" :style="{ fontFamily: `${isStyle ? 'inherit' : entry.name}` }">{{ entry.name }}</span>
-				</LayoutRow>
-				<LayoutRow class="spacer" :style="{ height: `${totalHeight - endIndex * 20}px` }"></LayoutRow>
-			</LayoutCol>
-		</FloatingMenu>
-=======
 		<LayoutRow class="dropdown-box" :class="{ disabled }" :style="{ minWidth: `${minWidth}px` }" @click="() => !disabled && (open = true)" data-hover-menu-spawner>
 			<span>{{ activeEntry?.label || "" }}</span>
 			<IconLabel class="dropdown-arrow" :icon="'DropdownArrow'" />
@@ -35,7 +12,6 @@
 			:direction="'Bottom'"
 			:scrollableY="true"
 		/>
->>>>>>> dca32e20
 	</LayoutRow>
 </template>
 
@@ -44,25 +20,25 @@
 	position: relative;
 
 	.dropdown-box {
-		display: flex;
-		flex-direction: row;
-		flex-grow: 1;
-		min-width: 0;
-		min-height: 0;
-		border: 0;
-		padding: 0;
-		text-align: left;
-
 		align-items: center;
 		white-space: nowrap;
 		background: var(--color-1-nearblack);
 		height: 24px;
 		border-radius: 2px;
 
+		.dropdown-icon {
+			margin: 4px;
+			flex: 0 0 auto;
+		}
+
 		span {
 			margin: 0;
 			margin-left: 8px;
 			flex: 1 1 100%;
+		}
+
+		.dropdown-icon + span {
+			margin-left: 0;
 		}
 
 		.dropdown-arrow {
@@ -77,6 +53,10 @@
 			span {
 				color: var(--color-f-white);
 			}
+
+			svg {
+				fill: var(--color-f-white);
+			}
 		}
 
 		&.open {
@@ -89,48 +69,25 @@
 			span {
 				color: var(--color-8-uppergray);
 			}
+
+			svg {
+				fill: var(--color-8-uppergray);
+			}
 		}
 	}
 
 	.menu-list .floating-menu-container .floating-menu-content {
 		max-height: 400px;
-
-		padding: 4px 0;
-
-		.row {
-			height: 20px;
-			align-items: center;
-			white-space: nowrap;
-			position: relative;
-			flex: 0 0 auto;
-		}
-
-		.spacer {
-			flex: 0 0 auto;
-		}
 	}
 }
 </style>
 
 <script lang="ts">
-import { defineComponent, nextTick, PropType } from "vue";
+import { defineComponent, PropType } from "vue";
 
-<<<<<<< HEAD
-import { fontNames, getFontFile, getFontStyles } from "@/utilities/fonts";
-
-import LayoutCol from "@/components/layout/LayoutCol.vue";
-import LayoutRow from "@/components/layout/LayoutRow.vue";
-import FloatingMenu from "@/components/widgets/floating-menus/FloatingMenu.vue";
-=======
 import MenuList, { MenuListEntry, SectionsOfMenuListEntries } from "@/components/floating-menus/MenuList.vue";
 import LayoutRow from "@/components/layout/LayoutRow.vue";
->>>>>>> dca32e20
 import IconLabel from "@/components/widgets/labels/IconLabel.vue";
-
-interface FontEntry {
-	name: string;
-	url: URL | undefined;
-}
 
 export default defineComponent({
 	inject: ["fonts"],
@@ -142,22 +99,11 @@
 		isStyle: { type: Boolean as PropType<boolean>, default: false },
 	},
 	data() {
-<<<<<<< HEAD
-		const entries = this.getEntries() as FontEntry[];
-		const activeEntry = this.getActiveEntry(entries) as FontEntry;
-		return {
-			entries,
-			activeEntry,
-			highlighted: activeEntry as FontEntry | undefined,
-			entriesStart: 0,
-			minWidth: 300,
-=======
 		return {
 			open: false,
 			minWidth: 0,
 			entries: [] as SectionsOfMenuListEntries,
 			activeEntry: undefined as undefined | MenuListEntry,
->>>>>>> dca32e20
 		};
 	},
 	async mounted() {
@@ -166,33 +112,7 @@
 		this.activeEntry = activeEntry;
 	},
 	methods: {
-<<<<<<< HEAD
-		floatingMenu() {
-			return this.$refs.floatingMenu as typeof FloatingMenu;
-		},
-		scroller() {
-			return (this.$refs.scroller as typeof LayoutCol)?.$el as HTMLElement;
-		},
-		setOpen() {
-			this.floatingMenu().setOpen();
-			// Reset the highlighted entry to the active one
-			this.setHighlighted(this.activeEntry);
-			// Scroll to the active entry (the scroller div does not yet exist so we must wait for vue to render)
-			nextTick((): void => {
-				const index = this.entries.indexOf(this.activeEntry);
-				this.scroller()?.scrollTo(0, Math.max(0, index * 20 - 190));
-			});
-		},
-		setClosed() {
-			this.floatingMenu().setClosed();
-		},
-		isOpen(): boolean {
-			return Boolean(this.floatingMenu()?.isOpen());
-		},
-		selectFont(newName: string) {
-=======
 		async selectFont(newName: string): Promise<void> {
->>>>>>> dca32e20
 			let fontFamily;
 			let fontStyle;
 
@@ -205,29 +125,12 @@
 				this.$emit("update:fontFamily", newName);
 
 				fontFamily = newName;
-<<<<<<< HEAD
-				fontStyle = "Normal (400)";
-=======
 				fontStyle = (await this.fonts.getFontStyles(newName))[0];
->>>>>>> dca32e20
 			}
 
 			const fontFileUrl = await this.fonts.getFontFileUrl(fontFamily, fontStyle);
 			this.$emit("changeFont", { fontFamily, fontStyle, fontFileUrl });
 		},
-<<<<<<< HEAD
-		getEntries(): FontEntry[] {
-			return this.isStyle ? getFontStyles(this.fontFamily) : fontNames();
-		},
-		getActiveEntry(entries: FontEntry[]): FontEntry {
-			const selectedChoice = this.isStyle ? this.fontStyle : this.fontFamily;
-
-			return entries.find((entry) => entry.name === selectedChoice) as FontEntry;
-		},
-		/// Handles keyboard navigation for the menu. Returns if the entire menu stack should be dismissed
-		keydown(e: KeyboardEvent) {
-			if (this.disabled) return;
-=======
 		async updateEntries(): Promise<{ entries: SectionsOfMenuListEntries; activeEntry: MenuListEntry }> {
 			const choices = this.isStyle ? await this.fonts.getFontStyles(this.fontFamily) : this.fonts.state.fontNames;
 			const selectedChoice = this.isStyle ? this.fontStyle : this.fontFamily;
@@ -238,66 +141,19 @@
 					label: name,
 					action: async (): Promise<void> => this.selectFont(name),
 				};
->>>>>>> dca32e20
 
-			const menuOpen = this.floatingMenu()?.isOpen() as boolean;
+				if (name === selectedChoice) selectedEntry = result;
 
-			if (!menuOpen && (e.key === " " || e.key === "Enter")) {
-				// Allow opening menu with space or enter
-				this.setOpen();
-			} else if (menuOpen && (e.key === "ArrowUp" || e.key === "ArrowDown")) {
-				// Navigate to the next and previous entries with arrow keys
+				return result;
+			});
 
-				let newIndex = e.key === "ArrowUp" ? this.entries.length - 1 : 0;
-				if (this.highlighted) {
-					const index = this.highlighted ? this.entries.indexOf(this.highlighted) : 0;
-					newIndex = (index + (e.key === "ArrowUp" ? -1 : 1) + this.entries.length) % this.entries.length;
-				}
+			const entries: SectionsOfMenuListEntries = [menuListEntries];
+			const activeEntry = selectedEntry || { label: "-" };
 
-				const newEntry = this.entries[newIndex];
-				this.setHighlighted(newEntry);
-			} else if (menuOpen && e.key === "Escape") {
-				// Close menu with escape key
-				this.setClosed();
-
-				// Reset active to before open
-				this.setHighlighted(this.activeEntry);
-			} else if (menuOpen && this.highlighted && e.key === "Enter") {
-				// Handle clicking on an option if enter is pressed
-				this.selectFont(this.highlighted.name);
-				e.preventDefault();
-			}
-		},
-		setHighlighted(newHighlight: FontEntry | undefined) {
-			this.highlighted = newHighlight;
-		},
-		onScroll(e: Event) {
-			this.entriesStart = (e.target as HTMLElement)?.scrollTop || 0;
+			return { entries, activeEntry };
 		},
 	},
 	watch: {
-<<<<<<< HEAD
-		fontFamily() {
-			this.entries = this.getEntries();
-			this.activeEntry = this.getActiveEntry(this.entries);
-			this.highlighted = this.activeEntry;
-		},
-		fontStyle() {
-			this.entries = this.getEntries();
-			this.activeEntry = this.getActiveEntry(this.entries);
-			this.highlighted = this.activeEntry;
-		},
-	},
-	computed: {
-		totalHeight() {
-			return this.entries.length * 20;
-		},
-		startIndex() {
-			return Math.floor(this.entriesStart / 20);
-		},
-		endIndex() {
-			return Math.min(this.entries.length, this.startIndex + 3 + 400 / 20);
-=======
 		async fontFamily() {
 			const { entries, activeEntry } = await this.updateEntries();
 			this.entries = entries;
@@ -307,14 +163,12 @@
 			const { entries, activeEntry } = await this.updateEntries();
 			this.entries = entries;
 			this.activeEntry = activeEntry;
->>>>>>> dca32e20
 		},
 	},
 	components: {
+		IconLabel,
+		MenuList,
 		LayoutRow,
-		LayoutCol,
-		IconLabel,
-		FloatingMenu,
 	},
 });
 </script>
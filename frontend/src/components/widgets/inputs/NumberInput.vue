<template>
	<FieldInput
		class="number-input"
		v-model:value="text"
		:label="label"
		:spellcheck="false"
		:disabled="disabled"
		@textFocused="() => onTextFocused()"
		@textChanged="() => onTextChanged()"
		@cancelTextChange="() => onCancelTextChange()"
		ref="fieldInput"
	>
		<button v-if="!Number.isNaN(value)" class="arrow left" @click="() => onIncrement('Decrease')"></button>
		<button v-if="!Number.isNaN(value)" class="arrow right" @click="() => onIncrement('Increase')"></button>
	</FieldInput>
</template>

<style lang="scss">
.number-input {
	input:focus ~ .arrow {
		display: none;
	}

	&:not(:hover) .arrow {
		display: none;
	}

	.arrow {
		position: absolute;
		top: 0;
		padding: 9px 0;
		outline: none;
		border: none;
		background: rgba(var(--color-1-nearblack-rgb), 0.75);

		&:hover {
			background: var(--color-6-lowergray);

			&.right::before {
				border-color: transparent transparent transparent var(--color-f-white);
			}

			&.left::after {
				border-color: transparent var(--color-f-white) transparent transparent;
			}
		}

		&.right {
			right: 0;
			padding-left: 7px;
			padding-right: 6px;

			&::before {
				content: "";
				width: 0;
				height: 0;
				border-style: solid;
				border-width: 3px 0 3px 3px;
				border-color: transparent transparent transparent var(--color-e-nearwhite);
				display: block;
			}
		}

		&.left {
			left: 0;
			padding-left: 6px;
			padding-right: 7px;

			&::after {
				content: "";
				width: 0;
				height: 0;
				border-style: solid;
				border-width: 3px 3px 3px 0;
				border-color: transparent var(--color-e-nearwhite) transparent transparent;
				display: block;
			}
		}
	}

	&.disabled .arrow {
		display: none;
	}
}
</style>

<script lang="ts">
import { defineComponent, PropType } from "vue";

import { IncrementBehavior, IncrementDirection } from "@/utilities/widgets";

import FieldInput from "@/components/widgets/inputs/FieldInput.vue";

export default defineComponent({
	emits: ["update:value"],
	props: {
		value: { type: Number as PropType<number>, required: true },
		min: { type: Number as PropType<number>, required: false },
		max: { type: Number as PropType<number>, required: false },
		incrementBehavior: { type: String as PropType<IncrementBehavior>, default: "Add" },
		incrementFactor: { type: Number as PropType<number>, default: 1 },
		incrementCallbackIncrease: { type: Function as PropType<() => void>, required: false },
		incrementCallbackDecrease: { type: Function as PropType<() => void>, required: false },
		isInteger: { type: Boolean as PropType<boolean>, default: false },
		unit: { type: String as PropType<string>, default: "" },
		unitIsHiddenWhenEditing: { type: Boolean as PropType<boolean>, default: true },
		displayDecimalPlaces: { type: Number as PropType<number>, default: 3 },
		label: { type: String as PropType<string>, required: false },
		disabled: { type: Boolean as PropType<boolean>, default: false },
	},
	data() {
		return {
			text: this.displayText(this.value),
			editing: false,
		};
	},
	methods: {
		onTextFocused() {
			if (Number.isNaN(this.value)) this.text = "";
			else if (this.unitIsHiddenWhenEditing) this.text = `${this.value}`;
			else this.text = `${this.value}${this.unit}`;

			this.editing = true;

			const inputElement = (this.$refs.fieldInput as typeof FieldInput).$refs.input as HTMLInputElement;
			// Setting the value directly is required to make `inputElement.select()` work
			inputElement.value = this.text;
			inputElement.select();
		},
		// Called only when `value` is changed from the <input> element via user input and committed, either with the
		// enter key (via the `change` event) or when the <input> element is defocused (with the `blur` event binding)
		onTextChanged() {
			// The `inputElement.blur()` call at the bottom of this function causes itself to be run again, so this check skips a second run
			if (this.editing) {
				const newValue = parseFloat(this.text);
				this.updateValue(newValue);

				this.editing = false;

				const inputElement = (this.$refs.fieldInput as typeof FieldInput).$refs.input as HTMLInputElement;
				inputElement.blur();
			}
		},
		onCancelTextChange() {
			this.updateValue(NaN);

			this.editing = false;

			const inputElement = (this.$refs.fieldInput as typeof FieldInput).$refs.input as HTMLInputElement;
			inputElement.blur();
		},
		onIncrement(direction: IncrementDirection) {
			if (Number.isNaN(this.value)) return;

			({
				Add: (): void => {
					const directionAddend = direction === "Increase" ? this.incrementFactor : -this.incrementFactor;
					this.updateValue(this.value + directionAddend);
				},
				Multiply: (): void => {
					const directionMultiplier = direction === "Increase" ? this.incrementFactor : 1 / this.incrementFactor;
					this.updateValue(this.value * directionMultiplier);
				},
				Callback: (): void => {
					if (direction === "Increase" && this.incrementCallbackIncrease) this.incrementCallbackIncrease();
					if (direction === "Decrease" && this.incrementCallbackDecrease) this.incrementCallbackDecrease();
				},
				None: (): void => undefined,
			}[this.incrementBehavior]());
		},
		updateValue(newValue: number) {
			const invalid = Number.isNaN(newValue);

			let sanitized = newValue;
			if (invalid) sanitized = this.value;
			if (this.isInteger) sanitized = Math.round(sanitized);
			if (typeof this.min === "number" && !Number.isNaN(this.min)) sanitized = Math.max(sanitized, this.min);
			if (typeof this.max === "number" && !Number.isNaN(this.max)) sanitized = Math.min(sanitized, this.max);

			if (!invalid) this.$emit("update:value", sanitized);

			this.text = this.displayText(sanitized);
		},
		displayText(value: number): string {
			// Find the amount of digits on the left side of the decimal
			// 10.25 == 2
			// 1.23 == 1
<<<<<<< HEAD
			// 0.23 == 0 (Reason for the slightly more complicated code)
			const leftSideDigits = Math.abs(Math.max(Math.floor(value).toString().length, 0) * Math.sign(value));
=======
			// 0.23 == 0 (reason for the slightly more complicated code)
			const leftSideDigits = Math.max(Math.floor(value).toString().length, 0) * Math.sign(value);
>>>>>>> 448fee36
			const roundingPower = 10 ** Math.max(this.displayDecimalPlaces - leftSideDigits, 0);

			const displayValue = Math.round(value * roundingPower) / roundingPower;

			return `${displayValue}${this.unit}`;
		},
	},
	watch: {
		// Called only when `value` is changed from outside this component (with v-model)
		value(newValue: number) {
			if (Number.isNaN(newValue)) {
				this.text = "-";
				return;
			}

			// The simple `clamp()` function can't be used here since `undefined` values need to be boundless
			let sanitized = newValue;
			if (typeof this.min === "number") sanitized = Math.max(sanitized, this.min);
			if (typeof this.max === "number") sanitized = Math.min(sanitized, this.max);

			this.text = this.displayText(sanitized);
		},
	},
	components: { FieldInput },
});
</script><|MERGE_RESOLUTION|>--- conflicted
+++ resolved
@@ -185,13 +185,8 @@
 			// Find the amount of digits on the left side of the decimal
 			// 10.25 == 2
 			// 1.23 == 1
-<<<<<<< HEAD
 			// 0.23 == 0 (Reason for the slightly more complicated code)
 			const leftSideDigits = Math.abs(Math.max(Math.floor(value).toString().length, 0) * Math.sign(value));
-=======
-			// 0.23 == 0 (reason for the slightly more complicated code)
-			const leftSideDigits = Math.max(Math.floor(value).toString().length, 0) * Math.sign(value);
->>>>>>> 448fee36
 			const roundingPower = 10 ** Math.max(this.displayDecimalPlaces - leftSideDigits, 0);
 
 			const displayValue = Math.round(value * roundingPower) / roundingPower;

--- conflicted
+++ resolved
@@ -1,10 +1,6 @@
 <template>
 	<LayoutRow class="dropdown-input">
-<<<<<<< HEAD
-		<LayoutRow class="dropdown-box" :class="{ disabled }" :style="{ minWidth: `${minWidth}px` }" tabindex="0" @click="() => clickDropdownBox()" @keydown="keydown" data-hover-menu-spawner>
-=======
 		<LayoutRow class="dropdown-box" :class="{ disabled }" :style="{ minWidth: `${minWidth}px` }" @click="() => !disabled && (open = true)" ref="dropdownBox" data-hover-menu-spawner>
->>>>>>> dca32e20
 			<IconLabel class="dropdown-icon" :icon="activeEntry.icon" v-if="activeEntry.icon" />
 			<span>{{ activeEntry.label }}</span>
 			<IconLabel class="dropdown-arrow" :icon="'DropdownArrow'" />
@@ -125,21 +121,6 @@
 		},
 	},
 	methods: {
-<<<<<<< HEAD
-		// retrieves the menu list component
-		menuList() {
-			return this.$refs.menuList as typeof MenuList;
-		},
-		// Called only when `activeEntry` is changed from the child MenuList component via user input
-		activeEntryChanged(newActiveEntry: MenuListEntry) {
-			this.$emit("update:selectedIndex", this.entries.flat().indexOf(newActiveEntry));
-		},
-		clickDropdownBox() {
-			if (!this.disabled) this.menuList().setOpen();
-		},
-		onWidthChanged(newWidth: number) {
-			this.minWidth = newWidth;
-=======
 		makeActiveEntry(): MenuListEntry {
 			const entries = this.entries.flat();
 
@@ -147,11 +128,6 @@
 				return entries[this.selectedIndex];
 			}
 			return DASH_ENTRY;
->>>>>>> dca32e20
-		},
-		keydown(e: KeyboardEvent) {
-			// If not disabled, redirect key to the menulist (for keyboard selection)
-			if (!this.disabled) this.menuList().keydown(e);
 		},
 	},
 	components: {

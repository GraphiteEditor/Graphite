--- conflicted
+++ resolved
@@ -6,9 +6,6 @@
 			</button>
 		</div>
 		<div class="entry-container" v-for="(entry, index) in entries" :key="index">
-<<<<<<< HEAD
-			<div @click="(e) => onClick(entry, e.target)" tabindex="0" @keydown="entry.ref?.keydown" class="entry" :class="{ open: entry.ref?.open }" data-hover-menu-spawner>
-=======
 			<div
 				@click="(e) => onClick(entry, e.target)"
 				tabindex="0"
@@ -18,7 +15,6 @@
 				:class="{ open: entry.ref?.isOpen }"
 				data-hover-menu-spawner
 			>
->>>>>>> 44115997
 				<IconLabel v-if="entry.icon" :icon="entry.icon" />
 				<span v-if="entry.label">{{ entry.label }}</span>
 			</div>

--- conflicted
+++ resolved
@@ -7,11 +7,7 @@
 			</LayoutCol>
 			<LayoutCol class="main-column">
 				<WidgetLayout v-if="dialog.state.widgets.layout.length > 0" :layout="dialog.state.widgets" class="details" />
-<<<<<<< HEAD
-				<LayoutRow v-if="dialog.state.jsCallbackBasedButtons?.length" class="panic-buttons-row">
-=======
 				<LayoutRow v-if="(dialog.state.jsCallbackBasedButtons?.length || NaN) > 0" class="panic-buttons-row">
->>>>>>> a5ae57ef
 					<TextButton v-for="(button, index) in dialog.state.jsCallbackBasedButtons" :key="index" :action="() => button.callback?.()" v-bind="button.props" />
 				</LayoutRow>
 			</LayoutCol>

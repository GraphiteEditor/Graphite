<template>
	<div class="dialog-modal">
		<FloatingMenu :type="MenuType.Dialog" :direction="MenuDirection.Center">
			<LayoutRow>
				<LayoutCol :class="'icon-column'">
					<!-- `dialog.state.icon` class exists to provide special sizing in CSS to specific icons -->
					<IconLabel :icon="dialog.state.icon" :class="dialog.state.icon.toLowerCase()" />
				</LayoutCol>
				<LayoutCol :class="'main-column'">
<<<<<<< HEAD
					<TextLabel :bold="true" :class="'heading'">{{ dialog.state.heading }}</TextLabel>
					<TextLabel :class="'details'">{{ dialog.state.details }}</TextLabel>
					<LayoutRow :class="'buttons-row'">
						<TextButton v-for="(button, index) in dialog.state.buttons" :key="index" :title="button.tooltip" :action="button.callback" v-bind="button.props" />
=======
					<TextLabel :bold="true" :class="'heading'">{{ dialog.heading }}</TextLabel>
					<TextLabel :class="'details'">{{ dialog.details }}</TextLabel>
					<LayoutRow :class="'buttons-row'" v-if="dialog.buttons.length > 0">
						<TextButton v-for="(button, index) in dialog.buttons" :key="index" :title="button.tooltip" :action="button.callback" v-bind="button.props" />
>>>>>>> 37be8568
					</LayoutRow>
				</LayoutCol>
			</LayoutRow>
		</FloatingMenu>
	</div>
</template>

<style lang="scss">
.dialog-modal {
	position: absolute;
	pointer-events: none;
	width: 100%;
	height: 100%;

	.dialog {
		width: 100%;
		height: 100%;
	}

	.floating-menu-container .floating-menu-content {
		pointer-events: auto;
		padding: 24px;
	}

	.icon-column {
		margin-right: 24px;

		.icon-label {
			width: 80px;
			height: 80px;

			&.file,
			&.copy {
				width: 60px;

				svg {
					width: 80px;
					height: 80px;
					margin: 0 -10px;
				}
			}
		}
	}

	.main-column {
		.heading {
			user-select: text;
			white-space: pre-wrap;
			max-width: 400px;
			margin-bottom: 4px;
		}

		.details {
			user-select: text;
			white-space: pre-wrap;
			max-width: 400px;
		}

		.buttons-row {
			margin-top: 16px;
		}
	}
}
</style>

<script lang="ts">
import { defineComponent } from "vue";

import LayoutRow from "@/components/layout/LayoutRow.vue";
import LayoutCol from "@/components/layout/LayoutCol.vue";
import FloatingMenu, { MenuDirection, MenuType } from "@/components/widgets/floating-menus/FloatingMenu.vue";
import IconLabel from "@/components/widgets/labels/IconLabel.vue";
import TextLabel from "@/components/widgets/labels/TextLabel.vue";
import TextButton from "@/components/widgets/buttons/TextButton.vue";

export default defineComponent({
	inject: ["dialog"],
	components: {
		LayoutRow,
		LayoutCol,
		FloatingMenu,
		IconLabel,
		TextLabel,
		TextButton,
	},
	methods: {
		dismiss() {
			this.dialog.dismissDialog();
		},
	},
	data() {
		return {
			MenuDirection,
			MenuType,
		};
	},
});
</script><|MERGE_RESOLUTION|>--- conflicted
+++ resolved
@@ -7,17 +7,10 @@
 					<IconLabel :icon="dialog.state.icon" :class="dialog.state.icon.toLowerCase()" />
 				</LayoutCol>
 				<LayoutCol :class="'main-column'">
-<<<<<<< HEAD
 					<TextLabel :bold="true" :class="'heading'">{{ dialog.state.heading }}</TextLabel>
 					<TextLabel :class="'details'">{{ dialog.state.details }}</TextLabel>
 					<LayoutRow :class="'buttons-row'">
 						<TextButton v-for="(button, index) in dialog.state.buttons" :key="index" :title="button.tooltip" :action="button.callback" v-bind="button.props" />
-=======
-					<TextLabel :bold="true" :class="'heading'">{{ dialog.heading }}</TextLabel>
-					<TextLabel :class="'details'">{{ dialog.details }}</TextLabel>
-					<LayoutRow :class="'buttons-row'" v-if="dialog.buttons.length > 0">
-						<TextButton v-for="(button, index) in dialog.buttons" :key="index" :title="button.tooltip" :action="button.callback" v-bind="button.props" />
->>>>>>> 37be8568
 					</LayoutRow>
 				</LayoutCol>
 			</LayoutRow>

--- conflicted
+++ resolved
@@ -224,11 +224,6 @@
 		async measureAndReportWidth() {
 			// API is experimental but supported in all browsers - https://developer.mozilla.org/en-US/docs/Web/API/FontFaceSet/ready
 			// eslint-disable-next-line @typescript-eslint/no-explicit-any
-<<<<<<< HEAD
-			(document as any).fonts.ready.then(async () => {
-				const floatingMenu = this.$refs.floatingMenu as typeof FloatingMenu;
-				this.$emit("width-changed", await floatingMenu.measureNaturalWidth());
-=======
 			await (document as any).fonts.ready;
 
 			const floatingMenu = this.$refs.floatingMenu as typeof FloatingMenu;
@@ -246,7 +241,6 @@
 
 					this.$emit("width-changed", width);
 				});
->>>>>>> e8630294
 			});
 		},
 	},

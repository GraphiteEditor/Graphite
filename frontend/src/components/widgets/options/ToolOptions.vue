--- conflicted
+++ resolved
@@ -129,19 +129,11 @@
 
 				{ kind: "Separator", props: { type: SeparatorType.Section } },
 
-<<<<<<< HEAD
-				{ kind: "IconButton", message: "BooleanUnion", tooltip: "Boolean Union", props: { icon: "BooleanUnion", size: 24 } },
-				{ kind: "IconButton", tooltip: "Boolean Subtract Front", callback: () => comingSoon(197), props: { icon: "BooleanSubtractFront", size: 24 } },
-				{ kind: "IconButton", tooltip: "Boolean Subtract Back", callback: () => comingSoon(197), props: { icon: "BooleanSubtractBack", size: 24 } },
-				{ kind: "IconButton", tooltip: "Boolean Intersect", callback: () => comingSoon(197), props: { icon: "BooleanIntersect", size: 24 } },
-				{ kind: "IconButton", tooltip: "Boolean Difference", callback: () => comingSoon(197), props: { icon: "BooleanDifference", size: 24 } },
-=======
-				{ kind: "IconButton", tooltip: "Boolean Union", callback: () => this.dialog.comingSoon(197), props: { icon: "BooleanUnion", size: 24 } },
+				{ kind: "IconButton", tooltip: "Boolean Union", callback: () => this.editor.instance.boolean_operation("Union"), props: { icon: "BooleanUnion", size: 24 } },
 				{ kind: "IconButton", tooltip: "Boolean Subtract Front", callback: () => this.dialog.comingSoon(197), props: { icon: "BooleanSubtractFront", size: 24 } },
 				{ kind: "IconButton", tooltip: "Boolean Subtract Back", callback: () => this.dialog.comingSoon(197), props: { icon: "BooleanSubtractBack", size: 24 } },
 				{ kind: "IconButton", tooltip: "Boolean Intersect", callback: () => this.dialog.comingSoon(197), props: { icon: "BooleanIntersect", size: 24 } },
 				{ kind: "IconButton", tooltip: "Boolean Difference", callback: () => this.dialog.comingSoon(197), props: { icon: "BooleanDifference", size: 24 } },
->>>>>>> 3b7a5548
 
 				{ kind: "Separator", props: { type: SeparatorType.Related } },
 

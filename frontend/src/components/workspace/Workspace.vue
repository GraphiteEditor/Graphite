<template>
	<LayoutRow class="workspace" data-workspace>
		<LayoutRow class="workspace-grid-subdivision">
			<LayoutCol class="workspace-grid-subdivision">
<<<<<<< HEAD
				<LayoutRow class="workspace-grid-subdivision">
					<Panel
						:panelType="'Document'"
						:tabCloseButtons="true"
						:tabMinWidths="true"
						:tabLabels="documents.state.documents.map((doc) => doc.displayName)"
						:clickAction="
							(tabIndex) => {
								const targetId = documents.state.documents[tabIndex].id;
								editor.instance.select_document(targetId);
							}
						"
						:closeAction="
							(tabIndex) => {
								const targetId = documents.state.documents[tabIndex].id;
								editor.instance.close_document_with_confirmation(targetId);
							}
						"
						:tabActiveIndex="documents.state.activeDocumentIndex"
						ref="documentsPanel"
					/>
				</LayoutRow>
				<LayoutRow class="workspace-grid-resize-gutter" @pointerdown="(e) => resizePanel(e)"></LayoutRow>
				<LayoutRow class="workspace-grid-subdivision">
					<Panel :panelType="'NodeGraph'" :tabLabels="['Node Graph']" :tabActiveIndex="0" />
				</LayoutRow>
=======
				<Panel
					:panelType="'Document'"
					:tabCloseButtons="true"
					:tabMinWidths="true"
					:tabLabels="documents.state.documents.map((doc) => doc.displayName)"
					:clickAction="(tabIndex) => editor.instance.select_document(documents.state.documents[tabIndex].id)"
					:closeAction="(tabIndex) => editor.instance.close_document_with_confirmation(documents.state.documents[tabIndex].id)"
					:tabActiveIndex="documents.state.activeDocumentIndex"
					ref="documentsPanel"
				/>
>>>>>>> c6d767e0
			</LayoutCol>
			<LayoutCol class="workspace-grid-resize-gutter" @pointerdown="(e) => resizePanel(e)"></LayoutCol>
			<LayoutCol class="workspace-grid-subdivision" style="flex-grow: 0.17">
				<LayoutRow class="workspace-grid-subdivision" style="flex-grow: 402">
					<Panel :panelType="'Properties'" :tabLabels="['Properties']" :tabActiveIndex="0" />
				</LayoutRow>
				<LayoutRow class="workspace-grid-resize-gutter" @pointerdown="(e) => resizePanel(e)"></LayoutRow>
				<LayoutRow class="workspace-grid-subdivision" style="flex-grow: 590">
					<Panel :panelType="'LayerTree'" :tabLabels="['Layer Tree']" :tabActiveIndex="0" />
				</LayoutRow>
			</LayoutCol>
		</LayoutRow>
		<DialogModal v-if="dialog.state.visible" />
	</LayoutRow>
</template>

<style lang="scss">
.workspace {
	position: relative;
	flex: 1 1 100%;

	.workspace-grid-subdivision {
		min-height: 28px;
		flex: 1 1 0;

		&.folded {
			flex-grow: 0;
			height: 0;
		}
	}

	.workspace-grid-resize-gutter {
		flex: 0 0 4px;

		&.layout-row {
			cursor: ns-resize;
		}

		&.layout-col {
			cursor: ew-resize;
		}
	}
}
</style>

<script lang="ts">
import { defineComponent } from "vue";

import LayoutCol from "@/components/layout/LayoutCol.vue";
import LayoutRow from "@/components/layout/LayoutRow.vue";
import DialogModal from "@/components/widgets/floating-menus/DialogModal.vue";
import Panel from "@/components/workspace/Panel.vue";

const MIN_PANEL_SIZE = 100;

export default defineComponent({
	inject: ["documents", "dialog", "editor"],
	components: {
		LayoutRow,
		LayoutCol,
		Panel,
		DialogModal,
	},
	computed: {
		activeDocumentIndex() {
			return this.documents.state.activeDocumentIndex;
		},
	},
	methods: {
		resizePanel(event: PointerEvent) {
			const gutter = event.target as HTMLElement;
			const nextSibling = gutter.nextElementSibling as HTMLElement;
			const previousSibling = gutter.previousElementSibling as HTMLElement;

			// Are we resizing horizontally?
			const horizontal = gutter.classList.contains("layout-col");

			// Get the current size in px of the panels being resized
			const nextSiblingSize = horizontal ? nextSibling.getBoundingClientRect().width : nextSibling.getBoundingClientRect().height;
			const previousSiblingSize = horizontal ? previousSibling.getBoundingClientRect().width : previousSibling.getBoundingClientRect().height;

			// Prevent cursor flicker as mouse temporarily leaves the gutter
			gutter.setPointerCapture(event.pointerId);

			const mouseStart = horizontal ? event.clientX : event.clientY;

			function updatePosition(event: PointerEvent): void {
				const mouseCurrent = horizontal ? event.clientX : event.clientY;
				let mouseDelta = mouseStart - mouseCurrent;

				mouseDelta = Math.max(nextSiblingSize + mouseDelta, MIN_PANEL_SIZE) - nextSiblingSize;
				mouseDelta = previousSiblingSize - Math.max(previousSiblingSize - mouseDelta, MIN_PANEL_SIZE);

				nextSibling.style.flexGrow = (nextSiblingSize + mouseDelta).toString();
				previousSibling.style.flexGrow = (previousSiblingSize - mouseDelta).toString();

				window.dispatchEvent(new CustomEvent("resize", { detail: {} }));
			}

			function cleanup(event: PointerEvent): void {
				gutter.releasePointerCapture(event.pointerId);

				document.removeEventListener("pointermove", updatePosition);
				document.removeEventListener("pointerleave", cleanup);
				document.removeEventListener("pointerup", cleanup);
			}

			document.addEventListener("pointermove", updatePosition);
			document.addEventListener("pointerleave", cleanup);
			document.addEventListener("pointerup", cleanup);
		},
	},
	watch: {
		activeDocumentIndex(newIndex: number) {
			this.$nextTick(() => {
				const documentsPanel = this.$refs.documentsPanel as typeof Panel;
				const newActiveTab = documentsPanel.$el.querySelectorAll("[data-tab-bar] [data-tab]")[newIndex];
				newActiveTab.scrollIntoView();
			});
		},
	},
});
</script><|MERGE_RESOLUTION|>--- conflicted
+++ resolved
@@ -2,25 +2,14 @@
 	<LayoutRow class="workspace" data-workspace>
 		<LayoutRow class="workspace-grid-subdivision">
 			<LayoutCol class="workspace-grid-subdivision">
-<<<<<<< HEAD
 				<LayoutRow class="workspace-grid-subdivision">
 					<Panel
 						:panelType="'Document'"
 						:tabCloseButtons="true"
 						:tabMinWidths="true"
 						:tabLabels="documents.state.documents.map((doc) => doc.displayName)"
-						:clickAction="
-							(tabIndex) => {
-								const targetId = documents.state.documents[tabIndex].id;
-								editor.instance.select_document(targetId);
-							}
-						"
-						:closeAction="
-							(tabIndex) => {
-								const targetId = documents.state.documents[tabIndex].id;
-								editor.instance.close_document_with_confirmation(targetId);
-							}
-						"
+						:clickAction="(tabIndex) => editor.instance.select_document(documents.state.documents[tabIndex].id)"
+						:closeAction="(tabIndex) => editor.instance.close_document_with_confirmation(documents.state.documents[tabIndex].id)"
 						:tabActiveIndex="documents.state.activeDocumentIndex"
 						ref="documentsPanel"
 					/>
@@ -29,18 +18,6 @@
 				<LayoutRow class="workspace-grid-subdivision">
 					<Panel :panelType="'NodeGraph'" :tabLabels="['Node Graph']" :tabActiveIndex="0" />
 				</LayoutRow>
-=======
-				<Panel
-					:panelType="'Document'"
-					:tabCloseButtons="true"
-					:tabMinWidths="true"
-					:tabLabels="documents.state.documents.map((doc) => doc.displayName)"
-					:clickAction="(tabIndex) => editor.instance.select_document(documents.state.documents[tabIndex].id)"
-					:closeAction="(tabIndex) => editor.instance.close_document_with_confirmation(documents.state.documents[tabIndex].id)"
-					:tabActiveIndex="documents.state.activeDocumentIndex"
-					ref="documentsPanel"
-				/>
->>>>>>> c6d767e0
 			</LayoutCol>
 			<LayoutCol class="workspace-grid-resize-gutter" @pointerdown="(e) => resizePanel(e)"></LayoutCol>
 			<LayoutCol class="workspace-grid-subdivision" style="flex-grow: 0.17">

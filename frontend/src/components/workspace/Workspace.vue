<template>
	<LayoutRow class="workspace-grid-subdivision">
		<LayoutCol class="workspace-grid-subdivision" style="flex-grow: 1597">
			<Panel
				:panelType="'Document'"
				:tabCloseButtons="true"
				:tabMinWidths="true"
<<<<<<< HEAD
				:tabLabels="documents.state.documents.map((doc) => doc.displayName)"
				:tabActiveIndex="documents.state.activeDocumentIndex"
=======
				:tabLabels="documents.documents.map((doc) => doc.displayName)"
				:tabActiveIndex="documents.activeDocumentIndex"
				ref="documentsPanel"
>>>>>>> fbefcb61
			/>
		</LayoutCol>
		<LayoutCol class="workspace-grid-resize-gutter"></LayoutCol>
		<LayoutCol class="workspace-grid-subdivision" style="flex-grow: 319">
			<LayoutRow class="workspace-grid-subdivision" style="flex-grow: 402">
				<Panel :panelType="'Properties'" :tabLabels="['Properties']" :tabActiveIndex="0" />
			</LayoutRow>
			<LayoutRow class="workspace-grid-resize-gutter"></LayoutRow>
			<LayoutRow class="workspace-grid-subdivision" style="flex-grow: 590">
				<Panel :panelType="'LayerTree'" :tabLabels="['Layer Tree']" :tabActiveIndex="0" />
			</LayoutRow>
			<!-- <LayoutRow class="workspace-grid-resize-gutter"></LayoutRow>
			<LayoutRow class="workspace-grid-subdivision folded">
				<Panel :panelType="'Minimap'" :tabLabels="['Minimap', 'Asset Manager']" :tabActiveIndex="0" />
			</LayoutRow> -->
		</LayoutCol>
	</LayoutRow>
	<DialogModal v-if="dialog.state.visible" />
</template>

<style lang="scss">
.workspace-grid-subdivision {
	min-height: 28px;
	flex: 1 1 0;

	&.folded {
		flex-grow: 0;
		height: 0;
	}
}

.workspace-grid-resize-gutter {
	flex: 0 0 4px;

	&.layout-row {
		cursor: ns-resize;
	}

	&.layout-col {
		cursor: ew-resize;
	}
}
</style>

<script lang="ts">
import { defineComponent } from "vue";

import Panel from "@/components/workspace/Panel.vue";
import LayoutRow from "@/components/layout/LayoutRow.vue";
import LayoutCol from "@/components/layout/LayoutCol.vue";
import DialogModal from "@/components/widgets/floating-menus/DialogModal.vue";

export default defineComponent({
	inject: ["documents", "dialog"],
	components: {
		LayoutRow,
		LayoutCol,
		Panel,
		DialogModal,
	},
	data() {
		return {};
	},
	computed: {
		activeDocumentIndex() {
			// eslint-disable-next-line @typescript-eslint/no-explicit-any
			return (this as any).documents.activeDocumentIndex;
		},
	},
	watch: {
		activeDocumentIndex(newIndex: number) {
			this.$nextTick(() => {
				const documentsPanel = this.$refs.documentsPanel as typeof Panel;
				const newActiveTab = documentsPanel.$el.querySelectorAll(".tab-bar .tab-group .tab")[newIndex];
				newActiveTab.scrollIntoView();
			});
		},
	},
});
</script><|MERGE_RESOLUTION|>--- conflicted
+++ resolved
@@ -5,14 +5,9 @@
 				:panelType="'Document'"
 				:tabCloseButtons="true"
 				:tabMinWidths="true"
-<<<<<<< HEAD
-				:tabLabels="documents.state.documents.map((doc) => doc.displayName)"
-				:tabActiveIndex="documents.state.activeDocumentIndex"
-=======
 				:tabLabels="documents.documents.map((doc) => doc.displayName)"
 				:tabActiveIndex="documents.activeDocumentIndex"
 				ref="documentsPanel"
->>>>>>> fbefcb61
 			/>
 		</LayoutCol>
 		<LayoutCol class="workspace-grid-resize-gutter"></LayoutCol>

--- conflicted
+++ resolved
@@ -5,25 +5,22 @@
 				:panelType="'Document'"
 				:tabCloseButtons="true"
 				:tabMinWidths="true"
-<<<<<<< HEAD
-				:tabLabels="documents.documents.map((doc) => doc.displayName)"
+				:tabLabels="documents.state.documents.map((doc) => doc.displayName)"
 				:clickAction="
 					(e, tabIndex) => {
 						e.stopPropagation();
-						selectDocument(documents.documents[tabIndex].id);
+						const targetId = documents.state.documents[tabIndex].id;
+						this.documents.selectDocument(documents.state.documents[tabIndex].id);
 					}
 				"
 				:altClickAction="
 					(e, tabIndex) => {
 						e.stopPropagation();
-						closeDocumentWithConfirmation(documents.documents[tabIndex].id);
+						const targetId = documents.state.documents[tabIndex].id;
+						this.documents.closeDocumentWithConfirmation(targetId);
 					}
 				"
-				:tabActiveIndex="documents.activeDocumentIndex"
-=======
-				:tabLabels="documents.state.documents.map((doc) => doc.displayName)"
 				:tabActiveIndex="documents.state.activeDocumentIndex"
->>>>>>> 6b269767
 				ref="documentsPanel"
 			/>
 		</LayoutCol>
@@ -76,7 +73,6 @@
 import LayoutRow from "@/components/layout/LayoutRow.vue";
 import LayoutCol from "@/components/layout/LayoutCol.vue";
 import DialogModal from "@/components/widgets/floating-menus/DialogModal.vue";
-import { closeDocumentWithConfirmation, selectDocument } from "@/utilities/documents";
 
 export default defineComponent({
 	inject: ["documents", "dialog"],
@@ -85,13 +81,6 @@
 		LayoutCol,
 		Panel,
 		DialogModal,
-	},
-	data() {
-		return {
-			closeDocumentWithConfirmation,
-			selectDocument,
-			log: console.log,
-		};
 	},
 	computed: {
 		activeDocumentIndex() {

--- conflicted
+++ resolved
@@ -7,34 +7,11 @@
 					:class="{ active: tabIndex === tabActiveIndex }"
 					v-for="(tabLabel, tabIndex) in tabLabels"
 					:key="tabIndex"
-<<<<<<< HEAD
 					@click.middle="(e) => altClickAction && altClickAction(e, tabIndex)"
 					@click="(e) => clickAction && clickAction(e, tabIndex)"
 				>
 					<span>{{ tabLabel }}</span>
 					<IconButton :action="(e) => altClickAction && altClickAction(e, tabIndex)" :icon="'CloseX'" :size="16" v-if="tabCloseButtons" />
-=======
-					@click.middle="
-						(e) => {
-							e.stopPropagation();
-							documents.closeDocumentWithConfirmation(tabIndex);
-						}
-					"
-					@click="panelType === 'Document' && documents.selectDocument(tabIndex)"
-				>
-					<span>{{ tabLabel }}</span>
-					<IconButton
-						:action="
-							(e) => {
-								e.stopPropagation();
-								documents.closeDocumentWithConfirmation(tabIndex);
-							}
-						"
-						:icon="'CloseX'"
-						:size="16"
-						v-if="tabCloseButtons"
-					/>
->>>>>>> 6b269767
 				</div>
 			</div>
 			<PopoverButton :icon="PopoverButtonIcon.VerticalEllipsis">

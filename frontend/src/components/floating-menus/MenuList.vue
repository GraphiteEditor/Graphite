--- conflicted
+++ resolved
@@ -266,10 +266,7 @@
 			if (!menuOpen && (e.key === " " || e.key === "Enter")) {
 				// Allow opening menu with space or enter
 				this.isOpen = true;
-<<<<<<< HEAD
-=======
 				this.highlighted = this.activeEntry;
->>>>>>> 44115997
 			} else if (menuOpen && openChild >= 0) {
 				// Redirect the keyboard navigation to a submenu if one is open
 				const shouldCloseStack = flatEntries[openChild].ref?.keydown(e, true);
@@ -327,11 +324,7 @@
 		setHighlighted(newHighlight: MenuListEntry<string> | undefined) {
 			this.highlighted = newHighlight;
 			// Interactive menus should keep the active entry the same as the highlighted one
-<<<<<<< HEAD
-			if (this.interactive) this.$emit("update:activeEntry", newHighlight);
-=======
 			if (this.interactive && newHighlight?.value !== this.activeEntry?.value) this.$emit("update:activeEntry", newHighlight);
->>>>>>> 44115997
 		},
 	},
 	computed: {

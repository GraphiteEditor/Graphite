<template>
	<LayoutCol class="layer-tree-panel">
		<LayoutRow class="options-bar">
			<DropdownInput
				v-model:selectedIndex="blendModeSelectedIndex"
				@update:selectedIndex="(newSelectedIndex: number) => setLayerBlendMode(newSelectedIndex)"
				:menuEntries="blendModeEntries"
				:disabled="blendModeDropdownDisabled"
			/>

			<Separator :type="'Related'" />

			<NumberInput
				v-model:value="opacity"
				@update:value="(newOpacity: number) => setLayerOpacity(newOpacity)"
				:min="0"
				:max="100"
				:unit="'%'"
				:displayDecimalPlaces="2"
				:label="'Opacity'"
				:disabled="opacityNumberInputDisabled"
			/>

			<Separator :type="'Related'" />

			<PopoverButton>
				<h3>Compositing Options</h3>
				<p>The contents of this popover menu are coming soon</p>
			</PopoverButton>
		</LayoutRow>
<<<<<<< HEAD
		<LayoutRow :class="'layer-tree scrollable-y'">
			<LayoutCol :class="'list'" ref="layerTreeList" @click="() => deselectAllLayers()" @dragover="updateInsertLine($event)" @dragend="drop()">
				<LayoutRow
					class="layer-row"
					v-for="(listing, index) in layers"
					:key="String(listing.entry.path.slice(-1))"
					:class="{ 'insert-folder': draggingData && draggingData.highlightFolder && draggingData.insertFolder === listing.entry.path }"
				>
=======
		<LayoutRow class="layer-tree" :scrollableY="true">
			<LayoutCol class="list" ref="layerTreeList" @click="() => deselectAllLayers()" @dragover="updateInsertLine($event)" @dragend="drop()">
				<div class="layer-row" v-for="({ entry: layer }, index) in layers" :key="String(layer.path.slice(-1))">
>>>>>>> 7eb5d758
					<div class="visibility">
						<IconButton
							:action="(e) => (toggleLayerVisibility(listing.entry.path), e && e.stopPropagation())"
							:size="24"
							:icon="listing.entry.visible ? 'EyeVisible' : 'EyeHidden'"
							:title="listing.entry.visible ? 'Visible' : 'Hidden'"
						/>
					</div>

					<div class="indent" :style="{ marginLeft: layerIndent(listing.entry) }"></div>

					<button
						v-if="listing.entry.layer_type === 'Folder'"
						class="expand-arrow"
						:class="{ expanded: listing.entry.layer_metadata.expanded }"
						@click.stop="handleExpandArrowClick(listing.entry.path)"
					></button>
					<div
						class="layer"
						:class="{ selected: listing.entry.layer_metadata.selected }"
						@click.shift.exact.stop="selectLayer(listing.entry, false, true)"
						@click.shift.ctrl.exact.stop="selectLayer(listing.entry, true, true)"
						@click.ctrl.exact.stop="selectLayer(listing.entry, true, false)"
						@click.exact.stop="selectLayer(listing.entry, false, false)"
						:data-index="index"
						draggable="true"
						@dragstart="dragStart($event, listing.entry)"
						:title="String(listing.entry.path)"
					>
						<div class="layer-type-icon">
							<IconLabel v-if="listing.entry.layer_type === 'Folder'" :icon="'NodeTypeFolder'" title="Folder" />
							<IconLabel v-else :icon="'NodeTypePath'" title="Path" />
						</div>
						<div class="layer-name">
							<span>{{ listing.entry.name }}</span>
						</div>
						<div class="thumbnail" v-html="listing.entry.thumbnail"></div>
					</div>
				</LayoutRow>
			</LayoutCol>
			<div class="insert-mark" v-if="draggingData && !draggingData.highlightFolder" :style="{ left: markIndent(draggingData!.insertFolder), top: `${draggingData.markerHeight}px` }"></div>
		</LayoutRow>
	</LayoutCol>
</template>

<style lang="scss">
.layer-tree-panel {
	min-height: 0;

	.options-bar {
		height: 32px;
		flex: 0 0 auto;
		margin: 0 4px;
		align-items: center;

		.dropdown-input {
			max-width: 120px;
		}

		.dropdown-input,
		.number-input {
			flex: 1 1 auto;
		}
	}

	.layer-tree {
		// Crop away the 1px border below the bottom layer entry when it uses the full space of this panel
		margin-bottom: -1px;

		position: relative;

		.insert-mark {
			right: 0px;
			position: absolute;
			background: var(--color-accent-hover);
			margin-top: -2px;
			height: 5px;
			z-index: 1;
		}

		.layer-row {
			flex: 0 0 auto;
			align-items: center;
			position: relative;
			height: 36px;
			margin: 0 4px;
			border-bottom: 1px solid var(--color-4-dimgray);

			.visibility {
				height: 100%;
				flex: 0 0 auto;
				display: flex;
				align-items: center;

				.icon-button {
					height: 100%;
					width: calc(24px + 2 * 4px);
				}
			}

			.expand-arrow {
				margin-left: -16px;
				width: 16px;
				height: 100%;
				padding: 0;
				outline: none;
				border: none;
				position: relative;
				background: none;
				flex: 0 0 auto;
				display: flex;
				align-items: center;
				justify-content: center;
				border-radius: 2px;

				&:hover {
					background: var(--color-6-lowergray);
				}

				&::after {
					content: "";
					position: absolute;
					width: 0;
					height: 0;
					border-style: solid;
					border-width: 3px 0 3px 6px;
					border-color: transparent transparent transparent var(--color-e-nearwhite);

					&:hover {
						color: var(--color-f-white);
					}
				}

				&.expanded::after {
					border-width: 6px 3px 0 3px;
					border-color: var(--color-e-nearwhite) transparent transparent transparent;

					&:hover {
						color: var(--color-f-white);
					}
				}
			}

			.layer {
				display: flex;
				align-items: center;
				z-index: 1;
				min-width: 0;
				width: 100%;
				height: 100%;
				border-radius: 2px;
				padding: 0 4px;
				margin-right: 8px;

				&.selected {
					background: var(--color-5-dullgray);
					color: var(--color-f-white);
				}

				.layer-type-icon {
					flex: 0 0 auto;
					margin: 0 4px;
				}

				.layer-name {
					flex: 1 1 100%;
					display: flex;
					min-width: 0;
					margin: 0 4px;

					span {
						text-overflow: ellipsis;
						white-space: nowrap;
						overflow: hidden;
					}
				}

				.thumbnail {
					height: calc(100% - 4px);
					margin: 2px 0;
					margin-left: 4px;
					width: 64px;
					background: white;
					border-radius: 2px;
					flex: 0 0 auto;

					svg {
						width: calc(100% - 4px);
						height: calc(100% - 4px);
						margin: 2px;
					}
				}
			}

			&.insert-folder .layer {
				outline: 3px solid var(--color-accent-hover);
				outline-offset: -3px;
			}
		}
	}
}
</style>

<script lang="ts">
import { defineComponent } from "vue";

import { BlendMode, DisplayDocumentLayerTreeStructure, UpdateDocumentLayer, LayerPanelEntry } from "@/dispatcher/js-messages";

import LayoutCol from "@/components/layout/LayoutCol.vue";
import LayoutRow from "@/components/layout/LayoutRow.vue";
import IconButton from "@/components/widgets/buttons/IconButton.vue";
import PopoverButton from "@/components/widgets/buttons/PopoverButton.vue";
import { SectionsOfMenuListEntries } from "@/components/widgets/floating-menus/MenuList.vue";
import DropdownInput from "@/components/widgets/inputs/DropdownInput.vue";
import NumberInput from "@/components/widgets/inputs/NumberInput.vue";
import IconLabel from "@/components/widgets/labels/IconLabel.vue";
import Separator from "@/components/widgets/separators/Separator.vue";

type LayerListingInfo = { entry: LayerPanelEntry; bottomLayer: boolean; folderIndex: number };

const blendModeEntries: SectionsOfMenuListEntries<BlendMode> = [
	[{ label: "Normal", value: "Normal" }],
	[
		{ label: "Multiply", value: "Multiply" },
		{ label: "Darken", value: "Darken" },
		{ label: "Color Burn", value: "ColorBurn" },
		// { label: "Linear Burn", value: "" }, // Not supported by SVG
		// { label: "Darker Color", value: "" }, // Not supported by SVG
	],
	[
		{ label: "Screen", value: "Screen" },
		{ label: "Lighten", value: "Lighten" },
		{ label: "Color Dodge", value: "ColorDodge" },
		// { label: "Linear Dodge (Add)", value: "" }, // Not supported by SVG
		// { label: "Lighter Color", value: "" }, // Not supported by SVG
	],
	[
		{ label: "Overlay", value: "Overlay" },
		{ label: "Soft Light", value: "SoftLight" },
		{ label: "Hard Light", value: "HardLight" },
		// { label: "Vivid Light", value: "" }, // Not supported by SVG
		// { label: "Linear Light", value: "" }, // Not supported by SVG
		// { label: "Pin Light", value: "" }, // Not supported by SVG
		// { label: "Hard Mix", value: "" }, // Not supported by SVG
	],
	[
		{ label: "Difference", value: "Difference" },
		{ label: "Exclusion", value: "Exclusion" },
		// { label: "Subtract", value: "" }, // Not supported by SVG
		// { label: "Divide", value: "" }, // Not supported by SVG
	],
	[
		{ label: "Hue", value: "Hue" },
		{ label: "Saturation", value: "Saturation" },
		{ label: "Color", value: "Color" },
		{ label: "Luminosity", value: "Luminosity" },
	],
];

const RANGE_TO_INSERT_WITHIN_BOTTOM_FOLDER_NOT_ROOT = 20;
const LAYER_LEFT_MARGIN_OFFSET = 52;
const LAYER_LEFT_INDENT_OFFSET = 16;
const INSERT_MARK_OFFSET = 2;

type DraggingData = { insertFolder: BigUint64Array; insertIndex: number; highlightFolder: boolean; markerHeight: number };

export default defineComponent({
	inject: ["editor"],
	data() {
		return {
			blendModeEntries,
			blendModeSelectedIndex: 0,
			blendModeDropdownDisabled: true,
			opacityNumberInputDisabled: true,
			// TODO: replace with BigUint64Array as index
			layerCache: new Map() as Map<string, LayerPanelEntry>,
			layers: [] as LayerListingInfo[],
			layerDepths: [] as number[],
			selectionRangeStartLayer: undefined as undefined | LayerPanelEntry,
			selectionRangeEndLayer: undefined as undefined | LayerPanelEntry,
			opacity: 100,
			draggingData: undefined as undefined | DraggingData,
		};
	},
	methods: {
		layerIndent(layer: LayerPanelEntry): string {
			return `${layer.path.length * LAYER_LEFT_INDENT_OFFSET}px`;
		},
		markIndent(path: BigUint64Array): string {
			return `${LAYER_LEFT_MARGIN_OFFSET + path.length * LAYER_LEFT_INDENT_OFFSET}px`;
		},
		async toggleLayerVisibility(path: BigUint64Array) {
			this.editor.instance.toggle_layer_visibility(path);
		},
		async handleExpandArrowClick(path: BigUint64Array) {
			this.editor.instance.toggle_layer_expansion(path);
		},
		async setLayerBlendMode(newSelectedIndex: number) {
			const blendMode = this.blendModeEntries.flat()[newSelectedIndex].value;
			if (blendMode) this.editor.instance.set_blend_mode_for_selected_layers(blendMode);
		},
		async setLayerOpacity(newOpacity: number) {
			this.editor.instance.set_opacity_for_selected_layers(newOpacity);
		},
		async selectLayer(clickedLayer: LayerPanelEntry, ctrl: boolean, shift: boolean) {
			this.editor.instance.select_layer(clickedLayer.path, ctrl, shift);
		},
		async deselectAllLayers() {
			this.selectionRangeStartLayer = undefined;
			this.selectionRangeEndLayer = undefined;

			this.editor.instance.deselect_all_layers();
		},
		async clearSelection() {
			this.layers.forEach((layer) => {
				layer.entry.layer_metadata.selected = false;
			});
		},
		closest(tree: HTMLElement, clientY: number): DraggingData {
			const treeChildren = tree.children;

			// Closest distance to the middle of the row along the Y axis
			let closest = Infinity;

			// Folder to insert into
			let insertFolder = new BigUint64Array();

			// Insert index
			let insertIndex = -1;

			// Whether you are inserting into a folder and should show the folder outline
			let highlightFolder = false;

			const treeOffset = tree.getBoundingClientRect().top;
			// Marker height
			let markerHeight = 0;

			let previousHeight = undefined as undefined | number;

			Array.from(treeChildren).forEach((treeChild, index) => {
				const layerComponents = treeChild.getElementsByClassName("layer");
				if (layerComponents.length !== 1) return;
				const child = layerComponents[0];

				const indexAttribute = child.getAttribute("data-index");
				if (!indexAttribute) return;
				const { folderIndex, entry: layer } = this.layers[parseInt(indexAttribute, 10)];

				const rect = child.getBoundingClientRect();
				const position = rect.top + rect.height / 2;
				const distance = position - clientY;

				// Inserting above current row
				if (distance > 0 && distance < closest) {
					insertFolder = layer.path.slice(0, layer.path.length - 1);
					insertIndex = folderIndex;
					highlightFolder = false;
					closest = distance;
					markerHeight = previousHeight || treeOffset + INSERT_MARK_OFFSET;
				}
				// Inserting below current row
				else if (distance > -closest && distance > -RANGE_TO_INSERT_WITHIN_BOTTOM_FOLDER_NOT_ROOT && distance < 0) {
					insertFolder = layer.layer_type === "Folder" ? layer.path : layer.path.slice(0, layer.path.length - 1);
					insertIndex = layer.layer_type === "Folder" ? 0 : folderIndex + 1;
					highlightFolder = layer.layer_type === "Folder";
					closest = -distance;
					markerHeight = index === treeChildren.length - 1 ? rect.bottom - INSERT_MARK_OFFSET : rect.bottom;
				}
				// Inserting with no nesting at the end of the panel
				else if (closest === Infinity) {
					if (layer.path.length === 1) insertIndex = folderIndex + 1;

					markerHeight = rect.bottom - INSERT_MARK_OFFSET;
				}
				previousHeight = rect.bottom;
			});

			markerHeight -= treeOffset;

			return { insertFolder, insertIndex, highlightFolder, markerHeight };
		},
		async dragStart(event: DragEvent, layer: LayerPanelEntry) {
			if (!layer.layer_metadata.selected) this.selectLayer(layer, event.ctrlKey, event.shiftKey);

			// Set style of cursor for drag
			if (event.dataTransfer) {
				event.dataTransfer.dropEffect = "move";
				event.dataTransfer.effectAllowed = "move";
			}
			const tree = (this.$refs.layerTreeList as typeof LayoutCol).$el;

			this.draggingData = this.closest(tree, event.clientY);
		},
		updateInsertLine(event: DragEvent) {
			// Stop the drag from being shown as cancelled
			event.preventDefault();

			const tree = (this.$refs.layerTreeList as typeof LayoutCol).$el as HTMLElement;
			this.draggingData = this.closest(tree, event.clientY);
		},
		async drop() {
			if (this.draggingData) {
				const { insertFolder, insertIndex } = this.draggingData;

				this.editor.instance.move_layer_in_tree(insertFolder, insertIndex);

				this.draggingData = undefined;
			}
		},
		setBlendModeForSelectedLayers() {
			const selected = this.layers.filter((layer) => layer.entry.layer_metadata.selected);

			if (selected.length < 1) {
				this.blendModeSelectedIndex = 0;
				this.blendModeDropdownDisabled = true;
				return;
			}
			this.blendModeDropdownDisabled = false;

			const firstEncounteredBlendMode = selected[0].entry.blend_mode;
			const allBlendModesAlike = !selected.find((layer) => layer.entry.blend_mode !== firstEncounteredBlendMode);

			if (allBlendModesAlike) {
				this.blendModeSelectedIndex = this.blendModeEntries.flat().findIndex((entry) => entry.value === firstEncounteredBlendMode);
			} else {
				// Display a dash when they are not all the same value
				this.blendModeSelectedIndex = NaN;
			}
		},
		setOpacityForSelectedLayers() {
			// todo figure out why this is here
			const selected = this.layers.filter((layer) => layer.entry.layer_metadata.selected);

			if (selected.length < 1) {
				this.opacity = 100;
				this.opacityNumberInputDisabled = true;
				return;
			}
			this.opacityNumberInputDisabled = false;

			const firstEncounteredOpacity = selected[0].entry.opacity;
			const allOpacitiesAlike = !selected.find((layer) => layer.entry.opacity !== firstEncounteredOpacity);

			if (allOpacitiesAlike) {
				this.opacity = firstEncounteredOpacity;
			} else {
				// Display a dash when they are not all the same value
				this.opacity = NaN;
			}
		},
	},
	mounted() {
		this.editor.dispatcher.subscribeJsMessage(DisplayDocumentLayerTreeStructure, (displayDocumentLayerTreeStructure) => {
			const path = [] as bigint[];
			this.layers = [] as { folderIndex: number; bottomLayer: boolean; entry: LayerPanelEntry }[];

			const recurse = (folder: DisplayDocumentLayerTreeStructure, layers: { folderIndex: number; bottomLayer: boolean; entry: LayerPanelEntry }[], cache: Map<string, LayerPanelEntry>): void => {
				folder.children.forEach((item, index) => {
					// TODO: fix toString
					path.push(BigInt(item.layerId.toString()));
					const mapping = cache.get(path.toString());
					if (mapping) layers.push({ folderIndex: index, bottomLayer: index === folder.children.length - 1, entry: mapping });
					if (item.children.length >= 1) recurse(item, layers, cache);
					path.pop();
				});
			};

			recurse(displayDocumentLayerTreeStructure, this.layers, this.layerCache);
		});

		this.editor.dispatcher.subscribeJsMessage(UpdateDocumentLayer, (updateDocumentLayer) => {
			const targetPath = updateDocumentLayer.data.path;
			const targetLayer = updateDocumentLayer.data;

			const layer = this.layerCache.get(targetPath.toString());
			if (layer) {
				Object.assign(this.layerCache.get(targetPath.toString()), targetLayer);
			} else {
				this.layerCache.set(targetPath.toString(), targetLayer);
			}
			this.setBlendModeForSelectedLayers();
			this.setOpacityForSelectedLayers();
		});
	},
	components: {
		LayoutRow,
		LayoutCol,
		Separator,
		PopoverButton,
		NumberInput,
		IconButton,
		IconLabel,
		DropdownInput,
	},
});
</script><|MERGE_RESOLUTION|>--- conflicted
+++ resolved
@@ -28,20 +28,14 @@
 				<p>The contents of this popover menu are coming soon</p>
 			</PopoverButton>
 		</LayoutRow>
-<<<<<<< HEAD
-		<LayoutRow :class="'layer-tree scrollable-y'">
-			<LayoutCol :class="'list'" ref="layerTreeList" @click="() => deselectAllLayers()" @dragover="updateInsertLine($event)" @dragend="drop()">
+		<LayoutRow class="layer-tree" :scrollableY="true">
+			<LayoutCol class="list" ref="layerTreeList" @click="() => deselectAllLayers()" @dragover="updateInsertLine($event)" @dragend="drop()">
 				<LayoutRow
 					class="layer-row"
 					v-for="(listing, index) in layers"
 					:key="String(listing.entry.path.slice(-1))"
 					:class="{ 'insert-folder': draggingData && draggingData.highlightFolder && draggingData.insertFolder === listing.entry.path }"
 				>
-=======
-		<LayoutRow class="layer-tree" :scrollableY="true">
-			<LayoutCol class="list" ref="layerTreeList" @click="() => deselectAllLayers()" @dragover="updateInsertLine($event)" @dragend="drop()">
-				<div class="layer-row" v-for="({ entry: layer }, index) in layers" :key="String(layer.path.slice(-1))">
->>>>>>> 7eb5d758
 					<div class="visibility">
 						<IconButton
 							:action="(e) => (toggleLayerVisibility(listing.entry.path), e && e.stopPropagation())"

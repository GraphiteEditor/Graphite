--- conflicted
+++ resolved
@@ -197,13 +197,7 @@
 <script lang="ts">
 import { defineComponent } from "vue";
 
-<<<<<<< HEAD
 import { BlendMode, DisplayFolderTreeStructure, UpdateLayer, LayerPanelEntry, LayerTypeOptions } from "@/utilities/js-messages";
-=======
-import { subscribeJsMessage } from "@/utilities/js-message-dispatcher";
-import { BlendMode, DisplayFolderTreeStructure, UpdateLayer, LayerPanelEntry, LayerTypeOptions } from "@/utilities/js-messages";
-import { panicProxy } from "@/utilities/panic-proxy";
->>>>>>> fbefcb61
 import { SeparatorType } from "@/components/widgets/widgets";
 
 import LayoutRow from "@/components/layout/LayoutRow.vue";
@@ -217,11 +211,6 @@
 import DropdownInput from "@/components/widgets/inputs/DropdownInput.vue";
 import { SectionsOfMenuListEntries } from "@/components/widgets/floating-menus/MenuList.vue";
 
-<<<<<<< HEAD
-=======
-const wasm = import("@/../wasm/pkg").then(panicProxy);
-
->>>>>>> fbefcb61
 const blendModeEntries: SectionsOfMenuListEntries<BlendMode> = [
 	[{ label: "Normal", value: "Normal" }],
 	[
@@ -415,19 +404,10 @@
 		},
 	},
 	mounted() {
-<<<<<<< HEAD
 		this.editor.dispatcher.subscribeJsMessage(DisplayFolderTreeStructure, (displayFolderTreeStructure) => {
-			if (!displayFolderTreeStructure) return;
-
-			const path = [] as Array<bigint>;
-			this.layers = [] as Array<LayerPanelEntry>;
-			function recurse(folder: DisplayFolderTreeStructure, layers: Array<LayerPanelEntry>, cache: Map<string, LayerPanelEntry>) {
-=======
-		subscribeJsMessage(DisplayFolderTreeStructure, (displayFolderTreeStructure) => {
 			const path = [] as bigint[];
 			this.layers = [] as LayerPanelEntry[];
 			function recurse(folder: DisplayFolderTreeStructure, layers: LayerPanelEntry[], cache: Map<string, LayerPanelEntry>) {
->>>>>>> fbefcb61
 				folder.children.forEach((item) => {
 					// TODO: fix toString
 					path.push(BigInt(item.layerId.toString()));
@@ -440,25 +420,16 @@
 			recurse(displayFolderTreeStructure, this.layers, this.layerCache);
 		});
 
-<<<<<<< HEAD
 		this.editor.dispatcher.subscribeJsMessage(UpdateLayer, (updateLayer) => {
-=======
-		subscribeJsMessage(UpdateLayer, (updateLayer) => {
->>>>>>> fbefcb61
 			const responsePath = updateLayer.data.path;
 			const responseLayer = updateLayer.data;
 
 			const layer = this.layerCache.get(responsePath.toString());
-<<<<<<< HEAD
-			if (layer) Object.assign(this.layerCache.get(responsePath.toString()), responseLayer);
-			else this.layerCache.set(responsePath.toString(), responseLayer);
-=======
 			if (layer) {
 				Object.assign(this.layerCache.get(responsePath.toString()), responseLayer);
 			} else {
 				this.layerCache.set(responsePath.toString(), responseLayer);
 			}
->>>>>>> fbefcb61
 			this.setBlendModeForSelectedLayers();
 			this.setOpacityForSelectedLayers();
 		});

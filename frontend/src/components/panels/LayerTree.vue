--- conflicted
+++ resolved
@@ -420,15 +420,9 @@
 			recurse(displayFolderTreeStructure, this.layers, this.layerCache);
 		});
 
-<<<<<<< HEAD
 		this.editor.dispatcher.subscribeJsMessage(UpdateLayer, (updateLayer) => {
-			const responsePath = updateLayer.data.path;
-			const responseLayer = updateLayer.data;
-=======
-		subscribeJsMessage(UpdateLayer, (updateLayer) => {
 			const targetPath = updateLayer.data.path;
 			const targetLayer = updateLayer.data;
->>>>>>> 37be8568
 
 			const layer = this.layerCache.get(targetPath.toString());
 			if (layer) {

<template>
	<LayoutCol :class="'document'">
		<LayoutRow :class="'options-bar'">
			<div class="left side">
				<DropdownInput :menuEntries="documentModeEntries" v-model:selectedIndex="documentModeSelectionIndex" :drawIcon="true" />

				<Separator :type="SeparatorType.Section" />

				<ToolOptions :activeTool="activeTool" />
			</div>
			<div class="spacer"></div>
			<div class="right side">
				<OptionalInput v-model:checked="snappingEnabled" @update:checked="comingSoon(200)" :icon="'Snapping'" title="Snapping" />
				<PopoverButton>
					<h3>Snapping</h3>
					<p>The contents of this popover menu are coming soon</p>
				</PopoverButton>

				<Separator :type="SeparatorType.Unrelated" />

				<OptionalInput v-model:checked="gridEnabled" @update:checked="comingSoon(318)" :icon="'Grid'" title="Grid" />
				<PopoverButton>
					<h3>Grid</h3>
					<p>The contents of this popover menu are coming soon</p>
				</PopoverButton>

				<Separator :type="SeparatorType.Unrelated" />

				<OptionalInput v-model:checked="overlaysEnabled" @update:checked="comingSoon(99)" :icon="'Overlays'" title="Overlays" />
				<PopoverButton>
					<h3>Overlays</h3>
					<p>The contents of this popover menu are coming soon</p>
				</PopoverButton>

				<Separator :type="SeparatorType.Unrelated" />

				<RadioInput :entries="viewModeEntries" v-model:selectedIndex="viewModeIndex" />
				<PopoverButton>
					<h3>View Mode</h3>
					<p>The contents of this popover menu are coming soon</p>
				</PopoverButton>

				<Separator :type="SeparatorType.Section" />

				<NumberInput @update:value="setRotation" v-model:value="documentRotation" :incrementFactor="15" :unit="`°`" ref="rotation" />

				<Separator :type="SeparatorType.Section" />

				<IconButton :action="() => this.$refs.zoom.onIncrement(IncrementDirection.Increase)" :icon="'ZoomIn'" :size="24" title="Zoom In" />
				<IconButton :action="() => this.$refs.zoom.onIncrement(IncrementDirection.Decrease)" :icon="'ZoomOut'" :size="24" title="Zoom Out" />
				<IconButton :action="() => this.$refs.zoom.updateValue(100)" :icon="'ZoomReset'" :size="24" title="Zoom to 100%" />

				<Separator :type="SeparatorType.Related" />

				<NumberInput
					v-model:value="documentZoom"
					@update:value="setCanvasZoom"
					:min="0.000001"
					:max="1000000"
					:incrementBehavior="IncrementBehavior.Callback"
					:incrementCallbackIncrease="increaseCanvasZoom"
					:incrementCallbackDecrease="decreaseCanvasZoom"
					:unit="`%`"
					:displayDecimalPlaces="4"
					ref="zoom"
				/>
			</div>
		</LayoutRow>
		<LayoutRow :class="'shelf-and-viewport'">
			<LayoutCol :class="'shelf'">
				<div class="tools">
					<ShelfItemInput icon="LayoutSelectTool" title="Select Tool (V)" :active="activeTool === 'Select'" :action="() => selectTool('Select')" />
					<ShelfItemInput icon="LayoutCropTool" title="Crop Tool" :active="activeTool === 'Crop'" :action="() => comingSoon(289) && selectTool('Crop')" />
					<ShelfItemInput icon="LayoutNavigateTool" title="Navigate Tool (Z)" :active="activeTool === 'Navigate'" :action="() => comingSoon(155) && selectTool('Navigate')" />
					<ShelfItemInput icon="LayoutEyedropperTool" title="Eyedropper Tool (I)" :active="activeTool === 'Eyedropper'" :action="() => selectTool('Eyedropper')" />

					<Separator :type="SeparatorType.Section" :direction="SeparatorDirection.Vertical" />

					<ShelfItemInput icon="ParametricTextTool" title="Text Tool (T)" :active="activeTool === 'Text'" :action="() => comingSoon(153) && selectTool('Text')" />
					<ShelfItemInput icon="ParametricFillTool" title="Fill Tool (F)" :active="activeTool === 'Fill'" :action="() => selectTool('Fill')" />
					<ShelfItemInput icon="ParametricGradientTool" title="Gradient Tool (H)" :active="activeTool === 'Gradient'" :action="() => comingSoon() && selectTool('Gradient')" />

					<Separator :type="SeparatorType.Section" :direction="SeparatorDirection.Vertical" />

					<ShelfItemInput icon="RasterBrushTool" title="Brush Tool (B)" :active="activeTool === 'Brush'" :action="() => comingSoon() && selectTool('Brush')" />
					<ShelfItemInput icon="RasterHealTool" title="Heal Tool (J)" :active="activeTool === 'Heal'" :action="() => comingSoon() && selectTool('Heal')" />
					<ShelfItemInput icon="RasterCloneTool" title="Clone Tool (C)" :active="activeTool === 'Clone'" :action="() => comingSoon() && selectTool('Clone')" />
					<ShelfItemInput icon="RasterPatchTool" title="Patch Tool" :active="activeTool === 'Patch'" :action="() => comingSoon() && selectTool('Patch')" />
					<ShelfItemInput icon="RasterBlurSharpenTool" title="Detail Tool (D)" :active="activeTool === 'BlurSharpen'" :action="() => comingSoon() && selectTool('BlurSharpen')" />
					<ShelfItemInput icon="RasterRelightTool" title="Relight Tool (O)" :active="activeTool === 'Relight'" :action="() => comingSoon() && selectTool('Relight')" />

					<Separator :type="SeparatorType.Section" :direction="SeparatorDirection.Vertical" />

					<ShelfItemInput icon="VectorPathTool" title="Path Tool (A)" :active="activeTool === 'Path'" :action="() => comingSoon(82) && selectTool('Path')" />
					<ShelfItemInput icon="VectorPenTool" title="Pen Tool (P)" :active="activeTool === 'Pen'" :action="() => selectTool('Pen')" />
					<ShelfItemInput icon="VectorFreehandTool" title="Freehand Tool (N)" :active="activeTool === 'Freehand'" :action="() => comingSoon() && selectTool('Freehand')" />
					<ShelfItemInput icon="VectorSplineTool" title="Spline Tool" :active="activeTool === 'Spline'" :action="() => comingSoon() && selectTool('Spline')" />
					<ShelfItemInput icon="VectorLineTool" title="Line Tool (L)" :active="activeTool === 'Line'" :action="() => selectTool('Line')" />
					<ShelfItemInput icon="VectorRectangleTool" title="Rectangle Tool (M)" :active="activeTool === 'Rectangle'" :action="() => selectTool('Rectangle')" />
					<ShelfItemInput icon="VectorEllipseTool" title="Ellipse Tool (E)" :active="activeTool === 'Ellipse'" :action="() => selectTool('Ellipse')" />
					<ShelfItemInput icon="VectorShapeTool" title="Shape Tool (Y)" :active="activeTool === 'Shape'" :action="() => selectTool('Shape')" />
				</div>
				<div class="spacer"></div>
				<div class="working-colors">
					<SwatchPairInput />
					<div class="swap-and-reset">
						<IconButton :action="swapWorkingColors" :icon="'Swap'" title="Swap (Shift+X)" :size="16" />
						<IconButton :action="resetWorkingColors" :icon="'ResetColors'" title="Reset (Ctrl+Shift+X)" :size="16" />
					</div>
				</div>
			</LayoutCol>
			<LayoutCol :class="'viewport'">
				<LayoutRow :class="'bar-area'">
					<CanvasRuler :origin="0" :majorMarkSpacing="100" :direction="RulerDirection.Horizontal" :class="'top-ruler'" />
				</LayoutRow>
				<LayoutRow :class="'canvas-area'">
					<LayoutCol :class="'bar-area'">
						<CanvasRuler :origin="0" :majorMarkSpacing="100" :direction="RulerDirection.Vertical" />
					</LayoutCol>
					<LayoutCol :class="'canvas-area'">
						<div class="canvas" @mousedown="canvasMouseDown" @mouseup="canvasMouseUp" @mousemove="canvasMouseMove" ref="canvas">
							<svg v-html="viewportSvg" :style="{ width: canvasSvgWidth, height: canvasSvgHeight }"></svg>
						</div>
					</LayoutCol>
					<LayoutCol :class="'bar-area'">
						<PersistentScrollbar
							:direction="ScrollbarDirection.Vertical"
							:handlePosition="scrollbarPos.y"
							@update:handlePosition="translateCanvasY"
							v-model:handleLength="scrollbarSize.y"
							:class="'right-scrollbar'"
						/>
					</LayoutCol>
				</LayoutRow>
				<LayoutRow :class="'bar-area'">
					<PersistentScrollbar
						:direction="ScrollbarDirection.Horizontal"
						:handlePosition="scrollbarPos.x"
						@update:handlePosition="translateCanvasX"
						v-model:handleLength="scrollbarSize.x"
						:class="'bottom-scrollbar'"
					/>
				</LayoutRow>
			</LayoutCol>
		</LayoutRow>
	</LayoutCol>
</template>

<style lang="scss">
.document {
	height: 100%;

	.options-bar {
		height: 32px;
		flex: 0 0 auto;

		.side {
			height: 100%;
			flex: 0 0 auto;
			display: flex;
			align-items: center;
			margin: 0 4px;
		}
	}

	.shelf-and-viewport {
		.shelf {
			flex: 0 0 auto;
			display: flex;
			flex-direction: column;

			.working-colors .swap-and-reset {
				font-size: 0;
			}
		}

		.viewport {
			flex: 1 1 100%;

			.canvas-area {
				flex: 1 1 100%;
			}

			.bar-area {
				flex: 0 0 auto;
			}

			.top-ruler {
				padding-left: 16px;
				margin-right: 16px;
			}

			.right-scrollbar {
				margin-top: -16px;
			}

			.bottom-scrollbar {
				margin-right: 16px;
			}

			.canvas {
				background: var(--color-1-nearblack);
				width: 100%;
				height: 100%;
				// Allows the SVG to be placed at explicit integer values of width and height to prevent non-pixel-perfect SVG scaling
				position: relative;
				overflow: hidden;

				svg {
					background: #ffffff;
					position: absolute;
					// Fallback values if JS hasn't set these to integers yet
					width: 100%;
					height: 100%;
				}
			}
		}
	}
}
</style>

<script lang="ts">
import { defineComponent } from "vue";

import { makeModifiersBitfield } from "@/utilities/input";
<<<<<<< HEAD
import { ResponseType, registerResponseHandler, Response, UpdateCanvas, UpdateScrollbars, SetActiveTool, ExportDocument, SetCanvasZoom, SetCanvasRotation } from "@/utilities/response-handler";
=======
import { ResponseType, registerResponseHandler, Response, UpdateCanvas, SetActiveTool, SetCanvasZoom, SetCanvasRotation } from "@/utilities/response-handler";
>>>>>>> 91543d53
import { SeparatorDirection, SeparatorType } from "@/components/widgets/widgets";
import { comingSoon } from "@/utilities/errors";

import LayoutRow from "@/components/layout/LayoutRow.vue";
import LayoutCol from "@/components/layout/LayoutCol.vue";
import SwatchPairInput from "@/components/widgets/inputs/SwatchPairInput.vue";
import { MenuDirection } from "@/components/widgets/floating-menus/FloatingMenu.vue";
import ShelfItemInput from "@/components/widgets/inputs/ShelfItemInput.vue";
import Separator from "@/components/widgets/separators/Separator.vue";
import PersistentScrollbar, { ScrollbarDirection } from "@/components/widgets/scrollbars/PersistentScrollbar.vue";
import CanvasRuler, { RulerDirection } from "@/components/widgets/rulers/CanvasRuler.vue";
import IconButton from "@/components/widgets/buttons/IconButton.vue";
import PopoverButton from "@/components/widgets/buttons/PopoverButton.vue";
import RadioInput, { RadioEntries } from "@/components/widgets/inputs/RadioInput.vue";
import NumberInput, { IncrementDirection, IncrementBehavior } from "@/components/widgets/inputs/NumberInput.vue";
import DropdownInput from "@/components/widgets/inputs/DropdownInput.vue";
import OptionalInput from "@/components/widgets/inputs/OptionalInput.vue";
import ToolOptions from "@/components/widgets/options/ToolOptions.vue";
import { SectionsOfMenuListEntries } from "@/components/widgets/floating-menus/MenuList.vue";

const wasm = import("@/../wasm/pkg");

const documentModeEntries: SectionsOfMenuListEntries = [
	[
		{ label: "Design Mode", icon: "ViewportDesignMode" },
		{ label: "Select Mode", icon: "ViewportSelectMode", action: () => comingSoon(330) },
		{ label: "Guide Mode", icon: "ViewportGuideMode", action: () => comingSoon(331) },
	],
];
const viewModeEntries: RadioEntries = [
	{ value: "normal", icon: "ViewModeNormal", tooltip: "View Mode: Normal" },
	{ value: "outline", icon: "ViewModeOutline", tooltip: "View Mode: Outline", action: () => comingSoon(319) },
	{ value: "pixels", icon: "ViewModePixels", tooltip: "View Mode: Pixels", action: () => comingSoon(320) },
];

export default defineComponent({
	methods: {
		async viewportResize() {
			const canvas = this.$refs.canvas as HTMLElement;
			// Get the width and height rounded up to the nearest even number because resizing is centered and dividing an odd number by 2 for centering causes antialiasing
			let width = Math.ceil(parseFloat(getComputedStyle(canvas).width));
			if (width % 2 === 1) width += 1;
			let height = Math.ceil(parseFloat(getComputedStyle(canvas).height));
			if (height % 2 === 1) height += 1;

			this.canvasSvgWidth = `${width}px`;
			this.canvasSvgHeight = `${height}px`;

			(await wasm).viewport_resize(width, height);
		},
		async canvasMouseDown(e: MouseEvent) {
			const modifiers = makeModifiersBitfield(e.ctrlKey, e.shiftKey, e.altKey);
			(await wasm).on_mouse_down(e.offsetX, e.offsetY, e.buttons, modifiers);
		},
		async canvasMouseUp(e: MouseEvent) {
			const modifiers = makeModifiersBitfield(e.ctrlKey, e.shiftKey, e.altKey);
			(await wasm).on_mouse_up(e.offsetX, e.offsetY, e.buttons, modifiers);
		},
		async canvasMouseMove(e: MouseEvent) {
			const modifiers = makeModifiersBitfield(e.ctrlKey, e.shiftKey, e.altKey);
			(await wasm).on_mouse_move(e.offsetX, e.offsetY, modifiers);
		},
		async canvasMouseScroll(e: WheelEvent) {
			e.preventDefault();
			const modifiers = makeModifiersBitfield(e.ctrlKey, e.shiftKey, e.altKey);
			(await wasm).on_mouse_scroll(e.deltaX, e.deltaY, e.deltaZ, modifiers);
		},
		async setCanvasZoom(newZoom: number) {
			(await wasm).set_canvas_zoom(newZoom / 100);
		},
		async increaseCanvasZoom() {
			(await wasm).increase_canvas_zoom();
		},
		async decreaseCanvasZoom() {
			(await wasm).decrease_canvas_zoom();
		},
		async setRotation(newRotation: number) {
			(await wasm).set_rotation(newRotation * (Math.PI / 180));
		},
		async translateCanvasX(newValue: number) {
			const { translate_canvas } = await wasm;
			translate_canvas(-(newValue - this.scrollbarPos.x) * this.scrollbarMultiplier.x, 0);
		},
		async translateCanvasY(newValue: number) {
			const { translate_canvas } = await wasm;
			translate_canvas(0, -(newValue - this.scrollbarPos.y) * this.scrollbarMultiplier.y);
		},
		async selectTool(toolName: string) {
			(await wasm).select_tool(toolName);
		},
		async swapWorkingColors() {
			(await wasm).swap_colors();
		},
		async resetWorkingColors() {
			(await wasm).reset_colors();
		},
	},
	mounted() {
		registerResponseHandler(ResponseType.UpdateCanvas, (responseData: Response) => {
			const updateData = responseData as UpdateCanvas;
			if (updateData) this.viewportSvg = updateData.document;
		});
<<<<<<< HEAD
		registerResponseHandler(ResponseType.UpdateScrollbars, (responseData: Response) => {
			const updateData = responseData as UpdateScrollbars;
			if (updateData) {
				this.scrollbarPos = updateData.position;
				this.scrollbarSize = updateData.size;
				this.scrollbarMultiplier = updateData.multiplier;
			}
		});
		registerResponseHandler(ResponseType.ExportDocument, (responseData: Response) => {
			const updateData = responseData as ExportDocument;
			if (updateData) this.download("canvas.svg", updateData.document);
		});
=======

>>>>>>> 91543d53
		registerResponseHandler(ResponseType.SetActiveTool, (responseData: Response) => {
			const toolData = responseData as SetActiveTool;
			if (toolData) this.activeTool = toolData.tool_name;
		});

		registerResponseHandler(ResponseType.SetCanvasZoom, (responseData: Response) => {
			const updateData = responseData as SetCanvasZoom;
			if (updateData) {
				this.documentZoom = updateData.new_zoom * 100;
			}
		});

		registerResponseHandler(ResponseType.SetCanvasRotation, (responseData: Response) => {
			const updateData = responseData as SetCanvasRotation;
			if (updateData) {
				const newRotation = updateData.new_radians * (180 / Math.PI);
				this.documentRotation = (360 + (newRotation % 360)) % 360;
			}
		});

		// TODO: Move event listeners to `main.ts`
		const canvas = this.$refs.canvas as HTMLElement;
		canvas.addEventListener("wheel", this.canvasMouseScroll, { passive: false });

		window.addEventListener("resize", () => this.viewportResize());
		window.addEventListener("DOMContentLoaded", () => this.viewportResize());
	},
	data() {
		return {
			viewportSvg: "",
			canvasSvgWidth: "100%",
			canvasSvgHeight: "100%",
			activeTool: "Select",
			documentModeEntries,
			viewModeEntries,
			documentModeSelectionIndex: 0,
			viewModeIndex: 0,
			snappingEnabled: true,
			gridEnabled: true,
			overlaysEnabled: true,
			documentRotation: 0,
			documentZoom: 100,
			scrollbarPos: { x: 0.5, y: 0.5 },
			scrollbarSize: { x: 0.5, y: 0.5 },
			scrollbarMultiplier: { x: 0, y: 0 },
			IncrementBehavior,
			IncrementDirection,
			MenuDirection,
			SeparatorDirection,
			ScrollbarDirection,
			RulerDirection,
			SeparatorType,
			comingSoon,
		};
	},
	components: {
		LayoutRow,
		LayoutCol,
		SwatchPairInput,
		ShelfItemInput,
		Separator,
		PersistentScrollbar,
		CanvasRuler,
		IconButton,
		PopoverButton,
		RadioInput,
		NumberInput,
		DropdownInput,
		OptionalInput,
		ToolOptions,
	},
});
</script><|MERGE_RESOLUTION|>--- conflicted
+++ resolved
@@ -223,11 +223,7 @@
 import { defineComponent } from "vue";
 
 import { makeModifiersBitfield } from "@/utilities/input";
-<<<<<<< HEAD
-import { ResponseType, registerResponseHandler, Response, UpdateCanvas, UpdateScrollbars, SetActiveTool, ExportDocument, SetCanvasZoom, SetCanvasRotation } from "@/utilities/response-handler";
-=======
-import { ResponseType, registerResponseHandler, Response, UpdateCanvas, SetActiveTool, SetCanvasZoom, SetCanvasRotation } from "@/utilities/response-handler";
->>>>>>> 91543d53
+import { ResponseType, registerResponseHandler, Response, UpdateCanvas, UpdateScrollbars, SetActiveTool, SetCanvasZoom, SetCanvasRotation } from "@/utilities/response-handler";
 import { SeparatorDirection, SeparatorType } from "@/components/widgets/widgets";
 import { comingSoon } from "@/utilities/errors";
 
@@ -330,7 +326,7 @@
 			const updateData = responseData as UpdateCanvas;
 			if (updateData) this.viewportSvg = updateData.document;
 		});
-<<<<<<< HEAD
+
 		registerResponseHandler(ResponseType.UpdateScrollbars, (responseData: Response) => {
 			const updateData = responseData as UpdateScrollbars;
 			if (updateData) {
@@ -339,13 +335,7 @@
 				this.scrollbarMultiplier = updateData.multiplier;
 			}
 		});
-		registerResponseHandler(ResponseType.ExportDocument, (responseData: Response) => {
-			const updateData = responseData as ExportDocument;
-			if (updateData) this.download("canvas.svg", updateData.document);
-		});
-=======
-
->>>>>>> 91543d53
+    
 		registerResponseHandler(ResponseType.SetActiveTool, (responseData: Response) => {
 			const toolData = responseData as SetActiveTool;
 			if (toolData) this.activeTool = toolData.tool_name;

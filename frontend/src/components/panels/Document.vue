--- conflicted
+++ resolved
@@ -10,11 +10,7 @@
 			</div>
 			<div class="spacer"></div>
 			<div class="right side">
-<<<<<<< HEAD
-				<OptionalInput v-model:checked="snappingEnabled" @update:checked="dialog.comingSoon(200)" :icon="'Snapping'" title="Snapping" />
-=======
 				<OptionalInput v-model:checked="snappingEnabled" @update:checked="setSnap" :icon="'Snapping'" title="Snapping" />
->>>>>>> fbefcb61
 				<PopoverButton>
 					<h3>Snapping</h3>
 					<p>The contents of this popover menu are coming soon</p>
@@ -242,12 +238,7 @@
 <script lang="ts">
 import { defineComponent } from "vue";
 
-<<<<<<< HEAD
-import { UpdateCanvas, UpdateScrollbars, SetActiveTool, SetCanvasZoom, SetCanvasRotation } from "@/utilities/js-messages";
-=======
-import { subscribeJsMessage } from "@/utilities/js-message-dispatcher";
 import { UpdateCanvas, UpdateScrollbars, UpdateRulers, SetActiveTool, SetCanvasZoom, SetCanvasRotation } from "@/utilities/js-messages";
->>>>>>> fbefcb61
 import { SeparatorDirection, SeparatorType } from "@/components/widgets/widgets";
 
 import LayoutRow from "@/components/layout/LayoutRow.vue";
@@ -271,7 +262,7 @@
 	inject: ["editor", "dialog"],
 	methods: {
 		async setSnap(newStatus: boolean) {
-			(await wasm).set_snapping(newStatus);
+			this.editor.instance.set_snapping(newStatus);
 		},
 		async viewportResize() {
 			const canvas = this.$refs.canvas as HTMLElement;
@@ -325,25 +316,22 @@
 		},
 	},
 	mounted() {
-<<<<<<< HEAD
 		this.editor.dispatcher.subscribeJsMessage(UpdateCanvas, (updateCanvas) => {
 			this.viewportSvg = updateCanvas.document;
 		});
 
 		this.editor.dispatcher.subscribeJsMessage(UpdateScrollbars, (updateScrollbars) => {
-=======
-		subscribeJsMessage(UpdateCanvas, (updateCanvas) => {
-			this.viewportSvg = updateCanvas.document;
-		});
-
-		subscribeJsMessage(UpdateScrollbars, (updateScrollbars) => {
->>>>>>> fbefcb61
 			this.scrollbarPos = updateScrollbars.position;
 			this.scrollbarSize = updateScrollbars.size;
 			this.scrollbarMultiplier = updateScrollbars.multiplier;
 		});
 
-<<<<<<< HEAD
+		this.editor.dispatcher.subscribeJsMessage(UpdateRulers, (updateRulers) => {
+			this.rulerOrigin = updateRulers.origin;
+			this.rulerSpacing = updateRulers.spacing;
+			this.rulerInterval = updateRulers.interval;
+		});
+
 		this.editor.dispatcher.subscribeJsMessage(SetActiveTool, (setActiveTool) => {
 			this.activeTool = setActiveTool.tool_name;
 			this.activeToolOptions = setActiveTool.tool_options;
@@ -354,24 +342,6 @@
 		});
 
 		this.editor.dispatcher.subscribeJsMessage(SetCanvasRotation, (setCanvasRotation) => {
-=======
-		subscribeJsMessage(UpdateRulers, (updateRulers) => {
-			this.rulerOrigin = updateRulers.origin;
-			this.rulerSpacing = updateRulers.spacing;
-			this.rulerInterval = updateRulers.interval;
-		});
-
-		subscribeJsMessage(SetActiveTool, (setActiveTool) => {
-			this.activeTool = setActiveTool.tool_name;
-			this.activeToolOptions = setActiveTool.tool_options;
-		});
-
-		subscribeJsMessage(SetCanvasZoom, (setCanvasZoom) => {
-			this.documentZoom = setCanvasZoom.new_zoom * 100;
-		});
-
-		subscribeJsMessage(SetCanvasRotation, (setCanvasRotation) => {
->>>>>>> fbefcb61
 			const newRotation = setCanvasRotation.new_radians * (180 / Math.PI);
 			this.documentRotation = (360 + (newRotation % 360)) % 360;
 		});

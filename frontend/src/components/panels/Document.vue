<template>
	<LayoutCol :class="'document'">
		<LayoutRow :class="'options-bar'">
			<div class="left side">
				<DropdownInput :menuEntries="documentModeEntries" v-model:selectedIndex="documentModeSelectionIndex" :drawIcon="true" />

				<Separator :type="SeparatorType.Section" />

				<ToolOptions :activeTool="activeTool" />
			</div>
			<div class="spacer"></div>
			<div class="right side">
				<OptionalInput v-model:checked="snappingEnabled" @update:checked="comingSoon(200)" :icon="'Snapping'" title="Snapping" />
				<PopoverButton>
					<h3>Snapping</h3>
					<p>More snapping options will be here</p>
				</PopoverButton>

				<Separator :type="SeparatorType.Unrelated" />

				<OptionalInput v-model:checked="gridEnabled" @update:checked="comingSoon(318)" :icon="'Grid'" title="Grid" />
				<PopoverButton>
					<h3>Grid</h3>
					<p>More grid options will be here</p>
				</PopoverButton>

				<Separator :type="SeparatorType.Unrelated" />

				<OptionalInput v-model:checked="overlaysEnabled" @update:checked="comingSoon(99)" :icon="'Overlays'" title="Overlays" />
				<PopoverButton>
					<h3>Overlays</h3>
					<p>More overlays options will be here</p>
				</PopoverButton>

				<Separator :type="SeparatorType.Unrelated" />

				<RadioInput :entries="viewModeEntries" v-model:selectedIndex="viewModeIndex" />
				<PopoverButton>
					<h3>View Mode</h3>
					<p>More view mode options will be here</p>
				</PopoverButton>

				<Separator :type="SeparatorType.Section" />

				<NumberInput @update:value="setRotation" v-model:value="documentRotation" :incrementFactor="15" :unit="`°`" ref="rotation" />

				<Separator :type="SeparatorType.Section" />

				<IconButton :action="() => this.$refs.zoom.onIncrement(IncrementDirection.Increase)" :icon="'ZoomIn'" :size="24" title="Zoom In" />
				<IconButton :action="() => this.$refs.zoom.onIncrement(IncrementDirection.Decrease)" :icon="'ZoomOut'" :size="24" title="Zoom Out" />
				<IconButton :action="() => this.$refs.zoom.updateValue(100)" :icon="'ZoomReset'" :size="24" title="Zoom to 100%" />

				<Separator :type="SeparatorType.Related" />

				<NumberInput
					v-model:value="documentZoom"
					@update:value="setCanvasZoom"
					:min="0.000001"
					:max="1000000"
					:incrementBehavior="IncrementBehavior.Callback"
					:incrementCallbackIncrease="increaseCanvasZoom"
					:incrementCallbackDecrease="decreaseCanvasZoom"
					:unit="`%`"
					:displayDecimalPlaces="4"
					ref="zoom"
				/>
			</div>
		</LayoutRow>
		<LayoutRow :class="'shelf-and-viewport'">
			<LayoutCol :class="'shelf'">
				<div class="tools">
					<ShelfItemInput icon="LayoutSelectTool" title="Select Tool (V)" :active="activeTool === 'Select'" :action="() => selectTool('Select')" />
					<ShelfItemInput icon="LayoutCropTool" title="Crop Tool" :active="activeTool === 'Crop'" :action="() => comingSoon(289) && selectTool('Crop')" />
					<ShelfItemInput icon="LayoutNavigateTool" title="Navigate Tool (Z)" :active="activeTool === 'Navigate'" :action="() => comingSoon(155) && selectTool('Navigate')" />
					<ShelfItemInput icon="LayoutEyedropperTool" title="Eyedropper Tool (I)" :active="activeTool === 'Eyedropper'" :action="() => selectTool('Eyedropper')" />

					<Separator :type="SeparatorType.Section" :direction="SeparatorDirection.Vertical" />

					<ShelfItemInput icon="ParametricTextTool" title="Text Tool (T)" :active="activeTool === 'Text'" :action="() => comingSoon(153) && selectTool('Text')" />
					<ShelfItemInput icon="ParametricFillTool" title="Fill Tool (F)" :active="activeTool === 'Fill'" :action="() => selectTool('Fill')" />
					<ShelfItemInput icon="ParametricGradientTool" title="Gradient Tool (H)" :active="activeTool === 'Gradient'" :action="() => comingSoon() && selectTool('Gradient')" />

					<Separator :type="SeparatorType.Section" :direction="SeparatorDirection.Vertical" />

					<ShelfItemInput icon="RasterBrushTool" title="Brush Tool (B)" :active="activeTool === 'Brush'" :action="() => comingSoon() && selectTool('Brush')" />
					<ShelfItemInput icon="RasterHealTool" title="Heal Tool (J)" :active="activeTool === 'Heal'" :action="() => comingSoon() && selectTool('Heal')" />
					<ShelfItemInput icon="RasterCloneTool" title="Clone Tool (C)" :active="activeTool === 'Clone'" :action="() => comingSoon() && selectTool('Clone')" />
					<ShelfItemInput icon="RasterPatchTool" title="Patch Tool" :active="activeTool === 'Patch'" :action="() => comingSoon() && selectTool('Patch')" />
					<ShelfItemInput icon="RasterBlurSharpenTool" title="Detail Tool (D)" :active="activeTool === 'BlurSharpen'" :action="() => comingSoon() && selectTool('BlurSharpen')" />
					<ShelfItemInput icon="RasterRelightTool" title="Relight Tool (O)" :active="activeTool === 'Relight'" :action="() => comingSoon() && selectTool('Relight')" />

					<Separator :type="SeparatorType.Section" :direction="SeparatorDirection.Vertical" />

					<ShelfItemInput icon="VectorPathTool" title="Path Tool (A)" :active="activeTool === 'Path'" :action="() => comingSoon(82) && selectTool('Path')" />
					<ShelfItemInput icon="VectorPenTool" title="Pen Tool (P)" :active="activeTool === 'Pen'" :action="() => selectTool('Pen')" />
					<ShelfItemInput icon="VectorFreehandTool" title="Freehand Tool (N)" :active="activeTool === 'Freehand'" :action="() => comingSoon() && selectTool('Freehand')" />
					<ShelfItemInput icon="VectorSplineTool" title="Spline Tool" :active="activeTool === 'Spline'" :action="() => comingSoon() && selectTool('Spline')" />
					<ShelfItemInput icon="VectorLineTool" title="Line Tool (L)" :active="activeTool === 'Line'" :action="() => selectTool('Line')" />
					<ShelfItemInput icon="VectorRectangleTool" title="Rectangle Tool (M)" :active="activeTool === 'Rectangle'" :action="() => selectTool('Rectangle')" />
					<ShelfItemInput icon="VectorEllipseTool" title="Ellipse Tool (E)" :active="activeTool === 'Ellipse'" :action="() => selectTool('Ellipse')" />
					<ShelfItemInput icon="VectorShapeTool" title="Shape Tool (Y)" :active="activeTool === 'Shape'" :action="() => selectTool('Shape')" />
				</div>
				<div class="spacer"></div>
				<div class="working-colors">
					<SwatchPairInput />
					<div class="swap-and-reset">
						<IconButton :action="swapWorkingColors" :icon="'Swap'" title="Swap (Shift+X)" :size="16" />
						<IconButton :action="resetWorkingColors" :icon="'ResetColors'" title="Reset (Ctrl+Shift+X)" :size="16" />
					</div>
				</div>
			</LayoutCol>
			<LayoutCol :class="'viewport'">
				<LayoutRow :class="'bar-area'">
					<CanvasRuler :origin="0" :majorMarkSpacing="100" :direction="RulerDirection.Horizontal" :class="'top-ruler'" />
				</LayoutRow>
				<LayoutRow :class="'canvas-area'">
					<LayoutCol :class="'bar-area'">
						<CanvasRuler :origin="0" :majorMarkSpacing="100" :direction="RulerDirection.Vertical" />
					</LayoutCol>
					<LayoutCol :class="'canvas-area'">
						<div class="canvas" @mousedown="canvasMouseDown" @mouseup="canvasMouseUp" @mousemove="canvasMouseMove" ref="canvas">
							<svg v-html="viewportSvg" :style="{ width: canvasSvgWidth, height: canvasSvgHeight }"></svg>
						</div>
					</LayoutCol>
					<LayoutCol :class="'bar-area'">
						<PersistentScrollbar
							:direction="ScrollbarDirection.Vertical"
							:handlePosition="scrollbarPos.y"
							@update:handlePosition="translateCanvasY"
							v-model:handleLength="scrollbarSize.y"
							:class="'right-scrollbar'"
						/>
					</LayoutCol>
				</LayoutRow>
				<LayoutRow :class="'bar-area'">
					<PersistentScrollbar
						:direction="ScrollbarDirection.Horizontal"
						:handlePosition="scrollbarPos.x"
						@update:handlePosition="translateCanvasX"
						v-model:handleLength="scrollbarSize.x"
						:class="'bottom-scrollbar'"
					/>
				</LayoutRow>
			</LayoutCol>
		</LayoutRow>
	</LayoutCol>
</template>

<style lang="scss">
.document {
	height: 100%;

	.options-bar {
		height: 32px;
		flex: 0 0 auto;

		.side {
			height: 100%;
			flex: 0 0 auto;
			display: flex;
			align-items: center;
			margin: 0 4px;
		}
	}

	.shelf-and-viewport {
		.shelf {
			flex: 0 0 auto;
			display: flex;
			flex-direction: column;

			.working-colors .swap-and-reset {
				font-size: 0;
			}
		}

		.viewport {
			flex: 1 1 100%;

			.canvas-area {
				flex: 1 1 100%;
			}

			.bar-area {
				flex: 0 0 auto;
			}

			.top-ruler {
				padding-left: 16px;
				margin-right: 16px;
			}

			.right-scrollbar {
				margin-top: -16px;
			}

			.bottom-scrollbar {
				margin-right: 16px;
			}

			.canvas {
				background: var(--color-1-nearblack);
				width: 100%;
				height: 100%;
				// Allows the SVG to be placed at explicit integer values of width and height to prevent non-pixel-perfect SVG scaling
				position: relative;
				overflow: hidden;

				svg {
					background: #ffffff;
					position: absolute;
					// Fallback values if JS hasn't set these to integers yet
					width: 100%;
					height: 100%;
				}
			}
		}
	}
}
</style>

<script lang="ts">
import { defineComponent } from "vue";

import { makeModifiersBitfield } from "@/utilities/input";
import { ResponseType, registerResponseHandler, Response, UpdateCanvas, UpdateScrollbars, SetActiveTool, ExportDocument, SetCanvasZoom, SetCanvasRotation } from "@/utilities/response-handler";
import { SeparatorDirection, SeparatorType } from "@/components/widgets/widgets";
import { comingSoon } from "@/utilities/errors";

import LayoutRow from "@/components/layout/LayoutRow.vue";
import LayoutCol from "@/components/layout/LayoutCol.vue";
import SwatchPairInput from "@/components/widgets/inputs/SwatchPairInput.vue";
import { MenuDirection } from "@/components/widgets/floating-menus/FloatingMenu.vue";
import ShelfItemInput from "@/components/widgets/inputs/ShelfItemInput.vue";
import Separator from "@/components/widgets/separators/Separator.vue";
import PersistentScrollbar, { ScrollbarDirection } from "@/components/widgets/scrollbars/PersistentScrollbar.vue";
import CanvasRuler, { RulerDirection } from "@/components/widgets/rulers/CanvasRuler.vue";
import IconButton from "@/components/widgets/buttons/IconButton.vue";
import PopoverButton from "@/components/widgets/buttons/PopoverButton.vue";
import RadioInput, { RadioEntries } from "@/components/widgets/inputs/RadioInput.vue";
import NumberInput, { IncrementDirection, IncrementBehavior } from "@/components/widgets/inputs/NumberInput.vue";
import DropdownInput from "@/components/widgets/inputs/DropdownInput.vue";
import OptionalInput from "@/components/widgets/inputs/OptionalInput.vue";
import ToolOptions from "@/components/widgets/options/ToolOptions.vue";
import { SectionsOfMenuListEntries } from "@/components/widgets/floating-menus/MenuList.vue";

const documentModeEntries: SectionsOfMenuListEntries = [
	[
		{ label: "Design Mode", icon: "ViewportDesignMode" },
		{ label: "Select Mode", icon: "ViewportSelectMode", action: () => comingSoon(330) },
		{ label: "Guide Mode", icon: "ViewportGuideMode", action: () => comingSoon(331) },
	],
];
const viewModeEntries: RadioEntries = [
	{ value: "normal", icon: "ViewModeNormal", tooltip: "View Mode: Normal" },
	{ value: "outline", icon: "ViewModeOutline", tooltip: "View Mode: Outline", action: () => comingSoon(319) },
	{ value: "pixels", icon: "ViewModePixels", tooltip: "View Mode: Pixels", action: () => comingSoon(320) },
];

const wasm = import("@/../wasm/pkg");

export default defineComponent({
	methods: {
		async viewportResize() {
			const canvas = this.$refs.canvas as HTMLElement;
			// Get the width and height rounded up to the nearest even number because resizing is centered and dividing an odd number by 2 for centering causes antialiasing
			let width = Math.ceil(parseFloat(getComputedStyle(canvas).width));
			if (width % 2 === 1) width += 1;
			let height = Math.ceil(parseFloat(getComputedStyle(canvas).height));
			if (height % 2 === 1) height += 1;

			this.canvasSvgWidth = `${width}px`;
			this.canvasSvgHeight = `${height}px`;

			const { viewport_resize } = await wasm;
			viewport_resize(width, height);
		},
		async canvasMouseDown(e: MouseEvent) {
			const { on_mouse_down } = await wasm;
			const modifiers = makeModifiersBitfield(e.ctrlKey, e.shiftKey, e.altKey);
			on_mouse_down(e.offsetX, e.offsetY, e.buttons, modifiers);
		},
		async canvasMouseUp(e: MouseEvent) {
			const { on_mouse_up } = await wasm;
			const modifiers = makeModifiersBitfield(e.ctrlKey, e.shiftKey, e.altKey);
			on_mouse_up(e.offsetX, e.offsetY, e.buttons, modifiers);
		},
		async canvasMouseMove(e: MouseEvent) {
			const { on_mouse_move } = await wasm;
			const modifiers = makeModifiersBitfield(e.ctrlKey, e.shiftKey, e.altKey);
			on_mouse_move(e.offsetX, e.offsetY, modifiers);
		},
		async canvasMouseScroll(e: WheelEvent) {
			e.preventDefault();
			const { on_mouse_scroll } = await wasm;
			const modifiers = makeModifiersBitfield(e.ctrlKey, e.shiftKey, e.altKey);
			on_mouse_scroll(e.deltaX, e.deltaY, e.deltaZ, modifiers);
		},
		async setCanvasZoom(newZoom: number) {
			(await wasm).set_canvas_zoom(newZoom / 100);
		},
		async increaseCanvasZoom() {
			(await wasm).increase_canvas_zoom();
		},
		async decreaseCanvasZoom() {
			(await wasm).decrease_canvas_zoom();
		},
		async setRotation(newRotation: number) {
			const { set_rotation } = await wasm;
			set_rotation(newRotation * (Math.PI / 180));
		},
		async translateCanvasX(newValue: number) {
			const { translate_canvas } = await wasm;
			translate_canvas(-(newValue - this.scrollbarPos.x) * this.scrollbarMultiplier.x, 0);
		},
		async translateCanvasY(newValue: number) {
			const { translate_canvas } = await wasm;
			translate_canvas(0, -(newValue - this.scrollbarPos.y) * this.scrollbarMultiplier.y);
		},
		async selectTool(toolName: string) {
			const { select_tool } = await wasm;
			select_tool(toolName);
		},
		async swapWorkingColors() {
			const { swap_colors } = await wasm;
			swap_colors();
		},
		async resetWorkingColors() {
			const { reset_colors } = await wasm;
			reset_colors();
		},
		download(filename: string, fileData: string) {
			const svgBlob = new Blob([fileData], { type: "image/svg+xml;charset=utf-8" });
			const svgUrl = URL.createObjectURL(svgBlob);
			const element = document.createElement("a");

			element.href = svgUrl;
			element.setAttribute("download", filename);
			element.style.display = "none";

			element.click();
		},
	},
	mounted() {
		registerResponseHandler(ResponseType.UpdateCanvas, (responseData: Response) => {
			const updateData = responseData as UpdateCanvas;
			if (updateData) this.viewportSvg = updateData.document;
		});
		registerResponseHandler(ResponseType.UpdateScrollbars, (responseData: Response) => {
			const updateData = responseData as UpdateScrollbars;
			if (updateData) {
				this.scrollbarPos = updateData.position;
				this.scrollbarSize = updateData.size;
				this.scrollbarMultiplier = updateData.multiplier;
			}
		});
		registerResponseHandler(ResponseType.ExportDocument, (responseData: Response) => {
			const updateData = responseData as ExportDocument;
			if (updateData) this.download("canvas.svg", updateData.document);
		});
		registerResponseHandler(ResponseType.SetActiveTool, (responseData: Response) => {
			const toolData = responseData as SetActiveTool;
			if (toolData) this.activeTool = toolData.tool_name;
		});
		registerResponseHandler(ResponseType.SetCanvasZoom, (responseData: Response) => {
			const updateData = responseData as SetCanvasZoom;
			if (updateData) {
				this.documentZoom = updateData.new_zoom * 100;
			}
		});
		registerResponseHandler(ResponseType.SetCanvasRotation, (responseData: Response) => {
			const updateData = responseData as SetCanvasRotation;
			if (updateData) {
				const newRotation = updateData.new_radians * (180 / Math.PI);
				this.documentRotation = (360 + (newRotation % 360)) % 360;
			}
		});

		// TODO: Move event listeners to `main.ts`
		const canvas = this.$refs.canvas as HTMLDivElement;
		canvas.addEventListener("wheel", this.canvasMouseScroll, { passive: false });

		window.addEventListener("resize", () => this.viewportResize());
		window.addEventListener("DOMContentLoaded", () => this.viewportResize());
	},
	data() {
		return {
			viewportSvg: "",
			canvasSvgWidth: "100%",
			canvasSvgHeight: "100%",
			activeTool: "Select",
			documentModeEntries,
			viewModeEntries,
			documentModeSelectionIndex: 0,
			viewModeIndex: 0,
			snappingEnabled: true,
			gridEnabled: true,
			overlaysEnabled: true,
			documentRotation: 0,
			documentZoom: 100,
<<<<<<< HEAD
			scrollbarPos: { x: 0.5, y: 0.5 },
			scrollbarSize: { x: 0.5, y: 0.5 },
			scrollbarMultiplier: { x: 0, y: 0 },
=======
			IncrementBehavior,
>>>>>>> 01e66bcf
			IncrementDirection,
			MenuDirection,
			SeparatorDirection,
			ScrollbarDirection,
			RulerDirection,
			SeparatorType,
			comingSoon,
		};
	},
	components: {
		LayoutRow,
		LayoutCol,
		SwatchPairInput,
		ShelfItemInput,
		Separator,
		PersistentScrollbar,
		CanvasRuler,
		IconButton,
		PopoverButton,
		RadioInput,
		NumberInput,
		DropdownInput,
		OptionalInput,
		ToolOptions,
	},
});
</script><|MERGE_RESOLUTION|>--- conflicted
+++ resolved
@@ -398,13 +398,10 @@
 			overlaysEnabled: true,
 			documentRotation: 0,
 			documentZoom: 100,
-<<<<<<< HEAD
 			scrollbarPos: { x: 0.5, y: 0.5 },
 			scrollbarSize: { x: 0.5, y: 0.5 },
 			scrollbarMultiplier: { x: 0, y: 0 },
-=======
 			IncrementBehavior,
->>>>>>> 01e66bcf
 			IncrementDirection,
 			MenuDirection,
 			SeparatorDirection,

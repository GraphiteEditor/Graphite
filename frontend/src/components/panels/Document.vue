<template>
	<LayoutCol class="document">
		<LayoutRow class="options-bar" :scrollableX="true">
			<LayoutRow class="left side">
				<DropdownInput :menuEntries="documentModeEntries" v-model:selectedIndex="documentModeSelectionIndex" :drawIcon="true" />

				<Separator :type="'Section'" />

<<<<<<< HEAD
				<WidgetLayout :layout="toolOptionsLayout" />
			</div>
			<div class="spacer"></div>
			<div class="right side">
=======
				<ToolOptions :activeTool="activeTool" :activeToolOptions="activeToolOptions" />
			</LayoutRow>

			<LayoutRow class="spacer"></LayoutRow>

			<LayoutRow class="right side">
>>>>>>> 7eb5d758
				<OptionalInput v-model:checked="snappingEnabled" @update:checked="(snap: boolean) => setSnapping(snap)" :icon="'Snapping'" title="Snapping" />
				<PopoverButton>
					<h3>Snapping</h3>
					<p>The contents of this popover menu are coming soon</p>
				</PopoverButton>

				<Separator :type="'Unrelated'" />

				<OptionalInput v-model:checked="gridEnabled" @update:checked="() => dialog.comingSoon(318)" :icon="'Grid'" title="Grid" />
				<PopoverButton>
					<h3>Grid</h3>
					<p>The contents of this popover menu are coming soon</p>
				</PopoverButton>

				<Separator :type="'Unrelated'" />

				<OptionalInput v-model:checked="overlaysEnabled" @update:checked="(visible: boolean) => setOverlaysVisibility(visible)" :icon="'Overlays'" title="Overlays" />
				<PopoverButton>
					<h3>Overlays</h3>
					<p>The contents of this popover menu are coming soon</p>
				</PopoverButton>

				<Separator :type="'Unrelated'" />

				<RadioInput :entries="viewModeEntries" v-model:selectedIndex="viewModeIndex" class="combined-after" />
				<PopoverButton>
					<h3>View Mode</h3>
					<p>The contents of this popover menu are coming soon</p>
				</PopoverButton>

				<Separator :type="'Section'" />

				<NumberInput @update:value="(newRotation: number) => setRotation(newRotation)" v-model:value="documentRotation" :incrementFactor="15" :unit="'°'" />

				<Separator :type="'Section'" />

				<IconButton :action="increaseCanvasZoom" :icon="'ZoomIn'" :size="24" title="Zoom In" />
				<IconButton :action="decreaseCanvasZoom" :icon="'ZoomOut'" :size="24" title="Zoom Out" />
				<IconButton :action="() => setCanvasZoom(100)" :icon="'ZoomReset'" :size="24" title="Zoom to 100%" />

				<Separator :type="'Related'" />

				<NumberInput
					v-model:value="documentZoom"
					@update:value="(newZoom: number) => setCanvasZoom(newZoom)"
					:min="0.000001"
					:max="1000000"
					:incrementBehavior="'Callback'"
					:incrementCallbackIncrease="increaseCanvasZoom"
					:incrementCallbackDecrease="decreaseCanvasZoom"
					:unit="'%'"
					:displayDecimalPlaces="4"
					ref="zoom"
				/>
			</LayoutRow>
		</LayoutRow>
		<LayoutRow class="shelf-and-viewport">
			<LayoutCol class="shelf">
				<LayoutCol class="tools" :scrollableY="true">
					<ShelfItemInput icon="LayoutSelectTool" title="Select Tool (V)" :active="activeTool === 'Select'" :action="() => selectTool('Select')" />
					<ShelfItemInput icon="LayoutCropTool" title="Crop Tool" :active="activeTool === 'Crop'" :action="() => (dialog.comingSoon(289), false) && selectTool('Crop')" />
					<ShelfItemInput icon="LayoutNavigateTool" title="Navigate Tool (Z)" :active="activeTool === 'Navigate'" :action="() => selectTool('Navigate')" />
					<ShelfItemInput icon="LayoutEyedropperTool" title="Eyedropper Tool (I)" :active="activeTool === 'Eyedropper'" :action="() => selectTool('Eyedropper')" />

					<Separator :type="'Section'" :direction="'Vertical'" />

					<ShelfItemInput icon="ParametricTextTool" title="Text Tool (T)" :active="activeTool === 'Text'" :action="() => (dialog.comingSoon(153), false) && selectTool('Text')" />
					<ShelfItemInput icon="ParametricFillTool" title="Fill Tool (F)" :active="activeTool === 'Fill'" :action="() => selectTool('Fill')" />
					<ShelfItemInput
						icon="ParametricGradientTool"
						title="Gradient Tool (H)"
						:active="activeTool === 'Gradient'"
						:action="() => (dialog.comingSoon(), false) && selectTool('Gradient')"
					/>

					<Separator :type="'Section'" :direction="'Vertical'" />

					<ShelfItemInput icon="RasterBrushTool" title="Brush Tool (B)" :active="activeTool === 'Brush'" :action="() => (dialog.comingSoon(), false) && selectTool('Brush')" />
					<ShelfItemInput icon="RasterHealTool" title="Heal Tool (J)" :active="activeTool === 'Heal'" :action="() => (dialog.comingSoon(), false) && selectTool('Heal')" />
					<ShelfItemInput icon="RasterCloneTool" title="Clone Tool (C)" :active="activeTool === 'Clone'" :action="() => (dialog.comingSoon(), false) && selectTool('Clone')" />
					<ShelfItemInput icon="RasterPatchTool" title="Patch Tool" :active="activeTool === 'Patch'" :action="() => (dialog.comingSoon(), false) && selectTool('Patch')" />
					<ShelfItemInput icon="RasterDetailTool" title="Detail Tool (D)" :active="activeTool === 'Detail'" :action="() => (dialog.comingSoon(), false) && selectTool('Detail')" />
					<ShelfItemInput icon="RasterRelightTool" title="Relight Tool (O)" :active="activeTool === 'Relight'" :action="() => (dialog.comingSoon(), false) && selectTool('Relight')" />

					<Separator :type="'Section'" :direction="'Vertical'" />

					<ShelfItemInput icon="VectorPathTool" title="Path Tool (A)" :active="activeTool === 'Path'" :action="() => selectTool('Path')" />
					<ShelfItemInput icon="VectorPenTool" title="Pen Tool (P)" :active="activeTool === 'Pen'" :action="() => selectTool('Pen')" />
					<ShelfItemInput icon="VectorFreehandTool" title="Freehand Tool (N)" :active="activeTool === 'Freehand'" :action="() => (dialog.comingSoon(), false) && selectTool('Freehand')" />
					<ShelfItemInput icon="VectorSplineTool" title="Spline Tool" :active="activeTool === 'Spline'" :action="() => (dialog.comingSoon(), false) && selectTool('Spline')" />
					<ShelfItemInput icon="VectorLineTool" title="Line Tool (L)" :active="activeTool === 'Line'" :action="() => selectTool('Line')" />
					<ShelfItemInput icon="VectorRectangleTool" title="Rectangle Tool (M)" :active="activeTool === 'Rectangle'" :action="() => selectTool('Rectangle')" />
					<ShelfItemInput icon="VectorEllipseTool" title="Ellipse Tool (E)" :active="activeTool === 'Ellipse'" :action="() => selectTool('Ellipse')" />
					<ShelfItemInput icon="VectorShapeTool" title="Shape Tool (Y)" :active="activeTool === 'Shape'" :action="() => selectTool('Shape')" />
				</LayoutCol>

				<LayoutCol class="spacer"></LayoutCol>

				<LayoutCol class="working-colors">
					<SwatchPairInput />
					<LayoutRow class="swap-and-reset">
						<IconButton :action="swapWorkingColors" :icon="'Swap'" title="Swap (Shift+X)" :size="16" />
						<IconButton :action="resetWorkingColors" :icon="'ResetColors'" title="Reset (Ctrl+Shift+X)" :size="16" />
					</LayoutRow>
				</LayoutCol>
			</LayoutCol>
			<LayoutCol class="viewport">
				<LayoutRow class="bar-area">
					<CanvasRuler :origin="rulerOrigin.x" :majorMarkSpacing="rulerSpacing" :numberInterval="rulerInterval" :direction="'Horizontal'" class="top-ruler" />
				</LayoutRow>
				<LayoutRow class="canvas-area">
					<LayoutCol class="bar-area">
						<CanvasRuler :origin="rulerOrigin.y" :majorMarkSpacing="rulerSpacing" :numberInterval="rulerInterval" :direction="'Vertical'" />
					</LayoutCol>
					<LayoutCol class="canvas-area">
						<div class="canvas" data-canvas ref="canvas" :style="{ cursor: canvasCursor }" @pointerdown="(e: PointerEvent) => canvasPointerDown(e)">
							<svg class="artboards" v-html="artboardSvg" :style="{ width: canvasSvgWidth, height: canvasSvgHeight }"></svg>
							<svg class="artwork" v-html="artworkSvg" :style="{ width: canvasSvgWidth, height: canvasSvgHeight }"></svg>
							<svg class="overlays" v-html="overlaysSvg" :style="{ width: canvasSvgWidth, height: canvasSvgHeight }"></svg>
						</div>
					</LayoutCol>
					<LayoutCol class="bar-area">
						<PersistentScrollbar
							:direction="'Vertical'"
							:handlePosition="scrollbarPos.y"
							@update:handlePosition="(newValue: number) => translateCanvasY(newValue)"
							v-model:handleLength="scrollbarSize.y"
							@pressTrack="(delta: number) => pageY(delta)"
							class="right-scrollbar"
						/>
					</LayoutCol>
				</LayoutRow>
				<LayoutRow class="bar-area">
					<PersistentScrollbar
						:direction="'Horizontal'"
						:handlePosition="scrollbarPos.x"
						@update:handlePosition="(newValue: number) => translateCanvasX(newValue)"
						v-model:handleLength="scrollbarSize.x"
						@pressTrack="(delta: number) => pageX(delta)"
						class="bottom-scrollbar"
					/>
				</LayoutRow>
			</LayoutCol>
		</LayoutRow>
	</LayoutCol>
</template>

<style lang="scss">
.document {
	height: 100%;

	.options-bar {
		height: 32px;
		flex: 0 0 auto;

		.side {
			height: 100%;
			flex: 0 0 auto;
			align-items: center;
			margin: 0 4px;
		}

		.spacer {
			min-width: 40px;
		}
	}

	.shelf-and-viewport {
		.shelf {
			flex: 0 0 auto;

			.tools {
				flex: 0 1 auto;
			}

			.spacer {
				flex: 1 0 auto;
				min-height: 8px;
			}

			.working-colors {
				flex: 0 0 auto;

				.swap-and-reset {
					flex: 0 0 auto;
				}
			}
		}

		.viewport {
			flex: 1 1 100%;

			.canvas-area {
				flex: 1 1 100%;
			}

			.bar-area {
				flex: 0 0 auto;
			}

			.top-ruler {
				padding-left: 16px;
				margin-right: 16px;
			}

			.right-scrollbar {
				margin-top: -16px;
			}

			.bottom-scrollbar {
				margin-right: 16px;
			}

			.canvas {
				background: var(--color-2-mildblack);
				width: 100%;
				height: 100%;
				// Allows the SVG to be placed at explicit integer values of width and height to prevent non-pixel-perfect SVG scaling
				position: relative;
				overflow: hidden;

				svg {
					position: absolute;
					// Fallback values if JS hasn't set these to integers yet
					width: 100%;
					height: 100%;
					// Allows dev tools to select the artwork without being blocked by the SVG containers
					pointer-events: none;

					// Prevent inheritance from reaching the child elements
					> * {
						pointer-events: auto;
					}
				}
			}
		}
	}
}
</style>

<script lang="ts">
import { defineComponent } from "vue";

import {
	UpdateDocumentArtwork,
	UpdateDocumentOverlays,
	UpdateDocumentScrollbars,
	UpdateDocumentRulers,
	UpdateActiveTool,
	UpdateCanvasZoom,
	UpdateCanvasRotation,
	ToolName,
	UpdateDocumentArtboards,
	UpdateMouseCursor,
	UpdateToolOptionsLayout,
	defaultWidgetLayout,
} from "@/dispatcher/js-messages";

import LayoutCol from "@/components/layout/LayoutCol.vue";
import LayoutRow from "@/components/layout/LayoutRow.vue";
import IconButton from "@/components/widgets/buttons/IconButton.vue";
import PopoverButton from "@/components/widgets/buttons/PopoverButton.vue";
import { SectionsOfMenuListEntries } from "@/components/widgets/floating-menus/MenuList.vue";
import DropdownInput from "@/components/widgets/inputs/DropdownInput.vue";
import NumberInput from "@/components/widgets/inputs/NumberInput.vue";
import OptionalInput from "@/components/widgets/inputs/OptionalInput.vue";
import RadioInput, { RadioEntries } from "@/components/widgets/inputs/RadioInput.vue";
import ShelfItemInput from "@/components/widgets/inputs/ShelfItemInput.vue";
import SwatchPairInput from "@/components/widgets/inputs/SwatchPairInput.vue";
import CanvasRuler from "@/components/widgets/rulers/CanvasRuler.vue";
import PersistentScrollbar from "@/components/widgets/scrollbars/PersistentScrollbar.vue";
import Separator from "@/components/widgets/separators/Separator.vue";
import WidgetLayout from "@/components/widgets/WidgetLayout.vue";

export default defineComponent({
	inject: ["editor", "dialog"],
	methods: {
		setSnapping(snap: boolean) {
			this.editor.instance.set_snapping(snap);
		},
		setOverlaysVisibility(visible: boolean) {
			this.editor.instance.set_overlays_visibility(visible);
		},
		setViewMode(newViewMode: string) {
			this.editor.instance.set_view_mode(newViewMode);
		},
		viewportResize() {
			const canvas = this.$refs.canvas as HTMLElement;
			// Get the width and height rounded up to the nearest even number because resizing is centered and dividing an odd number by 2 for centering causes antialiasing
			let width = Math.ceil(parseFloat(getComputedStyle(canvas).width));
			if (width % 2 === 1) width += 1;
			let height = Math.ceil(parseFloat(getComputedStyle(canvas).height));
			if (height % 2 === 1) height += 1;

			this.canvasSvgWidth = `${width}px`;
			this.canvasSvgHeight = `${height}px`;
		},
		setCanvasZoom(newZoom: number) {
			this.editor.instance.set_canvas_zoom(newZoom / 100);
		},
		increaseCanvasZoom() {
			this.editor.instance.increase_canvas_zoom();
		},
		decreaseCanvasZoom() {
			this.editor.instance.decrease_canvas_zoom();
		},
		setRotation(newRotation: number) {
			this.editor.instance.set_rotation(newRotation * (Math.PI / 180));
		},
		translateCanvasX(newValue: number) {
			const delta = newValue - this.scrollbarPos.x;
			this.scrollbarPos.x = newValue;
			this.editor.instance.translate_canvas(-delta * this.scrollbarMultiplier.x, 0);
		},
		translateCanvasY(newValue: number) {
			const delta = newValue - this.scrollbarPos.y;
			this.scrollbarPos.y = newValue;
			this.editor.instance.translate_canvas(0, -delta * this.scrollbarMultiplier.y);
		},
		pageX(delta: number) {
			const move = delta < 0 ? 1 : -1;
			this.editor.instance.translate_canvas_by_fraction(move, 0);
		},
		pageY(delta: number) {
			const move = delta < 0 ? 1 : -1;
			this.editor.instance.translate_canvas_by_fraction(0, move);
		},
		selectTool(toolName: string) {
			this.editor.instance.select_tool(toolName);
		},
		swapWorkingColors() {
			this.editor.instance.swap_colors();
		},
		resetWorkingColors() {
			this.editor.instance.reset_colors();
		},
		canvasPointerDown(e: PointerEvent) {
			const canvas = this.$refs.canvas as HTMLElement;
			canvas.setPointerCapture(e.pointerId);
		},
	},
	mounted() {
		this.editor.dispatcher.subscribeJsMessage(UpdateDocumentArtwork, (UpdateDocumentArtwork) => {
			this.artworkSvg = UpdateDocumentArtwork.svg;
		});

		this.editor.dispatcher.subscribeJsMessage(UpdateDocumentOverlays, (updateDocumentOverlays) => {
			this.overlaysSvg = updateDocumentOverlays.svg;
		});

		this.editor.dispatcher.subscribeJsMessage(UpdateDocumentArtboards, (updateDocumentArtboards) => {
			this.artboardSvg = updateDocumentArtboards.svg;
		});

		this.editor.dispatcher.subscribeJsMessage(UpdateDocumentScrollbars, (updateDocumentScrollbars) => {
			this.scrollbarPos = updateDocumentScrollbars.position;
			this.scrollbarSize = updateDocumentScrollbars.size;
			this.scrollbarMultiplier = updateDocumentScrollbars.multiplier;
		});

		this.editor.dispatcher.subscribeJsMessage(UpdateDocumentRulers, (updateDocumentRulers) => {
			this.rulerOrigin = updateDocumentRulers.origin;
			this.rulerSpacing = updateDocumentRulers.spacing;
			this.rulerInterval = updateDocumentRulers.interval;
		});

		this.editor.dispatcher.subscribeJsMessage(UpdateActiveTool, (updateActiveTool) => {
			this.activeTool = updateActiveTool.tool_name;
		});

		this.editor.dispatcher.subscribeJsMessage(UpdateCanvasZoom, (updateCanvasZoom) => {
			this.documentZoom = updateCanvasZoom.factor * 100;
		});

		this.editor.dispatcher.subscribeJsMessage(UpdateCanvasRotation, (updateCanvasRotation) => {
			const newRotation = updateCanvasRotation.angle_radians * (180 / Math.PI);
			this.documentRotation = (360 + (newRotation % 360)) % 360;
		});

		this.editor.dispatcher.subscribeJsMessage(UpdateMouseCursor, (updateMouseCursor) => {
			this.canvasCursor = updateMouseCursor.cursor;
		});

		this.editor.dispatcher.subscribeJsMessage(UpdateToolOptionsLayout, (updateToolOptionsLayout) => {
			this.toolOptionsLayout = updateToolOptionsLayout;
		});

		window.addEventListener("resize", this.viewportResize);
		window.addEventListener("DOMContentLoaded", this.viewportResize);
	},
	data() {
		const documentModeEntries: SectionsOfMenuListEntries = [
			[
				{ label: "Design Mode", icon: "ViewportDesignMode" },
				{ label: "Select Mode", icon: "ViewportSelectMode", action: (): void => this.dialog.comingSoon(330) },
				{ label: "Guide Mode", icon: "ViewportGuideMode", action: (): void => this.dialog.comingSoon(331) },
			],
		];
		const viewModeEntries: RadioEntries = [
			{ value: "normal", icon: "ViewModeNormal", tooltip: "View Mode: Normal", action: (): void => this.setViewMode("Normal") },
			{ value: "outline", icon: "ViewModeOutline", tooltip: "View Mode: Outline", action: (): void => this.setViewMode("Outline") },
			{ value: "pixels", icon: "ViewModePixels", tooltip: "View Mode: Pixels", action: (): void => this.dialog.comingSoon(320) },
		];

		return {
			artworkSvg: "",
			artboardSvg: "",
			overlaysSvg: "",
			canvasSvgWidth: "100%",
			canvasSvgHeight: "100%",
			canvasCursor: "default",
			activeTool: "Select" as ToolName,
			toolOptionsLayout: defaultWidgetLayout(),
			documentModeEntries,
			viewModeEntries,
			documentModeSelectionIndex: 0,
			viewModeIndex: 0,
			snappingEnabled: true,
			gridEnabled: true,
			overlaysEnabled: true,
			documentRotation: 0,
			documentZoom: 100,
			scrollbarPos: { x: 0.5, y: 0.5 },
			scrollbarSize: { x: 0.5, y: 0.5 },
			scrollbarMultiplier: { x: 0, y: 0 },
			rulerOrigin: { x: 0, y: 0 },
			rulerSpacing: 100,
			rulerInterval: 100,
		};
	},
	components: {
		LayoutRow,
		LayoutCol,
		SwatchPairInput,
		ShelfItemInput,
		Separator,
		PersistentScrollbar,
		CanvasRuler,
		IconButton,
		PopoverButton,
		RadioInput,
		NumberInput,
		DropdownInput,
		OptionalInput,
		WidgetLayout,
	},
});
</script><|MERGE_RESOLUTION|>--- conflicted
+++ resolved
@@ -6,19 +6,12 @@
 
 				<Separator :type="'Section'" />
 
-<<<<<<< HEAD
 				<WidgetLayout :layout="toolOptionsLayout" />
-			</div>
-			<div class="spacer"></div>
-			<div class="right side">
-=======
-				<ToolOptions :activeTool="activeTool" :activeToolOptions="activeToolOptions" />
 			</LayoutRow>
 
 			<LayoutRow class="spacer"></LayoutRow>
 
 			<LayoutRow class="right side">
->>>>>>> 7eb5d758
 				<OptionalInput v-model:checked="snappingEnabled" @update:checked="(snap: boolean) => setSnapping(snap)" :icon="'Snapping'" title="Snapping" />
 				<PopoverButton>
 					<h3>Snapping</h3>

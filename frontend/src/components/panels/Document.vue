--- conflicted
+++ resolved
@@ -1,7 +1,6 @@
 <template>
 	<LayoutCol :class="'document'">
 		<LayoutRow :class="'options-bar'">
-<<<<<<< HEAD
 			<FloatingMenuToggleGroup>
 				<div class="left side">
 					<DropdownInput :menuEntries="documentModeEntries" v-model:selectedIndex="documentModeSelectionIndex" :drawIcon="true" />
@@ -15,15 +14,15 @@
 					<OptionalInput v-model:checked="snappingEnabled" @update:checked="comingSoon(200)" :icon="'Snapping'" title="Snapping" />
 					<PopoverButton>
 						<h3>Snapping</h3>
-						<p>More snapping options will be here</p>
+						<p>The contents of this popover menu are coming soon</p>
 					</PopoverButton>
 
-					<Separator :type="SeparatorType.Unrelated" />
+				<Separator :type="SeparatorType.Unrelated" />
 
 					<OptionalInput v-model:checked="gridEnabled" @update:checked="comingSoon(318)" :icon="'Grid'" title="Grid" />
 					<PopoverButton>
 						<h3>Grid</h3>
-						<p>More grid options will be here</p>
+						<p>The contents of this popover menu are coming soon</p>
 					</PopoverButton>
 
 					<Separator :type="SeparatorType.Unrelated" />
@@ -31,7 +30,7 @@
 					<OptionalInput v-model:checked="overlaysEnabled" @update:checked="comingSoon(99)" :icon="'Overlays'" title="Overlays" />
 					<PopoverButton>
 						<h3>Overlays</h3>
-						<p>More overlays options will be here</p>
+						<p>The contents of this popover menu are coming soon</p>
 					</PopoverButton>
 
 					<Separator :type="SeparatorType.Unrelated" />
@@ -39,12 +38,12 @@
 					<RadioInput :entries="viewModeEntries" v-model:selectedIndex="viewModeIndex" />
 					<PopoverButton>
 						<h3>View Mode</h3>
-						<p>More view mode options will be here</p>
+						<p>The contents of this popover menu are coming soon</p>
 					</PopoverButton>
 
 					<Separator :type="SeparatorType.Section" />
 
-					<NumberInput @update:value="setRotation" v-model:value="documentRotation" :step="15" :unit="`°`" ref="rotation" />
+					<NumberInput @update:value="setRotation" v-model:value="documentRotation" :incrementFactor="15" :unit="`°`" ref="rotation" />
 
 					<Separator :type="SeparatorType.Section" />
 
@@ -53,86 +52,20 @@
 					<IconButton :action="() => this.$refs.zoom.updateValue(100)" :icon="'ZoomReset'" :size="24" title="Zoom to 100%" />
 
 					<Separator :type="SeparatorType.Related" />
-
 					<NumberInput
 						v-model:value="documentZoom"
-						@update:value="setZoom"
+						@update:value="setCanvasZoom"
 						:min="0.000001"
 						:max="1000000"
-						:step="1.25"
-						:stepIsMultiplier="true"
+						:incrementBehavior="IncrementBehavior.Callback"
+						:incrementCallbackIncrease="increaseCanvasZoom"
+						:incrementCallbackDecrease="decreaseCanvasZoom"
 						:unit="`%`"
 						:displayDecimalPlaces="4"
 						ref="zoom"
 					/>
 				</div>
 			</FloatingMenuToggleGroup>
-=======
-			<div class="left side">
-				<DropdownInput :menuEntries="documentModeEntries" v-model:selectedIndex="documentModeSelectionIndex" :drawIcon="true" />
-
-				<Separator :type="SeparatorType.Section" />
-
-				<ToolOptions :activeTool="activeTool" />
-			</div>
-			<div class="spacer"></div>
-			<div class="right side">
-				<OptionalInput v-model:checked="snappingEnabled" @update:checked="comingSoon(200)" :icon="'Snapping'" title="Snapping" />
-				<PopoverButton>
-					<h3>Snapping</h3>
-					<p>The contents of this popover menu are coming soon</p>
-				</PopoverButton>
-
-				<Separator :type="SeparatorType.Unrelated" />
-
-				<OptionalInput v-model:checked="gridEnabled" @update:checked="comingSoon(318)" :icon="'Grid'" title="Grid" />
-				<PopoverButton>
-					<h3>Grid</h3>
-					<p>The contents of this popover menu are coming soon</p>
-				</PopoverButton>
-
-				<Separator :type="SeparatorType.Unrelated" />
-
-				<OptionalInput v-model:checked="overlaysEnabled" @update:checked="comingSoon(99)" :icon="'Overlays'" title="Overlays" />
-				<PopoverButton>
-					<h3>Overlays</h3>
-					<p>The contents of this popover menu are coming soon</p>
-				</PopoverButton>
-
-				<Separator :type="SeparatorType.Unrelated" />
-
-				<RadioInput :entries="viewModeEntries" v-model:selectedIndex="viewModeIndex" />
-				<PopoverButton>
-					<h3>View Mode</h3>
-					<p>The contents of this popover menu are coming soon</p>
-				</PopoverButton>
-
-				<Separator :type="SeparatorType.Section" />
-
-				<NumberInput @update:value="setRotation" v-model:value="documentRotation" :incrementFactor="15" :unit="`°`" ref="rotation" />
-
-				<Separator :type="SeparatorType.Section" />
-
-				<IconButton :action="() => this.$refs.zoom.onIncrement(IncrementDirection.Increase)" :icon="'ZoomIn'" :size="24" title="Zoom In" />
-				<IconButton :action="() => this.$refs.zoom.onIncrement(IncrementDirection.Decrease)" :icon="'ZoomOut'" :size="24" title="Zoom Out" />
-				<IconButton :action="() => this.$refs.zoom.updateValue(100)" :icon="'ZoomReset'" :size="24" title="Zoom to 100%" />
-
-				<Separator :type="SeparatorType.Related" />
-
-				<NumberInput
-					v-model:value="documentZoom"
-					@update:value="setCanvasZoom"
-					:min="0.000001"
-					:max="1000000"
-					:incrementBehavior="IncrementBehavior.Callback"
-					:incrementCallbackIncrease="increaseCanvasZoom"
-					:incrementCallbackDecrease="decreaseCanvasZoom"
-					:unit="`%`"
-					:displayDecimalPlaces="4"
-					ref="zoom"
-				/>
-			</div>
->>>>>>> 9654683d
 		</LayoutRow>
 		<LayoutRow :class="'shelf-and-viewport'">
 			<LayoutCol :class="'shelf'">

<script lang="ts">
	import { getContext, onMount, onDestroy, tick } from "svelte";

	import type { Editor } from "@graphite/editor";
	import {
		patchLayout,
		UpdateDocumentLayerDetails,
		UpdateDocumentLayerStructureJs,
		UpdateLayersPanelControlBarLeftLayout,
		UpdateLayersPanelControlBarRightLayout,
		UpdateLayersPanelBottomBarLayout,
	} from "@graphite/messages";
	import type { DataBuffer, LayerPanelEntry, Layout } from "@graphite/messages";
	import type { NodeGraphState } from "@graphite/state-providers/node-graph";
	import type { TooltipState } from "@graphite/state-providers/tooltip";
	import { operatingSystem } from "@graphite/utility-functions/platform";
	import { extractPixelData } from "@graphite/utility-functions/rasterization";

	import LayoutCol from "@graphite/components/layout/LayoutCol.svelte";
	import LayoutRow from "@graphite/components/layout/LayoutRow.svelte";
	import IconButton from "@graphite/components/widgets/buttons/IconButton.svelte";
	import IconLabel from "@graphite/components/widgets/labels/IconLabel.svelte";
	import Separator from "@graphite/components/widgets/labels/Separator.svelte";
	import WidgetLayout from "@graphite/components/widgets/WidgetLayout.svelte";

	type LayerListingInfo = {
		folderIndex: number;
		bottomLayer: boolean;
		editingName: boolean;
		entry: LayerPanelEntry;
	};

	type DraggingData = {
		select?: () => void;
		insertParentId: bigint | undefined;
		insertDepth: number;
		insertIndex: number | undefined;
		highlightFolder: boolean;
		markerHeight: number;
	};

	type InternalDragState = {
		active: boolean;
		layerId: bigint;
		listing: LayerListingInfo;
		startX: number;
		startY: number;
	};

	const editor = getContext<Editor>("editor");
	const nodeGraph = getContext<NodeGraphState>("nodeGraph");
	const tooltip = getContext<TooltipState>("tooltip");

	let list: LayoutCol | undefined;

	// Layer data
	let layerCache = new Map<string, LayerPanelEntry>(); // TODO: replace with BigUint64Array as index
	let layers: LayerListingInfo[] = [];

	// Interactive dragging
	let draggable = true;
	let draggingData: undefined | DraggingData = undefined;
	let internalDragState: InternalDragState | undefined = undefined;
	let fakeHighlightOfNotYetSelectedLayerBeingDragged: undefined | bigint = undefined;
	let justFinishedDrag = false; // Used to prevent click events after a drag
	let dragInPanel = false;

	// Interactive clipping
	let layerToClipUponClick: LayerListingInfo | undefined = undefined;
	let layerToClipAltKeyPressed = false;

	// Layouts
	let layersPanelControlBarLeftLayout: Layout = [];
	let layersPanelControlBarRightLayout: Layout = [];
	let layersPanelBottomBarLayout: Layout = [];

	onMount(() => {
		editor.subscriptions.subscribeJsMessage(UpdateLayersPanelControlBarLeftLayout, (data) => {
			patchLayout(layersPanelControlBarLeftLayout, data);
			layersPanelControlBarLeftLayout = layersPanelControlBarLeftLayout;
		});

		editor.subscriptions.subscribeJsMessage(UpdateLayersPanelControlBarRightLayout, (data) => {
			patchLayout(layersPanelControlBarRightLayout, data);
			layersPanelControlBarRightLayout = layersPanelControlBarRightLayout;
		});

		editor.subscriptions.subscribeJsMessage(UpdateLayersPanelBottomBarLayout, (data) => {
			patchLayout(layersPanelBottomBarLayout, data);
			layersPanelBottomBarLayout = layersPanelBottomBarLayout;
		});

		editor.subscriptions.subscribeJsMessage(UpdateDocumentLayerStructureJs, (data) => {
			const structure = newUpdateDocumentLayerStructure(data.dataBuffer);
			rebuildLayerHierarchy(structure);
		});

		editor.subscriptions.subscribeJsMessage(UpdateDocumentLayerDetails, (data) => {
			const targetLayer = data.data;
			const targetId = targetLayer.id;

			updateLayerInTree(targetId, targetLayer);
		});

		addEventListener("pointerup", draggingPointerUp);
		addEventListener("pointermove", draggingPointerMove);
		addEventListener("mousedown", draggingMouseDown);
		addEventListener("keydown", draggingKeyDown);

		addEventListener("pointermove", clippingHover);
		addEventListener("keydown", clippingKeyPress);
		addEventListener("keyup", clippingKeyPress);
	});

	onDestroy(() => {
		editor.subscriptions.unsubscribeJsMessage(UpdateLayersPanelControlBarLeftLayout);
		editor.subscriptions.unsubscribeJsMessage(UpdateLayersPanelControlBarRightLayout);
		editor.subscriptions.unsubscribeJsMessage(UpdateLayersPanelBottomBarLayout);
		editor.subscriptions.unsubscribeJsMessage(UpdateDocumentLayerStructureJs);
		editor.subscriptions.unsubscribeJsMessage(UpdateDocumentLayerDetails);

		removeEventListener("pointerup", draggingPointerUp);
		removeEventListener("pointermove", draggingPointerMove);
		removeEventListener("mousedown", draggingMouseDown);
		removeEventListener("keydown", draggingKeyDown);

		removeEventListener("pointermove", clippingHover);
		removeEventListener("keydown", clippingKeyPress);
		removeEventListener("keyup", clippingKeyPress);
	});

	type DocumentLayerStructure = {
		layerId: bigint;
		children: DocumentLayerStructure[];
	};

	function newUpdateDocumentLayerStructure(dataBuffer: DataBuffer): DocumentLayerStructure {
		const pointerNum = Number(dataBuffer.pointer);
		const lengthNum = Number(dataBuffer.length);

		const wasmMemoryBuffer = editor.raw.buffer;

		// Decode the folder structure encoding
		const encoding = new DataView(wasmMemoryBuffer, pointerNum, lengthNum);

		// The structure section indicates how to read through the upcoming layer list and assign depths to each layer
		const structureSectionLength = Number(encoding.getBigUint64(0, true));
		const structureSectionMsbSigned = new DataView(wasmMemoryBuffer, pointerNum + 8, structureSectionLength * 8);

		// The layer IDs section lists each layer ID sequentially in the tree, as it will show up in the panel
		const layerIdsSection = new DataView(wasmMemoryBuffer, pointerNum + 8 + structureSectionLength * 8);

		let layersEncountered = 0;
		let currentFolder: DocumentLayerStructure = { layerId: BigInt(-1), children: [] };
		const currentFolderStack = [currentFolder];

		for (let i = 0; i < structureSectionLength; i += 1) {
			const msbSigned = structureSectionMsbSigned.getBigUint64(i * 8, true);
			const msbMask = BigInt(1) << BigInt(64 - 1);

			// Set the MSB to 0 to clear the sign and then read the number as usual
			const numberOfLayersAtThisDepth = msbSigned & ~msbMask;

			// Store child folders in the current folder (until we are interrupted by an indent)
			for (let j = 0; j < numberOfLayersAtThisDepth; j += 1) {
				const layerId = layerIdsSection.getBigUint64(layersEncountered * 8, true);
				layersEncountered += 1;

				const childLayer: DocumentLayerStructure = { layerId, children: [] };
				currentFolder.children.push(childLayer);
			}

			// Check the sign of the MSB, where a 1 is a negative (outward) indent
			const subsequentDirectionOfDepthChange = (msbSigned & msbMask) === BigInt(0);
			// Inward
			if (subsequentDirectionOfDepthChange) {
				currentFolderStack.push(currentFolder);
				currentFolder = currentFolder.children[currentFolder.children.length - 1];
			}
			// Outward
			else {
				const popped = currentFolderStack.pop();
				if (!popped) throw Error("Too many negative indents in the folder structure");
				if (popped) currentFolder = popped;
			}
		}

		return currentFolder;
	}

	function toggleNodeVisibilityLayerPanel(id: bigint) {
		editor.handle.toggleNodeVisibilityLayerPanel(id);
	}

	function toggleLayerLock(id: bigint) {
		editor.handle.toggleLayerLock(id);
	}

	function handleExpandArrowClickWithModifiers(e: MouseEvent, id: bigint) {
		const accel = operatingSystem() === "Mac" ? e.metaKey : e.ctrlKey;
		const collapseRecursive = e.altKey || accel;
		editor.handle.toggleLayerExpansion(id, collapseRecursive);
		e.stopPropagation();
	}

	async function onEditLayerName(listing: LayerListingInfo) {
		if (listing.editingName) return;

		draggable = false;
		listing.editingName = true;
		layers = layers;

		await tick();

		const query = list?.div?.()?.querySelector("[data-text-input]:not([disabled])");
		const textInput = (query instanceof HTMLInputElement && query) || undefined;
		textInput?.select();
	}

	function onEditLayerNameChange(listing: LayerListingInfo, e: Event) {
		// Eliminate duplicate events
		if (!listing.editingName) return;

		draggable = true;
		listing.editingName = false;
		layers = layers;

		const name = (e.target instanceof HTMLInputElement && e.target.value) || "";
		editor.handle.setLayerName(listing.entry.id, name);
		listing.entry.alias = name;
	}

	async function onEditLayerNameDeselect(listing: LayerListingInfo) {
		draggable = true;
		listing.editingName = false;
		layers = layers;

		// Set it back to the original name if the user didn't enter a new name
		if (document.activeElement instanceof HTMLInputElement) document.activeElement.value = listing.entry.alias;

		// Deselect the text so it doesn't appear selected while the input field becomes disabled and styled to look like regular text
		window.getSelection()?.removeAllRanges();
	}

	function selectLayerWithModifiers(e: MouseEvent, listing: LayerListingInfo) {
		if (justFinishedDrag) {
			justFinishedDrag = false;
			// Prevent bubbling to deselectAllLayers
			e.stopPropagation();
			return;
		}

		// Get the pressed state of the modifier keys
		const [ctrl, meta, shift, alt] = [e.ctrlKey, e.metaKey, e.shiftKey, e.altKey];
		// Get the state of the platform's accel key and its opposite platform's accel key
		const [accel, oppositeAccel] = operatingSystem() === "Mac" ? [meta, ctrl] : [ctrl, meta];

		// Alt-clicking to make a clipping mask
		if (layerToClipAltKeyPressed && layerToClipUponClick && layerToClipUponClick.entry.clippable) clipLayer(layerToClipUponClick);
		// Select the layer only if the accel and/or shift keys are pressed
		else if (!oppositeAccel && !alt) selectLayer(listing, accel, shift);

		e.stopPropagation();
	}

	function clipLayer(listing: LayerListingInfo) {
		editor.handle.clipLayer(listing.entry.id);
	}

	function clippingKeyPress(e: KeyboardEvent) {
		layerToClipAltKeyPressed = e.altKey;
	}

	function clippingHover(e: PointerEvent) {
		// Don't do anything if the user is dragging to rearrange layers
		if (dragInPanel) return;

		// Get the layer below the cursor
		const target = (e.target instanceof HTMLElement && e.target.closest("[data-layer]")) || undefined;
		if (!target) {
			layerToClipUponClick = undefined;
			return;
		}

		// Check if the cursor is near the border between two layers
		const DISTANCE = 6;
		const distanceFromTop = e.clientY - target.getBoundingClientRect().top;
		const distanceFromBottom = target.getBoundingClientRect().bottom - e.clientY;

		const nearTop = distanceFromTop < DISTANCE;
		const nearBottom = distanceFromBottom < DISTANCE;

		// If we are not near the border, we don't want to clip
		if (!nearTop && !nearBottom) {
			layerToClipUponClick = undefined;
			return;
		}

		// If we are near the border, we want to clip the layer above the border
		const indexAttribute = target?.getAttribute("data-index") ?? undefined;
		const index = indexAttribute ? Number(indexAttribute) : undefined;
		const layer = index !== undefined && layers[nearTop ? index - 1 : index];
		if (!layer) return;

		// Update the state used to show the clipping action
		layerToClipUponClick = layer;
		layerToClipAltKeyPressed = e.altKey;
	}

	function selectLayer(listing: LayerListingInfo, accel: boolean, shift: boolean) {
		// Don't select while we are entering text to rename the layer
		if (listing.editingName) return;

		editor.handle.selectLayer(listing.entry.id, accel, shift);
	}

	async function deselectAllLayers() {
		if (justFinishedDrag) {
			justFinishedDrag = false;
			return;
		}

		editor.handle.deselectAllLayers();
	}

	function calculateDragIndex(tree: LayoutCol, clientY: number, dataIndex: number, select?: () => void): DraggingData | undefined {
		const treeChildren = tree.div()?.children;
		const treeOffset = tree.div()?.getBoundingClientRect().top;

		// Folder to insert into
		let insertParentId: bigint | undefined = undefined;
		let insertDepth = 0;

		// Insert index (starts at the end, essentially infinity)
		let insertIndex = undefined;

		// Whether you are inserting into a folder and should show the folder outline
		let highlightFolder = false;

		let markerHeight = 0;
		const layerPanel = document.querySelector("[data-layer-panel]"); // Selects the element with the data-layer-panel attribute
		let isInvalidDrag = false;

		if (layerPanel !== null && treeChildren !== undefined && treeOffset !== undefined) {
			const lastLayerDepth = layers[layers.length - 1]?.entry?.depth;
			const draggingLayerDepth = layers[dataIndex]?.entry?.depth;

			if (clientY > treeChildren[layers.length - 1].getBoundingClientRect().bottom - 10) {
				if (lastLayerDepth === 1 && draggingLayerDepth > 1) isInvalidDrag = true;
			}

			let layerPanelTop = layerPanel.getBoundingClientRect().top;

			for (const treeChild of Array.from(treeChildren)) {
				if (isInvalidDrag) break;
				const indexAttribute = parseInt(treeChild.getAttribute("data-index") ?? "0", 10);
				if (!indexAttribute) continue;
				const { folderIndex, entry: layer } = layers[indexAttribute];

				const rect = treeChild.getBoundingClientRect();
				if (rect.top > clientY || rect.bottom < clientY) {
					continue;
				}
				if (draggingLayerDepth > 1) {
					const prevLayer = layers[indexAttribute];
					const nextLayer = layers[indexAttribute + 1];
					if (prevLayer?.entry?.depth === 1) {
						const prevRectTop = treeChildren?.[indexAttribute].getBoundingClientRect().top;
						if (prevLayer?.entry?.depth === 1 && prevRectTop + 10 > clientY) {
							isInvalidDrag = true;
							break;
						}
					}

					const isDraggingBtnArtBoards = nextLayer?.entry?.depth === 1 && prevLayer?.entry?.depth === 1;

					if (isDraggingBtnArtBoards) {
						isInvalidDrag = true;
						break;
					}
				}

				const pointerPercentage = (clientY - rect.top) / rect.height;
				if (layer.childrenAllowed) {
					if (pointerPercentage < 0.25) {
						insertParentId = layer.parentId;
						insertDepth = layer.depth - 1;
						insertIndex = folderIndex;
						markerHeight = rect.top - layerPanelTop;
					} else if (pointerPercentage < 0.75 || (layer.childrenPresent && layer.expanded)) {
						insertParentId = layer.id;
						insertDepth = layer.depth;
						insertIndex = 0;
						highlightFolder = true;
					} else {
						insertParentId = layer.parentId;
						insertDepth = layer.depth - 1;
						insertIndex = folderIndex + 1;
						markerHeight = rect.bottom - layerPanelTop;
					}
				} else {
					if (pointerPercentage < 0.5) {
						insertParentId = layer.parentId;
						insertDepth = layer.depth - 1;
						insertIndex = folderIndex;
						markerHeight = rect.top - layerPanelTop;
					} else {
						insertParentId = layer.parentId;
						insertDepth = layer.depth - 1;
						insertIndex = folderIndex + 1;
						markerHeight = rect.bottom - layerPanelTop;
					}
				}
				break;
			}
			// Dragging to the empty space below all layers
			let lastLayer = treeChildren[treeChildren.length - 1];
			if (lastLayer.getBoundingClientRect().bottom < clientY) {
				const numberRootLayers = layers.filter((layer) => layer.entry.depth === 1).length;
				insertParentId = undefined;
				insertDepth = 0;
				insertIndex = numberRootLayers;
				markerHeight = lastLayer.getBoundingClientRect().bottom - layerPanelTop;
			}
			if (isInvalidDrag) return;
		}

		return {
			select,
			insertParentId,
			insertDepth,
			insertIndex,
			highlightFolder,
			markerHeight,
		};
	}

	function layerPointerDown(e: PointerEvent, listing: LayerListingInfo) {
		// Only left click drags
		if (e.button !== 0 || !draggable) return;

		internalDragState = {
			active: false,
			layerId: listing.entry.id,
			listing: listing,
			startX: e.clientX,
			startY: e.clientY,
		};
	}

	function draggingPointerMove(e: PointerEvent) {
		if (!internalDragState || !list) return;

		// Calculate distance moved
		if (!internalDragState.active) {
			const distance = Math.hypot(e.clientX - internalDragState.startX, e.clientY - internalDragState.startY);
			const DRAG_THRESHOLD = 5;

			if (distance > DRAG_THRESHOLD) {
				internalDragState.active = true;
				dragInPanel = true;

				const layer = internalDragState.listing.entry;
				if (!$nodeGraph.selected.includes(layer.id)) {
					fakeHighlightOfNotYetSelectedLayerBeingDragged = layer.id;
				}
			}
		}

		// Perform drag calculations if a drag is occurring
		if (internalDragState.active) {
			const select = () => {
				if (internalDragState && !$nodeGraph.selected.includes(internalDragState.layerId)) {
					selectLayer(internalDragState.listing, false, false);
				}
			};

			draggingData = calculateDragIndex(list, e.clientY, select);
		}
	}

<<<<<<< HEAD
		const target = (event.target instanceof HTMLElement && event.target) || undefined;
		const closest = target?.closest("[data-layer]") || undefined;
		const draggingELement = (closest instanceof HTMLElement && closest) || undefined;
		if (draggingELement) {
			beginDraggingElement(draggingELement);
			// Store the index of the layer being dragged
			draggedLayerIndex = parseInt(draggingELement.getAttribute("data-index") ?? "0", 10);
		}
=======
	function draggingPointerUp() {
		if (internalDragState?.active && draggingData) {
			const { select, insertParentId, insertIndex } = draggingData;

			// Commit the move
			select?.();
			editor.handle.moveLayerInTree(insertParentId, insertIndex);

			// Prevent the subsequent click event from processing
			justFinishedDrag = true;
		} else if (justFinishedDrag) {
			// Avoid right-click abort getting stuck with `justFinishedDrag` set and blocking the first subsequent click to select a layer
			setTimeout(() => {
				justFinishedDrag = false;
			}, 0);
		}

		// Reset state
		abortDrag();
	}

	function abortDrag() {
		internalDragState = undefined;
		draggingData = undefined;
		fakeHighlightOfNotYetSelectedLayerBeingDragged = undefined;
		dragInPanel = false;
	}
>>>>>>> 4ab75c9c

	function draggingMouseDown(e: MouseEvent) {
		// Abort if a drag is active and the user presses the right mouse button (button 2)
		if (e.button === 2 && internalDragState?.active) {
			justFinishedDrag = true;
			abortDrag();
		}
	}

<<<<<<< HEAD
		if (list && draggedLayerIndex !== undefined) {
			draggingData = calculateDragIndex(list, event.clientY, draggedLayerIndex, select);
		}
	}

	let draggedLayerIndex: number | undefined;

	function updateInsertLine(event: DragEvent) {
		if (!draggable) return;
=======
	function draggingKeyDown(e: KeyboardEvent) {
		if (e.key === "Escape" && internalDragState?.active) {
			justFinishedDrag = true;
			abortDrag();
		}
	}

	function fileDragOver(e: DragEvent) {
		if (!draggable || !e.dataTransfer || !e.dataTransfer.types.includes("Files")) return;
>>>>>>> 4ab75c9c

		// Stop the drag from being shown as cancelled
		e.preventDefault();
		dragInPanel = true;

<<<<<<< HEAD
		// Use the stored index from dragStart
		if (list && draggedLayerIndex !== undefined) {
			draggingData = calculateDragIndex(list, event.clientY, draggedLayerIndex, draggingData?.select);
		}
=======
		if (list) draggingData = calculateDragIndex(list, e.clientY);
>>>>>>> 4ab75c9c
	}

	function fileDrop(e: DragEvent) {
		if (!draggingData || !e.dataTransfer || !e.dataTransfer.types.includes("Files")) return;

		const { insertParentId, insertIndex } = draggingData;

		e.preventDefault();

		Array.from(e.dataTransfer.items).forEach(async (item) => {
			const file = item.getAsFile();
			if (!file) return;

			if (file.type.includes("svg")) {
				const svgData = await file.text();
				editor.handle.pasteSvg(file.name, svgData, undefined, undefined, insertParentId, insertIndex);
				return;
			}

			if (file.type.startsWith("image")) {
				const imageData = await extractPixelData(file);
				editor.handle.pasteImage(file.name, new Uint8Array(imageData.data), imageData.width, imageData.height, undefined, undefined, insertParentId, insertIndex);
				return;
			}

			// When we eventually have sub-documents, this should be changed to import the document instead of opening it in a separate tab
			const graphiteFileSuffix = "." + editor.handle.fileExtension();
			if (file.name.endsWith(graphiteFileSuffix)) {
				const content = await file.text();
				const documentName = file.name.slice(0, -graphiteFileSuffix.length);
				editor.handle.openDocumentFile(documentName, content);
				return;
			}
		});

		draggingData = undefined;
		fakeHighlightOfNotYetSelectedLayerBeingDragged = undefined;
		dragInPanel = false;
		draggedLayerIndex = undefined;
	}

	function rebuildLayerHierarchy(updateDocumentLayerStructure: DocumentLayerStructure) {
		const layerWithNameBeingEdited = layers.find((layer: LayerListingInfo) => layer.editingName);
		const layerIdWithNameBeingEdited = layerWithNameBeingEdited?.entry.id;

		// Clear the layer hierarchy before rebuilding it
		layers = [];

		// Build the new layer hierarchy
		const recurse = (folder: DocumentLayerStructure) => {
			folder.children.forEach((item, index) => {
				const mapping = layerCache.get(String(item.layerId));
				if (mapping) {
					mapping.id = item.layerId;
					layers.push({
						folderIndex: index,
						bottomLayer: index === folder.children.length - 1,
						entry: mapping,
						editingName: layerIdWithNameBeingEdited === item.layerId,
					});
				}

				// Call self recursively if there are any children
				if (item.children.length >= 1) recurse(item);
			});
		};
		recurse(updateDocumentLayerStructure);
		layers = layers;
	}

	function updateLayerInTree(targetId: bigint, targetLayer: LayerPanelEntry) {
		layerCache.set(String(targetId), targetLayer);

		const layer = layers.find((layer: LayerListingInfo) => layer.entry.id === targetId);
		if (layer) {
			layer.entry = targetLayer;
			layers = layers;
		}
	}
</script>

<LayoutCol class="layers" on:dragleave={() => (dragInPanel = false)}>
	<LayoutRow class="control-bar" scrollableX={true}>
		<WidgetLayout layout={layersPanelControlBarLeftLayout} layoutTarget="LayersPanelControlLeftBar" />
		{#if layersPanelControlBarLeftLayout?.length > 0 && layersPanelControlBarRightLayout?.length > 0}
			<Separator />
		{/if}
		<WidgetLayout layout={layersPanelControlBarRightLayout} layoutTarget="LayersPanelControlRightBar" />
	</LayoutRow>
	<LayoutRow class="list-area" classes={{ "drag-ongoing": Boolean(internalDragState?.active && draggingData) }} scrollableY={true}>
		<LayoutCol
			class="list"
			styles={{ cursor: layerToClipUponClick && layerToClipAltKeyPressed && layerToClipUponClick.entry.clippable ? "alias" : "auto" }}
			data-layer-panel
			bind:this={list}
			on:click={() => deselectAllLayers()}
			on:dragover={fileDragOver}
			on:drop={fileDrop}
		>
			{#each layers as listing, index}
				{@const selected = fakeHighlightOfNotYetSelectedLayerBeingDragged !== undefined ? fakeHighlightOfNotYetSelectedLayerBeingDragged === listing.entry.id : listing.entry.selected}
				<LayoutRow
					class="layer"
					classes={{
						selected,
						"ancestor-of-selected": listing.entry.ancestorOfSelected,
						"descendant-of-selected": listing.entry.descendantOfSelected,
						"selected-but-not-in-selected-network": selected && !listing.entry.inSelectedNetwork,
						"insert-folder": (draggingData?.highlightFolder || false) && draggingData?.insertParentId === listing.entry.id,
					}}
					styles={{ "--layer-indent-levels": `${listing.entry.depth - 1}` }}
					data-layer
					data-index={index}
					on:pointerdown={(e) => layerPointerDown(e, listing)}
					on:click={(e) => selectLayerWithModifiers(e, listing)}
				>
					{#if listing.entry.childrenAllowed}
						<button
							class="expand-arrow"
							class:expanded={listing.entry.expanded}
							disabled={!listing.entry.childrenPresent}
							data-tooltip-label={listing.entry.expanded ? "Collapse (All)" : "Expand (All)"}
							data-tooltip-description={(listing.entry.expanded
								? "Hide the layers nested within. (To affect all open descendants, perform the shortcut shown.)"
								: "Show the layers nested within. (To affect all closed descendants, perform the shortcut shown.)") +
								(listing.entry.ancestorOfSelected && !listing.entry.expanded ? "\n\nA selected layer is currently contained within.\n" : "")}
							data-tooltip-shortcut={$tooltip.altClickShortcut?.shortcut ? JSON.stringify($tooltip.altClickShortcut.shortcut) : undefined}
							on:click={(e) => handleExpandArrowClickWithModifiers(e, listing.entry.id)}
							tabindex="0"
						></button>
					{:else}
						<div class="expand-arrow-none"></div>
					{/if}
					{#if listing.entry.clipped}
						<IconLabel
							icon="Clipped"
							class="clipped-arrow"
							tooltipLabel="Layer Clipped"
							tooltipDescription="Clipping mask is active. To release it, target the bottom border of the layer and perform the shortcut shown."
							tooltipShortcut={$tooltip.altClickShortcut}
						/>
					{/if}
					<div class="thumbnail">
						{#if $nodeGraph.thumbnails.has(listing.entry.id)}
							{@html $nodeGraph.thumbnails.get(listing.entry.id)}
						{/if}
					</div>
					{#if listing.entry.reference === "Artboard"}
						<IconLabel icon="Artboard" class="layer-type-icon" tooltipLabel="Artboard" />
					{/if}
					<LayoutRow class="layer-name" on:dblclick={() => onEditLayerName(listing)}>
						<input
							data-text-input
							type="text"
							value={listing.entry.alias}
							placeholder={listing.entry.reference}
							disabled={!listing.editingName}
							on:blur={() => onEditLayerNameDeselect(listing)}
							on:keydown={(e) => e.key === "Escape" && onEditLayerNameDeselect(listing)}
							on:keydown={(e) => e.key === "Enter" && onEditLayerNameChange(listing, e)}
							on:change={(e) => onEditLayerNameChange(listing, e)}
						/>
					</LayoutRow>
					{#if !listing.entry.unlocked || !listing.entry.parentsUnlocked}
						<IconButton
							class="status-toggle"
							classes={{ inherited: !listing.entry.parentsUnlocked }}
							action={(e) => (toggleLayerLock(listing.entry.id), e?.stopPropagation())}
							size={24}
							icon={listing.entry.unlocked ? "PadlockUnlocked" : "PadlockLocked"}
							hoverIcon={listing.entry.unlocked ? "PadlockLocked" : "PadlockUnlocked"}
							tooltipLabel={listing.entry.unlocked ? "Lock" : "Unlock"}
							tooltipDescription={!listing.entry.parentsUnlocked ? "A parent of this layer is locked and that status is being inherited." : ""}
						/>
					{/if}
					<IconButton
						class="status-toggle"
						classes={{ inherited: !listing.entry.parentsVisible }}
						action={(e) => (toggleNodeVisibilityLayerPanel(listing.entry.id), e?.stopPropagation())}
						size={24}
						icon={listing.entry.visible ? "EyeVisible" : "EyeHidden"}
						hoverIcon={listing.entry.visible ? "EyeHide" : "EyeShow"}
						tooltipLabel={listing.entry.visible ? "Hide" : "Show"}
						tooltipDescription={!listing.entry.parentsVisible ? "A parent of this layer is hidden and that status is being inherited." : ""}
					/>
				</LayoutRow>
			{/each}
		</LayoutCol>
		{#if draggingData && !draggingData.highlightFolder && dragInPanel}
			<div class="insert-mark" style:left={`${4 + draggingData.insertDepth * 16}px`} style:top={`${draggingData.markerHeight}px`} />
		{/if}
	</LayoutRow>
	<LayoutRow class="bottom-bar" scrollableX={true}>
		<WidgetLayout layout={layersPanelBottomBarLayout} layoutTarget="LayersPanelBottomBar" />
	</LayoutRow>
</LayoutCol>

<style lang="scss" global>
	.layers {
		// Control bar
		.control-bar {
			height: 32px;
			flex: 0 0 auto;
			margin: 0 4px;
			border-bottom: 1px solid var(--color-2-mildblack);
			justify-content: space-between;

			.widget-span:first-child {
				flex: 1 1 auto;
			}

			&:not(:has(*)) {
				display: none;
			}
		}

		// Bottom bar
		.bottom-bar {
			height: 24px;
			padding-top: 4px;
			flex: 0 0 auto;
			margin: 0 4px;
			justify-content: flex-end;
			border-top: 1px solid var(--color-2-mildblack);

			.widget-span > * {
				margin: 0;
			}

			&:not(:has(*)) {
				display: none;
			}
		}

		// Layer hierarchy
		.list-area {
			position: relative;
			padding-top: 4px;
			// Combine with the bottom bar to avoid a double border
			margin-bottom: -1px;

			&.drag-ongoing .layer {
				pointer-events: none;
			}

			.layer {
				flex: 0 0 auto;
				align-items: center;
				position: relative;
				border-bottom: 1px solid var(--color-2-mildblack);
				border-radius: 2px;
				height: 32px;
				margin: 0 4px;
				padding-left: calc(var(--layer-indent-levels) * 16px);

				// Dimming
				&.selected {
					background: var(--color-4-dimgray);
				}

				&.ancestor-of-selected .expand-arrow:not(.expanded) {
					background-image: var(--inheritance-dots-background-6-lowergray);
				}

				&.descendant-of-selected {
					background-image: var(--inheritance-dots-background-4-dimgray);
				}

				&.selected-but-not-in-selected-network {
					background: rgba(var(--color-4-dimgray-rgb), 0.5);
				}

				&.insert-folder {
					outline: 3px solid var(--color-e-nearwhite);
					outline-offset: -3px;
				}

				.expand-arrow {
					padding: 0;
					margin: 0;
					margin-right: 4px;
					width: 16px;
					height: 100%;
					border: none;
					position: relative;
					background: none;
					flex: 0 0 auto;
					display: flex;
					align-items: center;
					justify-content: center;
					border-radius: 2px;

					&::after {
						content: "";
						position: absolute;
						width: 8px;
						height: 8px;
						background: var(--icon-expand-collapse-arrow);
					}

					&[disabled]::after {
						background: var(--icon-expand-collapse-arrow-disabled);
					}

					&:hover:not([disabled]) {
						background: var(--color-5-dullgray);

						&::after {
							background: var(--icon-expand-collapse-arrow-hover);
						}
					}

					&.expanded::after {
						transform: rotate(90deg);
					}
				}

				.expand-arrow-none {
					flex: 0 0 16px;
					margin-right: 4px;
				}

				.clipped-arrow {
					margin-left: 2px;
					margin-right: 2px;
				}

				.thumbnail {
					width: 36px;
					height: 24px;
					border-radius: 2px;
					overflow: hidden;
					flex: 0 0 auto;
					background-image: var(--color-transparent-checkered-background);
					background-size: var(--color-transparent-checkered-background-size-mini);
					background-position: var(--color-transparent-checkered-background-position-mini);
					background-repeat: var(--color-transparent-checkered-background-repeat);

					svg {
						width: 100%;
						height: 100%;
					}
				}

				.layer-type-icon {
					margin-left: 8px;
					margin-right: -4px;
				}

				.layer-name {
					flex: 1 1 100%;
					margin: 0 8px;

					input {
						color: inherit;
						background: none;
						border: none;
						outline: none; // Ok for input element
						margin: 0;
						padding: 0;
						text-overflow: ellipsis;
						white-space: nowrap;
						overflow: hidden;
						border-radius: 2px;
						height: 24px;
						width: 100%;

						&:disabled {
							-webkit-user-select: none; // Still required by Safari as of 2025
							user-select: none;
							// Workaround for `user-select: none` not working on <input> elements
							pointer-events: none;
						}

						&:focus {
							background: var(--color-1-nearblack);
							padding: 0 4px;

							&::placeholder {
								opacity: 0.5;
							}
						}

						&::placeholder {
							opacity: 1;
							color: inherit;
						}
					}
				}

				.status-toggle {
					flex: 0 0 auto;
					align-items: center;
					height: 100%;

					&.inherited {
						background-image: var(--inheritance-stripes-background);
					}

					.icon-button {
						height: 100%;
						width: calc(24px + 2 * 4px);
					}
				}
			}

			.insert-mark {
				position: absolute;
				left: 4px;
				right: 4px;
				background: var(--color-e-nearwhite);
				margin-top: 1px;
				height: 5px;
				z-index: 1;
				pointer-events: none;
			}
		}
	}
</style><|MERGE_RESOLUTION|>--- conflicted
+++ resolved
@@ -479,16 +479,6 @@
 		}
 	}
 
-<<<<<<< HEAD
-		const target = (event.target instanceof HTMLElement && event.target) || undefined;
-		const closest = target?.closest("[data-layer]") || undefined;
-		const draggingELement = (closest instanceof HTMLElement && closest) || undefined;
-		if (draggingELement) {
-			beginDraggingElement(draggingELement);
-			// Store the index of the layer being dragged
-			draggedLayerIndex = parseInt(draggingELement.getAttribute("data-index") ?? "0", 10);
-		}
-=======
 	function draggingPointerUp() {
 		if (internalDragState?.active && draggingData) {
 			const { select, insertParentId, insertIndex } = draggingData;
@@ -516,7 +506,6 @@
 		fakeHighlightOfNotYetSelectedLayerBeingDragged = undefined;
 		dragInPanel = false;
 	}
->>>>>>> 4ab75c9c
 
 	function draggingMouseDown(e: MouseEvent) {
 		// Abort if a drag is active and the user presses the right mouse button (button 2)
@@ -526,17 +515,6 @@
 		}
 	}
 
-<<<<<<< HEAD
-		if (list && draggedLayerIndex !== undefined) {
-			draggingData = calculateDragIndex(list, event.clientY, draggedLayerIndex, select);
-		}
-	}
-
-	let draggedLayerIndex: number | undefined;
-
-	function updateInsertLine(event: DragEvent) {
-		if (!draggable) return;
-=======
 	function draggingKeyDown(e: KeyboardEvent) {
 		if (e.key === "Escape" && internalDragState?.active) {
 			justFinishedDrag = true;
@@ -546,20 +524,12 @@
 
 	function fileDragOver(e: DragEvent) {
 		if (!draggable || !e.dataTransfer || !e.dataTransfer.types.includes("Files")) return;
->>>>>>> 4ab75c9c
 
 		// Stop the drag from being shown as cancelled
 		e.preventDefault();
 		dragInPanel = true;
 
-<<<<<<< HEAD
-		// Use the stored index from dragStart
-		if (list && draggedLayerIndex !== undefined) {
-			draggingData = calculateDragIndex(list, event.clientY, draggedLayerIndex, draggingData?.select);
-		}
-=======
 		if (list) draggingData = calculateDragIndex(list, e.clientY);
->>>>>>> 4ab75c9c
 	}
 
 	function fileDrop(e: DragEvent) {

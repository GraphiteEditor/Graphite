--- conflicted
+++ resolved
@@ -62,11 +62,6 @@
 		}
 	});
 	editor.subscriptions.subscribeJsMessage(TriggerOpenDocument, async () => {
-<<<<<<< HEAD
-		const extension = editor.handle.fileExtension();
-		const data = await upload("." + extension, "text");
-		editor.handle.openDocumentFile(data.filename, data.content);
-=======
 		const suffix = "." + editor.handle.fileExtension();
 		const data = await upload(suffix, "text");
 
@@ -77,7 +72,6 @@
 		}
 
 		editor.handle.openDocumentFile(documentName, data.content);
->>>>>>> e70862b3
 	});
 	editor.subscriptions.subscribeJsMessage(TriggerImport, async () => {
 		const data = await upload("image/*", "both");
@@ -89,15 +83,10 @@
 		}
 
 		// In case the user accidentally uploads a Graphite file, open it instead of failing to import it
-<<<<<<< HEAD
-		if (data.filename.endsWith("." + editor.handle.fileExtension())) {
-			editor.handle.openDocumentFile(data.filename, data.content.text);
-=======
 		const graphiteFileSuffix = "." + editor.handle.fileExtension();
 		if (data.filename.endsWith(graphiteFileSuffix)) {
 			const documentName = data.filename.slice(0, -graphiteFileSuffix.length);
 			editor.handle.openDocumentFile(documentName, data.content.text);
->>>>>>> e70862b3
 			return;
 		}
 

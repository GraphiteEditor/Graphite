--- conflicted
+++ resolved
@@ -24,11 +24,7 @@
 	UpdateNodeGraphTransform,
 	UpdateNodeThumbnail,
 	UpdateWirePathInProgress,
-<<<<<<< HEAD
-} from "@graphite/wasm-communication/messages";
-=======
 } from "@graphite/messages";
->>>>>>> 93880abc
 
 // eslint-disable-next-line @typescript-eslint/explicit-function-return-type
 export function createNodeGraphState(editor: Editor) {
@@ -154,10 +150,7 @@
 			return state;
 		});
 	});
-<<<<<<< HEAD
-=======
 
->>>>>>> 93880abc
 	return {
 		subscribe,
 	};

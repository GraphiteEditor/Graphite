import { DialogState } from "@/state/dialog";
import { TextButtonWidget } from "@/components/widgets/widgets";
<<<<<<< HEAD
import { DisplayError, DisplayPanic } from "@/utilities/js-messages";
import { EditorState } from "./wasm-loader";

export function initErrorHandling(editor: EditorState, dialogState: DialogState) {
	// Graphite error dialog
	editor.dispatcher.subscribeJsMessage(DisplayError, (displayError) => {
		const okButton: TextButtonWidget = {
			kind: "TextButton",
			callback: async () => dialogState.dismissDialog(),
			props: { label: "OK", emphasized: true, minWidth: 96 },
		};
		const buttons = [okButton];

		dialogState.createDialog("Warning", displayError.title, displayError.description, buttons);
	});
=======
import { subscribeJsMessage } from "@/utilities/js-message-dispatcher";
import { DisplayError, DisplayPanic } from "./js-messages";

// Coming soon dialog
export function comingSoon(issueNumber?: number) {
	const bugMessage = `— but you can help add it!\nSee issue #${issueNumber} on GitHub.`;
	const details = `This feature is not implemented yet${issueNumber ? bugMessage : ""}`;

	const okButton: TextButtonWidget = {
		kind: "TextButton",
		callback: async () => dismissDialog(),
		props: { label: "OK", emphasized: true, minWidth: 96 },
	};
	const issueButton: TextButtonWidget = {
		kind: "TextButton",
		callback: async () => window.open(`https://github.com/GraphiteEditor/Graphite/issues/${issueNumber}`, "_blank"),
		props: { label: `Issue #${issueNumber}`, minWidth: 96 },
	};
	const buttons = [okButton];
	if (issueNumber) buttons.push(issueButton);
>>>>>>> fbefcb61

	// Code panic dialog and console error
	editor.dispatcher.subscribeJsMessage(DisplayPanic, (displayPanic) => {
		// eslint-disable-next-line @typescript-eslint/no-explicit-any
		(Error as any).stackTraceLimit = Infinity;
		const stackTrace = new Error().stack || "";
		const panicDetails = `${displayPanic.panic_info}\n\n${stackTrace}`;

		// eslint-disable-next-line no-console
		console.error(panicDetails);

		const reloadButton: TextButtonWidget = {
			kind: "TextButton",
			callback: async () => window.location.reload(),
			props: { label: "Reload", emphasized: true, minWidth: 96 },
		};
		const copyErrorLogButton: TextButtonWidget = {
			kind: "TextButton",
			callback: async () => navigator.clipboard.writeText(panicDetails),
			props: { label: "Copy Error Log", emphasized: false, minWidth: 96 },
		};
		const reportOnGithubButton: TextButtonWidget = {
			kind: "TextButton",
			callback: async () => window.open(githubUrl(panicDetails), "_blank"),
			props: { label: "Report Bug", emphasized: false, minWidth: 96 },
		};
		const buttons = [reloadButton, copyErrorLogButton, reportOnGithubButton];

		dialogState.createDialog("Warning", displayPanic.title, displayPanic.description, buttons);
	});
}

<<<<<<< HEAD
=======
// Graphite error dialog
subscribeJsMessage(DisplayError, (displayError) => {
	const okButton: TextButtonWidget = {
		kind: "TextButton",
		callback: async () => dismissDialog(),
		props: { label: "OK", emphasized: true, minWidth: 96 },
	};
	const buttons = [okButton];

	createDialog("Warning", displayError.title, displayError.description, buttons);
});

// Code panic dialog and console error
subscribeJsMessage(DisplayPanic, (displayPanic) => {
	// eslint-disable-next-line @typescript-eslint/no-explicit-any
	(Error as any).stackTraceLimit = Infinity;
	const stackTrace = new Error().stack || "";
	const panicDetails = `${displayPanic.panic_info}\n\n${stackTrace}`;

	// eslint-disable-next-line no-console
	console.error(panicDetails);

	const reloadButton: TextButtonWidget = {
		kind: "TextButton",
		callback: async () => window.location.reload(),
		props: { label: "Reload", emphasized: true, minWidth: 96 },
	};
	const copyErrorLogButton: TextButtonWidget = {
		kind: "TextButton",
		callback: async () => navigator.clipboard.writeText(panicDetails),
		props: { label: "Copy Error Log", emphasized: false, minWidth: 96 },
	};
	const reportOnGithubButton: TextButtonWidget = {
		kind: "TextButton",
		callback: async () => window.open(githubUrl(panicDetails), "_blank"),
		props: { label: "Report Bug", emphasized: false, minWidth: 96 },
	};
	const buttons = [reloadButton, copyErrorLogButton, reportOnGithubButton];

	createDialog("Warning", displayPanic.title, displayPanic.description, buttons);
});

>>>>>>> fbefcb61
function githubUrl(panicDetails: string) {
	const url = new URL("https://github.com/GraphiteEditor/Graphite/issues/new");

	const body = `
**Describe the Crash**
Explain clearly what you were doing when the crash occurred.

**Steps To Reproduce**
Describe precisely how the crash occurred, step by step, starting with a new editor window.
1. Open the Graphite Editor at https://editor.graphite.design
2. 
3. 
4. 
5. 

**Additional Details**
Provide any further information or context that you think would be helpful in fixing the issue. Screenshots or video can be linked or attached to this issue.

**Browser and OS**
${browserVersion()}, ${operatingSystem()}

**Stack Trace**
Copied from the crash dialog in the Graphite Editor:

\`\`\`
${panicDetails}
\`\`\`
`.trim();

	const fields = {
		title: "[Crash Report] ",
		body,
		labels: ["Crash"].join(","),
		projects: [].join(","),
		milestone: "",
		assignee: "",
		template: "",
	};

	Object.entries(fields).forEach(([field, value]) => {
		if (value) url.searchParams.set(field, value);
	});

	return url.toString();
}

function browserVersion(): string {
	const agent = window.navigator.userAgent;
	let match = agent.match(/(opera|chrome|safari|firefox|msie|trident(?=\/))\/?\s*(\d+)/i) || [];

	if (/trident/i.test(match[1])) {
		const browser = /\brv[ :]+(\d+)/g.exec(agent) || [];
		return `IE ${browser[1] || ""}`.trim();
	}

	if (match[1] === "Chrome") {
		let browser = agent.match(/\bEdg\/(\d+)/);
		if (browser !== null) return `Edge (Chromium) ${browser[1]}`;

		browser = agent.match(/\bOPR\/(\d+)/);
		if (browser !== null) return `Opera ${browser[1]}`;
	}

	match = match[2] ? [match[1], match[2]] : [navigator.appName, navigator.appVersion, "-?"];

	const browser = agent.match(/version\/(\d+)/i);
	if (browser !== null) match.splice(1, 1, browser[1]);

	return `${match[0]} ${match[1]}`;
}

function operatingSystem(): string {
	const osTable: Record<string, string> = {
		"Windows NT 11": "Windows 11",
		"Windows NT 10": "Windows 10",
		"Windows NT 6.3": "Windows 8.1",
		"Windows NT 6.2": "Windows 8",
		"Windows NT 6.1": "Windows 7",
		"Windows NT 6.0": "Windows Vista",
		"Windows NT 5.1": "Windows XP",
		"Windows NT 5.0": "Windows 2000",
		Mac: "Mac",
		X11: "Unix",
		Linux: "Linux",
		Unknown: "YOUR OPERATING SYSTEM",
	};

	const userAgentOS = Object.keys(osTable).find((key) => window.navigator.userAgent.includes(key));
	return osTable[userAgentOS || "Unknown"];
}<|MERGE_RESOLUTION|>--- conflicted
+++ resolved
@@ -1,8 +1,9 @@
 import { DialogState } from "@/state/dialog";
 import { TextButtonWidget } from "@/components/widgets/widgets";
-<<<<<<< HEAD
 import { DisplayError, DisplayPanic } from "@/utilities/js-messages";
 import { EditorState } from "./wasm-loader";
+
+// TODO: Compare this file with current version
 
 export function initErrorHandling(editor: EditorState, dialogState: DialogState) {
 	// Graphite error dialog
@@ -16,28 +17,6 @@
 
 		dialogState.createDialog("Warning", displayError.title, displayError.description, buttons);
 	});
-=======
-import { subscribeJsMessage } from "@/utilities/js-message-dispatcher";
-import { DisplayError, DisplayPanic } from "./js-messages";
-
-// Coming soon dialog
-export function comingSoon(issueNumber?: number) {
-	const bugMessage = `— but you can help add it!\nSee issue #${issueNumber} on GitHub.`;
-	const details = `This feature is not implemented yet${issueNumber ? bugMessage : ""}`;
-
-	const okButton: TextButtonWidget = {
-		kind: "TextButton",
-		callback: async () => dismissDialog(),
-		props: { label: "OK", emphasized: true, minWidth: 96 },
-	};
-	const issueButton: TextButtonWidget = {
-		kind: "TextButton",
-		callback: async () => window.open(`https://github.com/GraphiteEditor/Graphite/issues/${issueNumber}`, "_blank"),
-		props: { label: `Issue #${issueNumber}`, minWidth: 96 },
-	};
-	const buttons = [okButton];
-	if (issueNumber) buttons.push(issueButton);
->>>>>>> fbefcb61
 
 	// Code panic dialog and console error
 	editor.dispatcher.subscribeJsMessage(DisplayPanic, (displayPanic) => {
@@ -70,51 +49,6 @@
 	});
 }
 
-<<<<<<< HEAD
-=======
-// Graphite error dialog
-subscribeJsMessage(DisplayError, (displayError) => {
-	const okButton: TextButtonWidget = {
-		kind: "TextButton",
-		callback: async () => dismissDialog(),
-		props: { label: "OK", emphasized: true, minWidth: 96 },
-	};
-	const buttons = [okButton];
-
-	createDialog("Warning", displayError.title, displayError.description, buttons);
-});
-
-// Code panic dialog and console error
-subscribeJsMessage(DisplayPanic, (displayPanic) => {
-	// eslint-disable-next-line @typescript-eslint/no-explicit-any
-	(Error as any).stackTraceLimit = Infinity;
-	const stackTrace = new Error().stack || "";
-	const panicDetails = `${displayPanic.panic_info}\n\n${stackTrace}`;
-
-	// eslint-disable-next-line no-console
-	console.error(panicDetails);
-
-	const reloadButton: TextButtonWidget = {
-		kind: "TextButton",
-		callback: async () => window.location.reload(),
-		props: { label: "Reload", emphasized: true, minWidth: 96 },
-	};
-	const copyErrorLogButton: TextButtonWidget = {
-		kind: "TextButton",
-		callback: async () => navigator.clipboard.writeText(panicDetails),
-		props: { label: "Copy Error Log", emphasized: false, minWidth: 96 },
-	};
-	const reportOnGithubButton: TextButtonWidget = {
-		kind: "TextButton",
-		callback: async () => window.open(githubUrl(panicDetails), "_blank"),
-		props: { label: "Report Bug", emphasized: false, minWidth: 96 },
-	};
-	const buttons = [reloadButton, copyErrorLogButton, reportOnGithubButton];
-
-	createDialog("Warning", displayPanic.title, displayPanic.description, buttons);
-});
-
->>>>>>> fbefcb61
 function githubUrl(panicDetails: string) {
 	const url = new URL("https://github.com/GraphiteEditor/Graphite/issues/new");
 

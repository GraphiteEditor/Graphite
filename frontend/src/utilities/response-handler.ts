/* eslint-disable @typescript-eslint/no-explicit-any */
/* eslint-disable camelcase */

import { reactive } from "vue";

type ResponseCallback = (responseData: Response) => void;
type ResponseMap = {
	[response: string]: ResponseCallback | undefined;
};

const state = reactive({
	responseMap: {} as ResponseMap,
});

export enum ResponseType {
	UpdateCanvas = "UpdateCanvas",
	UpdateScrollbars = "UpdateScrollbars",
	UpdateRulers = "UpdateRulers",
	ExportDocument = "ExportDocument",
	SaveDocument = "SaveDocument",
	OpenDocumentBrowse = "OpenDocumentBrowse",
	DisplayFolderTreeStructure = "DisplayFolderTreeStructure",
	UpdateLayer = "UpdateLayer",
	SetActiveTool = "SetActiveTool",
	SetActiveDocument = "SetActiveDocument",
	UpdateOpenDocumentsList = "UpdateOpenDocumentsList",
	UpdateWorkingColors = "UpdateWorkingColors",
	SetCanvasZoom = "SetCanvasZoom",
	SetCanvasRotation = "SetCanvasRotation",
	DisplayError = "DisplayError",
	DisplayPanic = "DisplayPanic",
	DisplayConfirmationToCloseDocument = "DisplayConfirmationToCloseDocument",
	DisplayConfirmationToCloseAllDocuments = "DisplayConfirmationToCloseAllDocuments",
}

export function registerResponseHandler(responseType: ResponseType, callback: ResponseCallback) {
	state.responseMap[responseType] = callback;
}

export function handleResponse(responseType: string, responseData: any) {
	const callback = state.responseMap[responseType];
	const data = parseResponse(responseType, responseData);

	if (callback && data) {
		callback(data);
	} else if (data) {
		// eslint-disable-next-line no-console
		console.error(`Received a Response of type "${responseType}" but no handler was registered for it from the client.`);
	} else {
		// eslint-disable-next-line no-console
		console.error(`Received a Response of type "${responseType}" but but was not able to parse the data.`);
	}
}

function parseResponse(responseType: string, data: any): Response {
	switch (responseType) {
		case "DocumentChanged":
			return newDocumentChanged(data.DocumentChanged);
		case "DisplayFolderTreeStructure":
			return newDisplayFolderTreeStructure(data.DisplayFolderTreeStructure);
		case "SetActiveTool":
			return newSetActiveTool(data.SetActiveTool);
		case "SetActiveDocument":
			return newSetActiveDocument(data.SetActiveDocument);
		case "UpdateOpenDocumentsList":
			return newUpdateOpenDocumentsList(data.UpdateOpenDocumentsList);
		case "UpdateCanvas":
			return newUpdateCanvas(data.UpdateCanvas);
		case "UpdateScrollbars":
			return newUpdateScrollbars(data.UpdateScrollbars);
		case "UpdateRulers":
			return newUpdateRulers(data.UpdateRulers);
		case "UpdateLayer":
			return newUpdateLayer(data.UpdateLayer);
		case "SetCanvasZoom":
			return newSetCanvasZoom(data.SetCanvasZoom);
		case "SetCanvasRotation":
			return newSetCanvasRotation(data.SetCanvasRotation);
		case "ExportDocument":
			return newExportDocument(data.ExportDocument);
		case "SaveDocument":
			return newSaveDocument(data.SaveDocument);
		case "OpenDocumentBrowse":
			return newOpenDocumentBrowse(data.OpenDocumentBrowse);
		case "UpdateWorkingColors":
			return newUpdateWorkingColors(data.UpdateWorkingColors);
		case "DisplayError":
			return newDisplayError(data.DisplayError);
		case "DisplayPanic":
			return newDisplayPanic(data.DisplayPanic);
		case "DisplayConfirmationToCloseDocument":
			return newDisplayConfirmationToCloseDocument(data.DisplayConfirmationToCloseDocument);
		case "DisplayConfirmationToCloseAllDocuments":
			return newDisplayConfirmationToCloseAllDocuments(data.DisplayConfirmationToCloseAllDocuments);
		default:
			throw new Error(`Unrecognized origin/responseType pair: ${origin}, '${responseType}'`);
	}
}

export type Response =
	| DocumentChanged
	| DisplayFolderTreeStructure
	| SetActiveTool
	| SetActiveDocument
	| UpdateOpenDocumentsList
	| UpdateCanvas
	| UpdateScrollbars
	| UpdateRulers
	| UpdateLayer
	| SetCanvasZoom
	| SetCanvasRotation
<<<<<<< HEAD
	| DisplayConfirmationToCloseDocument
	| DisplayError
	| UpdateOpenDocumentsList;
=======
	| ExportDocument
	| SaveDocument
	| OpenDocumentBrowse
	| UpdateWorkingColors
	| DisplayError
	| DisplayPanic
	| DisplayConfirmationToCloseDocument
	| DisplayConfirmationToCloseAllDocuments;
>>>>>>> 02752483

export interface UpdateOpenDocumentsList {
	open_documents: { name: string; isSaved: boolean }[];
}
function newUpdateOpenDocumentsList(input: any): UpdateOpenDocumentsList {
	const openDocuments = input.open_documents.map((docData: [string, boolean]) => ({ name: docData[0], isSaved: docData[1] }));
	return { open_documents: openDocuments };
}

export interface Color {
	red: number;
	green: number;
	blue: number;
	alpha: number;
}
function newColor(input: any): Color {
	// TODO: Possibly change this in the Rust side to avoid any pitfalls
	return { red: input.red * 255, green: input.green * 255, blue: input.blue * 255, alpha: input.alpha };
}

export interface UpdateWorkingColors {
	primary: Color;
	secondary: Color;
}
function newUpdateWorkingColors(input: any): UpdateWorkingColors {
	return {
		primary: newColor(input.primary),
		secondary: newColor(input.secondary),
	};
}

export interface SetActiveTool {
	tool_name: string;
	tool_options: object;
}
function newSetActiveTool(input: any): SetActiveTool {
	return {
		tool_name: input.tool_name,
		tool_options: input.tool_options,
	};
}

export interface SetActiveDocument {
	document_index: number;
}
function newSetActiveDocument(input: any): SetActiveDocument {
	return {
		document_index: input.document_index,
	};
}

export interface DisplayError {
	title: string;
	description: string;
}
function newDisplayError(input: any): DisplayError {
	return {
		title: input.title,
		description: input.description,
	};
}

export interface DisplayPanic {
	panic_info: string;
	title: string;
	description: string;
}
function newDisplayPanic(input: any): DisplayPanic {
	return {
		panic_info: input.panic_info,
		title: input.title,
		description: input.description,
	};
}

export interface DisplayConfirmationToCloseDocument {
	document_index: number;
}
function newDisplayConfirmationToCloseDocument(input: any): DisplayConfirmationToCloseDocument {
	return {
		document_index: input.document_index,
	};
}

<<<<<<< HEAD
function newDisplayConfirmationToCloseAllDocuments(_input: any): Record<string, never> {
=======
export type DisplayConfirmationToCloseAllDocuments = Record<string, never>;

function newDisplayConfirmationToCloseAllDocuments(_input: any): DisplayConfirmationToCloseAllDocuments {
>>>>>>> 02752483
	return {};
}

export interface UpdateCanvas {
	document: string;
}
function newUpdateCanvas(input: any): UpdateCanvas {
	return {
		document: input.document,
	};
}

export interface UpdateScrollbars {
	position: { x: number; y: number };
	size: { x: number; y: number };
	multiplier: { x: number; y: number };
}
function newUpdateScrollbars(input: any): UpdateScrollbars {
	return {
		position: { x: input.position[0], y: input.position[1] },
		size: { x: input.size[0], y: input.size[1] },
		multiplier: { x: input.multiplier[0], y: input.multiplier[1] },
	};
}

export interface UpdateRulers {
	origin: { x: number; y: number };
	spacing: number;
	interval: number;
}
function newUpdateRulers(input: any): UpdateRulers {
	return {
		origin: { x: input.origin[0], y: input.origin[1] },
		spacing: input.spacing,
		interval: input.interval,
	};
}

export interface ExportDocument {
	document: string;
	name: string;
}
function newExportDocument(input: any): ExportDocument {
	return {
		document: input.document,
		name: input.name,
	};
}

export interface SaveDocument {
	document: string;
	name: string;
}
function newSaveDocument(input: any): SaveDocument {
	return {
		document: input.document,
		name: input.name,
	};
}

export type OpenDocumentBrowse = Record<string, never>;
function newOpenDocumentBrowse(_: any): OpenDocumentBrowse {
	return {};
}

export type DocumentChanged = Record<string, never>;
function newDocumentChanged(_: any): DocumentChanged {
	return {};
}

export interface DisplayFolderTreeStructure {
	layerId: BigInt;
	children: DisplayFolderTreeStructure[];
}
function newDisplayFolderTreeStructure(input: any): DisplayFolderTreeStructure {
	const { ptr, len } = input.data_buffer;
	const wasmMemoryBuffer = (window as any).wasmMemory().buffer;

	// Decode the folder structure encoding
	const encoding = new DataView(wasmMemoryBuffer, ptr, len);

	// The structure section indicates how to read through the upcoming layer list and assign depths to each layer
	const structureSectionLength = Number(encoding.getBigUint64(0, true));
	const structureSectionMsbSigned = new DataView(wasmMemoryBuffer, ptr + 8, structureSectionLength * 8);

	// The layer IDs section lists each layer ID sequentially in the tree, as it will show up in the panel
	const layerIdsSection = new DataView(wasmMemoryBuffer, ptr + 8 + structureSectionLength * 8);

	let layersEncountered = 0;
	let currentFolder: DisplayFolderTreeStructure = { layerId: BigInt(-1), children: [] };
	const currentFolderStack = [currentFolder];

	for (let i = 0; i < structureSectionLength; i += 1) {
		const msbSigned = structureSectionMsbSigned.getBigUint64(i * 8, true);
		const msbMask = BigInt(1) << BigInt(63);

		// Set the MSB to 0 to clear the sign and then read the number as usual
		const numberOfLayersAtThisDepth = msbSigned & ~msbMask;

		// Store child folders in the current folder (until we are interrupted by an indent)
		for (let j = 0; j < numberOfLayersAtThisDepth; j += 1) {
			const layerId = layerIdsSection.getBigUint64(layersEncountered * 8, true);
			layersEncountered += 1;

			const childLayer = { layerId, children: [] };
			currentFolder.children.push(childLayer);
		}

		// Check the sign of the MSB, where a 1 is a negative (outward) indent
		const subsequentDirectionOfDepthChange = (msbSigned & msbMask) === BigInt(0);
		// debugger;
		// Inward
		if (subsequentDirectionOfDepthChange) {
			currentFolderStack.push(currentFolder);
			currentFolder = currentFolder.children[currentFolder.children.length - 1];
		}
		// Outward
		else {
			const popped = currentFolderStack.pop();
			if (!popped) throw Error("Too many negative indents in the folder structure");
			if (popped) currentFolder = popped;
		}
	}

	return currentFolder;
}

export interface UpdateLayer {
	path: BigUint64Array;
	data: LayerPanelEntry;
}
function newUpdateLayer(input: any): UpdateLayer {
	return {
		path: newPath(input.data.path),
		data: newLayerPanelEntry(input.data),
	};
}

export interface SetCanvasZoom {
	new_zoom: number;
}
function newSetCanvasZoom(input: any): SetCanvasZoom {
	return {
		new_zoom: input.new_zoom,
	};
}

export interface SetCanvasRotation {
	new_radians: number;
}
function newSetCanvasRotation(input: any): SetCanvasRotation {
	return {
		new_radians: input.new_radians,
	};
}

function newPath(input: any): BigUint64Array {
	// eslint-disable-next-line
	const u32CombinedPairs = input.map((n: Array<number>) => BigInt((BigInt(n[0]) << BigInt(32)) | BigInt(n[1])));
	return new BigUint64Array(u32CombinedPairs);
}

export enum BlendMode {
	Normal = "normal",
	Multiply = "multiply",
	Darken = "darken",
	ColorBurn = "color-burn",
	Screen = "screen",
	Lighten = "lighten",
	ColorDodge = "color-dodge",
	Overlay = "overlay",
	SoftLight = "soft-light",
	HardLight = "hard-light",
	Difference = "difference",
	Exclusion = "exclusion",
	Hue = "hue",
	Saturation = "saturation",
	Color = "color",
	Luminosity = "luminosity",
}
function newBlendMode(input: string): BlendMode {
	const blendMode = {
		Normal: BlendMode.Normal,
		Multiply: BlendMode.Multiply,
		Darken: BlendMode.Darken,
		ColorBurn: BlendMode.ColorBurn,
		Screen: BlendMode.Screen,
		Lighten: BlendMode.Lighten,
		ColorDodge: BlendMode.ColorDodge,
		Overlay: BlendMode.Overlay,
		SoftLight: BlendMode.SoftLight,
		HardLight: BlendMode.HardLight,
		Difference: BlendMode.Difference,
		Exclusion: BlendMode.Exclusion,
		Hue: BlendMode.Hue,
		Saturation: BlendMode.Saturation,
		Color: BlendMode.Color,
		Luminosity: BlendMode.Luminosity,
	}[input];

	if (!blendMode) throw new Error(`Invalid blend mode "${blendMode}"`);

	return blendMode;
}

function newOpacity(input: number): number {
	return input * 100;
}

export interface LayerPanelEntry {
	name: string;
	visible: boolean;
	blend_mode: BlendMode;
	opacity: number;
	layer_type: LayerType;
	path: BigUint64Array;
	layer_data: LayerData;
	thumbnail: string;
}
function newLayerPanelEntry(input: any): LayerPanelEntry {
	return {
		name: input.name,
		visible: input.visible,
		blend_mode: newBlendMode(input.blend_mode),
		opacity: newOpacity(input.opacity),
		layer_type: newLayerType(input.layer_type),
		layer_data: newLayerData(input.layer_data),
		path: newPath(input.path),
		thumbnail: input.thumbnail,
	};
}

export interface LayerData {
	expanded: boolean;
	selected: boolean;
}
function newLayerData(input: any): LayerData {
	return {
		expanded: input.expanded,
		selected: input.selected,
	};
}

export enum LayerType {
	Folder = "Folder",
	Shape = "Shape",
	Circle = "Circle",
	Rect = "Rect",
	Line = "Line",
	PolyLine = "PolyLine",
	Ellipse = "Ellipse",
}
function newLayerType(input: any): LayerType {
	switch (input) {
		case "Folder":
			return LayerType.Folder;
		case "Shape":
			return LayerType.Shape;
		case "Circle":
			return LayerType.Circle;
		case "Rect":
			return LayerType.Rect;
		case "Line":
			return LayerType.Line;
		case "PolyLine":
			return LayerType.PolyLine;
		case "Ellipse":
			return LayerType.Ellipse;
		default:
			throw Error(`Received invalid input as an enum variant for LayerType: ${input}`);
	}
}<|MERGE_RESOLUTION|>--- conflicted
+++ resolved
@@ -109,11 +109,6 @@
 	| UpdateLayer
 	| SetCanvasZoom
 	| SetCanvasRotation
-<<<<<<< HEAD
-	| DisplayConfirmationToCloseDocument
-	| DisplayError
-	| UpdateOpenDocumentsList;
-=======
 	| ExportDocument
 	| SaveDocument
 	| OpenDocumentBrowse
@@ -122,7 +117,6 @@
 	| DisplayPanic
 	| DisplayConfirmationToCloseDocument
 	| DisplayConfirmationToCloseAllDocuments;
->>>>>>> 02752483
 
 export interface UpdateOpenDocumentsList {
 	open_documents: { name: string; isSaved: boolean }[];
@@ -207,13 +201,9 @@
 	};
 }
 
-<<<<<<< HEAD
-function newDisplayConfirmationToCloseAllDocuments(_input: any): Record<string, never> {
-=======
 export type DisplayConfirmationToCloseAllDocuments = Record<string, never>;
 
 function newDisplayConfirmationToCloseAllDocuments(_input: any): DisplayConfirmationToCloseAllDocuments {
->>>>>>> 02752483
 	return {};
 }
 

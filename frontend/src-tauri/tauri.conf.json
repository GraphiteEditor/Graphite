--- conflicted
+++ resolved
@@ -1,17 +1,10 @@
 {
 	"$schema": "../node_modules/@tauri-apps/cli/schema.json",
 	"build": {
-<<<<<<< HEAD
 		"beforeBuildCommand": "npm run tauri:build",
 		"beforeDevCommand": "npm run tauri:dev",
-		"distDir": "../dist",
+		"distDir": "../public",
 		"devPath": "http://127.0.0.1:8080/"
-=======
-		"beforeBuildCommand": "npm run build",
-		"beforeDevCommand": "npm start",
-		"distDir": "../public",
-		"devPath": "http://127.0.0.1:8080"
->>>>>>> 6febdea3
 	},
 	"package": {
 		"productName": "Graphite",

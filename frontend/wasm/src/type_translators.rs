--- conflicted
+++ resolved
@@ -3,7 +3,6 @@
 use editor::input::keyboard::Key;
 use editor::viewport_tools::tool::ToolType;
 
-use graphene::boolean_ops::BooleanOperation;
 use graphene::layers::blend_mode::BlendMode;
 
 pub fn translate_tool_type(name: &str) -> Option<ToolType> {
@@ -130,27 +129,4 @@
 		"." => KeyPeriod,
 		_ => UnknownKey,
 	}
-<<<<<<< HEAD
-}
-
-pub fn translate_boolean_operation(operation: &str) -> Option<BooleanOperation> {
-	match operation {
-		"Union" => Some(BooleanOperation::Union),
-		"Difference" => Some(BooleanOperation::Difference),
-		"Intersection" => Some(BooleanOperation::Intersection),
-		"SubtractFront" => Some(BooleanOperation::SubtractFront),
-		"SubtractBack" => Some(BooleanOperation::SubtractBack),
-		_ => None,
-	}
-}
-
-pub fn translate_view_mode(name: &str) -> Option<ViewMode> {
-	Some(match name {
-		"Normal" => ViewMode::Normal,
-		"Outline" => ViewMode::Outline,
-		"Pixels" => ViewMode::Pixels,
-		_ => return None,
-	})
-=======
->>>>>>> 6f500630
 }
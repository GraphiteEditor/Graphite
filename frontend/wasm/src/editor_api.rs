--- conflicted
+++ resolved
@@ -770,7 +770,6 @@
 			let mut responses = VecDeque::new();
 			let mut shape = None;
 
-<<<<<<< HEAD
 			if let Some(mut modify_inputs) = ModifyInputsContext::new_with_layer(layer, &mut document.network_interface, &mut responses) {
 				let Some(transform_node_id) = modify_inputs.get_existing_node_id("Transform") else {
 					return;
@@ -828,55 +827,6 @@
 					.collect();
 
 				shape = Some((shape_node_id, VectorModification::create_from_vector(&vector_data)));
-=======
-			if let Some(mut modify_inputs) = ModifyInputsContext::new_with_layer(layer.to_node(), &mut document.network, &mut document.metadata, &mut document.node_graph_handler, &mut responses) {
-				modify_inputs.modify_existing_inputs("Transform", |inputs, node_id, metadata| {
-					if !updated_nodes.insert(node_id) {
-						return;
-					}
-
-					let transform = get_current_transform(inputs);
-					let upstream_transform = metadata.upstream_transform(node_id);
-					let pivot_transform = glam::DAffine2::from_translation(upstream_transform.transform_point2(bounds.local_pivot(get_current_normalized_pivot(inputs))));
-
-					update_transform(inputs, pivot_transform * transform * pivot_transform.inverse());
-				});
-				modify_inputs.modify_existing_inputs("Shape", |inputs, node_id, _metadata| {
-					if !updated_nodes.insert(node_id) {
-						return;
-					}
-
-					let empty_vec = Vec::new();
-					let path_data = if let NodeInput::Value {
-						tagged_value: TaggedValue::Subpaths(translation),
-						..
-					} = &inputs[0]
-					{
-						translation
-					} else {
-						&empty_vec
-					};
-
-					let empty_vec = Vec::new();
-					let colinear_manipulators = if let NodeInput::Value {
-						tagged_value: TaggedValue::PointIds(translation),
-						..
-					} = &inputs[1]
-					{
-						translation
-					} else {
-						&empty_vec
-					};
-
-					let mut vector_data = VectorData::from_subpaths(path_data, false);
-					vector_data.colinear_manipulators = colinear_manipulators
-						.iter()
-						.filter_map(|&point| ManipulatorPointId::Anchor(point).get_handle_pair(&vector_data))
-						.collect();
-
-					shape = Some((node_id, VectorModification::create_from_vector(&vector_data)));
-				});
->>>>>>> 59a943f4
 			}
 
 			if let Some((node_id, modification)) = shape {

//! This file is where functions are defined to be called directly from JS.
//! It serves as a thin wrapper over the editor backend API that relies
//! on the dispatcher messaging system and more complex Rust data types.

use crate::helpers::{translate_key, Error};
use crate::{EDITOR_HAS_CRASHED, EDITOR_INSTANCES, JS_EDITOR_HANDLES};

use editor::consts::{DEFAULT_FONT_FAMILY, DEFAULT_FONT_STYLE, FILE_SAVE_SUFFIX, GRAPHITE_DOCUMENT_VERSION};
use editor::input::input_preprocessor::ModifierKeys;
use editor::input::mouse::{EditorMouseState, ScrollDelta, ViewportBounds};
use editor::message_prelude::*;
use editor::Color;
use editor::Editor;
use editor::LayerId;
use graphene::Operation;

use serde::Serialize;
use serde_wasm_bindgen::{self, from_value};
use std::sync::atomic::Ordering;
use wasm_bindgen::prelude::*;

/// Set the random seed used by the editor by calling this from JS upon initialization.
/// This is necessary because WASM doesn't have a random number generator.
#[wasm_bindgen]
pub fn set_random_seed(seed: u64) {
	editor::communication::set_uuid_seed(seed);
}

/// Access a handle to WASM memory
#[wasm_bindgen]
pub fn wasm_memory() -> JsValue {
	wasm_bindgen::memory()
}

// To avoid wasm-bindgen from checking mutable reference issues using WasmRefCell we must make all methods take a non mutable reference to self.
// Not doing this creates an issue when rust calls into JS which calls back to rust in the same call stack.
#[wasm_bindgen]
#[derive(Clone)]
pub struct JsEditorHandle {
	editor_id: u64,
	frontend_message_handler_callback: js_sys::Function,
}

#[wasm_bindgen]
#[allow(clippy::too_many_arguments)]
impl JsEditorHandle {
	#[wasm_bindgen(constructor)]
	pub fn new(frontend_message_handler_callback: js_sys::Function) -> Self {
		let editor_id = generate_uuid();
		let editor = Editor::new();
		let editor_handle = JsEditorHandle {
			editor_id,
			frontend_message_handler_callback,
		};
		EDITOR_INSTANCES.with(|instances| instances.borrow_mut().insert(editor_id, editor));
		JS_EDITOR_HANDLES.with(|instances| instances.borrow_mut().insert(editor_id, editor_handle.clone()));
		editor_handle
	}

	// Sends a message to the dispatcher in the Editor Backend
	fn dispatch<T: Into<Message>>(&self, message: T) {
		// Process no further messages after a crash to avoid spamming the console
		if EDITOR_HAS_CRASHED.load(Ordering::SeqCst) {
			return;
		}

		let frontend_messages = EDITOR_INSTANCES.with(|instances| {
			instances.try_borrow_mut().map(|mut editors| {
				editors
					.get_mut(&self.editor_id)
					.expect("EDITOR_INSTANCES does not contain the current editor_id")
					.handle_message(message.into())
			})
		});

		if let Ok(frontend_messages) = frontend_messages {
			for message in frontend_messages.into_iter() {
				// Send each FrontendMessage to the JavaScript frontend
				self.send_frontend_message_to_js(message);
			}
		}
		// If the editor cannot be borrowed then it has encountered a panic - we should just ignore new dispatches
	}

	// Sends a FrontendMessage to JavaScript
	fn send_frontend_message_to_js(&self, message: FrontendMessage) {
		let message_type = message.to_discriminant().local_name();

		let serializer = serde_wasm_bindgen::Serializer::new().serialize_large_number_types_as_bigints(true);
		let message_data = message.serialize(&serializer).expect("Failed to serialize FrontendMessage");

		let js_return_value = self.frontend_message_handler_callback.call2(&JsValue::null(), &JsValue::from(message_type), &message_data);

		if let Err(error) = js_return_value {
			log::error!(
				"While handling FrontendMessage \"{:?}\", JavaScript threw an error: {:?}",
				message.to_discriminant().local_name(),
				error,
			)
		}
	}

	// ========================================================================
	// Add additional JS -> Rust wrapper functions below as needed for calling
	// the backend from the web frontend.
	// ========================================================================

	pub fn init_app(&self) {
<<<<<<< HEAD
=======
		let message = PortfolioMessage::UpdateOpenDocumentsList;
		self.dispatch(message);

		let message = PortfolioMessage::UpdateDocumentWidgets;
		self.dispatch(message);

		let message = PropertiesPanelMessage::Init;
		self.dispatch(message);

		let message = ToolMessage::InitTools;
		self.dispatch(message);

>>>>>>> 4fa7a81f
		// A default font
		let font = graphene::layers::text_layer::Font::new(DEFAULT_FONT_FAMILY.into(), DEFAULT_FONT_STYLE.into());
		let message = FrontendMessage::TriggerFontLoad { font, is_default: true };
		self.dispatch(message);
	}

	/// Displays a dialog with an error message
	pub fn error_dialog(&self, title: String, description: String) {
		let message = DialogMessage::DisplayDialogError { title, description };
		self.dispatch(message);
	}

	/// Answer whether or not the editor has crashed
	pub fn has_crashed(&self) -> bool {
		EDITOR_HAS_CRASHED.load(Ordering::SeqCst)
	}

	/// Get the constant `FILE_SAVE_SUFFIX`
	#[wasm_bindgen]
	pub fn file_save_suffix(&self) -> String {
		FILE_SAVE_SUFFIX.into()
	}

	/// Get the constant `GRAPHITE_DOCUMENT_VERSION`
	#[wasm_bindgen]
	pub fn graphite_document_version(&self) -> String {
		GRAPHITE_DOCUMENT_VERSION.to_string()
	}

	/// Update layout of a given UI
	pub fn update_layout(&self, layout_target: JsValue, widget_id: u64, value: JsValue) -> Result<(), JsValue> {
		match (from_value(layout_target), from_value(value)) {
			(Ok(layout_target), Ok(value)) => {
				let message = LayoutMessage::UpdateLayout { layout_target, widget_id, value };
				self.dispatch(message);
				Ok(())
			}
			_ => Err(Error::new("Could not update UI").into()),
		}
	}

	pub fn select_document(&self, document_id: u64) {
		let message = PortfolioMessage::SelectDocument { document_id };
		self.dispatch(message);
	}

	pub fn new_document_dialog(&self) {
		let message = DialogMessage::RequestNewDocumentDialog;
		self.dispatch(message);
	}

	pub fn open_file_upload(&self) {
		let message = FrontendMessage::TriggerFileUpload;
		self.dispatch(message);
	}

	pub fn open_document_file(&self, document_name: String, document_serialized_content: String) {
		let message = PortfolioMessage::OpenDocumentFile {
			document_name,
			document_serialized_content,
		};
		self.dispatch(message);
	}

	pub fn open_auto_saved_document(&self, document_id: u64, document_name: String, document_is_saved: bool, document_serialized_content: String) {
		let message = PortfolioMessage::OpenDocumentFileWithId {
			document_id,
			document_name,
			document_is_saved,
			document_serialized_content,
		};
		self.dispatch(message);
	}

	pub fn trigger_auto_save(&self, document_id: u64) {
		let message = PortfolioMessage::AutoSaveDocument { document_id };
		self.dispatch(message);
	}

	pub fn close_document_with_confirmation(&self, document_id: u64) {
		let message = PortfolioMessage::CloseDocumentWithConfirmation { document_id };
		self.dispatch(message);
	}

	pub fn request_about_graphite_dialog_with_localized_commit_date(&self, localized_commit_date: String) {
		let message = DialogMessage::RequestAboutGraphiteDialogWithLocalizedCommitDate { localized_commit_date };
		self.dispatch(message);
	}

	pub fn request_coming_soon_dialog(&self, issue: Option<i32>) {
		let message = DialogMessage::RequestComingSoonDialog { issue };
		self.dispatch(message);
	}

	/// Send new bounds when document panel viewports get resized or moved within the editor
	/// [left, top, right, bottom]...
	pub fn bounds_of_viewports(&self, bounds_of_viewports: &[f64]) {
		let chunked: Vec<_> = bounds_of_viewports.chunks(4).map(ViewportBounds::from_slice).collect();

		let message = InputPreprocessorMessage::BoundsOfViewports { bounds_of_viewports: chunked };
		self.dispatch(message);
	}

	/// Mouse movement within the screenspace bounds of the viewport
	pub fn on_mouse_move(&self, x: f64, y: f64, mouse_keys: u8, modifiers: u8) {
		let editor_mouse_state = EditorMouseState::from_keys_and_editor_position(mouse_keys, (x, y).into());

		let modifier_keys = ModifierKeys::from_bits(modifiers).expect("Invalid modifier keys");

		let message = InputPreprocessorMessage::PointerMove { editor_mouse_state, modifier_keys };
		self.dispatch(message);
	}

	/// Mouse scrolling within the screenspace bounds of the viewport
	pub fn on_mouse_scroll(&self, x: f64, y: f64, mouse_keys: u8, wheel_delta_x: i32, wheel_delta_y: i32, wheel_delta_z: i32, modifiers: u8) {
		let mut editor_mouse_state = EditorMouseState::from_keys_and_editor_position(mouse_keys, (x, y).into());
		editor_mouse_state.scroll_delta = ScrollDelta::new(wheel_delta_x, wheel_delta_y, wheel_delta_z);

		let modifier_keys = ModifierKeys::from_bits(modifiers).expect("Invalid modifier keys");

		let message = InputPreprocessorMessage::MouseScroll { editor_mouse_state, modifier_keys };
		self.dispatch(message);
	}

	/// A mouse button depressed within screenspace the bounds of the viewport
	pub fn on_mouse_down(&self, x: f64, y: f64, mouse_keys: u8, modifiers: u8) {
		let editor_mouse_state = EditorMouseState::from_keys_and_editor_position(mouse_keys, (x, y).into());

		let modifier_keys = ModifierKeys::from_bits(modifiers).expect("Invalid modifier keys");

		let message = InputPreprocessorMessage::PointerDown { editor_mouse_state, modifier_keys };
		self.dispatch(message);
	}

	/// A mouse button released
	pub fn on_mouse_up(&self, x: f64, y: f64, mouse_keys: u8, modifiers: u8) {
		let editor_mouse_state = EditorMouseState::from_keys_and_editor_position(mouse_keys, (x, y).into());

		let modifier_keys = ModifierKeys::from_bits(modifiers).expect("Invalid modifier keys");

		let message = InputPreprocessorMessage::PointerUp { editor_mouse_state, modifier_keys };
		self.dispatch(message);
	}

	/// Mouse double clicked
	pub fn on_double_click(&self, x: f64, y: f64, mouse_keys: u8, modifiers: u8) {
		let editor_mouse_state = EditorMouseState::from_keys_and_editor_position(mouse_keys, (x, y).into());
		let modifier_keys = ModifierKeys::from_bits(modifiers).expect("Invalid modifier keys");

		let message = InputPreprocessorMessage::DoubleClick { editor_mouse_state, modifier_keys };
		self.dispatch(message);
	}

	/// A keyboard button depressed within screenspace the bounds of the viewport
	pub fn on_key_down(&self, name: String, modifiers: u8) {
		let key = translate_key(&name);
		let modifier_keys = ModifierKeys::from_bits(modifiers).expect("Invalid modifier keys");

		log::trace!("Key down {:?}, name: {}, modifiers: {:?}", key, name, modifiers);

		let message = InputPreprocessorMessage::KeyDown { key, modifier_keys };
		self.dispatch(message);
	}

	/// A keyboard button released
	pub fn on_key_up(&self, name: String, modifiers: u8) {
		let key = translate_key(&name);
		let modifier_keys = ModifierKeys::from_bits(modifiers).expect("Invalid modifier keys");

		log::trace!("Key up {:?}, name: {}, modifiers: {:?}", key, name, modifier_keys);

		let message = InputPreprocessorMessage::KeyUp { key, modifier_keys };
		self.dispatch(message);
	}

	/// A text box was committed
	pub fn on_change_text(&self, new_text: String) -> Result<(), JsValue> {
		let message = TextMessage::TextChange { new_text };
		self.dispatch(message);

		Ok(())
	}

	/// A font has been downloaded
	pub fn on_font_load(&self, font_family: String, font_style: String, preview_url: String, data: Vec<u8>, is_default: bool) -> Result<(), JsValue> {
		let message = PortfolioMessage::FontLoaded {
			font_family,
			font_style,
			preview_url,
			data,
			is_default,
		};
		self.dispatch(message);

		Ok(())
	}

	/// A text box was changed
	pub fn update_bounds(&self, new_text: String) -> Result<(), JsValue> {
		let message = TextMessage::UpdateBounds { new_text };
		self.dispatch(message);

		Ok(())
	}

	/// Update primary color
	pub fn update_primary_color(&self, red: f32, green: f32, blue: f32, alpha: f32) -> Result<(), JsValue> {
		let primary_color = match Color::from_rgbaf32(red, green, blue, alpha) {
			Some(color) => color,
			None => return Err(Error::new("Invalid color").into()),
		};

		let message = ToolMessage::SelectPrimaryColor { color: primary_color };
		self.dispatch(message);

		Ok(())
	}

	/// Update secondary color
	pub fn update_secondary_color(&self, red: f32, green: f32, blue: f32, alpha: f32) -> Result<(), JsValue> {
		let secondary_color = match Color::from_rgbaf32(red, green, blue, alpha) {
			Some(color) => color,
			None => return Err(Error::new("Invalid color").into()),
		};

		let message = ToolMessage::SelectSecondaryColor { color: secondary_color };
		self.dispatch(message);

		Ok(())
	}

	/// Swap primary and secondary color
	pub fn swap_colors(&self) {
		let message = ToolMessage::SwapColors;
		self.dispatch(message);
	}

	/// Reset primary and secondary colors to their defaults
	pub fn reset_colors(&self) {
		let message = ToolMessage::ResetColors;
		self.dispatch(message);
	}

	/// Paste layers from a serialized json representation
	pub fn paste_serialized_data(&self, data: String) {
		let message = PortfolioMessage::PasteSerializedData { data };
		self.dispatch(message);
	}

	/// Modify the layer selection based on the layer which is clicked while holding down the <kbd>Ctrl</kbd> and/or <kbd>Shift</kbd> modifier keys used for range selection behavior
	pub fn select_layer(&self, layer_path: Vec<LayerId>, ctrl: bool, shift: bool) {
		let message = DocumentMessage::SelectLayer { layer_path, ctrl, shift };
		self.dispatch(message);
	}

	/// Deselect all layers
	pub fn deselect_all_layers(&self) {
		let message = DocumentMessage::DeselectAllLayers;
		self.dispatch(message);
	}

	/// Move a layer to be next to the specified neighbor
	pub fn move_layer_in_tree(&self, folder_path: Vec<LayerId>, insert_index: isize) {
		let message = DocumentMessage::MoveSelectedLayersTo {
			folder_path,
			insert_index,
			reverse_index: true,
		};
		self.dispatch(message);
	}

	/// Set the name for the layer
	pub fn set_layer_name(&self, layer_path: Vec<LayerId>, name: String) {
		let message = DocumentMessage::SetLayerName { layer_path, name };
		self.dispatch(message);
	}

	/// Translates document (in viewport coords)
	pub fn translate_canvas(&self, delta_x: f64, delta_y: f64) {
		let message = MovementMessage::TranslateCanvas { delta: (delta_x, delta_y).into() };
		self.dispatch(message);
	}

	/// Translates document (in viewport coords)
	pub fn translate_canvas_by_fraction(&self, delta_x: f64, delta_y: f64) {
		let message = MovementMessage::TranslateCanvasByViewportFraction { delta: (delta_x, delta_y).into() };
		self.dispatch(message);
	}

	/// Sends the blob url generated by js
	pub fn set_image_blob_url(&self, path: Vec<LayerId>, blob_url: String, width: f64, height: f64) {
		let dimensions = (width, height);
		let message = Operation::SetImageBlobUrl { path, blob_url, dimensions };
		self.dispatch(message);
	}

	/// Pastes an image
	pub fn paste_image(&self, mime: String, image_data: Vec<u8>, mouse_x: Option<f64>, mouse_y: Option<f64>) {
		let mouse = mouse_x.and_then(|x| mouse_y.map(|y| (x, y)));
		let message = DocumentMessage::PasteImage { mime, image_data, mouse };
		self.dispatch(message);
	}

	/// Toggle visibility of a layer from the layer list
	pub fn toggle_layer_visibility(&self, layer_path: Vec<LayerId>) {
		let message = DocumentMessage::ToggleLayerVisibility { layer_path };
		self.dispatch(message);
	}

	/// Toggle expansions state of a layer from the layer list
	pub fn toggle_layer_expansion(&self, layer_path: Vec<LayerId>) {
		let message = DocumentMessage::ToggleLayerExpansion { layer_path };
		self.dispatch(message);
	}
}

// Needed to make JsEditorHandle functions pub to Rust.
// The reason is not fully clear but it has to do with the #[wasm_bindgen] procedural macro.
impl JsEditorHandle {
	pub fn send_frontend_message_to_js_rust_proxy(&self, message: FrontendMessage) {
		self.send_frontend_message_to_js(message);
	}
}

impl Drop for JsEditorHandle {
	fn drop(&mut self) {
		EDITOR_INSTANCES.with(|instances| instances.borrow_mut().remove(&self.editor_id));
	}
}<|MERGE_RESOLUTION|>--- conflicted
+++ resolved
@@ -106,21 +106,9 @@
 	// ========================================================================
 
 	pub fn init_app(&self) {
-<<<<<<< HEAD
-=======
-		let message = PortfolioMessage::UpdateOpenDocumentsList;
-		self.dispatch(message);
-
-		let message = PortfolioMessage::UpdateDocumentWidgets;
-		self.dispatch(message);
-
 		let message = PropertiesPanelMessage::Init;
 		self.dispatch(message);
 
-		let message = ToolMessage::InitTools;
-		self.dispatch(message);
-
->>>>>>> 4fa7a81f
 		// A default font
 		let font = graphene::layers::text_layer::Font::new(DEFAULT_FONT_FAMILY.into(), DEFAULT_FONT_STYLE.into());
 		let message = FrontendMessage::TriggerFontLoad { font, is_default: true };

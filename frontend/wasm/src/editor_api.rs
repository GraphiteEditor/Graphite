#![allow(clippy::too_many_arguments)]
//
// This file is where functions are defined to be called directly from JS.
// It serves as a thin wrapper over the editor backend API that relies
// on the dispatcher messaging system and more complex Rust data types.
//
use crate::helpers::translate_key;
use crate::{EDITOR, EDITOR_HANDLE, EDITOR_HAS_CRASHED, Error};
use editor::application::Editor;
use editor::consts::FILE_SAVE_SUFFIX;
use editor::messages::input_mapper::utility_types::input_keyboard::ModifierKeys;
use editor::messages::input_mapper::utility_types::input_mouse::{EditorMouseState, ScrollDelta, ViewportBounds};
use editor::messages::portfolio::document::utility_types::document_metadata::LayerNodeIdentifier;
use editor::messages::portfolio::document::utility_types::network_interface::{ImportOrExport, NodeTemplate};
use editor::messages::portfolio::utility_types::Platform;
use editor::messages::prelude::*;
use editor::messages::tool::tool_messages::tool_prelude::WidgetId;
use graph_craft::document::NodeId;
use graphene_core::raster::color::Color;
use serde::Serialize;
use serde_wasm_bindgen::{self, from_value};
use std::cell::RefCell;
use std::sync::atomic::Ordering;
use std::time::Duration;
use wasm_bindgen::prelude::*;

// /// We directly interface with the updateImage JS function for massively increased performance over serializing and deserializing.
// /// This avoids creating a json with a list millions of numbers long.
// #[wasm_bindgen(module = "/../src/editor.ts")]
// extern "C" {
// 	// fn dispatchTauri(message: String) -> String;
// 	fn dispatchTauri(message: String);
// }

/// Set the random seed used by the editor by calling this from JS upon initialization.
/// This is necessary because WASM doesn't have a random number generator.
#[wasm_bindgen(js_name = setRandomSeed)]
pub fn set_random_seed(seed: u64) {
	editor::application::set_uuid_seed(seed);
}

/// Provides a handle to access the raw WASM memory.
#[wasm_bindgen(js_name = wasmMemory)]
pub fn wasm_memory() -> JsValue {
	wasm_bindgen::memory()
}

// ============================================================================

/// This struct is, via wasm-bindgen, used by JS to interact with the editor backend. It does this by calling functions, which are `impl`ed
#[wasm_bindgen]
#[derive(Clone)]
pub struct EditorHandle {
	/// This callback is called by the editor's dispatcher when directing FrontendMessages from Rust to JS
	frontend_message_handler_callback: js_sys::Function,
}

// Defined separately from the `impl` block below since this `impl` block lacks the `#[wasm_bindgen]` attribute.
// Quirks in wasm-bindgen prevent functions in `#[wasm_bindgen]` `impl` blocks from being made publicly accessible from Rust.
impl EditorHandle {
	pub fn send_frontend_message_to_js_rust_proxy(&self, message: FrontendMessage) {
		self.send_frontend_message_to_js(message);
	}
}

#[wasm_bindgen]
impl EditorHandle {
	#[wasm_bindgen(constructor)]
	pub fn new(frontend_message_handler_callback: js_sys::Function) -> Self {
		let editor = Editor::new();
		let editor_handle = EditorHandle { frontend_message_handler_callback };
		if EDITOR.with(|handle| handle.lock().ok().map(|mut guard| *guard = Some(editor))).is_none() {
			log::error!("Attempted to initialize the editor more than once");
		}
		if EDITOR_HANDLE.with(|handle| handle.lock().ok().map(|mut guard| *guard = Some(editor_handle.clone()))).is_none() {
			log::error!("Attempted to initialize the editor handle more than once");
		}
		editor_handle
	}

	// Sends a message to the dispatcher in the Editor Backend
	fn dispatch<T: Into<Message>>(&self, message: T) {
		// Process no further messages after a crash to avoid spamming the console
		if EDITOR_HAS_CRASHED.load(Ordering::SeqCst) {
			return;
		}

		// Get the editor, dispatch the message, and store the `FrontendMessage` queue response
		let frontend_messages = editor(|editor| editor.handle_message(message.into()));

		// Send each `FrontendMessage` to the JavaScript frontend
		for message in frontend_messages.into_iter() {
			self.send_frontend_message_to_js(message);
		}
	}

	// Sends a FrontendMessage to JavaScript
	fn send_frontend_message_to_js(&self, mut message: FrontendMessage) {
		if let FrontendMessage::UpdateDocumentLayerStructure { data_buffer } = message {
			message = FrontendMessage::UpdateDocumentLayerStructureJs { data_buffer: data_buffer.into() };
		}

		let message_type = message.to_discriminant().local_name();

		let serializer = serde_wasm_bindgen::Serializer::new().serialize_large_number_types_as_bigints(true);
		let message_data = message.serialize(&serializer).expect("Failed to serialize FrontendMessage");

		let js_return_value = self.frontend_message_handler_callback.call2(&JsValue::null(), &JsValue::from(message_type), &message_data);

		if let Err(error) = js_return_value {
			error!(
				"While handling FrontendMessage \"{:?}\", JavaScript threw an error: {:?}",
				message.to_discriminant().local_name(),
				error,
			)
		}
	}

	// ========================================================================
	// Add additional JS -> Rust wrapper functions below as needed for calling
	// the backend from the web frontend.
	// ========================================================================

	#[wasm_bindgen(js_name = initAfterFrontendReady)]
	pub fn init_after_frontend_ready(&self, platform: String) {
		// Send initialization messages
		let platform = match platform.as_str() {
			"Windows" => Platform::Windows,
			"Mac" => Platform::Mac,
			"Linux" => Platform::Linux,
			_ => Platform::Unknown,
		};
		self.dispatch(GlobalsMessage::SetPlatform { platform });
		self.dispatch(Message::Init);

		// Poll node graph evaluation on `requestAnimationFrame`
		{
			let f = std::rc::Rc::new(RefCell::new(None));
			let g = f.clone();

			*g.borrow_mut() = Some(Closure::new(move |_timestamp| {
				wasm_bindgen_futures::spawn_local(poll_node_graph_evaluation());

				if !EDITOR_HAS_CRASHED.load(Ordering::SeqCst) {
					editor_and_handle(|editor, handle| {
						for message in editor.handle_message(InputPreprocessorMessage::CurrentTime {
							timestamp: js_sys::Date::now() as u64,
						}) {
							handle.send_frontend_message_to_js(message);
						}

						for message in editor.handle_message(AnimationMessage::IncrementFrameCounter) {
							handle.send_frontend_message_to_js(message);
						}
					});
				}

				// Schedule ourself for another requestAnimationFrame callback
				request_animation_frame(f.borrow().as_ref().unwrap());
			}));

			request_animation_frame(g.borrow().as_ref().unwrap());
		}

		// Auto save all documents on `setTimeout`
		{
			let f = std::rc::Rc::new(RefCell::new(None));
			let g = f.clone();

			*g.borrow_mut() = Some(Closure::new(move || {
				auto_save_all_documents();

				// Schedule ourself for another setTimeout callback
				set_timeout(f.borrow().as_ref().unwrap(), Duration::from_secs(editor::consts::AUTO_SAVE_TIMEOUT_SECONDS));
			}));

			set_timeout(g.borrow().as_ref().unwrap(), Duration::from_secs(editor::consts::AUTO_SAVE_TIMEOUT_SECONDS));
		}
	}

	// #[wasm_bindgen(js_name = tauriResponse)]
	// pub fn tauri_response(&self, _message: JsValue) {
	// 	#[cfg(feature = "tauri")]
	// 	match ron::from_str::<Vec<FrontendMessage>>(&_message.as_string().unwrap()) {
	// 		Ok(response) => {
	// 			for message in response {
	// 				self.send_frontend_message_to_js(message);
	// 			}
	// 		}
	// 		Err(error) => {
	// 			log::error!("tauri response: {error:?}\n{_message:?}");
	// 		}
	// 	}
	// }

	/// Displays a dialog with an error message
	#[wasm_bindgen(js_name = errorDialog)]
	pub fn error_dialog(&self, title: String, description: String) {
		let message = DialogMessage::DisplayDialogError { title, description };
		self.dispatch(message);
	}

	/// Answer whether or not the editor has crashed
	#[wasm_bindgen(js_name = hasCrashed)]
	pub fn has_crashed(&self) -> bool {
		EDITOR_HAS_CRASHED.load(Ordering::SeqCst)
	}

	/// Answer whether or not the editor is in development mode
	#[wasm_bindgen(js_name = inDevelopmentMode)]
	pub fn in_development_mode(&self) -> bool {
		cfg!(debug_assertions)
	}

	/// Get the constant `FILE_SAVE_SUFFIX`
	#[wasm_bindgen(js_name = fileSaveSuffix)]
	pub fn file_save_suffix(&self) -> String {
		FILE_SAVE_SUFFIX.into()
	}

	/// Update the value of a given UI widget, but don't commit it to the history (unless `commit_layout()` is called, which handles that)
	#[wasm_bindgen(js_name = widgetValueUpdate)]
	pub fn widget_value_update(&self, layout_target: JsValue, widget_id: u64, value: JsValue) -> Result<(), JsValue> {
		let widget_id = WidgetId(widget_id);
		match (from_value(layout_target), from_value(value)) {
			(Ok(layout_target), Ok(value)) => {
				let message = LayoutMessage::WidgetValueUpdate { layout_target, widget_id, value };
				self.dispatch(message);
				Ok(())
			}
			(target, val) => Err(Error::new(&format!("Could not update UI\nDetails:\nTarget: {target:?}\nValue: {val:?}")).into()),
		}
	}

	/// Commit the value of a given UI widget to the history
	#[wasm_bindgen(js_name = widgetValueCommit)]
	pub fn widget_value_commit(&self, layout_target: JsValue, widget_id: u64, value: JsValue) -> Result<(), JsValue> {
		let widget_id = WidgetId(widget_id);
		match (from_value(layout_target), from_value(value)) {
			(Ok(layout_target), Ok(value)) => {
				let message = LayoutMessage::WidgetValueCommit { layout_target, widget_id, value };
				self.dispatch(message);
				Ok(())
			}
			(target, val) => Err(Error::new(&format!("Could not commit UI\nDetails:\nTarget: {target:?}\nValue: {val:?}")).into()),
		}
	}

	/// Update the value of a given UI widget, and commit it to the history
	#[wasm_bindgen(js_name = widgetValueCommitAndUpdate)]
	pub fn widget_value_commit_and_update(&self, layout_target: JsValue, widget_id: u64, value: JsValue) -> Result<(), JsValue> {
		self.widget_value_commit(layout_target.clone(), widget_id, value.clone())?;
		self.widget_value_update(layout_target, widget_id, value)?;
		Ok(())
	}

	#[wasm_bindgen(js_name = loadPreferences)]
	pub fn load_preferences(&self, preferences: String) {
		let message = PreferencesMessage::Load { preferences };

		self.dispatch(message);
	}

	#[wasm_bindgen(js_name = selectDocument)]
	pub fn select_document(&self, document_id: u64) {
		let document_id = DocumentId(document_id);
		let message = PortfolioMessage::SelectDocument { document_id };
		self.dispatch(message);
	}

	#[wasm_bindgen(js_name = newDocumentDialog)]
	pub fn new_document_dialog(&self) {
		let message = DialogMessage::RequestNewDocumentDialog;
		self.dispatch(message);
	}

	#[wasm_bindgen(js_name = openDocument)]
	pub fn open_document(&self) {
		let message = PortfolioMessage::OpenDocument;
		self.dispatch(message);
	}

	#[wasm_bindgen(js_name = demoArtworkDialog)]
	pub fn demo_artwork_dialog(&self) {
		let message = DialogMessage::RequestDemoArtworkDialog;
		self.dispatch(message);
	}

	#[wasm_bindgen(js_name = openDocumentFile)]
	pub fn open_document_file(&self, document_name: String, document_serialized_content: String) {
		let message = PortfolioMessage::OpenDocumentFile {
			document_name,
			document_serialized_content,
		};
		self.dispatch(message);
	}

	#[wasm_bindgen(js_name = openAutoSavedDocument)]
	pub fn open_auto_saved_document(&self, document_id: u64, document_name: String, document_is_saved: bool, document_serialized_content: String, to_front: bool) {
		let document_id = DocumentId(document_id);
		let message = PortfolioMessage::OpenDocumentFileWithId {
			document_id,
			document_name,
			document_is_auto_saved: true,
			document_is_saved,
			document_serialized_content,
			to_front,
		};
		self.dispatch(message);
	}

	#[wasm_bindgen(js_name = triggerAutoSave)]
	pub fn trigger_auto_save(&self, document_id: u64) {
		let document_id = DocumentId(document_id);
		let message = PortfolioMessage::AutoSaveDocument { document_id };
		self.dispatch(message);
	}

	#[wasm_bindgen(js_name = closeDocumentWithConfirmation)]
	pub fn close_document_with_confirmation(&self, document_id: u64) {
		let document_id = DocumentId(document_id);
		let message = PortfolioMessage::CloseDocumentWithConfirmation { document_id };
		self.dispatch(message);
	}

	#[wasm_bindgen(js_name = requestAboutGraphiteDialogWithLocalizedCommitDate)]
	pub fn request_about_graphite_dialog_with_localized_commit_date(&self, localized_commit_date: String, localized_commit_year: String) {
		let message = DialogMessage::RequestAboutGraphiteDialogWithLocalizedCommitDate {
			localized_commit_date,
			localized_commit_year,
		};
		self.dispatch(message);
	}

	/// Send new bounds when document panel viewports get resized or moved within the editor
	/// [left, top, right, bottom]...
	#[wasm_bindgen(js_name = boundsOfViewports)]
	pub fn bounds_of_viewports(&self, bounds_of_viewports: &[f64]) {
		let chunked: Vec<_> = bounds_of_viewports.chunks(4).map(ViewportBounds::from_slice).collect();

		let message = InputPreprocessorMessage::BoundsOfViewports { bounds_of_viewports: chunked };
		self.dispatch(message);
	}

	/// Zoom the canvas to fit all content
	#[wasm_bindgen(js_name = zoomCanvasToFitAll)]
	pub fn zoom_canvas_to_fit_all(&self) {
		let message = DocumentMessage::ZoomCanvasToFitAll;
		self.dispatch(message);
	}

	/// Inform the overlays system of the current device pixel ratio
	#[wasm_bindgen(js_name = setDevicePixelRatio)]
	pub fn set_device_pixel_ratio(&self, ratio: f64) {
		let message = OverlaysMessage::SetDevicePixelRatio { ratio };
		self.dispatch(message);
	}

	/// Mouse movement within the screenspace bounds of the viewport
	#[wasm_bindgen(js_name = onMouseMove)]
	pub fn on_mouse_move(&self, x: f64, y: f64, mouse_keys: u8, modifiers: u8) {
		let editor_mouse_state = EditorMouseState::from_keys_and_editor_position(mouse_keys, (x, y).into());

		let modifier_keys = ModifierKeys::from_bits(modifiers).expect("Invalid modifier keys");

		let message = InputPreprocessorMessage::PointerMove { editor_mouse_state, modifier_keys };
		self.dispatch(message);
	}

	/// Mouse scrolling within the screenspace bounds of the viewport
	#[wasm_bindgen(js_name = onWheelScroll)]
	pub fn on_wheel_scroll(&self, x: f64, y: f64, mouse_keys: u8, wheel_delta_x: f64, wheel_delta_y: f64, wheel_delta_z: f64, modifiers: u8) {
		let mut editor_mouse_state = EditorMouseState::from_keys_and_editor_position(mouse_keys, (x, y).into());
		editor_mouse_state.scroll_delta = ScrollDelta::new(wheel_delta_x, wheel_delta_y, wheel_delta_z);

		let modifier_keys = ModifierKeys::from_bits(modifiers).expect("Invalid modifier keys");

		let message = InputPreprocessorMessage::WheelScroll { editor_mouse_state, modifier_keys };
		self.dispatch(message);
	}

	/// A mouse button depressed within screenspace the bounds of the viewport
	#[wasm_bindgen(js_name = onMouseDown)]
	pub fn on_mouse_down(&self, x: f64, y: f64, mouse_keys: u8, modifiers: u8) {
		let editor_mouse_state = EditorMouseState::from_keys_and_editor_position(mouse_keys, (x, y).into());

		let modifier_keys = ModifierKeys::from_bits(modifiers).expect("Invalid modifier keys");

		let message = InputPreprocessorMessage::PointerDown { editor_mouse_state, modifier_keys };
		self.dispatch(message);
	}

	/// A mouse button released
	#[wasm_bindgen(js_name = onMouseUp)]
	pub fn on_mouse_up(&self, x: f64, y: f64, mouse_keys: u8, modifiers: u8) {
		let editor_mouse_state = EditorMouseState::from_keys_and_editor_position(mouse_keys, (x, y).into());

		let modifier_keys = ModifierKeys::from_bits(modifiers).expect("Invalid modifier keys");

		let message = InputPreprocessorMessage::PointerUp { editor_mouse_state, modifier_keys };
		self.dispatch(message);
	}

	/// Mouse double clicked
	#[wasm_bindgen(js_name = onDoubleClick)]
	pub fn on_double_click(&self, x: f64, y: f64, mouse_keys: u8, modifiers: u8) {
		let editor_mouse_state = EditorMouseState::from_keys_and_editor_position(mouse_keys, (x, y).into());

		let modifier_keys = ModifierKeys::from_bits(modifiers).expect("Invalid modifier keys");

		let message = InputPreprocessorMessage::DoubleClick { editor_mouse_state, modifier_keys };
		self.dispatch(message);
	}

	/// A keyboard button depressed within screenspace the bounds of the viewport
	#[wasm_bindgen(js_name = onKeyDown)]
	pub fn on_key_down(&self, name: String, modifiers: u8, key_repeat: bool) {
		let key = translate_key(&name);
		let modifier_keys = ModifierKeys::from_bits(modifiers).expect("Invalid modifier keys");

		trace!("Key down {key:?}, name: {name}, modifiers: {modifiers:?}, key repeat: {key_repeat}");

		let message = InputPreprocessorMessage::KeyDown { key, key_repeat, modifier_keys };
		self.dispatch(message);
	}

	/// A keyboard button released
	#[wasm_bindgen(js_name = onKeyUp)]
	pub fn on_key_up(&self, name: String, modifiers: u8, key_repeat: bool) {
		let key = translate_key(&name);
		let modifier_keys = ModifierKeys::from_bits(modifiers).expect("Invalid modifier keys");

		trace!("Key up {key:?}, name: {name}, modifiers: {modifier_keys:?}, key repeat: {key_repeat}");

		let message = InputPreprocessorMessage::KeyUp { key, key_repeat, modifier_keys };
		self.dispatch(message);
	}

	/// A text box was committed
	#[wasm_bindgen(js_name = onChangeText)]
	pub fn on_change_text(&self, new_text: String, is_left_or_right_click: bool) -> Result<(), JsValue> {
		let message = TextToolMessage::TextChange { new_text, is_left_or_right_click };
		self.dispatch(message);

		Ok(())
	}

	/// A font has been downloaded
	#[wasm_bindgen(js_name = onFontLoad)]
	pub fn on_font_load(&self, font_family: String, font_style: String, preview_url: String, data: Vec<u8>) -> Result<(), JsValue> {
		let message = PortfolioMessage::FontLoaded {
			font_family,
			font_style,
			preview_url,
			data,
		};
		self.dispatch(message);

		Ok(())
	}

	/// A text box was changed
	#[wasm_bindgen(js_name = updateBounds)]
	pub fn update_bounds(&self, new_text: String) -> Result<(), JsValue> {
		let message = TextToolMessage::UpdateBounds { new_text };
		self.dispatch(message);

		Ok(())
	}

	/// Begin sampling a pixel color from the document by entering eyedropper sampling mode
	#[wasm_bindgen(js_name = eyedropperSampleForColorPicker)]
	pub fn eyedropper_sample_for_color_picker(&self) -> Result<(), JsValue> {
		let message = DialogMessage::RequestComingSoonDialog { issue: Some(832) };
		self.dispatch(message);

		Ok(())
	}

	/// Update primary color with values on a scale from 0 to 1.
	#[wasm_bindgen(js_name = updatePrimaryColor)]
	pub fn update_primary_color(&self, red: f32, green: f32, blue: f32, alpha: f32) -> Result<(), JsValue> {
		let Some(primary_color) = Color::from_rgbaf32(red, green, blue, alpha) else {
			return Err(Error::new("Invalid color").into());
		};

		let message = ToolMessage::SelectPrimaryColor {
			color: primary_color.to_linear_srgb(),
		};
		self.dispatch(message);

		Ok(())
	}

	/// Update secondary color with values on a scale from 0 to 1.
	#[wasm_bindgen(js_name = updateSecondaryColor)]
	pub fn update_secondary_color(&self, red: f32, green: f32, blue: f32, alpha: f32) -> Result<(), JsValue> {
		let Some(secondary_color) = Color::from_rgbaf32(red, green, blue, alpha) else {
			return Err(Error::new("Invalid color").into());
		};

		let message = ToolMessage::SelectSecondaryColor {
			color: secondary_color.to_linear_srgb(),
		};
		self.dispatch(message);

		Ok(())
	}

	/// Paste layers from a serialized json representation
	#[wasm_bindgen(js_name = pasteSerializedData)]
	pub fn paste_serialized_data(&self, data: String) {
		let message = PortfolioMessage::PasteSerializedData { data };
		self.dispatch(message);
	}

	/// Modify the layer selection based on the layer which is clicked while holding down the <kbd>Ctrl</kbd> and/or <kbd>Shift</kbd> modifier keys used for range selection behavior
	#[wasm_bindgen(js_name = selectLayer)]
	pub fn select_layer(&self, id: u64, ctrl: bool, shift: bool) {
		let id = NodeId(id);
		let message = DocumentMessage::SelectLayer { id, ctrl, shift };
		self.dispatch(message);
	}

	/// Deselect all layers
	#[wasm_bindgen(js_name = deselectAllLayers)]
	pub fn deselect_all_layers(&self) {
		let message = DocumentMessage::DeselectAllLayers;
		self.dispatch(message);
	}

	/// Move a layer to within a folder and placed down at the given index.
	/// If the folder is `None`, it is inserted into the document root.
	/// If the insert index is `None`, it is inserted at the start of the folder.
	#[wasm_bindgen(js_name = moveLayerInTree)]
	pub fn move_layer_in_tree(&self, insert_parent_id: Option<u64>, insert_index: Option<usize>) {
		let insert_parent_id = insert_parent_id.map(NodeId);
		let parent = insert_parent_id.map(LayerNodeIdentifier::new_unchecked).unwrap_or_default();

		let message = DocumentMessage::MoveSelectedLayersTo {
			parent,
			insert_index: insert_index.unwrap_or_default(),
		};
		self.dispatch(message);
	}

	/// Set the name for the layer
	#[wasm_bindgen(js_name = setLayerName)]
	pub fn set_layer_name(&self, id: u64, name: String) {
		let layer = LayerNodeIdentifier::new_unchecked(NodeId(id));
		let message = NodeGraphMessage::SetDisplayName {
			node_id: layer.to_node(),
			alias: name,
			skip_adding_history_step: false,
		};
		self.dispatch(message);
	}

	/// Translates document (in viewport coords)
	#[wasm_bindgen(js_name = panCanvasAbortPrepare)]
	pub fn pan_canvas_abort_prepare(&self, x_not_y_axis: bool) {
		let message = NavigationMessage::CanvasPanAbortPrepare { x_not_y_axis };
		self.dispatch(message);
	}

	#[wasm_bindgen(js_name = panCanvasAbort)]
	pub fn pan_canvas_abort(&self, x_not_y_axis: bool) {
		let message = NavigationMessage::CanvasPanAbort { x_not_y_axis };
		self.dispatch(message);
	}

	/// Translates document (in viewport coords)
	#[wasm_bindgen(js_name = panCanvas)]
	pub fn pan_canvas(&self, delta_x: f64, delta_y: f64) {
		let message = NavigationMessage::CanvasPan { delta: (delta_x, delta_y).into() };
		self.dispatch(message);
	}

	/// Translates document (in viewport coords)
	#[wasm_bindgen(js_name = panCanvasByFraction)]
	pub fn pan_canvas_by_fraction(&self, delta_x: f64, delta_y: f64) {
		let message = NavigationMessage::CanvasPanByViewportFraction { delta: (delta_x, delta_y).into() };
		self.dispatch(message);
	}

	/// Snaps the import/export edges to a grid space when the scroll bar is released
	#[wasm_bindgen(js_name = setGridAlignedEdges)]
	pub fn set_grid_aligned_edges(&self) {
		let message = NodeGraphMessage::SetGridAlignedEdges;
		self.dispatch(message);
	}

	/// Merge a group of nodes into a subnetwork
	#[wasm_bindgen(js_name = mergeSelectedNodes)]
	pub fn merge_nodes(&self) {
		let message = NodeGraphMessage::MergeSelectedNodes;
		self.dispatch(message);
	}

	/// Creates a new document node in the node graph
	#[wasm_bindgen(js_name = createNode)]
	pub fn create_node(&self, node_type: String, x: i32, y: i32) {
		let id = NodeId::new();
		let message = NodeGraphMessage::CreateNodeFromContextMenu {
			node_id: Some(id),
			node_type,
			xy: Some((x / 24, y / 24)),
		};
		self.dispatch(message);
	}

	/// Pastes the nodes based on serialized data
	#[wasm_bindgen(js_name = pasteSerializedNodes)]
	pub fn paste_serialized_nodes(&self, serialized_nodes: String) {
		let message = NodeGraphMessage::PasteNodes { serialized_nodes };
		self.dispatch(message);
	}

	/// Pastes an image
	#[wasm_bindgen(js_name = pasteImage)]
	pub fn paste_image(
		&self,
		name: Option<String>,
		image_data: Vec<u8>,
		width: u32,
		height: u32,
		mouse_x: Option<f64>,
		mouse_y: Option<f64>,
		insert_parent_id: Option<u64>,
		insert_index: Option<usize>,
	) {
		let mouse = mouse_x.and_then(|x| mouse_y.map(|y| (x, y)));
		let image = graphene_core::raster::Image::from_image_data(&image_data, width, height);

		let parent_and_insert_index = if let (Some(insert_parent_id), Some(insert_index)) = (insert_parent_id, insert_index) {
			let insert_parent_id = NodeId(insert_parent_id);
			let parent = LayerNodeIdentifier::new_unchecked(insert_parent_id);
			Some((parent, insert_index))
		} else {
			None
		};

		let message = PortfolioMessage::PasteImage {
			name,
			image,
			mouse,
			parent_and_insert_index,
		};
		self.dispatch(message);
	}

	#[wasm_bindgen(js_name = pasteSvg)]
	pub fn paste_svg(&self, name: Option<String>, svg: String, mouse_x: Option<f64>, mouse_y: Option<f64>, insert_parent_id: Option<u64>, insert_index: Option<usize>) {
		let mouse = mouse_x.and_then(|x| mouse_y.map(|y| (x, y)));

		let parent_and_insert_index = if let (Some(insert_parent_id), Some(insert_index)) = (insert_parent_id, insert_index) {
			let insert_parent_id = NodeId(insert_parent_id);
			let parent = LayerNodeIdentifier::new_unchecked(insert_parent_id);
			Some((parent, insert_index))
		} else {
			None
		};

		let message = PortfolioMessage::PasteSvg {
			name,
			svg,
			mouse,
			parent_and_insert_index,
		};
		self.dispatch(message);
	}

	/// Toggle visibility of a layer or node given its node ID
	#[wasm_bindgen(js_name = toggleNodeVisibilityLayerPanel)]
	pub fn toggle_node_visibility_layer(&self, id: u64) {
		let node_id = NodeId(id);
		let message = NodeGraphMessage::ToggleVisibility { node_id };
		self.dispatch(message);
	}

	/// Pin or unpin a node given its node ID
	#[wasm_bindgen(js_name = setNodePinned)]
	pub fn set_node_pinned(&self, id: u64, pinned: bool) {
		self.dispatch(DocumentMessage::SetNodePinned { node_id: NodeId(id), pinned });
	}

	/// Delete a layer or node given its node ID
	#[wasm_bindgen(js_name = deleteNode)]
	pub fn delete_node(&self, id: u64) {
		self.dispatch(DocumentMessage::DeleteNode { node_id: NodeId(id) });
	}

	/// Toggle lock state of a layer from the layer list
	#[wasm_bindgen(js_name = toggleLayerLock)]
	pub fn toggle_layer_lock(&self, node_id: u64) {
		let message = NodeGraphMessage::ToggleLocked { node_id: NodeId(node_id) };
		self.dispatch(message);
	}

	/// Toggle expansions state of a layer from the layer list
	#[wasm_bindgen(js_name = toggleLayerExpansion)]
	pub fn toggle_layer_expansion(&self, id: u64, recursive: bool) {
		let id = NodeId(id);
		let message = DocumentMessage::ToggleLayerExpansion { id, recursive };
		self.dispatch(message);
	}

	/// Set the active panel to the most recently clicked panel
	#[wasm_bindgen(js_name = setActivePanel)]
	pub fn set_active_panel(&self, panel: String) {
		let message = PortfolioMessage::SetActivePanel { panel: panel.into() };
		self.dispatch(message);
	}

	/// Toggle display type for a layer
	#[wasm_bindgen(js_name = setToNodeOrLayer)]
	pub fn set_to_node_or_layer(&self, id: u64, is_layer: bool) {
		self.dispatch(DocumentMessage::SetToNodeOrLayer { node_id: NodeId(id), is_layer });
	}

	/// Set the name of an import or export
	#[wasm_bindgen(js_name = setImportName)]
	pub fn set_import_name(&self, index: usize, name: String) {
		let message = NodeGraphMessage::SetImportExportName {
			name,
			index: ImportOrExport::Import(index),
		};
		self.dispatch(message);
	}

	/// Set the name of an export
	#[wasm_bindgen(js_name = setExportName)]
	pub fn set_export_name(&self, index: usize, name: String) {
		let message = NodeGraphMessage::SetImportExportName {
			name,
			index: ImportOrExport::Export(index),
		};
		self.dispatch(message);
	}

	// #[wasm_bindgen(js_name = injectImaginatePollServerStatus)]
	// pub fn inject_imaginate_poll_server_status(&self) {
	// 	self.dispatch(PortfolioMessage::ImaginatePollServerStatus);
	// }

	// TODO: Eventually remove this document upgrade code
	#[wasm_bindgen(js_name = triggerUpgradeDocumentToVectorManipulationFormat)]
	pub async fn upgrade_document_to_vector_manipulation_format(
		&self,
		document_id: u64,
		document_name: String,
		document_is_auto_saved: bool,
		document_is_saved: bool,
		document_serialized_content: String,
	) {
		use editor::messages::portfolio::document::graph_operation::transform_utils::*;
		use editor::messages::portfolio::document::graph_operation::utility_types::*;
		use editor::messages::portfolio::document::node_graph::document_node_definitions::resolve_document_node_type;
		use editor::node_graph_executor::NodeRuntime;
		use editor::node_graph_executor::replace_node_runtime;
		use graph_craft::document::DocumentNodeImplementation;
		use graph_craft::document::NodeInput;
		use graph_craft::document::value::TaggedValue;
		use graphene_core::vector::*;

		let (_, request_receiver) = std::sync::mpsc::channel();
		let (response_sender, _) = std::sync::mpsc::channel();
		let old_runtime = replace_node_runtime(NodeRuntime::new(request_receiver, response_sender)).await;

		let mut editor = Editor::new();
		let document_id = DocumentId(document_id);
		editor.handle_message(PortfolioMessage::OpenDocumentFileWithId {
			document_id,
			document_name: document_name.clone(),
			document_is_auto_saved,
			document_is_saved,
			document_serialized_content: document_serialized_content.clone(),
			to_front: false,
		});

		let Some(document) = editor.dispatcher.message_handlers.portfolio_message_handler.active_document_mut() else {
			warn!("Document wasn't loaded");
			return;
		};
		for node in document
			.network_interface
			.document_network_metadata()
			.persistent_metadata
			.node_metadata
			.iter()
			.filter(|(_, d)| d.persistent_metadata.reference.as_ref().is_some_and(|reference| reference == "Artboard"))
			.map(|(id, _)| *id)
			.collect::<Vec<_>>()
		{
			let Some(document_node) = document.network_interface.document_network().nodes.get(&node) else {
				log::error!("Could not get document node in document network");
				return;
			};
			if let Some(network) = document_node.implementation.get_network() {
				let mut nodes_to_upgrade = Vec::new();
				for (node_id, _) in network.nodes.iter().collect::<Vec<_>>() {
					if document
						.network_interface
						.reference(node_id, &[])
						.is_some_and(|reference| *reference == Some("To Artboard".to_string()))
						&& document
							.network_interface
							.document_network()
							.nodes
							.get(node_id)
							.is_some_and(|document_node| document_node.inputs.len() != 6)
					{
						nodes_to_upgrade.push(*node_id);
					}
				}
				for node_id in nodes_to_upgrade {
					document
						.network_interface
						.replace_implementation(&node_id, &[], DocumentNodeImplementation::proto("graphene_core::ToArtboardNode"));
					document.network_interface.add_import(TaggedValue::IVec2(glam::IVec2::default()), false, 2, "", &[node_id]);
				}
			}
		}

		let portfolio = &mut editor.dispatcher.message_handlers.portfolio_message_handler;
		portfolio
			.executor
<<<<<<< HEAD
			.submit_node_graph_evaluation(
				portfolio.documents.get_mut(&portfolio.active_document_id().unwrap()).unwrap(),
				glam::UVec2::ONE,
				Default::default(),
				true,
			)
=======
			.submit_node_graph_evaluation(portfolio.documents.get_mut(&portfolio.active_document_id().unwrap()).unwrap(), glam::UVec2::ONE, None, true)
>>>>>>> b98711db
			.unwrap();
		editor::node_graph_executor::run_node_graph().await;

		let mut messages = VecDeque::new();
		if let Err(err) = editor.poll_node_graph_evaluation(&mut messages) {
			log::warn!(
				"While attempting to upgrade the old document format, the graph evaluation failed which is necessary for the upgrade process:\n{:#?}",
				err
			);

			replace_node_runtime(old_runtime.unwrap()).await;

			let document_name = document_name.clone() + "__DO_NOT_UPGRADE__";
			self.dispatch(PortfolioMessage::OpenDocumentFileWithId {
				document_id,
				document_name,
				document_is_auto_saved,
				document_is_saved,
				document_serialized_content,
				to_front: false,
			});
			return;
		}

		let mut updated_nodes = HashSet::new();
		let document = editor.dispatcher.message_handlers.portfolio_message_handler.active_document_mut().unwrap();
		document.network_interface.load_structure();
		for node in document
			.network_interface
			.document_network_metadata()
			.persistent_metadata
			.node_metadata
			.iter()
			.filter(|(_, d)| d.persistent_metadata.reference.as_ref().is_some_and(|reference| reference == "Merge"))
			.map(|(id, _)| *id)
			.collect::<Vec<_>>()
		{
			let layer = LayerNodeIdentifier::new(node, &document.network_interface, &[]);
			if layer.has_children(document.metadata()) {
				continue;
			}

			let bounds = LayerBounds::new(document.metadata(), layer);

			let mut responses = VecDeque::new();
			let mut shape = None;

			if let Some(mut modify_inputs) = ModifyInputsContext::new_with_layer(layer, &mut document.network_interface, &mut responses) {
				let Some(transform_node_id) = modify_inputs.existing_node_id("Transform", true) else {
					return;
				};
				if !updated_nodes.insert(transform_node_id) {
					return;
				}
				let Some(inputs) = modify_inputs.network_interface.document_network().nodes.get(&transform_node_id).map(|node| &node.inputs) else {
					log::error!("Could not get transform node in document network");
					return;
				};
				let transform = get_current_transform(inputs);
				let upstream_transform = modify_inputs.network_interface.document_metadata().upstream_transform(transform_node_id);
				let pivot_transform = glam::DAffine2::from_translation(upstream_transform.transform_point2(bounds.local_pivot(get_current_normalized_pivot(inputs))));

				update_transform(&mut document.network_interface, &transform_node_id, pivot_transform * transform * pivot_transform.inverse());
			}
			if let Some(mut modify_inputs) = ModifyInputsContext::new_with_layer(layer, &mut document.network_interface, &mut responses) {
				let Some(shape_node_id) = modify_inputs.existing_node_id("Shape", true) else {
					return;
				};
				if !updated_nodes.insert(shape_node_id) {
					return;
				}
				let Some(shape_node) = modify_inputs.network_interface.document_network().nodes.get(&shape_node_id) else {
					log::error!("Could not get shape node in document network");
					return;
				};
				let path_data = match &shape_node.inputs[0].as_value() {
					Some(TaggedValue::Subpaths(translation)) => translation,
					_ => &Vec::new(),
				};

				let colinear_manipulators = match &shape_node.inputs[1].as_value() {
					Some(TaggedValue::PointIds(translation)) => translation,
					_ => &Vec::new(),
				};

				let mut vector_data = VectorData::from_subpaths(path_data, false);
				vector_data.colinear_manipulators = colinear_manipulators
					.iter()
					.filter_map(|&point| ManipulatorPointId::Anchor(point).get_handle_pair(&vector_data))
					.collect();

				shape = Some((shape_node_id, VectorModification::create_from_vector(&vector_data)));
			}

			if let Some((node_id, modification)) = shape {
				let node_type = resolve_document_node_type("Path").unwrap();
				let document_node = node_type
					.node_template_input_override([None, Some(NodeInput::value(TaggedValue::VectorModification(Box::new(modification)), false))])
					.document_node;

				let node_metadata = document.network_interface.node_metadata(&node_id, &[]).cloned().unwrap_or_default();

				document.network_interface.insert_node(
					node_id,
					NodeTemplate {
						document_node,
						persistent_node_metadata: node_metadata.persistent_metadata,
					},
					&[],
				);
			}
		}

		let document_serialized_content = editor.dispatcher.message_handlers.portfolio_message_handler.active_document_mut().unwrap().serialize_document();

		replace_node_runtime(old_runtime.unwrap()).await;

		self.dispatch(PortfolioMessage::OpenDocumentFileWithId {
			document_id,
			document_name,
			document_is_auto_saved,
			document_is_saved,
			document_serialized_content,
			to_front: false,
		});
	}
}

// ============================================================================

#[wasm_bindgen(js_name = evaluateMathExpression)]
pub fn evaluate_math_expression(expression: &str) -> Option<f64> {
	let value = math_parser::evaluate(expression)
		.inspect_err(|err| error!("Math parser error on \"{expression}\": {err}"))
		.ok()?
		.0
		.inspect_err(|err| error!("Math evaluate error on \"{expression}\": {err} "))
		.ok()?;
	let Some(real) = value.as_real() else {
		error!("{value} was not a real; skipping.");
		return None;
	};
	Some(real)
}

/// Helper function for calling JS's `requestAnimationFrame` with the given closure
fn request_animation_frame(f: &Closure<dyn FnMut(f64)>) {
	web_sys::window()
		.expect("No global `window` exists")
		.request_animation_frame(f.as_ref().unchecked_ref())
		.expect("Failed to call `requestAnimationFrame`");
}

/// Helper function for calling JS's `setTimeout` with the given closure and delay
fn set_timeout(f: &Closure<dyn FnMut()>, delay: Duration) {
	let delay = delay.clamp(Duration::ZERO, Duration::from_millis(i32::MAX as u64)).as_millis() as i32;
	web_sys::window()
		.expect("No global `window` exists")
		.set_timeout_with_callback_and_timeout_and_arguments_0(f.as_ref().unchecked_ref(), delay)
		.expect("Failed to call `setTimeout`");
}

/// Provides access to the `Editor` by calling the given closure with it as an argument.
fn editor<T: Default>(callback: impl FnOnce(&mut editor::application::Editor) -> T) -> T {
	EDITOR.with(|editor| {
		let mut guard = editor.try_lock();
		let Ok(Some(editor)) = guard.as_deref_mut() else { return T::default() };

		callback(editor)
	})
}

/// Provides access to the `Editor` and its `EditorHandle` by calling the given closure with them as arguments.
pub(crate) fn editor_and_handle(mut callback: impl FnMut(&mut Editor, &mut EditorHandle)) {
	EDITOR_HANDLE.with(|editor_handle| {
		editor(|editor| {
			let mut guard = editor_handle.try_lock();
			let Ok(Some(editor_handle)) = guard.as_deref_mut() else {
				log::error!("Failed to borrow editor handle");
				return;
			};

			// Call the closure with the editor and its handle
			callback(editor, editor_handle);
		})
	});
}

async fn poll_node_graph_evaluation() {
	// Process no further messages after a crash to avoid spamming the console
	if EDITOR_HAS_CRASHED.load(Ordering::SeqCst) {
		return;
	}

	if !editor::node_graph_executor::run_node_graph().await {
		return;
	};

	editor_and_handle(|editor, handle| {
		let mut messages = VecDeque::new();
		if let Err(e) = editor.poll_node_graph_evaluation(&mut messages) {
			// TODO: This is a hacky way to suppress the error, but it shouldn't be generated in the first place
			if e != "No active document" {
				error!("Error evaluating node graph:\n{e}");
			}
		}

		// Clear the error display if there are no more errors
		if !messages.is_empty() {
			crate::NODE_GRAPH_ERROR_DISPLAYED.store(false, Ordering::SeqCst);
		}

		// Send each `FrontendMessage` to the JavaScript frontend
		for response in messages.into_iter().flat_map(|message| editor.handle_message(message)) {
			handle.send_frontend_message_to_js(response);
		}

		// If the editor cannot be borrowed then it has encountered a panic - we should just ignore new dispatches
	});
}

fn auto_save_all_documents() {
	// Process no further messages after a crash to avoid spamming the console
	if EDITOR_HAS_CRASHED.load(Ordering::SeqCst) {
		return;
	}

	editor_and_handle(|editor, handle| {
		for message in editor.handle_message(PortfolioMessage::AutoSaveAllDocuments) {
			handle.send_frontend_message_to_js(message);
		}
	});
}<|MERGE_RESOLUTION|>--- conflicted
+++ resolved
@@ -825,16 +825,13 @@
 		let portfolio = &mut editor.dispatcher.message_handlers.portfolio_message_handler;
 		portfolio
 			.executor
-<<<<<<< HEAD
 			.submit_node_graph_evaluation(
 				portfolio.documents.get_mut(&portfolio.active_document_id().unwrap()).unwrap(),
 				glam::UVec2::ONE,
 				Default::default(),
+				None,
 				true,
 			)
-=======
-			.submit_node_graph_evaluation(portfolio.documents.get_mut(&portfolio.active_document_id().unwrap()).unwrap(), glam::UVec2::ONE, None, true)
->>>>>>> b98711db
 			.unwrap();
 		editor::node_graph_executor::run_node_graph().await;
 

--- conflicted
+++ resolved
@@ -783,7 +783,6 @@
 			let mut responses = VecDeque::new();
 			let mut shape = None;
 
-<<<<<<< HEAD
 			if let Some(mut modify_inputs) = ModifyInputsContext::new_with_layer(layer, &mut document.network_interface, &mut responses) {
 				let Some(transform_node_id) = modify_inputs.get_existing_node_id("Transform") else {
 					return;
@@ -813,25 +812,15 @@
 					return;
 				};
 				let empty_vec = Vec::new();
-				let path_data = if let NodeInput::Value {
-					tagged_value: TaggedValue::Subpaths(translation),
-					..
-				} = &shape_node.inputs[0]
-				{
-					translation
-				} else {
-					&empty_vec
+				let path_data = match &shape_node.inputs[0].as_value() {
+					Some(TaggedValue::Subpaths(translation)) => translation,
+					_ => &Vec::new(),
 				};
 
 				let empty_vec = Vec::new();
-				let colinear_manipulators = if let NodeInput::Value {
-					tagged_value: TaggedValue::PointIds(translation),
-					..
-				} = &shape_node.inputs[1]
-				{
-					translation
-				} else {
-					&empty_vec
+				let colinear_manipulators = match &shape_node.inputs[1].as_value() {
+					Some(TaggedValue::PointIds(translation)) => translation,
+					_ => &Vec::new(),
 				};
 
 				let mut vector_data = VectorData::from_subpaths(path_data, false);
@@ -841,43 +830,6 @@
 					.collect();
 
 				shape = Some((shape_node_id, VectorModification::create_from_vector(&vector_data)));
-=======
-			if let Some(mut modify_inputs) = ModifyInputsContext::new_with_layer(layer.to_node(), &mut document.network, &mut document.metadata, &mut document.node_graph_handler, &mut responses) {
-				modify_inputs.modify_existing_inputs("Transform", |inputs, node_id, metadata| {
-					if !updated_nodes.insert(node_id) {
-						return;
-					}
-
-					let transform = get_current_transform(inputs);
-					let upstream_transform = metadata.upstream_transform(node_id);
-					let pivot_transform = glam::DAffine2::from_translation(upstream_transform.transform_point2(bounds.local_pivot(get_current_normalized_pivot(inputs))));
-
-					update_transform(inputs, pivot_transform * transform * pivot_transform.inverse());
-				});
-				modify_inputs.modify_existing_inputs("Shape", |inputs, node_id, _metadata| {
-					if !updated_nodes.insert(node_id) {
-						return;
-					}
-
-					let path_data = match &inputs[0].as_value() {
-						Some(TaggedValue::Subpaths(translation)) => translation,
-						_ => &Vec::new(),
-					};
-
-					let colinear_manipulators = match &inputs[1].as_value() {
-						Some(TaggedValue::PointIds(translation)) => translation,
-						_ => &Vec::new(),
-					};
-
-					let mut vector_data = VectorData::from_subpaths(path_data, false);
-					vector_data.colinear_manipulators = colinear_manipulators
-						.iter()
-						.filter_map(|&point| ManipulatorPointId::Anchor(point).get_handle_pair(&vector_data))
-						.collect();
-
-					shape = Some((node_id, VectorModification::create_from_vector(&vector_data)));
-				});
->>>>>>> a6af5d48
 			}
 
 			if let Some((node_id, modification)) = shape {
@@ -894,7 +846,7 @@
 						document_node,
 						persistent_node_metadata: node_metadata.persistent_metadata,
 					},
-					&[]
+					&[],
 				);
 			}
 		}

--- conflicted
+++ resolved
@@ -926,14 +926,10 @@
 	editor_and_handle(|editor, handle| {
 		let mut messages = VecDeque::new();
 		if let Err(e) = editor.poll_node_graph_evaluation(&mut messages) {
-<<<<<<< HEAD
-			error!("Error evaluating node graph {e}");
-=======
 			// TODO: This is a hacky way to suppress the error, but it shouldn't be generated in the first place
 			if e != "No active document" {
 				error!("Error evaluating node graph:\n{e}");
 			}
->>>>>>> 176ce314
 		}
 
 		// Send each `FrontendMessage` to the JavaScript frontend

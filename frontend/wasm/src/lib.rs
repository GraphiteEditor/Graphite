pub mod api;
mod helpers;
pub mod logging;
pub mod type_translators;

use logging::WasmLog;
use std::panic;
use std::sync::atomic::AtomicBool;
use wasm_bindgen::prelude::*;

// Set up the persistent editor backend state
static LOGGER: WasmLog = WasmLog;
static EDITOR_HAS_CRASHED: AtomicBool = AtomicBool::new(false);

// Initialize the backend
#[wasm_bindgen(start)]
pub fn init() {
	panic::set_hook(Box::new(panic_hook));

	log::set_logger(&LOGGER).expect("Failed to set logger");
	log::set_max_level(log::LevelFilter::Debug);
}

// When a panic occurs, close up shop before the backend dies
fn panic_hook(info: &panic::PanicInfo) {
	let panic_info = info.to_string();
	let title = "The editor crashed — sorry about that".to_string();
	let description = "An internal error occurred. Reload the editor to continue. Please report this by filing an issue on GitHub.".to_string();

	EDITOR_HAS_CRASHED.store(true, std::sync::atomic::Ordering::SeqCst);

<<<<<<< HEAD
	//handle_response(FrontendMessage::DisplayPanic { panic_info, title, description });
}

#[wasm_bindgen(module = "/../src/utilities/wasm-loader-exports.ts")]
=======
	let js_return_value = handleJsMessage(message_type, message_data);
	if let Err(error) = js_return_value {
		log::error!(
			"While handling FrontendMessage \"{:?}\", JavaScript threw an error: {:?}",
			message.to_discriminant().local_name(),
			error,
		)
	}
}

// The JavaScript function to call into with each FrontendMessage
#[wasm_bindgen(module = "/../src/utilities/js-message-dispatcher-binding.ts")]
>>>>>>> fbefcb61
extern "C" {
	// The JavaScript function to call into with each FrontendMessage
	#[wasm_bindgen(catch)]
<<<<<<< HEAD
	fn handleJsMessage(callback: &JsValue, responseType: String, responseData: JsValue) -> Result<(), JsValue>;
=======
	fn handleJsMessage(responseType: String, responseData: JsValue) -> Result<(), JsValue>;
>>>>>>> fbefcb61
}<|MERGE_RESOLUTION|>--- conflicted
+++ resolved
@@ -29,31 +29,25 @@
 
 	EDITOR_HAS_CRASHED.store(true, std::sync::atomic::Ordering::SeqCst);
 
-<<<<<<< HEAD
 	//handle_response(FrontendMessage::DisplayPanic { panic_info, title, description });
 }
 
-#[wasm_bindgen(module = "/../src/utilities/wasm-loader-exports.ts")]
-=======
-	let js_return_value = handleJsMessage(message_type, message_data);
-	if let Err(error) = js_return_value {
-		log::error!(
-			"While handling FrontendMessage \"{:?}\", JavaScript threw an error: {:?}",
-			message.to_discriminant().local_name(),
-			error,
-		)
-	}
-}
+// TODO: Fix Frontend Error Handling
+// #[wasm_bindgen(module = "/../src/utilities/wasm-loader-exports.ts")]
+// 	let js_return_value = handleJsMessage(message_type, message_data);
+// 	if let Err(error) = js_return_value {
+// 		log::error!(
+// 			"While handling FrontendMessage \"{:?}\", JavaScript threw an error: {:?}",
+// 			message.to_discriminant().local_name(),
+// 			error,
+// 		)
+// 	}
+// }
 
 // The JavaScript function to call into with each FrontendMessage
 #[wasm_bindgen(module = "/../src/utilities/js-message-dispatcher-binding.ts")]
->>>>>>> fbefcb61
 extern "C" {
 	// The JavaScript function to call into with each FrontendMessage
 	#[wasm_bindgen(catch)]
-<<<<<<< HEAD
 	fn handleJsMessage(callback: &JsValue, responseType: String, responseData: JsValue) -> Result<(), JsValue>;
-=======
-	fn handleJsMessage(responseType: String, responseData: JsValue) -> Result<(), JsValue>;
->>>>>>> fbefcb61
 }
// This file is where functions are defined to be called directly from JS.
// It serves as a thin wrapper over the editor backend API that relies
// on the dispatcher messaging system and more complex Rust data types.

use crate::helpers::Error;
<<<<<<< HEAD
use crate::type_translators::{translate_blend_mode, translate_boolean_operation, translate_key, translate_tool_type, translate_view_mode};
=======
use crate::type_translators::{translate_blend_mode, translate_key, translate_tool_type};
>>>>>>> 6f500630
use crate::{EDITOR_HAS_CRASHED, EDITOR_INSTANCES};

use editor::consts::{FILE_SAVE_SUFFIX, GRAPHITE_DOCUMENT_VERSION};
use editor::input::input_preprocessor::ModifierKeys;
use editor::input::mouse::{EditorMouseState, ScrollDelta, ViewportBounds};
use editor::message_prelude::*;
use editor::misc::EditorError;
use editor::viewport_tools::tool::ToolType;
use editor::viewport_tools::tools;
use editor::Color;
use editor::Editor;
use editor::LayerId;

use serde::Serialize;
use serde_wasm_bindgen::{self, from_value};
use std::sync::atomic::Ordering;
use wasm_bindgen::prelude::*;

// To avoid wasm-bindgen from checking mutable reference issues using WasmRefCell we must make all methods take a non mutable reference to self.
// Not doing this creates an issue when rust calls into JS which calls back to rust in the same call stack.
#[wasm_bindgen]
#[derive(Clone)]
pub struct JsEditorHandle {
	editor_id: u64,
	handle_response: js_sys::Function,
}

#[wasm_bindgen]
#[allow(clippy::too_many_arguments)]
impl JsEditorHandle {
	#[wasm_bindgen(constructor)]
	pub fn new(handle_response: js_sys::Function) -> Self {
		let editor_id = generate_uuid();
		let editor = Editor::new();
		let editor_handle = JsEditorHandle { editor_id, handle_response };
		EDITOR_INSTANCES.with(|instances| instances.borrow_mut().insert(editor_id, (editor, editor_handle.clone())));
		editor_handle
	}

	// Sends a message to the dispatcher in the Editor Backend
	fn dispatch<T: Into<Message>>(&self, message: T) {
		// Process no further messages after a crash to avoid spamming the console
		if EDITOR_HAS_CRASHED.load(Ordering::SeqCst) {
			return;
		}

		let responses = EDITOR_INSTANCES.with(|instances| {
			instances
				.borrow_mut()
				.get_mut(&self.editor_id)
				.expect("EDITOR_INSTANCES does not contain the current editor_id")
				.0
				.handle_message(message.into())
		});
		for response in responses.into_iter() {
			// Send each FrontendMessage to the JavaScript frontend
			self.handle_response(response);
		}
	}

	// Sends a FrontendMessage to JavaScript
	fn handle_response(&self, message: FrontendMessage) {
		let message_type = message.to_discriminant().local_name();

		let serializer = serde_wasm_bindgen::Serializer::new().serialize_large_number_types_as_bigints(true);
		let message_data = message.serialize(&serializer).expect("Failed to serialize FrontendMessage");

		let js_return_value = self.handle_response.call2(&JsValue::null(), &JsValue::from(message_type), &message_data);

		if let Err(error) = js_return_value {
			log::error!(
				"While handling FrontendMessage \"{:?}\", JavaScript threw an error: {:?}",
				message.to_discriminant().local_name(),
				error,
			)
		}
	}

	// ========================================================================
	// Add additional JS -> Rust wrapper functions below as needed for calling the
	// backend from the web frontend.
	// ========================================================================

	pub fn has_crashed(&self) -> bool {
		EDITOR_HAS_CRASHED.load(Ordering::SeqCst)
	}

	/// Modify the currently selected tool in the document state store
	pub fn select_tool(&self, tool: String) -> Result<(), JsValue> {
		match translate_tool_type(&tool) {
			Some(tool_type) => {
				let message = ToolMessage::ActivateTool { tool_type };
				self.dispatch(message);

				Ok(())
			}
			None => Err(Error::new(&format!("Couldn't select {} because it was not recognized as a valid tool", tool)).into()),
		}
	}

	/// Update layout of a given UI
	pub fn update_layout(&self, layout_target: JsValue, widget_id: u64, value: JsValue) -> Result<(), JsValue> {
		match (from_value(layout_target), from_value(value)) {
			(Ok(layout_target), Ok(value)) => {
				let message = LayoutMessage::UpdateLayout { layout_target, widget_id, value };
				self.dispatch(message);
				Ok(())
			}
			_ => Err(Error::new("Could not update UI").into()),
		}
	}

	/// Send a message to a given tool
	pub fn send_tool_message(&self, tool: String, message: &JsValue) -> Result<(), JsValue> {
		let tool_message = match translate_tool_type(&tool) {
			Some(tool) => match tool {
				ToolType::Select => match serde_wasm_bindgen::from_value::<tools::select::SelectMessage>(message.clone()) {
					Ok(select_message) => Ok(ToolMessage::Select(select_message)),
					Err(err) => Err(Error::new(&format!("Invalid message for {}: {}", tool, err)).into()),
				},
				_ => Err(Error::new(&format!("Tool message sending not implemented for {}", tool)).into()),
			},
			None => Err(Error::new(&format!("Couldn't send message for {} because it was not recognized as a valid tool", tool)).into()),
		};

		match tool_message {
			Ok(message) => {
				self.dispatch(message);

				Ok(())
			}
			Err(err) => Err(err),
		}
	}

	pub fn select_document(&self, document_id: u64) {
		let message = PortfolioMessage::SelectDocument { document_id };
		self.dispatch(message);
	}

	pub fn get_open_documents_list(&self) {
		let message = PortfolioMessage::UpdateOpenDocumentsList;
		self.dispatch(message);
	}

	pub fn new_document(&self) {
		let message = PortfolioMessage::NewDocument;
		self.dispatch(message);
	}

	pub fn open_document(&self) {
		let message = PortfolioMessage::OpenDocument;
		self.dispatch(message);
	}

	pub fn open_document_file(&self, document_name: String, document_serialized_content: String) {
		let message = PortfolioMessage::OpenDocumentFile {
			document_name,
			document_serialized_content,
		};
		self.dispatch(message);
	}

	pub fn open_auto_saved_document(&self, document_id: u64, document_name: String, document_is_saved: bool, document_serialized_content: String) {
		let message = PortfolioMessage::OpenDocumentFileWithId {
			document_id,
			document_name,
			document_is_saved,
			document_serialized_content,
		};
		self.dispatch(message);
	}

	pub fn save_document(&self) {
		let message = DocumentMessage::SaveDocument;
		self.dispatch(message);
	}

	pub fn trigger_auto_save(&self, document_id: u64) {
		let message = PortfolioMessage::AutoSaveDocument { document_id };
		self.dispatch(message);
	}

	pub fn close_document(&self, document_id: u64) {
		let message = ToolMessage::AbortCurrentTool;
		self.dispatch(message);

		let message = PortfolioMessage::CloseDocument { document_id };
		self.dispatch(message);
	}

	pub fn close_all_documents(&self) {
		let message = PortfolioMessage::CloseAllDocuments;
		self.dispatch(message);
	}

	pub fn close_active_document_with_confirmation(&self) {
		let message = PortfolioMessage::CloseActiveDocumentWithConfirmation;
		self.dispatch(message);
	}

	pub fn close_document_with_confirmation(&self, document_id: u64) {
		let message = PortfolioMessage::CloseDocumentWithConfirmation { document_id };
		self.dispatch(message);
	}

	pub fn close_all_documents_with_confirmation(&self) {
		let message = PortfolioMessage::CloseAllDocumentsWithConfirmation;
		self.dispatch(message);
	}

	pub fn request_about_graphite_dialog(&self) {
		let message = PortfolioMessage::RequestAboutGraphiteDialog;
		self.dispatch(message);
	}

	pub fn log_level_info(&self) {
		let message = GlobalMessage::LogInfo;
		self.dispatch(message);
	}

	pub fn log_level_debug(&self) {
		let message = GlobalMessage::LogDebug;
		self.dispatch(message);
	}

	pub fn log_level_trace(&self) {
		let message = GlobalMessage::LogTrace;
		self.dispatch(message);
	}

	/// Send new bounds when document panel viewports get resized or moved within the editor
	/// [left, top, right, bottom]...
	pub fn bounds_of_viewports(&self, bounds_of_viewports: &[f64]) {
		let chunked: Vec<_> = bounds_of_viewports.chunks(4).map(ViewportBounds::from_slice).collect();

		let message = InputPreprocessorMessage::BoundsOfViewports { bounds_of_viewports: chunked };
		self.dispatch(message);
	}

	/// Mouse movement within the screenspace bounds of the viewport
	pub fn on_mouse_move(&self, x: f64, y: f64, mouse_keys: u8, modifiers: u8) {
		let editor_mouse_state = EditorMouseState::from_keys_and_editor_position(mouse_keys, (x, y).into());

		let modifier_keys = ModifierKeys::from_bits(modifiers).expect("Invalid modifier keys");

		let message = InputPreprocessorMessage::MouseMove { editor_mouse_state, modifier_keys };
		self.dispatch(message);
	}

	/// Mouse scrolling within the screenspace bounds of the viewport
	pub fn on_mouse_scroll(&self, x: f64, y: f64, mouse_keys: u8, wheel_delta_x: i32, wheel_delta_y: i32, wheel_delta_z: i32, modifiers: u8) {
		let mut editor_mouse_state = EditorMouseState::from_keys_and_editor_position(mouse_keys, (x, y).into());
		editor_mouse_state.scroll_delta = ScrollDelta::new(wheel_delta_x, wheel_delta_y, wheel_delta_z);

		let modifier_keys = ModifierKeys::from_bits(modifiers).expect("Invalid modifier keys");

		let message = InputPreprocessorMessage::MouseScroll { editor_mouse_state, modifier_keys };
		self.dispatch(message);
	}

	/// A mouse button depressed within screenspace the bounds of the viewport
	pub fn on_mouse_down(&self, x: f64, y: f64, mouse_keys: u8, modifiers: u8) {
		let editor_mouse_state = EditorMouseState::from_keys_and_editor_position(mouse_keys, (x, y).into());

		let modifier_keys = ModifierKeys::from_bits(modifiers).expect("Invalid modifier keys");

		let message = InputPreprocessorMessage::MouseDown { editor_mouse_state, modifier_keys };
		self.dispatch(message);
	}

	/// A mouse button released
	pub fn on_mouse_up(&self, x: f64, y: f64, mouse_keys: u8, modifiers: u8) {
		let editor_mouse_state = EditorMouseState::from_keys_and_editor_position(mouse_keys, (x, y).into());

		let modifier_keys = ModifierKeys::from_bits(modifiers).expect("Invalid modifier keys");

		let message = InputPreprocessorMessage::MouseUp { editor_mouse_state, modifier_keys };
		self.dispatch(message);
	}

	/// Mouse double clicked
	pub fn on_double_click(&self, x: f64, y: f64, mouse_keys: u8, modifiers: u8) {
		let editor_mouse_state = EditorMouseState::from_keys_and_editor_position(mouse_keys, (x, y).into());
		let modifier_keys = ModifierKeys::from_bits(modifiers).expect("Invalid modifier keys");

		let message = InputPreprocessorMessage::DoubleClick { editor_mouse_state, modifier_keys };
		self.dispatch(message);
	}

	/// A keyboard button depressed within screenspace the bounds of the viewport
	pub fn on_key_down(&self, name: String, modifiers: u8) {
		let key = translate_key(&name);
		let modifier_keys = ModifierKeys::from_bits(modifiers).expect("Invalid modifier keys");

		log::trace!("Key down {:?}, name: {}, modifiers: {:?}", key, name, modifiers);

		let message = InputPreprocessorMessage::KeyDown { key, modifier_keys };
		self.dispatch(message);
	}

	/// A keyboard button released
	pub fn on_key_up(&self, name: String, modifiers: u8) {
		let key = translate_key(&name);
		let modifier_keys = ModifierKeys::from_bits(modifiers).expect("Invalid modifier keys");

		log::trace!("Key up {:?}, name: {}, modifiers: {:?}", key, name, modifier_keys);

		let message = InputPreprocessorMessage::KeyUp { key, modifier_keys };
		self.dispatch(message);
	}

	/// A text box was committed
	pub fn on_change_text(&self, new_text: String) -> Result<(), JsValue> {
		let message = TextMessage::TextChange { new_text };
		self.dispatch(message);

		Ok(())
	}

	/// A text box was changed
	pub fn update_bounds(&self, new_text: String) -> Result<(), JsValue> {
		let message = TextMessage::UpdateBounds { new_text };
		self.dispatch(message);

		Ok(())
	}

	/// Update primary color
	pub fn update_primary_color(&self, red: f32, green: f32, blue: f32, alpha: f32) -> Result<(), JsValue> {
		let primary_color = match Color::from_rgbaf32(red, green, blue, alpha) {
			Some(color) => color,
			None => return Err(Error::new("Invalid color").into()),
		};

		let message = ToolMessage::SelectPrimaryColor { color: primary_color };
		self.dispatch(message);

		Ok(())
	}

	/// Update secondary color
	pub fn update_secondary_color(&self, red: f32, green: f32, blue: f32, alpha: f32) -> Result<(), JsValue> {
		let secondary_color = match Color::from_rgbaf32(red, green, blue, alpha) {
			Some(color) => color,
			None => return Err(Error::new("Invalid color").into()),
		};

		let message = ToolMessage::SelectSecondaryColor { color: secondary_color };
		self.dispatch(message);

		Ok(())
	}

	/// Swap primary and secondary color
	pub fn swap_colors(&self) {
		let message = ToolMessage::SwapColors;
		self.dispatch(message);
	}

	/// Reset primary and secondary colors to their defaults
	pub fn reset_colors(&self) {
		let message = ToolMessage::ResetColors;
		self.dispatch(message);
	}

	/// Undo history one step
	pub fn undo(&self) {
		let message = DocumentMessage::Undo;
		self.dispatch(message);
	}

	/// Redo history one step
	pub fn redo(&self) {
		let message = DocumentMessage::Redo;
		self.dispatch(message);
	}

	/// Cut selected layers
	pub fn cut(&self) {
		let message = PortfolioMessage::Cut { clipboard: Clipboard::User };
		self.dispatch(message);
	}

	/// Copy selected layers
	pub fn copy(&self) {
		let message = PortfolioMessage::Copy { clipboard: Clipboard::User };
		self.dispatch(message);
	}

	/// Paste selected layers
	pub fn paste(&self) {
		let message = PortfolioMessage::Paste { clipboard: Clipboard::User };
		self.dispatch(message);
	}

	/// Modify the layer selection based on the layer which is clicked while holding down the <kbd>Ctrl</kbd> and/or <kbd>Shift</kbd> modifier keys used for range selection behavior
	pub fn select_layer(&self, layer_path: Vec<LayerId>, ctrl: bool, shift: bool) {
		let message = DocumentMessage::SelectLayer { layer_path, ctrl, shift };
		self.dispatch(message);
	}

	/// Select all layers
	pub fn select_all_layers(&self) {
		let message = DocumentMessage::SelectAllLayers;
		self.dispatch(message);
	}

	/// Deselect all layers
	pub fn deselect_all_layers(&self) {
		let message = DocumentMessage::DeselectAllLayers;
		self.dispatch(message);
	}

	/// Reorder selected layer
	pub fn reorder_selected_layers(&self, relative_index_offset: isize) {
		let message = DocumentMessage::ReorderSelectedLayers { relative_index_offset };
		self.dispatch(message);
	}

	/// Move a layer to be next to the specified neighbor
	pub fn move_layer_in_tree(&self, folder_path: Vec<LayerId>, insert_index: isize) {
		let message = DocumentMessage::MoveSelectedLayersTo {
			folder_path,
			insert_index,
			reverse_index: true,
		};
		self.dispatch(message);
	}

	/// Set the name for the layer
	pub fn set_layer_name(&self, layer_path: Vec<LayerId>, name: String) {
		let message = DocumentMessage::SetLayerName { layer_path, name };
		self.dispatch(message);
	}

	/// Set the blend mode for the selected layers
	pub fn set_blend_mode_for_selected_layers(&self, blend_mode_svg_style_name: String) -> Result<(), JsValue> {
		if let Some(blend_mode) = translate_blend_mode(blend_mode_svg_style_name.as_str()) {
			let message = DocumentMessage::SetBlendModeForSelectedLayers { blend_mode };
			self.dispatch(message);

			Ok(())
		} else {
			Err(Error::new(&EditorError::Misc("UnknownBlendMode".to_string()).to_string()).into())
		}
	}

	/// Set the opacity for the selected layers
	pub fn set_opacity_for_selected_layers(&self, opacity_percent: f64) {
		let opacity = opacity_percent / 100.;
		let message = DocumentMessage::SetOpacityForSelectedLayers { opacity };
		self.dispatch(message);
	}

	/// Export the document
	pub fn export_document(&self) {
		let message = DocumentMessage::ExportDocument;
		self.dispatch(message);
	}

<<<<<<< HEAD
	/// Set snapping on or off
	pub fn set_snapping(&self, snap: bool) {
		let message = DocumentMessage::SetSnapping { snap };
		self.dispatch(message);
	}

	/// Boolean operation
	pub fn boolean_operation(&self, kind: String) -> Result<(), JsValue> {
		match translate_boolean_operation(kind.as_str()) {
			Some(op) => self.dispatch(DocumentMessage::BooleanOperation(op)),
			None => return Err(Error::new("Invalid boolean operation").into()),
		}
		Ok(())
	}

	/// Set display of overlays on or off
	pub fn set_overlays_visibility(&self, visible: bool) {
		let message = DocumentMessage::SetOverlaysVisibility { visible };
		self.dispatch(message);
	}

	/// Set the view mode to change the way layers are drawn in the viewport
	pub fn set_view_mode(&self, view_mode: String) -> Result<(), JsValue> {
		if let Some(view_mode) = translate_view_mode(view_mode.as_str()) {
			self.dispatch(DocumentMessage::SetViewMode { view_mode });
			Ok(())
		} else {
			Err(Error::new("Invalid view mode").into())
		}
	}

	/// Sets the zoom to the value
	pub fn set_canvas_zoom(&self, zoom_factor: f64) {
		let message = MovementMessage::SetCanvasZoom { zoom_factor };
		self.dispatch(message);
	}

	/// Zoom in to the next step
	pub fn increase_canvas_zoom(&self) {
		let message = MovementMessage::IncreaseCanvasZoom { center_on_mouse: false };
		self.dispatch(message);
	}

	/// Zoom out to the next step
	pub fn decrease_canvas_zoom(&self) {
		let message = MovementMessage::DecreaseCanvasZoom { center_on_mouse: false };
		self.dispatch(message);
	}

	/// Sets the rotation to the new value (in radians)
	pub fn set_rotation(&self, angle_radians: f64) {
		let message = MovementMessage::SetCanvasRotation { angle_radians };
		self.dispatch(message);
	}

=======
>>>>>>> 6f500630
	/// Translates document (in viewport coords)
	pub fn translate_canvas(&self, delta_x: f64, delta_y: f64) {
		let message = MovementMessage::TranslateCanvas { delta: (delta_x, delta_y).into() };
		self.dispatch(message);
	}

	/// Translates document (in viewport coords)
	pub fn translate_canvas_by_fraction(&self, delta_x: f64, delta_y: f64) {
		let message = MovementMessage::TranslateCanvasByViewportFraction { delta: (delta_x, delta_y).into() };
		self.dispatch(message);
	}

	/// Update the list of selected layers. The layer paths have to be stored in one array and are separated by LayerId::MAX
	pub fn select_layers(&self, paths: Vec<LayerId>) {
		let replacement_selected_layers = paths.split(|id| *id == LayerId::MAX).map(|path| path.to_vec()).collect();
		let message = DocumentMessage::SetSelectedLayers { replacement_selected_layers };
		self.dispatch(message);
	}

	/// Toggle visibility of a layer from the layer list
	pub fn toggle_layer_visibility(&self, layer_path: Vec<LayerId>) {
		let message = DocumentMessage::ToggleLayerVisibility { layer_path };
		self.dispatch(message);
	}

	/// Toggle expansions state of a layer from the layer list
	pub fn toggle_layer_expansion(&self, layer_path: Vec<LayerId>) {
		let message = DocumentMessage::ToggleLayerExpansion { layer_path };
		self.dispatch(message);
	}

	/// Renames a layer from the layer list
	pub fn rename_layer(&self, layer_path: Vec<LayerId>, new_name: String) {
		let message = DocumentMessage::RenameLayer { layer_path, new_name };
		self.dispatch(message);
	}

	/// Deletes a layer from the layer list
	pub fn delete_layer(&self, layer_path: Vec<LayerId>) {
		let message = DocumentMessage::DeleteLayer { layer_path };
		self.dispatch(message);
	}

	/// Requests the backend to add an empty folder inside the provided containing folder
	pub fn add_folder(&self, container_path: Vec<LayerId>) {
		let message = DocumentMessage::CreateEmptyFolder { container_path };
		self.dispatch(message);
	}

	/// Creates an artboard at a specified point with a width and height
	pub fn create_artboard_and_fit_to_viewport(&self, top: f64, left: f64, height: f64, width: f64) {
		let message = ArtboardMessage::AddArtboard { top, left, height, width };
		self.dispatch(message);
		let message = DocumentMessage::ZoomCanvasToFitAll;
		self.dispatch(message);
	}
}

// Needed to make JsEditorHandle functions pub to rust. Do not fully
// understand reason but has to do with #[wasm_bindgen] procedural macro.
impl JsEditorHandle {
	pub fn handle_response_rust_proxy(&self, message: FrontendMessage) {
		self.handle_response(message);
	}
}

impl Drop for JsEditorHandle {
	fn drop(&mut self) {
		EDITOR_INSTANCES.with(|instances| instances.borrow_mut().remove(&self.editor_id));
	}
}

/// Access a handle to WASM memory
#[wasm_bindgen]
pub fn wasm_memory() -> JsValue {
	wasm_bindgen::memory()
}

/// Intentionally panic for debugging purposes
#[wasm_bindgen]
pub fn intentional_panic() {
	panic!();
}

/// Get the constant FILE_SAVE_SUFFIX
#[wasm_bindgen]
pub fn file_save_suffix() -> String {
	FILE_SAVE_SUFFIX.into()
}

/// Get the constant FILE_SAVE_SUFFIX
#[wasm_bindgen]
pub fn graphite_version() -> String {
	GRAPHITE_DOCUMENT_VERSION.to_string()
}
/// Get the constant `i32::MAX`
#[wasm_bindgen]
pub fn i32_max() -> i32 {
	i32::MAX
}

/// Get the constant `i32::MIN`
#[wasm_bindgen]
pub fn i32_min() -> i32 {
	i32::MIN
}

#[wasm_bindgen]
pub fn set_random_seed(seed: u64) {
	editor::communication::set_uuid_seed(seed)
}<|MERGE_RESOLUTION|>--- conflicted
+++ resolved
@@ -3,11 +3,7 @@
 // on the dispatcher messaging system and more complex Rust data types.
 
 use crate::helpers::Error;
-<<<<<<< HEAD
-use crate::type_translators::{translate_blend_mode, translate_boolean_operation, translate_key, translate_tool_type, translate_view_mode};
-=======
 use crate::type_translators::{translate_blend_mode, translate_key, translate_tool_type};
->>>>>>> 6f500630
 use crate::{EDITOR_HAS_CRASHED, EDITOR_INSTANCES};
 
 use editor::consts::{FILE_SAVE_SUFFIX, GRAPHITE_DOCUMENT_VERSION};
@@ -469,64 +465,6 @@
 		self.dispatch(message);
 	}
 
-<<<<<<< HEAD
-	/// Set snapping on or off
-	pub fn set_snapping(&self, snap: bool) {
-		let message = DocumentMessage::SetSnapping { snap };
-		self.dispatch(message);
-	}
-
-	/// Boolean operation
-	pub fn boolean_operation(&self, kind: String) -> Result<(), JsValue> {
-		match translate_boolean_operation(kind.as_str()) {
-			Some(op) => self.dispatch(DocumentMessage::BooleanOperation(op)),
-			None => return Err(Error::new("Invalid boolean operation").into()),
-		}
-		Ok(())
-	}
-
-	/// Set display of overlays on or off
-	pub fn set_overlays_visibility(&self, visible: bool) {
-		let message = DocumentMessage::SetOverlaysVisibility { visible };
-		self.dispatch(message);
-	}
-
-	/// Set the view mode to change the way layers are drawn in the viewport
-	pub fn set_view_mode(&self, view_mode: String) -> Result<(), JsValue> {
-		if let Some(view_mode) = translate_view_mode(view_mode.as_str()) {
-			self.dispatch(DocumentMessage::SetViewMode { view_mode });
-			Ok(())
-		} else {
-			Err(Error::new("Invalid view mode").into())
-		}
-	}
-
-	/// Sets the zoom to the value
-	pub fn set_canvas_zoom(&self, zoom_factor: f64) {
-		let message = MovementMessage::SetCanvasZoom { zoom_factor };
-		self.dispatch(message);
-	}
-
-	/// Zoom in to the next step
-	pub fn increase_canvas_zoom(&self) {
-		let message = MovementMessage::IncreaseCanvasZoom { center_on_mouse: false };
-		self.dispatch(message);
-	}
-
-	/// Zoom out to the next step
-	pub fn decrease_canvas_zoom(&self) {
-		let message = MovementMessage::DecreaseCanvasZoom { center_on_mouse: false };
-		self.dispatch(message);
-	}
-
-	/// Sets the rotation to the new value (in radians)
-	pub fn set_rotation(&self, angle_radians: f64) {
-		let message = MovementMessage::SetCanvasRotation { angle_radians };
-		self.dispatch(message);
-	}
-
-=======
->>>>>>> 6f500630
 	/// Translates document (in viewport coords)
 	pub fn translate_canvas(&self, delta_x: f64, delta_y: f64) {
 		let message = MovementMessage::TranslateCanvas { delta: (delta_x, delta_y).into() };

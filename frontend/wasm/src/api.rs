// This file is where functions are defined to be called directly from JS.
// It serves as a thin wrapper over the editor backend API that relies
// on the dispatcher messaging system and more complex Rust data types.

use std::cell::{Cell, UnsafeCell};

use crate::helpers::Error;
use crate::type_translators::{translate_blend_mode, translate_key, translate_tool_type};
use crate::EDITOR_HAS_CRASHED;
use editor::consts::FILE_SAVE_SUFFIX;
use editor::input::input_preprocessor::ModifierKeys;
use editor::input::mouse::{EditorMouseState, ScrollDelta, ViewportBounds};
use editor::message_prelude::*;
use editor::misc::EditorError;
use editor::tool::{tool_options::ToolOptions, tools, ToolType};
use editor::Color;
use editor::LayerId;
<<<<<<< HEAD
use editor::{message_prelude::*, Color};
use serde_wasm_bindgen;
=======
>>>>>>> 6b269767
use wasm_bindgen::prelude::*;

// To avoid wasm-bindgen from checking mutable reference issues using WasmRefCell
// we must make all methods take a non mutable reference to self. Not doing this creates
// an issue when rust calls into JS which calls back to rust in the same call stack.
#[wasm_bindgen]
pub struct Editor {
	editor: UnsafeCell<editor::Editor>,
	instance_received_crashed: Cell<bool>,
	handle_response: js_sys::Function,
}

#[wasm_bindgen]
impl Editor {
	#[wasm_bindgen(constructor)]
	pub fn new(handle_response: js_sys::Function) -> Editor {
		Editor {
			editor: UnsafeCell::new(editor::Editor::new()),
			instance_received_crashed: Cell::new(false),
			handle_response,
		}
	}

	// Sends a message to the dispatcher in the Editor Backend
	fn dispatch<T: Into<Message>>(&self, message: T) {
		// Process no further messages after a crash to avoid spamming the console
		let has_crashed = EDITOR_HAS_CRASHED.with(|crash_state| crash_state.borrow().clone());
		if let Some(message) = has_crashed {
			if !self.instance_received_crashed.get() {
				self.handle_response(message);
				self.instance_received_crashed.set(true);
			}
			return;
		}

		let editor = unsafe { self.editor.get().as_mut().unwrap() };
		// Dispatch the message and receive a vector of FrontendMessage responses
		let responses = editor.handle_message(message.into());
		for response in responses.into_iter() {
			// Send each FrontendMessage to the JavaScript frontend
			self.handle_response(response);
		}
	}

<<<<<<< HEAD
/// Update the options for a given tool
#[wasm_bindgen]
pub fn set_tool_options(tool: String, options: &JsValue) -> Result<(), JsValue> {
	match serde_wasm_bindgen::from_value::<ToolOptions>(options.clone()) {
		Ok(options) => match translate_tool_type(&tool) {
=======
	// Sends a FrontendMessage to JavaScript
	fn handle_response(&self, message: FrontendMessage) {
		let message_type = message.to_discriminant().local_name();
		let message_data = JsValue::from_serde(&message).expect("Failed to serialize FrontendMessage");

		let js_return_value = self.handle_response.call2(&JsValue::null(), &JsValue::from(message_type), &message_data);

		if let Err(error) = js_return_value {
			log::error!(
				"While handling FrontendMessage \"{:?}\", JavaScript threw an error: {:?}",
				message.to_discriminant().local_name(),
				error,
			)
		}
	}

	/// Modify the currently selected tool in the document state store
	pub fn select_tool(&self, tool: String) -> Result<(), JsValue> {
		match translate_tool_type(&tool) {
>>>>>>> 6b269767
			Some(tool) => {
				let message = ToolMessage::ActivateTool(tool);
				self.dispatch(message);

				Ok(())
			}
			None => Err(Error::new(&format!("Couldn't select {} because it was not recognized as a valid tool", tool)).into()),
		}
	}

<<<<<<< HEAD
/// Send a message to a given tool
#[wasm_bindgen]
pub fn send_tool_message(tool: String, message: &JsValue) -> Result<(), JsValue> {
	let tool_message = match translate_tool_type(&tool) {
		Some(tool) => match tool {
			ToolType::Select => match serde_wasm_bindgen::from_value::<tools::select::SelectMessage>(message.clone()) {
				Ok(select_message) => Ok(ToolMessage::Select(select_message)),
				Err(err) => Err(Error::new(&format!("Invalid message for {}: {}", tool, err)).into()),
=======
	/// Update the options for a given tool
	pub fn set_tool_options(&self, tool: String, options: &JsValue) -> Result<(), JsValue> {
		match options.into_serde::<ToolOptions>() {
			Ok(options) => match translate_tool_type(&tool) {
				Some(tool) => {
					let message = ToolMessage::SetToolOptions(tool, options);
					self.dispatch(message);

					Ok(())
				}
				None => Err(Error::new(&format!("Couldn't set options for {} because it was not recognized as a valid tool", tool)).into()),
			},
			Err(err) => Err(Error::new(&format!("Invalid JSON for ToolOptions: {}", err)).into()),
		}
	}

	/// Send a message to a given tool
	pub fn send_tool_message(&self, tool: String, message: &JsValue) -> Result<(), JsValue> {
		let tool_message = match translate_tool_type(&tool) {
			Some(tool) => match tool {
				ToolType::Select => match message.into_serde::<tools::select::SelectMessage>() {
					Ok(select_message) => Ok(ToolMessage::Select(select_message)),
					Err(err) => Err(Error::new(&format!("Invalid message for {}: {}", tool, err)).into()),
				},
				_ => Err(Error::new(&format!("Tool message sending not implemented for {}", tool)).into()),
>>>>>>> 6b269767
			},
			None => Err(Error::new(&format!("Couldn't send message for {} because it was not recognized as a valid tool", tool)).into()),
		};

		match tool_message {
			Ok(message) => {
				self.dispatch(message);

				Ok(())
			}
			Err(err) => Err(err),
		}
	}

<<<<<<< HEAD
#[wasm_bindgen]
pub fn select_document(document_id: u64) {
	let message = DocumentsMessage::SelectDocument(document_id);
	dispatch(message);
}
=======
	pub fn select_document(&self, document: usize) {
		let message = DocumentsMessage::SelectDocument(document);
		self.dispatch(message);
	}
>>>>>>> 6b269767

	pub fn get_open_documents_list(&self) {
		let message = DocumentsMessage::UpdateOpenDocumentsList;
		self.dispatch(message);
	}

	pub fn new_document(&self) {
		let message = DocumentsMessage::NewDocument;
		self.dispatch(message);
	}

	pub fn open_document(&self) {
		let message = DocumentsMessage::OpenDocument;
		self.dispatch(message);
	}

	pub fn open_document_file(&self, name: String, content: String) {
		let message = DocumentsMessage::OpenDocumentFile(name, content);
		self.dispatch(message);
	}

	pub fn save_document(&self) {
		let message = DocumentMessage::SaveDocument;
		self.dispatch(message);
	}

<<<<<<< HEAD
#[wasm_bindgen]
pub fn close_document(document_id: u64) {
	let message = DocumentsMessage::CloseDocument(document_id);
	dispatch(message);
}
=======
	pub fn close_document(&self, document: usize) {
		let message = DocumentsMessage::CloseDocument(document);
		self.dispatch(message);
	}
>>>>>>> 6b269767

	pub fn close_all_documents(&self) {
		let message = DocumentsMessage::CloseAllDocuments;
		self.dispatch(message);
	}

	pub fn close_active_document_with_confirmation(&self) {
		let message = DocumentsMessage::CloseActiveDocumentWithConfirmation;
		self.dispatch(message);
	}

	pub fn close_all_documents_with_confirmation(&self) {
		let message = DocumentsMessage::CloseAllDocumentsWithConfirmation;
		self.dispatch(message);
	}

	#[wasm_bindgen]
	pub fn request_about_graphite_dialog(&self) {
		let message = DocumentsMessage::RequestAboutGraphiteDialog;
		self.dispatch(message);
	}

	/// Send new bounds when document panel viewports get resized or moved within the editor
	/// [left, top, right, bottom]...
	#[wasm_bindgen]
	pub fn bounds_of_viewports(&self, bounds_of_viewports: &[f64]) {
		let chunked: Vec<_> = bounds_of_viewports.chunks(4).map(ViewportBounds::from_slice).collect();

		let message = InputPreprocessorMessage::BoundsOfViewports(chunked);
		self.dispatch(message);
	}

	/// Mouse movement within the screenspace bounds of the viewport
	pub fn on_mouse_move(&self, x: f64, y: f64, mouse_keys: u8, modifiers: u8) {
		let editor_mouse_state = EditorMouseState::from_keys_and_editor_position(mouse_keys, (x, y).into());

		let modifier_keys = ModifierKeys::from_bits(modifiers).expect("Invalid modifier keys");

		let message = InputPreprocessorMessage::MouseMove(editor_mouse_state, modifier_keys);
		self.dispatch(message);
	}

	/// Mouse scrolling within the screenspace bounds of the viewport
	pub fn on_mouse_scroll(&self, x: f64, y: f64, mouse_keys: u8, wheel_delta_x: i32, wheel_delta_y: i32, wheel_delta_z: i32, modifiers: u8) {
		let mut editor_mouse_state = EditorMouseState::from_keys_and_editor_position(mouse_keys, (x, y).into());
		editor_mouse_state.scroll_delta = ScrollDelta::new(wheel_delta_x, wheel_delta_y, wheel_delta_z);

		let modifier_keys = ModifierKeys::from_bits(modifiers).expect("Invalid modifier keys");

		let message = InputPreprocessorMessage::MouseScroll(editor_mouse_state, modifier_keys);
		self.dispatch(message);
	}

	/// A mouse button depressed within screenspace the bounds of the viewport
	pub fn on_mouse_down(&self, x: f64, y: f64, mouse_keys: u8, modifiers: u8) {
		let editor_mouse_state = EditorMouseState::from_keys_and_editor_position(mouse_keys, (x, y).into());

		let modifier_keys = ModifierKeys::from_bits(modifiers).expect("Invalid modifier keys");

		let message = InputPreprocessorMessage::MouseDown(editor_mouse_state, modifier_keys);
		self.dispatch(message);
	}

	/// A mouse button released
	pub fn on_mouse_up(&self, x: f64, y: f64, mouse_keys: u8, modifiers: u8) {
		let editor_mouse_state = EditorMouseState::from_keys_and_editor_position(mouse_keys, (x, y).into());

		let modifier_keys = ModifierKeys::from_bits(modifiers).expect("Invalid modifier keys");

		let message = InputPreprocessorMessage::MouseUp(editor_mouse_state, modifier_keys);
		self.dispatch(message);
	}

	/// A keyboard button depressed within screenspace the bounds of the viewport
	pub fn on_key_down(&self, name: String, modifiers: u8) {
		let key = translate_key(&name);
		let modifiers = ModifierKeys::from_bits(modifiers).expect("Invalid modifier keys");

		log::trace!("Key down {:?}, name: {}, modifiers: {:?}", key, name, modifiers);

		let message = InputPreprocessorMessage::KeyDown(key, modifiers);
		self.dispatch(message);
	}

	/// A keyboard button released
	pub fn on_key_up(&self, name: String, modifiers: u8) {
		let key = translate_key(&name);
		let modifiers = ModifierKeys::from_bits(modifiers).expect("Invalid modifier keys");

		log::trace!("Key up {:?}, name: {}, modifiers: {:?}", key, name, modifiers);

		let message = InputPreprocessorMessage::KeyUp(key, modifiers);
		self.dispatch(message);
	}

	/// Update primary color
	pub fn update_primary_color(&self, red: f32, green: f32, blue: f32, alpha: f32) -> Result<(), JsValue> {
		let primary_color = match Color::from_rgbaf32(red, green, blue, alpha) {
			Some(color) => color,
			None => return Err(Error::new("Invalid color").into()),
		};

		let message = ToolMessage::SelectPrimaryColor(primary_color);
		self.dispatch(message);

		Ok(())
	}

	/// Update secondary color
	pub fn update_secondary_color(&self, red: f32, green: f32, blue: f32, alpha: f32) -> Result<(), JsValue> {
		let secondary_color = match Color::from_rgbaf32(red, green, blue, alpha) {
			Some(color) => color,
			None => return Err(Error::new("Invalid color").into()),
		};

		let message = ToolMessage::SelectSecondaryColor(secondary_color);
		self.dispatch(message);

		Ok(())
	}

	/// Swap primary and secondary color
	pub fn swap_colors(&self) {
		let message = ToolMessage::SwapColors;
		self.dispatch(message);
	}

	/// Reset primary and secondary colors to their defaults
	pub fn reset_colors(&self) {
		let message = ToolMessage::ResetColors;
		self.dispatch(message);
	}

	/// Undo history one step
	pub fn undo(&self) {
		let message = DocumentMessage::Undo;
		self.dispatch(message);
	}

	/// Redo history one step
	pub fn redo(&self) {
		let message = DocumentMessage::Redo;
		self.dispatch(message);
	}

	/// Select all layers
	pub fn select_all_layers(&self) {
		let message = DocumentMessage::SelectAllLayers;
		self.dispatch(message);
	}

	/// Deselect all layers
	pub fn deselect_all_layers(&self) {
		let message = DocumentMessage::DeselectAllLayers;
		self.dispatch(message);
	}

	/// Reorder selected layer
	pub fn reorder_selected_layers(&self, delta: i32) {
		let message = DocumentMessage::ReorderSelectedLayers(delta);
		self.dispatch(message);
	}

	/// Set the blend mode for the selected layers
	pub fn set_blend_mode_for_selected_layers(&self, blend_mode_svg_style_name: String) -> Result<(), JsValue> {
		let blend_mode = translate_blend_mode(blend_mode_svg_style_name.as_str());

		match blend_mode {
			Some(mode) => {
				let message = DocumentMessage::SetBlendModeForSelectedLayers(mode);
				self.dispatch(message);

				Ok(())
			}
			None => Err(Error::new(&EditorError::Misc("UnknownBlendMode".to_string()).to_string()).into()),
		}
	}

	/// Set the opacity for the selected layers
	pub fn set_opacity_for_selected_layers(&self, opacity_percent: f64) {
		let message = DocumentMessage::SetOpacityForSelectedLayers(opacity_percent / 100.);
		self.dispatch(message);
	}

	/// Export the document
	pub fn export_document(&self) {
		let message = DocumentMessage::ExportDocument;
		self.dispatch(message);
	}

	/// Set snapping disabled / enabled
	pub fn set_snapping(&self, new_status: bool) {
		let message = DocumentMessage::SetSnapping(new_status);
		self.dispatch(message);
	}

	/// Sets the zoom to the value
	pub fn set_canvas_zoom(&self, new_zoom: f64) {
		let message = MovementMessage::SetCanvasZoom(new_zoom);
		self.dispatch(message);
	}

	/// Zoom in to the next step
	pub fn increase_canvas_zoom(&self) {
		let message = MovementMessage::IncreaseCanvasZoom;
		self.dispatch(message);
	}

	/// Zoom out to the next step
	pub fn decrease_canvas_zoom(&self) {
		let message = MovementMessage::DecreaseCanvasZoom;
		self.dispatch(message);
	}

	/// Sets the rotation to the new value (in radians)
	pub fn set_rotation(&self, new_radians: f64) {
		let message = MovementMessage::SetCanvasRotation(new_radians);
		self.dispatch(message);
	}

	/// Translates document (in viewport coords)
	pub fn translate_canvas(&self, delta_x: f64, delta_y: f64) {
		let message = MovementMessage::TranslateCanvas((delta_x, delta_y).into());
		self.dispatch(message);
	}

	/// Translates document (in viewport coords)
	pub fn translate_canvas_by_fraction(&self, delta_x: f64, delta_y: f64) {
		let message = MovementMessage::TranslateCanvasByViewportFraction((delta_x, delta_y).into());
		self.dispatch(message);
	}

	/// Update the list of selected layers. The layer paths have to be stored in one array and are separated by LayerId::MAX
	pub fn select_layers(&self, paths: Vec<LayerId>) {
		let paths = paths.split(|id| *id == LayerId::MAX).map(|path| path.to_vec()).collect();

		let message = DocumentMessage::SetSelectedLayers(paths);
		self.dispatch(message);
	}

	/// Toggle visibility of a layer from the layer list
	pub fn toggle_layer_visibility(&self, path: Vec<LayerId>) {
		let message = DocumentMessage::ToggleLayerVisibility(path);
		self.dispatch(message);
	}

	/// Toggle expansions state of a layer from the layer list
	pub fn toggle_layer_expansion(&self, path: Vec<LayerId>) {
		let message = DocumentMessage::ToggleLayerExpansion(path);
		self.dispatch(message);
	}

	/// Renames a layer from the layer list
	pub fn rename_layer(&self, path: Vec<LayerId>, new_name: String) {
		let message = DocumentMessage::RenameLayer(path, new_name);
		self.dispatch(message);
	}

	/// Deletes a layer from the layer list
	pub fn delete_layer(&self, path: Vec<LayerId>) {
		let message = DocumentMessage::DeleteLayer(path);
		self.dispatch(message);
	}

	/// Requests the backend to add a layer to the layer list
	pub fn add_folder(&self, path: Vec<LayerId>) {
		let message = DocumentMessage::CreateFolder(path);
		self.dispatch(message);
	}
}

/// Access a handle to WASM memory
#[wasm_bindgen]
pub fn wasm_memory() -> JsValue {
	wasm_bindgen::memory()
}

/// Intentionally panic for debugging purposes
#[wasm_bindgen]
pub fn intentional_panic() {
	panic!();
}

/// Get the constant FILE_SAVE_SUFFIX
#[wasm_bindgen]
pub fn file_save_suffix() -> String {
	FILE_SAVE_SUFFIX.into()
}

/// Get the constant i32::MAX
#[wasm_bindgen]
pub fn i32_max() -> i32 {
	i32::MAX
}

/// Get the constant i32::MIN
#[wasm_bindgen]
pub fn i32_min() -> i32 {
	i32::MIN
}<|MERGE_RESOLUTION|>--- conflicted
+++ resolved
@@ -15,11 +15,8 @@
 use editor::tool::{tool_options::ToolOptions, tools, ToolType};
 use editor::Color;
 use editor::LayerId;
-<<<<<<< HEAD
-use editor::{message_prelude::*, Color};
+
 use serde_wasm_bindgen;
-=======
->>>>>>> 6b269767
 use wasm_bindgen::prelude::*;
 
 // To avoid wasm-bindgen from checking mutable reference issues using WasmRefCell
@@ -64,17 +61,10 @@
 		}
 	}
 
-<<<<<<< HEAD
-/// Update the options for a given tool
-#[wasm_bindgen]
-pub fn set_tool_options(tool: String, options: &JsValue) -> Result<(), JsValue> {
-	match serde_wasm_bindgen::from_value::<ToolOptions>(options.clone()) {
-		Ok(options) => match translate_tool_type(&tool) {
-=======
 	// Sends a FrontendMessage to JavaScript
 	fn handle_response(&self, message: FrontendMessage) {
 		let message_type = message.to_discriminant().local_name();
-		let message_data = JsValue::from_serde(&message).expect("Failed to serialize FrontendMessage");
+		let message_data = serde_wasm_bindgen::to_value(&message).expect("Failed to serialize FrontendMessage");
 
 		let js_return_value = self.handle_response.call2(&JsValue::null(), &JsValue::from(message_type), &message_data);
 
@@ -90,7 +80,6 @@
 	/// Modify the currently selected tool in the document state store
 	pub fn select_tool(&self, tool: String) -> Result<(), JsValue> {
 		match translate_tool_type(&tool) {
->>>>>>> 6b269767
 			Some(tool) => {
 				let message = ToolMessage::ActivateTool(tool);
 				self.dispatch(message);
@@ -101,19 +90,9 @@
 		}
 	}
 
-<<<<<<< HEAD
-/// Send a message to a given tool
-#[wasm_bindgen]
-pub fn send_tool_message(tool: String, message: &JsValue) -> Result<(), JsValue> {
-	let tool_message = match translate_tool_type(&tool) {
-		Some(tool) => match tool {
-			ToolType::Select => match serde_wasm_bindgen::from_value::<tools::select::SelectMessage>(message.clone()) {
-				Ok(select_message) => Ok(ToolMessage::Select(select_message)),
-				Err(err) => Err(Error::new(&format!("Invalid message for {}: {}", tool, err)).into()),
-=======
 	/// Update the options for a given tool
 	pub fn set_tool_options(&self, tool: String, options: &JsValue) -> Result<(), JsValue> {
-		match options.into_serde::<ToolOptions>() {
+		match serde_wasm_bindgen::from_value::<ToolOptions>(options.clone()) {
 			Ok(options) => match translate_tool_type(&tool) {
 				Some(tool) => {
 					let message = ToolMessage::SetToolOptions(tool, options);
@@ -131,12 +110,11 @@
 	pub fn send_tool_message(&self, tool: String, message: &JsValue) -> Result<(), JsValue> {
 		let tool_message = match translate_tool_type(&tool) {
 			Some(tool) => match tool {
-				ToolType::Select => match message.into_serde::<tools::select::SelectMessage>() {
+				ToolType::Select => match serde_wasm_bindgen::from_value::<tools::select::SelectMessage>(message.clone()) {
 					Ok(select_message) => Ok(ToolMessage::Select(select_message)),
 					Err(err) => Err(Error::new(&format!("Invalid message for {}: {}", tool, err)).into()),
 				},
 				_ => Err(Error::new(&format!("Tool message sending not implemented for {}", tool)).into()),
->>>>>>> 6b269767
 			},
 			None => Err(Error::new(&format!("Couldn't send message for {} because it was not recognized as a valid tool", tool)).into()),
 		};
@@ -151,18 +129,10 @@
 		}
 	}
 
-<<<<<<< HEAD
-#[wasm_bindgen]
-pub fn select_document(document_id: u64) {
-	let message = DocumentsMessage::SelectDocument(document_id);
-	dispatch(message);
-}
-=======
-	pub fn select_document(&self, document: usize) {
-		let message = DocumentsMessage::SelectDocument(document);
-		self.dispatch(message);
-	}
->>>>>>> 6b269767
+	pub fn select_document(&self, document_id: u64) {
+		let message = DocumentsMessage::SelectDocument(document_id);
+		self.dispatch(message);
+	}
 
 	pub fn get_open_documents_list(&self) {
 		let message = DocumentsMessage::UpdateOpenDocumentsList;
@@ -189,18 +159,10 @@
 		self.dispatch(message);
 	}
 
-<<<<<<< HEAD
-#[wasm_bindgen]
-pub fn close_document(document_id: u64) {
-	let message = DocumentsMessage::CloseDocument(document_id);
-	dispatch(message);
-}
-=======
-	pub fn close_document(&self, document: usize) {
-		let message = DocumentsMessage::CloseDocument(document);
-		self.dispatch(message);
-	}
->>>>>>> 6b269767
+	pub fn close_document(&self, document_id: u64) {
+		let message = DocumentsMessage::CloseDocument(document_id);
+		self.dispatch(message);
+	}
 
 	pub fn close_all_documents(&self) {
 		let message = DocumentsMessage::CloseAllDocuments;

// This file is where functions are defined to be called directly from JS.
// It serves as a thin wrapper over the editor backend API that relies
// on the dispatcher messaging system and more complex Rust data types.

use crate::helpers::Error;
use crate::type_translators::{translate_blend_mode, translate_key, translate_tool_type};
use crate::{EDITOR_HAS_CRASHED, EDITOR_INSTANCES};

use editor::consts::{FILE_SAVE_SUFFIX, GRAPHITE_DOCUMENT_VERSION};
use editor::input::input_preprocessor::ModifierKeys;
use editor::input::mouse::{EditorMouseState, ScrollDelta, ViewportBounds};
use editor::message_prelude::*;
use editor::misc::EditorError;
use editor::viewport_tools::tool::ToolType;
use editor::viewport_tools::tools;
use editor::Color;
use editor::Editor;
use editor::LayerId;

use serde::Serialize;
use serde_wasm_bindgen::{self, from_value};
use std::sync::atomic::Ordering;
use wasm_bindgen::prelude::*;

// To avoid wasm-bindgen from checking mutable reference issues using WasmRefCell we must make all methods take a non mutable reference to self.
// Not doing this creates an issue when rust calls into JS which calls back to rust in the same call stack.
#[wasm_bindgen]
#[derive(Clone)]
pub struct JsEditorHandle {
	editor_id: u64,
	handle_response: js_sys::Function,
}

#[wasm_bindgen]
#[allow(clippy::too_many_arguments)]
impl JsEditorHandle {
	#[wasm_bindgen(constructor)]
	pub fn new(handle_response: js_sys::Function) -> Self {
		let editor_id = generate_uuid();
		let editor = Editor::new();
		let editor_handle = JsEditorHandle { editor_id, handle_response };
		EDITOR_INSTANCES.with(|instances| instances.borrow_mut().insert(editor_id, (editor, editor_handle.clone())));
		editor_handle
	}

	// Sends a message to the dispatcher in the Editor Backend
	fn dispatch<T: Into<Message>>(&self, message: T) {
		// Process no further messages after a crash to avoid spamming the console
		if EDITOR_HAS_CRASHED.load(Ordering::SeqCst) {
			return;
		}

		let responses = EDITOR_INSTANCES.with(|instances| {
			instances
				.borrow_mut()
				.get_mut(&self.editor_id)
				.expect("EDITOR_INSTANCES does not contain the current editor_id")
				.0
				.handle_message(message.into())
		});
		for response in responses.into_iter() {
			// Send each FrontendMessage to the JavaScript frontend
			self.handle_response(response);
		}
	}

	// Sends a FrontendMessage to JavaScript
	fn handle_response(&self, message: FrontendMessage) {
		let message_type = message.to_discriminant().local_name();

		let serializer = serde_wasm_bindgen::Serializer::new().serialize_large_number_types_as_bigints(true);
		let message_data = message.serialize(&serializer).expect("Failed to serialize FrontendMessage");

		let js_return_value = self.handle_response.call2(&JsValue::null(), &JsValue::from(message_type), &message_data);

		if let Err(error) = js_return_value {
			log::error!(
				"While handling FrontendMessage \"{:?}\", JavaScript threw an error: {:?}",
				message.to_discriminant().local_name(),
				error,
			)
		}
	}

	// ========================================================================
	// Add additional JS -> Rust wrapper functions below as needed for calling the
	// backend from the web frontend.
	// ========================================================================

	pub fn has_crashed(&self) -> bool {
		EDITOR_HAS_CRASHED.load(Ordering::SeqCst)
	}

	/// Modify the currently selected tool in the document state store
	pub fn select_tool(&self, tool: String) -> Result<(), JsValue> {
		match translate_tool_type(&tool) {
			Some(tool_type) => {
				let message = ToolMessage::ActivateTool { tool_type };
				self.dispatch(message);

				Ok(())
			}
			None => Err(Error::new(&format!("Couldn't select {} because it was not recognized as a valid tool", tool)).into()),
		}
	}

<<<<<<< HEAD
	/// Update layout of a given ui
=======
	/// Update layout of a given UI
>>>>>>> 3a262708
	pub fn update_layout(&self, layout_target: JsValue, widget_id: u64, value: JsValue) -> Result<(), JsValue> {
		match (from_value(layout_target), from_value(value)) {
			(Ok(layout_target), Ok(value)) => {
				let message = LayoutMessage::UpdateLayout { layout_target, widget_id, value };
				self.dispatch(message);
				Ok(())
			}
			_ => Err(Error::new("Could not update UI").into()),
		}
	}

	/// Send a message to a given tool
	pub fn send_tool_message(&self, tool: String, message: &JsValue) -> Result<(), JsValue> {
		let tool_message = match translate_tool_type(&tool) {
			Some(tool) => match tool {
				ToolType::Select => match serde_wasm_bindgen::from_value::<tools::select::SelectMessage>(message.clone()) {
					Ok(select_message) => Ok(ToolMessage::Select(select_message)),
					Err(err) => Err(Error::new(&format!("Invalid message for {}: {}", tool, err)).into()),
				},
				_ => Err(Error::new(&format!("Tool message sending not implemented for {}", tool)).into()),
			},
			None => Err(Error::new(&format!("Couldn't send message for {} because it was not recognized as a valid tool", tool)).into()),
		};

		match tool_message {
			Ok(message) => {
				self.dispatch(message);

				Ok(())
			}
			Err(err) => Err(err),
		}
	}

	pub fn select_document(&self, document_id: u64) {
		let message = PortfolioMessage::SelectDocument { document_id };
		self.dispatch(message);
	}

	pub fn get_open_documents_list(&self) {
		let message = PortfolioMessage::UpdateOpenDocumentsList;
		self.dispatch(message);
	}

	pub fn new_document(&self) {
		let message = PortfolioMessage::NewDocument;
		self.dispatch(message);
	}

	pub fn open_document(&self) {
		let message = PortfolioMessage::OpenDocument;
		self.dispatch(message);
	}

	pub fn open_document_file(&self, document_name: String, document_serialized_content: String) {
		let message = PortfolioMessage::OpenDocumentFile {
			document_name,
			document_serialized_content,
		};
		self.dispatch(message);
	}

	pub fn open_auto_saved_document(&self, document_id: u64, document_name: String, document_is_saved: bool, document_serialized_content: String) {
		let message = PortfolioMessage::OpenDocumentFileWithId {
			document_id,
			document_name,
			document_is_saved,
			document_serialized_content,
		};
		self.dispatch(message);
	}

	pub fn save_document(&self) {
		let message = DocumentMessage::SaveDocument;
		self.dispatch(message);
	}

	pub fn trigger_auto_save(&self, document_id: u64) {
		let message = PortfolioMessage::AutoSaveDocument { document_id };
		self.dispatch(message);
	}

	pub fn close_document(&self, document_id: u64) {
		let message = ToolMessage::AbortCurrentTool;
		self.dispatch(message);

		let message = PortfolioMessage::CloseDocument { document_id };
		self.dispatch(message);
	}

	pub fn close_all_documents(&self) {
		let message = PortfolioMessage::CloseAllDocuments;
		self.dispatch(message);
	}

	pub fn close_active_document_with_confirmation(&self) {
		let message = PortfolioMessage::CloseActiveDocumentWithConfirmation;
		self.dispatch(message);
	}

	pub fn close_document_with_confirmation(&self, document_id: u64) {
		let message = PortfolioMessage::CloseDocumentWithConfirmation { document_id };
		self.dispatch(message);
	}

	pub fn close_all_documents_with_confirmation(&self) {
		let message = PortfolioMessage::CloseAllDocumentsWithConfirmation;
		self.dispatch(message);
	}

	pub fn request_about_graphite_dialog(&self) {
		let message = PortfolioMessage::RequestAboutGraphiteDialog;
		self.dispatch(message);
	}

	/// Send new bounds when document panel viewports get resized or moved within the editor
	/// [left, top, right, bottom]...
	pub fn bounds_of_viewports(&self, bounds_of_viewports: &[f64]) {
		let chunked: Vec<_> = bounds_of_viewports.chunks(4).map(ViewportBounds::from_slice).collect();

		let message = InputPreprocessorMessage::BoundsOfViewports { bounds_of_viewports: chunked };
		self.dispatch(message);
	}

	/// Mouse movement within the screenspace bounds of the viewport
	pub fn on_mouse_move(&self, x: f64, y: f64, mouse_keys: u8, modifiers: u8) {
		let editor_mouse_state = EditorMouseState::from_keys_and_editor_position(mouse_keys, (x, y).into());

		let modifier_keys = ModifierKeys::from_bits(modifiers).expect("Invalid modifier keys");

		let message = InputPreprocessorMessage::MouseMove { editor_mouse_state, modifier_keys };
		self.dispatch(message);
	}

	/// Mouse scrolling within the screenspace bounds of the viewport
	pub fn on_mouse_scroll(&self, x: f64, y: f64, mouse_keys: u8, wheel_delta_x: i32, wheel_delta_y: i32, wheel_delta_z: i32, modifiers: u8) {
		let mut editor_mouse_state = EditorMouseState::from_keys_and_editor_position(mouse_keys, (x, y).into());
		editor_mouse_state.scroll_delta = ScrollDelta::new(wheel_delta_x, wheel_delta_y, wheel_delta_z);

		let modifier_keys = ModifierKeys::from_bits(modifiers).expect("Invalid modifier keys");

		let message = InputPreprocessorMessage::MouseScroll { editor_mouse_state, modifier_keys };
		self.dispatch(message);
	}

	/// A mouse button depressed within screenspace the bounds of the viewport
	pub fn on_mouse_down(&self, x: f64, y: f64, mouse_keys: u8, modifiers: u8) {
		let editor_mouse_state = EditorMouseState::from_keys_and_editor_position(mouse_keys, (x, y).into());

		let modifier_keys = ModifierKeys::from_bits(modifiers).expect("Invalid modifier keys");

		let message = InputPreprocessorMessage::MouseDown { editor_mouse_state, modifier_keys };
		self.dispatch(message);
	}

	/// A mouse button released
	pub fn on_mouse_up(&self, x: f64, y: f64, mouse_keys: u8, modifiers: u8) {
		let editor_mouse_state = EditorMouseState::from_keys_and_editor_position(mouse_keys, (x, y).into());

		let modifier_keys = ModifierKeys::from_bits(modifiers).expect("Invalid modifier keys");

		let message = InputPreprocessorMessage::MouseUp { editor_mouse_state, modifier_keys };
		self.dispatch(message);
	}

	/// Mouse double clicked
	pub fn on_double_click(&self, x: f64, y: f64, mouse_keys: u8, modifiers: u8) {
		let editor_mouse_state = EditorMouseState::from_keys_and_editor_position(mouse_keys, (x, y).into());
		let modifier_keys = ModifierKeys::from_bits(modifiers).expect("Invalid modifier keys");

		let message = InputPreprocessorMessage::DoubleClick { editor_mouse_state, modifier_keys };
		self.dispatch(message);
	}

	/// A keyboard button depressed within screenspace the bounds of the viewport
	pub fn on_key_down(&self, name: String, modifiers: u8) {
		let key = translate_key(&name);
		let modifier_keys = ModifierKeys::from_bits(modifiers).expect("Invalid modifier keys");

		log::trace!("Key down {:?}, name: {}, modifiers: {:?}", key, name, modifiers);

		let message = InputPreprocessorMessage::KeyDown { key, modifier_keys };
		self.dispatch(message);
	}

	/// A keyboard button released
	pub fn on_key_up(&self, name: String, modifiers: u8) {
		let key = translate_key(&name);
		let modifier_keys = ModifierKeys::from_bits(modifiers).expect("Invalid modifier keys");

		log::trace!("Key up {:?}, name: {}, modifiers: {:?}", key, name, modifier_keys);

		let message = InputPreprocessorMessage::KeyUp { key, modifier_keys };
		self.dispatch(message);
	}

	/// A text box was committed
	pub fn on_change_text(&self, new_text: String) -> Result<(), JsValue> {
		let message = TextMessage::TextChange { new_text };
		self.dispatch(message);

		Ok(())
	}

	/// A text box was changed
	pub fn update_bounds(&self, new_text: String) -> Result<(), JsValue> {
		let message = TextMessage::UpdateBounds { new_text };
		self.dispatch(message);

		Ok(())
	}

	/// Update primary color
	pub fn update_primary_color(&self, red: f32, green: f32, blue: f32, alpha: f32) -> Result<(), JsValue> {
		let primary_color = match Color::from_rgbaf32(red, green, blue, alpha) {
			Some(color) => color,
			None => return Err(Error::new("Invalid color").into()),
		};

		let message = ToolMessage::SelectPrimaryColor { color: primary_color };
		self.dispatch(message);

		Ok(())
	}

	/// Update secondary color
	pub fn update_secondary_color(&self, red: f32, green: f32, blue: f32, alpha: f32) -> Result<(), JsValue> {
		let secondary_color = match Color::from_rgbaf32(red, green, blue, alpha) {
			Some(color) => color,
			None => return Err(Error::new("Invalid color").into()),
		};

		let message = ToolMessage::SelectSecondaryColor { color: secondary_color };
		self.dispatch(message);

		Ok(())
	}

	/// Swap primary and secondary color
	pub fn swap_colors(&self) {
		let message = ToolMessage::SwapColors;
		self.dispatch(message);
	}

	/// Reset primary and secondary colors to their defaults
	pub fn reset_colors(&self) {
		let message = ToolMessage::ResetColors;
		self.dispatch(message);
	}

	/// Undo history one step
	pub fn undo(&self) {
		let message = DocumentMessage::Undo;
		self.dispatch(message);
	}

	/// Redo history one step
	pub fn redo(&self) {
		let message = DocumentMessage::Redo;
		self.dispatch(message);
	}

	/// Cut selected layers
	pub fn cut(&self) {
		let message = PortfolioMessage::Cut { clipboard: Clipboard::User };
		self.dispatch(message);
	}

	/// Copy selected layers
	pub fn copy(&self) {
		let message = PortfolioMessage::Copy { clipboard: Clipboard::User };
		self.dispatch(message);
	}

	/// Paste selected layers
	pub fn paste(&self) {
		let message = PortfolioMessage::Paste { clipboard: Clipboard::User };
		self.dispatch(message);
	}

	/// Modify the layer selection based on the layer which is clicked while holding down the <kbd>Ctrl</kbd> and/or <kbd>Shift</kbd> modifier keys used for range selection behavior
	pub fn select_layer(&self, layer_path: Vec<LayerId>, ctrl: bool, shift: bool) {
		let message = DocumentMessage::SelectLayer { layer_path, ctrl, shift };
		self.dispatch(message);
	}

	/// Select all layers
	pub fn select_all_layers(&self) {
		let message = DocumentMessage::SelectAllLayers;
		self.dispatch(message);
	}

	/// Deselect all layers
	pub fn deselect_all_layers(&self) {
		let message = DocumentMessage::DeselectAllLayers;
		self.dispatch(message);
	}

	/// Reorder selected layer
	pub fn reorder_selected_layers(&self, relative_index_offset: isize) {
		let message = DocumentMessage::ReorderSelectedLayers { relative_index_offset };
		self.dispatch(message);
	}

	/// Move a layer to be next to the specified neighbor
	pub fn move_layer_in_tree(&self, folder_path: Vec<LayerId>, insert_index: isize) {
		let message = DocumentMessage::MoveSelectedLayersTo {
			folder_path,
			insert_index,
			reverse_index: true,
		};
		self.dispatch(message);
	}

	/// Set the name for the layer
	pub fn set_layer_name(&self, layer_path: Vec<LayerId>, name: String) {
		let message = DocumentMessage::SetLayerName { layer_path, name };
		self.dispatch(message);
	}

	/// Set the blend mode for the selected layers
	pub fn set_blend_mode_for_selected_layers(&self, blend_mode_svg_style_name: String) -> Result<(), JsValue> {
		if let Some(blend_mode) = translate_blend_mode(blend_mode_svg_style_name.as_str()) {
			let message = DocumentMessage::SetBlendModeForSelectedLayers { blend_mode };
			self.dispatch(message);

			Ok(())
		} else {
			Err(Error::new(&EditorError::Misc("UnknownBlendMode".to_string()).to_string()).into())
		}
	}

	/// Set the opacity for the selected layers
	pub fn set_opacity_for_selected_layers(&self, opacity_percent: f64) {
		let opacity = opacity_percent / 100.;
		let message = DocumentMessage::SetOpacityForSelectedLayers { opacity };
		self.dispatch(message);
	}

	/// Export the document
	pub fn export_document(&self) {
		let message = DocumentMessage::ExportDocument;
		self.dispatch(message);
	}

	/// Translates document (in viewport coords)
	pub fn translate_canvas(&self, delta_x: f64, delta_y: f64) {
		let message = MovementMessage::TranslateCanvas { delta: (delta_x, delta_y).into() };
		self.dispatch(message);
	}

	/// Translates document (in viewport coords)
	pub fn translate_canvas_by_fraction(&self, delta_x: f64, delta_y: f64) {
		let message = MovementMessage::TranslateCanvasByViewportFraction { delta: (delta_x, delta_y).into() };
		self.dispatch(message);
	}

	/// Update the list of selected layers. The layer paths have to be stored in one array and are separated by LayerId::MAX
	pub fn select_layers(&self, paths: Vec<LayerId>) {
		let replacement_selected_layers = paths.split(|id| *id == LayerId::MAX).map(|path| path.to_vec()).collect();
		let message = DocumentMessage::SetSelectedLayers { replacement_selected_layers };
		self.dispatch(message);
	}

	/// Toggle visibility of a layer from the layer list
	pub fn toggle_layer_visibility(&self, layer_path: Vec<LayerId>) {
		let message = DocumentMessage::ToggleLayerVisibility { layer_path };
		self.dispatch(message);
	}

	/// Toggle expansions state of a layer from the layer list
	pub fn toggle_layer_expansion(&self, layer_path: Vec<LayerId>) {
		let message = DocumentMessage::ToggleLayerExpansion { layer_path };
		self.dispatch(message);
	}

	/// Renames a layer from the layer list
	pub fn rename_layer(&self, layer_path: Vec<LayerId>, new_name: String) {
		let message = DocumentMessage::RenameLayer { layer_path, new_name };
		self.dispatch(message);
	}

	/// Deletes a layer from the layer list
	pub fn delete_layer(&self, layer_path: Vec<LayerId>) {
		let message = DocumentMessage::DeleteLayer { layer_path };
		self.dispatch(message);
	}

	/// Requests the backend to add an empty folder inside the provided containing folder
	pub fn add_folder(&self, container_path: Vec<LayerId>) {
		let message = DocumentMessage::CreateEmptyFolder { container_path };
		self.dispatch(message);
	}

	/// Creates an artboard at a specified point with a width and height
	pub fn create_artboard_and_fit_to_viewport(&self, top: f64, left: f64, height: f64, width: f64) {
		let message = ArtboardMessage::AddArtboard { top, left, height, width };
		self.dispatch(message);
		let message = DocumentMessage::ZoomCanvasToFitAll;
		self.dispatch(message);
	}
}

// Needed to make JsEditorHandle functions pub to rust. Do not fully
// understand reason but has to do with #[wasm_bindgen] procedural macro.
impl JsEditorHandle {
	pub fn handle_response_rust_proxy(&self, message: FrontendMessage) {
		self.handle_response(message);
	}
}

impl Drop for JsEditorHandle {
	fn drop(&mut self) {
		EDITOR_INSTANCES.with(|instances| instances.borrow_mut().remove(&self.editor_id));
	}
}

/// Access a handle to WASM memory
#[wasm_bindgen]
pub fn wasm_memory() -> JsValue {
	wasm_bindgen::memory()
}

/// Intentionally panic for debugging purposes
#[wasm_bindgen]
pub fn intentional_panic() {
	panic!();
}

/// Get the constant FILE_SAVE_SUFFIX
#[wasm_bindgen]
pub fn file_save_suffix() -> String {
	FILE_SAVE_SUFFIX.into()
}

/// Get the constant FILE_SAVE_SUFFIX
#[wasm_bindgen]
pub fn graphite_version() -> String {
	GRAPHITE_DOCUMENT_VERSION.to_string()
}
/// Get the constant `i32::MAX`
#[wasm_bindgen]
pub fn i32_max() -> i32 {
	i32::MAX
}

/// Get the constant `i32::MIN`
#[wasm_bindgen]
pub fn i32_min() -> i32 {
	i32::MIN
}

#[wasm_bindgen]
pub fn set_random_seed(seed: u64) {
	editor::communication::set_uuid_seed(seed)
}<|MERGE_RESOLUTION|>--- conflicted
+++ resolved
@@ -104,11 +104,7 @@
 		}
 	}
 
-<<<<<<< HEAD
-	/// Update layout of a given ui
-=======
 	/// Update layout of a given UI
->>>>>>> 3a262708
 	pub fn update_layout(&self, layout_target: JsValue, widget_id: u64, value: JsValue) -> Result<(), JsValue> {
 		match (from_value(layout_target), from_value(value)) {
 			(Ok(layout_target), Ok(value)) => {

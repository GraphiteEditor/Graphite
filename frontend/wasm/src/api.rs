--- conflicted
+++ resolved
@@ -306,26 +306,16 @@
 		self.dispatch(message);
 	}
 
-<<<<<<< HEAD
-#[wasm_bindgen]
-pub fn select_layer(paths: Vec<LayerId>, ctrl: bool, shift: bool) {
-	let message = DocumentMessage::SelectLayer(paths, ctrl, shift);
-	dispatch(message);
-}
-
-/// Select all layers
-#[wasm_bindgen]
-pub fn select_all_layers() {
-	let message = DocumentMessage::SelectAllLayers;
-	dispatch(message);
-}
-=======
+	pub fn select_layer(&self, paths: Vec<LayerId>, ctrl: bool, shift: bool) {
+		let message = DocumentMessage::SelectLayer(paths, ctrl, shift);
+		self.dispatch(message);
+	}
+
 	/// Select all layers
 	pub fn select_all_layers(&self) {
 		let message = DocumentMessage::SelectAllLayers;
 		self.dispatch(message);
 	}
->>>>>>> 448e72fe
 
 	/// Deselect all layers
 	pub fn deselect_all_layers(&self) {
@@ -442,7 +432,7 @@
 
 	/// Requests the backend to add a layer to the layer list
 	pub fn add_folder(&self, path: Vec<LayerId>) {
-		let message = DocumentMessage::CreateFolder(path);
+		let message = DocumentMessage::CreateEmptyFolder(path);
 		self.dispatch(message);
 	}
 }
@@ -455,14 +445,8 @@
 
 /// Intentionally panic for debugging purposes
 #[wasm_bindgen]
-<<<<<<< HEAD
-pub fn add_folder(path: Vec<LayerId>) {
-	let message = DocumentMessage::CreateEmptyFolder(path);
-	dispatch(message);
-=======
 pub fn intentional_panic() {
 	panic!();
->>>>>>> 448e72fe
 }
 
 /// Get the constant FILE_SAVE_SUFFIX

--- conflicted
+++ resolved
@@ -119,18 +119,10 @@
 		self.dispatch(message);
 	}
 
-<<<<<<< HEAD
 	pub fn get_open_documents_list(&mut self) {
 		let message = DocumentsMessage::UpdateOpenDocumentsList;
 		self.dispatch(message);
 	}
-=======
-#[wasm_bindgen]
-pub fn get_open_documents_list() {
-	let message = DocumentsMessage::UpdateOpenDocumentsList;
-	dispatch(message);
-}
->>>>>>> fbefcb61
 
 	pub fn new_document(&mut self) {
 		let message = DocumentsMessage::NewDocument;
@@ -339,27 +331,17 @@
 		self.dispatch(message);
 	}
 
-<<<<<<< HEAD
+	/// Set snapping disabled / enabled
+	pub fn set_snapping(&mut self, new_status: bool) {
+		let message = DocumentMessage::SetSnapping(new_status);
+		self.dispatch(message);
+	}
+
 	/// Sets the zoom to the value
 	pub fn set_canvas_zoom(&mut self, new_zoom: f64) {
 		let message = MovementMessage::SetCanvasZoom(new_zoom);
 		self.dispatch(message);
 	}
-=======
-/// Set snapping disabled / enabled
-#[wasm_bindgen]
-pub fn set_snapping(new_status: bool) {
-	let message = DocumentMessage::SetSnapping(new_status);
-	dispatch(message);
-}
-
-/// Sets the zoom to the value
-#[wasm_bindgen]
-pub fn set_canvas_zoom(new_zoom: f64) {
-	let message = MovementMessage::SetCanvasZoom(new_zoom);
-	dispatch(message);
-}
->>>>>>> fbefcb61
 
 	/// Zoom in to the next step
 	pub fn increase_canvas_zoom(&mut self) {

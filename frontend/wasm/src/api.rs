--- conflicted
+++ resolved
@@ -4,11 +4,7 @@
 use std::sync::atomic::Ordering;
 
 use crate::helpers::Error;
-<<<<<<< HEAD
-use crate::type_translators::{translate_blend_mode, translate_key, translate_tool_type, translate_boolean_operation};
-=======
-use crate::type_translators::{translate_blend_mode, translate_key, translate_tool_type, translate_view_mode};
->>>>>>> 3eeac79f
+use crate::type_translators::{translate_blend_mode, translate_boolean_operation, translate_key, translate_tool_type, translate_view_mode};
 use crate::{EDITOR_HAS_CRASHED, EDITOR_INSTANCES};
 use editor::consts::{FILE_SAVE_SUFFIX, GRAPHITE_DOCUMENT_VERSION};
 use editor::input::input_preprocessor::ModifierKeys;
@@ -425,21 +421,20 @@
 		self.dispatch(message);
 	}
 
-<<<<<<< HEAD
 	/// Boolean operation
-	pub fn boolean_operation(&self, kind: String) -> Result<(), JsValue>{
-		match translate_boolean_operation(kind.as_str()){
+	pub fn boolean_operation(&self, kind: String) -> Result<(), JsValue> {
+		match translate_boolean_operation(kind.as_str()) {
 			Some(op) => self.dispatch(DocumentMessage::BooleanOperation(op)),
 			None => return Err(Error::new("Invalid boolean operation").into()),
 		}
-=======
+	}
+
 	/// Set the view mode to change the way layers are drawn in the viewport
 	pub fn set_view_mode(&self, new_mode: String) -> Result<(), JsValue> {
 		match translate_view_mode(new_mode.as_str()) {
 			Some(view_mode) => self.dispatch(DocumentMessage::SetViewMode(view_mode)),
 			None => return Err(Error::new("Invalid view mode").into()),
 		};
->>>>>>> 3eeac79f
 		Ok(())
 	}
 

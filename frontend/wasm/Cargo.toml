[package]
name = "graphite-wasm"
version = "0.1.0"
rust-version = "1.56.0"
authors = ["Graphite Authors <contact@graphite.design>"]
edition = "2021"
readme = "../../README.md"
homepage = "https://www.graphite.design"
repository = "https://github.com/GraphiteEditor/Graphite"
license = "Apache-2.0"
publish = false

[lib]
crate-type = ["cdylib", "rlib"]

[dependencies]
editor = { path = "../../editor", package = "graphite-editor" }
graphene = { path = "../../graphene", package = "graphite-graphene" }
log = "0.4"
serde = { version = "1.0", features = ["derive"] }
<<<<<<< HEAD
wasm-bindgen = { version = "0.2.73" }
serde-wasm-bindgen = { git = "https://github.com/mfish33/serde-wasm-bindgen.git" }
=======
wasm-bindgen = { version = "0.2.73", features = ["serde-serialize"] }
js-sys = "0.3.55"
>>>>>>> 6b269767

[dev-dependencies]
wasm-bindgen-test = "0.3.22"

[package.metadata.wasm-pack.profile.dev]
wasm-opt = false

[package.metadata.wasm-pack.profile.dev.wasm-bindgen]
debug-js-glue = true
demangle-name-section = true
dwarf-debug-info = true

[package.metadata.wasm-pack.profile.release]
wasm-opt = ["-Os"]

[package.metadata.wasm-pack.profile.release.wasm-bindgen]
debug-js-glue = false
demangle-name-section = false
dwarf-debug-info = false<|MERGE_RESOLUTION|>--- conflicted
+++ resolved
@@ -18,13 +18,9 @@
 graphene = { path = "../../graphene", package = "graphite-graphene" }
 log = "0.4"
 serde = { version = "1.0", features = ["derive"] }
-<<<<<<< HEAD
 wasm-bindgen = { version = "0.2.73" }
 serde-wasm-bindgen = { git = "https://github.com/mfish33/serde-wasm-bindgen.git" }
-=======
-wasm-bindgen = { version = "0.2.73", features = ["serde-serialize"] }
 js-sys = "0.3.55"
->>>>>>> 6b269767
 
 [dev-dependencies]
 wasm-bindgen-test = "0.3.22"

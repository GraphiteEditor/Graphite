use crate::boolean_ops::BooleanOperation as BooleanOperationType;
use crate::color::Color;
use crate::layers::blend_mode::BlendMode;
use crate::layers::layer_info::Layer;
use crate::layers::style;
use crate::LayerId;

use serde::{Deserialize, Serialize};
use std::collections::hash_map::DefaultHasher;
use std::hash::{Hash, Hasher};

#[repr(C)]
#[derive(Debug, Clone, Deserialize, Serialize, PartialEq)]
// TODO: Rename all instances of `path` to `layer_path`
pub enum Operation {
	AddEllipse {
		path: Vec<LayerId>,
		insert_index: isize,
		transform: [f64; 6],
		style: style::PathStyle,
	},
	AddOverlayEllipse {
		path: Vec<LayerId>,
		transform: [f64; 6],
		style: style::PathStyle,
	},
	AddRect {
		path: Vec<LayerId>,
		insert_index: isize,
		transform: [f64; 6],
		style: style::PathStyle,
	},
	AddOverlayRect {
		path: Vec<LayerId>,
		transform: [f64; 6],
		style: style::PathStyle,
	},
	AddLine {
		path: Vec<LayerId>,
		insert_index: isize,
		transform: [f64; 6],
		style: style::PathStyle,
	},
	AddOverlayLine {
		path: Vec<LayerId>,
		transform: [f64; 6],
		style: style::PathStyle,
	},
	AddText {
		path: Vec<LayerId>,
		transform: [f64; 6],
		insert_index: isize,
		text: String,
		style: style::PathStyle,
		size: f64,
	},
	SetTextEditability {
		path: Vec<LayerId>,
		editable: bool,
	},
	SetTextContent {
		path: Vec<LayerId>,
		new_text: String,
	},
	AddPolyline {
		path: Vec<LayerId>,
		transform: [f64; 6],
		insert_index: isize,
		points: Vec<(f64, f64)>,
		style: style::PathStyle,
	},
	AddSpline {
		path: Vec<LayerId>,
		transform: [f64; 6],
		insert_index: isize,
		points: Vec<(f64, f64)>,
		style: style::PathStyle,
	},
	AddNgon {
		path: Vec<LayerId>,
		insert_index: isize,
		transform: [f64; 6],
		sides: u8,
		style: style::PathStyle,
	},
	AddOverlayShape {
		path: Vec<LayerId>,
		bez_path: kurbo::BezPath,
		style: style::PathStyle,
		closed: bool,
	},
<<<<<<< HEAD
	BooleanOperation {
		operation: BooleanOperationType,
		selected: Vec<Vec<LayerId>>,
=======
	AddShape {
		path: Vec<LayerId>,
		transform: [f64; 6],
		insert_index: isize,
		bez_path: kurbo::BezPath,
		style: style::PathStyle,
		closed: bool,
>>>>>>> 216e051e
	},
	DeleteLayer {
		path: Vec<LayerId>,
	},
	DuplicateLayer {
		path: Vec<LayerId>,
	},
	RenameLayer {
		layer_path: Vec<LayerId>,
		new_name: String,
	},
	InsertLayer {
		layer: Layer,
		destination_path: Vec<LayerId>,
		insert_index: isize,
	},
	CreateFolder {
		path: Vec<LayerId>,
	},
	TransformLayer {
		path: Vec<LayerId>,
		transform: [f64; 6],
	},
	TransformLayerInViewport {
		path: Vec<LayerId>,
		transform: [f64; 6],
	},
	SetLayerTransformInViewport {
		path: Vec<LayerId>,
		transform: [f64; 6],
	},
	SetShapePath {
		path: Vec<LayerId>,
		bez_path: kurbo::BezPath,
	},
	SetShapePathInViewport {
		path: Vec<LayerId>,
		bez_path: kurbo::BezPath,
		transform: [f64; 6],
	},
	TransformLayerInScope {
		path: Vec<LayerId>,
		transform: [f64; 6],
		scope: [f64; 6],
	},
	SetLayerTransformInScope {
		path: Vec<LayerId>,
		transform: [f64; 6],
		scope: [f64; 6],
	},
	SetLayerTransform {
		path: Vec<LayerId>,
		transform: [f64; 6],
	},
	ToggleLayerVisibility {
		path: Vec<LayerId>,
	},
	SetLayerVisibility {
		path: Vec<LayerId>,
		visible: bool,
	},
	SetLayerName {
		path: Vec<LayerId>,
		name: String,
	},
	SetLayerBlendMode {
		path: Vec<LayerId>,
		blend_mode: BlendMode,
	},
	SetLayerOpacity {
		path: Vec<LayerId>,
		opacity: f64,
	},
	SetLayerStyle {
		path: Vec<LayerId>,
		style: style::PathStyle,
	},
	SetLayerFill {
		path: Vec<LayerId>,
		color: Color,
	},
}

impl Operation {
	/// Returns the byte representation of the message.
	///
	/// # Safety
	/// This function reads from uninitialized memory!!!
	/// Only use if you know what you are doing
	unsafe fn as_slice(&self) -> &[u8] {
		core::slice::from_raw_parts(self as *const Operation as *const u8, std::mem::size_of::<Operation>())
	}
	/// Returns a pseudo hash that should uniquely identify the operation.
	/// This is needed because `Hash` is not implemented for f64s
	///
	/// # Safety
	/// This function reads from uninitialized memory but the generated value should be fine.
	pub fn pseudo_hash(&self) -> u64 {
		let mut s = DefaultHasher::new();
		unsafe { self.as_slice() }.hash(&mut s);
		s.finish()
	}
}<|MERGE_RESOLUTION|>--- conflicted
+++ resolved
@@ -89,20 +89,18 @@
 		style: style::PathStyle,
 		closed: bool,
 	},
-<<<<<<< HEAD
-	BooleanOperation {
+	AddShape {
+		path: Vec<LayerId>,
+		transform: [f64; 6],
+		insert_index: isize,
+		bez_path: kurbo::BezPath,
+		style: style::PathStyle,
+		closed: bool,
+	},
+  BooleanOperation {
 		operation: BooleanOperationType,
 		selected: Vec<Vec<LayerId>>,
-=======
-	AddShape {
-		path: Vec<LayerId>,
-		transform: [f64; 6],
-		insert_index: isize,
-		bez_path: kurbo::BezPath,
-		style: style::PathStyle,
-		closed: bool,
->>>>>>> 216e051e
-	},
+  },
 	DeleteLayer {
 		path: Vec<LayerId>,
 	},

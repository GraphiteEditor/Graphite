<<<<<<< HEAD
use std::fmt::{self, Display, Write};
=======
//! Contains stylistic options for SVG elements.
>>>>>>> 87e723be

use crate::color::Color;
use crate::consts::{LAYER_OUTLINE_STROKE_COLOR, LAYER_OUTLINE_STROKE_WIDTH};

use glam::{DAffine2, DVec2};
use serde::{Deserialize, Serialize};
use std::fmt::{self, Display, Write};

/// Precision of the opacity value in digits after the decimal point.
/// A value of 3 would correspond to a precision of 10^-3.
const OPACITY_PRECISION: usize = 3;

fn format_opacity(name: &str, opacity: f32) -> String {
	if (opacity - 1.).abs() > 10_f32.powi(-(OPACITY_PRECISION as i32)) {
		format!(r#" {}-opacity="{:.precision$}""#, name, opacity, precision = OPACITY_PRECISION)
	} else {
		String::new()
	}
}

/// Represents different ways of rendering an object
#[derive(Debug, Clone, Copy, PartialEq, Deserialize, Serialize)]
pub enum ViewMode {
	/// Render with normal coloration at the current viewport resolution
	Normal,
	/// Render only the outlines of shapes at the current viewport resolution
	Outline,
	/// Render with normal coloration at the document resolution, showing the pixels when the current viewport resolution is higher
	Pixels,
}

impl Default for ViewMode {
	fn default() -> Self {
		ViewMode::Normal
	}
}

/// A gradient fill.
///
/// Contains the start and end points, along with the colors at varying points along the length.
#[repr(C)]
#[derive(Debug, Clone, PartialEq, Default, Serialize, Deserialize)]
pub struct Gradient {
	pub start: DVec2,
	pub end: DVec2,
	pub transform: DAffine2,
	pub positions: Vec<(f64, Option<Color>)>,
	uuid: u64,
}
impl Gradient {
	/// Constructs a new gradient with the colors at 0 and 1 specified.
	pub fn new(start: DVec2, start_color: Color, end: DVec2, end_color: Color, transform: DAffine2, uuid: u64) -> Self {
		Gradient {
			start,
			end,
			positions: vec![(0., Some(start_color)), (1., Some(end_color))],
			transform,
			uuid,
		}
	}

	/// Adds the gradient def with the uuid specified
	fn render_defs(&self, svg_defs: &mut String) {
		let positions = self
			.positions
			.iter()
			.filter_map(|(pos, color)| color.map(|color| (pos, color)))
			.map(|(position, color)| format!(r##"<stop offset="{}" stop-color="#{}" />"##, position, color.rgba_hex()))
			.collect::<String>();

		let start = self.transform.inverse().transform_point2(self.start);
		let end = self.transform.inverse().transform_point2(self.end);

		let transform = self
			.transform
			.to_cols_array()
			.iter()
			.enumerate()
			.map(|(i, entry)| entry.to_string() + if i == 5 { "" } else { "," })
			.collect::<String>();

		let _ = write!(
			svg_defs,
			r#"<linearGradient id="{}" x1="{}" x2="{}" y1="{}" y2="{}" gradientTransform="matrix({})">{}</linearGradient>"#,
			self.uuid, start.x, end.x, start.y, end.y, transform, positions
		);
	}
}

/// Describes the fill of a layer.
///
/// Can be None, a solid [Color], a linear [Gradient], or potentially some sort of image or pattern in the future
#[repr(C)]
#[derive(Debug, Clone, PartialEq, Serialize, Deserialize)]
pub enum Fill {
	None,
	Solid(Color),
	LinearGradient(Gradient),
}

impl Default for Fill {
	fn default() -> Self {
		Self::None
	}
}

impl Fill {
	/// Construct a new solid [Fill] from a [Color].
	pub fn solid(color: Color) -> Self {
		Self::Solid(color)
	}

	/// Evaluate the color at some point on the fill. Doesn't currently work for LinearGradient.
	pub fn color(&self) -> Color {
		match self {
			Self::None => Color::BLACK,
			Self::Solid(color) => *color,
<<<<<<< HEAD
			// ToDo: Should correctly sample the gradient
			Self::LinearGradient(Gradient { positions, .. }) => positions[0].1.unwrap_or(Color::BLACK),
=======
			// TODO: Should correctly sample the gradient
			Self::LinearGradient(Gradient { positions, .. }) => positions[0].1,
>>>>>>> 87e723be
		}
	}

	/// Renders the fill, adding necessary defs.
	pub fn render(&self, svg_defs: &mut String) -> String {
		match self {
			Self::None => r#" fill="none""#.to_string(),
			Self::Solid(color) => format!(r##" fill="#{}"{}"##, color.rgb_hex(), format_opacity("fill", color.a())),
			Self::LinearGradient(gradient) => {
				gradient.render_defs(svg_defs);
				format!(r##" fill="url('#{}')""##, gradient.uuid)
			}
		}
	}

	/// Check if the fill is not none
	pub fn is_some(&self) -> bool {
		*self != Self::None
	}
}

/// The stroke (outline) style of an SVG element.
#[repr(C)]
#[derive(Debug, Clone, Copy, PartialEq, Serialize, Deserialize)]
pub enum LineCap {
	Butt,
	Round,
	Square,
}

impl Display for LineCap {
	fn fmt(&self, f: &mut fmt::Formatter<'_>) -> fmt::Result {
		f.write_str(match &self {
			LineCap::Butt => "butt",
			LineCap::Round => "round",
			LineCap::Square => "square",
		})
	}
}

#[repr(C)]
#[derive(Debug, Clone, Copy, PartialEq, Serialize, Deserialize)]
pub enum LineJoin {
<<<<<<< HEAD
	Bevel,
	Miter,
=======
	Miter,
	Bevel,
>>>>>>> 87e723be
	Round,
}

impl Display for LineJoin {
	fn fmt(&self, f: &mut fmt::Formatter<'_>) -> fmt::Result {
		f.write_str(match &self {
			LineJoin::Bevel => "bevel",
			LineJoin::Miter => "miter",
			LineJoin::Round => "round",
		})
	}
}

#[repr(C)]
#[derive(Debug, Clone, PartialEq, Serialize, Deserialize)]
pub struct Stroke {
<<<<<<< HEAD
	color: Option<Color>,
=======
	/// Stroke color
	color: Color,
	/// Line thickness
>>>>>>> 87e723be
	width: f32,
	dash_lengths: Vec<f32>,
	dash_offset: f32,
	line_cap: LineCap,
	line_join: LineJoin,
	miter_limit: f32,
}

impl Stroke {
	pub fn new(color: Color, width: f32) -> Self {
<<<<<<< HEAD
		Self {
			color: Some(color),
			width,
			..Default::default()
		}
	}

	pub fn color(&self) -> Option<Color> {
=======
		Self { color, width, ..Default::default() }
	}

	/// Get the current stroke color.
	pub fn color(&self) -> Color {
>>>>>>> 87e723be
		self.color
	}

	/// Get the current stroke width.
	pub fn width(&self) -> f32 {
		self.width
	}

	pub fn dash_lengths(&self) -> String {
		self.dash_lengths.iter().map(|v| v.to_string()).collect::<Vec<_>>().join(", ")
	}

	pub fn dash_offset(&self) -> f32 {
		self.dash_offset
	}

	pub fn line_cap_index(&self) -> u32 {
		self.line_cap as u32
	}
<<<<<<< HEAD
=======

>>>>>>> 87e723be
	pub fn line_join_index(&self) -> u32 {
		self.line_join as u32
	}

<<<<<<< HEAD
	pub fn miterlimit(&self) -> f32 {
		self.miter_limit as f32
	}

	pub fn render(&self) -> String {
		if let Some(color) = self.color {
			format!(
				r##" stroke="#{}"{} stroke-width="{}" stroke-dasharray="{}" stroke-dashoffset="{}" stroke-linecap="{}" stroke-linejoin="{}" stroke-miterlimit="{}" "##,
				color.rgb_hex(),
				format_opacity("stroke", color.a()),
				self.width,
				self.dash_lengths(),
				self.dash_offset,
				self.line_cap,
				self.line_join,
				self.miter_limit
			)
		} else {
			String::new()
		}
	}

	pub fn with_color(mut self, color: &Option<String>) -> Option<Self> {
		if let Some(color) = color {
			Color::from_rgba_str(color).or_else(|| Color::from_rgb_str(color)).map(|color| {
				self.color = Some(color);
				self
			})
		} else {
			self.color = None;
			Some(self)
		}
	}
=======
	pub fn miter_limit(&self) -> f32 {
		self.miter_limit as f32
	}

	/// Provide the SVG attributes for the stroke.
	pub fn render(&self) -> String {
		format!(
			r##" stroke="#{}"{} stroke-width="{}" stroke-dasharray="{}" stroke-dashoffset="{}" stroke-linecap="{}" stroke-linejoin="{}" stroke-miterlimit="{}" "##,
			self.color.rgb_hex(),
			format_opacity("stroke", self.color.a()),
			self.width,
			self.dash_lengths(),
			self.dash_offset,
			self.line_cap,
			self.line_join,
			self.miter_limit
		)
	}

	pub fn with_color(mut self, color: &str) -> Option<Self> {
		Color::from_rgba_str(color).or_else(|| Color::from_rgb_str(color)).map(|color| {
			self.color = color;
			self
		})
	}

>>>>>>> 87e723be
	pub fn with_width(mut self, width: f32) -> Self {
		self.width = width;
		self
	}
<<<<<<< HEAD
=======

>>>>>>> 87e723be
	pub fn with_dash_lengths(mut self, dash_lengths: &str) -> Option<Self> {
		dash_lengths
			.split(&[',', ' '])
			.filter(|x| !x.is_empty())
			.map(str::parse::<f32>)
			.collect::<Result<Vec<_>, _>>()
			.ok()
			.map(|lengths| {
				self.dash_lengths = lengths;
				self
			})
	}
<<<<<<< HEAD
=======

>>>>>>> 87e723be
	pub fn with_dash_offset(mut self, dash_offset: f32) -> Self {
		self.dash_offset = dash_offset;
		self
	}
<<<<<<< HEAD
	pub fn with_linecap(mut self, line_cap: LineCap) -> Self {
		self.line_cap = line_cap;
		self
	}
	pub fn with_linejoin(mut self, line_join: LineJoin) -> Self {
		self.line_join = line_join;
		self
	}
	pub fn with_miterlimit(mut self, miterlimit: f32) -> Self {
		self.miter_limit = miterlimit;
=======

	pub fn with_line_cap(mut self, line_cap: LineCap) -> Self {
		self.line_cap = line_cap;
		self
	}

	pub fn with_line_join(mut self, line_join: LineJoin) -> Self {
		self.line_join = line_join;
		self
	}

	pub fn with_miter_limit(mut self, miter_limit: f32) -> Self {
		self.miter_limit = miter_limit;
>>>>>>> 87e723be
		self
	}
}

// Having an alpha of 1 to start with leads to a better experience with the properties panel
impl Default for Stroke {
	fn default() -> Self {
		Self {
			width: 0.,
<<<<<<< HEAD
			color: Some(Color::from_rgba8(0, 0, 0, 255)),
=======
			color: Color::from_rgba8(0, 0, 0, 255),
>>>>>>> 87e723be
			dash_lengths: vec![0.],
			dash_offset: 0.,
			line_cap: LineCap::Butt,
			line_join: LineJoin::Miter,
			miter_limit: 4.,
		}
	}
}

#[repr(C)]
#[derive(Debug, Clone, PartialEq, Default, Serialize, Deserialize)]
pub struct PathStyle {
	stroke: Option<Stroke>,
	fill: Fill,
}

impl PathStyle {
	pub fn new(stroke: Option<Stroke>, fill: Fill) -> Self {
		Self { stroke, fill }
	}

	/// Get the current path's [Fill].
	///
	/// # Example
	/// ```
	/// # use graphite_graphene::layers::style::{Fill, PathStyle};
	/// # use graphite_graphene::color::Color;
	/// let fill = Fill::solid(Color::RED);
	/// let style = PathStyle::new(None, fill.clone());
	///
	/// assert_eq!(*style.fill(), fill);
	/// ```
	pub fn fill(&self) -> &Fill {
		&self.fill
	}

	/// Get the current path's [Stroke].
	///
	/// # Example
	/// ```
	/// # use graphite_graphene::layers::style::{Fill, Stroke, PathStyle};
	/// # use graphite_graphene::color::Color;
	/// let stroke = Stroke::new(Color::GREEN, 42.);
	/// let style = PathStyle::new(Some(stroke.clone()), Fill::None);
	///
	/// assert_eq!(style.stroke(), Some(stroke));
	/// ```
	pub fn stroke(&self) -> Option<Stroke> {
		self.stroke.clone()
	}

	/// Replace the path's [Fill] with a provided one.
	///
	/// # Example
	/// ```
	/// # use graphite_graphene::layers::style::{Fill, PathStyle};
	/// # use graphite_graphene::color::Color;
	/// let mut style = PathStyle::default();
	///
	/// assert_eq!(*style.fill(), Fill::None);
	///
	/// let fill = Fill::solid(Color::RED);
	/// style.set_fill(fill.clone());
	///
	/// assert_eq!(*style.fill(), fill);
	/// ```
	pub fn set_fill(&mut self, fill: Fill) {
		self.fill = fill;
	}

	/// Replace the path's [Stroke] with a provided one.
	///
	/// # Example
	/// ```
	/// # use graphite_graphene::layers::style::{Stroke, PathStyle};
	/// # use graphite_graphene::color::Color;
	/// let mut style = PathStyle::default();
	///
	/// assert_eq!(style.stroke(), None);
	///
	/// let stroke = Stroke::new(Color::GREEN, 42.);
	/// style.set_stroke(stroke.clone());
	///
	/// assert_eq!(style.stroke(), Some(stroke));
	/// ```
	pub fn set_stroke(&mut self, stroke: Stroke) {
		self.stroke = Some(stroke);
	}

	/// Set the path's fill to None.
	///
	/// # Example
	/// ```
	/// # use graphite_graphene::layers::style::{Fill, PathStyle};
	/// # use graphite_graphene::color::Color;
	/// let mut style = PathStyle::new(None, Fill::Solid(Color::RED));
	///
	/// assert!(style.fill().is_some());
	///
	/// style.clear_fill();
	///
	/// assert!(!style.fill().is_some());
	/// ```
	pub fn clear_fill(&mut self) {
		self.fill = Fill::None;
	}

	/// Set the path's stroke to None.
	///
	/// # Example
	/// ```
	/// # use graphite_graphene::layers::style::{Fill, Stroke, PathStyle};
	/// # use graphite_graphene::color::Color;
	/// let mut style = PathStyle::new(Some(Stroke::new(Color::GREEN, 42.)), Fill::None);
	///
	/// assert!(style.stroke().is_some());
	///
	/// style.clear_stroke();
	///
	/// assert!(!style.stroke().is_some());
	/// ```
	pub fn clear_stroke(&mut self) {
		self.stroke = None;
	}

	pub fn render(&self, view_mode: ViewMode, svg_defs: &mut String) -> String {
		let fill_attribute = match (view_mode, &self.fill) {
			(ViewMode::Outline, _) => Fill::None.render(svg_defs),
			(_, fill) => fill.render(svg_defs),
		};
		let stroke_attribute = match (view_mode, &self.stroke) {
			(ViewMode::Outline, _) => Stroke::new(LAYER_OUTLINE_STROKE_COLOR, LAYER_OUTLINE_STROKE_WIDTH).render(),
			(_, Some(stroke)) => stroke.render(),
			(_, None) => String::new(),
		};

		format!("{}{}", fill_attribute, stroke_attribute)
	}
}<|MERGE_RESOLUTION|>--- conflicted
+++ resolved
@@ -1,8 +1,4 @@
-<<<<<<< HEAD
-use std::fmt::{self, Display, Write};
-=======
 //! Contains stylistic options for SVG elements.
->>>>>>> 87e723be
 
 use crate::color::Color;
 use crate::consts::{LAYER_OUTLINE_STROKE_COLOR, LAYER_OUTLINE_STROKE_WIDTH};
@@ -120,13 +116,8 @@
 		match self {
 			Self::None => Color::BLACK,
 			Self::Solid(color) => *color,
-<<<<<<< HEAD
 			// ToDo: Should correctly sample the gradient
 			Self::LinearGradient(Gradient { positions, .. }) => positions[0].1.unwrap_or(Color::BLACK),
-=======
-			// TODO: Should correctly sample the gradient
-			Self::LinearGradient(Gradient { positions, .. }) => positions[0].1,
->>>>>>> 87e723be
 		}
 	}
 
@@ -170,13 +161,8 @@
 #[repr(C)]
 #[derive(Debug, Clone, Copy, PartialEq, Serialize, Deserialize)]
 pub enum LineJoin {
-<<<<<<< HEAD
-	Bevel,
-	Miter,
-=======
 	Miter,
 	Bevel,
->>>>>>> 87e723be
 	Round,
 }
 
@@ -193,13 +179,9 @@
 #[repr(C)]
 #[derive(Debug, Clone, PartialEq, Serialize, Deserialize)]
 pub struct Stroke {
-<<<<<<< HEAD
+	/// Stroke color
 	color: Option<Color>,
-=======
-	/// Stroke color
-	color: Color,
 	/// Line thickness
->>>>>>> 87e723be
 	width: f32,
 	dash_lengths: Vec<f32>,
 	dash_offset: f32,
@@ -210,22 +192,15 @@
 
 impl Stroke {
 	pub fn new(color: Color, width: f32) -> Self {
-<<<<<<< HEAD
 		Self {
 			color: Some(color),
 			width,
 			..Default::default()
 		}
 	}
-
+  
+  /// Get the current stroke color.
 	pub fn color(&self) -> Option<Color> {
-=======
-		Self { color, width, ..Default::default() }
-	}
-
-	/// Get the current stroke color.
-	pub fn color(&self) -> Color {
->>>>>>> 87e723be
 		self.color
 	}
 
@@ -245,19 +220,16 @@
 	pub fn line_cap_index(&self) -> u32 {
 		self.line_cap as u32
 	}
-<<<<<<< HEAD
-=======
-
->>>>>>> 87e723be
+
 	pub fn line_join_index(&self) -> u32 {
 		self.line_join as u32
 	}
 
-<<<<<<< HEAD
-	pub fn miterlimit(&self) -> f32 {
+	pub fn miter_limit(&self) -> f32 {
 		self.miter_limit as f32
 	}
 
+	/// Provide the SVG attributes for the stroke.
 	pub fn render(&self) -> String {
 		if let Some(color) = self.color {
 			format!(
@@ -287,42 +259,12 @@
 			Some(self)
 		}
 	}
-=======
-	pub fn miter_limit(&self) -> f32 {
-		self.miter_limit as f32
-	}
-
-	/// Provide the SVG attributes for the stroke.
-	pub fn render(&self) -> String {
-		format!(
-			r##" stroke="#{}"{} stroke-width="{}" stroke-dasharray="{}" stroke-dashoffset="{}" stroke-linecap="{}" stroke-linejoin="{}" stroke-miterlimit="{}" "##,
-			self.color.rgb_hex(),
-			format_opacity("stroke", self.color.a()),
-			self.width,
-			self.dash_lengths(),
-			self.dash_offset,
-			self.line_cap,
-			self.line_join,
-			self.miter_limit
-		)
-	}
-
-	pub fn with_color(mut self, color: &str) -> Option<Self> {
-		Color::from_rgba_str(color).or_else(|| Color::from_rgb_str(color)).map(|color| {
-			self.color = color;
-			self
-		})
-	}
-
->>>>>>> 87e723be
+
 	pub fn with_width(mut self, width: f32) -> Self {
 		self.width = width;
 		self
 	}
-<<<<<<< HEAD
-=======
-
->>>>>>> 87e723be
+
 	pub fn with_dash_lengths(mut self, dash_lengths: &str) -> Option<Self> {
 		dash_lengths
 			.split(&[',', ' '])
@@ -335,26 +277,11 @@
 				self
 			})
 	}
-<<<<<<< HEAD
-=======
-
->>>>>>> 87e723be
+
 	pub fn with_dash_offset(mut self, dash_offset: f32) -> Self {
 		self.dash_offset = dash_offset;
 		self
 	}
-<<<<<<< HEAD
-	pub fn with_linecap(mut self, line_cap: LineCap) -> Self {
-		self.line_cap = line_cap;
-		self
-	}
-	pub fn with_linejoin(mut self, line_join: LineJoin) -> Self {
-		self.line_join = line_join;
-		self
-	}
-	pub fn with_miterlimit(mut self, miterlimit: f32) -> Self {
-		self.miter_limit = miterlimit;
-=======
 
 	pub fn with_line_cap(mut self, line_cap: LineCap) -> Self {
 		self.line_cap = line_cap;
@@ -368,7 +295,6 @@
 
 	pub fn with_miter_limit(mut self, miter_limit: f32) -> Self {
 		self.miter_limit = miter_limit;
->>>>>>> 87e723be
 		self
 	}
 }
@@ -378,11 +304,7 @@
 	fn default() -> Self {
 		Self {
 			width: 0.,
-<<<<<<< HEAD
 			color: Some(Color::from_rgba8(0, 0, 0, 255)),
-=======
-			color: Color::from_rgba8(0, 0, 0, 255),
->>>>>>> 87e723be
 			dash_lengths: vec![0.],
 			dash_offset: 0.,
 			line_cap: LineCap::Butt,

--- conflicted
+++ resolved
@@ -1,14 +1,9 @@
-<<<<<<< HEAD
-use crate::{layers::style::PathStyle, LayerId};
-=======
-use crate::{
-	layers::{
-		id_storage::UniqueElements,
-		layer_info::{Layer, LayerDataType},
-	},
+use crate::layers::{
+	id_storage::UniqueElements,
+	layer_info::{Layer, LayerDataType},
+	style::PathStyle,
 	LayerId,
 };
->>>>>>> 1fd964c6
 
 use super::{constants::ControlPointType, vector_anchor::VectorAnchor, vector_control_point::VectorControlPoint};
 
@@ -54,7 +49,7 @@
 	pub fn new_rect(p1: DVec2, p2: DVec2) -> Self {
 		VectorShape {
 			layer_path: vec![],
-			anchors: vec![
+			anchors: UniqueElements::
 				VectorAnchor::new(p1, 0),
 				VectorAnchor::new(DVec2::new(p1.x, p2.y), 1),
 				VectorAnchor::new(p2, 2),
@@ -62,6 +57,7 @@
 			],
 			closed: true,
 			transform: DAffine2::IDENTITY,
+			selected: false,
 		}
 	}
 
@@ -73,6 +69,7 @@
 			anchors: vec![],
 			closed: true,
 			transform: DAffine2::IDENTITY,
+			selected: false,
 		};
 		for i in 0..sides {
 			let angle = (i as f64) * std::f64::consts::TAU / (sides as f64);
@@ -86,19 +83,20 @@
 	pub fn new_line(p1: DVec2, p2: DVec2) -> Self {
 		VectorShape {
 			layer_path: vec![],
-			anchors: vec![VectorAnchor::new(p1, 0), VectorAnchor::new(p2, 1)],
+			anchors: vec![VectorAnchor::new(p1), VectorAnchor::new(p2)],
 			closed: false,
 			transform: DAffine2::IDENTITY,
-		}
-	}
-
-<<<<<<< HEAD
+			selected: false,
+		}
+	}
+
 	pub fn new_poly_line<T: Into<glam::DVec2>>(points: Vec<T>) -> Self {
 		let mut p_line = VectorShape {
 			layer_path: vec![],
 			anchors: vec![],
 			closed: false,
 			transform: DAffine2::IDENTITY,
+			selected: false,
 		};
 		points
 			.into_iter()
@@ -116,10 +114,11 @@
 	}
 
 	/// Select an anchor
-	pub fn select_anchor(&mut self, anchor_index: usize) -> &mut VectorAnchor {
+	pub fn select_anchor_index(&mut self, anchor_index: usize) -> &mut VectorAnchor {
 		self.anchors[anchor_index].select_point(ControlPointType::Anchor as usize, true);
 		&mut self.anchors[anchor_index]
-=======
+	}
+
 	pub fn add_point(&mut self, nearest_point_on_curve: DVec2) {
 		// TODO Implement this function properly
 		for anchor in self.selected_anchors_mut() {
@@ -147,7 +146,6 @@
 			return Some(anchor);
 		}
 		None
->>>>>>> 1fd964c6
 	}
 
 	/// The last anchor in the shape thus far
@@ -189,19 +187,11 @@
 
 	/// Return all the selected anchors, mutable
 	pub fn selected_anchors_mut(&mut self) -> impl Iterator<Item = &mut VectorAnchor> {
-<<<<<<< HEAD
 		self.anchors.iter_mut().filter(|anchor| anchor.is_anchor_selected())
-=======
-		self.anchors
-			.values_mut()
-			.iter_mut()
-			.enumerate()
-			.filter_map(|(_, anchor)| if anchor.is_anchor_selected() { Some(anchor) } else { None })
 	}
 
 	pub fn set_selected(&mut self, selected: bool) {
 		self.selected = selected;
->>>>>>> 1fd964c6
 	}
 
 	/// Return a mutable iterator of the anchors regardless of selection

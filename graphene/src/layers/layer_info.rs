--- conflicted
+++ resolved
@@ -4,11 +4,8 @@
 use super::shape_layer::ShapeLayer;
 use super::style::{PathStyle, ViewMode};
 use super::text_layer::TextLayer;
-<<<<<<< HEAD
 use super::vector::vector_shape::VectorShape;
-=======
 use crate::document::FontCache;
->>>>>>> a5ae57ef
 use crate::intersection::Quad;
 use crate::DocumentError;
 use crate::LayerId;
@@ -321,7 +318,6 @@
 		}
 	}
 
-<<<<<<< HEAD
 	pub fn as_vector_shape(&self) -> Option<&VectorShape> {
 		match &self.data {
 			LayerDataType::Shape(s) => Some(&s.shape),
@@ -343,10 +339,8 @@
 		}
 	}
 
-=======
 	/// Get a reference to the Folder wrapped by the layer.
 	/// This operation will fail if the [Layer type](Layer::data) is not `LayerDataType::Folder`.
->>>>>>> a5ae57ef
 	pub fn as_folder(&self) -> Result<&FolderLayer, DocumentError> {
 		match &self.data {
 			LayerDataType::Folder(f) => Ok(f),

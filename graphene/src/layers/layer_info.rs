--- conflicted
+++ resolved
@@ -64,54 +64,31 @@
 	/// ```
 	fn render(&mut self, svg: &mut String, transforms: &mut Vec<glam::DAffine2>, view_mode: ViewMode);
 
-<<<<<<< HEAD
     /// Determine the layers within this layer that intersect a given quad.
 	/// # Example
 	/// ```
-=======
-    // FIXME: finish this test
-    /// Determine the layers within this layer that intersect a given quad.
-	/// # Example
-	/// ```no_run
->>>>>>> 5a8b7eb9
 	/// # use graphite_graphene::layers::simple_shape::Shape;
 	/// # use graphite_graphene::layers::style::{PathStyle, ViewMode};
 	/// # use graphite_graphene::layers::layer_info::LayerData;
 	/// # use graphite_graphene::intersection::Quad;
     /// # use glam::f64::{DAffine2, DVec2};
 	/// let mut shape = Shape::ellipse(PathStyle::new(None, None));
-<<<<<<< HEAD
     /// let shape_id = 42;
-=======
->>>>>>> 5a8b7eb9
 	/// let mut svg = String::new();
     ///
     /// let quad = Quad::from_box([DVec2::ZERO, DVec2::ONE]);
     /// let mut intersections = vec![];
     ///
-<<<<<<< HEAD
 	/// shape.intersects_quad(quad, &mut vec![shape_id], &mut intersections);
     ///
 	/// assert_eq!(intersections, vec![vec![shape_id]]);
-=======
-    /// // Since we are not working with a Folder layer, the path is empty
-    /// let mut path = vec![];
-    ///
-	/// shape.intersects_quad(quad, &mut path, &mut intersections);
-    ///
-	/// assert_eq!(intersections, vec![vec![0_u64]]);
->>>>>>> 5a8b7eb9
 	/// ```
 	fn intersects_quad(&self, quad: Quad, path: &mut Vec<LayerId>, intersections: &mut Vec<Vec<LayerId>>);
 
-    // FIXME: this doctest fails because 0 != 1E-32
+    // FIXME: this doctest fails because 0 != 1E-32 - maybe assert difference < epsilon?
 	/// Calculate the bounding box for the layers contents after applying a given transform.
 	/// # Example
-<<<<<<< HEAD
-	/// ```
-=======
 	/// ```no_run
->>>>>>> 5a8b7eb9
 	/// # use graphite_graphene::layers::simple_shape::Shape;
 	/// # use graphite_graphene::layers::style::PathStyle;
 	/// # use graphite_graphene::layers::layer_info::LayerData;
@@ -202,7 +179,6 @@
     /// the only item in the iterator will be the layer itself.
     /// If the [Layer Type](Layer::data) wraps a [Folder](LayerDataType::Folder), the iterator
     /// will recursively yield all the layers contained in the folder as well as potential sub-folders.
-<<<<<<< HEAD
     ///
     /// # Example
     /// ```
@@ -231,8 +207,6 @@
     /// assert_eq!(iter.next(), Some(&child_1));
     /// assert_eq!(iter.next(), None);
     /// ```
-=======
->>>>>>> 5a8b7eb9
 	pub fn iter(&self) -> LayerIter<'_> {
 		LayerIter { stack: vec![self] }
 	}

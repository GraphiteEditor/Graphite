--- conflicted
+++ resolved
@@ -80,9 +80,6 @@
 
 			path.apply_affine(glam_to_kurbo(transform));
 
-<<<<<<< HEAD
-			let _ = write!(svg, r#"<path d="{}" {} />"#, path.to_svg(), self.path_style.render(view_mode, svg_defs));
-=======
 			let kurbo::Rect { x0, y0, x1, y1 } = path.bounding_box();
 			let transformed_bounds = [(x0, y0).into(), (x1, y1).into()];
 
@@ -90,9 +87,8 @@
 				svg,
 				r#"<path d="{}" {} />"#,
 				path.to_svg(),
-				self.style.render(view_mode, svg_defs, transform, bounds, transformed_bounds)
+				self.path_style.render(view_mode, svg_defs, transform, bounds, transformed_bounds)
 			);
->>>>>>> ec61217c
 		}
 		let _ = svg.write_str("</g>");
 	}

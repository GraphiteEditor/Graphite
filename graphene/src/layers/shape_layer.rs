use super::layer_info::LayerData;
use super::style::{self, PathStyle, ViewMode};
<<<<<<< HEAD
use super::vector::vector_shape::VectorShape;
=======
use crate::document::FontCache;
>>>>>>> a5ae57ef
use crate::intersection::{intersect_quad_bez_path, Quad};
use crate::LayerId;

use glam::{DAffine2, DMat2, DVec2};
use kurbo::{Affine, BezPath, Shape as KurboShape};
use serde::{Deserialize, Serialize};
use std::fmt::Write;

fn glam_to_kurbo(transform: DAffine2) -> Affine {
	Affine::new(transform.to_cols_array())
}

/// A generic SVG element defined using Bezier paths.
/// Shapes are rendered as
/// [`<path>`](https://developer.mozilla.org/en-US/docs/Web/SVG/Element/path)
/// elements inside a
/// [`<g>`](https://developer.mozilla.org/en-US/docs/Web/SVG/Element/g)
/// group that the transformation matrix is applied to.
#[derive(Debug, Clone, PartialEq, Deserialize, Serialize)]
pub struct ShapeLayer {
<<<<<<< HEAD
	pub shape: VectorShape,
=======
	/// A Bezier path.
	pub path: BezPath,
	/// The visual style of the shape.
>>>>>>> a5ae57ef
	pub style: style::PathStyle,
	pub render_index: i32,
	/// Whether or not the [path](ShapeLayer::path) connects to itself.
	pub closed: bool,
}

impl LayerData for ShapeLayer {
<<<<<<< HEAD
	fn render(&mut self, svg: &mut String, transforms: &mut Vec<DAffine2>, view_mode: ViewMode) {
		let mut vector_shape = self.shape.clone();
=======
	fn render(&mut self, svg: &mut String, svg_defs: &mut String, transforms: &mut Vec<DAffine2>, view_mode: ViewMode, _font_cache: &FontCache) {
		let mut path = self.path.clone();

		let kurbo::Rect { x0, y0, x1, y1 } = path.bounding_box();
		let layer_bounds = [(x0, y0).into(), (x1, y1).into()];

>>>>>>> a5ae57ef
		let transform = self.transform(transforms, view_mode);
		let inverse = transform.inverse();
		if !inverse.is_finite() {
			let _ = write!(svg, "<!-- SVG shape has an invalid transform -->");
			return;
		}
		vector_shape.apply_affine(transform);

		let kurbo::Rect { x0, y0, x1, y1 } = path.bounding_box();
		let transformed_bounds = [(x0, y0).into(), (x1, y1).into()];

		let _ = writeln!(svg, r#"<g transform="matrix("#);
		inverse.to_cols_array().iter().enumerate().for_each(|(i, entry)| {
			let _ = svg.write_str(&(entry.to_string() + if i == 5 { "" } else { "," }));
		});
		let _ = svg.write_str(r#")">"#);
<<<<<<< HEAD
		let _ = write!(svg, r#"<path d="{}" {} />"#, vector_shape.to_svg(), self.style.render(view_mode));
		let _ = svg.write_str("</g>");
	}

	fn bounding_box(&self, transform: glam::DAffine2) -> Option<[DVec2; 2]> {
		// TODO Avoid this clone if possible
		let mut vector_shape = self.shape.clone();
=======
		let _ = write!(
			svg,
			r#"<path d="{}" {} />"#,
			path.to_svg(),
			self.style.render(view_mode, svg_defs, transform, layer_bounds, transformed_bounds)
		);
		let _ = svg.write_str("</g>");
	}

	fn bounding_box(&self, transform: glam::DAffine2, _font_cache: &FontCache) -> Option<[DVec2; 2]> {
		use kurbo::Shape;

		let mut path = self.path.clone();
>>>>>>> a5ae57ef
		if transform.matrix2 == DMat2::ZERO {
			return None;
		}
		vector_shape.apply_affine(transform);

		let kurbo::Rect { x0, y0, x1, y1 } = vector_shape.bounding_box();
		Some([(x0, y0).into(), (x1, y1).into()])
	}

<<<<<<< HEAD
	fn intersects_quad(&self, quad: Quad, path: &mut Vec<LayerId>, intersections: &mut Vec<Vec<LayerId>>) {
		if intersect_quad_bez_path(quad, &(&self.shape).into(), self.style.fill().is_some()) {
=======
	fn intersects_quad(&self, quad: Quad, path: &mut Vec<LayerId>, intersections: &mut Vec<Vec<LayerId>>, _font_cache: &FontCache) {
		if intersect_quad_bez_path(quad, &self.path, self.style.fill().is_some()) {
>>>>>>> a5ae57ef
			intersections.push(path.clone());
		}
	}
}

impl ShapeLayer {
	pub fn transform(&self, transforms: &[DAffine2], mode: ViewMode) -> DAffine2 {
		let start = match (mode, self.render_index) {
			(ViewMode::Outline, _) => 0,
			(_, -1) => 0,
			(_, x) => (transforms.len() as i32 - x).max(0) as usize,
		};
		transforms.iter().skip(start).cloned().reduce(|a, b| a * b).unwrap_or(DAffine2::IDENTITY)
	}

	// TODO Wrap an adapter around this so we don't take in BezPath directly?
	pub fn from_bez_path(bez_path: BezPath, style: PathStyle, closed: bool) -> Self {
		Self {
			shape: bez_path.iter().into(),
			style,
			render_index: 1,
			closed,
		}
	}

<<<<<<< HEAD
	/// TODO The behavior of ngon changed from the previous iteration slightly, match original behavior
	pub fn ngon(sides: u64, style: PathStyle) -> Self {
=======
	/// Create an N-gon.
	///
	/// # Panics
	/// This function panics if `sides` is zero.
	pub fn ngon(sides: u8, style: PathStyle) -> Self {
		use std::f64::consts::{FRAC_PI_2, TAU};

		fn unit_rotation(theta: f64) -> DVec2 {
			DVec2::new(theta.sin(), theta.cos())
		}

		let mut path = kurbo::BezPath::new();

		let apothem_offset_angle = TAU / (sides as f64);
		// Rotate odd sided shapes by 90 degrees
		let offset = ((sides + 1) % 2) as f64 * FRAC_PI_2;

		let relative_points = (0..sides).map(|i| apothem_offset_angle * i as f64 + offset).map(unit_rotation);

		let min = relative_points.clone().reduce(|a, b| a.min(b)).unwrap_or_default();
		let transform = DAffine2::from_scale_angle_translation(DVec2::ONE / 2., 0., -min / 2.);
		let point = |vec: DVec2| kurbo::Point::new(vec.x, vec.y);

		let mut relative_points = relative_points.map(|p| point(transform.transform_point2(p)));
		path.move_to(relative_points.next().expect("Tried to create an ngon with 0 sides"));
		relative_points.for_each(|p| path.line_to(p));

		path.close_path();

>>>>>>> a5ae57ef
		Self {
			shape: VectorShape::new_ngon(DVec2::new(0., 0.), sides, 1.),
			style,
			render_index: 1,
			closed: true,
		}
	}

	/// Create a rectangular shape.
	pub fn rectangle(style: PathStyle) -> Self {
		Self {
			shape: VectorShape::new_rect(DVec2::new(0., 0.), DVec2::new(1., 1.)),
			style,
			render_index: 1,
			closed: true,
		}
	}

	/// Create an elliptical shape.
	pub fn ellipse(style: PathStyle) -> Self {
		Self {
			shape: VectorShape::from_kurbo_shape(&kurbo::Ellipse::from_rect(kurbo::Rect::new(0., 0., 1., 1.)).to_path(0.01)),
			style,
			render_index: 1,
			closed: true,
		}
	}

	/// Create a straight line from (0, 0) to (1, 0).
	pub fn line(style: PathStyle) -> Self {
		Self {
			shape: VectorShape::new_line(DVec2::new(0., 0.), DVec2::new(1., 0.)),
			style,
			render_index: 1,
			closed: false,
		}
	}

	/// Create a polygonal line that visits each provided point.
	pub fn poly_line(points: Vec<impl Into<glam::DVec2>>, style: PathStyle) -> Self {
		Self {
			shape: VectorShape::new_poly_line(points),
			style,
			render_index: 0,
			closed: false,
		}
	}

	// TODO Remove BezPath / Kurbo usage in spline
	/// Creates a smooth bezier spline that passes through all given points.
	/// The algorithm used in this implementation is described here: <https://www.particleincell.com/2012/bezier-splines/>
	pub fn spline(points: Vec<impl Into<glam::DVec2>>, style: PathStyle) -> Self {
		let mut path = kurbo::BezPath::new();

		// Creating a bezier spline is only necessary for 3 or more points.
		// For 2 given points a line segment is created instead.
		if points.len() > 2 {
			let points: Vec<_> = points.into_iter().map(|v| v.into()).map(|v: DVec2| kurbo::Vec2 { x: v.x, y: v.y }).collect();

			// Number of bezier segments
			let n = points.len() - 1;

			// Control points for each bezier segment
			let mut p1 = vec![kurbo::Vec2::ZERO; n];
			let mut p2 = vec![kurbo::Vec2::ZERO; n];

			// Tri-diagonal matrix coefficients a, b and c (see https://en.wikipedia.org/wiki/Tridiagonal_matrix_algorithm)
			let mut a = vec![1.0; n];
			a[0] = 0.0;
			a[n - 1] = 2.0;

			let mut b = vec![4.0; n];
			b[0] = 2.0;
			b[n - 1] = 7.0;

			let mut c = vec![1.0; n];
			c[n - 1] = 0.0;

			let mut r: Vec<_> = (0..n).map(|i| 4.0 * points[i] + 2.0 * points[i + 1]).collect();
			r[0] = points[0] + (2.0 * points[1]);
			r[n - 1] = 8.0 * points[n - 1] + points[n];

			// Solve with Thomas algorithm (see https://en.wikipedia.org/wiki/Tridiagonal_matrix_algorithm)
			for i in 1..n {
				let m = a[i] / b[i - 1];
				b[i] -= m * c[i - 1];
				let last_iteration_r = r[i - 1];
				r[i] -= m * last_iteration_r;
			}

			// Determine first control point for each segment
			p1[n - 1] = r[n - 1] / b[n - 1];
			for i in (0..n - 1).rev() {
				p1[i] = (r[i] - c[i] * p1[i + 1]) / b[i];
			}

			// Determine second control point per segment from first
			for i in 0..n - 1 {
				p2[i] = 2.0 * points[i + 1] - p1[i + 1];
			}
			p2[n - 1] = 0.5 * (points[n] + p1[n - 1]);

			// Create bezier path from given points and computed control points
			points.into_iter().enumerate().for_each(|(i, p)| {
				if i == 0 {
					path.move_to(p.to_point())
				} else {
					path.curve_to(p1[i - 1].to_point(), p2[i - 1].to_point(), p.to_point())
				}
			});
		} else {
			points
				.into_iter()
				.map(|v| v.into())
				.map(|v: DVec2| kurbo::Point { x: v.x, y: v.y })
				.enumerate()
				.for_each(|(i, p)| if i == 0 { path.move_to(p) } else { path.line_to(p) });
		}

		Self {
			shape: path.iter().into(),
			style,
			render_index: 0,
			closed: false,
		}
	}
}<|MERGE_RESOLUTION|>--- conflicted
+++ resolved
@@ -1,10 +1,7 @@
 use super::layer_info::LayerData;
 use super::style::{self, PathStyle, ViewMode};
-<<<<<<< HEAD
 use super::vector::vector_shape::VectorShape;
-=======
 use crate::document::FontCache;
->>>>>>> a5ae57ef
 use crate::intersection::{intersect_quad_bez_path, Quad};
 use crate::LayerId;
 
@@ -25,31 +22,23 @@
 /// group that the transformation matrix is applied to.
 #[derive(Debug, Clone, PartialEq, Deserialize, Serialize)]
 pub struct ShapeLayer {
-<<<<<<< HEAD
+	/// The geometry of the layer.
 	pub shape: VectorShape,
-=======
-	/// A Bezier path.
-	pub path: BezPath,
 	/// The visual style of the shape.
->>>>>>> a5ae57ef
 	pub style: style::PathStyle,
+	/// The rendering order.
 	pub render_index: i32,
 	/// Whether or not the [path](ShapeLayer::path) connects to itself.
 	pub closed: bool,
 }
 
 impl LayerData for ShapeLayer {
-<<<<<<< HEAD
-	fn render(&mut self, svg: &mut String, transforms: &mut Vec<DAffine2>, view_mode: ViewMode) {
+	fn render(&mut self, svg: &mut String, svg_defs: &mut String, transforms: &mut Vec<DAffine2>, view_mode: ViewMode, _font_cache: &FontCache) {
 		let mut vector_shape = self.shape.clone();
-=======
-	fn render(&mut self, svg: &mut String, svg_defs: &mut String, transforms: &mut Vec<DAffine2>, view_mode: ViewMode, _font_cache: &FontCache) {
-		let mut path = self.path.clone();
-
-		let kurbo::Rect { x0, y0, x1, y1 } = path.bounding_box();
+
+		let kurbo::Rect { x0, y0, x1, y1 } = vector_shape.bounding_box();
 		let layer_bounds = [(x0, y0).into(), (x1, y1).into()];
 
->>>>>>> a5ae57ef
 		let transform = self.transform(transforms, view_mode);
 		let inverse = transform.inverse();
 		if !inverse.is_finite() {
@@ -58,7 +47,7 @@
 		}
 		vector_shape.apply_affine(transform);
 
-		let kurbo::Rect { x0, y0, x1, y1 } = path.bounding_box();
+		let kurbo::Rect { x0, y0, x1, y1 } = vector_shape.bounding_box();
 		let transformed_bounds = [(x0, y0).into(), (x1, y1).into()];
 
 		let _ = writeln!(svg, r#"<g transform="matrix("#);
@@ -66,29 +55,18 @@
 			let _ = svg.write_str(&(entry.to_string() + if i == 5 { "" } else { "," }));
 		});
 		let _ = svg.write_str(r#")">"#);
-<<<<<<< HEAD
-		let _ = write!(svg, r#"<path d="{}" {} />"#, vector_shape.to_svg(), self.style.render(view_mode));
-		let _ = svg.write_str("</g>");
-	}
-
-	fn bounding_box(&self, transform: glam::DAffine2) -> Option<[DVec2; 2]> {
-		// TODO Avoid this clone if possible
-		let mut vector_shape = self.shape.clone();
-=======
 		let _ = write!(
 			svg,
 			r#"<path d="{}" {} />"#,
-			path.to_svg(),
+			vector_shape.to_svg(),
 			self.style.render(view_mode, svg_defs, transform, layer_bounds, transformed_bounds)
 		);
 		let _ = svg.write_str("</g>");
 	}
 
 	fn bounding_box(&self, transform: glam::DAffine2, _font_cache: &FontCache) -> Option<[DVec2; 2]> {
-		use kurbo::Shape;
-
-		let mut path = self.path.clone();
->>>>>>> a5ae57ef
+		// TODO Avoid this clone if possible
+		let mut vector_shape = self.shape.clone();
 		if transform.matrix2 == DMat2::ZERO {
 			return None;
 		}
@@ -98,13 +76,8 @@
 		Some([(x0, y0).into(), (x1, y1).into()])
 	}
 
-<<<<<<< HEAD
-	fn intersects_quad(&self, quad: Quad, path: &mut Vec<LayerId>, intersections: &mut Vec<Vec<LayerId>>) {
+	fn intersects_quad(&self, quad: Quad, path: &mut Vec<LayerId>, intersections: &mut Vec<Vec<LayerId>>, _font_cache: &FontCache) {
 		if intersect_quad_bez_path(quad, &(&self.shape).into(), self.style.fill().is_some()) {
-=======
-	fn intersects_quad(&self, quad: Quad, path: &mut Vec<LayerId>, intersections: &mut Vec<Vec<LayerId>>, _font_cache: &FontCache) {
-		if intersect_quad_bez_path(quad, &self.path, self.style.fill().is_some()) {
->>>>>>> a5ae57ef
 			intersections.push(path.clone());
 		}
 	}
@@ -130,40 +103,12 @@
 		}
 	}
 
-<<<<<<< HEAD
 	/// TODO The behavior of ngon changed from the previous iteration slightly, match original behavior
-	pub fn ngon(sides: u64, style: PathStyle) -> Self {
-=======
 	/// Create an N-gon.
 	///
 	/// # Panics
 	/// This function panics if `sides` is zero.
-	pub fn ngon(sides: u8, style: PathStyle) -> Self {
-		use std::f64::consts::{FRAC_PI_2, TAU};
-
-		fn unit_rotation(theta: f64) -> DVec2 {
-			DVec2::new(theta.sin(), theta.cos())
-		}
-
-		let mut path = kurbo::BezPath::new();
-
-		let apothem_offset_angle = TAU / (sides as f64);
-		// Rotate odd sided shapes by 90 degrees
-		let offset = ((sides + 1) % 2) as f64 * FRAC_PI_2;
-
-		let relative_points = (0..sides).map(|i| apothem_offset_angle * i as f64 + offset).map(unit_rotation);
-
-		let min = relative_points.clone().reduce(|a, b| a.min(b)).unwrap_or_default();
-		let transform = DAffine2::from_scale_angle_translation(DVec2::ONE / 2., 0., -min / 2.);
-		let point = |vec: DVec2| kurbo::Point::new(vec.x, vec.y);
-
-		let mut relative_points = relative_points.map(|p| point(transform.transform_point2(p)));
-		path.move_to(relative_points.next().expect("Tried to create an ngon with 0 sides"));
-		relative_points.for_each(|p| path.line_to(p));
-
-		path.close_path();
-
->>>>>>> a5ae57ef
+	pub fn ngon(sides: u64, style: PathStyle) -> Self {
 		Self {
 			shape: VectorShape::new_ngon(DVec2::new(0., 0.), sides, 1.),
 			style,

use super::layer_info::LayerData;
use super::style::{self, PathStyle, ViewMode};
use super::vector::vector_shape::VectorShape;
use crate::intersection::{intersect_quad_bez_path, Quad};
use crate::layers::text_layer::FontCache;
use crate::LayerId;

use glam::{DAffine2, DMat2, DVec2};
use kurbo::{Affine, BezPath, Shape as KurboShape};
use serde::{Deserialize, Serialize};
use std::fmt::Write;

fn glam_to_kurbo(transform: DAffine2) -> Affine {
	Affine::new(transform.to_cols_array())
}

/// A generic SVG element defined using Bezier paths.
/// Shapes are rendered as
/// [`<path>`](https://developer.mozilla.org/en-US/docs/Web/SVG/Element/path)
/// elements inside a
/// [`<g>`](https://developer.mozilla.org/en-US/docs/Web/SVG/Element/g)
/// group that the transformation matrix is applied to.
#[derive(Debug, Clone, PartialEq, Deserialize, Serialize)]
pub struct ShapeLayer {
	/// The geometry of the layer.
	pub shape: VectorShape,
	/// The visual style of the shape.
	pub style: style::PathStyle,
<<<<<<< HEAD
	/// The rendering order.
=======
	// TODO: We might be able to remove this in a future refactor
>>>>>>> 0eed5dca
	pub render_index: i32,
}

impl LayerData for ShapeLayer {
<<<<<<< HEAD
	fn render(&mut self, svg: &mut String, svg_defs: &mut String, transforms: &mut Vec<DAffine2>, view_mode: ViewMode, _font_cache: &FontCache) {
		let mut vector_shape = self.shape.clone();
=======
	fn render(&mut self, svg: &mut String, svg_defs: &mut String, transforms: &mut Vec<DAffine2>, view_mode: ViewMode, _font_cache: &FontCache, _culling_bounds: Option<[DVec2; 2]>) {
		let mut path = self.path.clone();
>>>>>>> 0eed5dca

		let kurbo::Rect { x0, y0, x1, y1 } = vector_shape.bounding_box();
		let layer_bounds = [(x0, y0).into(), (x1, y1).into()];

		let transform = self.transform(transforms, view_mode);
		let inverse = transform.inverse();
		if !inverse.is_finite() {
			let _ = write!(svg, "<!-- SVG shape has an invalid transform -->");
			return;
		}
		vector_shape.apply_affine(transform);

		let kurbo::Rect { x0, y0, x1, y1 } = vector_shape.bounding_box();
		let transformed_bounds = [(x0, y0).into(), (x1, y1).into()];

		let _ = writeln!(svg, r#"<g transform="matrix("#);
		inverse.to_cols_array().iter().enumerate().for_each(|(i, entry)| {
			let _ = svg.write_str(&(entry.to_string() + if i == 5 { "" } else { "," }));
		});
		let _ = svg.write_str(r#")">"#);
		let _ = write!(
			svg,
			r#"<path d="{}" {} />"#,
			vector_shape.to_svg(),
			self.style.render(view_mode, svg_defs, transform, layer_bounds, transformed_bounds)
		);
		let _ = svg.write_str("</g>");
	}

	fn bounding_box(&self, transform: glam::DAffine2, _font_cache: &FontCache) -> Option<[DVec2; 2]> {
		let mut vector_shape = self.shape.clone();
		if transform.matrix2 == DMat2::ZERO {
			return None;
		}
		vector_shape.apply_affine(transform);

		let kurbo::Rect { x0, y0, x1, y1 } = vector_shape.bounding_box();
		Some([(x0, y0).into(), (x1, y1).into()])
	}

	fn intersects_quad(&self, quad: Quad, path: &mut Vec<LayerId>, intersections: &mut Vec<Vec<LayerId>>, _font_cache: &FontCache) {
		if intersect_quad_bez_path(quad, &(&self.shape).into(), self.style.fill().is_some()) {
			intersections.push(path.clone());
		}
	}
}

impl ShapeLayer {
	pub fn transform(&self, transforms: &[DAffine2], mode: ViewMode) -> DAffine2 {
		let start = match (mode, self.render_index) {
			(ViewMode::Outline, _) => 0,
			(_, -1) => 0,
			(_, x) => (transforms.len() as i32 - x).max(0) as usize,
		};
		transforms.iter().skip(start).fold(DAffine2::IDENTITY, |a, b| a * *b)
	}

	// TODO Wrap an adapter around this so we don't take in BezPath directly?
	pub fn from_bez_path(bez_path: BezPath, style: PathStyle) -> Self {
		Self {
			shape: bez_path.iter().into(),
			style,
			render_index: 1,
		}
	}

	/// TODO The behavior of ngon changed from the previous iteration slightly, match original behavior
	/// Create an N-gon.
	///
	/// # Panics
	/// This function panics if `sides` is zero.
	pub fn ngon(sides: u32, style: PathStyle) -> Self {
		use std::f64::consts::{FRAC_PI_2, TAU};

		fn unit_rotation(theta: f64) -> DVec2 {
			DVec2::new(theta.sin(), theta.cos())
		}

		let mut path = kurbo::BezPath::new();

		let apothem_offset_angle = TAU / (sides as f64);
		// Rotate odd sided shapes by 90 degrees
		let offset = ((sides + 1) % 2) as f64 * FRAC_PI_2;

		let relative_points = (0..sides).map(|i| apothem_offset_angle * i as f64 + offset).map(unit_rotation);

		let min = relative_points.clone().reduce(|a, b| a.min(b)).unwrap_or_default();
		let transform = DAffine2::from_scale_angle_translation(DVec2::ONE / 2., 0., -min / 2.);
		let point = |vec: DVec2| kurbo::Point::new(vec.x, vec.y);

		let mut relative_points = relative_points.map(|p| point(transform.transform_point2(p)));
		path.move_to(relative_points.next().expect("Tried to create an ngon with 0 sides"));
		relative_points.for_each(|p| path.line_to(p));

		path.close_path();

		Self {
			shape: VectorShape::new_ngon(DVec2::new(0., 0.), sides, 1.),
			style,
			render_index: 1,
		}
	}

	/// Create a rectangular shape.
	pub fn rectangle(style: PathStyle) -> Self {
		Self {
			shape: VectorShape::new_rect(DVec2::new(0., 0.), DVec2::new(1., 1.)),
			style,
			render_index: 1,
		}
	}

	/// Create an elliptical shape.
	pub fn ellipse(style: PathStyle) -> Self {
		Self {
			shape: VectorShape::from_kurbo_shape(&kurbo::Ellipse::from_rect(kurbo::Rect::new(0., 0., 1., 1.)).to_path(0.01)),
			style,
			render_index: 1,
		}
	}

	/// Create a straight line from (0, 0) to (1, 0).
	pub fn line(style: PathStyle) -> Self {
		Self {
			shape: VectorShape::new_line(DVec2::new(0., 0.), DVec2::new(1., 0.)),
			style,
			render_index: 1,
		}
	}

	/// Create a polygonal line that visits each provided point.
	pub fn poly_line(points: Vec<impl Into<glam::DVec2>>, style: PathStyle) -> Self {
		Self {
			shape: VectorShape::new_poly_line(points),
			style,
			render_index: 0,
		}
	}

	// TODO Remove BezPath / Kurbo usage in spline
	/// Creates a smooth bezier spline that passes through all given points.
	/// The algorithm used in this implementation is described here: <https://www.particleincell.com/2012/bezier-splines/>
	pub fn spline(points: Vec<impl Into<glam::DVec2>>, style: PathStyle) -> Self {
		let mut path = kurbo::BezPath::new();

		// Creating a bezier spline is only necessary for 3 or more points.
		// For 2 given points a line segment is created instead.
		if points.len() > 2 {
			let points: Vec<_> = points.into_iter().map(|v| v.into()).map(|v: DVec2| kurbo::Vec2 { x: v.x, y: v.y }).collect();

			// Number of bezier segments
			let n = points.len() - 1;

			// Control points for each bezier segment
			let mut p1 = vec![kurbo::Vec2::ZERO; n];
			let mut p2 = vec![kurbo::Vec2::ZERO; n];

			// Tri-diagonal matrix coefficients a, b and c (see https://en.wikipedia.org/wiki/Tridiagonal_matrix_algorithm)
			let mut a = vec![1.0; n];
			a[0] = 0.0;
			a[n - 1] = 2.0;

			let mut b = vec![4.0; n];
			b[0] = 2.0;
			b[n - 1] = 7.0;

			let mut c = vec![1.0; n];
			c[n - 1] = 0.0;

			let mut r: Vec<_> = (0..n).map(|i| 4.0 * points[i] + 2.0 * points[i + 1]).collect();
			r[0] = points[0] + (2.0 * points[1]);
			r[n - 1] = 8.0 * points[n - 1] + points[n];

			// Solve with Thomas algorithm (see https://en.wikipedia.org/wiki/Tridiagonal_matrix_algorithm)
			for i in 1..n {
				let m = a[i] / b[i - 1];
				b[i] -= m * c[i - 1];
				let last_iteration_r = r[i - 1];
				r[i] -= m * last_iteration_r;
			}

			// Determine first control point for each segment
			p1[n - 1] = r[n - 1] / b[n - 1];
			for i in (0..n - 1).rev() {
				p1[i] = (r[i] - c[i] * p1[i + 1]) / b[i];
			}

			// Determine second control point per segment from first
			for i in 0..n - 1 {
				p2[i] = 2.0 * points[i + 1] - p1[i + 1];
			}
			p2[n - 1] = 0.5 * (points[n] + p1[n - 1]);

			// Create bezier path from given points and computed control points
			points.into_iter().enumerate().for_each(|(i, p)| {
				if i == 0 {
					path.move_to(p.to_point())
				} else {
					path.curve_to(p1[i - 1].to_point(), p2[i - 1].to_point(), p.to_point())
				}
			});
		} else {
			points
				.into_iter()
				.map(|v| v.into())
				.map(|v: DVec2| kurbo::Point { x: v.x, y: v.y })
				.enumerate()
				.for_each(|(i, p)| if i == 0 { path.move_to(p) } else { path.line_to(p) });
		}

		Self {
			shape: path.iter().into(),
			style,
			render_index: 0,
		}
	}
}<|MERGE_RESOLUTION|>--- conflicted
+++ resolved
@@ -26,22 +26,13 @@
 	pub shape: VectorShape,
 	/// The visual style of the shape.
 	pub style: style::PathStyle,
-<<<<<<< HEAD
-	/// The rendering order.
-=======
 	// TODO: We might be able to remove this in a future refactor
->>>>>>> 0eed5dca
 	pub render_index: i32,
 }
 
 impl LayerData for ShapeLayer {
-<<<<<<< HEAD
-	fn render(&mut self, svg: &mut String, svg_defs: &mut String, transforms: &mut Vec<DAffine2>, view_mode: ViewMode, _font_cache: &FontCache) {
+	fn render(&mut self, svg: &mut String, svg_defs: &mut String, transforms: &mut Vec<DAffine2>, view_mode: ViewMode, _font_cache: &FontCache, _culling_bounds: Option<[DVec2; 2]>) {
 		let mut vector_shape = self.shape.clone();
-=======
-	fn render(&mut self, svg: &mut String, svg_defs: &mut String, transforms: &mut Vec<DAffine2>, view_mode: ViewMode, _font_cache: &FontCache, _culling_bounds: Option<[DVec2; 2]>) {
-		let mut path = self.path.clone();
->>>>>>> 0eed5dca
 
 		let kurbo::Rect { x0, y0, x1, y1 } = vector_shape.bounding_box();
 		let layer_bounds = [(x0, y0).into(), (x1, y1).into()];

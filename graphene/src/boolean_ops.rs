use crate::consts::{F64PRECISION, RAY_FUDGE_FACTOR};
use crate::intersection::{intersections, line_curve_intersections, valid_t, Intersect, Origin};
use crate::layers::simple_shape::Shape;
use crate::layers::style::PathStyle;

use kurbo::{BezPath, CubicBez, Line, ParamCurve, ParamCurveArclen, ParamCurveArea, ParamCurveExtrema, PathEl, PathSeg, Point, QuadBez, Rect};
use serde::{Deserialize, Serialize};
use std::fmt::{self, Debug, Formatter};

#[derive(Debug, Clone, Copy, Deserialize, Serialize, PartialEq)]
pub enum BooleanOperation {
	Union,
	Difference,
	Intersection,
	SubtractFront,
	SubtractBack,
}

#[derive(Debug, Clone, Copy, Deserialize, Serialize)]
pub enum BooleanOperationError {
	InvalidSelection,
	InvalidIntersections,
	NoIntersections,
	NothingDone, // Not necessarily an error
	DirectionUndefined,
	Unexpected, // For debugging, when complete nothing should be unexpected
}

<<<<<<< HEAD
/// A simple and idiomatic way to write short "if let Some(_)" statements which do nothing in the None case
=======
/// A simple and idiomatic way to write short `if let` statements.
>>>>>>> c562aa16
macro_rules! do_if {
	($option:expr, $name:ident{$todo:expr}) => {
		if let Some($name) = $option {
			$todo
		}
	};
}

struct Edge {
	pub from: Origin,
	pub destination: usize,
	pub curve: BezPath,
}

impl Debug for Edge {
	fn fmt(&self, f: &mut Formatter) -> fmt::Result {
		f.write_str(format!("\n    To: {}, Type: {:?}", self.destination, self.from).as_str())?;
		f.write_str(format!("    {:?}", self.curve).as_str())
	}
}

struct Vertex {
	pub intersect: Intersect,
	pub edges: Vec<Edge>,
}

impl Debug for Vertex {
	fn fmt(&self, f: &mut Formatter<'_>) -> fmt::Result {
		f.write_str(format!("\n    Intersect@ {:?}", self.intersect.point).as_str())?;
		f.debug_list().entries(self.edges.iter()).finish()
	}
}

#[derive(PartialEq, Eq, Clone, Copy, Debug)]
enum Direction {
	Ccw,
	Cw,
}

/// Behavior: Intersection and Union cases are distinguished between by cycle area magnitude.
/// This only affects shapes whose intersection is a single shape, and the intersection is similarly sized to the union.
/// Can be solved by first computing at low accuracy, and if the values are close recomputing.
#[derive(Clone)]
struct Cycle {
	vertices: Vec<(usize, Origin)>,
	direction: Option<Direction>,
	area: f64,
}

impl Cycle {
	pub fn new(start_vertex_index: usize, edge_origin: Origin) -> Self {
		Cycle {
			vertices: vec![(start_vertex_index, edge_origin)],
			direction: None,
			area: 0.0,
		}
	}

	/// Returns true when the cycle is complete, a cycle is complete when it revisits its first vertex where edge is the edge traversed in order to get to vertex.
	/// For purposes of computing direction this function assumes vertices are traversed in order
	fn extend(&mut self, vertex: usize, edge_origin: Origin, edge_curve: &BezPath) -> bool {
		self.vertices.push((vertex, edge_origin));
		self.area += path_area(edge_curve);
		vertex == self.vertices[0].0
	}

	/// Returns number of vertices == number of edges in cycle.
	fn len(&self) -> usize {
		self.vertices.len() - 1
	}

	pub fn prev_edge_origin(&self) -> Origin {
		self.vertices.last().unwrap().1
	}

	pub fn prev_vertex(&self) -> usize {
		self.vertices.last().unwrap().0
	}

	pub fn vertices(&self) -> &Vec<(usize, Origin)> {
		&self.vertices
	}

	pub fn area(&self) -> f64 {
		self.area
	}

	pub fn direction(&mut self) -> Result<Direction, BooleanOperationError> {
		match self.direction {
			Some(direction) => Ok(direction),
			None => {
				if self.area > 0.0 {
					self.direction = Some(Direction::Ccw);
					Ok(Direction::Ccw)
				} else if self.area < 0.0 {
					self.direction = Some(Direction::Cw);
					Ok(Direction::Cw)
				} else {
					Err(BooleanOperationError::DirectionUndefined)
				}
			}
		}
	}

	/// If the path is empty (has no segments), the function `Err`s.
	/// If the path crosses itself, the computed direction may (or probably will) be wrong, on account of it not really being defined.
	pub fn direction_for_path(path: &BezPath) -> Result<Direction, BooleanOperationError> {
		let mut area = 0.0;
		path.segments().for_each(|path_segment| area += path_segment.signed_area());
		if area > 0.0 {
			Ok(Direction::Ccw)
		} else if area < 0.0 {
			Ok(Direction::Cw)
		} else {
			Err(BooleanOperationError::DirectionUndefined)
		}
	}
}

/// Optimization: store computed segment bounding boxes, or even edge bounding boxes to prevent recomputation.
#[derive(Debug)]
struct PathGraph {
	vertices: Vec<Vertex>,
}

/// # Boolean Operation Algorithm
/// `PathGraph` represents a directional graph with edges "colored" by `Origin`.
/// Each edge also represents a portion of a visible shape.
/// Has somewhat (totally?) undefined behavior when shapes have self intersections.
impl PathGraph {
	pub fn from_paths(alpha: &BezPath, beta: &BezPath) -> Result<PathGraph, BooleanOperationError> {
		// TODO: check for closed paths somewhere, maybe here?
		let mut new = PathGraph {
			vertices: intersections(alpha, beta).into_iter().map(|i| Vertex { intersect: i, edges: Vec::new() }).collect(),
		};
		// We only consider graphs with even numbers of intersections.
		// An odd number of intersections occurs when either:
		// 1. There exists a tangential intersection (which shouldn't affect boolean ops)
		// 2. The algorithm has found an extra intersection or missed an intersection
		if new.size() == 0 {
			return Err(BooleanOperationError::NoIntersections);
		}
		if new.size() % 2 != 0 {
			return Err(BooleanOperationError::InvalidIntersections);
		}
		new.add_edges_from_path(alpha, Origin::Alpha);
		new.add_edges_from_path(beta, Origin::Beta);
		// log::debug!("size: {}, {:?}", new.size(), new);
		Ok(new)
	}

	// TODO: NOTE: about intersection time_val order
	/// Expects `path` (and all subpaths in `path`) to be closed.
	/// # Panics
	/// This function panics when `path` is empty.
	fn add_edges_from_path(&mut self, path: &BezPath, origin: Origin) {
		struct AlgorithmState {
			//current_start holds the index of the vertex the current edge is starting from
			current_start: Option<usize>,
			current: Vec<PathSeg>,
			// in order to iterate through once, store information for incomplete first edge
			beginning: Vec<PathSeg>,
			start_index: Option<usize>,
			// seg index != el_index
			seg_index: i32,
		}

		impl AlgorithmState {
			fn new() -> Self {
				AlgorithmState {
					current_start: None,
					current: Vec::new(),
					beginning: Vec::new(),
					start_index: None,
					seg_index: 0,
				}
			}

			fn reset(&mut self) {
				self.current_start = None;
				self.current = Vec::new();
				self.beginning = Vec::new();
				self.start_index = None;
			}

			fn advance_by_seg(&mut self, graph: &mut PathGraph, seg: PathSeg, origin: Origin) {
				let (vertex_ids, mut t_values) = graph.intersects_in_seg(self.seg_index, origin);
				if !vertex_ids.is_empty() {
					let subdivided = subdivide_path_seg(&seg, &mut t_values);
					for (vertex_id, sub_seg) in vertex_ids.into_iter().zip(subdivided.iter()) {
						match self.current_start {
							Some(index) => {
								do_if!(sub_seg, end_of_edge { self.current.push(*end_of_edge)});
								graph.add_edge(origin, index, vertex_id, self.current.clone());
								self.current_start = Some(vertex_id);
								self.current = Vec::new();
							}
							None => {
								self.current_start = Some(vertex_id);
								self.start_index = Some(vertex_id);
								do_if!(sub_seg, end_of_beginning {self.beginning.push(*end_of_beginning)});
							}
						}
					}
					do_if!(subdivided.last().unwrap(), start_of_edge {self.current.push(*start_of_edge)});
				} else {
					match self.current_start {
						Some(_) => self.current.push(seg),
						None => self.beginning.push(seg),
					}
				}
				self.seg_index += 1;
			}

			fn advance_by_closepath(&mut self, graph: &mut PathGraph, initial_point: &mut Point, origin: Origin) {
				// *when a curve ends in a closepath and its start point does not equal its endpoint they should be connected with a line
				let end_seg = match self.current.last() {
					Some(seg) => seg,
					None => self.beginning.last().unwrap(), // if both current and beginning are empty, the path is empty
				};
				let temp_copy = end_seg.end();
				if temp_copy != *initial_point {
					// a closepath implicitly defines a line which closes the path
					self.advance_by_seg(graph, PathSeg::Line(Line { p0: temp_copy, p1: *initial_point }), origin);
				}
				// when a closepath is not followed by moveto, the next path starts at the end of the current path
				*initial_point = temp_copy;
			}

			fn finalize_sub_path(&mut self, graph: &mut PathGraph, origin: Origin) {
				if let (Some(current_start_), Some(start_index_)) = (self.current_start, self.start_index) {
					//complete the current path
					self.current.append(&mut self.beginning);
					graph.add_edge(origin, current_start_, start_index_, self.current.clone());
				} else {
					//path has a subpath with no intersects
					//create a dummy vertex with single edge which will be identified as cycle
					let dumb_id = graph.add_vertex(Intersect::new(self.beginning[0].start(), 0.0, 0.0, -1, -1));
					graph.add_edge(origin, dumb_id, dumb_id, self.beginning.clone());
				}
			}
		}

		let mut algorithm_state = AlgorithmState::new();

		let mut initial_point = Point::new(0.0, 0.0);

		for (el_index, el) in path.iter().enumerate() {
			match el {
				PathEl::MoveTo(p) => initial_point = p,
				PathEl::ClosePath => {
					algorithm_state.advance_by_closepath(self, &mut initial_point, origin);

					algorithm_state.finalize_sub_path(self, origin);

					algorithm_state.reset();
				}
				_ => {
					algorithm_state.advance_by_seg(self, path.get_seg(el_index).unwrap(), origin);
				}
			}
		}
	}

	fn add_vertex(&mut self, intersect: Intersect) -> usize {
		self.vertices.push(Vertex { intersect, edges: Vec::new() });
		self.vertices.len() - 1
	}

	fn add_edge(&mut self, origin: Origin, vertex: usize, destination: usize, curve: Vec<PathSeg>) {
		let new_edge = Edge {
			from: origin,
			destination,
			curve: BezPath::from_path_segments(curve.into_iter()),
		};
		self.vertices[vertex].edges.push(new_edge);
	}

	/// Returns the `Vertex` index and intersect `t_value` for all intersects in the segment identified by `seg_index` from `origin`.
	/// sorts both lists for ascending t_value
	fn intersects_in_seg(&self, seg_index: i32, origin: Origin) -> (Vec<usize>, Vec<f64>) {
		let mut vertex_index = Vec::new();
		let mut t_values = Vec::new();
		for (v_index, vertex) in self.vertices.iter().enumerate() {
			if vertex.intersect.segment_index(origin) == seg_index {
				let next_t = vertex.intersect.t_value(origin);
				let insert_index = match t_values.binary_search_by(|val: &f64| (*val).partial_cmp(&next_t).unwrap_or(std::cmp::Ordering::Less)) {
					Ok(val) | Err(val) => val,
				};
				t_values.insert(insert_index, next_t);
				vertex_index.insert(insert_index, v_index)
			}
		}
		(vertex_index, t_values)
	}

	// Returns the number of vertices in the graph. This is equivalent to the number of intersections.
	pub fn size(&self) -> usize {
		self.vertices.len()
	}

	pub fn vertex(&self, index: usize) -> &Vertex {
		&self.vertices[index]
	}

	/// A properly constructed `PathGraph` has no duplicate edges of the same `Origin`.
	pub fn edge(&self, from: usize, to: usize, origin: Origin) -> Option<&Edge> {
		// With a data structure restructure, or a hashmap, the `find()` here could be avoided, but it probably has a minimal performance impact
		self.vertex(from).edges.iter().find(|edge| edge.destination == to && edge.from == origin)
	}

	/// Return reference to intersect associated with the vertex at index.
	pub fn intersect(&self, index: usize) -> &Intersect {
		&self.vertices[index].intersect
	}

	/// Where a valid cycle alternates edge `Origin`.
	/// Single edge/single vertex "dummy" cycles are also valid.
	fn get_cycle(&self, cycle: &mut Cycle, marker_map: &mut Vec<u8>) {
		if cycle.prev_edge_origin() == Origin::Alpha {
			marker_map[cycle.prev_vertex()] |= 1;
		} else {
			marker_map[cycle.prev_vertex()] |= 2;
		}
		if let Some(next_edge) = self.vertex(cycle.prev_vertex()).edges.iter().find(|edge| edge.from != cycle.prev_edge_origin()) {
			if !cycle.extend(next_edge.destination, next_edge.from, &next_edge.curve) {
				self.get_cycle(cycle, marker_map)
			}
		}
	}

	pub fn get_cycles(&self) -> Vec<Cycle> {
		let mut cycles = Vec::new();
		let mut markers = Vec::new();
		markers.resize(self.size(), 0);

		self.vertices.iter().enumerate().for_each(|(vertex_index, _vertex)| {
			if (markers[vertex_index] & 1) == 0 {
				let mut temp = Cycle::new(vertex_index, Origin::Alpha);
				self.get_cycle(&mut temp, &mut markers);
				if temp.len() > 0 {
					cycles.push(temp);
				}
			}
			if (markers[vertex_index] & 2) == 0 {
				let mut temp = Cycle::new(vertex_index, Origin::Beta);
				self.get_cycle(&mut temp, &mut markers);
				if temp.len() > 0 {
					cycles.push(temp);
				}
			}
		});
		cycles
	}

	pub fn get_shape(&self, cycle: &Cycle, style: &PathStyle) -> Shape {
		let mut curve = Vec::new();
		let vertices = cycle.vertices();
		for index in 1..vertices.len() {
			// We expect the cycle to be valid so this should not panic
			concat_paths(&mut curve, &self.edge(vertices[index - 1].0, vertices[index].0, vertices[index].1).unwrap().curve);
		}
		curve.push(PathEl::ClosePath);
		Shape::from_bez_path(BezPath::from_vec(curve), *style, false)
	}
}

/// If `t` is on `(0, 1)`, returns the split curve.
/// If `t` is outside `[0, 1]`, returns `(None, None)`
/// Otherwise, returns the whole path.
// TODO: test values outside 1
pub fn split_path_seg(p: &PathSeg, t: f64) -> (Option<PathSeg>, Option<PathSeg>) {
	if t <= F64PRECISION {
		if t >= 1.0 - F64PRECISION {
			return (None, None);
		}
		return (Some(*p), None);
	} else if t >= 1.0 - F64PRECISION {
		return (None, Some(*p));
	}
	match p {
		PathSeg::Cubic(cubic) => {
			let a1 = Line::new(cubic.p0, cubic.p1).eval(t);
			let a2 = Line::new(cubic.p1, cubic.p2).eval(t);
			let a3 = Line::new(cubic.p2, cubic.p3).eval(t);
			let b1 = Line::new(a1, a2).eval(t);
			let b2 = Line::new(a2, a3).eval(t);
			let c1 = Line::new(b1, b2).eval(t);
			(
				Some(PathSeg::Cubic(CubicBez { p0: cubic.p0, p1: a1, p2: b1, p3: c1 })),
				Some(PathSeg::Cubic(CubicBez { p0: c1, p1: b2, p2: a3, p3: cubic.p3 })),
			)
		}
		PathSeg::Quad(quad) => {
			let b1 = Line::new(quad.p0, quad.p1).eval(t);
			let b2 = Line::new(quad.p1, quad.p2).eval(t);
			let c1 = Line::new(b1, b2).eval(t);
			(
				Some(PathSeg::Quad(QuadBez { p0: quad.p0, p1: b1, p2: c1 })),
				Some(PathSeg::Quad(QuadBez { p0: c1, p1: b2, p2: quad.p2 })),
			)
		}
		PathSeg::Line(line) => {
			let split = line.eval(t);
			(Some(PathSeg::Line(Line { p0: line.p0, p1: split })), Some(PathSeg::Line(Line { p0: split, p1: line.p1 })))
		}
	}
}

/// Splits `p` at each of `t_values`.
/// `t_values` should be sorted in ascending order.
/// The length of the returned `Vec` is equal to `1 + t_values.len()`.
pub fn subdivide_path_seg(p: &PathSeg, t_values: &mut [f64]) -> Vec<Option<PathSeg>> {
	let mut sub_segments = Vec::new();
	let mut to_split = Some(*p);
	let mut prev_split = 0.0;
	for split in t_values {
		if let Some(unhewn) = to_split {
			let (sub_seg, _to_split) = split_path_seg(&unhewn, (*split - prev_split) / (1.0 - prev_split));
			to_split = _to_split;
			sub_segments.push(sub_seg);
			prev_split = *split;
		} else {
			sub_segments.push(None);
		}
	}
	sub_segments.push(to_split);
	sub_segments
}

// TODO: check if shapes are filled
// TODO: Bug: shape with at least two subpaths and comprised of many unions sometimes has erroneous movetos embedded in edges
pub fn boolean_operation(select: BooleanOperation, mut alpha: Shape, mut beta: Shape) -> Result<Vec<Shape>, BooleanOperationError> {
	if alpha.path.is_empty() || beta.path.is_empty() {
		return Err(BooleanOperationError::InvalidSelection);
	}
	alpha.path = close_path(&alpha.path);
	beta.path = close_path(&beta.path);
	let beta_reverse = close_path(&reverse_path(&beta.path));
	let alpha_dir = Cycle::direction_for_path(&alpha.path)?;
	let beta_dir = Cycle::direction_for_path(&beta.path)?;
	match select {
		BooleanOperation::Union => {
			match if beta_dir == alpha_dir {
				PathGraph::from_paths(&alpha.path, &beta.path)
			} else {
				PathGraph::from_paths(&alpha.path, &beta_reverse)
			} {
				Ok(graph) => {
					let mut cycles = graph.get_cycles();
					// "extra calls to ParamCurveArea::area here"
					let mut boolean_union = graph.get_shape(
						cycles.iter().reduce(|max, cycle| if cycle.area().abs() >= max.area().abs() { cycle } else { max }).unwrap(),
						&alpha.style,
					);
					for interior in collect_shapes(&graph, &mut cycles, |dir| dir != alpha_dir, |_| &alpha.style)? {
						add_subpath(&mut boolean_union.path, interior.path);
					}
					Ok(vec![boolean_union])
				}
				Err(BooleanOperationError::NoIntersections) => {
					// If shape is inside the other the Union is just the larger
					// Check could also be done with area and single ray cast
					if cast_horizontal_ray(point_on_curve(&beta.path), &alpha.path) % 2 != 0 {
						Ok(vec![alpha])
					} else if cast_horizontal_ray(point_on_curve(&alpha.path), &beta.path) % 2 != 0 {
						beta.style = alpha.style;
						Ok(vec![beta])
					} else {
						Err(BooleanOperationError::NothingDone)
					}
				}
				Err(err) => Err(err),
			}
		}
		BooleanOperation::Difference => {
			let graph = if beta_dir != alpha_dir {
				PathGraph::from_paths(&alpha.path, &beta.path)?
			} else {
				PathGraph::from_paths(&alpha.path, &beta_reverse)?
			};
			collect_shapes(&graph, &mut graph.get_cycles(), |_| true, |dir| if dir == alpha_dir { &alpha.style } else { &beta.style })
		}
		BooleanOperation::Intersection => {
			match if beta_dir == alpha_dir {
				PathGraph::from_paths(&alpha.path, &beta.path)
			} else {
				PathGraph::from_paths(&alpha.path, &beta_reverse)
			} {
				Ok(graph) => {
					let mut cycles = graph.get_cycles();
					// "extra calls to ParamCurveArea::area here"
					cycles.remove(
						cycles
							.iter()
							.enumerate()
							.reduce(|(max_index, max), (index, cycle)| if cycle.area().abs() >= max.area().abs() { (index, cycle) } else { (max_index, max) })
							.unwrap()
							.0,
					);
					collect_shapes(&graph, &mut cycles, |dir| dir == alpha_dir, |_| &alpha.style)
				}
				Err(BooleanOperationError::NoIntersections) => {
					// Check could also be done with area and single ray cast
					if cast_horizontal_ray(point_on_curve(&beta.path), &alpha.path) % 2 != 0 {
						beta.style = alpha.style;
						Ok(vec![beta])
					} else if cast_horizontal_ray(point_on_curve(&alpha.path), &beta.path) % 2 != 0 {
						Ok(vec![alpha])
					} else {
						Err(BooleanOperationError::NothingDone)
					}
				}
				Err(err) => Err(err),
			}
		}
		BooleanOperation::SubtractBack => {
			match if beta_dir != alpha_dir {
				PathGraph::from_paths(&alpha.path, &beta.path)
			} else {
				PathGraph::from_paths(&alpha.path, &beta_reverse)
			} {
				Ok(graph) => collect_shapes(&graph, &mut graph.get_cycles(), |dir| dir != alpha_dir, |_| &beta.style),
				Err(BooleanOperationError::NoIntersections) => {
					if cast_horizontal_ray(point_on_curve(&alpha.path), &beta.path) % 2 != 0 {
						add_subpath(&mut beta.path, if beta_dir == alpha_dir { reverse_path(&alpha.path) } else { alpha.path });
						beta.style = alpha.style;
						Ok(vec![beta])
					} else {
						Err(BooleanOperationError::NothingDone)
					}
				}
				Err(err) => Err(err),
			}
		}
		BooleanOperation::SubtractFront => {
			match if beta_dir != alpha_dir {
				PathGraph::from_paths(&alpha.path, &beta.path)
			} else {
				PathGraph::from_paths(&alpha.path, &beta_reverse)
			} {
				Ok(graph) => collect_shapes(&graph, &mut graph.get_cycles(), |dir| dir == alpha_dir, |_| &alpha.style),
				Err(BooleanOperationError::NoIntersections) => {
					if cast_horizontal_ray(point_on_curve(&beta.path), &alpha.path) % 2 != 0 {
						add_subpath(&mut alpha.path, if beta_dir == alpha_dir { reverse_path(&beta.path) } else { beta.path });
						Ok(vec![alpha])
					} else {
						Err(BooleanOperationError::NothingDone)
					}
				}
				Err(err) => Err(err),
			}
		}
	}
}

// TODO less hacky way to handle double counts on shared endpoints
// TODO check bounding boxes more rigorously
pub fn cast_horizontal_ray(mut from: Point, into: &BezPath) -> usize {
	// In practice, this makes it less likely that a ray will intersect with shared point between two curves
	from.y += RAY_FUDGE_FACTOR;

	let ray = Line {
		p0: from,
		p1: Point {
			x: from.x + 1.0,
			y: from.y + RAY_FUDGE_FACTOR,
		},
	};
	let mut intersects = Vec::new();
	for ref seg in into.segments() {
		if seg.bounding_box().x1 > from.x {
			line_curve_intersections(&ray, seg, true, |_, b| valid_t(b), &mut intersects);
		}
	}
	intersects.len()
}

/// Uses curve start point as point on the curve.
/// # Panics
/// This function panics if the `curve` is empty.
pub fn point_on_curve(curve: &BezPath) -> Point {
	curve.segments().next().unwrap().start()
}

/// # Panics
/// This function panics if the curve has no `PathSeg`s.
pub fn bounding_box(curve: &BezPath) -> Rect {
	curve
		.segments()
		.map(|seg| <PathSeg as ParamCurveExtrema>::bounding_box(&seg))
		.reduce(|bounds, rect| bounds.union(rect))
		.unwrap()
}

fn collect_shapes<'a, F, G>(graph: &PathGraph, cycles: &mut Vec<Cycle>, predicate: F, style: G) -> Result<Vec<Shape>, BooleanOperationError>
where
	F: Fn(Direction) -> bool,
	G: Fn(Direction) -> &'a PathStyle,
{
	let mut shapes = Vec::new();

	if cycles.is_empty() {
		return Err(BooleanOperationError::Unexpected);
	}

	for cycle in cycles {
		match cycle.direction() {
			Ok(dir) => {
				if predicate(dir) {
					shapes.push(graph.get_shape(cycle, style(dir)));
				}
			}
			Err(err) => return Err(err),
		}
	}
	Ok(shapes)
}

pub fn reverse_path_segment(seg: &mut PathSeg) {
	match seg {
		PathSeg::Line(line) => std::mem::swap(&mut line.p0, &mut line.p1),
		PathSeg::Quad(quad) => std::mem::swap(&mut quad.p0, &mut quad.p2),
		PathSeg::Cubic(cubic) => {
			std::mem::swap(&mut cubic.p0, &mut cubic.p3);
			std::mem::swap(&mut cubic.p1, &mut cubic.p2);
		}
	}
}

/// Reverses `path` by reversing each `PathSeg`, and reversing the order of `PathSegs` within each subpath.
/// Note: a closed path might no longer be closed after applying this function.
pub fn reverse_path(path: &BezPath) -> BezPath {
	let mut curve = Vec::new();
	let mut temp = Vec::new();
	let mut path_segments = path.segments();

	for element in path.iter() {
		match element {
			PathEl::MoveTo(_) => {
				curve.append(&mut temp.into_iter().rev().collect());
				temp = Vec::new();
			}
			_ => {
				if let Some(mut seg) = path_segments.next() {
					reverse_path_segment(&mut seg);
					temp.push(seg);
				}
			}
		}
	}
	curve.append(&mut temp.into_iter().rev().collect());
	log::debug!("{:?}", BezPath::from_path_segments(curve.clone().into_iter()));
	BezPath::from_path_segments(curve.into_iter())
}

/// Close off all sub-paths in curve by inserting a `ClosePath` whenever a `MoveTo` is not preceded by one.
pub fn close_path(curve: &BezPath) -> BezPath {
	let mut new = BezPath::new();
	let mut path_closed_flag = true;
	for el in curve.iter() {
		match el {
			PathEl::MoveTo(p) => {
				if !path_closed_flag {
					new.push(PathEl::ClosePath);
				}
				new.push(PathEl::MoveTo(p));
				path_closed_flag = false;
			}
			PathEl::ClosePath => {
				path_closed_flag = true;
				new.push(PathEl::ClosePath);
			}
			element => {
				new.push(element);
			}
		}
	}
	if !path_closed_flag {
		new.push(PathEl::ClosePath);
	}
	new
}

/// Concatenate `b` to `a`, where `b` is not a new subpath but a continuation of `a`.
pub fn concat_paths(a: &mut Vec<PathEl>, b: &BezPath) {
	if a.is_empty() {
		a.append(&mut b.elements().to_vec());
		return;
	}
	// Remove closepath
	if let Some(PathEl::ClosePath) = a.last() {
		a.remove(a.len() - 1);
	}
	// Skip initial `MoveTo`, which should be guaranteed to exist
	b.iter().skip(1).for_each(|element| a.push(element));
}

/// Concatenate `b` to `a`, where `b` is a new subpath.
pub fn add_subpath(a: &mut BezPath, b: BezPath) {
	b.into_iter().for_each(|el| a.push(el));
}

pub fn path_length(a: &BezPath, accuracy: Option<f64>) -> f64 {
	let mut sum = 0.0;
	// Computing arc length with `F64PRECISION` accuracy is probably ridiculous
	match accuracy {
		Some(val) => a.segments().for_each(|seg| sum += seg.arclen(val)),
		None => a.segments().for_each(|seg| sum += seg.arclen(F64PRECISION)),
	}
	sum
}

pub fn path_area(a: &BezPath) -> f64 {
	a.segments().fold(0.0, |mut area, seg| {
		area += seg.signed_area();
		area
	})
}<|MERGE_RESOLUTION|>--- conflicted
+++ resolved
@@ -26,11 +26,7 @@
 	Unexpected, // For debugging, when complete nothing should be unexpected
 }
 
-<<<<<<< HEAD
 /// A simple and idiomatic way to write short "if let Some(_)" statements which do nothing in the None case
-=======
-/// A simple and idiomatic way to write short `if let` statements.
->>>>>>> c562aa16
 macro_rules! do_if {
 	($option:expr, $name:ident{$todo:expr}) => {
 		if let Some($name) = $option {

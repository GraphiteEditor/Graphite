--- conflicted
+++ resolved
@@ -67,11 +67,7 @@
 }
 
 /// Behavior: Intersection and Union cases are distinguished between by cycle area magnitude
-<<<<<<< HEAD
-///   - This only effects shapes whose intersection is a single shape, and the intersection is similalarly sized to the union
-=======
 ///   - This only effects shapes whose intersection is a single shape, and the intersection is similarly sized to the union
->>>>>>> 67d4221d
 ///   - can be solved by first computing at low accuracy, and if the values are close recomputing.
 #[derive(Clone)]
 struct Cycle {
@@ -221,15 +217,9 @@
 			fn advance_by_seg(&mut self, graph: &mut PathGraph, seg: PathSeg, origin: Origin) {
 				let (v_ids, mut t_values) = graph.intersects_in_seg(self.seg_idx, origin);
 				if !v_ids.is_empty() {
-<<<<<<< HEAD
 					let sub_segs = subdivide_path_seg(&seg, &mut t_values);
 					for (vertex_id, sub_seg) in v_ids.into_iter().zip(sub_segs.iter()) {
 						match self.current_start {
-=======
-					let subdivided_path_segments = subdivide_path_seg(&seg, &mut t_values);
-					for (vertex_id, sub_seg) in v_ids.into_iter().zip(subdivided_path_segments.iter()) {
-						match self.cstart {
->>>>>>> 67d4221d
 							Some(idx) => {
 								do_if!(sub_seg, end_of_edge { self.current.push(*end_of_edge)});
 								graph.add_edge(origin, idx, vertex_id, self.current.clone());
@@ -243,7 +233,7 @@
 							}
 						}
 					}
-					do_if!(subdivided_path_segments.last().unwrap(), start_of_edge {self.current.push(*start_of_edge)});
+					do_if!(sub_segs.last().unwrap(), start_of_edge {self.current.push(*start_of_edge)});
 				} else {
 					match self.current_start {
 						Some(_) => self.current.push(seg),

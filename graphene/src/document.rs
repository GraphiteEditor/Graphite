use std::{
	collections::hash_map::DefaultHasher,
	hash::{Hash, Hasher},
};

use glam::{DAffine2, DVec2};
use serde::{Deserialize, Serialize};

use crate::{
	layers::{self, Folder, Layer, LayerData, LayerDataType, Shape},
	DocumentError, DocumentResponse, LayerId, Operation, Quad,
};

#[derive(Debug, Clone, Deserialize, Serialize)]
pub struct Document {
	pub root: Layer,
	/// The state_identifier serves to provide a way to uniquely identify a particular state that the document is in.
	/// This identifier is not a hash and is not guaranteed to be equal for equivalent documents.
	#[serde(skip)]
	pub state_identifier: DefaultHasher,
}

impl Default for Document {
	fn default() -> Self {
		Self {
			root: Layer::new(LayerDataType::Folder(Folder::default()), DAffine2::IDENTITY.to_cols_array()),
			state_identifier: DefaultHasher::new(),
		}
	}
}

impl Document {
	pub fn with_content(serialized_content: &str) -> Result<Self, DocumentError> {
		serde_json::from_str(serialized_content).map_err(|e| DocumentError::InvalidFile(e.to_string()))
	}

	/// Wrapper around render, that returns the whole document as a Response.
	pub fn render_root(&mut self) -> String {
		self.root.render(&mut vec![]);
		self.root.cache.clone()
	}

	pub fn current_state_identifier(&self) -> u64 {
<<<<<<< HEAD
		self.hasher.finish()
=======
		self.state_identifier.finish()
>>>>>>> fbefcb61
	}

	pub fn serialize_document(&self) -> String {
		let val = serde_json::to_string(self);
		// We fully expect the serialization to succeed
		val.unwrap()
	}

	/// Checks whether each layer under `path` intersects with the provided `quad` and adds all intersection layers as paths to `intersections`.
	pub fn intersects_quad(&self, quad: Quad, path: &mut Vec<LayerId>, intersections: &mut Vec<Vec<LayerId>>) {
		self.layer(path).unwrap().intersects_quad(quad, path, intersections);
	}

	/// Checks whether each layer under the root path intersects with the provided `quad` and returns the paths to all intersecting layers.
	pub fn intersects_quad_root(&self, quad: Quad) -> Vec<Vec<LayerId>> {
		let mut intersections = Vec::new();
		self.intersects_quad(quad, &mut vec![], &mut intersections);
		intersections
	}

	/// Returns a reference to the requested folder. Fails if the path does not exist,
	/// or if the requested layer is not of type folder.
	pub fn folder(&self, path: &[LayerId]) -> Result<&Folder, DocumentError> {
		let mut root = &self.root;
		for id in path {
			root = root.as_folder()?.layer(*id).ok_or(DocumentError::LayerNotFound)?;
		}
		root.as_folder()
	}

	/// Returns a mutable reference to the requested folder. Fails if the path does not exist,
	/// or if the requested layer is not of type folder.
	/// If you manually edit the folder you have to set the cache_dirty flag yourself.
	fn folder_mut(&mut self, path: &[LayerId]) -> Result<&mut Folder, DocumentError> {
		let mut root = &mut self.root;
		for id in path {
			root = root.as_folder_mut()?.layer_mut(*id).ok_or(DocumentError::LayerNotFound)?;
		}
		root.as_folder_mut()
	}

	/// Returns a reference to the layer or folder at the path.
	pub fn layer(&self, path: &[LayerId]) -> Result<&Layer, DocumentError> {
		if path.is_empty() {
			return Ok(&self.root);
		}
		let (path, id) = split_path(path)?;
		self.folder(path)?.layer(id).ok_or(DocumentError::LayerNotFound)
	}

	/// Returns a mutable reference to the layer or folder at the path.
	fn layer_mut(&mut self, path: &[LayerId]) -> Result<&mut Layer, DocumentError> {
		if path.is_empty() {
			return Ok(&mut self.root);
		}
		let (path, id) = split_path(path)?;
		self.folder_mut(path)?.layer_mut(id).ok_or(DocumentError::LayerNotFound)
	}

	pub fn deepest_common_folder<'a>(&self, layers: impl Iterator<Item = &'a [LayerId]>) -> Result<&'a [LayerId], DocumentError> {
		let common_prefix_of_path = self.common_prefix(layers);

		Ok(match self.layer(common_prefix_of_path)?.data {
			LayerDataType::Folder(_) => common_prefix_of_path,
			LayerDataType::Shape(_) => &common_prefix_of_path[..common_prefix_of_path.len() - 1],
		})
	}

	pub fn common_prefix<'a>(&self, layers: impl Iterator<Item = &'a [LayerId]>) -> &'a [LayerId] {
		layers
			.reduce(|a, b| {
				let number_of_uncommon_ids_in_a = (0..a.len()).position(|i| b.starts_with(&a[..a.len() - i])).unwrap_or_default();
				&a[..(a.len() - number_of_uncommon_ids_in_a)]
			})
			.unwrap_or_default()
	}

	/// Given a path to a layer, returns a vector of the indices in the layer tree
	/// These indices can be used to order a list of layers
	pub fn indices_for_path(&self, path: &[LayerId]) -> Result<Vec<usize>, DocumentError> {
		let mut root = self.root.as_folder()?;
		let mut indices = vec![];
		let (path, layer_id) = split_path(path)?;

		for id in path {
			let pos = root.layer_ids.iter().position(|x| *x == *id).ok_or(DocumentError::LayerNotFound)?;
			indices.push(pos);
			root = root.folder(*id).ok_or(DocumentError::LayerNotFound)?;
		}

		indices.push(root.layer_ids.iter().position(|x| *x == layer_id).ok_or(DocumentError::LayerNotFound)?);

		Ok(indices)
	}

	/// Replaces the layer at the specified `path` with `layer`.
	pub fn set_layer(&mut self, path: &[LayerId], layer: Layer, insert_index: isize) -> Result<(), DocumentError> {
		let mut folder = self.root.as_folder_mut()?;
		let mut layer_id = None;
		if let Ok((path, id)) = split_path(path) {
			layer_id = Some(id);
			self.mark_as_dirty(path)?;
			folder = self.folder_mut(path)?;
			if let Some(folder_layer) = folder.layer_mut(id) {
				*folder_layer = layer;
				return Ok(());
			}
		}
		folder.add_layer(layer, layer_id, insert_index).ok_or(DocumentError::IndexOutOfBounds)?;
		Ok(())
	}

	/// Adds a new layer to the folder specified by `path`.
	/// Passing a negative `insert_index` indexes relative to the end.
	/// -1 is equivalent to adding the layer to the top.
	pub fn add_layer(&mut self, path: &[LayerId], layer: Layer, insert_index: isize) -> Result<LayerId, DocumentError> {
		let folder = self.folder_mut(path)?;
		folder.add_layer(layer, None, insert_index).ok_or(DocumentError::IndexOutOfBounds)
	}

	/// Deletes the layer specified by `path`.
	pub fn delete(&mut self, path: &[LayerId]) -> Result<(), DocumentError> {
		let (path, id) = split_path(path)?;
		self.mark_as_dirty(path)?;
		self.folder_mut(path)?.remove_layer(id)
	}

	pub fn visible_layers(&self, path: &mut Vec<LayerId>, paths: &mut Vec<Vec<LayerId>>) -> Result<(), DocumentError> {
		if !self.layer(path)?.visible {
			return Ok(());
		}
		if let Ok(folder) = self.folder(path) {
			for layer in folder.layer_ids.iter() {
				path.push(*layer);
				self.visible_layers(path, paths)?;
				path.pop();
			}
		} else {
			paths.push(path.clone());
		}
		Ok(())
	}

	pub fn viewport_bounding_box(&self, path: &[LayerId]) -> Result<Option<[DVec2; 2]>, DocumentError> {
		let layer = self.layer(path)?;
		let transform = self.multiply_transforms(path)?;
		Ok(layer.data.bounding_box(transform))
	}

	pub fn visible_layers_bounding_box(&self) -> Option<[DVec2; 2]> {
		let mut paths = vec![];
		self.visible_layers(&mut vec![], &mut paths).ok()?;
		self.combined_viewport_bounding_box(paths.iter().map(|x| x.as_slice()))
	}

	pub fn combined_viewport_bounding_box<'a>(&self, paths: impl Iterator<Item = &'a [LayerId]>) -> Option<[DVec2; 2]> {
		let boxes = paths.filter_map(|path| self.viewport_bounding_box(path).ok()?);
		boxes.reduce(|a, b| [a[0].min(b[0]), a[1].max(b[1])])
	}

	pub fn mark_upstream_as_dirty(&mut self, path: &[LayerId]) -> Result<(), DocumentError> {
		let mut root = &mut self.root;
		root.cache_dirty = true;
		for id in path {
			root = root.as_folder_mut()?.layer_mut(*id).ok_or(DocumentError::LayerNotFound)?;
			root.cache_dirty = true;
		}
		Ok(())
	}

	pub fn mark_downstream_as_dirty(&mut self, path: &[LayerId]) -> Result<(), DocumentError> {
		let mut layer = self.layer_mut(path)?;
		layer.cache_dirty = true;

		let mut path = path.to_vec();
		let len = path.len();
		path.push(0);

		if let Some(ids) = layer.as_folder().ok().map(|f| f.layer_ids.clone()) {
			for id in ids {
				path[len] = id;
				self.mark_downstream_as_dirty(&path)?
			}
		}
		Ok(())
	}

	pub fn mark_as_dirty(&mut self, path: &[LayerId]) -> Result<(), DocumentError> {
		self.mark_upstream_as_dirty(path)?;
		Ok(())
	}

	pub fn transforms(&self, path: &[LayerId]) -> Result<Vec<DAffine2>, DocumentError> {
		let mut root = &self.root;
		let mut transforms = vec![self.root.transform];
		for id in path {
			if let Ok(folder) = root.as_folder() {
				root = folder.layer(*id).ok_or(DocumentError::LayerNotFound)?;
			}
			transforms.push(root.transform);
		}
		Ok(transforms)
	}

	pub fn multiply_transforms(&self, path: &[LayerId]) -> Result<DAffine2, DocumentError> {
		let mut root = &self.root;
		let mut trans = self.root.transform;
		for id in path {
			if let Ok(folder) = root.as_folder() {
				root = folder.layer(*id).ok_or(DocumentError::LayerNotFound)?;
			}
			trans = trans * root.transform;
		}
		Ok(trans)
	}

	pub fn generate_transform_across_scope(&self, from: &[LayerId], to: Option<DAffine2>) -> Result<DAffine2, DocumentError> {
		let from_rev = self.multiply_transforms(from)?;
		let scope = to.unwrap_or(DAffine2::IDENTITY);
		Ok(scope * from_rev)
	}

	pub fn transform_relative_to_scope(&mut self, layer: &[LayerId], scope: Option<DAffine2>, transform: DAffine2) -> Result<(), DocumentError> {
		let to = self.generate_transform_across_scope(&layer[..layer.len() - 1], scope)?;
		let layer = self.layer_mut(layer)?;
		layer.transform = to.inverse() * transform * to * layer.transform;
		Ok(())
	}

	pub fn set_transform_relative_to_scope(&mut self, layer: &[LayerId], scope: Option<DAffine2>, transform: DAffine2) -> Result<(), DocumentError> {
		let to = self.generate_transform_across_scope(&layer[..layer.len() - 1], scope)?;
		let layer = self.layer_mut(layer)?;
		layer.transform = to.inverse() * transform;
		Ok(())
	}

	pub fn generate_transform_relative_to_viewport(&self, from: &[LayerId]) -> Result<DAffine2, DocumentError> {
		self.generate_transform_across_scope(from, None)
	}

	pub fn apply_transform_relative_to_viewport(&mut self, layer: &[LayerId], transform: DAffine2) -> Result<(), DocumentError> {
		self.transform_relative_to_scope(layer, None, transform)
	}

	pub fn set_transform_relative_to_viewport(&mut self, layer: &[LayerId], transform: DAffine2) -> Result<(), DocumentError> {
		self.set_transform_relative_to_scope(layer, None, transform)
	}

	fn remove_overlays(&mut self, path: &mut Vec<LayerId>) {
		if self.layer(path).unwrap().overlay {
			self.delete(path).unwrap()
		}
		let ids = self.folder(path).map(|folder| folder.layer_ids.clone()).unwrap_or_default();
		for id in ids {
			path.push(id);
			self.remove_overlays(path);
			path.pop();
		}
	}

	pub fn clone_without_overlays(&self) -> Self {
		let mut document = self.clone();
		document.remove_overlays(&mut vec![]);
		document
	}

	/// Mutate the document by applying the `operation` to it. If the operation necessitates a
	/// reaction from the frontend, responses may be returned.
	pub fn handle_operation(&mut self, operation: &Operation) -> Result<Option<Vec<DocumentResponse>>, DocumentError> {
		operation.pseudo_hash().hash(&mut self.state_identifier);
		use DocumentResponse::*;

		let responses = match &operation {
			Operation::AddEllipse { path, insert_index, transform, style } => {
				let layer = Layer::new(LayerDataType::Shape(Shape::ellipse(*style)), *transform);

				self.set_layer(path, layer, *insert_index)?;

				Some([vec![DocumentChanged, CreatedLayer { path: path.clone() }], update_thumbnails_upstream(path)].concat())
			}
			Operation::AddOverlayEllipse { path, transform, style } => {
				let mut ellipse = Shape::ellipse(*style);
				ellipse.render_index = -1;

				let mut layer = Layer::new(LayerDataType::Shape(ellipse), *transform);
				layer.overlay = true;

				self.set_layer(path, layer, -1)?;

				Some([vec![DocumentChanged, CreatedLayer { path: path.clone() }]].concat())
			}
			Operation::AddRect { path, insert_index, transform, style } => {
				let layer = Layer::new(LayerDataType::Shape(Shape::rectangle(*style)), *transform);

				self.set_layer(path, layer, *insert_index)?;

				Some([vec![DocumentChanged, CreatedLayer { path: path.clone() }], update_thumbnails_upstream(path)].concat())
			}
			Operation::AddOverlayRect { path, transform, style } => {
				let mut rect = Shape::rectangle(*style);
				rect.render_index = -1;

				let mut layer = Layer::new(LayerDataType::Shape(rect), *transform);
				layer.overlay = true;

				self.set_layer(path, layer, -1)?;

				Some([vec![DocumentChanged, CreatedLayer { path: path.clone() }]].concat())
			}
			Operation::AddLine { path, insert_index, transform, style } => {
				let layer = Layer::new(LayerDataType::Shape(Shape::line(*style)), *transform);

				self.set_layer(path, layer, *insert_index)?;

				Some([vec![DocumentChanged, CreatedLayer { path: path.clone() }], update_thumbnails_upstream(path)].concat())
			}
			Operation::AddOverlayLine { path, transform, style } => {
				let mut line = Shape::line(*style);
				line.render_index = -1;

				let mut layer = Layer::new(LayerDataType::Shape(line), *transform);
				layer.overlay = true;

				self.set_layer(path, layer, -1)?;

				Some([vec![DocumentChanged, CreatedLayer { path: path.clone() }]].concat())
			}
			Operation::AddNgon {
				path,
				insert_index,
				transform,
				style,
				sides,
			} => {
				let layer = Layer::new(LayerDataType::Shape(Shape::ngon(*sides, *style)), *transform);

				self.set_layer(path, layer, *insert_index)?;

				Some([vec![DocumentChanged, CreatedLayer { path: path.clone() }], update_thumbnails_upstream(path)].concat())
			}
			Operation::AddOverlayShape { path, style, bez_path } => {
				let mut shape = Shape::from_bez_path(bez_path.clone(), *style, false);
				shape.render_index = -1;

				let mut layer = Layer::new(LayerDataType::Shape(shape), DAffine2::IDENTITY.to_cols_array());
				layer.overlay = true;

				self.set_layer(path, layer, -1)?;

				Some([vec![DocumentChanged, CreatedLayer { path: path.clone() }]].concat())
			}
			Operation::AddPen {
				path,
				insert_index,
				points,
				transform,
				style,
			} => {
				let points: Vec<glam::DVec2> = points.iter().map(|&it| it.into()).collect();
				self.set_layer(path, Layer::new(LayerDataType::Shape(Shape::poly_line(points, *style)), *transform), *insert_index)?;
				Some([vec![DocumentChanged, CreatedLayer { path: path.clone() }], update_thumbnails_upstream(path)].concat())
			}
			Operation::DeleteLayer { path } => {
				fn aggregate_deletions(folder: &Folder, path: &mut Vec<LayerId>, responses: &mut Vec<DocumentResponse>) {
					for (id, layer) in folder.layer_ids.iter().zip(folder.layers()) {
						path.push(*id);
						responses.push(DocumentResponse::DeletedLayer { path: path.clone() });
						if let LayerDataType::Folder(f) = &layer.data {
							aggregate_deletions(f, path, responses);
						}
						path.pop();
					}
				}
				let mut responses = Vec::new();
				if let Ok(folder) = self.folder(path) {
					aggregate_deletions(folder, &mut path.clone(), &mut responses)
				};
				self.delete(path)?;

				let (folder, _) = split_path(path.as_slice()).unwrap_or_else(|_| (&[], 0));
				responses.extend([DocumentChanged, DeletedLayer { path: path.clone() }, FolderChanged { path: folder.to_vec() }]);
				responses.extend(update_thumbnails_upstream(folder));
				Some(responses)
			}
			Operation::PasteLayer { path, layer, insert_index } => {
				let folder = self.folder_mut(path)?;
				let id = folder.add_layer(layer.clone(), None, *insert_index).ok_or(DocumentError::IndexOutOfBounds)?;
				let full_path = [path.clone(), vec![id]].concat();
				self.mark_as_dirty(&full_path)?;
				fn aggregate_insertions(folder: &Folder, path: &mut Vec<LayerId>, responses: &mut Vec<DocumentResponse>) {
					for (id, layer) in folder.layer_ids.iter().zip(folder.layers()) {
						path.push(*id);
						responses.push(DocumentResponse::CreatedLayer { path: path.clone() });
						if let LayerDataType::Folder(f) = &layer.data {
							aggregate_insertions(f, path, responses);
						}
						path.pop();
					}
				}
				let mut responses = Vec::new();
				if let Ok(folder) = self.folder(&full_path) {
					aggregate_insertions(folder, &mut full_path.clone(), &mut responses)
				};

				responses.extend([DocumentChanged, CreatedLayer { path: full_path }, FolderChanged { path: path.clone() }]);
				responses.extend(update_thumbnails_upstream(path));
				Some(responses)
			}
			Operation::DuplicateLayer { path } => {
				let layer = self.layer(path)?.clone();
				let (folder_path, _) = split_path(path.as_slice()).unwrap_or_else(|_| (&[], 0));
				let folder = self.folder_mut(folder_path)?;
				folder.add_layer(layer, None, -1).ok_or(DocumentError::IndexOutOfBounds)?;
				self.mark_as_dirty(&path[..path.len() - 1])?;
				Some(vec![DocumentChanged, FolderChanged { path: folder_path.to_vec() }])
			}
			Operation::RenameLayer { path, name } => {
				self.layer_mut(path)?.name = Some(name.clone());
				Some(vec![LayerChanged { path: path.clone() }])
			}
			Operation::CreateFolder { path } => {
				self.set_layer(path, Layer::new(LayerDataType::Folder(Folder::default()), DAffine2::IDENTITY.to_cols_array()), -1)?;
				self.mark_as_dirty(path)?;

				Some(vec![DocumentChanged, CreatedLayer { path: path.clone() }])
			}
			Operation::TransformLayer { path, transform } => {
				let layer = self.layer_mut(path).unwrap();
				let transform = DAffine2::from_cols_array(transform) * layer.transform;
				layer.transform = transform;
				self.mark_as_dirty(path)?;
				Some(vec![DocumentChanged])
			}
			Operation::TransformLayerInViewport { path, transform } => {
				let transform = DAffine2::from_cols_array(transform);
				self.apply_transform_relative_to_viewport(path, transform)?;
				self.mark_as_dirty(path)?;
				Some([vec![DocumentChanged], update_thumbnails_upstream(path)].concat())
			}
			Operation::SetLayerTransformInViewport { path, transform } => {
				let transform = DAffine2::from_cols_array(transform);
				self.set_transform_relative_to_viewport(path, transform)?;
				self.mark_as_dirty(path)?;
				Some([vec![DocumentChanged], update_thumbnails_upstream(path)].concat())
			}
			Operation::SetShapePathInViewport { path, bez_path, transform } => {
				let transform = DAffine2::from_cols_array(transform);
				self.set_transform_relative_to_viewport(path, transform)?;
				self.mark_as_dirty(path)?;

				match &mut self.layer_mut(path)?.data {
					LayerDataType::Shape(shape) => {
						shape.path = bez_path.clone();
					}
					LayerDataType::Folder(_) => (),
				}
				Some(vec![DocumentChanged, LayerChanged { path: path.clone() }])
			}
			Operation::TransformLayerInScope { path, transform, scope } => {
				let transform = DAffine2::from_cols_array(transform);
				let scope = DAffine2::from_cols_array(scope);
				self.transform_relative_to_scope(path, Some(scope), transform)?;
				self.mark_as_dirty(path)?;
				Some([vec![DocumentChanged], update_thumbnails_upstream(path)].concat())
			}
			Operation::SetLayerTransformInScope { path, transform, scope } => {
				let transform = DAffine2::from_cols_array(transform);
				let scope = DAffine2::from_cols_array(scope);
				self.set_transform_relative_to_scope(path, Some(scope), transform)?;
				self.mark_as_dirty(path)?;
				Some([vec![DocumentChanged], update_thumbnails_upstream(path)].concat())
			}
			Operation::SetLayerTransform { path, transform } => {
				let transform = DAffine2::from_cols_array(transform);
				let layer = self.layer_mut(path)?;
				layer.transform = transform;
				self.mark_as_dirty(path)?;
				Some([vec![DocumentChanged], update_thumbnails_upstream(path)].concat())
			}
			Operation::ToggleLayerVisibility { path } => {
				self.mark_as_dirty(path)?;
				let layer = self.layer_mut(path)?;
				layer.visible = !layer.visible;
				Some([vec![DocumentChanged], update_thumbnails_upstream(path)].concat())
			}
			Operation::SetLayerVisibility { path, visible } => {
				self.mark_as_dirty(path)?;
				let layer = self.layer_mut(path)?;
				layer.visible = *visible;
				Some([vec![DocumentChanged], update_thumbnails_upstream(path)].concat())
			}
			Operation::SetLayerBlendMode { path, blend_mode } => {
				self.mark_as_dirty(path)?;
				self.layer_mut(path)?.blend_mode = *blend_mode;

				Some([vec![DocumentChanged], update_thumbnails_upstream(path)].concat())
			}
			Operation::SetLayerOpacity { path, opacity } => {
				self.mark_as_dirty(path)?;
				self.layer_mut(path)?.opacity = *opacity;

				Some([vec![DocumentChanged], update_thumbnails_upstream(path)].concat())
			}
			Operation::SetLayerStyle { path, style } => {
				let layer = self.layer_mut(path)?;
				match &mut layer.data {
					LayerDataType::Shape(s) => s.style = *style,
					_ => return Err(DocumentError::NotAShape),
				}
				self.mark_as_dirty(path)?;
				Some(vec![DocumentChanged, LayerChanged { path: path.clone() }])
			}
			Operation::SetLayerFill { path, color } => {
				let layer = self.layer_mut(path)?;
				match &mut layer.data {
					LayerDataType::Shape(s) => s.style.set_fill(layers::style::Fill::new(*color)),
					_ => return Err(DocumentError::NotAShape),
				}
				self.mark_as_dirty(path)?;
				Some([vec![DocumentChanged], update_thumbnails_upstream(path)].concat())
			}
		};
		Ok(responses)
	}
}

fn split_path(path: &[LayerId]) -> Result<(&[LayerId], LayerId), DocumentError> {
	let (id, path) = path.split_last().ok_or(DocumentError::InvalidPath)?;
	Ok((path, *id))
}

fn update_thumbnails_upstream(path: &[LayerId]) -> Vec<DocumentResponse> {
	let length = path.len();
	let mut responses = Vec::with_capacity(length);
	for i in 0..length {
		responses.push(DocumentResponse::LayerChanged { path: path[0..(length - i)].to_vec() });
	}
	responses
}<|MERGE_RESOLUTION|>--- conflicted
+++ resolved
@@ -41,11 +41,7 @@
 	}
 
 	pub fn current_state_identifier(&self) -> u64 {
-<<<<<<< HEAD
-		self.hasher.finish()
-=======
 		self.state_identifier.finish()
->>>>>>> fbefcb61
 	}
 
 	pub fn serialize_document(&self) -> String {

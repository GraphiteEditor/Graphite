--- conflicted
+++ resolved
@@ -537,12 +537,9 @@
 			Operation::BooleanOperation { operation, selected } => {
 				// TODO: proper difference
 				// TODO: proper style selection (done?)
-<<<<<<< HEAD
 				// TODO: should generate symmetrical code
 				// TODO: Operations on any number of shapes
-=======
 				// TODO: boolean ops on any number of shapes
->>>>>>> c562aa16
 				// TODO: handle overlapping identical curve case
 				// TODO: precision reached without intersection bug (maybe caused by separating a closed path, or dragging handles)
 				// TODO: click on shape should drag the shape

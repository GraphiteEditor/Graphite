use std::{
	collections::hash_map::DefaultHasher,
	hash::{Hash, Hasher},
};

use glam::{DAffine2, DVec2};
use serde::{Deserialize, Serialize};

use crate::{
	layers::{self, Folder, Layer, LayerData, LayerDataType, Shape},
	DocumentError, DocumentResponse, LayerId, Operation, Quad,
};

#[derive(Debug, Clone, Deserialize, Serialize)]
pub struct Document {
	pub root: Layer,
	#[serde(skip)]
	pub hasher: DefaultHasher,
}

impl Default for Document {
	fn default() -> Self {
		Self {
			root: Layer::new(LayerDataType::Folder(Folder::default()), DAffine2::IDENTITY.to_cols_array()),
			hasher: DefaultHasher::new(),
		}
	}
}

impl Document {
	pub fn with_content(serialized_content: &str) -> Result<Self, DocumentError> {
		serde_json::from_str(serialized_content).map_err(|e| DocumentError::InvalidFile(e.to_string()))
	}

	/// Wrapper around render, that returns the whole document as a Response.
	pub fn render_root(&mut self) -> String {
		self.root.render(&mut vec![]);
		self.root.cache.clone()
	}

	pub fn hash(&self) -> u64 {
		self.hasher.finish()
	}

	pub fn serialize_document(&self) -> String {
		let val = serde_json::to_string(self);
		// We fully expect the serialization to succeed
		val.unwrap()
	}

	/// Checks whether each layer under `path` intersects with the provided `quad` and adds all intersection layers as paths to `intersections`.
	pub fn intersects_quad(&self, quad: Quad, path: &mut Vec<LayerId>, intersections: &mut Vec<Vec<LayerId>>) {
		self.layer(path).unwrap().intersects_quad(quad, path, intersections);
	}

	/// Checks whether each layer under the root path intersects with the provided `quad` and returns the paths to all intersecting layers.
	pub fn intersects_quad_root(&self, quad: Quad) -> Vec<Vec<LayerId>> {
		let mut intersections = Vec::new();
		self.intersects_quad(quad, &mut vec![], &mut intersections);
		intersections
	}

	/// Returns a reference to the requested folder. Fails if the path does not exist,
	/// or if the requested layer is not of type folder.
	pub fn folder(&self, path: &[LayerId]) -> Result<&Folder, DocumentError> {
		let mut root = &self.root;
		for id in path {
			root = root.as_folder()?.layer(*id).ok_or(DocumentError::LayerNotFound)?;
		}
		root.as_folder()
	}

	/// Returns a mutable reference to the requested folder. Fails if the path does not exist,
	/// or if the requested layer is not of type folder.
	/// If you manually edit the folder you have to set the cache_dirty flag yourself.
	pub fn folder_mut(&mut self, path: &[LayerId]) -> Result<&mut Folder, DocumentError> {
		let mut root = &mut self.root;
		for id in path {
			root = root.as_folder_mut()?.layer_mut(*id).ok_or(DocumentError::LayerNotFound)?;
		}
		root.as_folder_mut()
	}

	/// Returns a reference to the layer or folder at the path.
	pub fn layer(&self, path: &[LayerId]) -> Result<&Layer, DocumentError> {
		if path.is_empty() {
			return Ok(&self.root);
		}
		let (path, id) = split_path(path)?;
		self.folder(path)?.layer(id).ok_or(DocumentError::LayerNotFound)
	}

	/// Returns a mutable reference to the layer or folder at the path.
	pub fn layer_mut(&mut self, path: &[LayerId]) -> Result<&mut Layer, DocumentError> {
		if path.is_empty() {
			return Ok(&mut self.root);
		}
		let (path, id) = split_path(path)?;
		self.folder_mut(path)?.layer_mut(id).ok_or(DocumentError::LayerNotFound)
	}

	/// Given a path to a layer, returns a vector of the indices in the layer tree
	/// These indices can be used to order a list of layers
	pub fn indices_for_path(&self, path: &[LayerId]) -> Result<Vec<usize>, DocumentError> {
		let mut root = self.root.as_folder()?;
		let mut indices = vec![];
		let (path, layer_id) = split_path(path)?;

		for id in path {
			let pos = root.layer_ids.iter().position(|x| *x == *id).ok_or(DocumentError::LayerNotFound)?;
			indices.push(pos);
			root = root.folder(*id).ok_or(DocumentError::LayerNotFound)?;
		}

		indices.push(root.layer_ids.iter().position(|x| *x == layer_id).ok_or(DocumentError::LayerNotFound)?);

		Ok(indices)
	}

	/// Replaces the layer at the specified `path` with `layer`.
	pub fn set_layer(&mut self, path: &[LayerId], layer: Layer, insert_index: isize) -> Result<(), DocumentError> {
		let mut folder = self.root.as_folder_mut()?;
		let mut layer_id = None;
		if let Ok((path, id)) = split_path(path) {
			layer_id = Some(id);
			self.mark_as_dirty(path)?;
			folder = self.folder_mut(path)?;
			if let Some(folder_layer) = folder.layer_mut(id) {
				*folder_layer = layer;
				return Ok(());
			}
		}
		folder.add_layer(layer, layer_id, insert_index).ok_or(DocumentError::IndexOutOfBounds)?;
		Ok(())
	}

	/// Adds a new layer to the folder specified by `path`.
	/// Passing a negative `insert_index` indexes relative to the end.
	/// -1 is equivalent to adding the layer to the top.
	pub fn add_layer(&mut self, path: &[LayerId], layer: Layer, insert_index: isize) -> Result<LayerId, DocumentError> {
		let folder = self.folder_mut(path)?;
		folder.add_layer(layer, None, insert_index).ok_or(DocumentError::IndexOutOfBounds)
	}

	/// Deletes the layer specified by `path`.
	pub fn delete(&mut self, path: &[LayerId]) -> Result<(), DocumentError> {
		let (path, id) = split_path(path)?;
		self.mark_as_dirty(path)?;
		self.folder_mut(path)?.remove_layer(id)
	}

	pub fn visible_layers(&self, path: &mut Vec<LayerId>, paths: &mut Vec<Vec<LayerId>>) -> Result<(), DocumentError> {
		if !self.layer(path)?.visible {
			return Ok(());
		}
		if let Ok(folder) = self.folder(path) {
			for layer in folder.layer_ids.iter() {
				path.push(*layer);
				self.visible_layers(path, paths)?;
				path.pop();
			}
		} else {
			paths.push(path.clone());
		}
		Ok(())
	}

	pub fn viewport_bounding_box(&self, path: &[LayerId]) -> Result<Option<[DVec2; 2]>, DocumentError> {
		let layer = self.layer(path)?;
		let transform = self.multiply_transforms(path)?;
		Ok(layer.data.bounding_box(transform))
	}

	pub fn visible_layers_bounding_box(&self) -> Option<[DVec2; 2]> {
		let mut paths = vec![];
		self.visible_layers(&mut vec![], &mut paths).ok()?;
		self.combined_viewport_bounding_box(paths.iter().map(|x| x.as_slice()))
	}

	pub fn combined_viewport_bounding_box<'a>(&self, paths: impl Iterator<Item = &'a [LayerId]>) -> Option<[DVec2; 2]> {
		let boxes = paths.filter_map(|path| self.viewport_bounding_box(path).ok()?);
		boxes.reduce(|a, b| [a[0].min(b[0]), a[1].max(b[1])])
	}

	pub fn mark_upstream_as_dirty(&mut self, path: &[LayerId]) -> Result<(), DocumentError> {
		let mut root = &mut self.root;
		root.cache_dirty = true;
		for id in path {
			root = root.as_folder_mut()?.layer_mut(*id).ok_or(DocumentError::LayerNotFound)?;
			root.cache_dirty = true;
		}
		Ok(())
	}

	pub fn mark_downstream_as_dirty(&mut self, path: &[LayerId]) -> Result<(), DocumentError> {
		let mut layer = self.layer_mut(path)?;
		layer.cache_dirty = true;

		let mut path = path.to_vec();
		let len = path.len();
		path.push(0);

		if let Some(ids) = layer.as_folder().ok().map(|f| f.layer_ids.clone()) {
			for id in ids {
				path[len] = id;
				self.mark_downstream_as_dirty(&path)?
			}
		}
		Ok(())
	}

	pub fn mark_as_dirty(&mut self, path: &[LayerId]) -> Result<(), DocumentError> {
		self.mark_upstream_as_dirty(path)?;
		Ok(())
	}

	pub fn transforms(&self, path: &[LayerId]) -> Result<Vec<DAffine2>, DocumentError> {
		let mut root = &self.root;
		let mut transforms = vec![self.root.transform];
		for id in path {
			if let Ok(folder) = root.as_folder() {
				root = folder.layer(*id).ok_or(DocumentError::LayerNotFound)?;
			}
			transforms.push(root.transform);
		}
		Ok(transforms)
	}

	pub fn multiply_transforms(&self, path: &[LayerId]) -> Result<DAffine2, DocumentError> {
		let mut root = &self.root;
		let mut trans = self.root.transform;
		for id in path {
			if let Ok(folder) = root.as_folder() {
				root = folder.layer(*id).ok_or(DocumentError::LayerNotFound)?;
			}
			trans = trans * root.transform;
		}
		Ok(trans)
	}

	pub fn generate_transform_across_scope(&self, from: &[LayerId], to: Option<DAffine2>) -> Result<DAffine2, DocumentError> {
		let from_rev = self.multiply_transforms(from)?;
		let scope = to.unwrap_or(DAffine2::IDENTITY);
		Ok(scope * from_rev)
	}

	pub fn transform_relative_to_scope(&mut self, layer: &[LayerId], scope: Option<DAffine2>, transform: DAffine2) -> Result<(), DocumentError> {
		let to = self.generate_transform_across_scope(&layer[..layer.len() - 1], scope)?;
		let layer = self.layer_mut(layer)?;
		layer.transform = to.inverse() * transform * to * layer.transform;
		Ok(())
	}

	pub fn set_transform_relative_to_scope(&mut self, layer: &[LayerId], scope: Option<DAffine2>, transform: DAffine2) -> Result<(), DocumentError> {
		let to = self.generate_transform_across_scope(&layer[..layer.len() - 1], scope)?;
		let layer = self.layer_mut(layer)?;
		layer.transform = to.inverse() * transform;
		Ok(())
	}

	pub fn generate_transform_relative_to_viewport(&self, from: &[LayerId]) -> Result<DAffine2, DocumentError> {
		self.generate_transform_across_scope(from, None)
	}

	pub fn apply_transform_relative_to_viewport(&mut self, layer: &[LayerId], transform: DAffine2) -> Result<(), DocumentError> {
		self.transform_relative_to_scope(layer, None, transform)
	}

	pub fn set_transform_relative_to_viewport(&mut self, layer: &[LayerId], transform: DAffine2) -> Result<(), DocumentError> {
		self.set_transform_relative_to_scope(layer, None, transform)
	}

	fn remove_overlays(&mut self, path: &mut Vec<LayerId>) {
		if self.layer(path).unwrap().overlay {
			self.delete(path).unwrap()
		}
		let ids = self.folder(path).map(|folder| folder.layer_ids.clone()).unwrap_or_default();
		for id in ids {
			path.push(id);
			self.remove_overlays(path);
			path.pop();
		}
	}

	pub fn clone_without_overlays(&self) -> Self {
		let mut document = self.clone();
		document.remove_overlays(&mut vec![]);
		document
	}

	/// Mutate the document by applying the `operation` to it. If the operation necessitates a
	/// reaction from the frontend, responses may be returned.
	pub fn handle_operation(&mut self, operation: &Operation) -> Result<Option<Vec<DocumentResponse>>, DocumentError> {
		operation.pseudo_hash().hash(&mut self.hasher);
		use DocumentResponse::*;

		let responses = match &operation {
			Operation::AddEllipse { path, insert_index, transform, style } => {
<<<<<<< HEAD
				self.set_layer(path, Layer::new(LayerDataType::Shape(Shape::ellipse(*style)), *transform), *insert_index)?;
				Some([vec![DocumentChanged, CreatedLayer { path: path.clone() }], update_thumbnails_upstream(path)].concat())
			}
			Operation::AddRect { path, insert_index, transform, style } => {
				self.set_layer(path, Layer::new(LayerDataType::Shape(Shape::rectangle(*style)), *transform), *insert_index)?;
				Some([vec![DocumentChanged, CreatedLayer { path: path.clone() }], update_thumbnails_upstream(path)].concat())
=======
				let layer = Layer::new(LayerDataType::Shape(Shape::ellipse(*style)), *transform);

				self.set_layer(path, layer, *insert_index)?;

				Some(vec![DocumentResponse::DocumentChanged, DocumentResponse::CreatedLayer { path: path.clone() }])
			}
			Operation::AddOverlayEllipse { path, transform, style } => {
				let mut ellipse = Shape::ellipse(*style);
				ellipse.render_index = -1;

				let mut layer = Layer::new(LayerDataType::Shape(ellipse), *transform);
				layer.overlay = true;

				self.set_layer(path, layer, -1)?;

				Some(vec![DocumentResponse::DocumentChanged, DocumentResponse::CreatedLayer { path: path.clone() }])
			}
			Operation::AddRect { path, insert_index, transform, style } => {
				let layer = Layer::new(LayerDataType::Shape(Shape::rectangle(*style)), *transform);

				self.set_layer(path, layer, *insert_index)?;

				Some(vec![DocumentResponse::DocumentChanged, DocumentResponse::CreatedLayer { path: path.clone() }])
>>>>>>> 913b9365
			}
			Operation::AddOverlayRect { path, transform, style } => {
				let mut rect = Shape::rectangle(*style);
				rect.render_index = -1;

				let mut layer = Layer::new(LayerDataType::Shape(rect), *transform);
				layer.overlay = true;

				self.set_layer(path, layer, -1)?;
<<<<<<< HEAD
				Some(vec![DocumentChanged, CreatedLayer { path: path.clone() }])
=======

				Some(vec![DocumentResponse::DocumentChanged, DocumentResponse::CreatedLayer { path: path.clone() }])
>>>>>>> 913b9365
			}
			Operation::AddLine { path, insert_index, transform, style } => {
				let layer = Layer::new(LayerDataType::Shape(Shape::line(*style)), *transform);

				self.set_layer(path, layer, *insert_index)?;

				Some(vec![DocumentResponse::DocumentChanged, DocumentResponse::CreatedLayer { path: path.clone() }])
			}
			Operation::AddOverlayLine { path, transform, style } => {
				let mut line = Shape::line(*style);
				line.render_index = -1;

				let mut layer = Layer::new(LayerDataType::Shape(line), *transform);
				layer.overlay = true;

				self.set_layer(path, layer, -1)?;

				Some(vec![DocumentResponse::DocumentChanged, DocumentResponse::CreatedLayer { path: path.clone() }])
			}
			Operation::AddNgon {
				path,
				insert_index,
				transform,
				style,
				sides,
			} => {
<<<<<<< HEAD
				self.set_layer(path, Layer::new(LayerDataType::Shape(Shape::shape(*sides, *style)), *transform), *insert_index)?;
				Some([vec![DocumentChanged, CreatedLayer { path: path.clone() }], update_thumbnails_upstream(path)].concat())
			}
			Operation::AddLine { path, insert_index, transform, style } => {
				self.set_layer(path, Layer::new(LayerDataType::Shape(Shape::line(*style)), *transform), *insert_index)?;
				Some([vec![DocumentChanged, CreatedLayer { path: path.clone() }], update_thumbnails_upstream(path)].concat())
=======
				self.set_layer(path, Layer::new(LayerDataType::Shape(Shape::ngon(*sides, *style)), *transform), *insert_index)?;

				Some(vec![DocumentResponse::DocumentChanged, DocumentResponse::CreatedLayer { path: path.clone() }])
			}
			Operation::AddOverlayShape { path, style, bez_path } => {
				let mut shape = Shape::from_bez_path(bez_path.clone(), *style, false);
				shape.render_index = -1;

				let mut layer = Layer::new(LayerDataType::Shape(shape), DAffine2::IDENTITY.to_cols_array());
				layer.overlay = true;

				self.set_layer(path, layer, -1)?;

				Some(vec![DocumentResponse::DocumentChanged, DocumentResponse::CreatedLayer { path: path.clone() }])
>>>>>>> 913b9365
			}
			Operation::AddPen {
				path,
				insert_index,
				points,
				transform,
				style,
			} => {
				let points: Vec<glam::DVec2> = points.iter().map(|&it| it.into()).collect();
				self.set_layer(path, Layer::new(LayerDataType::Shape(Shape::poly_line(points, *style)), *transform), *insert_index)?;
				Some([vec![DocumentChanged, CreatedLayer { path: path.clone() }], update_thumbnails_upstream(path)].concat())
			}
			Operation::DeleteLayer { path } => {
				self.delete(path)?;

				let (folder, _) = split_path(path.as_slice()).unwrap_or_else(|_| (&[], 0));
				let mut responses = vec![DocumentChanged, DeletedLayer { path: path.clone() }, FolderChanged { path: folder.to_vec() }];
				responses.extend(update_thumbnails_upstream(path));
				Some(responses)
			}
			Operation::PasteLayer { path, layer, insert_index } => {
				let folder = self.folder_mut(path)?;
				let id = folder.add_layer(layer.clone(), None, *insert_index).ok_or(DocumentError::IndexOutOfBounds)?;
				let full_path = [path.clone(), vec![id]].concat();
				self.mark_as_dirty(&full_path)?;

				let mut responses = vec![DocumentChanged, CreatedLayer { path: full_path }, FolderChanged { path: path.clone() }];
				responses.extend(update_thumbnails_upstream(path));
				Some(responses)
			}
			Operation::DuplicateLayer { path } => {
				let layer = self.layer(path)?.clone();
				let (folder_path, _) = split_path(path.as_slice()).unwrap_or_else(|_| (&[], 0));
				let folder = self.folder_mut(folder_path)?;
				folder.add_layer(layer, None, -1).ok_or(DocumentError::IndexOutOfBounds)?;
				self.mark_as_dirty(&path[..path.len() - 1])?;
				Some(vec![DocumentChanged, FolderChanged { path: folder_path.to_vec() }])
			}
			Operation::RenameLayer { path, name } => {
				self.layer_mut(path)?.name = Some(name.clone());
				Some(vec![LayerChanged { path: path.clone() }])
			}
			Operation::CreateFolder { path } => {
				self.set_layer(path, Layer::new(LayerDataType::Folder(Folder::default()), DAffine2::IDENTITY.to_cols_array()), -1)?;
				self.mark_as_dirty(path)?;

				Some(vec![DocumentChanged, FolderChanged { path: path.clone() }])
			}
			Operation::TransformLayer { path, transform } => {
				let layer = self.layer_mut(path).unwrap();
				let transform = DAffine2::from_cols_array(transform) * layer.transform;
				layer.transform = transform;
				self.mark_as_dirty(path)?;
				Some(vec![DocumentChanged])
			}
			Operation::TransformLayerInViewport { path, transform } => {
				let transform = DAffine2::from_cols_array(transform);
				self.apply_transform_relative_to_viewport(path, transform)?;
				self.mark_as_dirty(path)?;
				Some([vec![DocumentChanged], update_thumbnails_upstream(path)].concat())
			}
			Operation::SetLayerTransformInViewport { path, transform } => {
				let transform = DAffine2::from_cols_array(transform);
				self.set_transform_relative_to_viewport(path, transform)?;
				self.mark_as_dirty(path)?;
				Some([vec![DocumentChanged], update_thumbnails_upstream(path)].concat())
			}
			Operation::SetShapePathInViewport { path, bez_path, transform } => {
				let transform = DAffine2::from_cols_array(transform);
				self.set_transform_relative_to_viewport(path, transform)?;
				self.mark_as_dirty(path)?;

				match &mut self.layer_mut(path)?.data {
					LayerDataType::Shape(shape) => {
						shape.path = bez_path.clone();
					}
					LayerDataType::Folder(_) => (),
				}
				Some(vec![DocumentResponse::DocumentChanged, DocumentResponse::LayerChanged { path: path.clone() }])
			}
			Operation::TransformLayerInScope { path, transform, scope } => {
				let transform = DAffine2::from_cols_array(transform);
				let scope = DAffine2::from_cols_array(scope);
				self.transform_relative_to_scope(path, Some(scope), transform)?;
				self.mark_as_dirty(path)?;
				Some([vec![DocumentChanged], update_thumbnails_upstream(path)].concat())
			}
			Operation::SetLayerTransformInScope { path, transform, scope } => {
				let transform = DAffine2::from_cols_array(transform);
				let scope = DAffine2::from_cols_array(scope);
				self.set_transform_relative_to_scope(path, Some(scope), transform)?;
				self.mark_as_dirty(path)?;
				Some([vec![DocumentChanged], update_thumbnails_upstream(path)].concat())
			}
			Operation::SetLayerTransform { path, transform } => {
				let transform = DAffine2::from_cols_array(transform);
				let layer = self.layer_mut(path)?;
				layer.transform = transform;
				self.mark_as_dirty(path)?;
				Some([vec![DocumentChanged], update_thumbnails_upstream(path)].concat())
			}
			Operation::ToggleLayerVisibility { path } => {
				self.mark_as_dirty(path)?;
<<<<<<< HEAD
				if let Ok(layer) = self.layer_mut(path) {
					layer.visible = !layer.visible;
				}
				Some([vec![DocumentChanged], update_thumbnails_upstream(path)].concat())
=======
				let layer = self.layer_mut(path)?;
				layer.visible = !layer.visible;
				Some(vec![DocumentResponse::DocumentChanged, DocumentResponse::LayerChanged { path: path.clone() }])
			}
			Operation::SetLayerVisibility { path, visible } => {
				self.mark_as_dirty(path)?;
				let layer = self.layer_mut(path)?;
				layer.visible = *visible;
				Some(vec![DocumentResponse::DocumentChanged, DocumentResponse::LayerChanged { path: path.clone() }])
>>>>>>> 913b9365
			}
			Operation::SetLayerBlendMode { path, blend_mode } => {
				self.mark_as_dirty(path)?;
				self.layer_mut(path)?.blend_mode = *blend_mode;

				Some([vec![DocumentChanged], update_thumbnails_upstream(path)].concat())
			}
			Operation::SetLayerOpacity { path, opacity } => {
				self.mark_as_dirty(path)?;
				self.layer_mut(path)?.opacity = *opacity;

				Some([vec![DocumentChanged], update_thumbnails_upstream(path)].concat())
			}
			Operation::SetLayerStyle { path, style } => {
				let layer = self.layer_mut(path)?;
				match &mut layer.data {
					LayerDataType::Shape(s) => s.style = *style,
					_ => return Err(DocumentError::NotAShape),
				}
				self.mark_as_dirty(path)?;
				Some(vec![DocumentResponse::DocumentChanged, DocumentResponse::LayerChanged { path: path.clone() }])
			}
			Operation::SetLayerFill { path, color } => {
				let layer = self.layer_mut(path)?;
				match &mut layer.data {
					LayerDataType::Shape(s) => s.style.set_fill(layers::style::Fill::new(*color)),
					_ => return Err(DocumentError::NotAShape),
				}
				self.mark_as_dirty(path)?;
				Some([vec![DocumentChanged], update_thumbnails_upstream(path)].concat())
			}
		};
		Ok(responses)
	}
}

fn split_path(path: &[LayerId]) -> Result<(&[LayerId], LayerId), DocumentError> {
	let (id, path) = path.split_last().ok_or(DocumentError::InvalidPath)?;
	Ok((path, *id))
}

fn update_thumbnails_upstream(path: &[LayerId]) -> Vec<DocumentResponse> {
	let length = path.len();
	let mut responses = Vec::with_capacity(length);
	for i in 0..length {
		responses.push(DocumentResponse::LayerChanged { path: path[0..(length - i)].to_vec() });
	}
	responses
}<|MERGE_RESOLUTION|>--- conflicted
+++ resolved
@@ -296,19 +296,11 @@
 
 		let responses = match &operation {
 			Operation::AddEllipse { path, insert_index, transform, style } => {
-<<<<<<< HEAD
-				self.set_layer(path, Layer::new(LayerDataType::Shape(Shape::ellipse(*style)), *transform), *insert_index)?;
+				let layer = Layer::new(LayerDataType::Shape(Shape::ellipse(*style)), *transform);
+
+				self.set_layer(path, layer, *insert_index)?;
+
 				Some([vec![DocumentChanged, CreatedLayer { path: path.clone() }], update_thumbnails_upstream(path)].concat())
-			}
-			Operation::AddRect { path, insert_index, transform, style } => {
-				self.set_layer(path, Layer::new(LayerDataType::Shape(Shape::rectangle(*style)), *transform), *insert_index)?;
-				Some([vec![DocumentChanged, CreatedLayer { path: path.clone() }], update_thumbnails_upstream(path)].concat())
-=======
-				let layer = Layer::new(LayerDataType::Shape(Shape::ellipse(*style)), *transform);
-
-				self.set_layer(path, layer, *insert_index)?;
-
-				Some(vec![DocumentResponse::DocumentChanged, DocumentResponse::CreatedLayer { path: path.clone() }])
 			}
 			Operation::AddOverlayEllipse { path, transform, style } => {
 				let mut ellipse = Shape::ellipse(*style);
@@ -319,15 +311,14 @@
 
 				self.set_layer(path, layer, -1)?;
 
-				Some(vec![DocumentResponse::DocumentChanged, DocumentResponse::CreatedLayer { path: path.clone() }])
+				Some([vec![DocumentChanged, CreatedLayer { path: path.clone() }]].concat())
 			}
 			Operation::AddRect { path, insert_index, transform, style } => {
 				let layer = Layer::new(LayerDataType::Shape(Shape::rectangle(*style)), *transform);
 
 				self.set_layer(path, layer, *insert_index)?;
 
-				Some(vec![DocumentResponse::DocumentChanged, DocumentResponse::CreatedLayer { path: path.clone() }])
->>>>>>> 913b9365
+				Some([vec![DocumentChanged, CreatedLayer { path: path.clone() }], update_thumbnails_upstream(path)].concat())
 			}
 			Operation::AddOverlayRect { path, transform, style } => {
 				let mut rect = Shape::rectangle(*style);
@@ -337,19 +328,15 @@
 				layer.overlay = true;
 
 				self.set_layer(path, layer, -1)?;
-<<<<<<< HEAD
-				Some(vec![DocumentChanged, CreatedLayer { path: path.clone() }])
-=======
-
-				Some(vec![DocumentResponse::DocumentChanged, DocumentResponse::CreatedLayer { path: path.clone() }])
->>>>>>> 913b9365
+
+				Some([vec![DocumentChanged, CreatedLayer { path: path.clone() }]].concat())
 			}
 			Operation::AddLine { path, insert_index, transform, style } => {
 				let layer = Layer::new(LayerDataType::Shape(Shape::line(*style)), *transform);
 
 				self.set_layer(path, layer, *insert_index)?;
 
-				Some(vec![DocumentResponse::DocumentChanged, DocumentResponse::CreatedLayer { path: path.clone() }])
+				Some([vec![DocumentChanged, CreatedLayer { path: path.clone() }], update_thumbnails_upstream(path)].concat())
 			}
 			Operation::AddOverlayLine { path, transform, style } => {
 				let mut line = Shape::line(*style);
@@ -360,7 +347,7 @@
 
 				self.set_layer(path, layer, -1)?;
 
-				Some(vec![DocumentResponse::DocumentChanged, DocumentResponse::CreatedLayer { path: path.clone() }])
+				Some([vec![DocumentChanged, CreatedLayer { path: path.clone() }]].concat())
 			}
 			Operation::AddNgon {
 				path,
@@ -369,17 +356,11 @@
 				style,
 				sides,
 			} => {
-<<<<<<< HEAD
-				self.set_layer(path, Layer::new(LayerDataType::Shape(Shape::shape(*sides, *style)), *transform), *insert_index)?;
+				let layer = Layer::new(LayerDataType::Shape(Shape::ngon(*sides, *style)), *transform);
+
+				self.set_layer(path, layer, *insert_index)?;
+
 				Some([vec![DocumentChanged, CreatedLayer { path: path.clone() }], update_thumbnails_upstream(path)].concat())
-			}
-			Operation::AddLine { path, insert_index, transform, style } => {
-				self.set_layer(path, Layer::new(LayerDataType::Shape(Shape::line(*style)), *transform), *insert_index)?;
-				Some([vec![DocumentChanged, CreatedLayer { path: path.clone() }], update_thumbnails_upstream(path)].concat())
-=======
-				self.set_layer(path, Layer::new(LayerDataType::Shape(Shape::ngon(*sides, *style)), *transform), *insert_index)?;
-
-				Some(vec![DocumentResponse::DocumentChanged, DocumentResponse::CreatedLayer { path: path.clone() }])
 			}
 			Operation::AddOverlayShape { path, style, bez_path } => {
 				let mut shape = Shape::from_bez_path(bez_path.clone(), *style, false);
@@ -390,8 +371,7 @@
 
 				self.set_layer(path, layer, -1)?;
 
-				Some(vec![DocumentResponse::DocumentChanged, DocumentResponse::CreatedLayer { path: path.clone() }])
->>>>>>> 913b9365
+				Some([vec![DocumentChanged, CreatedLayer { path: path.clone() }]].concat())
 			}
 			Operation::AddPen {
 				path,
@@ -409,7 +389,7 @@
 
 				let (folder, _) = split_path(path.as_slice()).unwrap_or_else(|_| (&[], 0));
 				let mut responses = vec![DocumentChanged, DeletedLayer { path: path.clone() }, FolderChanged { path: folder.to_vec() }];
-				responses.extend(update_thumbnails_upstream(path));
+				responses.extend(update_thumbnails_upstream(folder));
 				Some(responses)
 			}
 			Operation::PasteLayer { path, layer, insert_index } => {
@@ -470,7 +450,7 @@
 					}
 					LayerDataType::Folder(_) => (),
 				}
-				Some(vec![DocumentResponse::DocumentChanged, DocumentResponse::LayerChanged { path: path.clone() }])
+				Some(vec![DocumentChanged, LayerChanged { path: path.clone() }])
 			}
 			Operation::TransformLayerInScope { path, transform, scope } => {
 				let transform = DAffine2::from_cols_array(transform);
@@ -495,22 +475,15 @@
 			}
 			Operation::ToggleLayerVisibility { path } => {
 				self.mark_as_dirty(path)?;
-<<<<<<< HEAD
-				if let Ok(layer) = self.layer_mut(path) {
-					layer.visible = !layer.visible;
-				}
-				Some([vec![DocumentChanged], update_thumbnails_upstream(path)].concat())
-=======
 				let layer = self.layer_mut(path)?;
 				layer.visible = !layer.visible;
-				Some(vec![DocumentResponse::DocumentChanged, DocumentResponse::LayerChanged { path: path.clone() }])
+				Some([vec![DocumentChanged], update_thumbnails_upstream(path)].concat())
 			}
 			Operation::SetLayerVisibility { path, visible } => {
 				self.mark_as_dirty(path)?;
 				let layer = self.layer_mut(path)?;
 				layer.visible = *visible;
-				Some(vec![DocumentResponse::DocumentChanged, DocumentResponse::LayerChanged { path: path.clone() }])
->>>>>>> 913b9365
+				Some([vec![DocumentChanged], update_thumbnails_upstream(path)].concat())
 			}
 			Operation::SetLayerBlendMode { path, blend_mode } => {
 				self.mark_as_dirty(path)?;
@@ -531,7 +504,7 @@
 					_ => return Err(DocumentError::NotAShape),
 				}
 				self.mark_as_dirty(path)?;
-				Some(vec![DocumentResponse::DocumentChanged, DocumentResponse::LayerChanged { path: path.clone() }])
+				Some(vec![DocumentChanged, LayerChanged { path: path.clone() }])
 			}
 			Operation::SetLayerFill { path, color } => {
 				let layer = self.layer_mut(path)?;

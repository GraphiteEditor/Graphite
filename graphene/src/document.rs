use crate::consts::GRAPHENE_DOCUMENT_VERSION;
use std::{
	cmp::max,
	collections::hash_map::DefaultHasher,
	hash::{Hash, Hasher},
};

use glam::{DAffine2, DVec2};
use serde::{Deserialize, Serialize};

use crate::{
	layers::{self, style::ViewMode, Folder, Layer, LayerData, LayerDataType, Shape},
	DocumentError, DocumentResponse, LayerId, Operation, Quad,
};

#[derive(Debug, Clone, Deserialize, Serialize)]
pub struct Document {
	pub root: Layer,
	/// The state_identifier serves to provide a way to uniquely identify a particular state that the document is in.
	/// This identifier is not a hash and is not guaranteed to be equal for equivalent documents.
	#[serde(skip)]
	pub state_identifier: DefaultHasher,
	pub graphene_document_version: String,
}

impl Default for Document {
	fn default() -> Self {
		Self {
			root: Layer::new(LayerDataType::Folder(Folder::default()), DAffine2::IDENTITY.to_cols_array()),
			state_identifier: DefaultHasher::new(),
			graphene_document_version: GRAPHENE_DOCUMENT_VERSION.to_string(),
		}
	}
}

impl Document {
	/// Wrapper around render, that returns the whole document as a Response.
	pub fn render_root(&mut self, mode: ViewMode) -> String {
		self.root.render(&mut vec![], mode);
		self.root.cache.clone()
	}

	pub fn current_state_identifier(&self) -> u64 {
		self.state_identifier.finish()
	}

	/// Checks whether each layer under `path` intersects with the provided `quad` and adds all intersection layers as paths to `intersections`.
	pub fn intersects_quad(&self, quad: Quad, path: &mut Vec<LayerId>, intersections: &mut Vec<Vec<LayerId>>) {
		self.layer(path).unwrap().intersects_quad(quad, path, intersections);
	}

	/// Checks whether each layer under the root path intersects with the provided `quad` and returns the paths to all intersecting layers.
	pub fn intersects_quad_root(&self, quad: Quad) -> Vec<Vec<LayerId>> {
		let mut intersections = Vec::new();
		self.intersects_quad(quad, &mut vec![], &mut intersections);
		intersections
	}

	/// Returns a reference to the requested folder. Fails if the path does not exist,
	/// or if the requested layer is not of type folder.
	pub fn folder(&self, path: &[LayerId]) -> Result<&Folder, DocumentError> {
		let mut root = &self.root;
		for id in path {
			root = root.as_folder()?.layer(*id).ok_or_else(|| DocumentError::LayerNotFound(path.into()))?;
		}
		root.as_folder()
	}

	/// Returns a mutable reference to the requested folder. Fails if the path does not exist,
	/// or if the requested layer is not of type folder.
	/// If you manually edit the folder you have to set the cache_dirty flag yourself.
	fn folder_mut(&mut self, path: &[LayerId]) -> Result<&mut Folder, DocumentError> {
		let mut root = &mut self.root;
		for id in path {
			root = root.as_folder_mut()?.layer_mut(*id).ok_or_else(|| DocumentError::LayerNotFound(path.into()))?;
		}
		root.as_folder_mut()
	}

	/// Returns a reference to the layer or folder at the path.
	pub fn layer(&self, path: &[LayerId]) -> Result<&Layer, DocumentError> {
		if path.is_empty() {
			return Ok(&self.root);
		}
		let (path, id) = split_path(path)?;
		self.folder(path)?.layer(id).ok_or_else(|| DocumentError::LayerNotFound(path.into()))
	}

	/// Returns a mutable reference to the layer or folder at the path.
	fn layer_mut(&mut self, path: &[LayerId]) -> Result<&mut Layer, DocumentError> {
		if path.is_empty() {
			return Ok(&mut self.root);
		}
		let (path, id) = split_path(path)?;
		self.folder_mut(path)?.layer_mut(id).ok_or_else(|| DocumentError::LayerNotFound(path.into()))
	}

	pub fn shallowest_common_folder<'a>(&self, layers: impl Iterator<Item = &'a [LayerId]>) -> Result<&'a [LayerId], DocumentError> {
		let common_prefix_of_path = self.common_layer_path_prefix(layers);

		Ok(match self.layer(common_prefix_of_path)?.data {
			LayerDataType::Folder(_) => common_prefix_of_path,
			LayerDataType::Shape(_) => &common_prefix_of_path[..common_prefix_of_path.len() - 1],
		})
	}

	pub fn common_layer_path_prefix<'a>(&self, layers: impl Iterator<Item = &'a [LayerId]>) -> &'a [LayerId] {
		layers
			.reduce(|a, b| {
				let number_of_uncommon_ids_in_a = (0..a.len()).position(|i| b.starts_with(&a[..a.len() - i])).unwrap_or_default();
				&a[..(a.len() - number_of_uncommon_ids_in_a)]
			})
			.unwrap_or_default()
	}

	pub fn common_path_prefix<'a>(&self, layers: impl Iterator<Item = &'a [LayerId]>) -> Vec<u64> {
		let mut path_len: usize = usize::MAX;
		let mut path: Vec<u64> = vec![];
		layers.for_each(|layer| {
			for i in 0..std::cmp::min(layer.len(), path_len) {
				let a = *layer.get(i).unwrap();
				let l = layer.len();

				if i >= path.len() {
					path.insert(i, a);
					if l < path_len {
						path_len = l;
					}
				}

				let b = *path.get(i).unwrap();

				if a != b {
					path_len = i;
					path.drain(path_len..path.len());
				}
			}
		});

		path
	}

	pub fn is_folder(&self, path: &[LayerId]) -> bool {
		return self.folder(path).is_ok();
	}

	// Determines which layer is closer to the root, if path_a return true, if path_b return false
	// Answers the question: Is A closer to the root than B?
	pub fn layer_closer_to_root(&self, path_a: &[u64], path_b: &[u64]) -> bool {
		// Convert UUIDs to indices
		let indices_for_path_a = self.indices_for_path(path_a).unwrap();
		let indices_for_path_b = self.indices_for_path(path_b).unwrap();

		let longest = max(indices_for_path_a.len(), indices_for_path_b.len());
		for i in 0..longest {
			// usize::MAX becomes negative one here, sneaky. So folders are compared as [X, -1]. This is intentional.
			let index_a = *indices_for_path_a.get(i).unwrap_or(&usize::MAX) as i32;
			let index_b = *indices_for_path_b.get(i).unwrap_or(&usize::MAX) as i32;

			// At the point at which the two paths first differ, compare to see which is closer to the root
			if index_a != index_b {
				// If index_a is smaller, index_a is closer to the root
				return index_a < index_b;
			}
		}

		false
	}

<<<<<<< HEAD
	// Is  the target layer between a <-> b layers, inclusive
	pub fn layer_is_between(&self, target: &[u64], path_a: &[u64], path_b: &[u64]) -> bool {
		// If the target is the root, it isn't between
=======
	// Is the target layer between a <-> b layers, inclusive
	pub fn layer_is_between(&self, target: &[u64], path_a: &[u64], path_b: &[u64]) -> bool {
		// If the target is a nonsense path, it isn't between
>>>>>>> c64f8583
		if target.is_empty() {
			return false;
		}

		// This function is inclusive, so we consider path_a, path_b to be between themselves
		if target == path_a || target == path_b {
			return true;
		};

		// These can't both be true and be between two values
		let layer_vs_a = self.layer_closer_to_root(target, path_a);
		let layer_vs_b = self.layer_closer_to_root(target, path_b);

<<<<<<< HEAD
		// To be inbetween you need to be above A and below B or vice versa
=======
		// To be in-between you need to be above A and below B or vice versa
>>>>>>> c64f8583
		layer_vs_a != layer_vs_b
	}

	/// Given a path to a layer, returns a vector of the indices in the layer tree
	/// These indices can be used to order a list of layers
	pub fn indices_for_path(&self, path: &[LayerId]) -> Result<Vec<usize>, DocumentError> {
		let mut root = self.root.as_folder()?;
		let mut indices = vec![];
		let (path, layer_id) = split_path(path)?;

		// TODO: appears to be n^2? should we maintain a lookup table?
		for id in path {
			let pos = root.layer_ids.iter().position(|x| *x == *id).ok_or_else(|| DocumentError::LayerNotFound(path.into()))?;
			indices.push(pos);
			root = root.folder(*id).ok_or(DocumentError::LayerNotFound(path.into()))?;
		}

		indices.push(root.layer_ids.iter().position(|x| *x == layer_id).ok_or_else(|| DocumentError::LayerNotFound(path.into()))?);

		Ok(indices)
	}

	/// Replaces the layer at the specified `path` with `layer`.
	pub fn set_layer(&mut self, path: &[LayerId], layer: Layer, insert_index: isize) -> Result<(), DocumentError> {
		let mut folder = self.root.as_folder_mut()?;
		let mut layer_id = None;
		if let Ok((path, id)) = split_path(path) {
			layer_id = Some(id);
			self.mark_as_dirty(path)?;
			folder = self.folder_mut(path)?;
			if let Some(folder_layer) = folder.layer_mut(id) {
				*folder_layer = layer;
				return Ok(());
			}
		}
		folder.add_layer(layer, layer_id, insert_index).ok_or(DocumentError::IndexOutOfBounds)?;
		Ok(())
	}

	/// Visit each layer recursively, applies modify_shape to each non-overlay Shape
	pub fn visit_all_shapes<F: FnMut(&mut Shape)>(layer: &mut Layer, modify_shape: &mut F) -> bool {
		match layer.data {
			LayerDataType::Shape(ref mut shape) => {
				modify_shape(shape);

				// This layer should be updated on next render pass
				layer.cache_dirty = true;
			}
			LayerDataType::Folder(ref mut folder) => {
				for sub_layer in folder.layers_mut() {
					if Document::visit_all_shapes(sub_layer, modify_shape) {
						layer.cache_dirty = true;
					}
				}
			}
		}
		layer.cache_dirty
	}

	/// Adds a new layer to the folder specified by `path`.
	/// Passing a negative `insert_index` indexes relative to the end.
	/// -1 is equivalent to adding the layer to the top.
	pub fn add_layer(&mut self, path: &[LayerId], layer: Layer, insert_index: isize) -> Result<LayerId, DocumentError> {
		let folder = self.folder_mut(path)?;
		folder.add_layer(layer, None, insert_index).ok_or(DocumentError::IndexOutOfBounds)
	}

	/// Deletes the layer specified by `path`.
	pub fn delete(&mut self, path: &[LayerId]) -> Result<(), DocumentError> {
		let (path, id) = split_path(path)?;
		self.mark_as_dirty(path)?;
		self.folder_mut(path)?.remove_layer(id)
	}

	pub fn visible_layers(&self, path: &mut Vec<LayerId>, paths: &mut Vec<Vec<LayerId>>) -> Result<(), DocumentError> {
		if !self.layer(path)?.visible {
			return Ok(());
		}
		if let Ok(folder) = self.folder(path) {
			for layer in folder.layer_ids.iter() {
				path.push(*layer);
				self.visible_layers(path, paths)?;
				path.pop();
			}
		} else {
			paths.push(path.clone());
		}
		Ok(())
	}

	pub fn viewport_bounding_box(&self, path: &[LayerId]) -> Result<Option<[DVec2; 2]>, DocumentError> {
		let layer = self.layer(path)?;
		let transform = self.multiply_transforms(path)?;
		Ok(layer.data.bounding_box(transform))
	}

	pub fn visible_layers_bounding_box(&self) -> Option<[DVec2; 2]> {
		let mut paths = vec![];
		self.visible_layers(&mut vec![], &mut paths).ok()?;
		self.combined_viewport_bounding_box(paths.iter().map(|x| x.as_slice()))
	}

	pub fn combined_viewport_bounding_box<'a>(&self, paths: impl Iterator<Item = &'a [LayerId]>) -> Option<[DVec2; 2]> {
		let boxes = paths.filter_map(|path| self.viewport_bounding_box(path).ok()?);
		boxes.reduce(|a, b| [a[0].min(b[0]), a[1].max(b[1])])
	}

	pub fn mark_upstream_as_dirty(&mut self, path: &[LayerId]) -> Result<(), DocumentError> {
		let mut root = &mut self.root;
		root.cache_dirty = true;
		for id in path {
			root = root.as_folder_mut()?.layer_mut(*id).ok_or_else(|| DocumentError::LayerNotFound(path.into()))?;
			root.cache_dirty = true;
		}
		Ok(())
	}

	pub fn mark_downstream_as_dirty(&mut self, path: &[LayerId]) -> Result<(), DocumentError> {
		let mut layer = self.layer_mut(path)?;
		layer.cache_dirty = true;

		let mut path = path.to_vec();
		let len = path.len();
		path.push(0);

		if let Some(ids) = layer.as_folder().ok().map(|f| f.layer_ids.clone()) {
			for id in ids {
				path[len] = id;
				self.mark_downstream_as_dirty(&path)?
			}
		}
		Ok(())
	}

	pub fn mark_as_dirty(&mut self, path: &[LayerId]) -> Result<(), DocumentError> {
		self.mark_upstream_as_dirty(path)?;
		Ok(())
	}

	pub fn transforms(&self, path: &[LayerId]) -> Result<Vec<DAffine2>, DocumentError> {
		let mut root = &self.root;
		let mut transforms = vec![self.root.transform];
		for id in path {
			if let Ok(folder) = root.as_folder() {
				root = folder.layer(*id).ok_or_else(|| DocumentError::LayerNotFound(path.into()))?;
			}
			transforms.push(root.transform);
		}
		Ok(transforms)
	}

	pub fn multiply_transforms(&self, path: &[LayerId]) -> Result<DAffine2, DocumentError> {
		let mut root = &self.root;
		let mut trans = self.root.transform;
		for id in path {
			if let Ok(folder) = root.as_folder() {
				root = folder.layer(*id).ok_or_else(|| DocumentError::LayerNotFound(path.into()))?;
			}
			trans = trans * root.transform;
		}
		Ok(trans)
	}

	pub fn generate_transform_across_scope(&self, from: &[LayerId], to: Option<DAffine2>) -> Result<DAffine2, DocumentError> {
		let from_rev = self.multiply_transforms(from)?;
		let scope = to.unwrap_or(DAffine2::IDENTITY);
		Ok(scope * from_rev)
	}

	pub fn transform_relative_to_scope(&mut self, layer: &[LayerId], scope: Option<DAffine2>, transform: DAffine2) -> Result<(), DocumentError> {
		let to = self.generate_transform_across_scope(&layer[..layer.len() - 1], scope)?;
		let layer = self.layer_mut(layer)?;
		layer.transform = to.inverse() * transform * to * layer.transform;
		Ok(())
	}

	pub fn set_transform_relative_to_scope(&mut self, layer: &[LayerId], scope: Option<DAffine2>, transform: DAffine2) -> Result<(), DocumentError> {
		let to = self.generate_transform_across_scope(&layer[..layer.len() - 1], scope)?;
		let layer = self.layer_mut(layer)?;
		layer.transform = to.inverse() * transform;
		Ok(())
	}

	pub fn generate_transform_relative_to_viewport(&self, from: &[LayerId]) -> Result<DAffine2, DocumentError> {
		self.generate_transform_across_scope(from, None)
	}

	pub fn apply_transform_relative_to_viewport(&mut self, layer: &[LayerId], transform: DAffine2) -> Result<(), DocumentError> {
		self.transform_relative_to_scope(layer, None, transform)
	}

	pub fn set_transform_relative_to_viewport(&mut self, layer: &[LayerId], transform: DAffine2) -> Result<(), DocumentError> {
		self.set_transform_relative_to_scope(layer, None, transform)
	}

	/// Mutate the document by applying the `operation` to it. If the operation necessitates a
	/// reaction from the frontend, responses may be returned.
	pub fn handle_operation(&mut self, operation: &Operation) -> Result<Option<Vec<DocumentResponse>>, DocumentError> {
		operation.pseudo_hash().hash(&mut self.state_identifier);
		use DocumentResponse::*;

		let responses = match &operation {
			Operation::AddEllipse { path, insert_index, transform, style } => {
				let layer = Layer::new(LayerDataType::Shape(Shape::ellipse(*style)), *transform);

				self.set_layer(path, layer, *insert_index)?;

				Some([vec![DocumentChanged, CreatedLayer { path: path.clone() }], update_thumbnails_upstream(path)].concat())
			}
			Operation::AddOverlayEllipse { path, transform, style } => {
				let mut ellipse = Shape::ellipse(*style);
				ellipse.render_index = -1;

				let layer = Layer::new(LayerDataType::Shape(ellipse), *transform);
				self.set_layer(path, layer, -1)?;

				Some([vec![DocumentChanged, CreatedLayer { path: path.clone() }]].concat())
			}
			Operation::AddRect { path, insert_index, transform, style } => {
				let layer = Layer::new(LayerDataType::Shape(Shape::rectangle(*style)), *transform);

				self.set_layer(path, layer, *insert_index)?;

				Some([vec![DocumentChanged, CreatedLayer { path: path.clone() }], update_thumbnails_upstream(path)].concat())
			}
			Operation::AddOverlayRect { path, transform, style } => {
				let mut rect = Shape::rectangle(*style);
				rect.render_index = -1;

				let layer = Layer::new(LayerDataType::Shape(rect), *transform);
				self.set_layer(path, layer, -1)?;

				Some([vec![DocumentChanged, CreatedLayer { path: path.clone() }]].concat())
			}
			Operation::AddLine { path, insert_index, transform, style } => {
				let layer = Layer::new(LayerDataType::Shape(Shape::line(*style)), *transform);

				self.set_layer(path, layer, *insert_index)?;

				Some([vec![DocumentChanged, CreatedLayer { path: path.clone() }], update_thumbnails_upstream(path)].concat())
			}
			Operation::AddOverlayLine { path, transform, style } => {
				let mut line = Shape::line(*style);
				line.render_index = -1;

				let layer = Layer::new(LayerDataType::Shape(line), *transform);
				self.set_layer(path, layer, -1)?;

				Some([vec![DocumentChanged, CreatedLayer { path: path.clone() }]].concat())
			}
			Operation::AddNgon {
				path,
				insert_index,
				transform,
				style,
				sides,
			} => {
				let layer = Layer::new(LayerDataType::Shape(Shape::ngon(*sides, *style)), *transform);

				self.set_layer(path, layer, *insert_index)?;

				Some([vec![DocumentChanged, CreatedLayer { path: path.clone() }], update_thumbnails_upstream(path)].concat())
			}
			Operation::AddOverlayShape { path, style, bez_path } => {
				let mut shape = Shape::from_bez_path(bez_path.clone(), *style, false);
				shape.render_index = -1;

				let layer = Layer::new(LayerDataType::Shape(shape), DAffine2::IDENTITY.to_cols_array());
				self.set_layer(path, layer, -1)?;

				Some([vec![DocumentChanged, CreatedLayer { path: path.clone() }]].concat())
			}
			Operation::AddPen {
				path,
				insert_index,
				points,
				transform,
				style,
			} => {
				let points: Vec<glam::DVec2> = points.iter().map(|&it| it.into()).collect();
				self.set_layer(path, Layer::new(LayerDataType::Shape(Shape::poly_line(points, *style)), *transform), *insert_index)?;
				Some([vec![DocumentChanged, CreatedLayer { path: path.clone() }], update_thumbnails_upstream(path)].concat())
			}
			Operation::DeleteLayer { path } => {
				fn aggregate_deletions(folder: &Folder, path: &mut Vec<LayerId>, responses: &mut Vec<DocumentResponse>) {
					for (id, layer) in folder.layer_ids.iter().zip(folder.layers()) {
						path.push(*id);
						responses.push(DocumentResponse::DeletedLayer { path: path.clone() });
						if let LayerDataType::Folder(f) = &layer.data {
							aggregate_deletions(f, path, responses);
						}
						path.pop();
					}
				}
				let mut responses = Vec::new();
				if let Ok(folder) = self.folder(path) {
					aggregate_deletions(folder, &mut path.clone(), &mut responses)
				};
				self.delete(path)?;

				let (folder, _) = split_path(path.as_slice()).unwrap_or_else(|_| (&[], 0));
				responses.extend([DocumentChanged, DeletedLayer { path: path.clone() }, FolderChanged { path: folder.to_vec() }]);
				responses.extend(update_thumbnails_upstream(folder));
				Some(responses)
			}
			Operation::InsertLayer {
				destination_path,
				layer,
				insert_index,
			} => {
				let (folder_path, layer_id) = split_path(destination_path)?;
				let folder = self.folder_mut(folder_path)?;
				folder.add_layer(layer.clone(), Some(layer_id), *insert_index).ok_or(DocumentError::IndexOutOfBounds)?;
				self.mark_as_dirty(destination_path)?;

				fn aggregate_insertions(folder: &Folder, path: &mut Vec<LayerId>, responses: &mut Vec<DocumentResponse>) {
					for (id, layer) in folder.layer_ids.iter().zip(folder.layers()) {
						path.push(*id);
						responses.push(DocumentResponse::CreatedLayer { path: path.clone() });
						if let LayerDataType::Folder(f) = &layer.data {
							aggregate_insertions(f, path, responses);
						}
						path.pop();
					}
				}

				let mut responses = Vec::new();
				if let Ok(folder) = self.folder(destination_path) {
					aggregate_insertions(folder, &mut destination_path.clone(), &mut responses)
				};

				responses.extend([DocumentChanged, CreatedLayer { path: destination_path.clone() }, FolderChanged { path: folder_path.to_vec() }]);
				responses.extend(update_thumbnails_upstream(destination_path));
				Some(responses)
			}
			Operation::DuplicateLayer { path } => {
				let layer = self.layer(path)?.clone();
				let (folder_path, _) = split_path(path.as_slice()).unwrap_or_else(|_| (&[], 0));
				let folder = self.folder_mut(folder_path)?;
				if let Some(new_layer_id) = folder.add_layer(layer, None, -1) {
					let new_path = [folder_path, &[new_layer_id]].concat();
					self.mark_as_dirty(folder_path)?;
					Some(
						[
							vec![DocumentChanged, CreatedLayer { path: new_path }, FolderChanged { path: folder_path.to_vec() }],
							update_thumbnails_upstream(path.as_slice()),
						]
						.concat(),
					)
				} else {
					return Err(DocumentError::IndexOutOfBounds);
				}
			}
			Operation::RenameLayer { path, name } => {
				self.layer_mut(path)?.name = Some(name.clone());
				Some(vec![LayerChanged { path: path.clone() }])
			}
			Operation::CreateFolder { path } => {
				self.set_layer(path, Layer::new(LayerDataType::Folder(Folder::default()), DAffine2::IDENTITY.to_cols_array()), -1)?;
				self.mark_as_dirty(path)?;

				Some(vec![DocumentChanged, CreatedLayer { path: path.clone() }])
			}
			Operation::TransformLayer { path, transform } => {
				let layer = self.layer_mut(path).unwrap();
				let transform = DAffine2::from_cols_array(transform) * layer.transform;
				layer.transform = transform;
				self.mark_as_dirty(path)?;
				Some(vec![DocumentChanged])
			}
			Operation::TransformLayerInViewport { path, transform } => {
				let transform = DAffine2::from_cols_array(transform);
				self.apply_transform_relative_to_viewport(path, transform)?;
				self.mark_as_dirty(path)?;
				Some([vec![DocumentChanged], update_thumbnails_upstream(path)].concat())
			}
			Operation::SetLayerTransformInViewport { path, transform } => {
				let transform = DAffine2::from_cols_array(transform);
				self.set_transform_relative_to_viewport(path, transform)?;
				self.mark_as_dirty(path)?;
				Some([vec![DocumentChanged], update_thumbnails_upstream(path)].concat())
			}
			Operation::SetShapePathInViewport { path, bez_path, transform } => {
				let transform = DAffine2::from_cols_array(transform);
				self.set_transform_relative_to_viewport(path, transform)?;
				self.mark_as_dirty(path)?;

				match &mut self.layer_mut(path)?.data {
					LayerDataType::Shape(shape) => {
						shape.path = bez_path.clone();
					}
					LayerDataType::Folder(_) => (),
				}
				Some(vec![DocumentChanged, LayerChanged { path: path.clone() }])
			}
			Operation::TransformLayerInScope { path, transform, scope } => {
				let transform = DAffine2::from_cols_array(transform);
				let scope = DAffine2::from_cols_array(scope);
				self.transform_relative_to_scope(path, Some(scope), transform)?;
				self.mark_as_dirty(path)?;
				Some([vec![DocumentChanged], update_thumbnails_upstream(path)].concat())
			}
			Operation::SetLayerTransformInScope { path, transform, scope } => {
				let transform = DAffine2::from_cols_array(transform);
				let scope = DAffine2::from_cols_array(scope);
				self.set_transform_relative_to_scope(path, Some(scope), transform)?;
				self.mark_as_dirty(path)?;
				Some([vec![DocumentChanged], update_thumbnails_upstream(path)].concat())
			}
			Operation::SetLayerTransform { path, transform } => {
				let transform = DAffine2::from_cols_array(transform);
				let layer = self.layer_mut(path)?;
				layer.transform = transform;
				self.mark_as_dirty(path)?;
				Some([vec![DocumentChanged], update_thumbnails_upstream(path)].concat())
			}
			Operation::ToggleLayerVisibility { path } => {
				self.mark_as_dirty(path)?;
				let layer = self.layer_mut(path)?;
				layer.visible = !layer.visible;
				Some([vec![DocumentChanged], update_thumbnails_upstream(path)].concat())
			}
			Operation::SetLayerVisibility { path, visible } => {
				self.mark_as_dirty(path)?;
				let layer = self.layer_mut(path)?;
				layer.visible = *visible;
				Some([vec![DocumentChanged], update_thumbnails_upstream(path)].concat())
			}
			Operation::SetLayerBlendMode { path, blend_mode } => {
				self.mark_as_dirty(path)?;
				self.layer_mut(path)?.blend_mode = *blend_mode;

				Some([vec![DocumentChanged], update_thumbnails_upstream(path)].concat())
			}
			Operation::SetLayerOpacity { path, opacity } => {
				self.mark_as_dirty(path)?;
				self.layer_mut(path)?.opacity = *opacity;

				Some([vec![DocumentChanged], update_thumbnails_upstream(path)].concat())
			}
			Operation::SetLayerStyle { path, style } => {
				let layer = self.layer_mut(path)?;
				match &mut layer.data {
					LayerDataType::Shape(s) => s.style = *style,
					_ => return Err(DocumentError::NotAShape),
				}
				self.mark_as_dirty(path)?;
				Some(vec![DocumentChanged, LayerChanged { path: path.clone() }])
			}
			Operation::SetLayerFill { path, color } => {
				let layer = self.layer_mut(path)?;
				match &mut layer.data {
					LayerDataType::Shape(s) => s.style.set_fill(layers::style::Fill::new(*color)),
					_ => return Err(DocumentError::NotAShape),
				}
				self.mark_as_dirty(path)?;
				Some([vec![DocumentChanged], update_thumbnails_upstream(path)].concat())
			}
		};
		Ok(responses)
	}
}

fn split_path(path: &[LayerId]) -> Result<(&[LayerId], LayerId), DocumentError> {
	let (id, path) = path.split_last().ok_or(DocumentError::InvalidPath)?;
	Ok((path, *id))
}

fn update_thumbnails_upstream(path: &[LayerId]) -> Vec<DocumentResponse> {
	let length = path.len();
	let mut responses = Vec::with_capacity(length);
	for i in 0..length {
		responses.push(DocumentResponse::LayerChanged { path: path[0..(length - i)].to_vec() });
	}
	responses
}

#[test]
fn common_layer_path_prefix_test() {
	let mut fake_layers: Vec<Vec<u64>> = vec![vec![]];
	fake_layers.push(vec![1, 2]);
	// fake_layers.push(vec![1, 2]);
	// fake_layers.push(vec![1, 2]);
	// fake_layers.push(vec![1, 2, 0]);

	let layers = fake_layers.iter().map(|layer| layer.as_slice());
	let result = common_path_prefix(layers);
	println!("Layers {:?}", result);
}

pub fn common_path_prefix<'a>(layers: impl Iterator<Item = &'a [LayerId]>) -> Vec<u64> {
	let mut path_len: usize = usize::MAX;
	let mut path: Vec<u64> = vec![];
	layers.for_each(|layer| {
		for i in 0..std::cmp::min(layer.len(), path_len) {
			let a = *layer.get(i).unwrap();
			let l = layer.len();

			if i >= path.len() {
				path.insert(i, a);
				if l < path_len {
					path_len = l;
				}
			}

			let b = *path.get(i).unwrap();

			if a != b {
				path_len = i;
				path.drain(path_len..path.len());
			}
		}
	});

	path
}<|MERGE_RESOLUTION|>--- conflicted
+++ resolved
@@ -167,15 +167,9 @@
 		false
 	}
 
-<<<<<<< HEAD
 	// Is  the target layer between a <-> b layers, inclusive
 	pub fn layer_is_between(&self, target: &[u64], path_a: &[u64], path_b: &[u64]) -> bool {
 		// If the target is the root, it isn't between
-=======
-	// Is the target layer between a <-> b layers, inclusive
-	pub fn layer_is_between(&self, target: &[u64], path_a: &[u64], path_b: &[u64]) -> bool {
-		// If the target is a nonsense path, it isn't between
->>>>>>> c64f8583
 		if target.is_empty() {
 			return false;
 		}
@@ -189,11 +183,7 @@
 		let layer_vs_a = self.layer_closer_to_root(target, path_a);
 		let layer_vs_b = self.layer_closer_to_root(target, path_b);
 
-<<<<<<< HEAD
-		// To be inbetween you need to be above A and below B or vice versa
-=======
 		// To be in-between you need to be above A and below B or vice versa
->>>>>>> c64f8583
 		layer_vs_a != layer_vs_b
 	}
 

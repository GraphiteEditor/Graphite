--- conflicted
+++ resolved
@@ -9,22 +9,10 @@
 use serde::{Deserialize, Serialize};
 
 use crate::{
-<<<<<<< HEAD
 	boolean_ops::boolean_operation,
-	//TODO: remove statemens below which were added for testing
-	color::Color,
-	intersection::intersections,
-	layers::style::{PathStyle, Stroke},
+	layers::style::ViewMode,
 	layers::{self, Folder, Layer, LayerData, LayerDataType, Shape},
-	DocumentError,
-	DocumentResponse,
-	LayerId,
-	Operation,
-	Quad,
-=======
-	layers::{self, style::ViewMode, Folder, Layer, LayerData, LayerDataType, Shape},
 	DocumentError, DocumentResponse, LayerId, Operation, Quad,
->>>>>>> 3eeac79f
 };
 
 #[derive(Debug, Clone, Deserialize, Serialize)]
@@ -107,7 +95,6 @@
 		self.folder_mut(path)?.layer_mut(id).ok_or_else(|| DocumentError::LayerNotFound(path.into()))
 	}
 
-<<<<<<< HEAD
 	fn shape_as_seen(&self, path: &Vec<LayerId>) -> Result<Shape, DocumentError> {
 		fn helper(layer: &Layer, mut transform: DAffine2, mut slice: usize, path: &Vec<LayerId>) -> Result<Shape, DocumentError> {
 			match &layer.data {
@@ -154,8 +141,6 @@
 		Ok(shapes)
 	}
 
-	pub fn deepest_common_folder<'a>(&self, layers: impl Iterator<Item = &'a [LayerId]>) -> Result<&'a [LayerId], DocumentError> {
-=======
 	pub fn common_layer_path_prefix<'a>(&self, layers: impl Iterator<Item = &'a [LayerId]>) -> &'a [LayerId] {
 		layers.reduce(|a, b| &a[..a.iter().zip(b.iter()).take_while(|&(a, b)| a == b).count()]).unwrap_or_default()
 	}
@@ -166,7 +151,6 @@
 
 	// Returns the shallowest folder given the selection, even if the selection doesn't contain any folders
 	pub fn shallowest_common_folder<'a>(&self, layers: impl Iterator<Item = &'a [LayerId]>) -> Result<&'a [LayerId], DocumentError> {
->>>>>>> 3eeac79f
 		let common_prefix_of_path = self.common_layer_path_prefix(layers);
 
 		Ok(match self.layer(common_prefix_of_path)?.data {

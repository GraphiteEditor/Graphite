use crate::boolean_ops::composite_boolean_operation;
use crate::intersection::Quad;
use crate::layers;
use crate::layers::folder_layer::FolderLayer;
use crate::layers::image_layer::ImageLayer;
use crate::layers::layer_info::{Layer, LayerData, LayerDataType};
use crate::layers::shape_layer::ShapeLayer;
use crate::layers::style::ViewMode;
use crate::layers::text_layer::TextLayer;
use crate::layers::vector::vector_shape::VectorShape;
use crate::{DocumentError, DocumentResponse, Operation};

use glam::{DAffine2, DVec2};
// use kurbo::Affine;
use serde::{Deserialize, Serialize};
use std::cell::RefCell;
use std::cmp::max;
use std::collections::hash_map::DefaultHasher;
use std::collections::HashMap;
use std::hash::{Hash, Hasher};

/// A number that identifies a layer.
/// This does not technically need to be unique globally, only within a folder.
pub type LayerId = u64;

/// A cache of all loaded fonts along with a string of the name of the default font (sent from js)
#[derive(Debug, Clone, Deserialize, Serialize, Default)]
pub struct FontCache {
	data: HashMap<String, Vec<u8>>,
	default_font: Option<String>,
}
impl FontCache {
	/// Returns the font family name if the font is cached, otherwise returns the default font family name if that is cached
	pub fn resolve_font<'a>(&'a self, font: Option<&'a String>) -> Option<&'a String> {
		font.filter(|font| self.loaded_font(font))
			.map_or(self.default_font.as_ref().filter(|font| self.loaded_font(font)), Some)
	}

	/// Try to get the bytes for a font
	pub fn get<'a>(&'a self, font: Option<&String>) -> Option<&'a Vec<u8>> {
		self.resolve_font(font).and_then(|font| self.data.get(font))
	}

	/// Check if the font is already loaded
	pub fn loaded_font(&self, font: &str) -> bool {
		self.data.contains_key(font)
	}

	/// Insert a new font into the cache
	pub fn insert(&mut self, font: String, data: Vec<u8>, is_default: bool) {
		if is_default {
			self.default_font = Some(font.clone());
		}
		self.data.insert(font, data);
	}

	/// Checks if the font cache has a default font
	pub fn has_default(&self) -> bool {
		self.default_font.is_some()
	}
}

#[derive(Debug, Clone, Deserialize, Serialize)]
pub struct Document {
	/// The root layer, usually a [FolderLayer](layers::folder_layer::FolderLayer) that contains all other [Layers](layers::layer_info::Layer).
	pub root: Layer,
	/// The state_identifier serves to provide a way to uniquely identify a particular state that the document is in.
	/// This identifier is not a hash and is not guaranteed to be equal for equivalent documents.
	#[serde(skip)]
	pub state_identifier: DefaultHasher,
	pub font_cache: FontCache,
}

impl Default for Document {
	fn default() -> Self {
		Self {
			root: Layer::new(LayerDataType::Folder(FolderLayer::default()), DAffine2::IDENTITY.to_cols_array()),
			state_identifier: DefaultHasher::new(),
			font_cache: FontCache::default(),
		}
	}
}

impl Document {
	/// Wrapper around render, that returns the whole document as a Response.
	pub fn render_root(&mut self, mode: ViewMode) -> String {
		let mut svg_defs = String::from("<defs>");

		self.root.render(&mut vec![], mode, &mut svg_defs, &self.font_cache);

		svg_defs.push_str("</defs>");

		svg_defs.push_str(&self.root.cache);
		svg_defs
	}

	pub fn current_state_identifier(&self) -> u64 {
		self.state_identifier.finish()
	}

	/// Checks whether each layer under `path` intersects with the provided `quad` and adds all intersection layers as paths to `intersections`.
	pub fn intersects_quad(&self, quad: Quad, path: &mut Vec<LayerId>, intersections: &mut Vec<Vec<LayerId>>) {
		self.layer(path).unwrap().intersects_quad(quad, path, intersections, &self.font_cache);
	}

	/// Checks whether each layer under the root path intersects with the provided `quad` and returns the paths to all intersecting layers.
	pub fn intersects_quad_root(&self, quad: Quad) -> Vec<Vec<LayerId>> {
		let mut intersections = Vec::new();
		self.intersects_quad(quad, &mut vec![], &mut intersections);
		intersections
	}

	/// Returns a reference to the requested folder. Fails if the path does not exist,
	/// or if the requested layer is not of type folder.
	pub fn folder(&self, path: impl AsRef<[LayerId]>) -> Result<&FolderLayer, DocumentError> {
		let mut root = &self.root;
		for id in path.as_ref() {
			root = root.as_folder()?.layer(*id).ok_or_else(|| DocumentError::LayerNotFound(path.as_ref().into()))?;
		}
		root.as_folder()
	}

	/// Returns a mutable reference to the requested folder. Fails if the path does not exist,
	/// or if the requested layer is not of type folder.
	/// If you manually edit the folder you have to set the cache_dirty flag yourself.
	fn folder_mut(&mut self, path: &[LayerId]) -> Result<&mut FolderLayer, DocumentError> {
		let mut root = &mut self.root;
		for id in path {
			root = root.as_folder_mut()?.layer_mut(*id).ok_or_else(|| DocumentError::LayerNotFound(path.into()))?;
		}
		root.as_folder_mut()
	}

	/// Returns a reference to the layer or folder at the path.
	pub fn layer(&self, path: &[LayerId]) -> Result<&Layer, DocumentError> {
		if path.is_empty() {
			return Ok(&self.root);
		}
		let (path, id) = split_path(path)?;
		self.folder(&path)?.layer(id).ok_or_else(|| DocumentError::LayerNotFound(path.into()))
	}

	/// Returns a mutable reference to the layer or folder at the path.
	pub fn layer_mut<'a>(&'a mut self, path: &'a [LayerId]) -> Result<&'a mut Layer, DocumentError> {
		if path.is_empty() {
			return Ok(&mut self.root);
		}
		let (path, id) = split_path(path)?;
		self.folder_mut(path)?.layer_mut(id).ok_or_else(|| DocumentError::LayerNotFound(path.into()))
	}

	/// Returns vector `Shape`s for each specified in `paths`.
	/// If any path is not a shape, or does not exist, `DocumentError::InvalidPath` is returned.
	fn transformed_shapes(&self, paths: &[Vec<LayerId>]) -> Result<Vec<ShapeLayer>, DocumentError> {
		let mut shapes: Vec<ShapeLayer> = Vec::new();
		let undo_viewport = self.root.transform.inverse();
		for path in paths {
			match (self.multiply_transforms(path), &self.layer(path)?.data) {
				(Ok(shape_transform), LayerDataType::Shape(shape)) => {
					let mut new_shape = shape.clone();
					new_shape.shape.apply_affine(undo_viewport * shape_transform);
					shapes.push(new_shape);
				}
				(Ok(_), _) => return Err(DocumentError::InvalidPath),
				(Err(err), _) => return Err(err),
			}
		}
		Ok(shapes)
	}

	/// Return a copy of all VectorShapes currently in the document.
	pub fn all_vector_shapes(&self) -> Vec<VectorShape> {
		self.root.iter().flat_map(|layer| layer.as_vector_shape_copy()).collect::<Vec<VectorShape>>()
	}

	/// Returns references to all VectorShapes currently in the document.
	pub fn all_vector_shapes_ref(&self) -> Vec<&VectorShape> {
		self.root.iter().flat_map(|layer| layer.as_vector_shape()).collect::<Vec<&VectorShape>>()
	}

	/// Returns a reference to the requested VectorShape by providing a path to its owner layer.
	pub fn vector_shape_ref<'a>(&'a self, path: &[LayerId]) -> Option<&'a VectorShape> {
		return self.layer(path).ok()?.as_vector_shape();
	}

	/// Returns a mutable reference of the requested VectorShape by providing a path to its owner layer.
	pub fn vector_shape_mut<'a>(&'a mut self, path: &'a [LayerId]) -> Option<&'a mut VectorShape> {
		return self.layer_mut(path).ok()?.as_vector_shape_mut();
	}

	/// Set a VectorShape at the specified path.
	pub fn set_vector_shape(&mut self, path: &[LayerId], shape: VectorShape) {
		let layer = self.layer_mut(path);
		if let Ok(layer) = layer {
			if let LayerDataType::Shape(shape_layer) = &mut layer.data {
				shape_layer.shape = shape;
				// Is this needed?
				layer.cache_dirty = true;
			}
		}
	}

	/// Set VectorShapes for multiple paths at once.
	pub fn set_vector_shapes<'a>(&'a mut self, paths: impl Iterator<Item = &'a [LayerId]>, shapes: Vec<VectorShape>) {
		paths.zip(shapes).for_each(|(path, shape)| self.set_vector_shape(path, shape));
	}

	pub fn common_layer_path_prefix<'a>(&self, layers: impl Iterator<Item = &'a [LayerId]>) -> &'a [LayerId] {
		layers.reduce(|a, b| &a[..a.iter().zip(b.iter()).take_while(|&(a, b)| a == b).count()]).unwrap_or_default()
	}

	/// Filters out the non folders from an iterator of paths.
	/// Takes and Iterator over &[LayerId] or &Vec<LayerId>.
	pub fn folders<'a, T>(&'a self, layers: impl Iterator<Item = T> + 'a) -> impl Iterator<Item = T> + 'a
	where
		T: AsRef<[LayerId]> + std::cmp::Ord + 'a,
	{
		layers.filter(|layer| self.is_folder(layer.as_ref()))
	}

	/// Returns the shallowest folder given the selection, even if the selection doesn't contain any folders
	pub fn shallowest_common_folder<'a>(&self, layers: impl Iterator<Item = &'a [LayerId]>) -> Result<&'a [LayerId], DocumentError> {
		let common_prefix_of_path = self.common_layer_path_prefix(layers);

		Ok(match self.layer(common_prefix_of_path)?.data {
			LayerDataType::Folder(_) => common_prefix_of_path,
			_ => &common_prefix_of_path[..common_prefix_of_path.len() - 1],
		})
	}

	/// Returns all folders that are not contained in any other of the given folders
	/// Takes and Iterator over &[LayerId] or &Vec<LayerId>.
	pub fn shallowest_folders<'a, T>(&'a self, layers: impl Iterator<Item = T>) -> Vec<T>
	where
		T: AsRef<[LayerId]> + std::cmp::Ord + 'a,
	{
		Self::shallowest_unique_layers(self.folders(layers))
	}

	/// Returns all layers that are not contained in any other of the given folders
	/// Takes and Iterator over &[LayerId] or &Vec<LayerId>.
	pub fn shallowest_unique_layers<'a, T>(layers: impl Iterator<Item = T>) -> Vec<T>
	where
		T: AsRef<[LayerId]> + std::cmp::Ord + 'a,
	{
		let mut sorted_layers: Vec<_> = layers.collect();
		sorted_layers.sort();
		// Sorting here creates groups of similar UUID paths
		sorted_layers.dedup_by(|a, b| a.as_ref().starts_with(b.as_ref()));
		sorted_layers
	}
	/// Deepest to shallowest (longest to shortest path length)
	/// Takes and Iterator over &[LayerId] or &Vec<LayerId>.
	pub fn sorted_folders_by_depth<'a, T>(&'a self, layers: impl Iterator<Item = T>) -> Vec<T>
	where
		T: AsRef<[LayerId]> + std::cmp::Ord + 'a,
	{
		let mut folders: Vec<_> = self.folders(layers).collect();
		folders.sort_by_key(|a| std::cmp::Reverse(a.as_ref().len()));
		folders
	}

	pub fn folder_children_paths(&self, path: &[LayerId]) -> Vec<Vec<LayerId>> {
		if let Ok(folder) = self.folder(&path) {
			folder.list_layers().iter().map(|f| [path, &[*f]].concat()).collect()
		} else {
			vec![]
		}
	}

	pub fn is_folder(&self, path: impl AsRef<[LayerId]>) -> bool {
		return self.folder(path.as_ref()).is_ok();
	}

	// Determines which layer is closer to the root, if path_a return true, if path_b return false
	// Answers the question: Is A closer to the root than B?
	pub fn layer_closer_to_root(&self, path_a: &[u64], path_b: &[u64]) -> bool {
		// Convert UUIDs to indices
		let indices_for_path_a = self.indices_for_path(path_a).unwrap();
		let indices_for_path_b = self.indices_for_path(path_b).unwrap();

		let longest = max(indices_for_path_a.len(), indices_for_path_b.len());
		for i in 0..longest {
			// usize::MAX becomes negative one here, sneaky. So folders are compared as [X, -1]. This is intentional.
			let index_a = *indices_for_path_a.get(i).unwrap_or(&usize::MAX) as i32;
			let index_b = *indices_for_path_b.get(i).unwrap_or(&usize::MAX) as i32;

			// At the point at which the two paths first differ, compare to see which is closer to the root
			if index_a != index_b {
				// If index_a is smaller, index_a is closer to the root
				return index_a < index_b;
			}
		}

		false
	}

	// Is  the target layer between a <-> b layers, inclusive
	pub fn layer_is_between(&self, target: &[u64], path_a: &[u64], path_b: &[u64]) -> bool {
		// If the target is the root, it isn't between
		if target.is_empty() {
			return false;
		}

		// This function is inclusive, so we consider path_a, path_b to be between themselves
		if target == path_a || target == path_b {
			return true;
		};

		// These can't both be true and be between two values
		let layer_vs_a = self.layer_closer_to_root(target, path_a);
		let layer_vs_b = self.layer_closer_to_root(target, path_b);

		// To be in-between you need to be above A and below B or vice versa
		layer_vs_a != layer_vs_b
	}

	/// Given a path to a layer, returns a vector of the indices in the layer tree
	/// These indices can be used to order a list of layers
	pub fn indices_for_path(&self, path: &[LayerId]) -> Result<Vec<usize>, DocumentError> {
		let mut root = self.root.as_folder()?;
		let mut indices = vec![];
		let (path, layer_id) = split_path(path)?;

		// TODO: appears to be n^2? should we maintain a lookup table?
		for id in path {
			let pos = root.layer_ids.iter().position(|x| *x == *id).ok_or_else(|| DocumentError::LayerNotFound(path.into()))?;
			indices.push(pos);
			root = root.folder(*id).ok_or_else(|| DocumentError::LayerNotFound(path.into()))?;
		}

		indices.push(root.layer_ids.iter().position(|x| *x == layer_id).ok_or_else(|| DocumentError::LayerNotFound(path.into()))?);

		Ok(indices)
	}

	/// Replaces the layer at the specified `path` with `layer`.
	pub fn set_layer(&mut self, path: &[LayerId], layer: Layer, insert_index: isize) -> Result<(), DocumentError> {
		let mut folder = self.root.as_folder_mut()?;
		let mut layer_id = None;
		if let Ok((path, id)) = split_path(path) {
			layer_id = Some(id);
			self.mark_as_dirty(path)?;
			folder = self.folder_mut(path)?;
			if let Some(folder_layer) = folder.layer_mut(id) {
				*folder_layer = layer;
				return Ok(());
			}
		}
		folder.add_layer(layer, layer_id, insert_index).ok_or(DocumentError::IndexOutOfBounds)?;
		Ok(())
	}

	/// Visit each layer recursively, marks all children as dirty
	pub fn mark_children_as_dirty(layer: &mut Layer) -> bool {
		match layer.data {
			LayerDataType::Folder(ref mut folder) => {
				for sub_layer in folder.layers_mut() {
					if Document::mark_children_as_dirty(sub_layer) {
						layer.cache_dirty = true;
					}
				}
			}
			_ => layer.cache_dirty = true,
		}
		layer.cache_dirty
	}

	/// Adds a new layer to the folder specified by `path`.
	/// Passing a negative `insert_index` indexes relative to the end.
	/// -1 is equivalent to adding the layer to the top.
	pub fn add_layer(&mut self, path: &[LayerId], layer: Layer, insert_index: isize) -> Result<LayerId, DocumentError> {
		let folder = self.folder_mut(path)?;
		folder.add_layer(layer, None, insert_index).ok_or(DocumentError::IndexOutOfBounds)
	}

	/// Deletes the layer specified by `path`.
	pub fn delete(&mut self, path: &[LayerId]) -> Result<(), DocumentError> {
		let (path, id) = split_path(path)?;
		self.mark_as_dirty(path)?;
		self.folder_mut(path)?.remove_layer(id)
	}

	pub fn visible_layers(&self, path: &mut Vec<LayerId>, paths: &mut Vec<Vec<LayerId>>) -> Result<(), DocumentError> {
		if !self.layer(path)?.visible {
			return Ok(());
		}
		if let Ok(folder) = self.folder(&path) {
			for layer in folder.layer_ids.iter() {
				path.push(*layer);
				self.visible_layers(path, paths)?;
				path.pop();
			}
		} else {
			paths.push(path.clone());
		}
		Ok(())
	}

	pub fn viewport_bounding_box(&self, path: &[LayerId]) -> Result<Option<[DVec2; 2]>, DocumentError> {
		let layer = self.layer(path)?;
		let transform = self.multiply_transforms(path)?;
		Ok(layer.data.bounding_box(transform, &self.font_cache))
	}

	pub fn bounding_box_and_transform(&self, path: &[LayerId]) -> Result<Option<([DVec2; 2], DAffine2)>, DocumentError> {
		let layer = self.layer(path)?;
		let transform = self.multiply_transforms(&path[..path.len() - 1])?;
		Ok(layer.data.bounding_box(layer.transform, &self.font_cache).map(|bounds| (bounds, transform)))
	}

	pub fn visible_layers_bounding_box(&self) -> Option<[DVec2; 2]> {
		let mut paths = vec![];
		self.visible_layers(&mut vec![], &mut paths).ok()?;
		self.combined_viewport_bounding_box(paths.iter().map(|x| x.as_slice()))
	}

	pub fn combined_viewport_bounding_box<'a>(&self, paths: impl Iterator<Item = &'a [LayerId]>) -> Option<[DVec2; 2]> {
		let boxes = paths.filter_map(|path| self.viewport_bounding_box(path).ok()?);
		boxes.reduce(|a, b| [a[0].min(b[0]), a[1].max(b[1])])
	}

	/// Mark the layer at the provided path, as well as all the folders containing it, as dirty.
	pub fn mark_upstream_as_dirty(&mut self, path: &[LayerId]) -> Result<(), DocumentError> {
		let mut root = &mut self.root;
		root.cache_dirty = true;
		for id in path {
			root = root.as_folder_mut()?.layer_mut(*id).ok_or_else(|| DocumentError::LayerNotFound(path.into()))?;
			root.cache_dirty = true;
		}
		Ok(())
	}

	pub fn mark_downstream_as_dirty(&mut self, path: &[LayerId]) -> Result<(), DocumentError> {
		let mut layer = self.layer_mut(path)?;
		layer.cache_dirty = true;

		let mut path = path.to_vec();
		let len = path.len();
		path.push(0);

		if let Some(ids) = layer.as_folder().ok().map(|f| f.layer_ids.clone()) {
			for id in ids {
				path[len] = id;
				self.mark_downstream_as_dirty(&path)?
			}
		}
		Ok(())
	}

	pub fn mark_as_dirty(&mut self, path: &[LayerId]) -> Result<(), DocumentError> {
		self.mark_upstream_as_dirty(path)?;
		Ok(())
	}

	pub fn transforms(&self, path: &[LayerId]) -> Result<Vec<DAffine2>, DocumentError> {
		let mut root = &self.root;
		let mut transforms = vec![self.root.transform];
		for id in path {
			if let Ok(folder) = root.as_folder() {
				root = folder.layer(*id).ok_or_else(|| DocumentError::LayerNotFound(path.into()))?;
			}
			transforms.push(root.transform);
		}
		Ok(transforms)
	}

	pub fn multiply_transforms(&self, path: &[LayerId]) -> Result<DAffine2, DocumentError> {
		let mut root = &self.root;
		let mut trans = self.root.transform;
		for id in path {
			if let Ok(folder) = root.as_folder() {
				root = folder.layer(*id).ok_or_else(|| DocumentError::LayerNotFound(path.into()))?;
			}
			trans = trans * root.transform;
		}
		Ok(trans)
	}

	pub fn generate_transform_across_scope(&self, from: &[LayerId], to: Option<DAffine2>) -> Result<DAffine2, DocumentError> {
		let from_rev = self.multiply_transforms(from)?;
		let scope = to.unwrap_or(DAffine2::IDENTITY);
		Ok(scope * from_rev)
	}

	pub fn transform_relative_to_scope(&mut self, layer: &[LayerId], scope: Option<DAffine2>, transform: DAffine2) -> Result<(), DocumentError> {
		let to = self.generate_transform_across_scope(&layer[..layer.len() - 1], scope)?;
		let layer = self.layer_mut(layer)?;
		layer.transform = to.inverse() * transform * to * layer.transform;
		Ok(())
	}

	pub fn set_transform_relative_to_scope(&mut self, layer: &[LayerId], scope: Option<DAffine2>, transform: DAffine2) -> Result<(), DocumentError> {
		let to = self.generate_transform_across_scope(&layer[..layer.len() - 1], scope)?;
		let layer = self.layer_mut(layer)?;
		layer.transform = to.inverse() * transform;
		Ok(())
	}

	pub fn generate_transform_relative_to_viewport(&self, from: &[LayerId]) -> Result<DAffine2, DocumentError> {
		self.generate_transform_across_scope(from, None)
	}

	pub fn apply_transform_relative_to_viewport(&mut self, layer: &[LayerId], transform: DAffine2) -> Result<(), DocumentError> {
		self.transform_relative_to_scope(layer, None, transform)
	}

	pub fn set_transform_relative_to_viewport(&mut self, layer: &[LayerId], transform: DAffine2) -> Result<(), DocumentError> {
		self.set_transform_relative_to_scope(layer, None, transform)
	}

	/// Mutate the document by applying the `operation` to it. If the operation necessitates a
	/// reaction from the frontend, responses may be returned.
	pub fn handle_operation(&mut self, operation: Operation) -> Result<Option<Vec<DocumentResponse>>, DocumentError> {
		use DocumentResponse::*;

		operation.pseudo_hash().hash(&mut self.state_identifier);

		let responses = match operation {
			Operation::AddEllipse { path, insert_index, transform, style } => {
				let layer = Layer::new(LayerDataType::Shape(ShapeLayer::ellipse(style)), transform);

				self.set_layer(&path, layer, insert_index)?;

				Some([vec![DocumentChanged, CreatedLayer { path: path.clone() }], update_thumbnails_upstream(&path)].concat())
			}
			Operation::AddOverlayEllipse { path, transform, style } => {
				let mut ellipse = ShapeLayer::ellipse(style);
				ellipse.render_index = -1;

				let layer = Layer::new(LayerDataType::Shape(ellipse), transform);
				self.set_layer(&path, layer, -1)?;

				Some([vec![DocumentChanged, CreatedLayer { path }]].concat())
			}
			Operation::AddRect { path, insert_index, transform, style } => {
				let layer = Layer::new(LayerDataType::Shape(ShapeLayer::rectangle(style)), transform);

				self.set_layer(&path, layer, insert_index)?;

				Some([vec![DocumentChanged, CreatedLayer { path: path.clone() }], update_thumbnails_upstream(&path)].concat())
			}
			Operation::AddOverlayRect { path, transform, style } => {
				let mut rect = ShapeLayer::rectangle(style);
				rect.render_index = -1;

				let layer = Layer::new(LayerDataType::Shape(rect), transform);
				self.set_layer(&path, layer, -1)?;

				Some([vec![DocumentChanged, CreatedLayer { path }]].concat())
			}
			Operation::AddLine { path, insert_index, transform, style } => {
				let layer = Layer::new(LayerDataType::Shape(ShapeLayer::line(style)), transform);

				self.set_layer(&path, layer, insert_index)?;

				Some([vec![DocumentChanged, CreatedLayer { path: path.clone() }], update_thumbnails_upstream(&path)].concat())
			}
			Operation::AddOverlayLine { path, transform, style } => {
				let mut line = ShapeLayer::line(style);
				line.render_index = -1;

				let layer = Layer::new(LayerDataType::Shape(line), transform);
				self.set_layer(&path, layer, -1)?;

				Some([vec![DocumentChanged, CreatedLayer { path }]].concat())
			}
			Operation::AddText {
				path,
				insert_index,
				transform,
				text,
				style,
				size,
				font_name,
				font_style,
				font_file,
			} => {
				let layer = Layer::new(LayerDataType::Text(TextLayer::new(text, style, size, font_name, font_style, font_file, &self.font_cache)), transform);

				self.set_layer(&path, layer, insert_index)?;

				Some([vec![DocumentChanged, CreatedLayer { path: path.clone() }], update_thumbnails_upstream(&path)].concat())
			}
			Operation::AddImage {
				path,
				transform,
				insert_index,
				image_data,
				mime,
			} => {
				let layer = Layer::new(LayerDataType::Image(ImageLayer::new(mime, image_data)), transform);

				self.set_layer(&path, layer, insert_index)?;

				Some([vec![DocumentChanged, CreatedLayer { path: path.clone() }], update_thumbnails_upstream(&path)].concat())
			}
			Operation::SetTextEditability { path, editable } => {
				self.layer_mut(&path)?.as_text_mut()?.editable = editable;
				self.mark_as_dirty(&path)?;
				Some(vec![DocumentChanged])
			}
			Operation::SetTextContent { path, new_text } => {
				// Not using Document::layer_mut is necessary because we alson need to borrow the font cache
				let mut current_folder = &mut self.root;

				let (layer_path, id) = split_path(&path)?;
				for id in layer_path {
					current_folder = current_folder.as_folder_mut()?.layer_mut(*id).ok_or_else(|| DocumentError::LayerNotFound(layer_path.into()))?;
				}
				current_folder
					.as_folder_mut()?
					.layer_mut(id)
					.ok_or_else(|| DocumentError::LayerNotFound(path.clone()))?
					.as_text_mut()?
					.update_text(new_text, &self.font_cache);

				self.mark_as_dirty(&path)?;

				Some([vec![DocumentChanged], update_thumbnails_upstream(&path)].concat())
			}
			Operation::AddNgon {
				path,
				insert_index,
				transform,
				style,
				sides,
			} => {
				let layer = Layer::new(LayerDataType::Shape(ShapeLayer::ngon(sides, style)), transform);

				self.set_layer(&path, layer, insert_index)?;

				Some([vec![DocumentChanged, CreatedLayer { path: path.clone() }], update_thumbnails_upstream(&path)].concat())
			}
			Operation::AddOverlayShape { path, style, bez_path, closed } => {
				let mut shape = ShapeLayer::from_bez_path(bez_path, style, closed);
				shape.render_index = -1;

				let layer = Layer::new(LayerDataType::Shape(shape), DAffine2::IDENTITY.to_cols_array());
				self.set_layer(&path, layer, -1)?;

				Some([vec![DocumentChanged, CreatedLayer { path }]].concat())
			}
			Operation::AddShape {
				path,
				transform,
				insert_index,
				style,
				bez_path,
				closed,
			} => {
				let shape = ShapeLayer::from_bez_path(bez_path, style, closed);
				self.set_layer(&path, Layer::new(LayerDataType::Shape(shape), transform), insert_index)?;
				Some([vec![DocumentChanged, CreatedLayer { path }]].concat())
			}
			Operation::AddPolyline {
				path,
				insert_index,
				points,
				transform,
				style,
			} => {
				let points: Vec<glam::DVec2> = points.iter().map(|&it| it.into()).collect();
				self.set_layer(&path, Layer::new(LayerDataType::Shape(ShapeLayer::poly_line(points, style)), transform), insert_index)?;
				Some([vec![DocumentChanged, CreatedLayer { path: path.clone() }], update_thumbnails_upstream(&path)].concat())
			}
			Operation::BooleanOperation { operation, selected } => {
				let mut responses = Vec::new();
				if selected.len() > 1 {
					let new_shapes = composite_boolean_operation(operation, &mut self.transformed_shapes(&selected)?.into_iter().rev().map(RefCell::new).collect())?;

					for path in selected {
						self.delete(&path)?;
						responses.push(DocumentResponse::DeletedLayer { path })
					}
					for new_shape in new_shapes {
						let new_id = self.add_layer(&[], Layer::new(LayerDataType::Shape(new_shape), DAffine2::IDENTITY.to_cols_array()), -1)?;
						responses.push(DocumentResponse::CreatedLayer { path: vec![new_id] })
					}
				}
				Some([vec![DocumentChanged, DocumentResponse::FolderChanged { path: vec![] }], responses].concat())
			}
			Operation::AddSpline {
				path,
				insert_index,
				points,
				transform,
				style,
			} => {
				let points: Vec<glam::DVec2> = points.iter().map(|&it| it.into()).collect();
				self.set_layer(&path, Layer::new(LayerDataType::Shape(ShapeLayer::spline(points, style)), transform), insert_index)?;
				Some([vec![DocumentChanged, CreatedLayer { path: path.clone() }], update_thumbnails_upstream(&path)].concat())
			}
			Operation::DeleteLayer { path } => {
				fn aggregate_deletions(folder: &FolderLayer, path: &mut Vec<LayerId>, responses: &mut Vec<DocumentResponse>) {
					for (id, layer) in folder.layer_ids.iter().zip(folder.layers()) {
						path.push(*id);
						responses.push(DocumentResponse::DeletedLayer { path: path.clone() });
						if let LayerDataType::Folder(f) = &layer.data {
							aggregate_deletions(f, path, responses);
						}
						path.pop();
					}
				}
				let mut responses = Vec::new();
				if let Ok(folder) = self.folder(&path) {
					aggregate_deletions(folder, &mut path.clone(), &mut responses)
				};
				self.delete(&path)?;

				let (folder, _) = split_path(path.as_slice()).unwrap_or((&[], 0));
				responses.extend([DocumentChanged, DeletedLayer { path: path.clone() }, FolderChanged { path: folder.to_vec() }]);
				responses.extend(update_thumbnails_upstream(folder));
				Some(responses)
			}
			Operation::InsertLayer {
				destination_path,
				layer,
				insert_index,
			} => {
				let (folder_path, layer_id) = split_path(&destination_path)?;
				let folder = self.folder_mut(folder_path)?;
				folder.add_layer(layer, Some(layer_id), insert_index).ok_or(DocumentError::IndexOutOfBounds)?;
				self.mark_as_dirty(&destination_path)?;

				fn aggregate_insertions(folder: &FolderLayer, path: &mut Vec<LayerId>, responses: &mut Vec<DocumentResponse>) {
					for (id, layer) in folder.layer_ids.iter().zip(folder.layers()) {
						path.push(*id);
						responses.push(DocumentResponse::CreatedLayer { path: path.clone() });
						if let LayerDataType::Folder(f) = &layer.data {
							aggregate_insertions(f, path, responses);
						}
						path.pop();
					}
				}

				let mut responses = Vec::new();
				if let Ok(folder) = self.folder(&destination_path) {
					aggregate_insertions(folder, &mut destination_path.as_slice().to_vec(), &mut responses)
				};

				responses.extend([DocumentChanged, CreatedLayer { path: destination_path.clone() }, FolderChanged { path: folder_path.to_vec() }]);
				responses.extend(update_thumbnails_upstream(&destination_path));
				Some(responses)
			}
			Operation::DuplicateLayer { path } => {
				let layer = self.layer(&path)?.clone();
				let (folder_path, _) = split_path(path.as_slice()).unwrap_or((&[], 0));
				let folder = self.folder_mut(folder_path)?;
				if let Some(new_layer_id) = folder.add_layer(layer, None, -1) {
					let new_path = [folder_path, &[new_layer_id]].concat();
					self.mark_as_dirty(folder_path)?;
					Some(
						[
							vec![DocumentChanged, CreatedLayer { path: new_path }, FolderChanged { path: folder_path.to_vec() }],
							update_thumbnails_upstream(path.as_slice()),
						]
						.concat(),
					)
				} else {
					return Err(DocumentError::IndexOutOfBounds);
				}
			}
			Operation::ModifyFont {
				path,
				font_family,
				font_style,
				font_file,
				size,
			} => {
				// Not using Document::layer_mut is necessary because we alson need to borrow the font cache
				let mut current_folder = &mut self.root;
				let (folder_path, id) = split_path(&path)?;
				for id in folder_path {
					current_folder = current_folder.as_folder_mut()?.layer_mut(*id).ok_or_else(|| DocumentError::LayerNotFound(folder_path.into()))?;
				}
				let layer_mut = current_folder.as_folder_mut()?.layer_mut(id).ok_or_else(|| DocumentError::LayerNotFound(folder_path.into()))?;
				let text = layer_mut.as_text_mut()?;

				text.font_family = font_family;
				text.font_style = font_style;
				text.font_file = font_file;
				text.size = size;
				text.regenerate_path(text.load_face(&self.font_cache));
				self.mark_as_dirty(&path)?;
				Some([vec![DocumentChanged, LayerChanged { path: path.clone() }], update_thumbnails_upstream(&path)].concat())
			}
			Operation::RenameLayer { layer_path: path, new_name: name } => {
				self.layer_mut(&path)?.name = Some(name);
				Some(vec![LayerChanged { path }])
			}
			Operation::CreateFolder { path } => {
				self.set_layer(&path, Layer::new(LayerDataType::Folder(FolderLayer::default()), DAffine2::IDENTITY.to_cols_array()), -1)?;
				self.mark_as_dirty(&path)?;

				Some([vec![DocumentChanged, CreatedLayer { path: path.clone() }], update_thumbnails_upstream(&path)].concat())
			}
			Operation::TransformLayer { path, transform } => {
				let layer = self.layer_mut(&path).unwrap();
				let transform = DAffine2::from_cols_array(&transform) * layer.transform;
				layer.transform = transform;
				self.mark_as_dirty(&path)?;
				Some([vec![DocumentChanged], update_thumbnails_upstream(&path)].concat())
			}
			Operation::TransformLayerInViewport { path, transform } => {
				let transform = DAffine2::from_cols_array(&transform);
				self.apply_transform_relative_to_viewport(&path, transform)?;
				self.mark_as_dirty(&path)?;
				Some([vec![DocumentChanged], update_thumbnails_upstream(&path)].concat())
			}
			Operation::SetImageBlobUrl { path, blob_url, dimensions } => {
				let image = self.layer_mut(&path).expect("Blob url for invalid layer").as_image_mut().unwrap();
				image.blob_url = Some(blob_url);
				image.dimensions = dimensions.into();
				self.mark_as_dirty(&path)?;
				Some([vec![DocumentChanged, LayerChanged { path: path.clone() }], update_thumbnails_upstream(&path)].concat())
			}

			Operation::SetLayerTransformInViewport { path, transform } => {
				let transform = DAffine2::from_cols_array(&transform);
				self.set_transform_relative_to_viewport(&path, transform)?;
				self.mark_as_dirty(&path)?;
				Some([vec![DocumentChanged], update_thumbnails_upstream(&path)].concat())
			}
			Operation::SetShapePath { path, bez_path } => {
				self.mark_as_dirty(&path)?;

<<<<<<< HEAD
				if let LayerDataType::Shape(shape) = &mut self.layer_mut(path)?.data {
					shape.shape = bez_path.clone().iter().into();
=======
				if let LayerDataType::Shape(shape) = &mut self.layer_mut(&path)?.data {
					shape.path = bez_path;
>>>>>>> a5ae57ef
				}
				Some(vec![DocumentChanged, LayerChanged { path }])
			}
			Operation::SetShapePathInViewport { path, bez_path, transform } => {
				let transform = DAffine2::from_cols_array(&transform);
				self.set_transform_relative_to_viewport(&path, transform)?;
				self.mark_as_dirty(&path)?;

				// Not using Document::layer_mut is necessary because we alson need to borrow the font cache
				let mut current_folder = &mut self.root;
				let (folder_path, id) = split_path(&path)?;
				for id in folder_path {
					current_folder = current_folder.as_folder_mut()?.layer_mut(*id).ok_or_else(|| DocumentError::LayerNotFound(folder_path.into()))?;
				}
				let layer_mut = current_folder.as_folder_mut()?.layer_mut(id).ok_or_else(|| DocumentError::LayerNotFound(folder_path.into()))?;

				if let LayerDataType::Text(t) = &mut layer_mut.data {
					let bezpath = t.to_bez_path(t.load_face(&self.font_cache));
					layer_mut.data = layers::layer_info::LayerDataType::Shape(ShapeLayer::from_bez_path(bezpath, t.path_style.clone(), true));
				}

<<<<<<< HEAD
				if let LayerDataType::Shape(shape) = &mut self.layer_mut(path)?.data {
					shape.shape = bez_path.clone().iter().into();
=======
				if let LayerDataType::Shape(shape) = &mut layer_mut.data {
					shape.path = bez_path;
>>>>>>> a5ae57ef
				}
				Some([vec![DocumentChanged, LayerChanged { path: path.clone() }], update_thumbnails_upstream(&path)].concat())
			}
			Operation::TransformLayerInScope { path, transform, scope } => {
				let transform = DAffine2::from_cols_array(&transform);
				let scope = DAffine2::from_cols_array(&scope);
				self.transform_relative_to_scope(&path, Some(scope), transform)?;
				self.mark_as_dirty(&path)?;
				Some([vec![DocumentChanged], update_thumbnails_upstream(&path)].concat())
			}
			Operation::SetLayerTransformInScope { path, transform, scope } => {
				let transform = DAffine2::from_cols_array(&transform);
				let scope = DAffine2::from_cols_array(&scope);
				self.set_transform_relative_to_scope(&path, Some(scope), transform)?;
				self.mark_as_dirty(&path)?;
				Some([vec![DocumentChanged], update_thumbnails_upstream(&path)].concat())
			}
			Operation::SetLayerTransform { path, transform } => {
				let transform = DAffine2::from_cols_array(&transform);
				let layer = self.layer_mut(&path)?;
				layer.transform = transform;
				self.mark_as_dirty(&path)?;
				Some([vec![DocumentChanged], update_thumbnails_upstream(&path)].concat())
			}
			Operation::ToggleLayerVisibility { path } => {
				self.mark_as_dirty(&path)?;
				let layer = self.layer_mut(&path)?;
				layer.visible = !layer.visible;
				Some([vec![DocumentChanged], update_thumbnails_upstream(&path)].concat())
			}
			Operation::SetLayerVisibility { path, visible } => {
				self.mark_as_dirty(&path)?;
				let layer = self.layer_mut(&path)?;
				layer.visible = visible;
				Some([vec![DocumentChanged], update_thumbnails_upstream(&path)].concat())
			}
			Operation::SetLayerName { path, name } => {
				self.mark_as_dirty(&path)?;
				let mut layer = self.layer_mut(&path)?;
				layer.name = if name.as_str() == "" { None } else { Some(name) };

				Some(vec![LayerChanged { path }])
			}
			Operation::SetLayerBlendMode { path, blend_mode } => {
				self.mark_as_dirty(&path)?;
				self.layer_mut(&path)?.blend_mode = blend_mode;

				Some([vec![DocumentChanged], update_thumbnails_upstream(&path)].concat())
			}
			Operation::SetLayerOpacity { path, opacity } => {
				self.mark_as_dirty(&path)?;
				self.layer_mut(&path)?.opacity = opacity;

				Some([vec![DocumentChanged], update_thumbnails_upstream(&path)].concat())
			}
			Operation::SetLayerStyle { path, style } => {
				let layer = self.layer_mut(&path)?;
				match &mut layer.data {
					LayerDataType::Shape(s) => s.style = style,
					LayerDataType::Text(text) => text.path_style = style,
					_ => return Err(DocumentError::NotAShape),
				}
				self.mark_as_dirty(&path)?;
				Some([vec![DocumentChanged, LayerChanged { path: path.clone() }], update_thumbnails_upstream(&path)].concat())
			}
			Operation::SetLayerStroke { path, stroke } => {
				let layer = self.layer_mut(&path)?;
				layer.style_mut()?.set_stroke(stroke);
				self.mark_as_dirty(&path)?;
				Some([vec![DocumentChanged], update_thumbnails_upstream(&path)].concat())
			}
			Operation::SetLayerFill { path, fill } => {
				let layer = self.layer_mut(&path)?;
				layer.style_mut()?.set_fill(fill);
				self.mark_as_dirty(&path)?;
				Some([vec![DocumentChanged], update_thumbnails_upstream(&path)].concat())
			}
		};
		Ok(responses)
	}
}

fn split_path(path: &[LayerId]) -> Result<(&[LayerId], LayerId), DocumentError> {
	let (id, path) = path.split_last().ok_or(DocumentError::InvalidPath)?;
	Ok((path, *id))
}

fn update_thumbnails_upstream(path: &[LayerId]) -> Vec<DocumentResponse> {
	let length = path.len();
	let mut responses = Vec::with_capacity(length);
	for i in 0..length {
		responses.push(DocumentResponse::LayerChanged { path: path[0..(length - i)].to_vec() });
	}
	responses
}<|MERGE_RESOLUTION|>--- conflicted
+++ resolved
@@ -825,13 +825,8 @@
 			Operation::SetShapePath { path, bez_path } => {
 				self.mark_as_dirty(&path)?;
 
-<<<<<<< HEAD
-				if let LayerDataType::Shape(shape) = &mut self.layer_mut(path)?.data {
-					shape.shape = bez_path.clone().iter().into();
-=======
 				if let LayerDataType::Shape(shape) = &mut self.layer_mut(&path)?.data {
-					shape.path = bez_path;
->>>>>>> a5ae57ef
+					shape.shape = bez_path.iter().into();
 				}
 				Some(vec![DocumentChanged, LayerChanged { path }])
 			}
@@ -853,13 +848,8 @@
 					layer_mut.data = layers::layer_info::LayerDataType::Shape(ShapeLayer::from_bez_path(bezpath, t.path_style.clone(), true));
 				}
 
-<<<<<<< HEAD
-				if let LayerDataType::Shape(shape) = &mut self.layer_mut(path)?.data {
-					shape.shape = bez_path.clone().iter().into();
-=======
 				if let LayerDataType::Shape(shape) = &mut layer_mut.data {
-					shape.path = bez_path;
->>>>>>> a5ae57ef
+					shape.shape = bez_path.iter().into();
 				}
 				Some([vec![DocumentChanged, LayerChanged { path: path.clone() }], update_thumbnails_upstream(&path)].concat())
 			}

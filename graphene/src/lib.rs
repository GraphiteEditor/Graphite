--- conflicted
+++ resolved
@@ -1,8 +1,5 @@
-<<<<<<< HEAD
+pub mod boolean_ops;
 /// Contains the [Color](color::Color) type.
-=======
-pub mod boolean_ops;
->>>>>>> dbe21434
 pub mod color;
 /// Contains constant values used by graphene.
 pub mod consts;

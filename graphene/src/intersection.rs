--- conflicted
+++ resolved
@@ -1,4 +1,3 @@
-<<<<<<< HEAD
 use core::{panic, slice::SlicePattern};
 use std::{ops::Mul, path::Path};
 
@@ -9,13 +8,6 @@
 };
 use glam::{DAffine2, DMat2, DVec2};
 use kurbo::{BezPath, CubicBez, Line, ParamCurve, ParamCurveExtrema, PathSeg, Point, QuadBez, Rect, Shape, Vec2};
-=======
-use crate::consts::{CURVE_FIDELITY, F64PRECISION};
-
-use glam::{DAffine2, DMat2, DVec2};
-use kurbo::{BezPath, CubicBez, Line, ParamCurve, ParamCurveExtrema, PathSeg, Point, QuadBez, Rect, Shape};
-use std::ops::Mul;
->>>>>>> c562aa16
 
 #[derive(Debug, Clone, Default, Copy)]
 pub struct Quad([DVec2; 4]);
@@ -583,7 +575,6 @@
 	}
 }
 
-<<<<<<< HEAD
 /// a quadratic bezier can be written x = p0 + t*p1 + t^2*p2 + t^3*p3, where x, p0, p1, p2, and p3 are vectors
 /// this function returns [p0, p1, p2, p3]
 pub fn cubic_bezier_coefficients(cubic: &CubicBez) -> [Vec2; 4] {
@@ -598,10 +589,7 @@
 	[c0, c1, c2, c3]
 }
 
-/// return real roots to quadratic equation: f(t) = a0 + t*a1 + t^2*a2
-=======
 /// Returns real roots to quadratic equation: `f(t) = a0 + t*a1 + t^2*a2`.
->>>>>>> c562aa16
 pub fn quadratic_real_roots(a0: f64, a1: f64, a2: f64) -> [Option<f64>; 2] {
 	let radicand = a1 * a1 - 4.0 * a2 * a0;
 	if radicand < 0.0 {
@@ -610,7 +598,6 @@
 	[Some((-a1 + radicand.sqrt()) / (2.0 * a2)), Some((-a1 - radicand.sqrt()) / (2.0 * a2))]
 }
 
-<<<<<<< HEAD
 /// a quadratic bezier can be written x = p0 + t*p1 + t^2*p2, where x, p0, p1, and p2 are vectors
 /// this function returns [p0, p1, p2]
 pub fn quadratic_bezier_coefficients(quad: &QuadBez) -> [Vec2; 3] {
@@ -623,10 +610,7 @@
 	[c0, c1, c2]
 }
 
-// return root to linear equation: f(t) = a0 + t*a1
-=======
-// Returns root to linear equation: `f(t) = a0 + t*a1`.
->>>>>>> c562aa16
+/// Returns root to linear equation: `f(t) = a0 + t*a1`.
 pub fn linear_root(a0: f64, a1: f64) -> [Option<f64>; 1] {
 	if a1 == 0.0 {
 		return [None];

<template>
	<div>
		<h3 class="example-pane-header">{{ name }}</h3>
		<div class="example-row">
			<div v-for="(example, index) in examples" :key="index">
				<SubpathExample :title="example.title" :triples="example.triples" :closed="example.closed" :callback="callback" :sliderOptions="sliderOptions" />
			</div>
		</div>
	</div>
</template>

<style></style>

<script lang="ts">
import { defineComponent, PropType } from "vue";

import { SubpathCallback, SliderOption } from "@/utils/types";

import SubpathExample from "@/components/SubpathExample.vue";

export default defineComponent({
	props: {
<<<<<<< HEAD
		name: String,
		callback: {
			type: Function as PropType<SubpathCallback>,
			required: true,
		},
		sliderOptions: {
			type: Array as PropType<Array<SliderOption>>,
			default: () => [],
		},
=======
		name: { type: String as PropType<string>, required: true },
		callback: { type: Function as PropType<SubpathCallback>, required: true },
>>>>>>> 647e5554
	},
	data() {
		return {
			examples: [
				{
					title: "Open Subpath",
					triples: [
						[[20, 20], undefined, [10, 90]],
						[[150, 40], [60, 40], undefined],
						[[175, 175], undefined, undefined],
						[[100, 100], [40, 120], undefined],
					],
					closed: false,
				},
				{
					title: "Closed Subpath",
					triples: [
						[[35, 125], undefined, [40, 40]],
						[[130, 30], [120, 120], undefined],
						[
							[145, 150],
							[175, 90],
							[70, 185],
						],
					],
					closed: true,
				},
			],
		};
	},
	components: {
		SubpathExample,
	},
});
</script><|MERGE_RESOLUTION|>--- conflicted
+++ resolved
@@ -20,20 +20,9 @@
 
 export default defineComponent({
 	props: {
-<<<<<<< HEAD
-		name: String,
-		callback: {
-			type: Function as PropType<SubpathCallback>,
-			required: true,
-		},
-		sliderOptions: {
-			type: Array as PropType<Array<SliderOption>>,
-			default: () => [],
-		},
-=======
 		name: { type: String as PropType<string>, required: true },
 		callback: { type: Function as PropType<SubpathCallback>, required: true },
->>>>>>> 647e5554
+		sliderOptions: { type: Array as PropType<Array<SliderOption>>, default: () => [] },
 	},
 	data() {
 		return {

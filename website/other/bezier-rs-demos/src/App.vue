--- conflicted
+++ resolved
@@ -24,20 +24,13 @@
 </template>
 
 <script lang="ts">
-import { defineComponent, markRaw } from "vue";
+import { defineComponent } from "vue";
 
 import { WasmBezier } from "@/../wasm/pkg";
-<<<<<<< HEAD
-import { drawCurve, drawLine, drawPoint, getContextFromCanvas, COLORS } from "@/utils/drawing";
 import { BezierCurveType, Point, WasmBezierInstance, WasmSubpathInstance } from "@/utils/types";
-=======
-import { drawCircleSector, getContextFromCanvas } from "@/utils/drawing";
-import { BezierCurveType, CircleSector, Point, WasmBezierInstance, WasmSubpathInstance } from "@/utils/types";
->>>>>>> 0342b35f
 
 import BezierExamplePane from "@/components/BezierExamplePane.vue";
 import ExamplePane from "@/components/ExamplePane.vue";
-import SliderExample from "@/components/SliderExample.vue";
 import SubpathExamplePane from "@/components/SubpathExamplePane.vue";
 
 const tSliderOptions = {
@@ -301,34 +294,6 @@
 						},
 					},
 				},
-<<<<<<< HEAD
-				{
-					name: "Rotate",
-					callback: (bezier: WasmBezierInstance, options: Record<string, number>): string => bezier.rotate(options.angle),
-					exampleOptions: {
-						[BezierCurveType.Quadratic]: {
-							sliderOptions: [
-								{
-									variable: "angle",
-									min: 0,
-									max: 2,
-									step: 1 / 50,
-									default: 0.12,
-									unit: "π",
-								},
-							],
-						},
-					},
-				},
-				{
-					name: "De Casteljau Points",
-					callback: (bezier: WasmBezierInstance, options: Record<string, number>): string => bezier.de_casteljau_points(options.t),
-					exampleOptions: {
-						[BezierCurveType.Quadratic]: {
-							sliderOptions: [tSliderOptions],
-						},
-					},
-				},
 				{
 					name: "Arcs",
 					callback: (bezier: WasmBezierInstance, options: Record<string, number>): string => bezier.arcs(options.error, options.max_iterations, options.strategy),
@@ -398,10 +363,6 @@
 						},
 					},
 				},
-			],
-			features: [
-=======
->>>>>>> 0342b35f
 				{
 					name: "Intersect (Line Segment)",
 					callback: (bezier: WasmBezierInstance): string => {
@@ -489,62 +450,6 @@
 						},
 					},
 				},
-<<<<<<< HEAD
-=======
-			],
-			features: [
-				{
-					name: "Arcs",
-					callback: (canvas: HTMLCanvasElement, bezier: WasmBezierInstance, options: Record<string, number>): void => {
-						const context = getContextFromCanvas(canvas);
-						const arcs: CircleSector[] = JSON.parse(bezier.arcs(options.error, options.max_iterations, options.strategy));
-						arcs.forEach((circleSector, index) => {
-							drawCircleSector(context, circleSector, `hsl(${40 * index}, 100%, 50%, 75%)`, `hsl(${40 * index}, 100%, 50%, 37.5%)`);
-						});
-					},
-					template: markRaw(SliderExample),
-					templateOptions: {
-						sliders: [
-							{
-								variable: "strategy",
-								min: 0,
-								max: 2,
-								step: 1,
-								default: 0,
-								unit: [": Automatic", ": FavorLargerArcs", ": FavorCorrectness"],
-							},
-							{
-								variable: "error",
-								min: 0.05,
-								max: 1,
-								step: 0.05,
-								default: 0.5,
-							},
-							{
-								variable: "max_iterations",
-								min: 50,
-								max: 200,
-								step: 1,
-								default: 100,
-							},
-						],
-					},
-					curveDegrees: new Set([BezierCurveType.Quadratic, BezierCurveType.Cubic]),
-					customPoints: {
-						[BezierCurveType.Quadratic]: [
-							[50, 50],
-							[85, 65],
-							[100, 100],
-						],
-						[BezierCurveType.Cubic]: [
-							[160, 180],
-							[170, 10],
-							[30, 90],
-							[180, 160],
-						],
-					},
-				},
->>>>>>> 0342b35f
 			],
 			subpathFeatures: [
 				{

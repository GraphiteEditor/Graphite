--- conflicted
+++ resolved
@@ -1,17 +1,4 @@
 <template>
-<<<<<<< HEAD
-	<div class="App">
-		<h1>Bezier-rs Interactive Documentation</h1>
-		<p>This is the interactive documentation for the <b>bezier-rs</b> library. Click and drag on the endpoints of the example curves to visualize the various Bezier utilities and functions.</p>
-		<h2>Beziers</h2>
-		<div v-for="(feature, index) in bezierFeatures" :key="index">
-			<BezierExamplePane :name="feature.name" :callback="feature.callback" :exampleOptions="feature.exampleOptions" :triggerOnMouseMove="feature.triggerOnMouseMove" />
-		</div>
-		<h2>Subpaths</h2>
-		<div v-for="(feature, index) in subpathFeatures" :key="index">
-			<SubpathExamplePane :name="feature.name" :callback="feature.callback" :sliderOptions="feature.sliderOptions" />
-		</div>
-=======
 	<h1>Bezier-rs Interactive Documentation</h1>
 	<p>This is the interactive documentation for the <b>bezier-rs</b> library. Click and drag on the endpoints of the example curves to visualize the various Bezier utilities and functions.</p>
 	<h2>Beziers</h2>
@@ -26,8 +13,7 @@
 	</div>
 	<h2>Subpaths</h2>
 	<div v-for="(feature, index) in subpathFeatures" :key="index">
-		<SubpathExamplePane :name="feature.name" :callback="feature.callback" />
->>>>>>> 647e5554
+		<SubpathExamplePane :name="feature.name" :callback="feature.callback" :sliderOptions="feature.sliderOptions" />
 	</div>
 </template>
 
@@ -384,7 +370,7 @@
 						},
 					},
 					customPoints: {
-						[BezierCurveType.Cubic]: [
+						Cubic: [
 							[31, 94],
 							[40, 40],
 							[107, 107],

use bezier_rs::Bezier;
use std::fmt::Write;

// SVG drawing constants
pub const SVG_OPEN_TAG: &str = r#"<svg xmlns="http://www.w3.org/2000/svg" width="200px" height="200px">"#;
pub const SVG_CLOSE_TAG: &str = "</svg>";

// Stylistic constants
pub const BLACK: &str = "black";
pub const WHITE: &str = "white";
pub const GRAY: &str = "gray";
pub const RED: &str = "red";
pub const ORANGE: &str = "orange";
pub const PINK: &str = "pink";
pub const GREEN: &str = "green";
pub const NONE: &str = "none";

// Default attributes
pub const CURVE_ATTRIBUTES: &str = "stroke=\"black\" stroke-width=\"2\" fill=\"none\"";
pub const HANDLE_LINE_ATTRIBUTES: &str = "stroke=\"gray\" stroke-width=\"1\" fill=\"none\"";
pub const ANCHOR_ATTRIBUTES: &str = "r=\"4\" stroke=\"black\" stroke-width=\"2\" fill=\"white\"";
pub const HANDLE_ATTRIBUTES: &str = "r=\"3\" stroke=\"gray\" stroke-width=\"1.5\" fill=\"white\"";

// Text constants
pub const TEXT_OFFSET_X: f64 = 5.;
pub const TEXT_OFFSET_Y: f64 = 193.;

/// Helper function to create an SVG text entity.
pub fn draw_text(text: String, x_pos: f64, y_pos: f64, fill: &str) -> String {
	format!(r#"<text x="{x_pos}" y="{y_pos}" fill="{fill}">{text}</text>"#)
}

/// Helper function to create an SVG circle entity.
pub fn draw_circle(x_pos: f64, y_pos: f64, radius: f64, stroke: &str, stroke_width: f64, fill: &str) -> String {
	format!(r#"<circle cx="{x_pos}" cy="{y_pos}" r="{radius}" stroke="{stroke}" stroke-width="{stroke_width}" fill="{fill}"/>"#)
}

/// Helper function to create an SVG circle entity.
pub fn draw_line(start_x: f64, start_y: f64, end_x: f64, end_y: f64, stroke: &str, stroke_width: f64) -> String {
	format!(r#"<line x1="{start_x}" y1="{start_y}" x2="{end_x}" y2="{end_y}" stroke="{stroke}" stroke-width="{stroke_width}"/>"#)
}

<<<<<<< HEAD
/// Helper function to draw a list of beziers.
pub fn draw_beziers(beziers: Vec<Bezier>, options: String) -> String {
	let start_point = beziers.first().unwrap().start();
	let mut svg = format!("<path d=\"M {} {}", start_point.x, start_point.y);

	beziers.iter().for_each(|bezier| {
		let _ = write!(svg, " {}", bezier.svg_curve_argument());
	});

	let _ = write!(svg, " Z\" {}/>", options);
	svg
=======
// Helper function to convert polar to cartesian coordinates
fn polar_to_cartesian(center_x: f64, center_y: f64, radius: f64, angle_in_rad: f64) -> [f64; 2] {
	let x = center_x + radius * angle_in_rad.cos();
	let y = center_y + radius * -angle_in_rad.sin();
	[x, y]
}

// Helper function to create an SVG drawing of a sector
pub fn draw_sector(center_x: f64, center_y: f64, radius: f64, start_angle: f64, end_angle: f64, stroke: &str, stroke_width: f64, fill: &str) -> String {
	let [start_x, start_y] = polar_to_cartesian(center_x, center_y, radius, start_angle);
	let [end_x, end_y] = polar_to_cartesian(center_x, center_y, radius, end_angle);
	// draw sector with fill color
	let sector_svg = format!(r#"<path d="M {start_x} {start_y} A {radius} {radius} 0 0 1 {end_x} {end_y} L {center_x} {center_y} L {start_x} {start_y} Z"  stroke="none" fill="{fill}" />"#);
	// draw arc with stroke color
	let arc_svg = format!(r#"<path d="M {start_x} {start_y} A {radius} {radius} 0 0 1 {end_x} {end_y}" stroke="{stroke}" stroke-width="{stroke_width}" fill="none"/>"#);
	format!("{sector_svg}{arc_svg}")
>>>>>>> b7ed54a3
}<|MERGE_RESOLUTION|>--- conflicted
+++ resolved
@@ -40,7 +40,6 @@
 	format!(r#"<line x1="{start_x}" y1="{start_y}" x2="{end_x}" y2="{end_y}" stroke="{stroke}" stroke-width="{stroke_width}"/>"#)
 }
 
-<<<<<<< HEAD
 /// Helper function to draw a list of beziers.
 pub fn draw_beziers(beziers: Vec<Bezier>, options: String) -> String {
 	let start_point = beziers.first().unwrap().start();
@@ -52,7 +51,8 @@
 
 	let _ = write!(svg, " Z\" {}/>", options);
 	svg
-=======
+}
+
 // Helper function to convert polar to cartesian coordinates
 fn polar_to_cartesian(center_x: f64, center_y: f64, radius: f64, angle_in_rad: f64) -> [f64; 2] {
 	let x = center_x + radius * angle_in_rad.cos();
@@ -69,5 +69,4 @@
 	// draw arc with stroke color
 	let arc_svg = format!(r#"<path d="M {start_x} {start_y} A {radius} {radius} 0 0 1 {end_x} {end_y}" stroke="{stroke}" stroke-width="{stroke_width}" fill="none"/>"#);
 	format!("{sector_svg}{arc_svg}")
->>>>>>> b7ed54a3
 }
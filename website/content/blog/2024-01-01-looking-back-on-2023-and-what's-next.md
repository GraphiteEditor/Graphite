+++
title = "Looking back on 2023 and what's next"
date = 2024-01-01
authors = ["Keavon Chambers"]
description = "Looking back on 2023, we reflect on our significant achievements and milestones. As we move forward, we're excited to share what's next, promising a year filled with innovation and progress."

[extra]
<<<<<<< HEAD
banner = "https://static.graphite.rs/content/blog/2024-01-01-looking-back-on-2023-and-what's-next.avif"
banner_png = "https://static.graphite.rs/content/blog/2024-01-01-looking-back-on-2023-and-what's-next.png"
=======
banner = "https://static.graphite.art/content/blog/2024-01-01-looking-back-on-2023-and-what's-next.avif"
banner_png = "https://static.graphite.art/content/blog/2024-01-01-looking-back-on-2023-and-what's-next.png"
author = "Keavon Chambers"
summary = "Looking back on 2023, we reflect on our significant achievements and milestones. As we move forward, we're excited to share what's next, promising a year filled with innovation and progress."
>>>>>>> 0a5e65bc
reddit = "https://www.reddit.com/r/graphite/comments/18xmoti/blog_post_looking_back_on_2023_and_whats_next/"
twitter = "https://twitter.com/GraphiteEditor/status/1742576805532577937"

js = ["/js/youtube-embed.js"]
css = ["/component/youtube-embed.css"]
+++

The new year is here, and with so many accomplishments to share from the past twelve months, let's revisit the highlights of 2023 for the Graphite project. Now that winter has entered, let's swing back to the spring, summarize the summer, and follow this fall's noteworthy developments that brought another year of fruitful progress to Graphite's mission of re-envisioning artists' 2D creative workflows with the best free software we can build for the open source community. This past year as a team, we all got closer— to one another from continents apart; to visiting and connecting with our industry peers; and to reaching exciting new development milestones.

<!-- more -->

I am grateful to everyone who has placed their faith in my vision for Graphite since I laid forth the design and wrote its first line of code nearly three years ago. Meeting some of the amazing people this summer who helped to make it possible, and inspired the project in the first place, was a pleasure and an honor. From California to Europe and back again, my combined family vacation and Graphite outreach tour was an opportunity to make connections with those helping us reach our goals. This blog post is both a project update and a public thank-you to those who generously lent their time and attention to our small-but-growing project. And for readers eager for an update on the software itself, stick around (or skip ahead) for a development progress report and a look at what's coming down the pipeline in the new year.

<div class="video-background" style="text-align: center">
	<video autoplay loop muted playsinline disablepictureinpicture disableremoteplayback>
		<source src="https://static.graphite.art/content/blog/2024-01-01-looking-back-on-2023-and-what's-next/christmas-tree-lights.webm" type="video/webm" />
		<source src="https://static.graphite.art/content/blog/2024-01-01-looking-back-on-2023-and-what's-next/christmas-tree-lights.mp4" type="video/mp4" />
	</video>
</div>

<center><em>Happy Holidays from the Graphite team!<br />These procedural light strands are powered by the newly completed node graph features.<br /><a href="https://editor.graphite.art/#demo/procedural-string-lights">Click here to explore this demo</a> — drag the wire layer's points with the Path tool.</em></center>

## The Alpha 2 release series

February marked the start of our second year developing Graphite under the alpha release banner. We took the opportunity to declare the start of a new release series, Alpha 2, for the year's focus on integrating the node graph. That goal was a success, and we anticipate the next release series, Alpha 3, will begin next month in February with a focus on procedural art workflows in line with our [roadmap](/features#roadmap).

## GDC and meetups with the Rust graphics community

In March, I attended the Game Developers Conference (GDC) in nearby San Francisco to network with professionals in the creative industry. I was accompanied by [Oliver Davies](https://github.com/otdavies), a Graphite founding collaborator, fellow 3D artist and graphics engineer, and a life-long friend of mine. We connected with Francesco Siddi and Dalai Felinto from the Blender Foundation and introduced them to the project. The conference was also an opportunity to meet face-to-face with subject-matter experts with whom I'd earlier conversed online. Because we write Graphite in the Rust programming language, we attended an impromptu meetup among game developers using Rust in the nearby park that stretched for several insightful hours of pertinent conversation topics, thusly concluding the last day of the event.

Later, in May, I went to another Rust developers meetup here in the Bay Area together with [Leonard Pauli](https://twitter.com/leonardpauli), a Graphite community member and code contributor who was in town on a visit all the way from Sweden. The event was headlined with a [presentation](https://www.youtube.com/watch?v=XjbVnwBtVEk) by [Raph Levien](https://raphlinus.github.io/) about [Xilem](https://github.com/linebender/xilem), an under-development GUI toolkit that Graphite may adopt someday for its promise of powering native, speedy desktop user interfaces. Raph Levien is a researcher and expert in the fields of 2D vector graphics, GPU-accelerated rendering, and the mathematics of splines and curves— topics considerably overlapping with Graphite's own technical disciplines. The meetup was a nice face-to-face introduction before I'd end up seeing Raph and Leonard each again very soon.

<p><img src="https://static.graphite.art/content/blog/2024-01-01-looking-back-on-2023-and-what's-next/bay-area-rust-meetup.avif" onerror="this.onerror = null; this.src = this.src.replace('.avif', '.jpg')" alt="Raph Levien speaking about Xilem" /></p>

<center><em>Raph gives his talk about Xilem and GUIs in Rust</em></center>

The next week I accepted Raph's invitation to visit him at his employer, Google, in Mountain View where we spent several hours talking shop. His other flagship open source library, [Vello](https://github.com/linebender/vello), is the high-performance 2D vector graphics renderer we plan to use as a crucial part of Graphite's render pipeline. Our discussions dove into the history and goals of Graphite, our shared research challenges, and covered some fascinating details surrounding Vello, computational geometry, and GPU rendering. As we round out 2023, Graphite's roadmap is finally nearing the stage of integrating Vello in the coming weeks and I look forward to growing our collaboration with Raph and his [research group](https://linebender.org/).

## Embark Studios visit in Stockholm, Sweden

<p><img src="https://static.graphite.art/content/blog/2024-01-01-looking-back-on-2023-and-what's-next/embark.avif" onerror="this.onerror = null; this.src = this.src.replace('.avif', '.jpg')" alt="Leonard and Keavon in front of the Embark office sign" /></p>

<center><em>Leonard (left) and Keavon (right) at Embark Studios</em></center>

In June, as part of a vacation with my family to Europe, I caught up again with Leonard and he led us on a tour of his beautiful city of Stockholm. I also reached out to Johan Andersson, CTO of Embark Studios and an ambassador for the open source Rust developer community. Embark very generously contributes open source libraries for the Rust computer graphics ecosystem that are vital to Graphite, including [rust-gpu](https://github.com/EmbarkStudios/rust-gpu) which powers our node graph engine's compilation to GPU compute shaders. Johan showed Lenoard and me around Embark and we all chatted about what each of us are pursuing with Rust in the creative software industry. (By the way, Embark just released their first game, [The Finals](https://www.reachthefinals.com/)— check it out!)

## Blender visit in Amsterdam, The Netherlands

<p><img src="https://static.graphite.art/content/blog/2024-01-01-looking-back-on-2023-and-what's-next/blender-hq.avif" onerror="this.onerror = null; this.src = this.src.replace('.avif', '.jpg')" alt="Graphite and Blender team members in front of the Blender building" /></p>

<center><em>Left to right: Dalai, Dennis, Keavon, Ton, Francesco</em></center>

The next month in July, together with Graphite's lead engineer [Dennis Kobert](/about#dennis-kobert), we spent the afternoon visiting Blender's headquarters in Amsterdam. Blender has been, since the beginning, my inspiration and motivation for taking on the tremendously ambitious goal of building Graphite. As fellow open source software projects building digital content creation tools, this was a wonderful chance to see where the magic happens and meet the people behind the curtain.

At the invitation of Francesco Siddi, COO of the Blender Foundation whom I'd met earlier at GDC, Dennis and I presented a lunchtime talk for the staff to introduce the Graphite project. Ton Roosendaal, Blender's founder, kindly cooked up some scrumptious, lovingly-made meals of fried eggs for us and his team. We spent a couple hours mingling— answering and asking questions and chatting about design and technical topics ranging from our Rust node graph language infrastructure to Blender's experience with color science standards.

<p><img src="https://static.graphite.art/content/blog/2024-01-01-looking-back-on-2023-and-what's-next/blender-presentation.avif" onerror="this.onerror = null; this.src = this.src.replace('.avif', '.jpg')" alt="Keavon presents in front of a projector screen at Blender's offices" /></p>

<center><em>Keavon presents to the Blender staff</em></center>

Ton also very generously gave us his time and full attention with an office hour for Dennis and me to ask his advice and learn from the three decades of experience that led to Blender's decisive success. (On January 2, Blender turns 30! They're aiming for a goal of 10,000 supporters to [donate a birthday gift](https://fund.blender.org/). I encourage you to join me in doing so.)

## Graphite developer retreat in Karlsruhe, Germany

<p><img src="https://static.graphite.art/content/blog/2024-01-01-looking-back-on-2023-and-what's-next/karlsruhe.avif" onerror="this.onerror = null; this.src = this.src.replace('.avif', '.jpg')" alt="Keavon and Dennis in front of Karlsruhe Palace" /></p>

<center><em>Keavon (left) and Dennis (right) at Karlsruhe Palace</em></center>

The week before the Blender visit, I arrived in Karlsruhe, Germany for a two-week stay with Dennis for our first-ever team retreat. After spending hundreds of hours collaborating online, it was great to finally meet in-person. From diving deep into Graphite design discussions, to exploring the city and his college campus and joining his friends in social activities (and thus meeting another Graphite contributor, Isaac Körner, recruited by Dennis), it was a very welcoming and productive exchange.

## SIGGRAPH in Los Angeles, California

<p><img src="https://static.graphite.art/content/blog/2024-01-01-looking-back-on-2023-and-what's-next/siggraph.avif" onerror="this.onerror = null; this.src = this.src.replace('.avif', '.jpg')" alt="Keavon and Oliver standing in front of the SIGGRAPH conference sign" /></p>

<center><em>Keavon (left) and Oliver (right) at SIGGRAPH</em></center>

After returning back home to the States, the following month in August I road tripped down south to Los Angeles for another conference visit with Oliver Davies. SIGGRAPH is the industry's largest computer graphics conference which presented numerous opportunities to network with others in the field. Blender also exhibits each year and I got to meet up again with the crew from Amsterdam and meet some new faces who were absent in our earlier visit. I look forward to returning to LA this coming April for the first full Blender Conference held in the US and connecting with more like-minded open source creative aficionados.

## Incorporating Graphite Labs, LLC

The next big news of August was my formation of [Graphite Labs, LLC](https://www.linkedin.com/company/graphite-labs) as a legal entity, allowing us to open a bank account and sign contracts on behalf of the Graphite project. This is an important step in the professional growth of the project. A tax-exempt nonprotfit foundation may happen in the future, but an LLC is a more accessible starting point. This step has opened up opportunities to form partnerships with industry, collect [sponsorships and donations](/donate), and hire full-time engineers a few years down the road once we have the income to financially support others developing Graphite. A major goal in 2024 is growing the sustainability and financial independence of the organization and allowing myself a modest income stream to offset costs while continuing my full-time Graphite work.

## Website, user manual, and tutorials

I allocated my time at several points throughout the year into growing and evolving this website with a refreshed and more visually-appealing home page, dedicated pages for information [about](/about) the project and its [features](/features), an area providing resources and help for [volunteers](/volunteer) and [code contributors](/volunteer/guide), and just this month— a [user manual](/learn) complete with an introductory tutorial series. The first video went up yesterday:

<div class="youtube-embed aspect-16x9">
	<img data-youtube-embed="7gjUhl_3X10" src="https://static.graphite.art/content/learn/introduction/tutorial-1-vector-art-quickstart-youtube__2.avif" onerror="this.onerror = null; this.src = this.src.replace('.avif', '.png')" alt="Vector Art Quickstart - Graphite, the Open Source 2D Graphics Suite" />
</div>

The user manual and tutorial series will continue expanding throughout the coming weeks. Additional website features including user accounts, forums, and other community features are being planned.

## 2023 development progress report

<p><img src="https://static.graphite.art/content/blog/2024-01-01-looking-back-on-2023-and-what's-next/commit-rate-graph.avif" onerror="this.onerror = null; this.src = this.src.replace('.avif', '.png')" alt="Graph visualizing the number of code commits each week of 2023" /></p>

<center><em>Weekly code commit rate in 2023</em></center>

Starting out the year twelve months ago, Graphite's core vector editing tools were in good shape and the node graph engine had just reached its experimental beginnings as a way of applying color filters to bitmap images. Further developing the graph engine (called Graphene) and integrating it throughout every part of the Graphite editor thus became the focus for 2023.

While much of the team's time was spent on refactors to swap short-term placeholder code with Graphene-powered replacements, this one-step-back, two-steps-forward approach has ultimately led to exciting new capabilities for users to design procedurally-generated vector art. I'm aware of no other vector graphics editor with a node-based procedural editing workflow, so this makes me especially thrilled to release the first app of its kind with that unique and useful capability.

But 2023 wasn't only put towards refactoring code. New features were added all throughout the year and here are a few favorites.

- Graphene's node infrastructure has seen steady developments which significantly upgraded the power of the node graph, its performance, and its frontend usability.
- There are lots of new nodes that do neat things! From complex color adjustments like Vibrance to procedural building blocks like Copy to Points and noise pattern generators, there are plenty to try out (and so many more coming in 2024).
- The (still rudimentary) Brush tool was added for drawing simple raster-based sketches.
- Drawing custom vector shapes with the Pen and Path tools saw usability improvements with point selection, nudging/transformation, and entering exact numerical positions.
- Number input boxes in the UI can now be dragged to update their values and have math expressions evaluated automatically for convenience. Double a value just by typing `*2` at the end, or take the square root by wrapping it within `sqrt(` and `)`.
- A button to quickly open [pre-made sample art](https://editor.graphite.art/#demo/valley-of-spires) documents was included at the suggestion of the fine folks at Blender. This helps new users see Graphite in action instead of just opening up an overwhelmingly barren blank canvas.

## Integrating the node graph

With so much to change in the goal of rewriting nearly every system with its Graphene counterpart, we had to take an incremental path so other feature development could continue without a broken editor. As succinctly as possible, this is the story of how we pulled it off— although this section gets rather technical so feel free to skip past if that's not your cup of tea.

The previous, intentionally-temporary layer system supported folders, vector shapes, text, bitmap images, and dynamic AI art (part of the Imaginate image generation feature).

<p><img src="https://static.graphite.art/content/blog/2024-01-01-looking-back-on-2023-and-what's-next/migration-block-diagram-1.avif" onerror="this.onerror = null; this.src = this.src.replace('.avif', '.png')" alt="Block diagram of a Graphite document before the node graph" /></p>

<center><em>Block diagram before the node graph</em></center>

To begin the incremental integration of nodes, we first added another type of layer, housing an instance of a Graphene node graph, which would supersede the other types. Then began the long process of porting all the other "legacy" layer types—and the viewport tools that operated on them—to become nodes. So the text layer type became a Text node managed by the Text tool, for example. This first phase was completed by April.

<p><img src="https://static.graphite.art/content/blog/2024-01-01-looking-back-on-2023-and-what's-next/migration-block-diagram-2.avif" onerror="this.onerror = null; this.src = this.src.replace('.avif', '.png')" alt="Block diagram of a Graphite document after the first phase of migration" /></p>

<center><em>Block diagram after the first phase</em></center>

Just folders and graph-driven legacy layers remained, but for the second phase, these (as well as artboards which were a separate temporary system) had to be combined into a single graph. Even with graph-based legacy layers, nodes couldn't yet interact between layer graphs to create interesting procedural designs. The Graphite vision calls for a single unified graph per document where all content lives, organized by layers, folders, and artboards collectively living within that graph. So phase two began with adding another node graph instance attached to the document itself instead of any particular layer. Then the old artboard system was replaced by artboard nodes in that graph, providing white backgrounds for the pages of artwork drawn atop by layers. Next, we built a new form of layer that would live in the node graph itself to provide organizational structure, acting as both a container for artwork nodes and a folder for other layers. By August, users could edit the document graph by hand but the viewport tools, folder hierarchy, rendering pipeline, and numerous other systems all still used the legacy layers.

<p><img src="https://static.graphite.art/content/blog/2024-01-01-looking-back-on-2023-and-what's-next/migration-block-diagram-3.avif" onerror="this.onerror = null; this.src = this.src.replace('.avif', '.png')" alt="Block diagram of a Graphite document after the second phase of migration" /></p>

<center><em>Block diagram after the second phase</em></center>

For the third phase, we had to yet again port each of the viewport tools so they would operate on the unified document graph instead of the legacy layer graphs. But the incremental approach ended here— this last phase had to happen all at once, which posed a challenge for developing the editor while numerous features were fully broken pending rework. We began with a separate development branch, always kept up-to-date with the latest editor code changes, for a couple months until breakages were reduced to an acceptable level, then integrated with the main codebase in October. By tracking and burning down the list of [62 outstanding issues and regressions](https://github.com/GraphiteEditor/Graphite/issues/1394) one-by-one, in mid-December we finally reached our long-sought goal: deploying a new stable release of Graphite featuring the unified node graph! I'd like to extend an extra big thank-you to core team member ["Hypercube"](/about#hypercube) for the dedication and persistence in grinding through most of these.

<p><img src="https://static.graphite.art/content/blog/2024-01-01-looking-back-on-2023-and-what's-next/migration-block-diagram-4.avif" onerror="this.onerror = null; this.src = this.src.replace('.avif', '.png')" alt="Block diagram of a Graphite document now that the migration is complete" /></p>

<center><em>Block diagram of the completed integration</em></center>

I followed this up over my Christmas holiday by hunting down and ripping out over 6000 lines of unused code, satisfyingly bringing Graphite's total lines of Rust down to under 50,000— just about the same number as when we began, despite adding a year's worth of functionality! Fewer lines to understand and maintain makes our jobs easier, and I'm pleasantly surprised at how efficiently the Graphite team has managed to represent the app's considerable functionality in so relatively few lines. This is a sign of good engineering practices and it makes me proud of our capable team and what we have accomplished together.

## Looking ahead to 2024

The hard part is done. The unified document node graph, now that it's complete, paves the pathway towards new feature development for vector and raster editing. The Alpha 2 release series is nearly ready to become Alpha 3 with a focus towards procedural editing as the theme for the year ahead. And hopefully the road to the Beta release series, and then 1.0, is not too much further ahead.

First, I have some high-level goals for 2024:

- Cultivate a larger active community and grow the core team so we can move from a linear to an exponential pace of development
- Begin sending quarterly email [newsletters](/#newsletter), publish these blog posts more frequently, and find a dedicated volunteer to assist in writing them while also growing Graphite's social media and internet presence
- Announce Graphite to a wide audience and grow the daily active users by 10x or more, especially among artists
- Reach 20,000 [stars on GitHub](https://github.com/GraphiteEditor/Graphite/stargazers) (we just passed 5000 this December)
- Move towards a greater focus on polish, stability, performance, and learning resources for the product
- Attain sustainable income from donors and sponsors, and maybe even apply for grants in order to hire a full-time developer
- Build infrastructure for user accounts and prove the viability of getting revenue from hosted AI cloud computation

And then from a development perspective, I am looking forward to accomplishing these overarching objectives in 2024:

- Restoring several previous features that were removed during refactors in the past year to a fully working state including Imaginate, snapping, folder bounding boxes, transform pivots, and vector shape boolean operations
- Deploying GPU-based rendering by default and moving from an experimental to a production-ready hardware-accelerated compositing system using [Vello](https://github.com/linebender/vello) to unify the currently separate raster and vector pipelines
- Shipping desktop apps for Windows, Mac, and Linux and bundling built-in AI models to run Imaginate and other upcoming features directly on user hardware
- Designing a new vector graphics data format suitable for advanced procedural editing and rendering, plus the associated procedural workflow features
- Remaking the Brush tool with the GPU-accelerated pipeline and the adaptive resolution system so digital painting in Graphite becomes practical
- Implementing the Mask Mode feature for Magic Wand tool marquee selections, which will dramatically improve Graphite's utility as a raster graphics editor
- Supporting animation capabilities (a potential stretch goal for the year)

## A call for community

Achieving everything listed above is ambitious, but it's ambition that has brought us to where we are today. Pulling this off will require a larger team and more resources than we've had in 2023. So if the mission we are striving for is exciting and you agree the world needs a truly great and versatile open source 2D graphics suite, we need your help!

- Technically inclined developers interested in Rust, web dev, computer graphics, backend programming, compilers, machine learning, mathematics, or any of the other varied disciplines that Graphite overlaps with— we likely have a role or project for you.
- We also have self-contained research projects involving problem-solving outside an existing codebase. One example: there are numerous industry-standard image filter effects we'd like to implement in Graphite where a volunteer could run analysis on the colors of test images to identify a suitable algorithm that gives matching results. We hope to assemble a larger Discord community of motivated people we can tap for help in solving these sorts of problems. These also make great university term projects and we've mentored several groups successfully in the past, so please reach out.
- Technical artists with experience in procedural editing tools and engineers who enjoy designing solutions for complex problems would also be highly valuable community members when it comes to taking part in the many large, nuanced product and architecture design decisions we'll have to make this year.
- Graphic designers and artists who put the time into using Graphite on a regular basis and helping us learn its practical strengths and weaknesses would also be valuable contributors. Helping with the creative parts of maintaining the app and assisting new users who have questions in the growing community would relieve the burden from the core team.
- And spread the word! Create tutorial videos. Show off your creations on social media. Use it in your classroom. 2024 is the year Graphite is ready to come out of the shadows and get discovered.

If your New Year's resolution is joining an open source project, consider Graphite! We work hard to help new community contributors get up to speed with resources and guidance. We frequently hear praise that Graphite is a very inviting and supportive project from volunteers who have not had great prior experiences trying to get involved in open source. Join the Graphite [Discord server](https://discord.graphite.art) and reach out to me (@Keavon) about how you'd like to get involved.

## Launching our supporter fund

There's one last big way you can help and keep Graphite from needing to turn to investors who would someday come knocking for exponential profits at the expense of you, the user. That doesn't align with my vision so I have been self-funding Graphite for the past three years. But I, alone, can't keep that going for a fourth year and beyond.

With a laser-tight focus on completing our 2023 development objectives, I haven't yet called out for donations until now. You can be the very first person to join at the level of a Supporter (starting at $10 monthly) or Sponsor (starting at $50 monthly for individuals and $100 monthly for companies). Please consider joining at one of the levels [listed here](/donate).

Please help launch Graphite towards the 2024 goal of attaining self-sufficiency so I can maintain my full-time commitment to an independent Graphite for the long haul. Thank you, it really means the world to me. ♥

<a href="/donate" class="button arrow">Become a supporter</a>

## Wrapping up

Thank you to our community for an incredible year. Passing [5000 stars](https://github.com/GraphiteEditor/Graphite/stargazers) on the project GitHub repository was a wonderful gift this holiday season. Everyone who has given advice, written code, and expressed enthusiasm has inspired me every day to stay focused and motivated. It was especially a pleasure and honor to visit the many people and organizations mentioned in this post throughout the past year. The reception by all has been heartwarming and I look forward to staying connected with them and a growing Graphite community in the promising year that now lies ahead. I am most of all excited for the awesome state Graphite will be in when it comes time to write this post again next year.

Now go [make some awesome art](https://editor.graphite.art)!<|MERGE_RESOLUTION|>--- conflicted
+++ resolved
@@ -5,15 +5,8 @@
 description = "Looking back on 2023, we reflect on our significant achievements and milestones. As we move forward, we're excited to share what's next, promising a year filled with innovation and progress."
 
 [extra]
-<<<<<<< HEAD
-banner = "https://static.graphite.rs/content/blog/2024-01-01-looking-back-on-2023-and-what's-next.avif"
-banner_png = "https://static.graphite.rs/content/blog/2024-01-01-looking-back-on-2023-and-what's-next.png"
-=======
 banner = "https://static.graphite.art/content/blog/2024-01-01-looking-back-on-2023-and-what's-next.avif"
 banner_png = "https://static.graphite.art/content/blog/2024-01-01-looking-back-on-2023-and-what's-next.png"
-author = "Keavon Chambers"
-summary = "Looking back on 2023, we reflect on our significant achievements and milestones. As we move forward, we're excited to share what's next, promising a year filled with innovation and progress."
->>>>>>> 0a5e65bc
 reddit = "https://www.reddit.com/r/graphite/comments/18xmoti/blog_post_looking_back_on_2023_and_whats_next/"
 twitter = "https://twitter.com/GraphiteEditor/status/1742576805532577937"
 
@@ -28,10 +21,10 @@
 I am grateful to everyone who has placed their faith in my vision for Graphite since I laid forth the design and wrote its first line of code nearly three years ago. Meeting some of the amazing people this summer who helped to make it possible, and inspired the project in the first place, was a pleasure and an honor. From California to Europe and back again, my combined family vacation and Graphite outreach tour was an opportunity to make connections with those helping us reach our goals. This blog post is both a project update and a public thank-you to those who generously lent their time and attention to our small-but-growing project. And for readers eager for an update on the software itself, stick around (or skip ahead) for a development progress report and a look at what's coming down the pipeline in the new year.
 
 <div class="video-background" style="text-align: center">
-	<video autoplay loop muted playsinline disablepictureinpicture disableremoteplayback>
-		<source src="https://static.graphite.art/content/blog/2024-01-01-looking-back-on-2023-and-what's-next/christmas-tree-lights.webm" type="video/webm" />
-		<source src="https://static.graphite.art/content/blog/2024-01-01-looking-back-on-2023-and-what's-next/christmas-tree-lights.mp4" type="video/mp4" />
-	</video>
+ <video autoplay loop muted playsinline disablepictureinpicture disableremoteplayback>
+  <source src="https://static.graphite.art/content/blog/2024-01-01-looking-back-on-2023-and-what's-next/christmas-tree-lights.webm" type="video/webm" />
+  <source src="https://static.graphite.art/content/blog/2024-01-01-looking-back-on-2023-and-what's-next/christmas-tree-lights.mp4" type="video/mp4" />
+ </video>
 </div>
 
 <center><em>Happy Holidays from the Graphite team!<br />These procedural light strands are powered by the newly completed node graph features.<br /><a href="https://editor.graphite.art/#demo/procedural-string-lights">Click here to explore this demo</a> — drag the wire layer's points with the Path tool.</em></center>
@@ -101,7 +94,7 @@
 I allocated my time at several points throughout the year into growing and evolving this website with a refreshed and more visually-appealing home page, dedicated pages for information [about](/about) the project and its [features](/features), an area providing resources and help for [volunteers](/volunteer) and [code contributors](/volunteer/guide), and just this month— a [user manual](/learn) complete with an introductory tutorial series. The first video went up yesterday:
 
 <div class="youtube-embed aspect-16x9">
-	<img data-youtube-embed="7gjUhl_3X10" src="https://static.graphite.art/content/learn/introduction/tutorial-1-vector-art-quickstart-youtube__2.avif" onerror="this.onerror = null; this.src = this.src.replace('.avif', '.png')" alt="Vector Art Quickstart - Graphite, the Open Source 2D Graphics Suite" />
+ <img data-youtube-embed="7gjUhl_3X10" src="https://static.graphite.art/content/learn/introduction/tutorial-1-vector-art-quickstart-youtube__2.avif" onerror="this.onerror = null; this.src = this.src.replace('.avif', '.png')" alt="Vector Art Quickstart - Graphite, the Open Source 2D Graphics Suite" />
 </div>
 
 The user manual and tutorial series will continue expanding throughout the coming weeks. Additional website features including user accounts, forums, and other community features are being planned.
